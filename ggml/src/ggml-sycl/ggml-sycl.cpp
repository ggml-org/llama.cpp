//
// MIT license
// Copyright (C) 2024 Intel Corporation
// SPDX-License-Identifier: MIT
//

//
// Part of the LLVM Project, under the Apache License v2.0 with LLVM Exceptions.
// See https://llvm.org/LICENSE.txt for license information.
// SPDX-License-Identifier: Apache-2.0 WITH LLVM-exception
//

#include <algorithm>
#include <assert.h>
#include <atomic>
#include <cinttypes>
#include <cstddef>
#include <cstdint>
#include <cstdlib>
#include <float.h>
#include <limits>
#include <stdint.h>
#include <stdio.h>
#include <vector>
#include <cmath>
#include <iostream>
#include <fstream>
#include <stdio.h>
#include <stdlib.h>
#include <regex>

#include <sycl/sycl.hpp>
#include <sycl/half_type.hpp>

#include "ggml-sycl.h"
#include "ggml-impl.h"
#include "ggml-backend-impl.h"

#include "ggml-sycl/backend.hpp"
#include "ggml-sycl/common.hpp"
#include "ggml-sycl/element_wise.hpp"
#include "ggml-sycl/presets.hpp"
#include "ggml-sycl/gemm.hpp"
#include "ggml-sycl/sycl_hw.hpp"
#include "ggml-sycl/getrows.hpp"
#include "ggml.h"

static bool g_sycl_loaded = false;
int g_ggml_sycl_debug = 0;
int g_ggml_sycl_disable_optimize = 0;
int g_ggml_sycl_disable_graph = 0;
int g_ggml_sycl_disable_mmvq = 0;

static ggml_sycl_device_info ggml_sycl_init() {
    ggml_sycl_device_info info = {};

    info.device_count = dpct::dev_mgr::instance().device_count();
    if (info.device_count == 0) {
        GGML_LOG_ERROR("%s: failed to initialize: %s\n", GGML_SYCL_NAME, __func__);
        return info;
    }

    GGML_ASSERT(info.device_count <= GGML_SYCL_MAX_DEVICES);

    int64_t total_vram = 0;
/* This is a bit misleading;  reserved for later */
// #if defined(SYCL_USE_XMX)
//     GGML_LOG_INFO("%s: SYCL_USE_XMX: yes\n", __func__);
// #else
//     GGML_LOG_INFO("%s: SYCL_USE_XMX: no\n", __func__);
// #endif
    for (int i = 0; i < info.device_count; ++i) {
        info.devices[i].vmm = 0;
        dpct::device_info prop;
        sycl::device device = dpct::dev_mgr::instance().get_device(i);

        SYCL_CHECK(CHECK_TRY_ERROR(dpct::get_device_info(
            prop, device)));

        info.default_tensor_split[i] = total_vram;
        total_vram += prop.get_global_mem_size();

        info.devices[i].cc =
            100 * prop.get_major_version() + 10 * prop.get_minor_version();
        info.devices[i].hw_info = get_device_hw_info(&device);
        info.devices[i].opt_feature = check_gpu_optimize_feature(info.devices[i].hw_info.arch);

        info.max_work_group_sizes[i] = prop.get_max_work_group_size();
    }

    for (int id = 0; id < info.device_count; ++id) {
        info.default_tensor_split[id] /= total_vram;
    }
    return info;
}

const ggml_sycl_device_info & ggml_sycl_info() {
    static ggml_sycl_device_info info = ggml_sycl_init();
    return info;
}

static void print_device_detail(int id, sycl::device &device, std::string device_type) {

    dpct::device_info prop;
    SYCL_CHECK(CHECK_TRY_ERROR(
        dpct::get_device_info(prop, device)));

    std::string version;
    version += std::to_string(prop.get_major_version());
    version += ".";
    version += std::to_string(prop.get_minor_version());

    device_type = std::regex_replace(device_type, std::regex("ext_oneapi_"), "");
    std::string name = std::string(prop.get_name());
    name = std::regex_replace(name, std::regex("\\(R\\)"), "");
    name = std::regex_replace(name, std::regex("\\(TM\\)"), "");

    auto global_mem_size = prop.get_global_mem_size()/1000000;
    GGML_LOG_INFO("|%2d|%19s|%39s|%7s|%7d|%8d|%5d|%6luM|%21s|\n", id, device_type.c_str(),
            name.c_str(), version.c_str(), prop.get_max_compute_units(),
            prop.get_max_work_group_size(), prop.get_max_sub_group_size(),
            global_mem_size, device.get_info<sycl::info::device::driver_version>().c_str());
}

static void print_device_opt_feature(int device_count) {
    GGML_LOG_INFO("SYCL Optimization Feature:\n");
    GGML_LOG_INFO(
        "|ID|        Device Type|Reorder|\n");
    GGML_LOG_INFO(
        "|--|-------------------|-------|\n");
    std::map<std::string, size_t> DeviceNums;
    for (int id = 0; id < device_count; ++id) {
      sycl::device device = dpct::dev_mgr::instance().get_device(id);
      std::string backend_type = get_device_backend_and_type(device);
      int type_id = DeviceNums[backend_type]++;
      std::stringstream device_type;
      device_type << "[" << backend_type << ":" << std::to_string(type_id)
                  << "]";
      std::string device_type_s = device_type.str();
      device_type_s = std::regex_replace(device_type_s, std::regex("ext_oneapi_"), "");
      GGML_LOG_INFO("|%2d|%19s|%7s|\n", id, device_type_s.c_str(),
        ggml_sycl_info().devices[id].opt_feature.reorder ? "Y": "N");
    }

}
void ggml_backend_sycl_print_sycl_devices() {
    GGML_SYCL_DEBUG("[SYCL] call ggml_backend_sycl_print_sycl_devices\n");
    int device_count = dpct::dev_mgr::instance().device_count();
    std::map<std::string, size_t> DeviceNums;
    GGML_LOG_INFO("Found %d SYCL devices:\n", device_count);

    GGML_LOG_INFO(
        "|  |                   |                                       |      "
        " |Max    |        |Max  |Global |                     |\n");
    GGML_LOG_INFO(
        "|  |                   |                                       |      "
        " |compute|Max work|sub  |mem    |                     |\n");
    GGML_LOG_INFO(
        "|ID|        Device Type|                                   "
        "Name|Version|units  |group   |group|size   |       Driver version|\n");
    GGML_LOG_INFO(
        "|--|-------------------|---------------------------------------|------"
        "-|-------|--------|-----|-------|---------------------|\n");

    for (int id = 0; id < device_count; ++id) {
      sycl::device device = dpct::dev_mgr::instance().get_device(id);
      std::string backend_type = get_device_backend_and_type(device);
      int type_id = DeviceNums[backend_type]++;
      std::stringstream device_type;
      device_type << "[" << backend_type << ":" << std::to_string(type_id)
                  << "]";
      print_device_detail(id, device, device_type.str());
    }

    print_device_opt_feature(device_count);
}

static inline int get_sycl_env(const char *env_name, int default_val) {
    char *user_device_string = getenv(env_name);
    int user_number = default_val;

    unsigned n;
    if (user_device_string != NULL &&
        sscanf(user_device_string, " %u", &n) == 1) {
        user_number = (int)n;
    } else {
        user_number = default_val;
    }
    return user_number;
}

static void ggml_check_sycl() try {
    static bool initialized = false;

    if (!initialized) {
        g_ggml_sycl_debug = get_sycl_env("GGML_SYCL_DEBUG", 0);
        g_ggml_sycl_disable_optimize= get_sycl_env("GGML_SYCL_DISABLE_OPT", 0);
        g_ggml_sycl_disable_graph = get_sycl_env("GGML_SYCL_DISABLE_GRAPH", 1);
        g_ggml_sycl_disable_mmvq = get_sycl_env("GGML_SYCL_DISABLE_MMVQ", 0);
        GGML_SYCL_DEBUG("[SYCL] call ggml_check_sycl\n");
        GGML_LOG_INFO("Running with Environment Variables:\n");
        GGML_LOG_INFO("  GGML_SYCL_DEBUG: %d\n", g_ggml_sycl_debug);
        GGML_LOG_INFO("  GGML_SYCL_DISABLE_OPT: %d\n", g_ggml_sycl_disable_optimize);
        GGML_LOG_INFO("  GGML_SYCL_DISABLE_GRAPH: %d\n", g_ggml_sycl_disable_graph);
        GGML_LOG_INFO("  GGML_SYCL_DISABLE_MMVQ: %d\n", g_ggml_sycl_disable_mmvq);
        GGML_LOG_INFO("Build with Macros:\n");
#if defined(GGML_SYCL_FORCE_MMQ)
        GGML_LOG_INFO("  GGML_SYCL_FORCE_MMQ: yes\n");
#else
        GGML_LOG_INFO("  GGML_SYCL_FORCE_MMQ: no\n");
#endif
#if defined(GGML_SYCL_F16)
        GGML_LOG_INFO("  GGML_SYCL_F16: yes\n");
#else
        GGML_LOG_INFO("  GGML_SYCL_F16: no\n");
#endif

/* NOT REMOVE, keep it for next optimize for XMX.
#if defined(SYCL_USE_XMX)
        fprintf(stderr, "%s: SYCL_USE_XMX: yes\n", __func__);
#else
        fprintf(stderr, "%s: SYCL_USE_XMX: no\n", __func__);
#endif
*/

        if (CHECK_TRY_ERROR(g_all_sycl_device_count =
                            dpct::dev_mgr::instance().device_count()) != 0) {
            initialized = true;
            g_sycl_loaded = false;
            return;
        }
        GGML_ASSERT(g_all_sycl_device_count <= GGML_SYCL_MAX_DEVICES);

        initialized = true;
        g_sycl_loaded = true;
        ggml_backend_sycl_print_sycl_devices();
    }
}
catch (sycl::exception const &exc) {
  std::cerr << exc.what() << "Exception caught at file:" << __FILE__
            << ", line:" << __LINE__ << std::endl;
  std::exit(1);
}

/*
device_index: device index from 0 to n (continue numbers).
    It is used for device select/set in SYCL backend internal data structure.
*/
inline void check_allow_gpu_index(const int device_index) {
  if (device_index >= ggml_sycl_info().device_count) {
    char error_buf[256];
    snprintf(
        error_buf,
        sizeof(error_buf),
        "%s error: device_index:%d is out of range: [0-%d]",
        __func__,
        device_index,
        ggml_sycl_info().device_count - 1);
    GGML_LOG_ERROR("%s\n", error_buf);
    assert(false);
  }
}

GGML_API void ggml_backend_sycl_get_gpu_list(int *id_list, int max_len) try {
    GGML_SYCL_DEBUG("[SYCL] call ggml_backend_sycl_get_gpu_list\n");
    for(int i=0;i<max_len;i++) id_list[i] = -1;

    for (int i=0;i< ggml_sycl_info().device_count;i++){
        if (i>=max_len) break;
        id_list[i] = i;
    }
    return;
}
catch (sycl::exception const &exc) {
  std::cerr << exc.what() << "Exception caught at file:" << __FILE__
            << ", line:" << __LINE__ << std::endl;
  std::exit(1);
}

// sycl buffer

struct ggml_backend_sycl_buffer_context {
    int device;
    void * dev_ptr = nullptr;
    queue_ptr stream;
    std::string name;
    optimize_feature opt_feature;
    std::vector<ggml_tensor_extra_gpu *> tensor_extras;

    ggml_backend_sycl_buffer_context(int device, void * dev_ptr, queue_ptr stream) :
        device(device), dev_ptr(dev_ptr), stream(stream) {
            check_allow_gpu_index(device);
            name = (GGML_SYCL_NAME + std::to_string(device));
            opt_feature = ggml_sycl_info().devices[device].opt_feature;
        }

    ~ggml_backend_sycl_buffer_context() {
        if (dev_ptr != nullptr) {
            ggml_sycl_set_device(device);
            SYCL_CHECK(CHECK_TRY_ERROR(sycl::free(dev_ptr, *stream)));
        }

        //release extra used by tensors
        for (ggml_tensor_extra_gpu * extra : tensor_extras) {
            release_extra_gpu(extra);
        }

    }
};

static const char * ggml_backend_sycl_buffer_type_get_name(ggml_backend_buffer_type_t buft);

static bool ggml_backend_buffer_is_sycl(ggml_backend_buffer_t buffer) {
    return buffer->buft->iface.get_name == ggml_backend_sycl_buffer_type_get_name;
}

static void
ggml_backend_sycl_buffer_free_buffer(ggml_backend_buffer_t buffer) try {
    ggml_backend_sycl_buffer_context * ctx = ( ggml_backend_sycl_buffer_context *)buffer->context;
    ggml_sycl_set_device(ctx->device);

    delete ctx;
}
catch (sycl::exception const &exc) {
  std::cerr << exc.what() << "Exception caught at file:" << __FILE__
            << ", line:" << __LINE__ << std::endl;
  std::exit(1);
}

static void * ggml_backend_sycl_buffer_get_base(ggml_backend_buffer_t buffer) {
    ggml_backend_sycl_buffer_context * ctx = ( ggml_backend_sycl_buffer_context *)buffer->context;
    return ctx->dev_ptr;
}

static enum ggml_status
ggml_backend_sycl_buffer_init_tensor(ggml_backend_buffer_t buffer,
                                     ggml_tensor *tensor) try {
    ggml_backend_sycl_buffer_context * ctx = (ggml_backend_sycl_buffer_context *)buffer->context;

    if (tensor->view_src != NULL) {
        assert(tensor->view_src->buffer->buft == buffer->buft);
        return GGML_STATUS_SUCCESS;
    }
    if (tensor->type == GGML_TYPE_Q4_0) {
        ggml_tensor_extra_gpu * extra = new ggml_tensor_extra_gpu{};
        tensor->extra                 = extra;
        ctx->tensor_extras.push_back(extra);  //used to release it when destroy ctx.
    }

    if (ggml_is_quantized(tensor->type)) {
        // initialize padding to 0 to avoid possible NaN values
        size_t original_size = ggml_nbytes(tensor);
        size_t padded_size = ggml_backend_buft_get_alloc_size(buffer->buft, tensor);

        if (padded_size > original_size && tensor->view_src == nullptr) {
            SYCL_CHECK(CHECK_TRY_ERROR(ctx->stream->memset(
                (char *)tensor->data + original_size, 0,
                padded_size - original_size).wait()));
        }
    }
    return GGML_STATUS_SUCCESS;
}
catch (sycl::exception const &exc) {
  std::cerr << exc.what() << "Exception caught at file:" << __FILE__
            << ", line:" << __LINE__ << std::endl;
  std::exit(1);
}

static void ggml_backend_sycl_buffer_set_tensor(ggml_backend_buffer_t buffer,
                                                ggml_tensor *tensor,
                                                const void *data, size_t offset,
                                                size_t size) try {

    ggml_backend_sycl_buffer_context * ctx = ( ggml_backend_sycl_buffer_context *)buffer->context;
    ggml_sycl_set_device(ctx->device);
    auto stream = &(dpct::dev_mgr::instance().get_device(ctx->device).default_queue());
    SYCL_CHECK(
        CHECK_TRY_ERROR(dpct::dev_mgr::instance().get_device(ctx->device).queues_wait_and_throw()));
    // Note: Use host buffer to save the data from mmap(), then copy to device. It's workaround for mmap() issue on PVC GPU.
    // This function will be called during load model from disk. Use memory buffer replace dynamic won't save more time and brings potential memory leak risk here.
    char* host_buf = (char*)malloc(size);
    memcpy(host_buf, data, size);
    SYCL_CHECK(
        CHECK_TRY_ERROR((*stream).memcpy((char *)tensor->data + offset, host_buf, size)
                             .wait()));
    free(host_buf);
}
catch (sycl::exception const &exc) {
  std::cerr << exc.what() << "Exception caught at file:" << __FILE__
            << ", line:" << __LINE__ << std::endl;
  std::exit(1);
}

static void ggml_backend_sycl_buffer_get_tensor(ggml_backend_buffer_t buffer,
                                                const ggml_tensor *tensor,
                                                void *data, size_t offset,
                                                size_t size) try {

    ggml_backend_sycl_buffer_context * ctx = ( ggml_backend_sycl_buffer_context *)buffer->context;

    ggml_sycl_set_device(ctx->device);
    auto stream = dpct::dev_mgr::instance().get_device(ctx->device).default_queue();

    SYCL_CHECK(CHECK_TRY_ERROR(
        stream.memcpy(data, (const char *)tensor->data + offset, size)
            .wait()));
}
catch (sycl::exception const &exc) {
  std::cerr << exc.what() << "Exception caught at file:" << __FILE__
            << ", line:" << __LINE__ << std::endl;
  std::exit(1);
}

static void dev2dev_memcpy(sycl::queue &q_dst, sycl::queue &q_src, void *ptr_dst,
                    const void *ptr_src, size_t size) {
    char *host_buf = (char *)malloc(size);
    q_src.memcpy(host_buf, (const char *)ptr_src, size).wait();
    q_dst.memcpy((char *)ptr_dst, host_buf, size).wait();
    free(host_buf);
}

static bool
ggml_backend_sycl_buffer_cpy_tensor(ggml_backend_buffer_t buffer,
                                    const ggml_tensor *src,
                                    ggml_tensor *dst) try {
    if (ggml_backend_buffer_is_sycl(src->buffer)) {
        ggml_backend_sycl_buffer_context * src_ctx = (ggml_backend_sycl_buffer_context *)src->buffer->context;
        ggml_backend_sycl_buffer_context * dst_ctx = (ggml_backend_sycl_buffer_context *)dst->buffer->context;

        ggml_sycl_set_device(src_ctx->device);
        /*
        DPCT1009:198: SYCL uses exceptions to report errors and does not use the
        error codes. The original code was commented out and a warning string
        was inserted. You need to rewrite this code.
        */
        SYCL_CHECK(CHECK_TRY_ERROR(
            dpct::dev_mgr::instance().get_device(src_ctx->device).queues_wait_and_throw()));
        ggml_sycl_set_device(dst_ctx->device);
        /*
        DPCT1009:199: SYCL uses exceptions to report errors and does not use the
        error codes. The original code was commented out and a warning string
        was inserted. You need to rewrite this code.
        */
        SYCL_CHECK(CHECK_TRY_ERROR(
            dpct::dev_mgr::instance().get_device(dst_ctx->device).queues_wait_and_throw()));
        /*
        DPCT1009:200: SYCL uses exceptions to report errors and does not use the
        error codes. The original code was commented out and a warning string
        was inserted. You need to rewrite this code.
        */

        queue_ptr stream_dst = dst_ctx->stream;
        queue_ptr stream_src = src_ctx->stream;
        size_t size = ggml_nbytes(src);

        //todo. it's dirty solutino to walkaroud known issue:device2device cross GPUs.
        dev2dev_memcpy(*stream_dst, *stream_src, dst->data, src->data, size);

//todo, it's known issue：error in device2device cross GPUs. reused when the issue is fixed. DON"T remove
#if 0
        SYCL_CHECK(CHECK_TRY_ERROR((*stream).memcpy(
            (char *)dst->data, (const char *)src->data, size).wait()));

        /*
        DPCT1009:201: SYCL uses exceptions to report errors and does not use the
        error codes. The original code was commented out and a warning string
        was inserted. You need to rewrite this code.
        */
        SYCL_CHECK(CHECK_TRY_ERROR(
            dpct::dev_mgr::instance().get_device(dst_ctx->device).queues_wait_and_throw()));
#endif
        return true;
    }
    return false;
    GGML_UNUSED(buffer);
} catch (const sycl::exception & exc) {
    std::cerr << exc.what() << "Exception caught at file:" << __FILE__ << ", line:" << __LINE__ << std::endl;
    std::exit(1);
}

static void ggml_backend_sycl_buffer_clear(ggml_backend_buffer_t buffer,
                                           uint8_t value) try {
     ggml_backend_sycl_buffer_context * ctx = ( ggml_backend_sycl_buffer_context *)buffer->context;

    ggml_sycl_set_device(ctx->device);
    queue_ptr stream = ctx->stream;
    SYCL_CHECK(
        CHECK_TRY_ERROR(dpct::get_current_device().queues_wait_and_throw()));

    SYCL_CHECK(CHECK_TRY_ERROR((*stream)
                                    .memset(ctx->dev_ptr, value, buffer->size)
                                    .wait()));
}
catch (sycl::exception const &exc) {
  std::cerr << exc.what() << "Exception caught at file:" << __FILE__
            << ", line:" << __LINE__ << std::endl;
  std::exit(1);
}

static void ggml_backend_sycl_buffer_memset_tensor(ggml_backend_buffer_t buffer, ggml_tensor * tensor, uint8_t value,
                                                   size_t offset, size_t size) {
    GGML_SYCL_DEBUG(" [SYCL] call %s\n", __func__);
    ggml_backend_sycl_buffer_context * ctx = (ggml_backend_sycl_buffer_context *) buffer->context;
    SYCL_CHECK(ggml_sycl_set_device(ctx->device));
    auto stream = &(dpct::dev_mgr::instance().get_device(ctx->device).default_queue());
    if (size == 0) {
        return;  // Nothing to do
    }
    if (tensor->data == nullptr) {
        GGML_ABORT("Error: Tensor data pointer is null.\n");
    }
    void * target_ptr = static_cast<char *>(tensor->data) + offset;
    SYCL_CHECK(CHECK_TRY_ERROR((*stream).memset(target_ptr, value, size)));
    SYCL_CHECK(CHECK_TRY_ERROR((*stream).wait()));
}

static void ggml_backend_sycl_buffer_reset(ggml_backend_buffer_t buffer) {
    GGML_SYCL_DEBUG("[SYCL] call %s\n", __func__);
    if (buffer == nullptr) {
        return;
    }

    ggml_backend_sycl_buffer_context * ctx = (ggml_backend_sycl_buffer_context *) buffer->context;

    if (ctx != nullptr) {
        for (ggml_tensor_extra_gpu * extra : ctx->tensor_extras) {
            release_extra_gpu(extra);
        }
        ctx->tensor_extras.clear();  // reset the tensor_extras vector
    }
}

static const ggml_backend_buffer_i ggml_backend_sycl_buffer_interface = {
    /* .free_buffer     = */ ggml_backend_sycl_buffer_free_buffer,
    /* .get_base        = */ ggml_backend_sycl_buffer_get_base,
    /* .init_tensor     = */ ggml_backend_sycl_buffer_init_tensor,
    /* .memset_tensor   = */ ggml_backend_sycl_buffer_memset_tensor,
    /* .set_tensor      = */ ggml_backend_sycl_buffer_set_tensor,
    /* .get_tensor      = */ ggml_backend_sycl_buffer_get_tensor,
    /* .cpy_tensor      = */ ggml_backend_sycl_buffer_cpy_tensor,
    /* .clear           = */ ggml_backend_sycl_buffer_clear,
    /* .reset           = */ ggml_backend_sycl_buffer_reset,
};

// sycl buffer type
struct ggml_backend_sycl_buffer_type_context {
    int device;
    std::string name;

    // each buffer type has its own stream
    queue_ptr stream = nullptr;
};

static const char * ggml_backend_sycl_buffer_type_get_name(ggml_backend_buffer_type_t buft) {
    ggml_backend_sycl_buffer_type_context * ctx = (ggml_backend_sycl_buffer_type_context *)buft->context;

    return ctx->name.c_str();
}

static ggml_backend_buffer_t
ggml_backend_sycl_buffer_type_alloc_buffer(ggml_backend_buffer_type_t buft,
                                           size_t size) try {
    ggml_backend_sycl_buffer_type_context * buft_ctx = (ggml_backend_sycl_buffer_type_context *)buft->context;
    ggml_sycl_set_device(buft_ctx->device);
    const queue_ptr stream = buft_ctx->stream;
    size = std::max(size, (size_t)1); // syclMalloc returns null for size 0

    void * dev_ptr;
    SYCL_CHECK(CHECK_TRY_ERROR(dev_ptr = (void *)sycl::malloc_device(
                                    size, *stream)));
    if (!dev_ptr) {
      GGML_LOG_ERROR("%s: can't allocate %lu Bytes of memory on device\n", __func__, size);
      return nullptr;
    }
    ggml_backend_sycl_buffer_context * ctx = new  ggml_backend_sycl_buffer_context(buft_ctx->device, dev_ptr, buft_ctx->stream);
    return ggml_backend_buffer_init(buft, ggml_backend_sycl_buffer_interface, ctx, size);
}
catch (sycl::exception const &exc) {
  std::cerr << exc.what() << "Exception caught at file:" << __FILE__
            << ", line:" << __LINE__ << std::endl;
  std::exit(1);
}

static size_t ggml_backend_sycl_buffer_type_get_alignment(ggml_backend_buffer_type_t buft) {
    return 128;
    GGML_UNUSED(buft);
}

static size_t ggml_backend_sycl_buffer_type_get_max_size(ggml_backend_buffer_type_t buft) {
    return dpct::get_current_device().get_max_mem_alloc_size();

    GGML_UNUSED(buft);
}

static size_t ggml_backend_sycl_buffer_type_get_alloc_size(ggml_backend_buffer_type_t buft, const ggml_tensor * tensor) {
    size_t size = ggml_nbytes(tensor);
    int64_t ne0 = tensor->ne[0];

    if (ggml_is_quantized(tensor->type)) {
        if (ne0 % MATRIX_ROW_PADDING != 0) {
            size += ggml_row_size(tensor->type, MATRIX_ROW_PADDING - ne0 % MATRIX_ROW_PADDING);
        }
    }

    return size;

    GGML_UNUSED(buft);
}

static const ggml_backend_buffer_type_i ggml_backend_sycl_buffer_type_interface = {
    /* .get_name         = */ ggml_backend_sycl_buffer_type_get_name,
    /* .alloc_buffer     = */ ggml_backend_sycl_buffer_type_alloc_buffer,
    /* .get_alignment    = */ ggml_backend_sycl_buffer_type_get_alignment,
    /* .get_max_size     = */ ggml_backend_sycl_buffer_type_get_max_size,
    /* .get_alloc_size   = */ ggml_backend_sycl_buffer_type_get_alloc_size,
    /* .is_host          = */ NULL,
};

ggml_backend_buffer_type_t ggml_backend_sycl_buffer_type(int device) {
    static std::mutex mutex;
    std::lock_guard<std::mutex> lock(mutex);


    auto dev_count = ggml_backend_sycl_get_device_count();

    if (device>=dev_count or device<0) {
        GGML_LOG_ERROR("ggml_backend_sycl_buffer_type error: device_index:%d is out of range [0, %d], miss to call ggml_backend_sycl_set_single_device()\n",
            device, dev_count-1);
        GGML_ASSERT(device<dev_count);
    }
    static struct ggml_backend_buffer_type ggml_backend_sycl_buffer_types[GGML_SYCL_MAX_DEVICES];

    static bool ggml_backend_sycl_buffer_type_initialized = false;

    if (!ggml_backend_sycl_buffer_type_initialized) {
        for (int i = 0; i < dev_count; i++) {
            auto & device_i = dpct::dev_mgr::instance().get_device(i);
            queue_ptr stream = &(device_i.default_queue());
            ggml_backend_sycl_buffer_types[i] = {
                /* .iface    = */ ggml_backend_sycl_buffer_type_interface,
                /* .device   = */ ggml_backend_reg_dev_get(ggml_backend_sycl_reg(), i),
                /* .context  = */ new ggml_backend_sycl_buffer_type_context{i, GGML_SYCL_NAME + std::to_string(i), stream},
            };
        }
        ggml_backend_sycl_buffer_type_initialized = true;
    }
    return &ggml_backend_sycl_buffer_types[device];
}

static ggml_backend_buffer_type_t ggml_backend_sycl_buffer_type(ggml_backend_sycl_context * ctx) {
    GGML_SYCL_DEBUG("[SYCL] call ggml_backend_sycl_buffer_type\n");

    int device = ctx->device;
    if (device>=ggml_sycl_info().device_count or device<0) {
        GGML_LOG_ERROR("ggml_backend_sycl_buffer_type error: device_index:%d is out of range [0, %d], miss to call ggml_backend_sycl_set_single_device()\n",
            device, ggml_sycl_info().device_count-1);
        GGML_ASSERT(device<ggml_sycl_info().device_count);
    }
    static struct ggml_backend_buffer_type ggml_backend_sycl_buffer_types[GGML_SYCL_MAX_DEVICES];

    static bool ggml_backend_sycl_buffer_type_initialized = false;

    if (!ggml_backend_sycl_buffer_type_initialized) {
        for (int i = 0; i < ggml_sycl_info().device_count; i++) {
            ggml_backend_sycl_buffer_types[i] = {
                /* .iface    = */ ggml_backend_sycl_buffer_type_interface,
                /* .device   = */ nullptr,
                /* .context  = */ new ggml_backend_sycl_buffer_type_context{i, GGML_SYCL_NAME + std::to_string(i), ctx->stream(i, 0)},
            };
        }
        ggml_backend_sycl_buffer_type_initialized = true;
    }
    return &ggml_backend_sycl_buffer_types[device];
}

// sycl split buffer

static int64_t get_row_rounding(ggml_type type, const std::array<float, GGML_SYCL_MAX_DEVICES> & tensor_split) {
    int64_t min_compute_capability = INT_MAX;
    int64_t max_compute_capability = INT_MIN;
    for (int i = 0; i < ggml_sycl_info().device_count; ++i) {
        if (tensor_split[i] < (i + 1 < ggml_sycl_info().device_count ? tensor_split[i + 1] : 1.0f)) {
            if (min_compute_capability > ggml_sycl_info().devices[i].cc) {
                min_compute_capability = ggml_sycl_info().devices[i].cc;
            }
            if (max_compute_capability < ggml_sycl_info().devices[i].cc) {
                max_compute_capability = ggml_sycl_info().devices[i].cc;
            }
        }
    }

    switch(type) {
        case GGML_TYPE_Q4_0:
        case GGML_TYPE_Q4_1:
            return max_compute_capability >= VER_GEN9 ? 128 : 64;
        case GGML_TYPE_Q5_0:
        case GGML_TYPE_Q5_1:
        case GGML_TYPE_Q8_0:
            return 64;
        case GGML_TYPE_F16:
        case GGML_TYPE_F32:
            return 1;
        case GGML_TYPE_Q2_K:
        case GGML_TYPE_Q3_K:
        case GGML_TYPE_Q4_K:
        case GGML_TYPE_Q5_K:
        case GGML_TYPE_IQ2_XXS:
        case GGML_TYPE_IQ2_XS:
        case GGML_TYPE_IQ2_S:
        case GGML_TYPE_IQ1_S:
        case GGML_TYPE_IQ1_M:
        case GGML_TYPE_IQ3_XXS:
        case GGML_TYPE_IQ4_XS:
        case GGML_TYPE_IQ4_NL:
            return max_compute_capability >= VER_GEN9 ? 128 : 64;
        case GGML_TYPE_IQ3_S:
            return max_compute_capability >= VER_GEN9 ? 128 : 64;
        case GGML_TYPE_Q6_K:
            return 64;
        default:
            GGML_ABORT("fatal error");
    }
}

static void get_row_split(int64_t * row_low, int64_t * row_high, const ggml_tensor * tensor, const std::array<float, GGML_SYCL_MAX_DEVICES> & tensor_split, int id) {
    const int64_t nrows = ggml_nrows(tensor);
    const int64_t rounding = get_row_rounding(tensor->type, tensor_split);

    *row_low = id == 0 ? 0 : nrows*tensor_split[id];
    *row_low -= *row_low % rounding;
    if (id == ggml_sycl_info().device_count - 1) {
        *row_high = nrows;
    } else {
        *row_high = nrows*tensor_split[id + 1];
        *row_high -= *row_high % rounding;
    }
}

static size_t ggml_nbytes_split(const struct ggml_tensor * tensor, int nrows_split) {
    static_assert(GGML_MAX_DIMS == 4, "GGML_MAX_DIMS is not 4 - update this function");

    return nrows_split*ggml_row_size(tensor->type, tensor->ne[0]);
}

struct ggml_backend_sycl_split_buffer_type_context {
    std::array<float, GGML_SYCL_MAX_DEVICES> tensor_split;
};

struct ggml_backend_sycl_split_buffer_context {
    ~ggml_backend_sycl_split_buffer_context() try {
        for (ggml_tensor_extra_gpu * extra : tensor_extras) {
            release_extra_gpu(extra, streams);
        }
    }
    catch (sycl::exception const &exc) {
      std::cerr << exc.what() << "Exception caught at file:" << __FILE__
                << ", line:" << __LINE__ << std::endl;
      std::exit(1);
    }

    std::vector<ggml_tensor_extra_gpu *> tensor_extras;
    std::vector<queue_ptr> streams;
};

static void ggml_backend_sycl_split_buffer_free_buffer(ggml_backend_buffer_t buffer) {
    ggml_backend_sycl_split_buffer_context * ctx = (ggml_backend_sycl_split_buffer_context *)buffer->context;
    delete ctx;
}

static void * ggml_backend_sycl_split_buffer_get_base(ggml_backend_buffer_t buffer) {
    // the pointers are stored in the tensor extras, this is just a dummy address and never dereferenced
    return (void *)0x1000;

    GGML_UNUSED(buffer);
}

static enum ggml_status
ggml_backend_sycl_split_buffer_init_tensor(ggml_backend_buffer_t buffer,
                                           ggml_tensor *tensor) try {
    GGML_ASSERT(tensor->view_src == nullptr); // views of split tensors are not supported

    ggml_backend_sycl_split_buffer_context * ctx = (ggml_backend_sycl_split_buffer_context *)buffer->context;
    ggml_backend_sycl_split_buffer_type_context * buft_ctx = (ggml_backend_sycl_split_buffer_type_context *)buffer->buft->context;

    const int64_t ne0 = tensor->ne[0];

    ggml_tensor_extra_gpu * extra = new ggml_tensor_extra_gpu{};

    ctx->tensor_extras.push_back(extra);
    ctx->streams.push_back(&(dpct::get_current_device().default_queue()));

    for (int i = 0; i < ggml_sycl_info().device_count; ++i) {
        int64_t row_low, row_high;
        get_row_split(&row_low, &row_high, tensor, buft_ctx->tensor_split, i);

        int64_t nrows_split = row_high - row_low;
        if (nrows_split == 0) {
            continue;
        }

        size_t size = ggml_nbytes_split(tensor, nrows_split);
        const size_t original_size = size;

        // pad last row to a multiple of 512 elements to avoid out-of-bounds memory accesses
        if (ne0 % MATRIX_ROW_PADDING != 0) {
            size += ggml_row_size(tensor->type, MATRIX_ROW_PADDING - ne0 % MATRIX_ROW_PADDING);
        }

        // FIXME: do not crash if SYCL Buffer alloc fails
        // currently, init_tensor cannot fail, it needs to be fixed in ggml-backend first
        ggml_sycl_set_device(i);
        const queue_ptr stream = ctx->streams[i];
        char * buf;
        /*
        DPCT1009:208: SYCL uses exceptions to report errors and does not use the
        error codes. The original code was commented out and a warning string
        was inserted. You need to rewrite this code.
        */
        SYCL_CHECK(CHECK_TRY_ERROR(buf = (char *)sycl::malloc_device(
                                        size, *stream)));
        if (!buf) {
            char err_buf[1024];
            snprintf(err_buf, 1023, "%s: can't allocate %lu Bytes of memory on device\n", __func__, size);
            throw std::runtime_error(err_buf);
        }
        // set padding to 0 to avoid possible NaN values
        if (size > original_size) {
            /*
            DPCT1009:209: SYCL uses exceptions to report errors and does not use
            the error codes. The original code was commented out and a warning
            string was inserted. You need to rewrite this code.
            */
            SYCL_CHECK(CHECK_TRY_ERROR(
                (*stream)
                    .memset(buf + original_size, 0, size - original_size)
                    .wait()));
        }

        extra->data_device[i] = buf;

        for (int64_t is = 0; is < GGML_SYCL_MAX_STREAMS; ++is) {
            /*
            DPCT1009:210: SYCL uses exceptions to report errors and does not use
            the error codes. The original code was commented out and a warning
            string was inserted. You need to rewrite this code.
            */
            SYCL_CHECK(
                CHECK_TRY_ERROR(extra->events[i][is] = new sycl::event()));
        }
    }
    tensor->extra = extra;
    return GGML_STATUS_SUCCESS;
}
catch (sycl::exception const &exc) {
  std::cerr << exc.what() << "Exception caught at file:" << __FILE__
            << ", line:" << __LINE__ << std::endl;
  std::exit(1);
}

static void
ggml_backend_sycl_split_buffer_set_tensor(ggml_backend_buffer_t buffer,
                                          ggml_tensor *tensor, const void *data,
                                          size_t offset, size_t size) try {
    // split tensors must always be set in their entirety at once
    GGML_ASSERT(offset == 0);
    GGML_ASSERT(size == ggml_nbytes(tensor));

    ggml_backend_sycl_split_buffer_context * ctx = (ggml_backend_sycl_split_buffer_context *)buffer->context;
    ggml_backend_sycl_split_buffer_type_context * buft_ctx = (ggml_backend_sycl_split_buffer_type_context *)buffer->buft->context;

    const int64_t ne0 = tensor->ne[0];
    const size_t nb1 = tensor->nb[1];
    ggml_tensor_extra_gpu * extra = (ggml_tensor_extra_gpu *)tensor->extra;

    for (int i = 0; i < ggml_sycl_info().device_count; ++i) {
        int64_t row_low, row_high;
        get_row_split(&row_low, &row_high, tensor, buft_ctx->tensor_split, i);

        int64_t nrows_split = row_high - row_low;
        if (nrows_split == 0) {
            continue;
        }

        const size_t offset_split = row_low*nb1;
        size_t size = ggml_nbytes_split(tensor, nrows_split);
        const size_t original_size = size;

        // pad last row to a multiple of 512 elements to avoid out-of-bounds memory accesses
        if (ne0 % MATRIX_ROW_PADDING != 0) {
            size += ggml_row_size(tensor->type, MATRIX_ROW_PADDING - ne0 % MATRIX_ROW_PADDING);
        }

        const char * buf_host = (const char *)data + offset_split;
        /*
        DPCT1009:211: SYCL uses exceptions to report errors and does not use the
        error codes. The original code was commented out and a warning string
        was inserted. You need to rewrite this code.
        */
        ggml_sycl_set_device(i);
        const queue_ptr stream = ctx->streams[i];
        SYCL_CHECK(CHECK_TRY_ERROR(
            (*stream)
                .memcpy(extra->data_device[i], buf_host, original_size)
                .wait()));
    }
}
catch (sycl::exception const &exc) {
  std::cerr << exc.what() << "Exception caught at file:" << __FILE__
            << ", line:" << __LINE__ << std::endl;
  std::exit(1);
}

static void
ggml_backend_sycl_split_buffer_get_tensor(ggml_backend_buffer_t buffer,
                                          const ggml_tensor *tensor, void *data,
                                          size_t offset, size_t size) try {
    // split tensors must always be set in their entirety at once
    GGML_ASSERT(offset == 0);
    GGML_ASSERT(size == ggml_nbytes(tensor));

    ggml_backend_sycl_split_buffer_context * ctx = (ggml_backend_sycl_split_buffer_context *)buffer->context;
    ggml_backend_sycl_split_buffer_type_context * buft_ctx = (ggml_backend_sycl_split_buffer_type_context *)buffer->buft->context;

    const int64_t ne0 = tensor->ne[0];
    const size_t nb1 = tensor->nb[1];
    ggml_tensor_extra_gpu * extra = (ggml_tensor_extra_gpu *)tensor->extra;

    for (int i = 0; i < ggml_sycl_info().device_count; ++i) {
        int64_t row_low, row_high;
        get_row_split(&row_low, &row_high, tensor, buft_ctx->tensor_split, i);

        int64_t nrows_split = row_high - row_low;
        if (nrows_split == 0) {
            continue;
        }

        const size_t offset_split = row_low*nb1;
        size_t size = ggml_nbytes_split(tensor, nrows_split);
        const size_t original_size = size;

        // pad last row to a multiple of 512 elements to avoid out-of-bounds memory accesses
        if (ne0 % MATRIX_ROW_PADDING != 0) {
            size += ggml_row_size(tensor->type, MATRIX_ROW_PADDING - ne0 % MATRIX_ROW_PADDING);
        }

        char * buf_host = (char *)data + offset_split;
        /*
        DPCT1009:212: SYCL uses exceptions to report errors and does not use the
        error codes. The original code was commented out and a warning string
        was inserted. You need to rewrite this code.
        */
        ggml_sycl_set_device(i);
        const queue_ptr stream = ctx->streams[i];
        SYCL_CHECK(CHECK_TRY_ERROR(
            (*stream)
                .memcpy(buf_host, extra->data_device[i], original_size)
                .wait()));
    }
}
catch (sycl::exception const &exc) {
  std::cerr << exc.what() << "Exception caught at file:" << __FILE__
            << ", line:" << __LINE__ << std::endl;
  std::exit(1);
}

static void ggml_backend_sycl_split_buffer_clear(ggml_backend_buffer_t buffer, uint8_t value) {
    GGML_UNUSED(buffer);
    GGML_UNUSED(value);
}

static struct ggml_backend_buffer_i ggml_backend_sycl_split_buffer_interface = {
    /* .free_buffer     = */ ggml_backend_sycl_split_buffer_free_buffer,
    /* .get_base        = */ ggml_backend_sycl_split_buffer_get_base,
    /* .init_tensor     = */ ggml_backend_sycl_split_buffer_init_tensor,
    /* .memset_tensor   = */ NULL,
    /* .set_tensor      = */ ggml_backend_sycl_split_buffer_set_tensor,
    /* .get_tensor      = */ ggml_backend_sycl_split_buffer_get_tensor,
    /* .cpy_tensor      = */ NULL,
    /* .clear           = */ ggml_backend_sycl_split_buffer_clear,
    /* .reset           = */ NULL,
};

// sycl split buffer type

static const char * ggml_backend_sycl_split_buffer_type_get_name(ggml_backend_buffer_type_t buft) {
    return GGML_SYCL_NAME "_Split";

    GGML_UNUSED(buft);
}

static bool ggml_backend_buffer_is_sycl_split(ggml_backend_buffer_t buffer) {
   return buffer->buft->iface.get_name == ggml_backend_sycl_split_buffer_type_get_name;
}

static ggml_backend_buffer_t ggml_backend_sycl_split_buffer_type_alloc_buffer(ggml_backend_buffer_type_t buft, size_t size) {
    // since we don't know the exact split after rounding, we cannot allocate the device buffers at this point
    // instead, we allocate them for each tensor separately in init_tensor
    // however, the size still represents the maximum cumulative size of all the device buffers after the tensors are allocated,
    // as returned by get_alloc_size. this limit is enforced during tensor allocation by ggml-alloc, so it must be correct.
    ggml_backend_sycl_split_buffer_context * ctx = new ggml_backend_sycl_split_buffer_context();

    return ggml_backend_buffer_init(buft, ggml_backend_sycl_split_buffer_interface, ctx, size);
}

static size_t ggml_backend_sycl_split_buffer_type_get_alignment(ggml_backend_buffer_type_t buft) {
    return 128;
    GGML_UNUSED(buft);
}

static size_t ggml_backend_sycl_split_buffer_type_get_alloc_size(ggml_backend_buffer_type_t buft, const ggml_tensor * tensor) {
    ggml_backend_sycl_split_buffer_type_context * ctx = (ggml_backend_sycl_split_buffer_type_context *)buft->context;

    size_t total_size = 0;

    const int64_t ne0 = tensor->ne[0];

    for (int i = 0; i < ggml_sycl_info().device_count; ++i) {
        int64_t row_low, row_high;
        get_row_split(&row_low, &row_high, tensor, ctx->tensor_split, i);

        int64_t nrows_split = row_high - row_low;
        if (nrows_split == 0) {
            continue;
        }

        total_size += ggml_nbytes_split(tensor, nrows_split);

        // pad last row to a multiple of 512 elements to avoid out-of-bounds memory accesses
        if (ne0 % MATRIX_ROW_PADDING != 0) {
            total_size += ggml_row_size(tensor->type, MATRIX_ROW_PADDING - ne0 % MATRIX_ROW_PADDING);
        }
    }

    return total_size;
}

static bool ggml_backend_sycl_split_buffer_type_is_host(ggml_backend_buffer_type_t buft) {
    return false;

    GGML_UNUSED(buft);
}

static ggml_backend_buffer_type_i ggml_backend_sycl_split_buffer_type_interface = {
    /* .get_name         = */ ggml_backend_sycl_split_buffer_type_get_name,
    /* .alloc_buffer     = */ ggml_backend_sycl_split_buffer_type_alloc_buffer,
    /* .get_alignment    = */ ggml_backend_sycl_split_buffer_type_get_alignment,
    /* .get_max_size     = */ NULL, // defaults to SIZE_MAX
    /* .get_alloc_size   = */ ggml_backend_sycl_split_buffer_type_get_alloc_size,
    /* .is_host          = */ ggml_backend_sycl_split_buffer_type_is_host,
};

ggml_backend_buffer_type_t ggml_backend_sycl_split_buffer_type(const float * tensor_split) {
    static std::mutex mutex;
    std::lock_guard<std::mutex> lock(mutex);

    GGML_SYCL_DEBUG("[SYCL] call ggml_backend_sycl_split_buffer_type\n");
    ggml_check_sycl();
    // FIXME: this is not thread safe
    static std::map<std::array<float, GGML_SYCL_MAX_DEVICES>, struct ggml_backend_buffer_type> buft_map;

    std::array<float, GGML_SYCL_MAX_DEVICES> tensor_split_arr = {};

    bool all_zero = tensor_split == nullptr || std::all_of(tensor_split, tensor_split + GGML_SYCL_MAX_DEVICES, [](float x) { return x == 0.0f; });
    if (all_zero) {
        tensor_split_arr = ggml_sycl_info().default_tensor_split;
    } else {
        float split_sum = 0.0f;
        for (int i = 0; i < ggml_sycl_info().device_count; ++i) {
            tensor_split_arr[i] = split_sum;
            split_sum += tensor_split[i];
        }
        for (int i = 0; i < ggml_sycl_info().device_count; ++i) {
            tensor_split_arr[i] /= split_sum;
        }
    }

    auto it = buft_map.find(tensor_split_arr);
    if (it != buft_map.end()) {
        return &it->second;
    }

    struct ggml_backend_buffer_type buft {
        /* .iface   = */ ggml_backend_sycl_split_buffer_type_interface,
        /* .device  = */ ggml_backend_reg_dev_get(ggml_backend_sycl_reg(), 0),
        /* .context = */ new ggml_backend_sycl_split_buffer_type_context{tensor_split_arr},
    };

    auto result = buft_map.emplace(tensor_split_arr, buft);
    return &result.first->second;
}

// host buffer type

static const char * ggml_backend_sycl_host_buffer_type_name(ggml_backend_buffer_type_t buft) {
    return GGML_SYCL_NAME "_Host";

    GGML_UNUSED(buft);
}

static void ggml_backend_sycl_host_buffer_free_buffer(ggml_backend_buffer_t buffer) {
    ggml_sycl_host_free(buffer->context);
}

static ggml_backend_buffer_t ggml_backend_sycl_host_buffer_type_alloc_buffer(ggml_backend_buffer_type_t buft, size_t size) {
    void * ptr = ggml_sycl_host_malloc(size);

    if (ptr == nullptr) {
        // fallback to cpu buffer
        return ggml_backend_buft_alloc_buffer(ggml_backend_cpu_buffer_type(), size);
    }

    // FIXME: this is a hack to avoid having to implement a new buffer type
    ggml_backend_buffer_t buffer = ggml_backend_cpu_buffer_from_ptr(ptr, size);
    buffer->buft = buft;
    buffer->iface.free_buffer = ggml_backend_sycl_host_buffer_free_buffer;

    return buffer;
}

ggml_backend_buffer_type_t ggml_backend_sycl_host_buffer_type() {
    GGML_SYCL_DEBUG("[SYCL] call ggml_backend_sycl_host_buffer_type\n");
    static struct ggml_backend_buffer_type ggml_backend_sycl_buffer_type_host = {
        /* .iface    = */ {
            /* .get_name         = */ ggml_backend_sycl_host_buffer_type_name,
            /* .alloc_buffer     = */ ggml_backend_sycl_host_buffer_type_alloc_buffer,
            /* .get_alignment    = */ ggml_backend_cpu_buffer_type()->iface.get_alignment,
            /* .get_max_size     = */ NULL, // TODO: return device.maxBufferLength
            /* .get_alloc_size   = */ ggml_backend_cpu_buffer_type()->iface.get_alloc_size,
            /* .is_host          = */ ggml_backend_cpu_buffer_type()->iface.is_host,
        },
        /* .device   = */ ggml_backend_reg_dev_get(ggml_backend_sycl_reg(), 0),
        /* .context  = */ nullptr,
    };

    return &ggml_backend_sycl_buffer_type_host;
}

// buffer pool for sycl (legacy)
struct ggml_sycl_pool_leg : public ggml_sycl_pool {
    static const int MAX_SYCL_BUFFERS = 256;

    int device;
    queue_ptr qptr;
    struct ggml_sycl_buffer {
        void * ptr = nullptr;
        size_t size = 0;
    };

    ggml_sycl_buffer buffer_pool[MAX_SYCL_BUFFERS] = {};
    size_t pool_size = 0;

    explicit ggml_sycl_pool_leg(queue_ptr qptr_, int device_) : device(device_), qptr(qptr_) {}

    ~ggml_sycl_pool_leg() {
        for (int i = 0; i < MAX_SYCL_BUFFERS; ++i) {
            ggml_sycl_buffer & b = buffer_pool[i];
            if (b.ptr != nullptr) {
                SYCL_CHECK(CHECK_TRY_ERROR(sycl::free(b.ptr, *qptr)));
                pool_size -= b.size;
            }
        }
        GGML_ASSERT(pool_size == 0);
    }

    void * alloc(size_t size, size_t * actual_size) override {
#ifdef DEBUG_sycl_MALLOC
        int nnz = 0;
        size_t max_size = 0;
#endif
        size_t best_diff = 1ull << 36;
        int ibest = -1;
        for (int i = 0; i < MAX_SYCL_BUFFERS; ++i) {
            ggml_sycl_buffer& b = buffer_pool[i];
            if (b.ptr != nullptr) {
#ifdef DEBUG_sycl_MALLOC
                ++nnz;
                if (b.size > max_size) max_size = b.size;
#endif
                if (b.size >= size) {
                    size_t diff = b.size - size;
                    if (diff < best_diff) {
                        best_diff = diff;
                        ibest = i;
                        if (!best_diff) {
                            void * ptr = b.ptr;
                            *actual_size = b.size;
                            b.ptr = nullptr;
                            b.size = 0;
                            return ptr;
                        }
                    }
                }
            }
        }
        if (ibest >= 0) {
            ggml_sycl_buffer& b = buffer_pool[ibest];
            void * ptr = b.ptr;
            *actual_size = b.size;
            b.ptr = nullptr;
            b.size = 0;
            return ptr;
        }
        void * ptr;
        size_t look_ahead_size = (size_t) (1.05 * size);

        SYCL_CHECK(
            CHECK_TRY_ERROR(ptr = (void *)sycl::malloc_device(
                                look_ahead_size, *qptr)));
        if (!ptr) {
            GGML_LOG_ERROR("%s: can't allocate %lu Bytes of memory on device/GPU\n", __func__, look_ahead_size);
            return nullptr;
        }

        *actual_size = look_ahead_size;
        pool_size += look_ahead_size;

#ifdef DEBUG_SYCL_MALLOC
        GGML_LOG_DEBUG("%s[%d]: %d buffers, max_size = %u MB, pool_size = %u MB, requested %u MB\n", __func__, id, nnz,
                (uint32_t)(max_size/1024/1024), (uint32_t)(g_sycl_pool_size[id]/1024/1024), (uint32_t)(size/1024/1024));
#endif

        // GGML_SYCL_DEBUG("ggml_sycl_pool_malloc_leg look_ahead_size=%lu, return %p\n", look_ahead_size, ptr);
        return ptr;
    }

    void free(void * ptr, size_t size) override {
        for (int i = 0; i < MAX_SYCL_BUFFERS; ++i) {
            ggml_sycl_buffer& b = buffer_pool[i];
            if (b.ptr == nullptr) {
                b.ptr = ptr;
                b.size = size;
                return;
            }
        }
        GGML_LOG_WARN("WARNING: sycl buffer pool full, increase MAX_sycl_BUFFERS\n");
        SYCL_CHECK(CHECK_TRY_ERROR(sycl::free(ptr, *qptr)));
        pool_size -= size;
    }
};

struct ggml_sycl_pool_host : public ggml_sycl_pool {
    queue_ptr qptr;
    int       device;

    inline static int counter{ 0 };

    struct ggml_sycl_buffer {
        void * ptr  = nullptr;
        size_t size = 0;
    };

    // Set arbitrarly to 64
    static constexpr int          MAX_POOL_SIZE{ 64 };
    std::vector<ggml_sycl_buffer> buffer_pool = std::vector<ggml_sycl_buffer>(MAX_POOL_SIZE);
    size_t                        pool_size   = 0;

    explicit ggml_sycl_pool_host(queue_ptr qptr_, int device_) : qptr(qptr_), device(device_) {}

    ~ggml_sycl_pool_host() {
        for (int i = 0; i < MAX_POOL_SIZE; ++i) {
            ggml_sycl_buffer & b = buffer_pool[i];
            if (b.ptr != nullptr) {
                SYCL_CHECK(CHECK_TRY_ERROR(sycl::free(b.ptr, *qptr)));
                b.ptr = nullptr;
                pool_size -= b.size;
                b.size = 0;
            }
        }
        counter = 0;
    }

    void * alloc(size_t size, size_t * actual_size) override {
        if (counter == MAX_POOL_SIZE) {
            ggml_sycl_buffer b               = buffer_pool[0];
            void *           ptr             = b.ptr;
            *actual_size                     = b.size;
            counter                          = 1;
            return ptr;
        }
        ggml_sycl_buffer & b = buffer_pool[counter];

        if (b.ptr == nullptr) {
            void * ptr;

            SYCL_CHECK(CHECK_TRY_ERROR(ptr = (void *) sycl::malloc_host(size, *qptr)));
            if (!ptr) {
                GGML_LOG_ERROR("%s: can't allocate %lu Bytes of memory on host\n", __func__, size);
                return nullptr;
            }
            pool_size += size;
            *actual_size = size;
            counter      = counter + 1;
            return ptr;
        } else {
            ++counter;
            b.size = size;
            return b.ptr;
        }
    }

    void free(void * ptr, size_t size) override {
        // if the pool is not completed add the pointer to it in place of the first nullptr found.
        // Otherwise do nothing, pointers will be freed once the pool is deallocated.
        for (int i = 0; i < MAX_POOL_SIZE; ++i) {
            ggml_sycl_buffer & b = buffer_pool[i];
            if (b.ptr == nullptr) {
                b.ptr  = ptr;
                b.size = size;
                return;
            }
        }
    }
};

std::unique_ptr<ggml_sycl_pool> ggml_backend_sycl_context::new_pool_for_host(queue_ptr qptr, int device) {
    // return pool for the host to speed up memory management
    return std::unique_ptr<ggml_sycl_pool>(new ggml_sycl_pool_host(qptr, device));
}

std::unique_ptr<ggml_sycl_pool> ggml_backend_sycl_context::new_pool_for_device(queue_ptr qptr, int device) {
    // TBD: NO VMM support
    // if (ggml_sycl_info().devices[device].vmm) {
    //     return std::unique_ptr<ggml_sycl_pool>(new ggml_sycl_pool_vmm(device));
    // }
   return std::unique_ptr<ggml_sycl_pool>(new ggml_sycl_pool_leg(qptr, device));
}

// TBD pool with virtual memory management
// struct ggml_sycl_pool_vmm : public ggml_sycl_pool

/// kernels
typedef void (*ggml_sycl_op_mul_mat_t)(
    ggml_backend_sycl_context & ctx,
    const ggml_tensor *src0, const ggml_tensor *src1, ggml_tensor *dst,
    const char *src0_dd_i, const float *src1_ddf_i, const char *src1_ddq_i,
    float *dst_dd_i, const int64_t row_low, const int64_t row_high,
    const int64_t src1_ncols, const int64_t src1_padded_row_size,
    const queue_ptr &stream);



template<int QUANT_BLOCK_TILE>
static void quantize_q8_1(const float * __restrict__ x, void * __restrict__ vy, const int kx, const int kx_padded,
                          const sycl::nd_item<3> &item_ct1) {
    const int ix = (item_ct1.get_local_range(2) * item_ct1.get_group(2) +
                    item_ct1.get_local_id(2)) * QUANT_BLOCK_TILE;

    if (ix >= kx_padded) {
        return;
    }

    const int iy = item_ct1.get_local_range(1) * item_ct1.get_group(1) +
                   item_ct1.get_local_id(1);

    const int i_padded = iy*kx_padded + ix;

    block_q8_1 * y = (block_q8_1 *) vy;

    const int ib = i_padded / QK8_1; // block index
    const int iqs = i_padded % QK8_1; // quant index
    typedef  sycl::vec<float, QUANT_BLOCK_TILE> TC;
    typedef  sycl::vec<int8_t, QUANT_BLOCK_TILE> TQ;
    TC zeros;
    TQ qzeros;
#pragma unroll
    for (int i = 0; i < QUANT_BLOCK_TILE; i++)
    {
        zeros[i] = 0.f;
        qzeros[i] = 0;
    }
    const TC xi = ix < kx ? *(const TC *)&x[iy * kx + ix] : zeros;
    float sum = xi[0];
    float amax = sycl::fabs(xi[0]);
#pragma unroll
    for (int i = 1; i < QUANT_BLOCK_TILE; i++)
    {
        sum += xi[i];
        amax = sycl::fmax(sycl::fabs(xi[i]), amax);
    }
    sum = warp_reduce_sum(sum, item_ct1);
    amax = warp_reduce_max(amax, item_ct1);

    const float d = amax / 127;
    TQ q = qzeros;
    if (amax != 0.0f)
    {
#pragma unroll
        for (int i = 0; i < QUANT_BLOCK_TILE; i++) {
            q[i] = sycl::round(xi[i] / d);
        }
    }

    *(TQ *)&y[ib].qs[iqs] = q;

    if (iqs > 0) {
        return;
    }

    reinterpret_cast<sycl::half &>(y[ib].ds.x()) = d;
    reinterpret_cast<sycl::half &>(y[ib].ds.y()) = sum;
}

static void mul_mat_p021_f16_f32(
    const void * __restrict__ vx, const float * __restrict__ y, float * __restrict__ dst,
    const int ncols_x, const int nrows_x, const int nchannels_x, const int nchannels_y,
    const sycl::nd_item<3> &item_ct1) {

    const sycl::half *x = (const sycl::half *)vx;

    const int row_x = item_ct1.get_local_range(1) * item_ct1.get_group(1) +
                      item_ct1.get_local_id(1);
    const int channel = item_ct1.get_local_range(0) * item_ct1.get_group(0) +
                        item_ct1.get_local_id(0);
    const int channel_x = channel / (nchannels_y / nchannels_x);

    const int nrows_y = ncols_x;
    const int nrows_dst = nrows_x;
    const int row_dst = row_x;

    float tmp = 0.0f;

    for (int col_x0 = 0; col_x0 < ncols_x;
         col_x0 += item_ct1.get_local_range(2)) {
        const int col_x = col_x0 + item_ct1.get_local_id(2);

        if (col_x >= ncols_x) {
            break;
        }

        // x is transposed and permuted
        const int ix = row_x*nchannels_x*ncols_x + channel_x*ncols_x + col_x;
        const float xi =
            sycl::vec<sycl::half, 1>(x[ix])
                .convert<float, sycl::rounding_mode::automatic>()[0];

        const int row_y = col_x;


        // y is not transposed but permuted
        const int iy = channel*nrows_y + row_y;

        tmp += xi * y[iy];
    }

    // dst is not transposed and not permuted
    const int idst = channel*nrows_dst + row_dst;

    // sum up partial sums and write back result
#pragma unroll
    for (int mask = WARP_SIZE / 2; mask > 0; mask >>= 1) {
        tmp +=
            dpct::permute_sub_group_by_xor(item_ct1.get_sub_group(), tmp, mask);
    }

    if (item_ct1.get_local_id(2) == 0) {
        dst[idst] = tmp;
    }
}

static void mul_mat_vec_nc_f16_f32( // nc == non-contiguous
    const void * __restrict__ vx, const float * __restrict__ y, float * __restrict__ dst, const int ncols_x, const int nrows_x,
    const int row_stride_x, const int channel_stride_x, const int channel_x_divisor,
    const sycl::nd_item<3> &item_ct1) {

    const sycl::half *x = (const sycl::half *)vx;

    const int row_x = item_ct1.get_local_range(1) * item_ct1.get_group(1) +
                      item_ct1.get_local_id(1);
    const int channel = item_ct1.get_local_range(0) * item_ct1.get_group(0) +
                        item_ct1.get_local_id(0);
    const int channel_x = channel / channel_x_divisor;

    const int nrows_y   = ncols_x;
    const int nrows_dst = nrows_x;
    const int row_dst   = row_x;

    const int idst = channel*nrows_dst + row_dst;

    float tmp = 0.0f;

    for (int col_x0 = 0; col_x0 < ncols_x;
         col_x0 += item_ct1.get_local_range(2)) {
        const int col_x = col_x0 + item_ct1.get_local_id(2);

        if (col_x >= ncols_x) {
            break;
        }

        const int row_y = col_x;

        const int ix = channel_x*channel_stride_x + row_x*row_stride_x + col_x;
        const int iy = channel*nrows_y + row_y;

        const float xi =
            sycl::vec<sycl::half, 1>(x[ix])
                .convert<float, sycl::rounding_mode::automatic>()[0];

        tmp += xi * y[iy];
    }

    // sum up partial sums and write back result
#pragma unroll
    for (int mask = WARP_SIZE / 2; mask > 0; mask >>= 1) {
        tmp +=
            dpct::permute_sub_group_by_xor(item_ct1.get_sub_group(), tmp, mask);
    }

    if (item_ct1.get_local_id(2) == 0) {
        dst[idst] = tmp;
    }
}

static void k_sum_rows_f32(const float * x, float * dst, const int ncols,
                           const sycl::nd_item<3> &item_ct1) {
    const int row = item_ct1.get_group(1);
    const int col = item_ct1.get_local_id(2);

    float sum = 0.0f;
    for (int i = col; i < ncols; i += item_ct1.get_local_range(2)) {
        sum += x[row * ncols + i];
    }

    sum = warp_reduce_sum(sum, item_ct1);

    if (col == 0) {
        dst[row] = sum;
    }
}


template<typename T>
static inline void ggml_sycl_swap(T & a, T & b) {
    T tmp = a;
    a = b;
    b = tmp;
}

template <ggml_sort_order order>
__dpct_inline__ static void
k_argsort_f32_i32(const float *x, int *dst, const int ncols, int ncols_pad,
                  const sycl::nd_item<3> &item_ct1, uint8_t *dpct_local) {
    // bitonic sort
    int col = item_ct1.get_local_id(2);
    int row = item_ct1.get_group(1);

    if (col >= ncols_pad) {
        return;
    }

    const float * x_row = x + row * ncols;
    auto dst_row = (int *)dpct_local;

    // initialize indices
    dst_row[col] = col;

    item_ct1.barrier(sycl::access::fence_space::local_space);

    for (int k = 2; k <= ncols_pad; k *= 2) {
        for (int j = k / 2; j > 0; j /= 2) {
            int ixj = col ^ j;
            if (ixj > col) {
                if ((col & k) == 0) {
                    if (dst_row[col] >= ncols ||
                        (dst_row[ixj] < ncols && (order == GGML_SORT_ORDER_ASC ?
                            x_row[dst_row[col]] > x_row[dst_row[ixj]] :
                            x_row[dst_row[col]] < x_row[dst_row[ixj]]))
                    ) {
                        ggml_sycl_swap(dst_row[col], dst_row[ixj]);
                    }
                } else {
                    if (dst_row[ixj] >= ncols ||
                        (dst_row[col] < ncols && (order == GGML_SORT_ORDER_ASC ?
                            x_row[dst_row[col]] < x_row[dst_row[ixj]] :
                            x_row[dst_row[col]] > x_row[dst_row[ixj]]))
                    ) {
                        ggml_sycl_swap(dst_row[col], dst_row[ixj]);
                    }
                }
            }
            /*
            DPCT1118:1: SYCL group functions and algorithms must be encountered
            in converged control flow. You may need to adjust the code.
            */
            item_ct1.barrier(sycl::access::fence_space::local_space);
        }
    }

    // copy the result to dst without the padding
    if (col < ncols) {
        dst[row * ncols + col] = dst_row[col];
    }
}


static void diag_mask_inf_f32(const float * x, float * dst, const int ncols, const int rows_per_channel, const int n_past,
                              const sycl::nd_item<3> &item_ct1) {
    const int col = item_ct1.get_local_range(1) * item_ct1.get_group(1) +
                    item_ct1.get_local_id(1);
    const int row = item_ct1.get_local_range(2) * item_ct1.get_group(2) +
                    item_ct1.get_local_id(2);

    if (col >= ncols) {
        return;
    }

    const int i = row*ncols + col;
    //dst[i] = col > (n_past + row % rows_per_channel) ? -INFINITY : x[i];
    //dst[i] = x[i] - (col > n_past + row % rows_per_channel) * INT_MAX; // equivalent within rounding error but slightly faster on GPU
    dst[i] = x[i] - (col > n_past + row % rows_per_channel) * FLT_MAX;
}

static void scale_f32(const float * x, float * dst, const float scale, const int k,
                      const sycl::nd_item<3> &item_ct1) {
    const int i = item_ct1.get_local_range(2) * item_ct1.get_group(2) +
                  item_ct1.get_local_id(2);

    if (i >= k) {
        return;
    }

    dst[i] = scale * x[i];
}


template <typename Ti, typename To>
static  void pool2d_nchw_kernel(
        const int ih, const int iw, const int oh, const int ow,
        const int kh, const int kw, const int sh, const int sw,
        const int ph, const int pw, const int parallel_elements,
        const Ti* src, To* dst, const enum ggml_op_pool op,
        const sycl::nd_item<3> &item_ct1) {
        int idx = item_ct1.get_local_id(2) +
                  item_ct1.get_group(2) * item_ct1.get_local_range(2);
        if (idx >= parallel_elements) {
            return;
        }

        const int I_HW = ih * iw;
        const int O_HW = oh * ow;
        const int nc = idx / O_HW;
        const int cur_oh = idx % O_HW / ow;
        const int cur_ow = idx % O_HW % ow;
        const Ti* i_ptr = src + nc * I_HW;
        To* o_ptr = dst + nc * O_HW;
        const int start_h = cur_oh * sh - ph;
        const int bh = sycl::max(0, start_h);
        const int eh = sycl::min(ih, start_h + kh);
        const int start_w = cur_ow * sw - pw;
        const int bw = sycl::max(0, start_w);
        const int ew = sycl::min(iw, start_w + kw);

        To res = 0;

        switch (op) {
            case GGML_OP_POOL_AVG: res = 0; break;
            case GGML_OP_POOL_MAX: res = -FLT_MAX; break;
            default:
                res      = (To) sycl::nan(uint32_t(0));
                break;
        }

        for (int i = bh; i < eh; i += 1) {
            for (int j = bw; j < ew; j += 1) {
#if DPCT_COMPATIBILITY_TEMP >= 350
                /*
                DPCT1098:106: The '*' expression is used instead of the __ldg
                call. These two expressions do not provide the exact same
                functionality. Check the generated code for potential precision
                and/or performance issues.
                */
                Ti cur = *(i_ptr + i * iw + j);
#else
                Ti cur = i_ptr[i * iw + j];
#endif
                switch (op) {
                    case GGML_OP_POOL_AVG: res += (cur / (kh * kw)); break;
                    case GGML_OP_POOL_MAX: res = sycl::max(res, (To)cur); break;
                    default:
                        res = (To) sycl::nan(uint32_t(0));
                        break;
                }
            }
        }
        o_ptr[cur_oh * ow + cur_ow] = res;
}

static void quantize_row_q8_1_sycl(const float *x, void *vy, const int kx,
                                   const int ky, const int kx_padded,
                                   queue_ptr stream) {
    const int block_num_x = (kx_padded + SYCL_QUANTIZE_BLOCK_SIZE - 1) / SYCL_QUANTIZE_BLOCK_SIZE;
    const sycl::range<3> num_blocks(1, ky, block_num_x);
    int constexpr QUANT_BLOCK_TILE = QK8_1 / WARP_SIZE;
    static_assert(QK8_1 % WARP_SIZE == 0);
    const sycl::range<3> block_size(1, 1, SYCL_QUANTIZE_BLOCK_SIZE / QUANT_BLOCK_TILE);
    {
        dpct::has_capability_or_fail(stream->get_device(),
                                     {sycl::aspect::fp16});

        stream->parallel_for(
            sycl::nd_range<3>(num_blocks * block_size, block_size),
            [=](sycl::nd_item<3> item_ct1) [[sycl::reqd_sub_group_size(WARP_SIZE)]] {
                quantize_q8_1<QUANT_BLOCK_TILE>(x, vy, kx, kx_padded, item_ct1);
            });
    }
}

static void ggml_mul_mat_p021_f16_f32_sycl(const void *vx, const float *y,
                                           float *dst, const int ncols_x,
                                           const int nrows_x,
                                           const int nchannels_x,
                                           const int nchannels_y,
                                           queue_ptr stream) {

    const sycl::range<3> block_nums(nchannels_y, nrows_x, 1);
    const sycl::range<3> block_dims(1, 1, WARP_SIZE);
    {
        dpct::has_capability_or_fail(stream->get_device(),
                                     {sycl::aspect::fp16});

        stream->parallel_for(
            sycl::nd_range<3>(block_nums * block_dims, block_dims),
            [=](sycl::nd_item<3> item_ct1) [[sycl::reqd_sub_group_size(WARP_SIZE)]] {
                mul_mat_p021_f16_f32(vx, y, dst, ncols_x, nrows_x, nchannels_x,
                                     nchannels_y, item_ct1);
            });
    }
}

static void ggml_mul_mat_vec_nc_f16_f32_sycl(
    const void *vx, const float *y, float *dst, const int ncols_x,
    const int nrows_x, const int row_stride_x, const int nchannels_x,
    const int nchannels_y, const int channel_stride_x, queue_ptr stream) {

    const sycl::range<3> block_nums(nchannels_y, nrows_x, 1);
    const sycl::range<3> block_dims(1, 1, WARP_SIZE);
    {
        dpct::has_capability_or_fail(stream->get_device(),
                                     {sycl::aspect::fp16});

        stream->parallel_for(
            sycl::nd_range<3>(block_nums * block_dims, block_dims),
            [=](sycl::nd_item<3> item_ct1) [[sycl::reqd_sub_group_size(WARP_SIZE)]] {
                mul_mat_vec_nc_f16_f32(vx, y, dst, ncols_x, nrows_x,
                                       row_stride_x, channel_stride_x,
                                       nchannels_y / nchannels_x, item_ct1);
            });
    }
}



static void scale_f32_sycl(const float *x, float *dst, const float scale,
                           const int k, queue_ptr stream) {
    const int num_blocks = (k + SYCL_SCALE_BLOCK_SIZE - 1) / SYCL_SCALE_BLOCK_SIZE;
    stream->parallel_for(
        sycl::nd_range<3>(sycl::range<3>(1, 1, num_blocks) *
                              sycl::range<3>(1, 1, SYCL_SCALE_BLOCK_SIZE),
                          sycl::range<3>(1, 1, SYCL_SCALE_BLOCK_SIZE)),
        [=](sycl::nd_item<3> item_ct1) {
            scale_f32(x, dst, scale, k, item_ct1);
        });
}


static void sum_rows_f32_sycl(const float *x, float *dst, const int ncols,
                              const int nrows, queue_ptr stream) {
    const sycl::range<3> block_dims(1, 1, WARP_SIZE);
    const sycl::range<3> block_nums(1, nrows, 1);
    stream->parallel_for(sycl::nd_range<3>(block_nums * block_dims, block_dims),
                         [=](sycl::nd_item<3> item_ct1)
                             [[sycl::reqd_sub_group_size(WARP_SIZE)]] {
                                 k_sum_rows_f32(x, dst, ncols, item_ct1);
                             });
}

static int next_power_of_2(int x) {
    int n = 1;
    while (n < x) {
        n *= 2;
    }
    return n;
}

static void argsort_f32_i32_sycl(const float *x, int *dst, const int ncols,
                                 const int nrows, ggml_sort_order order,
                                 queue_ptr stream) {
    // bitonic sort requires ncols to be power of 2
    const int ncols_pad = next_power_of_2(ncols);

    const sycl::range<3> block_dims(1, 1, ncols_pad);
    const sycl::range<3> block_nums(1, nrows, 1);
    const size_t shared_mem = ncols_pad * sizeof(int);

    if (order == GGML_SORT_ORDER_ASC) {
        stream->submit([&](sycl::handler &cgh) {
            sycl::local_accessor<uint8_t, 1> dpct_local_acc_ct1(
                sycl::range<1>(shared_mem), cgh);

            cgh.parallel_for(
                sycl::nd_range<3>(block_nums * block_dims, block_dims),
                [=](sycl::nd_item<3> item_ct1) {
                    k_argsort_f32_i32<GGML_SORT_ORDER_ASC>(
                        x, dst, ncols, ncols_pad, item_ct1,
                        dpct_local_acc_ct1.get_multi_ptr<sycl::access::decorated::no>()
                            .get());
                });
        });
    } else if (order == GGML_SORT_ORDER_DESC) {
        stream->submit([&](sycl::handler &cgh) {
            sycl::local_accessor<uint8_t, 1> dpct_local_acc_ct1(
                sycl::range<1>(shared_mem), cgh);

            cgh.parallel_for(
                sycl::nd_range<3>(block_nums * block_dims, block_dims),
                [=](sycl::nd_item<3> item_ct1) {
                    k_argsort_f32_i32<GGML_SORT_ORDER_DESC>(
                        x, dst, ncols, ncols_pad, item_ct1,
                        dpct_local_acc_ct1.get_multi_ptr<sycl::access::decorated::no>()
                            .get());
                });
        });
    } else {
        GGML_ABORT("fatal error");
    }
}

static void argmax_f32_i32_sycl(const float *x, int *dst, const int ncols,
                               const int nrows, queue_ptr stream) {
    const sycl::range<3> block_dims(1, 1, SYCL_ARGMAX_BLOCK_SIZE);
    const sycl::range<3> block_nums(1, nrows, 1);
    const size_t shared_mem = 256 * sizeof(float);

    stream->submit([&](sycl::handler &cgh) {
        sycl::local_accessor<float, 1> shared_data(
            sycl::range<1>(shared_mem/sizeof(float)), cgh);
        sycl::local_accessor<int, 1> shared_indices(
            sycl::range<1>(shared_mem/sizeof(float)), cgh);

        cgh.parallel_for(
            sycl::nd_range<3>(block_nums * block_dims, block_dims),
            [=](sycl::nd_item<3> item_ct1) {
                const int tid = item_ct1.get_local_id(2);
                const int row = item_ct1.get_global_id(1);

                float max_val = -INFINITY;
                int max_idx = -1;

                for (int col = tid; col < ncols; col += 256) {
                    float val = x[row * ncols + col];
                    if (val > max_val) {
                        max_val = val;
                        max_idx = col;
                    }
                }

                shared_data[tid] = max_val;
                shared_indices[tid] = max_idx;
                item_ct1.barrier(sycl::access::fence_space::local_space);

                for (int stride = 256/2; stride > 0; stride >>= 1) {
                    if (tid < stride) {
                        float val1 = shared_data[tid];
                        float val2 = shared_data[tid + stride];
                        if (val2 > val1) {
                            shared_data[tid] = val2;
                            shared_indices[tid] = shared_indices[tid + stride];
                        }
                    }
                    item_ct1.barrier(sycl::access::fence_space::local_space);
                }


                if (tid == 0) {
                    dst[row] = shared_indices[0];
                }
            });
    });
}
static void diag_mask_inf_f32_sycl(const float *x, float *dst,
                                   const int ncols_x, const int nrows_x,
                                   const int rows_per_channel, const int n_past,
                                   queue_ptr stream) {
    const sycl::range<3> block_dims(1, SYCL_DIAG_MASK_INF_BLOCK_SIZE, 1);
    const int block_num_x = (ncols_x + SYCL_DIAG_MASK_INF_BLOCK_SIZE - 1) / SYCL_DIAG_MASK_INF_BLOCK_SIZE;
    const sycl::range<3> block_nums(1, block_num_x, nrows_x);
    stream->parallel_for(sycl::nd_range<3>(block_nums * block_dims, block_dims),
                         [=](sycl::nd_item<3> item_ct1) {
                             diag_mask_inf_f32(x, dst, ncols_x,
                                               rows_per_channel, n_past,
                                               item_ct1);
                         });
}

static dpct::err0 ggml_sycl_cpy_tensor_2d(void *dst,
                                          const struct ggml_tensor *src,
                                          int64_t i3, int64_t i2,
                                          int64_t i1_low, int64_t i1_high,
                                          queue_ptr stream) try {

    dpct::memcpy_direction kind;
    char * src_ptr;
    if (ggml_backend_buffer_is_host(src->buffer)) {
        kind = dpct::host_to_device;
        //GGML_SYCL_DEBUG("%s: Host buffer type src tensor\n", __func__);
        src_ptr = (char *) src->data;
        // GGML_SYCL_DEBUG("ggml_sycl_cpy_tensor_2d  GGML_BACKEND_TYPE_CPU src_ptr %p\n", src_ptr);
    } else if (ggml_backend_buffer_is_sycl(src->buffer)) {
        // If buffer is a SYCL buffer
        //GGML_SYCL_DEBUG("%s: SYCL buffer type src tensor\n", __func__);
        kind    = dpct::device_to_device;
        src_ptr = (char *) src->data;
    } else if (ggml_backend_buffer_is_sycl_split(src->buffer)) {
        /*
        If buffer is a SYCL split buffer
        */
        //GGML_SYCL_DEBUG("%s: Split buffer type src tensor\n", __func__);
        GGML_ASSERT(i1_low == 0 && i1_high == src->ne[1]);
        kind = dpct::device_to_device;
        ggml_tensor_extra_gpu * extra = (ggml_tensor_extra_gpu *) src->extra;
        int id;
        SYCL_CHECK(CHECK_TRY_ERROR(
            id = get_current_device_id()));
        // GGML_SYCL_DEBUG("current device index %d\n", id);
        src_ptr = (char *) extra->data_device[id];
    } else {
        // GGML_SYCL_DEBUG("GGML_ABORT("fatal error")\n");
        GGML_ABORT("fatal error");
    }
    char * dst_ptr = (char *) dst;

    GGML_TENSOR_LOCALS_1(int64_t, ne, src, ne);
    GGML_TENSOR_LOCALS(int64_t, nb, src, nb);
    const enum ggml_type type = src->type;
    const int64_t ts = ggml_type_size(type);
    const int64_t bs = ggml_blck_size(type);
    int64_t i1_diff = i1_high - i1_low;

    const char * x = src_ptr + i1_low*nb1 + i2*nb2 + i3*nb3;
    if (nb0 == ts && nb1 == ts*ne0/bs) {
        // GGML_SYCL_DEBUG("stream->memcpy: dst_ptr=%p, x=%p, size=%lu\n", dst_ptr, x, i1_diff * nb1);
        // return CHECK_TRY_ERROR(stream->memcpy(dst_ptr, x, i1_diff * nb1));
        return CHECK_TRY_ERROR(dpct::async_dpct_memcpy(dst_ptr, x, i1_diff * nb1,
                                    kind, *stream));

    } else if (nb0 == ts) {
        return CHECK_TRY_ERROR(
            dpct::async_dpct_memcpy(dst_ptr, ts * ne0 / bs, x, nb1,
                                    ts * ne0 / bs, i1_diff, kind, *stream));
    } else {
        for (int64_t i1 = 0; i1 < i1_diff; i1++) {
            const void * rx = (const void *) ((const char *) x + i1*nb1);
            void * rd = (void *) (dst_ptr + i1*ts*ne0/bs);
            // pretend the row is a matrix with cols=1
            dpct::err0 r = CHECK_TRY_ERROR(dpct::async_dpct_memcpy(
                rd, ts / bs, rx, nb0, ts / bs, ne0, kind, *stream));
            /*
            DPCT1001:85: The statement could not be removed.
            */
            /*
            DPCT1000:86: Error handling if-stmt was detected but could not be
            rewritten.
            */
            if (r != 0) return r;
        }
        return 0;
    }
}
catch (sycl::exception const &exc) {
  std::cerr << exc.what() << "Exception caught at file:" << __FILE__
            << ", line:" << __LINE__ << std::endl;
  std::exit(1);
}

inline void ggml_sycl_op_mul_mat_sycl(
    ggml_backend_sycl_context & ctx,
    const ggml_tensor *src0, const ggml_tensor *src1, ggml_tensor *dst,
    const char *src0_dd_i, const float *src1_ddf_i, const char *src1_ddq_i,
    float *dst_dd_i, const int64_t row_low, const int64_t row_high,
    const int64_t src1_ncols, const int64_t src1_padded_row_size,
    const queue_ptr &stream) try {

    GGML_ASSERT(src0_dd_i  != nullptr);
    GGML_ASSERT(src1_ddf_i != nullptr);
    GGML_ASSERT(dst_dd_i   != nullptr);

    const int64_t ne00 = src0->ne[0];
    const int64_t ne10 = src1->ne[0];


    const int64_t row_diff = row_high - row_low;

    int id;
    SYCL_CHECK(
        CHECK_TRY_ERROR(id = get_current_device_id()));
#if !GGML_SYCL_DNNL
    const int64_t ne0 = dst->ne[0];
    // the main device has a larger memory buffer to hold the results from all GPUs
    // ldc == nrows of the matrix that cuBLAS writes into
    int ldc = id == ctx.device ? ne0 : row_diff;
#endif

#ifdef GGML_SYCL_F16
    bool use_fp16 = true;  // TODO(Yu) SYCL capability check
#else
    bool use_fp16 = false;
#endif
    if ((src0->type == GGML_TYPE_F16 || ggml_is_quantized(src0->type)) &&
        use_fp16 && ggml_is_contiguous(src0) && row_diff == src0->ne[1] &&
        dst->op_params[0] == GGML_PREC_DEFAULT) {
        // GGML_SYCL_DEBUG("ggml_sycl_op_mul_mat_sycl - fp16 path\n");
        ggml_sycl_pool_alloc<sycl::half> src0_as_f16(ctx.pool());
        if (src0->type != GGML_TYPE_F16) {
            const to_fp16_sycl_t to_fp16_sycl = ggml_get_to_fp16_sycl(src0->type, dst);
            GGML_ASSERT(to_fp16_sycl != nullptr);
            size_t ne = row_diff*ne00;
            src0_as_f16.alloc(ne);
            to_fp16_sycl(src0_dd_i, src0_as_f16.get(), ne, stream);
        }
        const sycl::half *src0_ptr = src0->type == GGML_TYPE_F16
                                         ? (const sycl::half *)src0_dd_i
                                         : src0_as_f16.get();

        ggml_sycl_pool_alloc<sycl::half> src1_as_f16(ctx.pool());
        if (src1->type != GGML_TYPE_F16) {
            const to_fp16_sycl_t to_fp16_sycl = ggml_get_to_fp16_sycl(src1->type, dst);
            GGML_ASSERT(to_fp16_sycl != nullptr);
            size_t ne = src1_ncols*ne10;
            src1_as_f16.alloc(ne);
            to_fp16_sycl(src1_ddf_i, src1_as_f16.get(), ne, stream);
        }
        const sycl::half *src1_ptr = src1->type == GGML_TYPE_F16
                ? (const sycl::half *)src1->data + src1_padded_row_size
                                         : src1_as_f16.get();
        ggml_sycl_pool_alloc<sycl::half> dst_f16(ctx.pool(), row_diff * src1_ncols);

#if !GGML_SYCL_DNNL
        const sycl::half alpha_f16 = 1.0f;
        const sycl::half beta_f16  = 0.0f;
        SYCL_CHECK(CHECK_TRY_ERROR(dpct::gemm(
            *stream, oneapi::math::transpose::trans,
            oneapi::math::transpose::nontrans, row_diff, src1_ncols, ne10,
            &alpha_f16, src0_ptr, dpct::library_data_t::real_half, ne00,
            src1_ptr, dpct::library_data_t::real_half, ne10, &beta_f16,
            dst_f16.get(), dpct::library_data_t::real_half, ldc,
            dpct::library_data_t::real_half)));
        const to_fp32_sycl_t to_fp32_sycl = ggml_get_to_fp32_sycl(GGML_TYPE_F16, dst);
        to_fp32_sycl(dst_f16.get(), dst_dd_i, row_diff*src1_ncols, stream);
#else
        DnnlGemmWrapper::row_gemm(ctx, false, true, src1_ncols, row_diff, ne10, src1_ptr,
                                  DnnlGemmWrapper::to_dt<sycl::half>(), src0_ptr, DnnlGemmWrapper::to_dt<sycl::half>(),
                                  dst_f16.get(), DnnlGemmWrapper::to_dt<sycl::half>(), stream);
        const to_fp32_sycl_t to_fp32_sycl = ggml_get_to_fp32_sycl(GGML_TYPE_F16, dst);
        to_fp32_sycl(dst_f16.get(), dst_dd_i, row_diff* src1_ncols, stream);
#endif
    }
    else {
        // GGML_SYCL_DEBUG("ggml_sycl_op_mul_mat_sycl - fp32 path\n");
        ggml_sycl_pool_alloc<float> src0_ddq_as_f32(ctx.pool());
        ggml_sycl_pool_alloc<float> src1_ddq_as_f32(ctx.pool());
        if (src0->type != GGML_TYPE_F32) {
            const to_fp32_sycl_t to_fp32_sycl = ggml_get_to_fp32_sycl(src0->type, dst);
            GGML_ASSERT(to_fp32_sycl != nullptr);
            src0_ddq_as_f32.alloc(row_diff*ne00);
            to_fp32_sycl(src0_dd_i, src0_ddq_as_f32.get(), row_diff*ne00, stream);
        }
        if (src1->type != GGML_TYPE_F32) {
            const to_fp32_sycl_t to_fp32_sycl = ggml_get_to_fp32_sycl(src1->type, dst);
            GGML_ASSERT(to_fp32_sycl != nullptr);
            src1_ddq_as_f32.alloc(src1_ncols*ne10);
            to_fp32_sycl(src1_ddf_i, src1_ddq_as_f32.get(), src1_ncols*ne10, stream);
        }
        const float * src0_ddf_i = src0->type == GGML_TYPE_F32 ? (const float *) src0_dd_i : src0_ddq_as_f32.get();
        const float * src1_ddf1_i = src1->type == GGML_TYPE_F32 ? (const float *) src1_ddf_i : src1_ddq_as_f32.get();

#if !GGML_SYCL_DNNL
        const float alpha = 1.0f;
        const float beta  = 0.0f;
        SYCL_CHECK(CHECK_TRY_ERROR(oneapi::math::blas::column_major::gemm(
            get_onemath_backend(*stream), oneapi::math::transpose::trans, oneapi::math::transpose::nontrans, row_diff,
            src1_ncols, ne10, dpct::get_value(&alpha, *stream), src0_ddf_i, ne00, src1_ddf1_i, ne10,
            dpct::get_value(&beta, *stream), dst_dd_i, ldc)));
#else
        DnnlGemmWrapper::row_gemm(ctx, false, true, src1_ncols, row_diff, ne10, src1_ddf1_i,
                                  DnnlGemmWrapper::to_dt<float>(), src0_ddf_i, DnnlGemmWrapper::to_dt<float>(),
                                  dst_dd_i, DnnlGemmWrapper::to_dt<float>(), stream);
#endif
    }
    GGML_UNUSED(dst);
    GGML_UNUSED(src1_ddq_i);
    GGML_UNUSED(src1_padded_row_size);
}
catch (sycl::exception const &exc) {
  std::cerr << exc.what() << "Exception caught at file:" << __FILE__
            << ", line:" << __LINE__ << std::endl;
  std::exit(1);
}

static void ggml_sycl_op_pool2d(ggml_backend_sycl_context & ctx, ggml_tensor *dst) {

    GGML_ASSERT(dst->src[0]->type == GGML_TYPE_F32);
    GGML_ASSERT( dst->type == GGML_TYPE_F32);
    dpct::queue_ptr main_stream = ctx.stream();
    SYCL_CHECK(ggml_sycl_set_device(ctx.device));
    const float * src0_dd = static_cast<const float *>(dst->src[0]->data);
    float *       dst_dd  = static_cast<float *>(dst->data);

    const int32_t * opts = (const int32_t *)dst->op_params;
    enum ggml_op_pool op = static_cast<ggml_op_pool>(opts[0]);
    const int k0 = opts[1];
    const int k1 = opts[2];
    const int s0 = opts[3];
    const int s1 = opts[4];
    const int p0 = opts[5];
    const int p1 = opts[6];

    const int64_t IH = dst->src[0]->ne[1];
    const int64_t IW = dst->src[0]->ne[0];

    const int64_t N = dst->ne[3];
    const int64_t OC = dst->ne[2];
    const int64_t OH = dst->ne[1];
    const int64_t OW = dst->ne[0];

    const int parallel_elements = N * OC * OH * OW;
    const int num_blocks = (parallel_elements + SYCL_POOL2D_BLOCK_SIZE - 1) / SYCL_POOL2D_BLOCK_SIZE;
    sycl::range<3> block_nums(1, 1, num_blocks);
    main_stream->parallel_for(
        sycl::nd_range<3>(block_nums *
                              sycl::range<3>(1, 1, SYCL_IM2COL_BLOCK_SIZE),
                          sycl::range<3>(1, 1, SYCL_IM2COL_BLOCK_SIZE)),
        [=](sycl::nd_item<3> item_ct1) {
            pool2d_nchw_kernel(IH, IW, OH, OW, k1, k0, s1, s0, p1, p0,
                               parallel_elements, src0_dd, dst_dd, op,
                               item_ct1);
        });
}

inline void ggml_sycl_op_sum(ggml_backend_sycl_context & ctx, ggml_tensor *dst) {
    GGML_ASSERT(dst->src[0]->type == GGML_TYPE_F32);
    GGML_ASSERT( dst->type == GGML_TYPE_F32);
    dpct::queue_ptr main_stream = ctx.stream();
    SYCL_CHECK(ggml_sycl_set_device(ctx.device));
    const float * src0_dd = static_cast<const float *>(dst->src[0]->data);
    float *       dst_dd  = static_cast<float *>(dst->data);

    const int64_t ne = ggml_nelements(dst->src[0]);

    sum_rows_f32_sycl(src0_dd, dst_dd, ne, 1, main_stream);
}

inline void ggml_sycl_op_sum_rows(ggml_backend_sycl_context & ctx, ggml_tensor *dst) {

    GGML_ASSERT(dst->src[0]->type == GGML_TYPE_F32);
    GGML_ASSERT( dst->type == GGML_TYPE_F32);
    dpct::queue_ptr main_stream = ctx.stream();
    SYCL_CHECK(ggml_sycl_set_device(ctx.device));
    const float * src0_dd = static_cast<const float *>(dst->src[0]->data);
    float *       dst_dd  = static_cast<float *>(dst->data);

    const int64_t ncols = dst->src[0]->ne[0];
    const int64_t nrows = ggml_nrows(dst->src[0]);

    sum_rows_f32_sycl(src0_dd, dst_dd, ncols, nrows, main_stream);
}

inline void ggml_sycl_op_argsort(ggml_backend_sycl_context & ctx, ggml_tensor * dst) {
    GGML_ASSERT(dst->src[0]->type == GGML_TYPE_F32);
    GGML_ASSERT(dst->type == GGML_TYPE_I32);
    dpct::queue_ptr main_stream = ctx.stream();
    SYCL_CHECK(ggml_sycl_set_device(ctx.device));
    const float * src0_dd = static_cast<const float *>(dst->src[0]->data);
    int32_t *       dst_dd  = static_cast<int32_t *>(dst->data);


    const int64_t ncols = dst->src[0]->ne[0];
    const int64_t nrows = ggml_nrows(dst->src[0]);

    enum ggml_sort_order order = (enum ggml_sort_order) dst->op_params[0];

    argsort_f32_i32_sycl(src0_dd, (int *) dst_dd, ncols, nrows, order, main_stream);
}

inline void ggml_sycl_op_argmax(ggml_backend_sycl_context & ctx, ggml_tensor *dst) {

    GGML_ASSERT(dst->src[0]->type == GGML_TYPE_F32);
    GGML_ASSERT( dst->type == GGML_TYPE_I32);

    dpct::queue_ptr main_stream = ctx.stream();
    SYCL_CHECK(ggml_sycl_set_device(ctx.device));
    const float * src0_dd = static_cast<const float *>(dst->src[0]->data);
    int32_t *       dst_dd  = static_cast<int32_t *>(dst->data);

    const int64_t ncols = dst->src[0]->ne[0];
    const int64_t nrows = ggml_nrows(dst->src[0]);

    argmax_f32_i32_sycl(src0_dd, dst_dd, ncols, nrows, main_stream);
}

inline void ggml_sycl_op_diag_mask_inf(ggml_backend_sycl_context & ctx,ggml_tensor *dst) {

    GGML_ASSERT(dst->src[0]->type == GGML_TYPE_F32);
    GGML_ASSERT( dst->type == GGML_TYPE_F32);
    dpct::queue_ptr main_stream = ctx.stream();
    SYCL_CHECK(ggml_sycl_set_device(ctx.device));
    const float * src0_dd = static_cast<const float *>(dst->src[0]->data);
    float *       dst_dd  = static_cast<float *>(dst->data);

    const int64_t ne00 = dst->src[0]->ne[0];
    const int64_t ne01 = dst->src[0]->ne[1];
    const int nrows0 = ggml_nrows(dst->src[0]);

    const int n_past = ((int32_t *) dst->op_params)[0];

    diag_mask_inf_f32_sycl(src0_dd, dst_dd, ne00, nrows0, ne01, n_past, main_stream);
}

inline void ggml_sycl_op_scale(ggml_backend_sycl_context & ctx, ggml_tensor *dst) {

    GGML_ASSERT(dst->src[0]->type == GGML_TYPE_F32);
    GGML_ASSERT( dst->type == GGML_TYPE_F32);
    dpct::queue_ptr main_stream = ctx.stream();
    SYCL_CHECK(ggml_sycl_set_device(ctx.device));
    const float * src0_dd = static_cast<const float *>(dst->src[0]->data);
    float *       dst_dd  = static_cast<float *>(dst->data);

    float scale;
    memcpy(&scale, dst->op_params, sizeof(float));

    scale_f32_sycl(src0_dd, dst_dd, scale, ggml_nelements(dst->src[0]), main_stream);
    /*
    DPCT1010:87: SYCL uses exceptions to report errors and does not use the
    error codes. The call was replaced with 0. You need to rewrite this code.
    */
    SYCL_CHECK(0);
}

static void ggml_sycl_set_peer_access(const int n_tokens, int main_device) {
    static bool peer_access_enabled = false;

    const bool enable_peer_access = n_tokens <= GGML_SYCL_PEER_MAX_BATCH_SIZE;

    if (peer_access_enabled == enable_peer_access) {
        return;
    }

#ifdef NDEBUG
    for (int i = 0; i < ggml_sycl_info().device_count; ++i) {
        SYCL_CHECK(ggml_sycl_set_device(i));
    }

    for (int i = 0; i < ggml_sycl_info().device_count; ++i) {
        SYCL_CHECK(ggml_sycl_set_device(i));

        for (int id_other = 0; id_other < ggml_sycl_info().device_count; ++id_other) {
            if (i == id_other) {
                continue;
            }
            if (i != main_device && id_other != main_device) {
                continue;
            }

            // int can_access_peer;
            // SYCL_CHECK(syclDeviceCanAccessPeer(&can_access_peer, id, id_other));
            // if (can_access_peer) {
            //     if (enable_peer_access) {
            //         SYCL_CHECK(syclDeviceEnablePeerAccess(id_other, 0));
            //     } else {
            //         SYCL_CHECK(syclDeviceDisablePeerAccess(id_other));
            //     }
            // }
        }
    }
#endif // NDEBUG

    peer_access_enabled = enable_peer_access;
}

static void ggml_sycl_op_mul_mat(ggml_backend_sycl_context & ctx, const ggml_tensor *src0,
                                 const ggml_tensor *src1, ggml_tensor *dst,
                                 ggml_sycl_op_mul_mat_t op,
                                 const bool convert_src1_to_q8_1) try {

    GGML_TENSOR_LOCALS(int64_t, ne0, src0, ne);

    GGML_TENSOR_LOCALS(int64_t, ne1, src1, ne);
    const int64_t nrows1 = ggml_nrows(src1);

    GGML_ASSERT(ne03 == ne13);

    const int64_t ne0 = dst->ne[0];
    const int64_t ne1 = dst->ne[1];

    const int nb2 = dst->nb[2];
    const int nb3 = dst->nb[3];

    GGML_ASSERT(!ggml_backend_buffer_is_sycl_split(dst->buffer));
    GGML_ASSERT(!ggml_backend_buffer_is_sycl_split(src1->buffer));
    GGML_ASSERT(src1->type == GGML_TYPE_F32 || (src1->ne[2] == 1 && src1->ne[3] == 1));

    GGML_ASSERT(ne12 >= ne02 && ne12 % ne02 == 0);

    const int64_t i02_divisor = ne12 / ne02;

    const size_t src0_ts = ggml_type_size(src0->type);
    const size_t src0_bs = ggml_blck_size(src0->type);
    const size_t q8_1_ts = sizeof(block_q8_1);
    const size_t q8_1_bs = QK8_1;

    ggml_tensor_extra_gpu * src0_extra = (ggml_tensor_extra_gpu *) src0->extra;
    ggml_tensor_extra_gpu * src1_extra = (ggml_tensor_extra_gpu *) src1->extra;

    const bool src0_is_contiguous = ggml_is_contiguous(src0);
    const bool src1_is_contiguous = ggml_is_contiguous(src1);

    int64_t src1_padded_col_size = GGML_PAD(ne10, MATRIX_ROW_PADDING);

    const bool split = ggml_backend_buffer_is_sycl_split(src0->buffer);
    GGML_ASSERT(!(split && ne02 > 1));
    GGML_ASSERT(!(split && ne03 > 1));
    GGML_ASSERT(!(split && ne02 < ne12));

    std::array<float, GGML_SYCL_MAX_DEVICES> tensor_split;
    if (split) {
        // TODO: check that src0->buffer->buft is a split buffer type, replace GGML_BACKEND_TYPE_GPU_SPLIT check
        // GGML_ASSERT(src0->buffer != nullptr && src0->buffer->buft == ...);
        ggml_backend_sycl_split_buffer_type_context * buft_ctx = (ggml_backend_sycl_split_buffer_type_context *) src0->buffer->buft->context;
        tensor_split = buft_ctx->tensor_split;
    }

    struct dev_data {
        ggml_sycl_pool_alloc<char> src0_dd_alloc;
        ggml_sycl_pool_alloc<float> src1_ddf_alloc;
        ggml_sycl_pool_alloc<char> src1_ddq_alloc;
        ggml_sycl_pool_alloc<float> dst_dd_alloc;

        char *src0_dd = nullptr;
        float *src1_ddf = nullptr; // float
        char *src1_ddq = nullptr;  // q8_1
        float *dst_dd = nullptr;

        int64_t row_low;
        int64_t row_high;
    };

    dev_data dev[GGML_SYCL_MAX_DEVICES];

    int used_devices = 0;
    queue_ptr main_stream = ctx.stream();

    for (int i = 0; i < ggml_sycl_info().device_count; ++i) {
        // by default, use all rows
        dev[i].row_low  = 0;
        dev[i].row_high = ne01;

        // for multi GPU, get the row boundaries from tensor split
        // and round to mul_mat_q tile sizes
        if (split) {
            const int64_t rounding = get_row_rounding(src0->type, tensor_split);

            if (i != 0) {
                dev[i].row_low  = ne01*tensor_split[i];
                if (dev[i].row_low < ne01) {
                    dev[i].row_low -= dev[i].row_low % rounding;
                }
            }

            if (i != ggml_sycl_info().device_count - 1) {
                dev[i].row_high  = ne01*tensor_split[i + 1];
                if (dev[i].row_high < ne01) {
                    dev[i].row_high -= dev[i].row_high % rounding;
                }
            }
        }
    }

    for (int i = 0; i < ggml_sycl_info().device_count; ++i) {
        if ((!split && i != ctx.device) || dev[i].row_low == dev[i].row_high) {
            continue;
        }

        used_devices++;

        const bool src1_on_device = i == ctx.device;
        const bool  dst_on_device = i == ctx.device;

        ggml_sycl_set_device(i);
        queue_ptr stream = ctx.stream(i, 0);

        if (src0_is_contiguous) {
            dev[i].src0_dd = (char *) src0->data;
        } else {
            dev[i].src0_dd = dev[i].src0_dd_alloc.alloc(ctx.pool(i), ggml_nbytes(src0));
        }

        if (src1_on_device && src1_is_contiguous) {
            dev[i].src1_ddf = (float *) src1->data;
        } else {
            dev[i].src1_ddf = dev[i].src1_ddf_alloc.alloc(ctx.pool(i), ggml_nelements(src1));
        }

        if (convert_src1_to_q8_1) {
            dev[i].src1_ddq = dev[i].src1_ddq_alloc.alloc(ctx.pool(i), nrows1*src1_padded_col_size*q8_1_ts/q8_1_bs);

            if (src1_on_device && src1_is_contiguous) {
                quantize_row_q8_1_sycl(dev[i].src1_ddf, dev[i].src1_ddq, ne10, nrows1, src1_padded_col_size, stream);
                /*
                DPCT1010:90: SYCL uses exceptions to report errors and does not
                use the error codes. The call was replaced with 0. You need to
                rewrite this code.
                */
                SYCL_CHECK(0);
            }
        }

        if (dst_on_device) {
            dev[i].dst_dd = (float *) dst->data;
        } else {
            const size_t size_dst_ddf = split ? (dev[i].row_high - dev[i].row_low)*ne1 : ggml_nelements(dst);
            dev[i].dst_dd = dev[i].dst_dd_alloc.alloc(ctx.pool(i), size_dst_ddf);
        }
    }

    // if multiple devices are used they need to wait for the main device
    // here an event is recorded that signals that the main device has finished calculating the input data
    if (split && used_devices > 1) {
        ggml_sycl_set_device(ctx.device);
        /*
        DPCT1024:91: The original code returned the error code that was further
        consumed by the program logic. This original code was replaced with 0.
        You may need to rewrite the program logic consuming the error code.
        */
        SYCL_CHECK(CHECK_TRY_ERROR(
            *src0_extra->events[ctx.device][0] =
                ctx.stream()->ext_oneapi_submit_barrier()));
    }

    const int64_t src1_col_stride = split && used_devices > 1 ? MUL_MAT_SRC1_COL_STRIDE : ne11;
    for (int64_t src1_col_0 = 0; src1_col_0 < ne11; src1_col_0 += src1_col_stride) {
        const int64_t is = split ? (src1_col_0/src1_col_stride) % GGML_SYCL_MAX_STREAMS : 0;
        const int64_t src1_ncols = src1_col_0 + src1_col_stride > ne11 ? ne11 - src1_col_0 : src1_col_stride;
        for (int i = 0; i < ggml_sycl_info().device_count; ++i) {
            if ((!split && i != ctx.device) || dev[i].row_low == dev[i].row_high) {
                continue;
            }

            const bool src1_on_device = i == ctx.device;
            const bool  dst_on_device = i == ctx.device;
            const int64_t row_diff = dev[i].row_high - dev[i].row_low;

            ggml_sycl_set_device(i);
            queue_ptr stream = ctx.stream(i, is);

            // wait for main GPU data if necessary
            if (split && (i != ctx.device || is != 0)) {
                /*
                DPCT1009:163: SYCL uses exceptions to report errors and does not
                use the error codes. The original code was commented out and a
                warning string was inserted. You need to rewrite this code.
                */
                SYCL_CHECK(CHECK_TRY_ERROR(stream->ext_oneapi_submit_barrier(
                    {*src0_extra->events[ctx.device][0]})));
            }

            for (int64_t i0 = 0; i0 < ne13*ne12; ++i0) {
                const int64_t i03 = i0 / ne12;
                const int64_t i02 = i0 % ne12;

                const size_t src1_ddq_i_offset = (i0*ne11 + src1_col_0) * src1_padded_col_size*q8_1_ts/q8_1_bs;

                // for split tensors the data begins at i0 == i0_offset_low
                char  *  src0_dd_i =  dev[i].src0_dd + (i0/i02_divisor) * (ne01*ne00*src0_ts)/src0_bs;
                float * src1_ddf_i = dev[i].src1_ddf + (i0*ne11 + src1_col_0) * ne10;
                char  * src1_ddq_i = dev[i].src1_ddq +  src1_ddq_i_offset;
                float *   dst_dd_i =   dev[i].dst_dd + (i0*ne1  + src1_col_0) * (dst_on_device ? ne0 : row_diff);

                // the main device memory buffer can be on VRAM scratch, with space for all partial results
                // in that case an offset on dst_ddf_i is needed
                if (i == ctx.device) {
                    dst_dd_i += dev[i].row_low; // offset is 0 if no tensor split
                }

                // copy src0, src1 to device if necessary
                if (src1_is_contiguous) {
                    if (i != ctx.device) {
                        if (convert_src1_to_q8_1) {
                            char * src1_ddq_i_source = dev[ctx.device].src1_ddq + src1_ddq_i_offset;
                          SYCL_CHECK(CHECK_TRY_ERROR(stream->memcpy(
                                src1_ddq_i, src1_ddq_i_source,
                                src1_ncols * src1_padded_col_size * q8_1_ts /
                                    q8_1_bs).wait()));
                        } else {

                            float * src1_ddf_i_source = (float *) src1_extra->data_device[ctx.device];
                            src1_ddf_i_source += (i0*ne11 + src1_col_0) * ne10;

                            SYCL_CHECK(CHECK_TRY_ERROR(dev2dev_memcpy(*stream, *main_stream,
                                src1_ddf_i, src1_ddf_i_source,
                                src1_ncols * ne10 * sizeof(float))));
                        }
                    }
                } else if (src1_on_device && !src1_is_contiguous) {
                    SYCL_CHECK(ggml_sycl_cpy_tensor_2d(
                                   src1_ddf_i, src1, i03, i02, src1_col_0, src1_col_0+src1_ncols, stream));
                } else {
                    GGML_ABORT("fatal error");
                }

                if (convert_src1_to_q8_1 && !src1_is_contiguous) {
                    quantize_row_q8_1_sycl(src1_ddf_i, src1_ddq_i, ne10, src1_ncols, src1_padded_col_size, stream);
                    /*
                    DPCT1010:92: SYCL uses exceptions to report errors and does
                    not use the error codes. The call was replaced with 0. You
                    need to rewrite this code.
                    */
                    SYCL_CHECK(0);
                }

                if (src1_col_0 == 0 && !src0_is_contiguous && i02 % i02_divisor == 0) {
                    SYCL_CHECK(ggml_sycl_cpy_tensor_2d(src0_dd_i, src0, i03, i02/i02_divisor, dev[i].row_low, dev[i].row_high, stream));
                }
                if (src1->type == GGML_TYPE_F16) {
                    src1_padded_col_size = (i0 * ne11 + src1_col_0) * ne10;
                }
                // do the computation
                SYCL_CHECK(CHECK_TRY_ERROR(op(ctx, src0, src1, dst, src0_dd_i, src1_ddf_i, src1_ddq_i, dst_dd_i,
                    dev[i].row_low, dev[i].row_high, src1_ncols, src1_padded_col_size, stream)));
                /*
                DPCT1010:93: SYCL uses exceptions to report errors and does not
                use the error codes. The call was replaced with 0. You need to
                rewrite this code.
                */
                SYCL_CHECK(0);

                // copy dst to host or other device if necessary
                if (!dst_on_device) {
                    void * dst_off_device = dst->data;
                    if (split) {
                        // src0 = weight matrix is saved as a transposed matrix for better memory layout.
                        // dst is NOT transposed.
                        // The outputs of matrix matrix multiplications can therefore NOT simply be concatenated for >1 GPU.
                        // Instead they need to be copied to the correct slice in ne0 = dst row index.
                        // If dst is a vector with ne0 == 1 then you don't have to do this but it still produces correct results.
                        float * dhf_dst_i = (float *) ((char *) dst_off_device + i02*nb2 + i03*nb3);
                        GGML_ASSERT(dst->nb[1] == ne0*sizeof(float));
                        dhf_dst_i += src1_col_0*ne0 + dev[i].row_low;

                        SYCL_CHECK(CHECK_TRY_ERROR(dpct::async_dpct_memcpy(
                            dhf_dst_i, ne0 * sizeof(float), dst_dd_i,
                            row_diff * sizeof(float), row_diff * sizeof(float),
                            src1_ncols, dpct::device_to_device, *stream)));
                    } else {
                        float * dhf_dst_i = (float *) ((char *) dst_off_device + i02*nb2 + i03*nb3);
                        GGML_ASSERT(dst->nb[1] == ne0*sizeof(float));
                        dhf_dst_i += src1_col_0*ne0;
                        SYCL_CHECK(CHECK_TRY_ERROR(
                            stream->memcpy(dhf_dst_i, dst_dd_i,
                                           src1_ncols * ne0 * sizeof(float)).wait()));
                    }
                }

                // add event for the main device to wait on until other device is done
                if (split && (i != ctx.device || is != 0)) {
                    /*
                    DPCT1024:94: The original code returned the error code that
                    was further consumed by the program logic. This original
                    code was replaced with 0. You may need to rewrite the
                    program logic consuming the error code.
                    */
                    SYCL_CHECK(CHECK_TRY_ERROR(
                        *src0_extra->events[i][is] =
                            stream->ext_oneapi_submit_barrier()));
                }
            }
        }
    }

    // main device waits for all other devices to be finished
    if (split && ggml_sycl_info().device_count > 1) {
        int64_t is_max = (ne11 + MUL_MAT_SRC1_COL_STRIDE - 1) / MUL_MAT_SRC1_COL_STRIDE;
        is_max = is_max <= GGML_SYCL_MAX_STREAMS ? is_max : GGML_SYCL_MAX_STREAMS;

        ggml_sycl_set_device(ctx.device);
        for (int i = 0; i < ggml_sycl_info().device_count; ++i) {
            if (dev[i].row_low == dev[i].row_high) {
                continue;
            }
            for (int64_t is = 0; is < is_max; ++is) {
                SYCL_CHECK(CHECK_TRY_ERROR(
                    ctx.stream()->ext_oneapi_submit_barrier(
                        {*src0_extra->events[i][is]})));
            }
        }
    }
}
catch (sycl::exception const &exc) {
  std::cerr << exc.what() << "Exception caught at file:" << __FILE__
            << ", line:" << __LINE__ << std::endl;
  std::exit(1);
}


static void ggml_sycl_get_rows(ggml_backend_sycl_context & ctx, ggml_tensor * dst) {
    GGML_SYCL_DEBUG("call %s\n", __func__);
    ggml_sycl_op_get_rows(ctx, dst);
    GGML_SYCL_DEBUG("call %s done\n", __func__);
}

static void ggml_sycl_norm(ggml_backend_sycl_context & ctx, ggml_tensor * dst) {
    GGML_SYCL_DEBUG("call %s\n", __func__);
    ggml_sycl_op_norm(ctx, dst);
    GGML_SYCL_DEBUG("call %s done\n", __func__);
}

static void ggml_sycl_rms_norm(ggml_backend_sycl_context & ctx, ggml_tensor * dst) {
    GGML_SYCL_DEBUG("call %s\n", __func__);
    ggml_sycl_op_rms_norm(ctx, dst);
    GGML_SYCL_DEBUG("call %s done\n", __func__);
}

static void ggml_sycl_l2_norm(ggml_backend_sycl_context & ctx, ggml_tensor * dst) {
    GGML_SYCL_DEBUG("call %s\n", __func__);
    ggml_sycl_op_l2_norm(ctx, dst);
    GGML_SYCL_DEBUG("call %s done\n", __func__);
}

static void ggml_sycl_group_norm(ggml_backend_sycl_context & ctx, ggml_tensor * dst) {
    GGML_SYCL_DEBUG("call %s\n", __func__);
    ggml_sycl_op_group_norm(ctx, dst);
    GGML_SYCL_DEBUG("call %s done\n", __func__);
}

static void ggml_sycl_mul_mat_vec_p021(ggml_backend_sycl_context & ctx, const ggml_tensor *src0,
                                       const ggml_tensor *src1,
                                       ggml_tensor *dst) try {
    GGML_ASSERT(ggml_is_permuted(src0) && ggml_is_permuted(src1));
    GGML_ASSERT(!ggml_backend_buffer_is_sycl_split(src0->buffer));
    GGML_ASSERT(src0->nb[0] <= src0->nb[1] && src0->nb[2] <= src0->nb[3]); // 0213 permutation
    GGML_ASSERT(src1->nb[0] <= src1->nb[1] && src1->nb[2] <= src1->nb[3]); // 0213 permutation
    GGML_ASSERT(src0->type == GGML_TYPE_F16);
    GGML_ASSERT(src1->type == GGML_TYPE_F32);

    const int64_t ne00 = src0->ne[0];
    const int64_t ne01 = src0->ne[1];
    const int64_t ne02 = src0->ne[2];

    const int64_t ne12 = src1->ne[2];

    SYCL_CHECK(ggml_sycl_set_device(ctx.device));
    queue_ptr main_stream = ctx.stream();

    void  * src0_ddq = src0->data;
    float * src1_ddf = (float *) src1->data;
    float * dst_ddf  = (float *) dst->data;

    ggml_mul_mat_p021_f16_f32_sycl(src0_ddq, src1_ddf, dst_ddf, ne00, ne01, ne02, ne12, main_stream);
}
catch (sycl::exception const &exc) {
  std::cerr << exc.what() << "Exception caught at file:" << __FILE__
            << ", line:" << __LINE__ << std::endl;
  std::exit(1);
}

static void ggml_sycl_mul_mat_vec_nc(ggml_backend_sycl_context & ctx, const ggml_tensor *src0,
                                     const ggml_tensor *src1,
                                     ggml_tensor *dst) try {
    GGML_ASSERT(!ggml_is_transposed(src0));
    GGML_ASSERT(!ggml_is_transposed(src1));
    GGML_ASSERT(!ggml_is_permuted(src0));
    GGML_ASSERT(!ggml_backend_buffer_is_sycl_split(src0->buffer));
    GGML_ASSERT(src0->type == GGML_TYPE_F16);
    GGML_ASSERT(src1->type == GGML_TYPE_F32);

    const int64_t ne00 = src0->ne[0];
    const int64_t ne01 = src0->ne[1];
    const int64_t ne02 = src0->ne[2];

    const int64_t nb01 = src0->nb[1];
    const int64_t nb02 = src0->nb[2];

    const int64_t ne12 = src1->ne[2];

    SYCL_CHECK(ggml_sycl_set_device(ctx.device));
    queue_ptr main_stream = ctx.stream();

    void  * src0_ddq = src0->data;
    float * src1_ddf = (float *) src1->data;
    float * dst_ddf  = (float *) dst->data;

    const int64_t row_stride_x = nb01 / sizeof(sycl::half);
    const int64_t channel_stride_x = nb02 / sizeof(sycl::half);

    ggml_mul_mat_vec_nc_f16_f32_sycl(src0_ddq, src1_ddf, dst_ddf, ne00, ne01, row_stride_x, ne02, ne12, channel_stride_x, main_stream);
}
catch (sycl::exception const &exc) {
  std::cerr << exc.what() << "Exception caught at file:" << __FILE__
            << ", line:" << __LINE__ << std::endl;
  std::exit(1);
}

static void k_compute_batched_ptrs(const sycl::half *src0_as_f16,
                                   const sycl::half *src1_as_f16, char *dst,
                                   const void **ptrs_src, void **ptrs_dst,
                                   int64_t ne12, int64_t ne13, int64_t ne23,
                                   size_t nb02, size_t nb03, size_t nb12,
                                   size_t nb13, size_t nbd2, size_t nbd3,
                                   int64_t r2, int64_t r3,
                                   const sycl::nd_item<3> &item_ct1) {
    int64_t i13 = item_ct1.get_group(2) * item_ct1.get_local_range(2) +
                  item_ct1.get_local_id(2);
    int64_t i12 = item_ct1.get_group(1) * item_ct1.get_local_range(1) +
                  item_ct1.get_local_id(1);

    if (i13 >= ne13 || i12 >= ne12) {
        return;
    }

    int64_t i03 = i13 / r3;
    int64_t i02 = i12 / r2;

    ptrs_src[0*ne23 + i12 + i13*ne12] = (const char *) src0_as_f16 + i02*nb02 + i03*nb03;
    ptrs_src[1*ne23 + i12 + i13*ne12] = (const char *) src1_as_f16 + i12*nb12 + i13*nb13;
    ptrs_dst[0*ne23 + i12 + i13*ne12] = (      char *)         dst + i12*nbd2 + i13*nbd3;
}

static void ggml_sycl_mul_mat_batched_sycl(ggml_backend_sycl_context & ctx,
                                             const ggml_tensor *src0,
                                             const ggml_tensor *src1,
                                             ggml_tensor *dst) try {
    GGML_ASSERT(!ggml_is_transposed(src0));
    GGML_ASSERT(!ggml_is_transposed(src1));
    GGML_ASSERT(!ggml_backend_buffer_is_sycl_split(src0->buffer));
    GGML_ASSERT(src0->type == GGML_TYPE_F16);

    GGML_TENSOR_BINARY_OP_LOCALS


    SYCL_CHECK(ggml_sycl_set_device(ctx.device));
    queue_ptr main_stream = ctx.stream();;

    void * src0_ddq = src0->data;
    sycl::half *src0_as_f16 = (sycl::half *)src0_ddq;
    float * src1_ddf = (float *) src1->data;
    float * dst_ddf = (float *) dst->data;

    // convert src1 to fp16
    ggml_sycl_pool_alloc<sycl::half> src1_f16_alloc(ctx.pool());
    if (src1->type != GGML_TYPE_F16) {
        const to_fp16_sycl_t to_fp16_sycl = ggml_get_to_fp16_sycl(src1->type, dst);
        const int64_t ne_src1 = ggml_nelements(src1);
        src1_f16_alloc.alloc(ne_src1);
        GGML_ASSERT(to_fp16_sycl != nullptr);
        to_fp16_sycl(src1_ddf, src1_f16_alloc.get(), ne_src1, main_stream);
    }
    sycl::half *src1_f16 = src1->type == GGML_TYPE_F16 ? (sycl::half *)src1_ddf
                                                       : src1_f16_alloc.get();

    char * dst_t;

    dpct::library_data_t cu_compute_type = dpct::library_data_t::real_float;
    dpct::library_data_t cu_data_type = dpct::library_data_t::real_float;

    // dst strides
    size_t nbd2 = dst->nb[2];
    size_t nbd3 = dst->nb[3];

    const float alpha_f32 = 1.0f;
    const float beta_f32 = 0.0f;

    const void * alpha = &alpha_f32;
    const void * beta  = &beta_f32;

    dst_t = (char *) dst_ddf;

    GGML_ASSERT(ne12 % ne02 == 0);
    GGML_ASSERT(ne13 % ne03 == 0);

    // broadcast factors
    const int64_t r2 = ne12/ne02;
    const int64_t r3 = ne13/ne03;

    if (r2 == 1 && r3 == 1 && ggml_is_contiguous_2(src0) && ggml_is_contiguous_2(src1)) {
        // there is no broadcast and src0, src1 are contiguous across dims 2, 3
        SYCL_CHECK(CHECK_TRY_ERROR(dpct::gemm_batch(
            *main_stream, oneapi::math::transpose::trans, oneapi::math::transpose::nontrans, ne01, ne11, ne10, alpha,
            (const char *) src0_as_f16, dpct::library_data_t::real_half, nb01 / nb00, nb02 / nb00,
            (const char *) src1_f16, dpct::library_data_t::real_half, nb11 / nb10, nb12 / nb10, beta, (char *) dst_t,
            cu_data_type, ne01, nb2 / nb0, ne12 * ne13, cu_compute_type)));
    } else {
        const int ne23 = ne12*ne13;

        ggml_sycl_pool_alloc<const void *> ptrs_src(ctx.pool(), 2*ne23);
        ggml_sycl_pool_alloc<      void *> ptrs_dst(ctx.pool(), 1*ne23);
        ggml_sycl_pool_alloc<matrix_info_t<float>> matrix_info(ctx.host_pool(), 1);

        sycl::range<3> block_dims(1, ne12, ne13);
        /*
        DPCT1049:47: The work-group size passed to the SYCL kernel may exceed
        the limit. To get the device limit, query
        info::device::max_work_group_size. Adjust the work-group size if needed.
        */
        {
            dpct::has_capability_or_fail(main_stream->get_device(),
                                         {sycl::aspect::fp16});

            main_stream->submit([&](sycl::handler &cgh) {
                const void **ptrs_src_get = ptrs_src.get();
                void **ptrs_dst_get = ptrs_dst.get();
                size_t nb12_scaled = src1->type == GGML_TYPE_F16 ? nb12 : nb12 / 2;
                size_t nb13_scaled = src1->type == GGML_TYPE_F16 ? nb13 : nb13 / 2;
                cgh.parallel_for(sycl::nd_range<3>(block_dims, block_dims),
                                 [=](sycl::nd_item<3> item_ct1) {
                                     k_compute_batched_ptrs(
                                         src0_as_f16, src1_f16,
                                         dst_t, ptrs_src_get,
                                         ptrs_dst_get, ne12, ne13, ne23,
                                         nb02, nb03, nb12_scaled, nb13_scaled,
                                         nbd2, nbd3, r2, r3, item_ct1);
                                 });
            });
        }
        SYCL_CHECK(CHECK_TRY_ERROR(dpct::gemm_batch(
            *main_stream, oneapi::math::transpose::trans, oneapi::math::transpose::nontrans, ne01, ne11, ne10, alpha,
            (const void **) (ptrs_src.get() + 0 * ne23), dpct::library_data_t::real_half, nb01 / nb00,
            (const void **) (ptrs_src.get() + 1 * ne23), dpct::library_data_t::real_half, nb11 / nb10, beta,
            (void **) (ptrs_dst.get() + 0 * ne23), cu_data_type, ne01, ne23, cu_compute_type, matrix_info.get())));
    }
}
catch (sycl::exception const &exc) {
  std::cerr << exc.what() << "Exception caught at file:" << __FILE__
            << ", line:" << __LINE__ << std::endl;
  std::exit(1);
}

inline bool ggml_sycl_supports_mmq(enum ggml_type type) {
    // TODO: accuracy issues in MMQ
    GGML_UNUSED(type);
    return false;
}

inline bool ggml_sycl_supports_reorder_dequantize(enum ggml_type type) {
    switch (type) {
        case GGML_TYPE_Q4_0:
            return true;
        default:
            return false;
    }
}

inline bool ggml_sycl_supports_reorder_dmmv(enum ggml_type type) {
    switch (type) {
        case GGML_TYPE_Q4_0:
            return true;
        default:
            return false;
    }
}

inline bool ggml_sycl_supports_reorder_mmvq(enum ggml_type type) {
    switch (type) {
        case GGML_TYPE_Q4_0:
            return true;
        default:
            return false;
    }
}

static bool ggml_sycl_supports_dmmv(enum ggml_type type) {
    switch (type) {
        case GGML_TYPE_Q4_0:
        case GGML_TYPE_Q4_1:
        case GGML_TYPE_Q5_0:
        case GGML_TYPE_Q5_1:
        case GGML_TYPE_Q8_0:
        case GGML_TYPE_Q2_K:
        case GGML_TYPE_Q3_K:
        case GGML_TYPE_Q4_K:
        case GGML_TYPE_Q5_K:
        case GGML_TYPE_Q6_K:
        case GGML_TYPE_F16:
            return true;
        default:
            return false;
    }
}

static void reorder_qw(char *data_device, const int ncols, const int nrows,
                size_t size, size_t offset, dpct::queue_ptr stream) {
    auto tmp_buf = sycl::malloc_shared<char>(size, *stream);
    SYCL_CHECK(
        CHECK_TRY_ERROR((*stream).memcpy(tmp_buf, data_device, size)
            .wait()));
    GGML_ASSERT((size % sizeof(block_q4_0) == 0));
    GGML_ASSERT((offset % sizeof(block_q4_0) == 0));
    int offset_blks = offset / sizeof(block_q4_0);
<<<<<<< HEAD
    auto qs_ptr = (uint8_t*)data_device + offset_blks * QK4_0 / 2;
=======
    auto qs_ptr = (uint8_t*)data_device + offset_blks * QK4_0 / 2;;
>>>>>>> d2b2031e
    auto d_ptr = (sycl::half*)(qs_ptr + ncols * nrows / 2) + offset_blks;

    stream->parallel_for(
        size / sizeof(block_q4_0),
            [=](auto i) [[sycl::reqd_sub_group_size(WARP_SIZE)]] {
            const block_q4_0* x = (const block_q4_0*)tmp_buf;
            const int ib = i;

            for (int j = 0; j < QK4_0/2; j ++)
            {
                *(qs_ptr + ib * QK4_0 / 2 + j) = x[ib].qs[j];
            }
            *(d_ptr + ib) = x[ib].d;
        });

    sycl::free(tmp_buf, *stream);
}

static void reorder_qw(const ggml_tensor * src0, dpct::queue_ptr stream) {
    char*data_device = (char*)src0->data;
    size_t ncols = src0->ne[0];
    size_t nrows = src0->ne[1];
    size_t size = ggml_nbytes(src0);

    reorder_qw(data_device, ncols, nrows, size, 0, stream);
}

<<<<<<< HEAD
static bool should_reorder_tensor(ggml_backend_sycl_context& ctx, const ggml_tensor * dst) {
    return !g_ggml_sycl_disable_optimize && //allow optimize, controlled by $GGML_SYCL_DISABLE_OPT
            ctx.opt_feature.reorder &&      //allow this device due to good perf, skip the devices with bad perf.
            dst->op == GGML_OP_MUL_MAT &&   //limit to some supported cases of Q4_0, to do for more cases.
            dst->src[1]->ne[2]==1 && dst->src[1]->ne[3]==1;
}

=======
>>>>>>> d2b2031e
/*
* This function could be called when the OP (mul_mat) function support reorder optimizition.
*/
static void opt_for_reorder(ggml_backend_sycl_context * ctx, const ggml_tensor * src0, const ggml_tensor * src1,
    ggml_tensor * dst) {
<<<<<<< HEAD
    if (should_reorder_tensor(*ctx, dst)) {
=======
    if (!g_ggml_sycl_disable_optimize && //allow optimize, controlled by $GGML_SYCL_DISABLE_OPT
        ctx->opt_feature.reorder &&      //allow this device due to good perf, skip the devices with bad perf.
        dst->op == GGML_OP_MUL_MAT &&    //limit to some supported cases of Q4_0, to do for more cases.
        src0->type == GGML_TYPE_Q4_0 &&
        src1->ne[2]==1 && src1->ne[3]==1) {

>>>>>>> d2b2031e
        ggml_tensor_extra_gpu* extra = (ggml_tensor_extra_gpu*)src0->extra;
        if (!extra) return; //only happen in CI/UT permute case.

        if (extra->optimized_feature.reorder) return; //skip the tensor which is handled for reorder.

        reorder_qw(src0, ctx->stream());
        extra->optimized_feature.reorder = true; //used to decode/dequan in next steps.
    }
}

static void ggml_sycl_mul_mat(ggml_backend_sycl_context & ctx, const ggml_tensor * src0, const ggml_tensor * src1, ggml_tensor * dst) {

    const bool split = ggml_backend_buffer_is_sycl_split(src0->buffer);
    int64_t min_compute_capability = INT_MAX;

    if (split) {
        ggml_backend_sycl_split_buffer_type_context * buft_ctx =
            (ggml_backend_sycl_split_buffer_type_context *) src0->buffer->buft->context;
        auto & tensor_split = buft_ctx->tensor_split;
        for (int id = 0; id < ggml_sycl_info().device_count; ++id) {
            // skip devices that are not going to do any work:
            if (tensor_split[id] >= (id + 1 < ggml_sycl_info().device_count ? tensor_split[id + 1] : 1.0f)) {
                continue;
            }

            if (min_compute_capability > ggml_sycl_info().devices[id].cc) {
                min_compute_capability = ggml_sycl_info().devices[id].cc;
            }
        }
    } else {
        min_compute_capability = ggml_sycl_info().devices[ctx.device].cc;
    }

    // check data types and tensor shapes for custom matrix multiplication kernels:
    bool use_dequantize_mul_mat_vec = ggml_sycl_supports_dmmv(src0->type)
        && src1->type == GGML_TYPE_F32 && dst->type == GGML_TYPE_F32
        && src0->ne[0] % GGML_SYCL_DMMV_X == 0 && src1->ne[1] == 1;

    bool use_mul_mat_vec_q =  ggml_is_quantized(src0->type)
        && src1->type == GGML_TYPE_F32 && dst->type == GGML_TYPE_F32
        && src1->ne[1] <= MMVQ_MAX_BATCH_SIZE;

    bool use_mul_mat_q =  ggml_sycl_supports_mmq(src0->type)
        && src1->type == GGML_TYPE_F32 && dst->type == GGML_TYPE_F32;

    // mmvq and mmq need the __dp4a instruction which is available for gen12+
    // Workaround in https://github.com/ggerganov/llama.cpp/commit/95f84d5ce8b449a9b16009434aca800df504a02e
    use_mul_mat_q = use_mul_mat_q && (src0->type != GGML_TYPE_IQ2_XXS);
#ifdef SYCL_USE_XMX
    use_mul_mat_q = use_mul_mat_q && (src1->ne[1] <= MMQ_MAX_BATCH_SIZE);
#endif // SYCL_USE_XMX


    // mmvq path is faster in the CUDA backend.
    if (!g_ggml_sycl_disable_mmvq && (ctx.stream()->get_backend() == sycl::backend::ext_oneapi_cuda
        // Dispatch becomes obscure with the reorder, MMVQ when the reorder optimization
        // is enabled takes precedence over DMMV, the current if-else implementation
        // requires disabling DMMV if both conditions are met
        || (should_reorder_tensor(ctx, dst) && ggml_sycl_supports_reorder_mmvq(src0->type)))) {
        use_dequantize_mul_mat_vec = use_dequantize_mul_mat_vec && !use_mul_mat_vec_q;
    }

    if (!split && src0->type == GGML_TYPE_F16 && ggml_is_permuted(src0) && ggml_is_permuted(src1) && src1->ne[1] == 1) {
        // TODO: Refactor and cleanup of mul mat dispatching.
        if (src0->ne[3] == 1 && src1->ne[3] == 1) {
            // KQ single-batch
            // mmv p021 was specific for these dimensions
            ggml_sycl_mul_mat_vec_p021(ctx, src0, src1, dst);
        } else {
            // The kernel from the if path is faster for that specific case, but does not support all mul mats.
            ggml_sycl_mul_mat_batched_sycl(ctx, src0, src1, dst);
        }
    } else if (!split && src0->type == GGML_TYPE_F16 && !ggml_is_contiguous(src0) && !ggml_is_transposed(src1) && src1->ne[1] == 1) {
        // KQV single-batch
        ggml_sycl_mul_mat_vec_nc(ctx, src0, src1, dst);
    } else if (!split && src0->type == GGML_TYPE_F16 && !ggml_is_transposed(src0) && !ggml_is_transposed(src1) && src1->ne[2]*src1->ne[3] > 1) {
        // KQ + KQV multi-batch
        ggml_sycl_mul_mat_batched_sycl(ctx, src0, src1, dst);
    } else if (use_dequantize_mul_mat_vec) {
<<<<<<< HEAD
        constexpr bool convert_src1_to_q8_1 = false;
        if (ggml_sycl_supports_reorder_dmmv(src0->type)) {
            opt_for_reorder(&ctx, src0, src1, dst);
        }
        ggml_sycl_op_mul_mat(ctx, src0, src1, dst, ggml_sycl_op_dequantize_mul_mat_vec, convert_src1_to_q8_1);
=======
        opt_for_reorder(&ctx, src0, src1, dst); //the OP function in this branch support reorder.
        ggml_sycl_op_mul_mat(ctx, src0, src1, dst, ggml_sycl_op_dequantize_mul_mat_vec, false);
        // save_tensor_txt("1/dst_1.txt", (float*) dst->data, src0->ne[1], sizeof(float), ctx.stream());
>>>>>>> d2b2031e
    } else if (use_mul_mat_vec_q) {
        constexpr bool convert_src1_to_q8_1 = true;
        if (ggml_sycl_supports_reorder_mmvq(src0->type)) {
            opt_for_reorder(&ctx, src0, src1, dst);
        }
        ggml_sycl_op_mul_mat(ctx, src0, src1, dst, ggml_sycl_op_mul_mat_vec_q, convert_src1_to_q8_1);
    } else if (use_mul_mat_q) {
        constexpr bool convert_src1_to_q8_1 = true;
        ggml_sycl_op_mul_mat(ctx, src0, src1, dst, ggml_sycl_op_mul_mat_q, convert_src1_to_q8_1);
    } else {
<<<<<<< HEAD
        constexpr bool convert_src1_to_q8_1 = false;
        if (ggml_sycl_supports_reorder_dequantize(src0->type)) {
            opt_for_reorder(&ctx, src0, src1, dst); //the OP function in this branch support reorder.
        }
        ggml_sycl_op_mul_mat(ctx, src0, src1, dst, ggml_sycl_op_mul_mat_sycl, convert_src1_to_q8_1);
=======
        opt_for_reorder(&ctx, src0, src1, dst); //the OP function in this branch support reorder.
        ggml_sycl_op_mul_mat(ctx, src0, src1, dst, ggml_sycl_op_mul_mat_sycl, false);
>>>>>>> d2b2031e
    }
    GGML_SYCL_DEBUG("call %s done\n", __func__);
}


struct mmid_row_mapping {
    int32_t i1;
    int32_t i2;
};

__dpct_inline__ static void k_copy_src1_to_contiguous(
    const char *__restrict__ src1_original, char *__restrict__ src1_contiguous,
    int *__restrict__ cur_src1_row, mmid_row_mapping *__restrict__ row_mapping,
    const char *__restrict ids, int64_t i02, size_t ids_nb1, size_t ids_nb0,
    int64_t ne11, int64_t ne10, size_t nb11, size_t nb12,
    const sycl::nd_item<3> &item_ct1, int &src1_row) {
    int32_t iid1 = item_ct1.get_group(2);
    int32_t id = item_ct1.get_group(1);

    const int32_t row_id_i = *(const int32_t *) (ids + iid1*ids_nb1 + id*ids_nb0);

    if (row_id_i != i02) {
        return;
    }

    const int64_t i11 = id % ne11;
    const int64_t i12 = iid1;

    if (item_ct1.get_local_id(2) == 0) {
        src1_row =
            dpct::atomic_fetch_add<sycl::access::address_space::generic_space>(
                cur_src1_row, 1);
        row_mapping[src1_row] = {id, iid1};
    }
    /*
    DPCT1065:194: Consider replacing sycl::nd_item::barrier() with
    sycl::nd_item::barrier(sycl::access::fence_space::local_space) for better
    performance if there is no access to global memory.
    */
    item_ct1.barrier();

    const float * src1_row_original = (const float *)(src1_original + i11*nb11 + i12*nb12);
    float * src1_row_contiguous = (float *)(src1_contiguous + src1_row*nb11);

#pragma unroll
    for (int i = item_ct1.get_local_id(2); i < ne10;
         i += item_ct1.get_local_range(2)) {
        src1_row_contiguous[i] = src1_row_original[i];
    }
}

__dpct_inline__ static void k_copy_dst_from_contiguous(
    char *__restrict__ dst_original, const char *__restrict__ dst_contiguous,
    const mmid_row_mapping *__restrict__ row_mapping, int64_t ne0, size_t nb1,
    size_t nb2, const sycl::nd_item<3> &item_ct1) {
    int32_t i = item_ct1.get_group(2);

    const int32_t i1 = row_mapping[i].i1;
    const int32_t i2 = row_mapping[i].i2;

    const float * dst_row_contiguous = (const float *)(dst_contiguous + i*nb1);
    float * dst_row_original = (float *)(dst_original + i1*nb1 + i2*nb2);

#pragma unroll
    for (int j = item_ct1.get_local_id(2); j < ne0;
         j += item_ct1.get_local_range(2)) {
        dst_row_original[j] = dst_row_contiguous[j];
    }
}

static void ggml_sycl_mul_mat_id(ggml_backend_sycl_context & ctx,
                                 ggml_tensor *dst) try {
    const ggml_tensor *src0 = dst->src[0];
    const ggml_tensor *src1 = dst->src[1];
    GGML_ASSERT(!ggml_backend_buffer_is_sycl_split(src0->buffer) && "mul_mat_id does not support split buffers");

    const ggml_tensor *ids = dst->src[2];
    GGML_TENSOR_BINARY_OP_LOCALS

    const queue_ptr stream = ctx.stream();

    const int64_t n_as = ne02;
    const int64_t n_ids = ids->ne[0];

    std::vector<char> ids_host(ggml_nbytes(ids));
    const char * ids_dev = (const char *) ids->data;

    SYCL_CHECK(CHECK_TRY_ERROR(
        stream->memcpy(ids_host.data(), ids_dev, ggml_nbytes(ids))));
    SYCL_CHECK(CHECK_TRY_ERROR(stream->wait()));

    ggml_tensor src0_row = *src0;
    ggml_tensor src1_row = *src1;
    ggml_tensor dst_row = *dst;

    char *src0_original = (char *)src0->data;
    char *src1_original = (char *)src1->data;
    char *dst_original = (char *)dst->data;

    src0_row.ne[2] = 1;
    src0_row.ne[3] = 1;
    src0_row.nb[3] = nb02;

    src1_row.ne[1] = 1;
    src1_row.ne[2] = 1;
    src1_row.ne[3] = 1;
    src1_row.nb[2] = nb11;
    src1_row.nb[3] = nb11;

    dst_row.ne[1] = 1;
    dst_row.ne[2] = 1;
    dst_row.ne[3] = 1;
    dst_row.nb[2] = nb1;
    dst_row.nb[3] = nb1;
    if (ne12 == 1) {
        for (int64_t iid1 = 0; iid1 < ids->ne[1]; iid1++) {
            for (int64_t id = 0; id < n_ids; id++) {
                const int32_t i02 = *(const int32_t *) (ids_host.data() + iid1*ids->nb[1] + id*ids->nb[0]);
                GGML_ASSERT(i02 >= 0 && i02 < n_as);

                const int64_t i11 = id % ne11;
                const int64_t i12 = iid1;

                const int64_t i1 = id;
                const int64_t i2 = i12;

            src0_row.data = src0_original + i02*nb02;
            src1_row.data = src1_original + i11*nb11 + i12*nb12;
            dst_row.data = dst_original + i1*nb1 + i2*nb2;

            ggml_sycl_mul_mat(ctx, &src0_row, &src1_row, &dst_row);
            }
        }
    } else {
        ggml_sycl_pool_alloc<char> src1_contiguous(ctx.pool(), sizeof(float)*ggml_nelements(src1));
        ggml_sycl_pool_alloc<char>  dst_contiguous(ctx.pool(), sizeof(float)*ggml_nelements(dst));

        src1_row.data = src1_contiguous.get();
        dst_row.data  =  dst_contiguous.get();

        for (int64_t i02 = 0; i02 < n_as; i02++) {
            int64_t num_src1_rows = 0;
            for (int64_t iid1 = 0; iid1 < ids->ne[1]; iid1++) {
                for (int64_t id = 0; id < n_ids; id++) {
                    const int32_t row_id_i = *(const int32_t *) (ids_host.data() + iid1*ids->nb[1] + id*ids->nb[0]);

                    GGML_ASSERT(row_id_i >= 0 && row_id_i < n_as);

                    if (row_id_i != i02) {
                        continue;
                    }

                    num_src1_rows++;
                }
            }

            if (num_src1_rows == 0) {
                continue;
            }


            ggml_sycl_pool_alloc<int> dev_cur_src1_row(ctx.pool(), 1);
            ggml_sycl_pool_alloc<mmid_row_mapping> dev_row_mapping(ctx.pool(), num_src1_rows);
            SYCL_CHECK(CHECK_TRY_ERROR(
                stream->memset(dev_cur_src1_row.get(), 0, sizeof(int))));

            {
                sycl::range<3> block_dims(1, 1, std::min((unsigned int)ne10, 768u));
                sycl::range<3> grid_dims(1, n_ids, ids->ne[1]);
                stream->submit([&](sycl::handler &cgh) {
                    sycl::local_accessor<int, 0> src1_row_acc(cgh);

                    char *__restrict src1_contiguous_get =
                        src1_contiguous.get();
                    int *__restrict dev_cur_src1_row_get =
                        dev_cur_src1_row.get();
                    mmid_row_mapping *__restrict dev_row_mapping_get =
                        dev_row_mapping.get();
                    size_t ids_nb_ct6 = ids->nb[1];
                    size_t ids_nb_ct7 = ids->nb[0];

                    cgh.parallel_for(
                        sycl::nd_range<3>(grid_dims * block_dims, block_dims),
                        [=](sycl::nd_item<3> item_ct1) {
                            k_copy_src1_to_contiguous(
                                src1_original, src1_contiguous_get,
                                dev_cur_src1_row_get,
                                dev_row_mapping_get, ids_dev, i02,
                                ids_nb_ct6, ids_nb_ct7, ne11, ne10, nb11, nb12,
                                item_ct1, src1_row_acc);
                        });
                });
            }

            src0_row.data = src0_original + i02*nb02;

            GGML_ASSERT(nb11 == sizeof(float)*ne10);
            GGML_ASSERT(nb1 == sizeof(float)*ne0);
            src1_row.ne[1] = num_src1_rows;

            src1_row.nb[1] = nb11;
            src1_row.nb[2] = num_src1_rows*nb11;
            src1_row.nb[3] = num_src1_rows*nb11;

            dst_row.ne[1] = num_src1_rows;
            dst_row.nb[1] = nb1;
            dst_row.nb[2] = num_src1_rows*nb1;
            dst_row.nb[3] = num_src1_rows*nb1;

            ggml_sycl_mul_mat(ctx, &src0_row, &src1_row, &dst_row);

            {
                sycl::range<3> block_dims(1, 1, std::min((unsigned int)ne0, 768u));
                sycl::range<3> grid_dims(1, 1, num_src1_rows);
                stream->submit([&](sycl::handler &cgh) {
                    const char *__restrict dst_contiguous_get =
                        dst_contiguous.get();
                    const mmid_row_mapping *__restrict dev_row_mapping_get =
                        dev_row_mapping.get();

                    cgh.parallel_for(
                        sycl::nd_range<3>(grid_dims * block_dims, block_dims),
                        [=](sycl::nd_item<3> item_ct1) {
                            k_copy_dst_from_contiguous(dst_original,
                                                       dst_contiguous_get,
                                                       dev_row_mapping_get,
                                                       ne0, nb1, nb2, item_ct1);
                        });
                });
            }
        }
    }
}
catch (sycl::exception const &exc) {
  std::cerr << exc.what() << "Exception caught at file:" << __FILE__
            << ", line:" << __LINE__ << std::endl;
  std::exit(1);
}

static void ggml_sycl_scale(ggml_backend_sycl_context & ctx, ggml_tensor * dst) {
    ggml_sycl_op_scale(ctx, dst);
}

static void ggml_sycl_diag_mask_inf(ggml_backend_sycl_context & ctx, ggml_tensor * dst) {
    ggml_sycl_op_diag_mask_inf(ctx, dst);
}

static void ggml_sycl_pool2d(ggml_backend_sycl_context & ctx, ggml_tensor * dst) {
    ggml_sycl_op_pool2d(ctx, dst);
}

static void ggml_sycl_im2col(ggml_backend_sycl_context & ctx, ggml_tensor * dst) {
    ggml_sycl_op_im2col(ctx, dst);
}

static void ggml_sycl_sum(ggml_backend_sycl_context & ctx, ggml_tensor * dst) {
    GGML_ASSERT(ggml_is_contiguous(dst->src[0]));
    ggml_sycl_op_sum(ctx, dst);
}

static void ggml_sycl_sum_rows(ggml_backend_sycl_context & ctx, ggml_tensor * dst) {
    GGML_ASSERT(ggml_is_contiguous(dst->src[0]));
    ggml_sycl_op_sum_rows(ctx, dst);
}

static void ggml_sycl_argsort(ggml_backend_sycl_context & ctx, ggml_tensor * dst) {
    GGML_ASSERT(ggml_is_contiguous(dst->src[0]));
    ggml_sycl_op_argsort(ctx, dst);
}

static void ggml_sycl_argmax(ggml_backend_sycl_context & ctx, ggml_tensor * dst) {
    GGML_ASSERT(ggml_is_contiguous(dst->src[0]));
    ggml_sycl_op_argmax(ctx, dst);
}


static void ggml_sycl_set_main_device(const int main_device) try {
    if (dpct::get_current_device_id() == static_cast<unsigned int> (main_device)) {
        return;
    }
    check_allow_gpu_index(main_device);
    dpct::select_device(main_device);

    if (g_ggml_sycl_debug) {
        dpct::device_info prop;
        SYCL_CHECK(CHECK_TRY_ERROR(dpct::get_device_info(
            prop, dpct::dev_mgr::instance().get_device(main_device))));
        GGML_LOG_INFO("Using device %d (%s) as main device\n",
                main_device, prop.get_name());
    }
}
catch (sycl::exception const &exc) {
  std::cerr << exc.what() << "Exception caught at file:" << __FILE__
            << ", line:" << __LINE__ << std::endl;
  std::exit(1);
}

static bool ggml_sycl_compute_forward(ggml_backend_sycl_context & ctx, struct ggml_tensor * dst) try {
    if (!g_sycl_loaded) return false;

    if (dst->src[0] != nullptr && ggml_backend_buffer_is_sycl_split(dst->src[0]->buffer)) {
        ggml_sycl_set_peer_access(dst->src[1]->ne[1], ctx.device);
    }

    switch (dst->op) {
        case GGML_OP_ARGMAX:
            ggml_sycl_argmax(ctx, dst);
            break;
        case GGML_OP_CONV_TRANSPOSE_1D:
            ggml_sycl_op_conv_transpose_1d(ctx, dst);
            break;
        case GGML_OP_REPEAT:
            ggml_sycl_repeat(ctx, dst);
            break;
        case GGML_OP_GET_ROWS:
            ggml_sycl_get_rows(ctx, dst);
            break;
        case GGML_OP_DUP:
            ggml_sycl_dup(ctx, dst);
            break;
        case GGML_OP_ADD:
        case GGML_OP_ADD1: // TODO: more efficient implementation
            ggml_sycl_add(ctx, dst);
            break;
        case GGML_OP_SUB:
            ggml_sycl_sub(ctx, dst);
            break;
        case GGML_OP_ACC:
            ggml_sycl_acc(ctx, dst);
            break;
        case GGML_OP_MUL:
            ggml_sycl_mul(ctx, dst);
            break;
        case GGML_OP_LOG:
            ggml_sycl_log(ctx, dst);
            break;
        case GGML_OP_DIV:
            ggml_sycl_div(ctx, dst);
            break;
        case GGML_OP_UNARY:
            switch (ggml_get_unary_op(dst)) {
                case GGML_UNARY_OP_NEG:
                    ggml_sycl_neg(ctx, dst);
                    break;
                case GGML_UNARY_OP_STEP:
                    ggml_sycl_step(ctx, dst);
                    break;
                case GGML_UNARY_OP_GELU:
                    ggml_sycl_gelu(ctx, dst);
                    break;
                case GGML_UNARY_OP_SILU:
                    ggml_sycl_silu(ctx, dst);
                    break;
                case GGML_UNARY_OP_GELU_QUICK:
                    ggml_sycl_gelu_quick(ctx, dst);
                    break;
                case GGML_UNARY_OP_TANH:
                    ggml_sycl_tanh(ctx, dst);
                    break;
                case GGML_UNARY_OP_RELU:
                    ggml_sycl_relu(ctx, dst);
                    break;
                case GGML_UNARY_OP_SIGMOID:
                    ggml_sycl_sigmoid(ctx, dst);
                    break;
                case GGML_UNARY_OP_HARDSIGMOID:
                    ggml_sycl_hardsigmoid(ctx, dst);
                    break;
                case GGML_UNARY_OP_HARDSWISH:
                    ggml_sycl_hardswish(ctx, dst);
                    break;
                case GGML_UNARY_OP_EXP:
                    ggml_sycl_exp(ctx, dst);
                    break;
                case GGML_UNARY_OP_SGN:
                    ggml_sycl_sgn(ctx, dst);
                    break;
                case GGML_UNARY_OP_ABS:
                    ggml_sycl_abs(ctx, dst);
                    break;
                case GGML_UNARY_OP_ELU:
                    ggml_sycl_elu(ctx, dst);
                    break;
                default:
                    return false;
            }
            break;
        case GGML_OP_NORM:
            ggml_sycl_norm(ctx, dst);
            break;
        case GGML_OP_GROUP_NORM:
            ggml_sycl_group_norm(ctx, dst);
            break;
        case GGML_OP_CONCAT:
            ggml_sycl_op_concat(ctx, dst);
            break;
        case GGML_OP_UPSCALE:
            ggml_sycl_upscale(ctx, dst);
            break;
        case GGML_OP_PAD:
            ggml_sycl_pad(ctx, dst);
            break;
        case GGML_OP_LEAKY_RELU:
            ggml_sycl_leaky_relu(ctx, dst);
            break;
        case GGML_OP_RMS_NORM:
            ggml_sycl_rms_norm(ctx, dst);
            break;
        case GGML_OP_L2_NORM:
            ggml_sycl_l2_norm(ctx, dst);
            break;
        case GGML_OP_MUL_MAT:
            if (dst->src[0]->ne[3] != dst->src[1]->ne[3]) {
                return false;
            }
            /* ggml_sycl_mul_mat_id is dependent on ggml_sycl_mul_mat */
            ggml_sycl_mul_mat(ctx, dst->src[0], dst->src[1], dst);
            break;
        case GGML_OP_MUL_MAT_ID:
            if (dst->src[0]->ne[3] != dst->src[1]->ne[3]) {
                return false;
            }
            ggml_sycl_mul_mat_id(ctx, dst);
            break;
        case GGML_OP_OUT_PROD:
            ggml_sycl_op_out_prod(ctx, dst);
            break;
        case GGML_OP_SCALE:
            ggml_sycl_scale(ctx, dst);
            break;
        case GGML_OP_SQR:
            ggml_sycl_sqr(ctx, dst);
            break;
        case GGML_OP_SQRT:
            ggml_sycl_sqrt(ctx, dst);
            break;
        case GGML_OP_SIN:
            ggml_sycl_sin(ctx, dst);
            break;
        case GGML_OP_COS:
            ggml_sycl_cos(ctx, dst);
            break;
        case GGML_OP_CLAMP:
            ggml_sycl_clamp(ctx, dst);
            break;
        case GGML_OP_CPY:
            ggml_sycl_cpy(ctx, dst->src[0], dst->src[1]);
            break;
        case GGML_OP_CONT:
            ggml_sycl_dup(ctx, dst);
            break;
        case GGML_OP_NONE:
        case GGML_OP_RESHAPE:
        case GGML_OP_VIEW:
        case GGML_OP_PERMUTE:
        case GGML_OP_TRANSPOSE:
            GGML_SYCL_DEBUG("%s: Tensor NO-OP\n", __func__);
            break;
        case GGML_OP_DIAG_MASK_INF:
            ggml_sycl_diag_mask_inf(ctx, dst);
            break;
        case GGML_OP_SOFT_MAX:
            ggml_sycl_op_soft_max(ctx, dst);
            break;
        case GGML_OP_ROPE:
            ggml_sycl_rope(ctx, dst);
            break;
        case GGML_OP_IM2COL:
            ggml_sycl_im2col(ctx, dst);
            break;
        case GGML_OP_POOL_2D:
            ggml_sycl_pool2d(ctx, dst);
            break;
        case GGML_OP_SUM:
            ggml_sycl_sum(ctx, dst);
            break;
        case GGML_OP_SUM_ROWS:
            ggml_sycl_sum_rows(ctx, dst);
            break;
        case GGML_OP_ARGSORT:
            ggml_sycl_argsort(ctx, dst);
            break;
        case GGML_OP_TIMESTEP_EMBEDDING:
            ggml_sycl_op_timestep_embedding(ctx, dst);
            break;
        case GGML_OP_RWKV_WKV6:
            ggml_sycl_op_rwkv_wkv6(ctx, dst);
            break;
        case GGML_OP_RWKV_WKV7:
            ggml_sycl_op_rwkv_wkv7(ctx, dst);
            break;
        case GGML_OP_GATED_LINEAR_ATTN:
            ggml_sycl_op_gated_linear_attn(ctx, dst);
            break;
        default:
            return false;
    }

    return true;
} catch (sycl::exception & e) {
    std::cerr << e.what() << "Exception caught at file:" << __FILE__ << ", line:" << __LINE__ << std::endl;
    std::exit(1);
}

GGML_API void ggml_backend_sycl_get_device_description(int device, char *description,
                                      size_t description_size) try {
    GGML_SYCL_DEBUG("[SYCL] call ggml_backend_sycl_get_device_description\n");
    dpct::device_info prop;
    SYCL_CHECK(CHECK_TRY_ERROR(dpct::get_device_info(
        prop, dpct::dev_mgr::instance().get_device(device))));
    snprintf(description, description_size, "%s", prop.get_name());
}
catch (sycl::exception const &exc) {
  std::cerr << exc.what() << "Exception caught at file:" << __FILE__
            << ", line:" << __LINE__ << std::endl;
  std::exit(1);
}

void ggml_backend_sycl_get_device_memory(int device, size_t *free,
                                                   size_t *total) try {
    GGML_SYCL_DEBUG("[SYCL] call ggml_backend_sycl_get_device_memory\n");
    ggml_sycl_set_device(device);

    /*
    DPCT1009:218: SYCL uses exceptions to report errors and does not use the
    error codes. The original code was commented out and a warning string was
    inserted. You need to rewrite this code.
    */
    /*
    DPCT1106:217: 'cudaMemGetInfo' was migrated with the Intel extensions for
    device information which may not be supported by all compilers or runtimes.
    You may need to adjust the code.
    */
    SYCL_CHECK(CHECK_TRY_ERROR(
        dpct::dev_mgr::instance().get_device(device).get_memory_info(*free, *total)));
}
catch (sycl::exception const &exc) {
  std::cerr << exc.what() << "Exception caught at file:" << __FILE__
            << ", line:" << __LINE__ << std::endl;
  std::exit(1);
}

////////////////////////////////////////////////////////////////////////////////

// backend

static const char * ggml_backend_sycl_get_name(ggml_backend_t backend) {

    ggml_backend_sycl_context * sycl_ctx = (ggml_backend_sycl_context *)backend->context;

    return sycl_ctx->name.c_str();
}

static void ggml_backend_sycl_free(ggml_backend_t backend) {
    ggml_backend_sycl_context * sycl_ctx = (ggml_backend_sycl_context *)backend->context;

    delete sycl_ctx;
    delete backend;
}

static void ggml_backend_sycl_set_tensor_async(ggml_backend_t backend,
                                               ggml_tensor *tensor,
                                               const void *data, size_t offset,
                                               size_t size) try {
    ggml_backend_sycl_context * sycl_ctx = (ggml_backend_sycl_context *)backend->context;
    ggml_backend_buffer_t buf = tensor->view_src ? tensor->view_src->buffer : tensor->buffer;

    GGML_ASSERT(buf->buft == ggml_backend_sycl_buffer_type(sycl_ctx->device) && "unsupported buffer type");
    const queue_ptr stream = sycl_ctx->stream(sycl_ctx->device, 0);
    SYCL_CHECK(CHECK_TRY_ERROR(
        (stream)->memcpy((char *)tensor->data + offset, data, size)));
}
catch (sycl::exception const &exc) {
  std::cerr << exc.what() << "Exception caught at file:" << __FILE__
            << ", line:" << __LINE__ << std::endl;
  std::exit(1);
}

static void ggml_backend_sycl_get_tensor_async(ggml_backend_t backend,
                                               const ggml_tensor *tensor,
                                               void *data, size_t offset,
                                               size_t size) try {
    ggml_backend_sycl_context * sycl_ctx = (ggml_backend_sycl_context *)backend->context;
    ggml_backend_buffer_t buf = tensor->view_src ? tensor->view_src->buffer : tensor->buffer;

    GGML_ASSERT(buf->buft == ggml_backend_sycl_buffer_type(sycl_ctx->device) && "unsupported buffer type");
    const queue_ptr stream = sycl_ctx->stream(sycl_ctx->device, 0);
    SYCL_CHECK(CHECK_TRY_ERROR((stream)->memcpy(
        data, (const char *)tensor->data + offset, size).wait()));
}
catch (sycl::exception const &exc) {
  std::cerr << exc.what() << "Exception caught at file:" << __FILE__
            << ", line:" << __LINE__ << std::endl;
  std::exit(1);
}

static bool ggml_backend_sycl_cpy_tensor_async(ggml_backend_t backend,
                                               const ggml_tensor *src,
                                               ggml_tensor *dst) try {
    ggml_backend_sycl_context * sycl_ctx = (ggml_backend_sycl_context *)backend->context;
    if (dst->buffer->buft == ggml_backend_sycl_buffer_type(sycl_ctx->device) && ggml_backend_buffer_is_sycl(src->buffer)) {
        /*
        DPCT1009:215: SYCL uses exceptions to report errors and does not use the
        error codes. The original code was commented out and a warning string
        was inserted. You need to rewrite this code.
        */
        const queue_ptr stream = sycl_ctx->stream(sycl_ctx->device, 0);
        SYCL_CHECK(CHECK_TRY_ERROR((stream)->memcpy(
            dst->data, src->data, ggml_nbytes(dst)).wait()));
        return true;
    }

    return false;
}
catch (sycl::exception const &exc) {
  std::cerr << exc.what() << "Exception caught at file:" << __FILE__
            << ", line:" << __LINE__ << std::endl;
  std::exit(1);
}

static void ggml_backend_sycl_synchronize(ggml_backend_t backend) try {
    ggml_backend_sycl_context * sycl_ctx = (ggml_backend_sycl_context *)backend->context;
    const queue_ptr stream = sycl_ctx->stream(sycl_ctx->device, 0);
    SYCL_CHECK(CHECK_TRY_ERROR((stream)->wait()));

    GGML_UNUSED(backend);
}
catch (sycl::exception const &exc) {
  std::cerr << exc.what() << "Exception caught at file:" << __FILE__
            << ", line:" << __LINE__ << std::endl;
  std::exit(1);
}

static void ggml_backend_sycl_graph_compute_impl(ggml_backend_sycl_context * sycl_ctx, ggml_cgraph * cgraph) {
    ggml_sycl_set_main_device(sycl_ctx->device);

    for (int i = 0; i < cgraph->n_nodes; i++) {
        ggml_tensor * node = cgraph->nodes[i];
        if (ggml_is_empty(node) || node->op == GGML_OP_RESHAPE || node->op == GGML_OP_TRANSPOSE || node->op == GGML_OP_VIEW || node->op == GGML_OP_PERMUTE || node->op == GGML_OP_NONE) {
            continue;
        }
#ifndef NDEBUG
        assert(node->buffer->buft == ggml_backend_sycl_buffer_type(sycl_ctx->device));
        for (int j = 0; j < GGML_MAX_SRC; j++) {
            if (node->src[j] != nullptr) {
                assert(node->src[j]->buffer->buft == ggml_backend_sycl_buffer_type(sycl_ctx->device));
            }
        }
#endif
        bool ok = ggml_sycl_compute_forward(*sycl_ctx, node);
        if (!ok) {
            GGML_LOG_ERROR("%s: error: op not supported %s (%s)\n", __func__, node->name, ggml_op_name(node->op));
        }
        GGML_ASSERT(ok);
    }
}

static ggml_status ggml_backend_sycl_graph_compute(ggml_backend_t backend, ggml_cgraph * cgraph) {
    auto * sycl_ctx = static_cast<ggml_backend_sycl_context *>(backend->context);

#ifdef GGML_SYCL_GRAPH
    if (!g_ggml_sycl_disable_graph) {
        const bool graph_support = dpct::get_device(sycl_ctx->device).has(sycl::aspect::ext_oneapi_limited_graph);
        if (!graph_support) {
            GGML_SYCL_DEBUG("[SYCL-GRAPH] can not use graphs on device:%d\n", sycl_ctx->device);
            ggml_backend_sycl_graph_compute_impl(sycl_ctx, cgraph);
            return GGML_STATUS_SUCCESS;
        }

        sycl_ex::command_graph model_sycl_graph(*(sycl_ctx->stream()));
        model_sycl_graph.begin_recording(*(sycl_ctx->stream()));
        ggml_backend_sycl_graph_compute_impl(sycl_ctx, cgraph);
        model_sycl_graph.end_recording();

        const bool graph_update_support = dpct::get_device(sycl_ctx->device).has(sycl::aspect::ext_oneapi_graph);
        if (!sycl_ctx->exec_graph || !graph_update_support) {
            auto exec_graph = graph_update_support ? model_sycl_graph.finalize(sycl_ex::property::graph::updatable{}) :
                                                     model_sycl_graph.finalize();
            sycl_ctx->exec_graph = std::make_unique<
                sycl_ex::command_graph<sycl_ex::graph_state::executable>>(exec_graph);
        } else {
            try {
                sycl_ctx->exec_graph->update(model_sycl_graph);
                GGML_SYCL_DEBUG("[SYCL-GRAPH] update success\n");
            } catch (sycl::exception const & e) {
                GGML_SYCL_DEBUG("[SYCL-GRAPH] Exception when updating graph, %s\n", e.what());
                auto exec_graph = model_sycl_graph.finalize({sycl_ex::property::graph::updatable{}});
                sycl_ctx->exec_graph = std::make_unique<
                    sycl_ex::command_graph<sycl_ex::graph_state::executable>>(exec_graph);
            }
        }

        sycl_ctx->stream()->ext_oneapi_graph(*(sycl_ctx->exec_graph));
    } else
#endif
    {
        ggml_backend_sycl_graph_compute_impl(sycl_ctx, cgraph);
    }
    return GGML_STATUS_SUCCESS;
}

static void ggml_backend_sycl_event_record(ggml_backend_t backend, ggml_backend_event_t event)
try
{
    ggml_backend_sycl_context *sycl_ctx =
        (ggml_backend_sycl_context *)backend->context;

    sycl::event *sycl_event = static_cast<sycl::event *>(event->context);

    const queue_ptr &stream = sycl_ctx->stream(sycl_ctx->device, 0);
    // Record the current state of the queue
    SYCL_CHECK(CHECK_TRY_ERROR(*sycl_event = stream->ext_oneapi_submit_barrier()));
}
catch (sycl::exception const &exc)
{
    std::cerr << exc.what() << "Exception caught at file:" << __FILE__
              << ", line:" << __LINE__ << std::endl;
    std::exit(1);
}

static void ggml_backend_sycl_event_wait(ggml_backend_t backend, ggml_backend_event_t event) try {

    sycl::event* sycl_event = static_cast<sycl::event*>(event->context);

    if (ggml_backend_is_sycl(backend)) {
        SYCL_CHECK(CHECK_TRY_ERROR(sycl_event->wait()));
    } else
        GGML_ABORT("fatal error");
} catch (sycl::exception const& exc) {
    std::cerr << exc.what() << "Exception caught at file:" << __FILE__
              << ", line:" << __LINE__ << std::endl;
    std::exit(1);
}

static ggml_backend_i ggml_backend_sycl_interface = {
    /* .get_name                = */ ggml_backend_sycl_get_name,
    /* .free                    = */ ggml_backend_sycl_free,
    /* .set_tensor_async        = */ ggml_backend_sycl_set_tensor_async,
    /* .get_tensor_async        = */ ggml_backend_sycl_get_tensor_async,
    /* .cpy_tensor_async        = */ NULL, // ggml_backend_sycl_cpy_tensor_async,
                                           // // TODO: update for the new
                                           // interface
    /* .synchronize             = */ ggml_backend_sycl_synchronize,
    /* .graph_plan_create       = */ NULL,
    /* .graph_plan_free         = */ NULL,
    /* .graph_plan_update       = */ NULL,
    /* .graph_plan_compute      = */ NULL,
    /* .graph_compute           = */ ggml_backend_sycl_graph_compute,
    /* .event_record            = */ ggml_backend_sycl_event_record,
    /* .event_wait              = */ ggml_backend_sycl_event_wait,
};

static ggml_guid_t ggml_backend_sycl_guid() {
    static ggml_guid guid = { 0x58, 0x05, 0x13, 0x8f, 0xcd, 0x3a, 0x61, 0x9d, 0xe7, 0xcd, 0x98, 0xa9, 0x03, 0xfd, 0x7c, 0x53 };
    return &guid;
}

bool ggml_backend_is_sycl(ggml_backend_t backend) {
    return backend != NULL && ggml_guid_matches(backend->guid, ggml_backend_sycl_guid());
}

int ggml_backend_sycl_get_device_count() {
    return ggml_sycl_info().device_count;
}


// backend device

struct ggml_backend_sycl_device_context {
    int device;
    std::string name;
    std::string description;
};

static const char * ggml_backend_sycl_device_get_name(ggml_backend_dev_t dev) {
    ggml_backend_sycl_device_context * ctx = (ggml_backend_sycl_device_context *)dev->context;
    return ctx->name.c_str();
}

static const char * ggml_backend_sycl_device_get_description(ggml_backend_dev_t dev) {
    ggml_backend_sycl_device_context * ctx = (ggml_backend_sycl_device_context *)dev->context;
    return ctx->description.c_str();
}

static void ggml_backend_sycl_device_get_memory(ggml_backend_dev_t dev, size_t * free, size_t * total) {
    ggml_backend_sycl_device_context * ctx = (ggml_backend_sycl_device_context *)dev->context;
    ggml_sycl_set_device(ctx->device);
    SYCL_CHECK(CHECK_TRY_ERROR(
    dpct::dev_mgr::instance().get_device(ctx->device).get_memory_info(*free, *total)));
}

static enum ggml_backend_dev_type ggml_backend_sycl_device_get_type(ggml_backend_dev_t dev) {
    GGML_UNUSED(dev);
    return GGML_BACKEND_DEVICE_TYPE_GPU;
}

static void ggml_backend_sycl_device_get_props(ggml_backend_dev_t dev, ggml_backend_dev_props * props) {
    props->name        = ggml_backend_sycl_device_get_name(dev);
    props->description = ggml_backend_sycl_device_get_description(dev);
    props->type        = ggml_backend_sycl_device_get_type(dev);
    ggml_backend_sycl_device_get_memory(dev, &props->memory_free, &props->memory_total);

    bool host_buffer = getenv("GGML_SYCL_NO_PINNED") == nullptr;
#ifdef GGML_SYCL_NO_PEER_COPY
    bool events = false;
#else
    bool events = true;
#endif

    props->caps = {
        /* .async                 = */ true,
        /* .host_buffer           = */ host_buffer,
        /* .buffer_from_host_ptr  = */ false,
        /* .events                = */ events,
    };
}

static ggml_backend_t ggml_backend_sycl_device_init(ggml_backend_dev_t dev, const char * params) {
    GGML_UNUSED(params);
    ggml_backend_sycl_device_context * ctx = (ggml_backend_sycl_device_context *)dev->context;
    return ggml_backend_sycl_init(ctx->device);
}

static ggml_backend_buffer_type_t ggml_backend_sycl_device_get_buffer_type(ggml_backend_dev_t dev) {
    ggml_backend_sycl_device_context * ctx = (ggml_backend_sycl_device_context *)dev->context;
    return ggml_backend_sycl_buffer_type(ctx->device);
}

static ggml_backend_buffer_type_t ggml_backend_sycl_device_get_host_buffer_type(ggml_backend_dev_t dev) {
    GGML_UNUSED(dev);
    return ggml_backend_sycl_host_buffer_type();
}

static ggml_backend_buffer_t ggml_backend_sycl_device_buffer_from_host_ptr(ggml_backend_dev_t dev, void * ptr, size_t size, size_t max_tensor_size) {
    GGML_UNUSED(dev);
    GGML_UNUSED(ptr);
    GGML_UNUSED(size);
    GGML_UNUSED(max_tensor_size);
    return nullptr;
}

static bool ggml_backend_sycl_device_supports_op(ggml_backend_dev_t dev, const ggml_tensor * op) {
    switch (op->op) {
        case GGML_OP_CONV_TRANSPOSE_1D:
            {
                ggml_type src0_type = op->src[0]->type;
                ggml_type src1_type = op->src[1]->type;
                if (src0_type == GGML_TYPE_F32 && src1_type == GGML_TYPE_F32) {
                    return true;
                }
                return false;
            }
        case GGML_OP_UNARY:
            switch (ggml_get_unary_op(op)) {
                case GGML_UNARY_OP_NEG:
                case GGML_UNARY_OP_STEP:
                case GGML_UNARY_OP_GELU:
                case GGML_UNARY_OP_SILU:
                case GGML_UNARY_OP_RELU:
                case GGML_UNARY_OP_SIGMOID:
                case GGML_UNARY_OP_HARDSIGMOID:
                case GGML_UNARY_OP_HARDSWISH:
                case GGML_UNARY_OP_GELU_QUICK:
                case GGML_UNARY_OP_TANH:
                case GGML_UNARY_OP_EXP:
                case GGML_UNARY_OP_SGN:
                case GGML_UNARY_OP_ABS:
                case GGML_UNARY_OP_ELU:
#if defined (GGML_SYCL_F16)
                    return ggml_is_contiguous(op->src[0]) && (op->type == op->src[0]->type);
#else
                    return ggml_is_contiguous(op->src[0]) && (op->src[0]->type == GGML_TYPE_F32 && op->type == GGML_TYPE_F32) && (op->type == op->src[0]->type);
#endif
                default:
                    return false;
            }
        case GGML_OP_MUL_MAT:
        case GGML_OP_MUL_MAT_ID:
            {
                struct ggml_tensor * a;
                struct ggml_tensor * b;
                if (op->op == GGML_OP_MUL_MAT) {
                    a = op->src[0];
                    b = op->src[1];
                } else {
                    a = op->src[2];
                    b = op->src[1];
                }
                if (a->ne[3] != b->ne[3]) {
                    return false;
                }
                ggml_type a_type = a->type;
                if (a_type == GGML_TYPE_IQ4_NL  || a_type == GGML_TYPE_IQ4_XS ||
                    a_type == GGML_TYPE_IQ3_XXS || a_type == GGML_TYPE_IQ3_S  ||
                    a_type == GGML_TYPE_IQ2_XXS || a_type == GGML_TYPE_IQ2_XS || a_type == GGML_TYPE_IQ2_S ||
                    a_type == GGML_TYPE_IQ1_S || a_type == GGML_TYPE_IQ1_M
                    ) {
                    if (b->ne[1] == 1 && ggml_nrows(b) > 1) {
                        return false;
                    }
                }
                ggml_type src0_type = op->src[0]->type;
                if (src0_type == GGML_TYPE_BF16) {
                    return false;
                }
                return true;
            }
        case GGML_OP_OUT_PROD:
            return op->type == GGML_TYPE_F32 && op->src[0]->type == GGML_TYPE_F32 && op->src[1]->type == GGML_TYPE_F32 && op->ne[2] == 1 && op->ne[3] == 1;
        case GGML_OP_GET_ROWS:
            {
                switch (op->src[0]->type) {
                    case GGML_TYPE_F16:
                    case GGML_TYPE_F32:
                    case GGML_TYPE_Q4_0:
                    case GGML_TYPE_Q4_1:
                    case GGML_TYPE_Q5_0:
                    case GGML_TYPE_Q5_1:
                    case GGML_TYPE_Q8_0:
                        return true;
                    default:
                        return false;
                }
            }
        case GGML_OP_CPY:
            {
                ggml_type src0_type = op->src[0]->type;
                ggml_type src1_type = op->src[1]->type;
                if (src0_type == GGML_TYPE_F32 && src1_type == GGML_TYPE_F32) {
                    return true;
                }
                if (src0_type == GGML_TYPE_F32 && src1_type == GGML_TYPE_F16) {
                    return true;
                }
                if (src0_type == GGML_TYPE_F32 && src1_type == GGML_TYPE_Q8_0) {
                    return true;
                }
                if (src0_type == GGML_TYPE_F32 && src1_type == GGML_TYPE_Q4_0) {
                    return true;
                }
                if (src0_type == GGML_TYPE_F32 && src1_type == GGML_TYPE_Q4_1) {
                    return true;
                }
                if (src0_type == GGML_TYPE_F16 && src1_type == GGML_TYPE_F16) {
                    return true;
                }
                if (src0_type == GGML_TYPE_F16 && src1_type == GGML_TYPE_F32) {
                    return true;
                }
                if (src0_type == GGML_TYPE_Q8_0 && src1_type == GGML_TYPE_F32) {
                    return true;
                }
                if (src0_type == GGML_TYPE_Q4_0 && src1_type == GGML_TYPE_F32) {
                    return true;
                }
                if (src0_type == GGML_TYPE_Q4_1 && src1_type == GGML_TYPE_F32) {
                    return true;
                }
                if (src0_type == GGML_TYPE_F32 && src1_type == GGML_TYPE_Q5_0) {
                    return true;
                }
                if (src0_type == GGML_TYPE_Q5_0 && src1_type == GGML_TYPE_F32) {
                    return true;
                }
                if (src0_type == GGML_TYPE_F32 && src1_type == GGML_TYPE_Q5_1) {
                    return true;
                }
                if (src0_type == GGML_TYPE_Q5_1 && src1_type == GGML_TYPE_F32) {
                    return true;
                }
                if (src0_type == GGML_TYPE_F32 && src1_type == GGML_TYPE_IQ4_NL) {
                    return true;
                }
                return false;
            }
        case GGML_OP_CONCAT:
            {
                ggml_type src0_type = op->src[0]->type;
                return src0_type != GGML_TYPE_I32 && src0_type != GGML_TYPE_I16;
            }
        case GGML_OP_DUP:
        case GGML_OP_ARGMAX:
        case GGML_OP_NONE:
        case GGML_OP_RESHAPE:
        case GGML_OP_VIEW:
        case GGML_OP_PERMUTE:
        case GGML_OP_TRANSPOSE:
            return true;
        case GGML_OP_ADD:
        case GGML_OP_ADD1:
        case GGML_OP_SUB:
        case GGML_OP_MUL:
        case GGML_OP_DIV:
        case GGML_OP_REPEAT:
            return true;
        case GGML_OP_SQR:
        case GGML_OP_SQRT:
        case GGML_OP_SIN:
        case GGML_OP_COS:
        case GGML_OP_CLAMP:
        case GGML_OP_LOG:
#if defined (GGML_SYCL_F16)
            return ((op->type == GGML_TYPE_F32 || op->type == GGML_SYCL_F16) && (op->src[0]->type == GGML_TYPE_F32 || op->src[0]->type == GGML_SYCL_F16) && (op->type == op->src[0]->type));
#else
            return (op->type == GGML_TYPE_F32 && op->src[0]->type == GGML_TYPE_F32) && (op->type == op->src[0]->type);
#endif
        case GGML_OP_NORM:
        case GGML_OP_RMS_NORM:
        case GGML_OP_L2_NORM:
        case GGML_OP_GROUP_NORM:
            return ggml_is_contiguous(op->src[0]);
        case GGML_OP_SCALE:
            return true;
        case GGML_OP_CONT:
            return op->src[0]->type != GGML_TYPE_BF16;
        case GGML_OP_DIAG_MASK_INF:
        case GGML_OP_SOFT_MAX:
            return true;
        case GGML_OP_ROPE:
            {
                const int mode = ((const int32_t *) op->op_params)[2];
                // mode is not used as a bitmask in practice, the various rope type modes are independent implementations
                if (mode == GGML_ROPE_TYPE_MROPE) {
                    return false;
                }
                return true;
            }
        case GGML_OP_IM2COL:
            return true;
        case GGML_OP_UPSCALE:
            return op->src[0]->type == GGML_TYPE_F32 && op->op_params[0] == GGML_SCALE_MODE_NEAREST;
        case GGML_OP_POOL_2D:
        case GGML_OP_SUM:
        case GGML_OP_SUM_ROWS:
        case GGML_OP_ARGSORT:
        case GGML_OP_ACC:
        case GGML_OP_PAD:
        case GGML_OP_LEAKY_RELU:
        case GGML_OP_TIMESTEP_EMBEDDING:
        case GGML_OP_RWKV_WKV6:
        case GGML_OP_RWKV_WKV7:
        case GGML_OP_GATED_LINEAR_ATTN:
            return true;
        default:
            return false;
    }

    GGML_UNUSED(dev);
}

static bool ggml_backend_sycl_device_supports_buft(ggml_backend_dev_t dev, ggml_backend_buffer_type_t buft) {
    if (buft->iface.get_name != ggml_backend_sycl_buffer_type_get_name) {
        return false;
    }
    ggml_backend_sycl_buffer_type_context * buft_ctx = (ggml_backend_sycl_buffer_type_context *)buft->context;
    ggml_backend_sycl_device_context * sycl_ctx = (ggml_backend_sycl_device_context *)dev->context;
    return buft_ctx->device == sycl_ctx->device;
}

static int64_t get_op_batch_size(const ggml_tensor * op) {
    switch (op->op) {
        case GGML_OP_GET_ROWS:
            return 0;
        case GGML_OP_MUL_MAT:
            return op->ne[1];
        case GGML_OP_MUL_MAT_ID:
        case GGML_OP_ROPE:
            return op->ne[2];
        default:
            return ggml_nrows(op);
    }
}

static bool ggml_backend_sycl_device_offload_op(ggml_backend_dev_t dev, const ggml_tensor * op) {
    const int min_batch_size = 32;
    return get_op_batch_size(op) >= min_batch_size;
    GGML_UNUSED(dev);
}

static ggml_backend_event_t
ggml_backend_sycl_device_event_new(ggml_backend_dev_t dev) {

#ifdef GGML_SYCL_NO_PEER_COPY
    return nullptr;
#else
  sycl::event *event_ptr = new sycl::event();

  return new ggml_backend_event{
      /* .device = */ dev,
      /* .context = */ event_ptr,
  };
#endif
}

static void ggml_backend_sycl_device_event_free(ggml_backend_dev_t dev, ggml_backend_event_t event) try {
  GGML_UNUSED(dev);
  if (event == nullptr) {
    return;
  }

  if (event->context != nullptr) {
    sycl::event *sycl_event = static_cast<sycl::event *>(event->context);
    delete sycl_event;
    event->context = nullptr;
  }

  delete event;
} catch (sycl::exception const &exc) {
  std::cerr << exc.what() << "Exception caught at file:" << __FILE__
            << ", line:" << __LINE__ << std::endl;
  std::exit(1);
}


static void ggml_backend_sycl_device_event_synchronize(ggml_backend_dev_t dev, ggml_backend_event_t event) try {
  GGML_UNUSED(dev);

  sycl::event *sycl_event = static_cast<sycl::event *>(event->context);
  SYCL_CHECK(CHECK_TRY_ERROR(sycl_event->wait()));
} catch (sycl::exception const &exc) {
  std::cerr << exc.what() << "Exception caught at file:" << __FILE__
            << ", line:" << __LINE__ << std::endl;
  std::exit(1);
}

static const ggml_backend_device_i ggml_backend_sycl_device_interface = {
    /* .get_name                = */ ggml_backend_sycl_device_get_name,
    /* .get_description         = */ ggml_backend_sycl_device_get_description,
    /* .get_memory              = */ ggml_backend_sycl_device_get_memory,
    /* .get_type                = */ ggml_backend_sycl_device_get_type,
    /* .get_props               = */ ggml_backend_sycl_device_get_props,
    /* .init_backend            = */ ggml_backend_sycl_device_init,
    /* .get_buffer_type         = */ ggml_backend_sycl_device_get_buffer_type,
    /* .get_host_buffer_type    = */ ggml_backend_sycl_device_get_host_buffer_type,
    /* .buffer_from_host_ptr    = */ ggml_backend_sycl_device_buffer_from_host_ptr,
    /* .supports_op             = */ ggml_backend_sycl_device_supports_op,
    /* .supports_buft           = */ ggml_backend_sycl_device_supports_buft,
    /* .offload_op              = */ ggml_backend_sycl_device_offload_op,
    /* .event_new               = */ ggml_backend_sycl_device_event_new,
    /* .event_free              = */ ggml_backend_sycl_device_event_free,
    /* .event_synchronize       = */ ggml_backend_sycl_device_event_synchronize,
};

// backend reg

struct ggml_backend_sycl_reg_context {
    std::vector<ggml_backend_dev_t> devices;
};

static const char * ggml_backend_sycl_reg_get_name(ggml_backend_reg_t reg) {
    GGML_UNUSED(reg);
    return GGML_SYCL_NAME;
}

static size_t ggml_backend_sycl_reg_get_device_count(ggml_backend_reg_t reg) {
    ggml_backend_sycl_reg_context * ctx = (ggml_backend_sycl_reg_context *)reg->context;
    return ctx->devices.size();
}

static ggml_backend_dev_t ggml_backend_sycl_reg_get_device(ggml_backend_reg_t reg, size_t index) {
    ggml_backend_sycl_reg_context * ctx = (ggml_backend_sycl_reg_context *)reg->context;
    GGML_ASSERT(index < ctx->devices.size());
    return ctx->devices[index];
}

static void *ggml_backend_sycl_reg_get_proc_address(ggml_backend_reg_t reg, const char *name) {
    GGML_UNUSED(reg);

    if (strcmp(name, "ggml_backend_split_buffer_type") == 0) {
        return (void *)ggml_backend_sycl_split_buffer_type;
    }

    // SYCL doesn't support registering host memory, left here for reference
    // "ggml_backend_register_host_buffer"
    // "ggml_backend_unregister_host_buffer"
    GGML_UNUSED(name);
    return nullptr;
}

static const ggml_backend_reg_i ggml_backend_sycl_reg_interface = {
    /* .get_name          = */ ggml_backend_sycl_reg_get_name,
    /* .get_device_count  = */ ggml_backend_sycl_reg_get_device_count,
    /* .get_device        = */ ggml_backend_sycl_reg_get_device,
    /* .get_proc_address  = */ ggml_backend_sycl_reg_get_proc_address,
};


// backend registry

ggml_backend_reg_t ggml_backend_sycl_reg() {
    static ggml_backend_reg reg;
    static bool initialized = false;

    {
        static std::mutex mutex;
        std::lock_guard<std::mutex> lock(mutex);
        if (!initialized) {
            ggml_backend_sycl_reg_context * ctx = new ggml_backend_sycl_reg_context;

            for (int i = 0; i < ggml_sycl_info().device_count; i++) {
                ggml_backend_sycl_device_context * dev_ctx = new ggml_backend_sycl_device_context;
                dev_ctx->device = i;
                dev_ctx->name = GGML_SYCL_NAME + std::to_string(i);

                ggml_sycl_set_device(i);

                dpct::device_info prop;
                SYCL_CHECK(CHECK_TRY_ERROR(dpct::get_device_info(
                    prop, dpct::dev_mgr::instance().get_device(i))));

                dev_ctx->description = prop.get_name();

                ggml_backend_dev_t dev = new ggml_backend_device {
                    /* .iface       = */ ggml_backend_sycl_device_interface,
                    /* .reg         = */ &reg,
                    /* .context     = */ dev_ctx
                };
                ctx->devices.push_back(dev);
            }

            reg = ggml_backend_reg {
                /* .api_version = */ GGML_BACKEND_API_VERSION,
                /* .iface       = */ ggml_backend_sycl_reg_interface,
                /* .context     = */ ctx
            };
        }

        initialized = true;
    }

    return &reg;
}

ggml_backend_t ggml_backend_sycl_init(int device) {
    GGML_SYCL_DEBUG("[SYCL] call ggml_backend_sycl_init\n");
    ggml_check_sycl();

    check_allow_gpu_index(device);

    ggml_backend_sycl_context * ctx = new ggml_backend_sycl_context(device);
    if (ctx == nullptr) {
        GGML_LOG_ERROR("%s: error: failed to allocate context\n", __func__);
        return nullptr;
    };

    ggml_backend_t sycl_backend = new ggml_backend {
        /* .guid      = */ ggml_backend_sycl_guid(),
        /* .interface = */ ggml_backend_sycl_interface,
        /* .device    = */ ggml_backend_reg_dev_get(ggml_backend_sycl_reg(), device),
        /* .context   = */ ctx
    };

    return sycl_backend;
}

GGML_BACKEND_DL_IMPL(ggml_backend_sycl_reg)<|MERGE_RESOLUTION|>--- conflicted
+++ resolved
@@ -49,7 +49,7 @@
 int g_ggml_sycl_debug = 0;
 int g_ggml_sycl_disable_optimize = 0;
 int g_ggml_sycl_disable_graph = 0;
-int g_ggml_sycl_disable_mmvq = 0;
+int g_ggml_sycl_prioritize_dmmv = 0;
 
 static ggml_sycl_device_info ggml_sycl_init() {
     ggml_sycl_device_info info = {};
@@ -194,15 +194,15 @@
 
     if (!initialized) {
         g_ggml_sycl_debug = get_sycl_env("GGML_SYCL_DEBUG", 0);
-        g_ggml_sycl_disable_optimize= get_sycl_env("GGML_SYCL_DISABLE_OPT", 0);
+        g_ggml_sycl_disable_optimize = get_sycl_env("GGML_SYCL_DISABLE_OPT", 0);
         g_ggml_sycl_disable_graph = get_sycl_env("GGML_SYCL_DISABLE_GRAPH", 1);
-        g_ggml_sycl_disable_mmvq = get_sycl_env("GGML_SYCL_DISABLE_MMVQ", 0);
+        g_ggml_sycl_prioritize_dmmv = get_sycl_env("GGML_SYCL_PRIORITIZE_DMMV", 0);
         GGML_SYCL_DEBUG("[SYCL] call ggml_check_sycl\n");
         GGML_LOG_INFO("Running with Environment Variables:\n");
         GGML_LOG_INFO("  GGML_SYCL_DEBUG: %d\n", g_ggml_sycl_debug);
         GGML_LOG_INFO("  GGML_SYCL_DISABLE_OPT: %d\n", g_ggml_sycl_disable_optimize);
         GGML_LOG_INFO("  GGML_SYCL_DISABLE_GRAPH: %d\n", g_ggml_sycl_disable_graph);
-        GGML_LOG_INFO("  GGML_SYCL_DISABLE_MMVQ: %d\n", g_ggml_sycl_disable_mmvq);
+        GGML_LOG_INFO("  GGML_SYCL_DISABLE_MMVQ: %d\n", g_ggml_sycl_prioritize_dmmv);
         GGML_LOG_INFO("Build with Macros:\n");
 #if defined(GGML_SYCL_FORCE_MMQ)
         GGML_LOG_INFO("  GGML_SYCL_FORCE_MMQ: yes\n");
@@ -2892,11 +2892,7 @@
     GGML_ASSERT((size % sizeof(block_q4_0) == 0));
     GGML_ASSERT((offset % sizeof(block_q4_0) == 0));
     int offset_blks = offset / sizeof(block_q4_0);
-<<<<<<< HEAD
     auto qs_ptr = (uint8_t*)data_device + offset_blks * QK4_0 / 2;
-=======
-    auto qs_ptr = (uint8_t*)data_device + offset_blks * QK4_0 / 2;;
->>>>>>> d2b2031e
     auto d_ptr = (sycl::half*)(qs_ptr + ncols * nrows / 2) + offset_blks;
 
     stream->parallel_for(
@@ -2924,7 +2920,6 @@
     reorder_qw(data_device, ncols, nrows, size, 0, stream);
 }
 
-<<<<<<< HEAD
 static bool should_reorder_tensor(ggml_backend_sycl_context& ctx, const ggml_tensor * dst) {
     return !g_ggml_sycl_disable_optimize && //allow optimize, controlled by $GGML_SYCL_DISABLE_OPT
             ctx.opt_feature.reorder &&      //allow this device due to good perf, skip the devices with bad perf.
@@ -2932,23 +2927,12 @@
             dst->src[1]->ne[2]==1 && dst->src[1]->ne[3]==1;
 }
 
-=======
->>>>>>> d2b2031e
 /*
 * This function could be called when the OP (mul_mat) function support reorder optimizition.
 */
 static void opt_for_reorder(ggml_backend_sycl_context * ctx, const ggml_tensor * src0, const ggml_tensor * src1,
     ggml_tensor * dst) {
-<<<<<<< HEAD
     if (should_reorder_tensor(*ctx, dst)) {
-=======
-    if (!g_ggml_sycl_disable_optimize && //allow optimize, controlled by $GGML_SYCL_DISABLE_OPT
-        ctx->opt_feature.reorder &&      //allow this device due to good perf, skip the devices with bad perf.
-        dst->op == GGML_OP_MUL_MAT &&    //limit to some supported cases of Q4_0, to do for more cases.
-        src0->type == GGML_TYPE_Q4_0 &&
-        src1->ne[2]==1 && src1->ne[3]==1) {
-
->>>>>>> d2b2031e
         ggml_tensor_extra_gpu* extra = (ggml_tensor_extra_gpu*)src0->extra;
         if (!extra) return; //only happen in CI/UT permute case.
 
@@ -3003,7 +2987,7 @@
 
 
     // mmvq path is faster in the CUDA backend.
-    if (!g_ggml_sycl_disable_mmvq && (ctx.stream()->get_backend() == sycl::backend::ext_oneapi_cuda
+    if (!g_ggml_sycl_prioritize_dmmv && (ctx.stream()->get_backend() == sycl::backend::ext_oneapi_cuda
         // Dispatch becomes obscure with the reorder, MMVQ when the reorder optimization
         // is enabled takes precedence over DMMV, the current if-else implementation
         // requires disabling DMMV if both conditions are met
@@ -3028,17 +3012,11 @@
         // KQ + KQV multi-batch
         ggml_sycl_mul_mat_batched_sycl(ctx, src0, src1, dst);
     } else if (use_dequantize_mul_mat_vec) {
-<<<<<<< HEAD
         constexpr bool convert_src1_to_q8_1 = false;
         if (ggml_sycl_supports_reorder_dmmv(src0->type)) {
             opt_for_reorder(&ctx, src0, src1, dst);
         }
         ggml_sycl_op_mul_mat(ctx, src0, src1, dst, ggml_sycl_op_dequantize_mul_mat_vec, convert_src1_to_q8_1);
-=======
-        opt_for_reorder(&ctx, src0, src1, dst); //the OP function in this branch support reorder.
-        ggml_sycl_op_mul_mat(ctx, src0, src1, dst, ggml_sycl_op_dequantize_mul_mat_vec, false);
-        // save_tensor_txt("1/dst_1.txt", (float*) dst->data, src0->ne[1], sizeof(float), ctx.stream());
->>>>>>> d2b2031e
     } else if (use_mul_mat_vec_q) {
         constexpr bool convert_src1_to_q8_1 = true;
         if (ggml_sycl_supports_reorder_mmvq(src0->type)) {
@@ -3049,16 +3027,11 @@
         constexpr bool convert_src1_to_q8_1 = true;
         ggml_sycl_op_mul_mat(ctx, src0, src1, dst, ggml_sycl_op_mul_mat_q, convert_src1_to_q8_1);
     } else {
-<<<<<<< HEAD
         constexpr bool convert_src1_to_q8_1 = false;
         if (ggml_sycl_supports_reorder_dequantize(src0->type)) {
             opt_for_reorder(&ctx, src0, src1, dst); //the OP function in this branch support reorder.
         }
         ggml_sycl_op_mul_mat(ctx, src0, src1, dst, ggml_sycl_op_mul_mat_sycl, convert_src1_to_q8_1);
-=======
-        opt_for_reorder(&ctx, src0, src1, dst); //the OP function in this branch support reorder.
-        ggml_sycl_op_mul_mat(ctx, src0, src1, dst, ggml_sycl_op_mul_mat_sycl, false);
->>>>>>> d2b2031e
     }
     GGML_SYCL_DEBUG("call %s done\n", __func__);
 }
