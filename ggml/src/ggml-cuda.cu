--- conflicted
+++ resolved
@@ -61,19 +61,11 @@
     int id = -1; // in case cudaGetDevice fails
     cudaGetDevice(&id);
 
-<<<<<<< HEAD
-    GGML_LOG_ERROR("CUDA error: %s\n", msg);
+    GGML_LOG_ERROR(GGML_CUDA_NAME " error: %s\n", msg);
     GGML_LOG_ERROR("  current device: %d, in function %s at %s:%d\n", id, func, file, line);
     GGML_LOG_ERROR("  %s\n", stmt);
-    // abort with GGML_ASSERT to get a stack trace
-    GGML_ABORT("CUDA error");
-=======
-    GGML_CUDA_LOG_ERROR(GGML_CUDA_NAME " error: %s\n", msg);
-    GGML_CUDA_LOG_ERROR("  current device: %d, in function %s at %s:%d\n", id, func, file, line);
-    GGML_CUDA_LOG_ERROR("  %s\n", stmt);
     // abort with GGML_ABORT to get a stack trace
     GGML_ABORT(GGML_CUDA_NAME " error");
->>>>>>> 56399714
 }
 
 // this is faster on Windows
@@ -297,11 +289,7 @@
                 return;
             }
         }
-<<<<<<< HEAD
-        GGML_LOG_WARN("Cuda buffer pool full, increase MAX_CUDA_BUFFERS\n");
-=======
-        GGML_CUDA_LOG_WARN(GGML_CUDA_NAME " buffer pool full, increase MAX_CUDA_BUFFERS\n");
->>>>>>> 56399714
+        GGML_LOG_WARN(GGML_CUDA_NAME " buffer pool full, increase MAX_CUDA_BUFFERS\n");
         ggml_cuda_set_device(device);
         CUDA_CHECK(cudaFree(ptr));
         pool_size -= size;
@@ -3353,81 +3341,4 @@
     };
 
     return cuda_backend;
-<<<<<<< HEAD
-}
-
-GGML_CALL bool ggml_backend_is_cuda(ggml_backend_t backend) {
-    return backend != NULL && ggml_guid_matches(backend->guid, ggml_backend_cuda_guid());
-}
-
-GGML_CALL int ggml_backend_cuda_get_device_count() {
-    return ggml_cuda_info().device_count;
-}
-
-GGML_CALL void ggml_backend_cuda_get_device_description(int device, char * description, size_t description_size) {
-    cudaDeviceProp prop;
-    CUDA_CHECK(cudaGetDeviceProperties(&prop, device));
-    snprintf(description, description_size, "%s", prop.name);
-}
-
-GGML_CALL void ggml_backend_cuda_get_device_memory(int device, size_t * free, size_t * total) {
-    ggml_cuda_set_device(device);
-
-    CUDA_CHECK(cudaMemGetInfo(free, total));
-}
-
-GGML_CALL bool ggml_backend_cuda_register_host_buffer(void * buffer, size_t size) {
-    if (getenv("GGML_CUDA_REGISTER_HOST") == nullptr) {
-        return false;
-    }
-
-#if CUDART_VERSION >= 11100 || defined(GGML_USE_MUSA)
-    cudaError_t err = cudaHostRegister(buffer, size, cudaHostRegisterPortable | cudaHostRegisterReadOnly);
-    if (err != cudaSuccess) {
-        // clear the error
-        cudaGetLastError();
-
-        GGML_LOG_WARN("%s: failed to register %.2f MiB of pinned memory: %s\n", __func__,
-                           size / 1024.0 / 1024.0, cudaGetErrorString(err));
-        return false;
-    }
-    return true;
-#else
-    return false;
-#endif
-}
-
-GGML_CALL void ggml_backend_cuda_unregister_host_buffer(void * buffer) {
-    if (getenv("GGML_CUDA_REGISTER_HOST") == nullptr) {
-        return;
-    }
-
-    cudaError_t err = cudaHostUnregister(buffer);
-    if (err != cudaSuccess) {
-        // clear the error
-        cudaGetLastError();
-    }
-}
-
-// backend registry
-GGML_CALL static ggml_backend_t ggml_backend_reg_cuda_init(const char * params, void * user_data) {
-    ggml_backend_t cuda_backend = ggml_backend_cuda_init((int) (intptr_t) user_data);
-    return cuda_backend;
-
-    GGML_UNUSED(params);
-}
-
-extern "C" GGML_CALL int ggml_backend_cuda_reg_devices();
-
-GGML_CALL int ggml_backend_cuda_reg_devices() {
-    int device_count = ggml_backend_cuda_get_device_count();
-    //int device_count = 1; // DEBUG: some tools require delaying CUDA initialization
-    for (int i = 0; i < device_count; i++) {
-        char name[128];
-        snprintf(name, sizeof(name), "%s%d", GGML_CUDA_NAME, i);
-        ggml_backend_register(name, ggml_backend_reg_cuda_init, ggml_backend_cuda_buffer_type(i), (void *) (intptr_t) i);
-    }
-    return device_count;
-=======
->>>>>>> 56399714
 }