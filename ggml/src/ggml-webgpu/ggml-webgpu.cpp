--- conflicted
+++ resolved
@@ -1395,18 +1395,6 @@
     webgpu_context ctx = reg_ctx->webgpu_ctx;
 
     wgpu::RequestAdapterOptions options = {};
-<<<<<<< HEAD
-    auto callback = [](wgpu::RequestAdapterStatus status, wgpu::Adapter adapter, const char * message,
-                       void * userdata) {
-        if (status != wgpu::RequestAdapterStatus::Success) {
-            GGML_LOG_ERROR("ggml_webgpu: Failed to get an adapter: %s\n", message);
-            return;
-        }
-        *static_cast<wgpu::Adapter *>(userdata) = std::move(adapter);
-    };
-    void * userdata = &ctx->adapter;
-=======
->>>>>>> 360d6533
     ctx->instance.WaitAny(
         ctx->instance.RequestAdapter(&options, wgpu::CallbackMode::AllowSpontaneous,
             [&ctx](wgpu::RequestAdapterStatus status, wgpu::Adapter adapter, const char * message) {
