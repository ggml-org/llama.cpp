--- conflicted
+++ resolved
@@ -20,11 +20,7 @@
 
 #ifdef GGML_WEBGPU_DEBUG
 #    define WEBGPU_LOG_DEBUG(msg)  std::cout << msg << std::endl
-<<<<<<< HEAD
-#    define WEBGPU_DEBUG_BUF_ELEMS 33
-=======
 #    define WEBGPU_DEBUG_BUF_ELEMS 32
->>>>>>> fb22dd07
 #else
 #    define WEBGPU_LOG_DEBUG(msg) ((void) 0)
 #endif  // GGML_WEBGPU_DEBUG
@@ -129,20 +125,11 @@
 
     std::recursive_mutex mutex;
 
-<<<<<<< HEAD
-=======
-    bool device_init = false;
-
->>>>>>> fb22dd07
     webgpu_buf_pool param_buf_pool;
     webgpu_buf_pool set_rows_error_buf_pool;
 
     wgpu::ComputePipeline memset_pipeline;
-<<<<<<< HEAD
     wgpu::ComputePipeline mul_mat_pipeline[30][2];
-=======
-    wgpu::ComputePipeline mul_mat_pipeline;
->>>>>>> fb22dd07
     wgpu::ComputePipeline set_rows_pipeline;
     wgpu::ComputePipeline cpy_pipeline;
 
@@ -349,21 +336,14 @@
 // To use, add a bind group entry to the setup for the shader you are debugging, add the buffer and
 // debug statements in the shader, and then call this function after encoding the commands and submitting them.
 static void ggml_backend_webgpu_debug(webgpu_context & ctx) {
-<<<<<<< HEAD
     ggml_backend_webgpu_submit_queue(ctx);
-=======
->>>>>>> fb22dd07
     wgpu::CommandEncoder encoder = ctx->device.CreateCommandEncoder();
     encoder.CopyBufferToBuffer(ctx->debug_dev_buf, 0, ctx->debug_host_buf, 0, ctx->debug_host_buf.GetSize());
     wgpu::CommandBuffer commands = encoder.Finish();
     ctx->queue.Submit(1, &commands);
 
     ggml_backend_webgpu_map_buffer(ctx, ctx->debug_host_buf, wgpu::MapMode::Read, 0, ctx->debug_host_buf.GetSize());
-<<<<<<< HEAD
-    const float * debug_data = (const float *) ctx->debug_host_buf.GetConstMappedRange();
-=======
     const uint32_t * debug_data = (const uint32_t *) ctx->debug_host_buf.GetConstMappedRange();
->>>>>>> fb22dd07
     std::cout << "debug data:";
     for (size_t i = 0; i < WEBGPU_DEBUG_BUF_ELEMS; i++) {
         std::cout << "  " << i << ": " << debug_data[i];
@@ -536,27 +516,9 @@
         error_bufs.host_buf.Unmap();
     }
 
-<<<<<<< HEAD
     std::vector<uint32_t> params = { (uint32_t) (ggml_webgpu_tensor_misalignment(ctx, src) / ggml_type_size(src->type)),
                                      (uint32_t) (ggml_webgpu_tensor_misalignment(ctx, idx) / ggml_type_size(idx->type)),
                                      (uint32_t) (ggml_webgpu_tensor_misalignment(ctx, dst) / ggml_type_size(dst->type)),
-=======
-    size_t src_offset       = ggml_backend_webgpu_tensor_offset(src);
-    // assumes power of 2 offset alignment
-    size_t src_misalignment = src_offset & (ctx->limits.minStorageBufferOffsetAlignment - 1);
-    // align to minimum offset alignment
-    src_offset &= ~(ctx->limits.minStorageBufferOffsetAlignment - 1);
-    size_t idx_offset       = ggml_backend_webgpu_tensor_offset(idx);
-    size_t idx_misalignment = idx_offset & (ctx->limits.minStorageBufferOffsetAlignment - 1);
-    idx_offset &= ~(ctx->limits.minStorageBufferOffsetAlignment - 1);
-    size_t dst_offset       = ggml_backend_webgpu_tensor_offset(dst);
-    size_t dst_misalignment = dst_offset & (ctx->limits.minStorageBufferOffsetAlignment - 1);
-    dst_offset &= ~(ctx->limits.minStorageBufferOffsetAlignment - 1);
-
-    std::vector<uint32_t> params = { (uint32_t) (src_misalignment / ggml_type_size(src->type)),
-                                     (uint32_t) (idx_misalignment / ggml_type_size(idx->type)),
-                                     (uint32_t) (dst_misalignment / ggml_type_size(dst->type)),
->>>>>>> fb22dd07
                                      // Convert byte-strides to element-strides
                                      (uint32_t) (src->nb[1] / ggml_type_size(src->type)),
                                      (uint32_t) (src->nb[2] / ggml_type_size(src->type)),
@@ -578,7 +540,6 @@
 
     std::vector<wgpu::BindGroupEntry> entries = {
         { .binding = 0,
-<<<<<<< HEAD
          .buffer  = ggml_webgpu_tensor_buf(src),
          .offset  = ggml_webgpu_tensor_align_offset(ctx, src),
          .size    = ggml_webgpu_tensor_binding_size(ctx, src) },
@@ -591,20 +552,6 @@
          .offset  = ggml_webgpu_tensor_align_offset(ctx, dst),
          .size    = ggml_webgpu_tensor_binding_size(ctx, dst) },
         { .binding = 3, .buffer = error_bufs.dev_buf, .offset = 0, .size = error_bufs.dev_buf.GetSize() }
-=======
-         .buffer  = ggml_backend_webgpu_tensor_buf(src),
-         .offset  = ggml_backend_webgpu_tensor_offset(src),
-         .size    = ggml_nbytes(src)                                                                       },
-        { .binding = 1,
-         .buffer  = ggml_backend_webgpu_tensor_buf(idx),
-         .offset  = ggml_backend_webgpu_tensor_offset(idx),
-         .size    = ggml_nbytes(idx)                                                                       },
-        { .binding = 2,
-         .buffer  = ggml_backend_webgpu_tensor_buf(dst),
-         .offset  = ggml_backend_webgpu_tensor_offset(dst),
-         .size    = ggml_nbytes(dst)                                                                       },
-        { .binding = 3, .buffer = error_bufs.dev_buf,    .offset = 0, .size = error_bufs.dev_buf.GetSize() }
->>>>>>> fb22dd07
     };
 
     size_t   max_wg_size = ctx->limits.maxComputeWorkgroupSizeX;
@@ -649,10 +596,10 @@
          .buffer  = ggml_webgpu_tensor_buf(dst),
          .offset  = ggml_webgpu_tensor_align_offset(ctx, dst),
          .size    = ggml_webgpu_tensor_binding_size(ctx, dst)  },
-//         { .binding = 3,
-//           .buffer  = ctx->debug_dev_buf,
-//           .offset  = 0,
-//           .size    = ctx->debug_dev_buf.GetSize() }
+        //         { .binding = 3,
+        //           .buffer  = ctx->debug_dev_buf,
+        //           .offset  = 0,
+        //           .size    = ctx->debug_dev_buf.GetSize() }
     };
 
     uint32_t wg_x =
@@ -1021,42 +968,42 @@
          .shader_code = wgsl_mul_mat_q6_k_f32,
          .src0_type   = GGML_TYPE_Q6_K,
          .src1_type   = GGML_TYPE_F32 },
-         { .name        = "mul_mat_iq2_xxs_f32",
-           .shader_code = wgsl_mul_mat_iq2_xxs_f32,
-           .src0_type   = GGML_TYPE_IQ2_XXS,
-           .src1_type   = GGML_TYPE_F32 },
-         { .name        = "mul_mat_iq2_xs_f32",
-           .shader_code = wgsl_mul_mat_iq2_xs_f32,
-           .src0_type   = GGML_TYPE_IQ2_XS,
-           .src1_type   = GGML_TYPE_F32 },
-         { .name        = "mul_mat_iq2_s_f32",
-           .shader_code = wgsl_mul_mat_iq2_s_f32,
-           .src0_type   = GGML_TYPE_IQ2_S,
-           .src1_type   = GGML_TYPE_F32 },
-         { .name        = "mul_mat_iq3_xxs_f32",
-           .shader_code = wgsl_mul_mat_iq3_xxs_f32,
-           .src0_type   = GGML_TYPE_IQ3_XXS,
-           .src1_type   = GGML_TYPE_F32 },
-         { .name        = "mul_mat_iq3_s_f32",
-           .shader_code = wgsl_mul_mat_iq3_s_f32,
-           .src0_type   = GGML_TYPE_IQ3_S,
-           .src1_type   = GGML_TYPE_F32 },
-         { .name        = "mul_mat_iq1_s_f32",
-           .shader_code = wgsl_mul_mat_iq1_s_f32,
-           .src0_type   = GGML_TYPE_IQ1_S,
-           .src1_type   = GGML_TYPE_F32 },
-         { .name        = "mul_mat_iq1_m_f32",
-           .shader_code = wgsl_mul_mat_iq1_m_f32,
-           .src0_type   = GGML_TYPE_IQ1_M,
-           .src1_type   = GGML_TYPE_F32 },
-         { .name        = "mul_mat_iq4_nl_f32",
-           .shader_code = wgsl_mul_mat_iq4_nl_f32,
-           .src0_type   = GGML_TYPE_IQ4_NL,
-           .src1_type   = GGML_TYPE_F32 },
-         { .name        = "mul_mat_iq4_xs_f32",
-           .shader_code = wgsl_mul_mat_iq4_xs_f32,
-           .src0_type   = GGML_TYPE_IQ4_XS,
-           .src1_type   = GGML_TYPE_F32 }
+        { .name        = "mul_mat_iq2_xxs_f32",
+         .shader_code = wgsl_mul_mat_iq2_xxs_f32,
+         .src0_type   = GGML_TYPE_IQ2_XXS,
+         .src1_type   = GGML_TYPE_F32 },
+        { .name        = "mul_mat_iq2_xs_f32",
+         .shader_code = wgsl_mul_mat_iq2_xs_f32,
+         .src0_type   = GGML_TYPE_IQ2_XS,
+         .src1_type   = GGML_TYPE_F32 },
+        { .name        = "mul_mat_iq2_s_f32",
+         .shader_code = wgsl_mul_mat_iq2_s_f32,
+         .src0_type   = GGML_TYPE_IQ2_S,
+         .src1_type   = GGML_TYPE_F32 },
+        { .name        = "mul_mat_iq3_xxs_f32",
+         .shader_code = wgsl_mul_mat_iq3_xxs_f32,
+         .src0_type   = GGML_TYPE_IQ3_XXS,
+         .src1_type   = GGML_TYPE_F32 },
+        { .name        = "mul_mat_iq3_s_f32",
+         .shader_code = wgsl_mul_mat_iq3_s_f32,
+         .src0_type   = GGML_TYPE_IQ3_S,
+         .src1_type   = GGML_TYPE_F32 },
+        { .name        = "mul_mat_iq1_s_f32",
+         .shader_code = wgsl_mul_mat_iq1_s_f32,
+         .src0_type   = GGML_TYPE_IQ1_S,
+         .src1_type   = GGML_TYPE_F32 },
+        { .name        = "mul_mat_iq1_m_f32",
+         .shader_code = wgsl_mul_mat_iq1_m_f32,
+         .src0_type   = GGML_TYPE_IQ1_M,
+         .src1_type   = GGML_TYPE_F32 },
+        { .name        = "mul_mat_iq4_nl_f32",
+         .shader_code = wgsl_mul_mat_iq4_nl_f32,
+         .src0_type   = GGML_TYPE_IQ4_NL,
+         .src1_type   = GGML_TYPE_F32 },
+        { .name        = "mul_mat_iq4_xs_f32",
+         .shader_code = wgsl_mul_mat_iq4_xs_f32,
+         .src0_type   = GGML_TYPE_IQ4_XS,
+         .src1_type   = GGML_TYPE_F32 }
     };
 
     for (auto & pipeline_info : pipeline_infos) {
@@ -1075,14 +1022,6 @@
         webgpu_ctx->device, webgpu_ctx->set_rows_pipeline, wgsl_set_rows, "set_rows", constants);
 }
 
-static void ggml_webgpu_init_set_rows_pipeline(webgpu_context & webgpu_ctx) {
-    std::vector<wgpu::ConstantEntry> constants(1);
-    constants[0].key   = "wg_size";
-    constants[0].value = webgpu_ctx->limits.maxComputeWorkgroupSizeX;
-    ggml_webgpu_create_pipeline(
-        webgpu_ctx->device, webgpu_ctx->set_rows_pipeline, wgsl_set_rows, "set_rows", constants);
-}
-
 static void ggml_webgpu_init_cpy_pipeline(webgpu_context & webgpu_ctx) {
     std::vector<wgpu::ConstantEntry> constants(1);
     constants[0].key   = "wg_size";
@@ -1098,82 +1037,6 @@
     ggml_backend_webgpu_device_context * dev_ctx    = static_cast<ggml_backend_webgpu_device_context *>(dev->context);
     webgpu_context                       webgpu_ctx = dev_ctx->webgpu_ctx;
 
-<<<<<<< HEAD
-=======
-    // Multiple threads may try to initialize the device
-    std::lock_guard<std::recursive_mutex> lock(webgpu_ctx->mutex);
-    if (!webgpu_ctx->device_init) {
-        // Initialize device
-        std::vector<wgpu::FeatureName> required_features = { wgpu::FeatureName::ShaderF16,
-                                                             wgpu::FeatureName::ImplicitDeviceSynchronization };
-        wgpu::DeviceDescriptor         dev_desc;
-        dev_desc.requiredLimits       = &webgpu_ctx->limits;
-        dev_desc.requiredFeatures     = required_features.data();
-        dev_desc.requiredFeatureCount = required_features.size();
-        dev_desc.SetDeviceLostCallback(
-            wgpu::CallbackMode::AllowSpontaneous,
-            [](const wgpu::Device & device, wgpu::DeviceLostReason reason, wgpu::StringView message) {
-                GGML_UNUSED(device);
-                GGML_LOG_ERROR(
-                    "ggml_webgpu: Device lost! Reason: %d, Message: %s\n", static_cast<int>(reason), message.data);
-            });
-        dev_desc.SetUncapturedErrorCallback(
-            [](const wgpu::Device & device, wgpu::ErrorType reason, wgpu::StringView message) {
-                GGML_UNUSED(device);
-                GGML_LOG_ERROR(
-                    "ggml_webgpu: Device error! Reason: %d, Message: %s\n", static_cast<int>(reason), message.data);
-            });
-        webgpu_ctx->instance.WaitAny(
-            webgpu_ctx->adapter.RequestDevice(
-                &dev_desc,
-                wgpu::CallbackMode::AllowSpontaneous,
-                [webgpu_ctx](wgpu::RequestDeviceStatus status, wgpu::Device device, wgpu::StringView message) {
-                    if (status != wgpu::RequestDeviceStatus::Success) {
-                        GGML_LOG_ERROR("ggml_webgpu: Failed to get a device: %s\n", message.data);
-                        return;
-                    }
-                    webgpu_ctx->device = std::move(device);
-                }),
-            UINT64_MAX);
-        GGML_ASSERT(webgpu_ctx->device != nullptr);
-
-        // Initialize (compute) queue
-        webgpu_ctx->queue = webgpu_ctx->device.GetQueue();
-
-        // Create buffer pool for shader parameters
-        webgpu_ctx->param_buf_pool.init(webgpu_ctx->device,
-                                        WEBGPU_NUM_PARAM_BUFS,
-                                        WEBGPU_PARAMS_BUF_SIZE_BYTES,
-                                        wgpu::BufferUsage::CopyDst | wgpu::BufferUsage::Uniform,
-                                        wgpu::BufferUsage::CopySrc | wgpu::BufferUsage::MapWrite);
-        webgpu_ctx->set_rows_error_buf_pool.init(webgpu_ctx->device,
-                                                 WEBGPU_NUM_SET_ROWS_ERROR_BUFS,
-                                                 WEBGPU_SET_ROWS_ERROR_BUF_SIZE_BYTES,
-                                                 wgpu::BufferUsage::CopySrc | wgpu::BufferUsage::Storage,
-                                                 wgpu::BufferUsage::CopyDst | wgpu::BufferUsage::MapRead);
-
-        ggml_webgpu_init_memset_pipeline(webgpu_ctx);
-        ggml_webgpu_init_mul_mat_pipeline(webgpu_ctx);
-        ggml_webgpu_init_set_rows_pipeline(webgpu_ctx);
-        ggml_webgpu_init_cpy_pipeline(webgpu_ctx);
-
-#ifdef GGML_WEBGPU_DEBUG
-        // Initialize debug buffers
-        ggml_webgpu_create_buffer(webgpu_ctx->device,
-                                  webgpu_ctx->debug_host_buf,
-                                  WEBGPU_DEBUG_BUF_ELEMS * sizeof(uint32_t),
-                                  wgpu::BufferUsage::CopyDst | wgpu::BufferUsage::MapRead,
-                                  "debug_host_buf");
-        ggml_webgpu_create_buffer(webgpu_ctx->device,
-                                  webgpu_ctx->debug_dev_buf,
-                                  WEBGPU_DEBUG_BUF_ELEMS * sizeof(uint32_t),
-                                  wgpu::BufferUsage::Storage | wgpu::BufferUsage::CopySrc,
-                                  "debug_dev_buf");
-#endif
-        webgpu_ctx->device_init = true;
-    }
-
->>>>>>> fb22dd07
     static ggml_backend_webgpu_context backend_ctx;
     backend_ctx.name       = GGML_WEBGPU_NAME + std::string(": ") + dev_ctx->device_name;
     backend_ctx.webgpu_ctx = webgpu_ctx;
@@ -1221,48 +1084,45 @@
         case GGML_OP_VIEW:
         case GGML_OP_PERMUTE:
             return true;
-<<<<<<< HEAD
         case GGML_OP_CPY:
         case GGML_OP_SET_ROWS:
-=======
-        case GGML_OP_CPY | GGML_OP_SET_ROWS:
->>>>>>> fb22dd07
             return op->type == GGML_TYPE_F16 && op->src[0]->type == GGML_TYPE_F32;
-        case GGML_OP_MUL_MAT: {
-            switch(op->src[1]->type) {
-                case GGML_TYPE_F16:
-                    return op->src[0]->type == GGML_TYPE_F16;
-                case GGML_TYPE_F32:
-                    switch(op->src[0]->type) {
-                        case GGML_TYPE_F32:
-                        case GGML_TYPE_F16:
-                        case GGML_TYPE_Q4_0:
-                        case GGML_TYPE_Q4_1:
-                        case GGML_TYPE_Q5_0:
-                        case GGML_TYPE_Q5_1:
-                        case GGML_TYPE_Q8_0:
-                        case GGML_TYPE_Q2_K:
-                        case GGML_TYPE_Q3_K:
-                        case GGML_TYPE_Q4_K:
-                        case GGML_TYPE_Q5_K:
-                        case GGML_TYPE_Q6_K:
-                        case GGML_TYPE_IQ2_XXS:
-                        case GGML_TYPE_IQ2_XS:
-                        case GGML_TYPE_IQ2_S:
-                        case GGML_TYPE_IQ3_XXS:
-                        case GGML_TYPE_IQ3_S:
-                        case GGML_TYPE_IQ1_S:
-                        case GGML_TYPE_IQ1_M:
-                        case GGML_TYPE_IQ4_NL:
-                        case GGML_TYPE_IQ4_XS:
-                            return true;
-                        default:
-                            return false;
-                    }
-                default:
-                    return false;
+        case GGML_OP_MUL_MAT:
+            {
+                switch (op->src[1]->type) {
+                    case GGML_TYPE_F16:
+                        return op->src[0]->type == GGML_TYPE_F16;
+                    case GGML_TYPE_F32:
+                        switch (op->src[0]->type) {
+                            case GGML_TYPE_F32:
+                            case GGML_TYPE_F16:
+                            case GGML_TYPE_Q4_0:
+                            case GGML_TYPE_Q4_1:
+                            case GGML_TYPE_Q5_0:
+                            case GGML_TYPE_Q5_1:
+                            case GGML_TYPE_Q8_0:
+                            case GGML_TYPE_Q2_K:
+                            case GGML_TYPE_Q3_K:
+                            case GGML_TYPE_Q4_K:
+                            case GGML_TYPE_Q5_K:
+                            case GGML_TYPE_Q6_K:
+                            case GGML_TYPE_IQ2_XXS:
+                            case GGML_TYPE_IQ2_XS:
+                            case GGML_TYPE_IQ2_S:
+                            case GGML_TYPE_IQ3_XXS:
+                            case GGML_TYPE_IQ3_S:
+                            case GGML_TYPE_IQ1_S:
+                            case GGML_TYPE_IQ1_M:
+                            case GGML_TYPE_IQ4_NL:
+                            case GGML_TYPE_IQ4_XS:
+                                return true;
+                            default:
+                                return false;
+                        }
+                    default:
+                        return false;
+                }
             }
-        }
         default:
             return false;
     }
