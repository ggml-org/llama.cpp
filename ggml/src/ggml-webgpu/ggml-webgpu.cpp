--- conflicted
+++ resolved
@@ -284,7 +284,6 @@
     webgpu_buf_pool param_buf_pool;
     webgpu_buf_pool set_rows_error_buf_pool;
 
-<<<<<<< HEAD
     std::map<int, webgpu_pipeline> memset_pipelines;                                 // variant or type index
 
     std::map<int, std::map<int, std::map<int, webgpu_pipeline>>> mul_mat_pipelines;  // src0_type, src1_type, vectorized
@@ -305,24 +304,7 @@
     std::map<int, std::map<int, std::map<int, webgpu_pipeline>>> glu_pipelines;       // glu_op, type, split
     std::map<int, webgpu_pipeline>                               scale_pipelines;     // inplace
     std::map<int, std::map<int, std::map<int, webgpu_pipeline>>> soft_max_pipelines;  // mask_type, has_sink, inplace
-=======
-    webgpu_pipeline memset_pipeline;
-    webgpu_pipeline mul_mat_pipeline[30][2];
-    webgpu_pipeline set_rows_pipeline;
-    webgpu_pipeline get_rows_pipeline[30];
-    webgpu_pipeline get_rows_f32_no_vec_pipeline;
-    webgpu_pipeline cpy_pipeline[2][2];          // src type, dst type
-    webgpu_pipeline add_pipeline[2][2];          // type, inplace
-    webgpu_pipeline sub_pipeline[2][2];          // type, inplace
-    webgpu_pipeline mul_pipeline[2][2];          // type, inplace
-    webgpu_pipeline div_pipeline[2][2];          // type, inplace
-    webgpu_pipeline rms_norm_pipeline[2];        // inplace
-    webgpu_pipeline rope_pipeline[2][2][2];      // type, ff, inplace
-    webgpu_pipeline glu_pipeline[7][2][2];       // glu-op, type, split
-    webgpu_pipeline scale_pipeline[2];           // inplace
-    webgpu_pipeline soft_max_pipeline[3][2][2];  // (no_mask, f32_mask, f16_mask), has_sink, inplace
-    webgpu_pipeline unary_pipeline[GGML_UNARY_OP_COUNT][2][2];
->>>>>>> c41a1cb5
+    std::map<int, std::map<int, std::map<int, webgpu_pipeline>>> unary_pipelines;     // unary_op, type, inplace
 
     size_t memset_bytes_per_thread;
 
@@ -423,12 +405,7 @@
         pipeline_desc.compute.constants     = constants.data();
         pipeline_desc.compute.constantCount = constants.size();
     }
-<<<<<<< HEAD
     return { device.CreateComputePipeline(&pipeline_desc), label };
-=======
-
-    pipeline = { device.CreateComputePipeline(&pipeline_desc), label };
->>>>>>> c41a1cb5
 }
 
 static void ggml_webgpu_create_buffer(wgpu::Device &    device,
@@ -1009,13 +986,10 @@
     return ggml_backend_webgpu_build(ctx, pipeline, params, entries, wg_x, wg_y);
 }
 
-static webgpu_command ggml_webgpu_unary_op(webgpu_context &              ctx,
-                                           ggml_tensor *                 src,
-                                           ggml_tensor *                 dst,
-                                           webgpu_pipeline &             pipeline,
-                                           bool                          in_place,
-                                           const std::vector<uint32_t> & extra_params = {}) {
-    uint32_t ne = (uint32_t) ggml_nelements(dst);
+static webgpu_command ggml_webgpu_unary_op(webgpu_context & ctx, ggml_tensor * src, ggml_tensor * dst) {
+    uint32_t      ne       = (uint32_t) ggml_nelements(dst);
+    ggml_unary_op unary_op = ggml_get_unary_op(dst);
+    uint32_t      inplace  = ggml_webgpu_tensor_equal(src, dst);
 
     std::vector<uint32_t> params = {
         ne, (uint32_t) (ggml_webgpu_tensor_misalignment(ctx, src) / ggml_type_size(src->type)),
@@ -1030,7 +1004,16 @@
         (uint32_t) dst->ne[1], (uint32_t) dst->ne[2]
     };
 
-    params.insert(params.end(), extra_params.begin(), extra_params.end());
+    switch (unary_op) {
+        case GGML_UNARY_OP_XIELU:
+            params.push_back(static_cast<uint32_t>(ggml_get_op_params_f32(dst, 1)));  // alpha_n
+            params.push_back(static_cast<uint32_t>(ggml_get_op_params_f32(dst, 2)));  // alpha_p
+            params.push_back(static_cast<uint32_t>(ggml_get_op_params_f32(dst, 3)));  // beta
+            params.push_back(static_cast<uint32_t>(ggml_get_op_params_f32(dst, 4)));  // eps
+            break;
+        default:
+            break;
+    }
 
     std::vector<wgpu::BindGroupEntry> entries = {
         { .binding = 0,
@@ -1038,17 +1021,15 @@
          .offset  = ggml_webgpu_tensor_align_offset(ctx, src),
          .size    = ggml_webgpu_tensor_binding_size(ctx, src) },
     };
-    if (!in_place) {
+    if (!inplace) {
         entries.push_back({ .binding = 1,
                             .buffer  = ggml_webgpu_tensor_buf(dst),
                             .offset  = ggml_webgpu_tensor_align_offset(ctx, dst),
                             .size    = ggml_webgpu_tensor_binding_size(ctx, dst) });
     }
 
-    size_t   max_wg_size = ctx->max_wg_size_x;
-    uint32_t wg_x        = (ggml_nelements(dst) + max_wg_size - 1) / max_wg_size;
-
-    return ggml_backend_webgpu_build(ctx, pipeline, params, entries, wg_x);
+    uint32_t wg_x = CEIL_DIV(ne, WEBGPU_MAX_WG_SIZE);
+    return ggml_backend_webgpu_build(ctx, ctx->unary_pipelines[unary_op][dst->type][inplace], params, entries, wg_x);
 }
 
 static webgpu_command ggml_webgpu_binary_op(webgpu_context &  ctx,
@@ -1439,27 +1420,7 @@
         case GGML_OP_SOFT_MAX:
             return ggml_webgpu_soft_max(ctx, src0, src1, src2, node);
         case GGML_OP_UNARY:
-            {
-                const ggml_unary_op   UNARY_OP = ggml_get_unary_op(node);
-                int                   in_place = ggml_webgpu_tensor_equal(src0, node);
-                std::vector<uint32_t> xielu_params;
-
-                switch (UNARY_OP) {
-                    case GGML_UNARY_OP_XIELU:
-                        xielu_params = {
-                            static_cast<uint32_t>(ggml_get_op_params_f32(node, 1)),  // alpha_n
-                            static_cast<uint32_t>(ggml_get_op_params_f32(node, 2)),  // alpha_p
-                            static_cast<uint32_t>(ggml_get_op_params_f32(node, 3)),  // beta
-                            static_cast<uint32_t>(ggml_get_op_params_f32(node, 4))   // eps
-                        };
-                        break;
-                    default:
-                        break;
-                }
-                return ggml_webgpu_unary_op(ctx, src0, node, ctx->unary_pipeline[UNARY_OP][node->type][in_place],
-                                            in_place, xielu_params);
-            }
-
+            return ggml_webgpu_unary_op(ctx, src0, node);
         default:
             return std::nullopt;
     }
@@ -2143,183 +2104,167 @@
 }
 
 static void ggml_webgpu_init_unary_pipeline(webgpu_context & webgpu_ctx) {
-    std::vector<wgpu::ConstantEntry> constants = ggml_webgpu_wg_size_entry(webgpu_ctx->max_wg_size_x);
+    std::vector<wgpu::ConstantEntry> constants = ggml_webgpu_wg_size_entry(WEBGPU_MAX_WG_SIZE);
 
     // ABS
-    ggml_webgpu_create_pipeline(webgpu_ctx->device, webgpu_ctx->unary_pipeline[GGML_UNARY_OP_ABS][GGML_TYPE_F32][0],
-                                wgsl_abs_f32, "abs_f32", constants);
-    ggml_webgpu_create_pipeline(webgpu_ctx->device, webgpu_ctx->unary_pipeline[GGML_UNARY_OP_ABS][GGML_TYPE_F16][0],
-                                wgsl_abs_f16, "abs_f16", constants);
-    ggml_webgpu_create_pipeline(webgpu_ctx->device, webgpu_ctx->unary_pipeline[GGML_UNARY_OP_ABS][GGML_TYPE_F32][1],
-                                wgsl_abs_in_place_f32, "abs_in_place_f32", constants);
-    ggml_webgpu_create_pipeline(webgpu_ctx->device, webgpu_ctx->unary_pipeline[GGML_UNARY_OP_ABS][GGML_TYPE_F16][1],
-                                wgsl_abs_in_place_f16, "abs_in_place_f16", constants);
+    webgpu_ctx->unary_pipelines[GGML_UNARY_OP_ABS][GGML_TYPE_F32][0] =
+        ggml_webgpu_create_pipeline(webgpu_ctx->device, wgsl_abs_f32, "abs_f32", constants);
+    webgpu_ctx->unary_pipelines[GGML_UNARY_OP_ABS][GGML_TYPE_F16][0] =
+        ggml_webgpu_create_pipeline(webgpu_ctx->device, wgsl_abs_f16, "abs_f16", constants);
+    webgpu_ctx->unary_pipelines[GGML_UNARY_OP_ABS][GGML_TYPE_F32][1] =
+        ggml_webgpu_create_pipeline(webgpu_ctx->device, wgsl_abs_inplace_f32, "abs_inplace_f32", constants);
+    webgpu_ctx->unary_pipelines[GGML_UNARY_OP_ABS][GGML_TYPE_F16][1] =
+        ggml_webgpu_create_pipeline(webgpu_ctx->device, wgsl_abs_inplace_f16, "abs_inplace_f16", constants);
 
     // SGN
-    ggml_webgpu_create_pipeline(webgpu_ctx->device, webgpu_ctx->unary_pipeline[GGML_UNARY_OP_SGN][GGML_TYPE_F32][0],
-                                wgsl_sgn_f32, "sgn_f32", constants);
-    ggml_webgpu_create_pipeline(webgpu_ctx->device, webgpu_ctx->unary_pipeline[GGML_UNARY_OP_SGN][GGML_TYPE_F16][0],
-                                wgsl_sgn_f16, "sgn_f16", constants);
-    ggml_webgpu_create_pipeline(webgpu_ctx->device, webgpu_ctx->unary_pipeline[GGML_UNARY_OP_SGN][GGML_TYPE_F32][1],
-                                wgsl_sgn_in_place_f32, "sgn_in_place_f32", constants);
-    ggml_webgpu_create_pipeline(webgpu_ctx->device, webgpu_ctx->unary_pipeline[GGML_UNARY_OP_SGN][GGML_TYPE_F16][1],
-                                wgsl_sgn_in_place_f16, "sgn_in_place_f16", constants);
+    webgpu_ctx->unary_pipelines[GGML_UNARY_OP_SGN][GGML_TYPE_F32][0] =
+        ggml_webgpu_create_pipeline(webgpu_ctx->device, wgsl_sgn_f32, "sgn_f32", constants);
+    webgpu_ctx->unary_pipelines[GGML_UNARY_OP_SGN][GGML_TYPE_F16][0] =
+        ggml_webgpu_create_pipeline(webgpu_ctx->device, wgsl_sgn_f16, "sgn_f16", constants);
+    webgpu_ctx->unary_pipelines[GGML_UNARY_OP_SGN][GGML_TYPE_F32][1] =
+        ggml_webgpu_create_pipeline(webgpu_ctx->device, wgsl_sgn_inplace_f32, "sgn_inplace_f32", constants);
+    webgpu_ctx->unary_pipelines[GGML_UNARY_OP_SGN][GGML_TYPE_F16][1] =
+        ggml_webgpu_create_pipeline(webgpu_ctx->device, wgsl_sgn_inplace_f16, "sgn_inplace_f16", constants);
 
     // NEG
-    ggml_webgpu_create_pipeline(webgpu_ctx->device, webgpu_ctx->unary_pipeline[GGML_UNARY_OP_NEG][GGML_TYPE_F32][0],
-                                wgsl_neg_f32, "neg_f32", constants);
-    ggml_webgpu_create_pipeline(webgpu_ctx->device, webgpu_ctx->unary_pipeline[GGML_UNARY_OP_NEG][GGML_TYPE_F16][0],
-                                wgsl_neg_f16, "neg_f16", constants);
-    ggml_webgpu_create_pipeline(webgpu_ctx->device, webgpu_ctx->unary_pipeline[GGML_UNARY_OP_NEG][GGML_TYPE_F32][1],
-                                wgsl_neg_in_place_f32, "neg_in_place_f32", constants);
-    ggml_webgpu_create_pipeline(webgpu_ctx->device, webgpu_ctx->unary_pipeline[GGML_UNARY_OP_NEG][GGML_TYPE_F16][1],
-                                wgsl_neg_in_place_f16, "neg_in_place_f16", constants);
+    webgpu_ctx->unary_pipelines[GGML_UNARY_OP_NEG][GGML_TYPE_F32][0] =
+        ggml_webgpu_create_pipeline(webgpu_ctx->device, wgsl_neg_f32, "neg_f32", constants);
+    webgpu_ctx->unary_pipelines[GGML_UNARY_OP_NEG][GGML_TYPE_F16][0] =
+        ggml_webgpu_create_pipeline(webgpu_ctx->device, wgsl_neg_f16, "neg_f16", constants);
+    webgpu_ctx->unary_pipelines[GGML_UNARY_OP_NEG][GGML_TYPE_F32][1] =
+        ggml_webgpu_create_pipeline(webgpu_ctx->device, wgsl_neg_inplace_f32, "neg_inplace_f32", constants);
+    webgpu_ctx->unary_pipelines[GGML_UNARY_OP_NEG][GGML_TYPE_F16][1] =
+        ggml_webgpu_create_pipeline(webgpu_ctx->device, wgsl_neg_inplace_f16, "neg_inplace_f16", constants);
 
     // STEP
-    ggml_webgpu_create_pipeline(webgpu_ctx->device, webgpu_ctx->unary_pipeline[GGML_UNARY_OP_STEP][GGML_TYPE_F32][0],
-                                wgsl_step_f32, "step_f32", constants);
-    ggml_webgpu_create_pipeline(webgpu_ctx->device, webgpu_ctx->unary_pipeline[GGML_UNARY_OP_STEP][GGML_TYPE_F16][0],
-                                wgsl_step_f16, "step_f16", constants);
-    ggml_webgpu_create_pipeline(webgpu_ctx->device, webgpu_ctx->unary_pipeline[GGML_UNARY_OP_STEP][GGML_TYPE_F32][1],
-                                wgsl_step_in_place_f32, "step_in_place_f32", constants);
-    ggml_webgpu_create_pipeline(webgpu_ctx->device, webgpu_ctx->unary_pipeline[GGML_UNARY_OP_STEP][GGML_TYPE_F16][1],
-                                wgsl_step_in_place_f16, "step_in_place_f16", constants);
+    webgpu_ctx->unary_pipelines[GGML_UNARY_OP_STEP][GGML_TYPE_F32][0] =
+        ggml_webgpu_create_pipeline(webgpu_ctx->device, wgsl_step_f32, "step_f32", constants);
+    webgpu_ctx->unary_pipelines[GGML_UNARY_OP_STEP][GGML_TYPE_F16][0] =
+        ggml_webgpu_create_pipeline(webgpu_ctx->device, wgsl_step_f16, "step_f16", constants);
+    webgpu_ctx->unary_pipelines[GGML_UNARY_OP_STEP][GGML_TYPE_F32][1] =
+        ggml_webgpu_create_pipeline(webgpu_ctx->device, wgsl_step_inplace_f32, "step_inplace_f32", constants);
+    webgpu_ctx->unary_pipelines[GGML_UNARY_OP_STEP][GGML_TYPE_F16][1] =
+        ggml_webgpu_create_pipeline(webgpu_ctx->device, wgsl_step_inplace_f16, "step_inplace_f16", constants);
 
     // TANH
-    ggml_webgpu_create_pipeline(webgpu_ctx->device, webgpu_ctx->unary_pipeline[GGML_UNARY_OP_TANH][GGML_TYPE_F32][0],
-                                wgsl_tanh_f32, "tanh_f32", constants);
-    ggml_webgpu_create_pipeline(webgpu_ctx->device, webgpu_ctx->unary_pipeline[GGML_UNARY_OP_TANH][GGML_TYPE_F16][0],
-                                wgsl_tanh_f16, "tanh_f16", constants);
-    ggml_webgpu_create_pipeline(webgpu_ctx->device, webgpu_ctx->unary_pipeline[GGML_UNARY_OP_TANH][GGML_TYPE_F32][1],
-                                wgsl_tanh_in_place_f32, "tanh_in_place_f32", constants);
-    ggml_webgpu_create_pipeline(webgpu_ctx->device, webgpu_ctx->unary_pipeline[GGML_UNARY_OP_TANH][GGML_TYPE_F16][1],
-                                wgsl_tanh_in_place_f16, "tanh_in_place_f16", constants);
+    webgpu_ctx->unary_pipelines[GGML_UNARY_OP_TANH][GGML_TYPE_F32][0] =
+        ggml_webgpu_create_pipeline(webgpu_ctx->device, wgsl_tanh_f32, "tanh_f32", constants);
+    webgpu_ctx->unary_pipelines[GGML_UNARY_OP_TANH][GGML_TYPE_F16][0] =
+        ggml_webgpu_create_pipeline(webgpu_ctx->device, wgsl_tanh_f16, "tanh_f16", constants);
+    webgpu_ctx->unary_pipelines[GGML_UNARY_OP_TANH][GGML_TYPE_F32][1] =
+        ggml_webgpu_create_pipeline(webgpu_ctx->device, wgsl_tanh_inplace_f32, "tanh_inplace_f32", constants);
+    webgpu_ctx->unary_pipelines[GGML_UNARY_OP_TANH][GGML_TYPE_F16][1] =
+        ggml_webgpu_create_pipeline(webgpu_ctx->device, wgsl_tanh_inplace_f16, "tanh_inplace_f16", constants);
 
     // ELU
-    ggml_webgpu_create_pipeline(webgpu_ctx->device, webgpu_ctx->unary_pipeline[GGML_UNARY_OP_ELU][GGML_TYPE_F32][0],
-                                wgsl_elu_f32, "elu_f32", constants);
-    ggml_webgpu_create_pipeline(webgpu_ctx->device, webgpu_ctx->unary_pipeline[GGML_UNARY_OP_ELU][GGML_TYPE_F16][0],
-                                wgsl_elu_f16, "elu_f16", constants);
-    ggml_webgpu_create_pipeline(webgpu_ctx->device, webgpu_ctx->unary_pipeline[GGML_UNARY_OP_ELU][GGML_TYPE_F32][1],
-                                wgsl_elu_in_place_f32, "elu_in_place_f32", constants);
-    ggml_webgpu_create_pipeline(webgpu_ctx->device, webgpu_ctx->unary_pipeline[GGML_UNARY_OP_ELU][GGML_TYPE_F16][1],
-                                wgsl_elu_in_place_f16, "elu_in_place_f16", constants);
+    webgpu_ctx->unary_pipelines[GGML_UNARY_OP_ELU][GGML_TYPE_F32][0] =
+        ggml_webgpu_create_pipeline(webgpu_ctx->device, wgsl_elu_f32, "elu_f32", constants);
+    webgpu_ctx->unary_pipelines[GGML_UNARY_OP_ELU][GGML_TYPE_F16][0] =
+        ggml_webgpu_create_pipeline(webgpu_ctx->device, wgsl_elu_f16, "elu_f16", constants);
+    webgpu_ctx->unary_pipelines[GGML_UNARY_OP_ELU][GGML_TYPE_F32][1] =
+        ggml_webgpu_create_pipeline(webgpu_ctx->device, wgsl_elu_inplace_f32, "elu_inplace_f32", constants);
+    webgpu_ctx->unary_pipelines[GGML_UNARY_OP_ELU][GGML_TYPE_F16][1] =
+        ggml_webgpu_create_pipeline(webgpu_ctx->device, wgsl_elu_inplace_f16, "elu_inplace_f16", constants);
 
     // RELU
-    ggml_webgpu_create_pipeline(webgpu_ctx->device, webgpu_ctx->unary_pipeline[GGML_UNARY_OP_RELU][GGML_TYPE_F32][0],
-                                wgsl_relu_f32, "relu_f32", constants);
-    ggml_webgpu_create_pipeline(webgpu_ctx->device, webgpu_ctx->unary_pipeline[GGML_UNARY_OP_RELU][GGML_TYPE_F16][0],
-                                wgsl_relu_f16, "relu_f16", constants);
-    ggml_webgpu_create_pipeline(webgpu_ctx->device, webgpu_ctx->unary_pipeline[GGML_UNARY_OP_RELU][GGML_TYPE_F32][1],
-                                wgsl_relu_in_place_f32, "relu_in_place_f32", constants);
-    ggml_webgpu_create_pipeline(webgpu_ctx->device, webgpu_ctx->unary_pipeline[GGML_UNARY_OP_RELU][GGML_TYPE_F16][1],
-                                wgsl_relu_in_place_f16, "relu_in_place_f16", constants);
+    webgpu_ctx->unary_pipelines[GGML_UNARY_OP_RELU][GGML_TYPE_F32][0] =
+        ggml_webgpu_create_pipeline(webgpu_ctx->device, wgsl_relu_f32, "relu_f32", constants);
+    webgpu_ctx->unary_pipelines[GGML_UNARY_OP_RELU][GGML_TYPE_F16][0] =
+        ggml_webgpu_create_pipeline(webgpu_ctx->device, wgsl_relu_f16, "relu_f16", constants);
+    webgpu_ctx->unary_pipelines[GGML_UNARY_OP_RELU][GGML_TYPE_F32][1] =
+        ggml_webgpu_create_pipeline(webgpu_ctx->device, wgsl_relu_inplace_f32, "relu_inplace_f32", constants);
+    webgpu_ctx->unary_pipelines[GGML_UNARY_OP_RELU][GGML_TYPE_F16][1] =
+        ggml_webgpu_create_pipeline(webgpu_ctx->device, wgsl_relu_inplace_f16, "relu_inplace_f16", constants);
 
     // SIGMOID
-    ggml_webgpu_create_pipeline(webgpu_ctx->device, webgpu_ctx->unary_pipeline[GGML_UNARY_OP_SIGMOID][GGML_TYPE_F32][0],
-                                wgsl_sigmoid_f32, "sigmoid_f32", constants);
-    ggml_webgpu_create_pipeline(webgpu_ctx->device, webgpu_ctx->unary_pipeline[GGML_UNARY_OP_SIGMOID][GGML_TYPE_F16][0],
-                                wgsl_sigmoid_f16, "sigmoid_f16", constants);
-    ggml_webgpu_create_pipeline(webgpu_ctx->device, webgpu_ctx->unary_pipeline[GGML_UNARY_OP_SIGMOID][GGML_TYPE_F32][1],
-                                wgsl_sigmoid_in_place_f32, "sigmoid_in_place_f32", constants);
-    ggml_webgpu_create_pipeline(webgpu_ctx->device, webgpu_ctx->unary_pipeline[GGML_UNARY_OP_SIGMOID][GGML_TYPE_F16][1],
-                                wgsl_sigmoid_in_place_f16, "sigmoid_in_place_f16", constants);
+    webgpu_ctx->unary_pipelines[GGML_UNARY_OP_SIGMOID][GGML_TYPE_F32][0] =
+        ggml_webgpu_create_pipeline(webgpu_ctx->device, wgsl_sigmoid_f32, "sigmoid_f32", constants);
+    webgpu_ctx->unary_pipelines[GGML_UNARY_OP_SIGMOID][GGML_TYPE_F16][0] =
+        ggml_webgpu_create_pipeline(webgpu_ctx->device, wgsl_sigmoid_f16, "sigmoid_f16", constants);
+    webgpu_ctx->unary_pipelines[GGML_UNARY_OP_SIGMOID][GGML_TYPE_F32][1] =
+        ggml_webgpu_create_pipeline(webgpu_ctx->device, wgsl_sigmoid_inplace_f32, "sigmoid_inplace_f32", constants);
+    webgpu_ctx->unary_pipelines[GGML_UNARY_OP_SIGMOID][GGML_TYPE_F16][1] =
+        ggml_webgpu_create_pipeline(webgpu_ctx->device, wgsl_sigmoid_inplace_f16, "sigmoid_inplace_f16", constants);
 
     // GELU
-    ggml_webgpu_create_pipeline(webgpu_ctx->device, webgpu_ctx->unary_pipeline[GGML_UNARY_OP_GELU][GGML_TYPE_F32][0],
-                                wgsl_gelu_f32, "gelu_f32", constants);
-    ggml_webgpu_create_pipeline(webgpu_ctx->device, webgpu_ctx->unary_pipeline[GGML_UNARY_OP_GELU][GGML_TYPE_F16][0],
-                                wgsl_gelu_f16, "gelu_f16", constants);
-    ggml_webgpu_create_pipeline(webgpu_ctx->device, webgpu_ctx->unary_pipeline[GGML_UNARY_OP_GELU][GGML_TYPE_F32][1],
-                                wgsl_gelu_in_place_f32, "gelu_in_place_f32", constants);
-    ggml_webgpu_create_pipeline(webgpu_ctx->device, webgpu_ctx->unary_pipeline[GGML_UNARY_OP_GELU][GGML_TYPE_F16][1],
-                                wgsl_gelu_in_place_f16, "gelu_in_place_f16", constants);
+    webgpu_ctx->unary_pipelines[GGML_UNARY_OP_GELU][GGML_TYPE_F32][0] =
+        ggml_webgpu_create_pipeline(webgpu_ctx->device, wgsl_gelu_f32, "gelu_f32", constants);
+    webgpu_ctx->unary_pipelines[GGML_UNARY_OP_GELU][GGML_TYPE_F16][0] =
+        ggml_webgpu_create_pipeline(webgpu_ctx->device, wgsl_gelu_f16, "gelu_f16", constants);
+    webgpu_ctx->unary_pipelines[GGML_UNARY_OP_GELU][GGML_TYPE_F32][1] =
+        ggml_webgpu_create_pipeline(webgpu_ctx->device, wgsl_gelu_inplace_f32, "gelu_inplace_f32", constants);
+    webgpu_ctx->unary_pipelines[GGML_UNARY_OP_GELU][GGML_TYPE_F16][1] =
+        ggml_webgpu_create_pipeline(webgpu_ctx->device, wgsl_gelu_inplace_f16, "gelu_inplace_f16", constants);
 
     // GELU_QUICK
-    ggml_webgpu_create_pipeline(webgpu_ctx->device,
-                                webgpu_ctx->unary_pipeline[GGML_UNARY_OP_GELU_QUICK][GGML_TYPE_F32][0],
-                                wgsl_gelu_quick_f32, "gelu_quick_f32", constants);
-    ggml_webgpu_create_pipeline(webgpu_ctx->device,
-                                webgpu_ctx->unary_pipeline[GGML_UNARY_OP_GELU_QUICK][GGML_TYPE_F16][0],
-                                wgsl_gelu_quick_f16, "gelu_quick_f16", constants);
-    ggml_webgpu_create_pipeline(webgpu_ctx->device,
-                                webgpu_ctx->unary_pipeline[GGML_UNARY_OP_GELU_QUICK][GGML_TYPE_F32][1],
-                                wgsl_gelu_quick_in_place_f32, "gelu_quick_in_place_f32", constants);
-    ggml_webgpu_create_pipeline(webgpu_ctx->device,
-                                webgpu_ctx->unary_pipeline[GGML_UNARY_OP_GELU_QUICK][GGML_TYPE_F16][1],
-                                wgsl_gelu_quick_in_place_f16, "gelu_quick_in_place_f16", constants);
+    webgpu_ctx->unary_pipelines[GGML_UNARY_OP_GELU_QUICK][GGML_TYPE_F32][0] =
+        ggml_webgpu_create_pipeline(webgpu_ctx->device, wgsl_gelu_quick_f32, "gelu_quick_f32", constants);
+    webgpu_ctx->unary_pipelines[GGML_UNARY_OP_GELU_QUICK][GGML_TYPE_F16][0] =
+        ggml_webgpu_create_pipeline(webgpu_ctx->device, wgsl_gelu_quick_f16, "gelu_quick_f16", constants);
+    webgpu_ctx->unary_pipelines[GGML_UNARY_OP_GELU_QUICK][GGML_TYPE_F32][1] = ggml_webgpu_create_pipeline(
+        webgpu_ctx->device, wgsl_gelu_quick_inplace_f32, "gelu_quick_inplace_f32", constants);
+    webgpu_ctx->unary_pipelines[GGML_UNARY_OP_GELU_QUICK][GGML_TYPE_F16][1] = ggml_webgpu_create_pipeline(
+        webgpu_ctx->device, wgsl_gelu_quick_inplace_f16, "gelu_quick_inplace_f16", constants);
 
     // SILU
-    ggml_webgpu_create_pipeline(webgpu_ctx->device, webgpu_ctx->unary_pipeline[GGML_UNARY_OP_SILU][GGML_TYPE_F32][0],
-                                wgsl_silu_f32, "silu_f32", constants);
-    ggml_webgpu_create_pipeline(webgpu_ctx->device, webgpu_ctx->unary_pipeline[GGML_UNARY_OP_SILU][GGML_TYPE_F16][0],
-                                wgsl_silu_f16, "silu_f16", constants);
-    ggml_webgpu_create_pipeline(webgpu_ctx->device, webgpu_ctx->unary_pipeline[GGML_UNARY_OP_SILU][GGML_TYPE_F32][1],
-                                wgsl_silu_in_place_f32, "silu_in_place_f32", constants);
-    ggml_webgpu_create_pipeline(webgpu_ctx->device, webgpu_ctx->unary_pipeline[GGML_UNARY_OP_SILU][GGML_TYPE_F16][1],
-                                wgsl_silu_in_place_f16, "silu_in_place_f16", constants);
+    webgpu_ctx->unary_pipelines[GGML_UNARY_OP_SILU][GGML_TYPE_F32][0] =
+        ggml_webgpu_create_pipeline(webgpu_ctx->device, wgsl_silu_f32, "silu_f32", constants);
+    webgpu_ctx->unary_pipelines[GGML_UNARY_OP_SILU][GGML_TYPE_F16][0] =
+        ggml_webgpu_create_pipeline(webgpu_ctx->device, wgsl_silu_f16, "silu_f16", constants);
+    webgpu_ctx->unary_pipelines[GGML_UNARY_OP_SILU][GGML_TYPE_F32][1] =
+        ggml_webgpu_create_pipeline(webgpu_ctx->device, wgsl_silu_inplace_f32, "silu_inplace_f32", constants);
+    webgpu_ctx->unary_pipelines[GGML_UNARY_OP_SILU][GGML_TYPE_F16][1] =
+        ggml_webgpu_create_pipeline(webgpu_ctx->device, wgsl_silu_inplace_f16, "silu_inplace_f16", constants);
 
     // HARDSWISH
-    ggml_webgpu_create_pipeline(webgpu_ctx->device,
-                                webgpu_ctx->unary_pipeline[GGML_UNARY_OP_HARDSWISH][GGML_TYPE_F32][0],
-                                wgsl_hardswish_f32, "hardswish_f32", constants);
-    ggml_webgpu_create_pipeline(webgpu_ctx->device,
-                                webgpu_ctx->unary_pipeline[GGML_UNARY_OP_HARDSWISH][GGML_TYPE_F16][0],
-                                wgsl_hardswish_f16, "hardswish_f16", constants);
-    ggml_webgpu_create_pipeline(webgpu_ctx->device,
-                                webgpu_ctx->unary_pipeline[GGML_UNARY_OP_HARDSWISH][GGML_TYPE_F32][1],
-                                wgsl_hardswish_in_place_f32, "hardswish_in_place_f32", constants);
-    ggml_webgpu_create_pipeline(webgpu_ctx->device,
-                                webgpu_ctx->unary_pipeline[GGML_UNARY_OP_HARDSWISH][GGML_TYPE_F16][1],
-                                wgsl_hardswish_in_place_f16, "hardswish_in_place_f16", constants);
+    webgpu_ctx->unary_pipelines[GGML_UNARY_OP_HARDSWISH][GGML_TYPE_F32][0] =
+        ggml_webgpu_create_pipeline(webgpu_ctx->device, wgsl_hardswish_f32, "hardswish_f32", constants);
+    webgpu_ctx->unary_pipelines[GGML_UNARY_OP_HARDSWISH][GGML_TYPE_F16][0] =
+        ggml_webgpu_create_pipeline(webgpu_ctx->device, wgsl_hardswish_f16, "hardswish_f16", constants);
+    webgpu_ctx->unary_pipelines[GGML_UNARY_OP_HARDSWISH][GGML_TYPE_F32][1] =
+        ggml_webgpu_create_pipeline(webgpu_ctx->device, wgsl_hardswish_inplace_f32, "hardswish_inplace_f32", constants);
+    webgpu_ctx->unary_pipelines[GGML_UNARY_OP_HARDSWISH][GGML_TYPE_F16][1] =
+        ggml_webgpu_create_pipeline(webgpu_ctx->device, wgsl_hardswish_inplace_f16, "hardswish_inplace_f16", constants);
 
     // HARDSIGMOID
-    ggml_webgpu_create_pipeline(webgpu_ctx->device,
-                                webgpu_ctx->unary_pipeline[GGML_UNARY_OP_HARDSIGMOID][GGML_TYPE_F32][0],
-                                wgsl_hardsigmoid_f32, "hardsigmoid_f32", constants);
-    ggml_webgpu_create_pipeline(webgpu_ctx->device,
-                                webgpu_ctx->unary_pipeline[GGML_UNARY_OP_HARDSIGMOID][GGML_TYPE_F16][0],
-                                wgsl_hardsigmoid_f16, "hardsigmoid_f16", constants);
-    ggml_webgpu_create_pipeline(webgpu_ctx->device,
-                                webgpu_ctx->unary_pipeline[GGML_UNARY_OP_HARDSIGMOID][GGML_TYPE_F32][1],
-                                wgsl_hardsigmoid_in_place_f32, "hardsigmoid_in_place_f32", constants);
-    ggml_webgpu_create_pipeline(webgpu_ctx->device,
-                                webgpu_ctx->unary_pipeline[GGML_UNARY_OP_HARDSIGMOID][GGML_TYPE_F16][1],
-                                wgsl_hardsigmoid_in_place_f16, "hardsigmoid_in_place_f16", constants);
+    webgpu_ctx->unary_pipelines[GGML_UNARY_OP_HARDSIGMOID][GGML_TYPE_F32][0] =
+        ggml_webgpu_create_pipeline(webgpu_ctx->device, wgsl_hardsigmoid_f32, "hardsigmoid_f32", constants);
+    webgpu_ctx->unary_pipelines[GGML_UNARY_OP_HARDSIGMOID][GGML_TYPE_F16][0] =
+        ggml_webgpu_create_pipeline(webgpu_ctx->device, wgsl_hardsigmoid_f16, "hardsigmoid_f16", constants);
+    webgpu_ctx->unary_pipelines[GGML_UNARY_OP_HARDSIGMOID][GGML_TYPE_F32][1] = ggml_webgpu_create_pipeline(
+        webgpu_ctx->device, wgsl_hardsigmoid_inplace_f32, "hardsigmoid_inplace_f32", constants);
+    webgpu_ctx->unary_pipelines[GGML_UNARY_OP_HARDSIGMOID][GGML_TYPE_F16][1] = ggml_webgpu_create_pipeline(
+        webgpu_ctx->device, wgsl_hardsigmoid_inplace_f16, "hardsigmoid_inplace_f16", constants);
 
     // EXP
-    ggml_webgpu_create_pipeline(webgpu_ctx->device, webgpu_ctx->unary_pipeline[GGML_UNARY_OP_EXP][GGML_TYPE_F32][0],
-                                wgsl_exp_f32, "exp_f32", constants);
-    ggml_webgpu_create_pipeline(webgpu_ctx->device, webgpu_ctx->unary_pipeline[GGML_UNARY_OP_EXP][GGML_TYPE_F16][0],
-                                wgsl_exp_f16, "exp_f16", constants);
-    ggml_webgpu_create_pipeline(webgpu_ctx->device, webgpu_ctx->unary_pipeline[GGML_UNARY_OP_EXP][GGML_TYPE_F32][1],
-                                wgsl_exp_in_place_f32, "exp_in_place_f32", constants);
-    ggml_webgpu_create_pipeline(webgpu_ctx->device, webgpu_ctx->unary_pipeline[GGML_UNARY_OP_EXP][GGML_TYPE_F16][1],
-                                wgsl_exp_in_place_f16, "exp_in_place_f16", constants);
+    webgpu_ctx->unary_pipelines[GGML_UNARY_OP_EXP][GGML_TYPE_F32][0] =
+        ggml_webgpu_create_pipeline(webgpu_ctx->device, wgsl_exp_f32, "exp_f32", constants);
+    webgpu_ctx->unary_pipelines[GGML_UNARY_OP_EXP][GGML_TYPE_F16][0] =
+        ggml_webgpu_create_pipeline(webgpu_ctx->device, wgsl_exp_f16, "exp_f16", constants);
+    webgpu_ctx->unary_pipelines[GGML_UNARY_OP_EXP][GGML_TYPE_F32][1] =
+        ggml_webgpu_create_pipeline(webgpu_ctx->device, wgsl_exp_inplace_f32, "exp_inplace_f32", constants);
+    webgpu_ctx->unary_pipelines[GGML_UNARY_OP_EXP][GGML_TYPE_F16][1] =
+        ggml_webgpu_create_pipeline(webgpu_ctx->device, wgsl_exp_inplace_f16, "exp_inplace_f16", constants);
 
     // GELU_ERF
-    ggml_webgpu_create_pipeline(webgpu_ctx->device,
-                                webgpu_ctx->unary_pipeline[GGML_UNARY_OP_GELU_ERF][GGML_TYPE_F32][0], wgsl_gelu_erf_f32,
-                                "gelu_erf_f32", constants);
-    ggml_webgpu_create_pipeline(webgpu_ctx->device,
-                                webgpu_ctx->unary_pipeline[GGML_UNARY_OP_GELU_ERF][GGML_TYPE_F16][0], wgsl_gelu_erf_f16,
-                                "gelu_erf_f16", constants);
-    ggml_webgpu_create_pipeline(webgpu_ctx->device,
-                                webgpu_ctx->unary_pipeline[GGML_UNARY_OP_GELU_ERF][GGML_TYPE_F32][1],
-                                wgsl_gelu_erf_in_place_f32, "gelu_erf_in_place_f32", constants);
-    ggml_webgpu_create_pipeline(webgpu_ctx->device,
-                                webgpu_ctx->unary_pipeline[GGML_UNARY_OP_GELU_ERF][GGML_TYPE_F16][1],
-                                wgsl_gelu_erf_in_place_f16, "gelu_erf_in_place_f16", constants);
+    webgpu_ctx->unary_pipelines[GGML_UNARY_OP_GELU_ERF][GGML_TYPE_F32][0] =
+        ggml_webgpu_create_pipeline(webgpu_ctx->device, wgsl_gelu_erf_f32, "gelu_erf_f32", constants);
+    webgpu_ctx->unary_pipelines[GGML_UNARY_OP_GELU_ERF][GGML_TYPE_F16][0] =
+        ggml_webgpu_create_pipeline(webgpu_ctx->device, wgsl_gelu_erf_f16, "gelu_erf_f16", constants);
+    webgpu_ctx->unary_pipelines[GGML_UNARY_OP_GELU_ERF][GGML_TYPE_F32][1] =
+        ggml_webgpu_create_pipeline(webgpu_ctx->device, wgsl_gelu_erf_inplace_f32, "gelu_erf_inplace_f32", constants);
+    webgpu_ctx->unary_pipelines[GGML_UNARY_OP_GELU_ERF][GGML_TYPE_F16][1] =
+        ggml_webgpu_create_pipeline(webgpu_ctx->device, wgsl_gelu_erf_inplace_f16, "gelu_erf_inplace_f16", constants);
 
     // XIELU
-    ggml_webgpu_create_pipeline(webgpu_ctx->device, webgpu_ctx->unary_pipeline[GGML_UNARY_OP_XIELU][GGML_TYPE_F32][0],
-                                wgsl_xielu_f32, "xielu_f32", constants);
-    ggml_webgpu_create_pipeline(webgpu_ctx->device, webgpu_ctx->unary_pipeline[GGML_UNARY_OP_XIELU][GGML_TYPE_F16][0],
-                                wgsl_xielu_f16, "xielu_f16", constants);
-    ggml_webgpu_create_pipeline(webgpu_ctx->device, webgpu_ctx->unary_pipeline[GGML_UNARY_OP_XIELU][GGML_TYPE_F32][1],
-                                wgsl_xielu_in_place_f32, "xielu_in_place_f32", constants);
-    ggml_webgpu_create_pipeline(webgpu_ctx->device, webgpu_ctx->unary_pipeline[GGML_UNARY_OP_XIELU][GGML_TYPE_F16][1],
-                                wgsl_xielu_in_place_f16, "xielu_in_place_f16", constants);
+    webgpu_ctx->unary_pipelines[GGML_UNARY_OP_XIELU][GGML_TYPE_F32][0] =
+        ggml_webgpu_create_pipeline(webgpu_ctx->device, wgsl_xielu_f32, "xielu_f32", constants);
+    webgpu_ctx->unary_pipelines[GGML_UNARY_OP_XIELU][GGML_TYPE_F16][0] =
+        ggml_webgpu_create_pipeline(webgpu_ctx->device, wgsl_xielu_f16, "xielu_f16", constants);
+    webgpu_ctx->unary_pipelines[GGML_UNARY_OP_XIELU][GGML_TYPE_F32][1] =
+        ggml_webgpu_create_pipeline(webgpu_ctx->device, wgsl_xielu_inplace_f32, "xielu_inplace_f32", constants);
+    webgpu_ctx->unary_pipelines[GGML_UNARY_OP_XIELU][GGML_TYPE_F16][1] =
+        ggml_webgpu_create_pipeline(webgpu_ctx->device, wgsl_xielu_inplace_f16, "xielu_inplace_f16", constants);
 }
 
 static void ggml_webgpu_init_scale_pipeline(webgpu_context & webgpu_ctx) {
@@ -2574,7 +2519,8 @@
                     case GGML_UNARY_OP_HARDSIGMOID:
                     case GGML_UNARY_OP_EXP:
                     case GGML_UNARY_OP_GELU_ERF:
-                    case GGML_UNARY_OP_XIELU:
+                        // TODO: Investigate XIELU numerical issues
+                        //case GGML_UNARY_OP_XIELU:
                         supports_op = supports_op =
                             (op->type == GGML_TYPE_F32 || op->type == GGML_TYPE_F16) && (src0->type == op->type);
                         break;
