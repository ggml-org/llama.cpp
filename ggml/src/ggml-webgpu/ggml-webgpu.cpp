/*
    WebGPU backend implementation.
    Note: Use ClangFormat to format this file.
*/

#include "ggml-webgpu.h"

#include "ggml-backend-impl.h"
#include "ggml-impl.h"
#include "ggml-webgpu-shader-lib.hpp"
#include "ggml-wgsl-shaders.hpp"
#include "pre_wgsl.hpp"

#ifdef __EMSCRIPTEN__
#    include <emscripten/emscripten.h>
#endif

#ifdef __EMSCRIPTEN__
#    include <emscripten/emscripten.h>
#endif

#include <webgpu/webgpu_cpp.h>

#include <atomic>
#include <condition_variable>
#include <cstring>
#include <functional>
#include <iomanip>
#include <iostream>
#include <map>
#include <mutex>
#include <optional>
#include <string>
#include <vector>

#define ROUNDUP_POW2(x, pow2) (((x) + ((pow2) - 1)) & ~((pow2) - 1))
#define CEIL_DIV(M, N)        (((M) + (N) - 1) / (N))

#ifdef GGML_WEBGPU_DEBUG
#    define WEBGPU_LOG_DEBUG(msg)  std::cout << msg << std::endl
#    define WEBGPU_DEBUG_BUF_ELEMS 512
#else
#    define WEBGPU_LOG_DEBUG(msg) ((void) 0)
#endif  // GGML_WEBGPU_DEBUG

#ifdef GGML_WEBGPU_CPU_PROFILE
// total timing (aggregated)
#    define WEBGPU_CPU_PROFILE_TOTAL_START(id) auto cpu_total_start_##id = std::chrono::high_resolution_clock::now();

#    define WEBGPU_CPU_PROFILE_TOTAL_END(id, ctx)                                                         \
        auto   cpu_total_end_##id = std::chrono::high_resolution_clock::now();                            \
        double cpu_total_time_##id =                                                                      \
            std::chrono::duration<double, std::milli>(cpu_total_end_##id - cpu_total_start_##id).count(); \
        (ctx)->cpu_time_ms[#id] += cpu_total_time_##id;

// fine-grained timing (not included in totals)
#    define WEBGPU_CPU_PROFILE_DETAIL_START(id) auto cpu_detail_start_##id = std::chrono::high_resolution_clock::now();

#    define WEBGPU_CPU_PROFILE_DETAIL_END(id, ctx)                                                          \
        auto   cpu_detail_end_##id = std::chrono::high_resolution_clock::now();                             \
        double cpu_detail_time_##id =                                                                       \
            std::chrono::duration<double, std::milli>(cpu_detail_end_##id - cpu_detail_start_##id).count(); \
        (ctx)->cpu_detail_ms[#id] += cpu_detail_time_##id;
#else
#    define WEBGPU_CPU_PROFILE_TOTAL_START(id)
#    define WEBGPU_CPU_PROFILE_TOTAL_END(id, ctx)
#    define WEBGPU_CPU_PROFILE_DETAIL_START(id)
#    define WEBGPU_CPU_PROFILE_DETAIL_END(id, ctx)
#endif  // GGML_WEBGPU_CPU_PROFILE

#ifdef GGML_WEBGPU_GPU_PROFILE
#    define WEBGPU_NUM_TIMESTAMP_QUERY_BUFS       24
#    define WEBGPU_TIMESTAMP_QUERY_BUF_SIZE_BYTES 16  // e.g. enough for two timestamps
#endif

/* Constants */

// Track https://github.com/gpuweb/gpuweb/issues/5315 for fixes to implementations so this can be removed.
#define WEBGPU_MAX_WG_SIZE 288

#define WEBGPU_MUL_MAT_WG_SIZE               256
#define WEBGPU_NUM_PARAM_BUFS                32u
#define WEBGPU_COMMAND_SUBMIT_BATCH_SIZE     8u
#define WEBGPU_WAIT_ANY_TIMEOUT_MS           0
// Maximum number of in-flight submissions per-thread, to avoid exhausting the parameter buffer pool
#define WEBGPU_MAX_INFLIGHT_SUBS_PER_THREAD  WEBGPU_NUM_PARAM_BUFS / WEBGPU_COMMAND_SUBMIT_BATCH_SIZE
#define WEBGPU_PARAMS_BUF_SIZE_BYTES         128  // enough for 32 parameters
#define WEBGPU_NUM_SET_ROWS_ERROR_BUFS       32
#define WEBGPU_SET_ROWS_ERROR_BUF_SIZE_BYTES 4
#define WEBGPU_STORAGE_BUF_BINDING_MULT      4  // a storage buffer binding size must be a multiple of 4

// For operations which process a row in parallel, this seems like a reasonable default
#define WEBGPU_ROW_SPLIT_WG_SIZE 64

// Matrix multiplication parameters

// Register tiling parameters
#define WEBGPU_MUL_MAT_TILE_M    8
#define WEBGPU_MUL_MAT_TILE_N    8
#define WEBGPU_MUL_MAT_WG_SIZE_M 8
#define WEBGPU_MUL_MAT_WG_SIZE_N 8
#define WEBGPU_MUL_MAT_TILE_K    32

// Subgroup matrix parameters
// The number of subgroups in the M dimension
#define WEBGPU_MUL_MAT_SUBGROUP_M        2
// The number of subgroups in the N dimension
#define WEBGPU_MUL_MAT_SUBGROUP_N        2
// The number of subgroup matrices each subgroup accumulates over
#define WEBGPU_MUL_MAT_SUBGROUP_MATRIX_M 4
#define WEBGPU_MUL_MAT_SUBGROUP_MATRIX_N 2

// Matrix-vector multiplication parameters
#define WEBGPU_MUL_MAT_VEC_WG_SIZE        256
// Must be multiple of 4 to work with vectorized paths, and must divide mul_mat_vec wg size
#define WEBGPU_MUL_MAT_VEC_OUTPUTS_PER_WG 64
#define WEBGPU_MUL_MAT_VEC_TILE_K         256

/* End Constants */

void ggml_webgpu_create_buffer(wgpu::Device &    device,
                               wgpu::Buffer &    buffer,
                               size_t            size,
                               wgpu::BufferUsage usage,
                               const char *      label);

struct webgpu_pool_bufs {
    wgpu::Buffer host_buf;
    wgpu::Buffer dev_buf;
};

// The futures to wait on for a single queue submission
struct webgpu_submission_futures {
    std::vector<wgpu::FutureWaitInfo> futures;
};

// Holds a pool of parameter buffers for WebGPU operations
struct webgpu_buf_pool {
    std::vector<webgpu_pool_bufs> free;

    std::mutex mutex;

    std::condition_variable cv;

    void init(wgpu::Device      device,
              int               num_bufs,
              size_t            buf_size,
              wgpu::BufferUsage dev_buf_usage,
              wgpu::BufferUsage host_buf_usage) {
        for (int i = 0; i < num_bufs; i++) {
            wgpu::Buffer host_buf;
            wgpu::Buffer dev_buf;
            ggml_webgpu_create_buffer(device, host_buf, buf_size, host_buf_usage, "ggml_webgpu_host_pool_buf");
            ggml_webgpu_create_buffer(device, dev_buf, buf_size, dev_buf_usage, "ggml_webgpu_dev_pool_buf");
            free.push_back({ host_buf, dev_buf });
        }
    }

    webgpu_pool_bufs alloc_bufs() {
        std::unique_lock<std::mutex> lock(mutex);
        cv.wait(lock, [this] { return !free.empty(); });
        webgpu_pool_bufs bufs = free.back();
        free.pop_back();
        return bufs;
    }

    void free_bufs(std::vector<webgpu_pool_bufs> bufs) {
        std::lock_guard<std::mutex> lock(mutex);
        free.insert(free.end(), bufs.begin(), bufs.end());
        cv.notify_all();
    }

    void cleanup() {
        std::lock_guard<std::mutex> lock(mutex);
        for (auto & bufs : free) {
            bufs.host_buf.Destroy();
            bufs.dev_buf.Destroy();
        }
        free.clear();
    }
};

#ifdef GGML_WEBGPU_GPU_PROFILE
struct webgpu_gpu_profile_bufs {
    wgpu::Buffer   host_buf;
    wgpu::Buffer   dev_buf;
    wgpu::QuerySet query_set;
};

// Holds a pool of parameter buffers for WebGPU operations
struct webgpu_gpu_profile_buf_pool {
    std::vector<webgpu_gpu_profile_bufs> free;

    std::mutex mutex;

    std::condition_variable cv;

    void init(wgpu::Device      device,
              int               num_bufs,
              size_t            buf_size,
              wgpu::BufferUsage dev_buf_usage,
              wgpu::BufferUsage host_buf_usage) {
        for (int i = 0; i < num_bufs; i++) {
            wgpu::Buffer host_buf;
            wgpu::Buffer dev_buf;
            ggml_webgpu_create_buffer(device, host_buf, buf_size, host_buf_usage, "ggml_webgpu_host_profile_buf");
            ggml_webgpu_create_buffer(device, dev_buf, buf_size, dev_buf_usage, "ggml_webgpu_dev_profile_buf");
            // Create a query set for 2 timestamps
            wgpu::QuerySetDescriptor ts_query_set_desc = {};

            ts_query_set_desc.type      = wgpu::QueryType::Timestamp;
            ts_query_set_desc.count     = 2;
            wgpu::QuerySet ts_query_set = device.CreateQuerySet(&ts_query_set_desc);

            free.push_back({ host_buf, dev_buf, ts_query_set });
        }
    }

    webgpu_gpu_profile_bufs alloc_bufs() {
        std::unique_lock<std::mutex> lock(mutex);
        cv.wait(lock, [this] { return !free.empty(); });
        webgpu_gpu_profile_bufs bufs = free.back();
        free.pop_back();
        return bufs;
    }

    void free_bufs(std::vector<webgpu_gpu_profile_bufs> bufs) {
        std::lock_guard<std::mutex> lock(mutex);
        free.insert(free.end(), bufs.begin(), bufs.end());
        cv.notify_all();
    }

    void cleanup() {
        std::lock_guard<std::mutex> lock(mutex);
        for (auto & bufs : free) {
            bufs.host_buf.Destroy();
            bufs.dev_buf.Destroy();
            bufs.query_set.Destroy();
        }
        free.clear();
    }
};
#endif

struct webgpu_pipeline {
    wgpu::ComputePipeline pipeline;
    std::string           name;
    void *                user_data = nullptr;
};

struct webgpu_command {
    wgpu::CommandBuffer             commands;
    webgpu_pool_bufs                params_bufs;
    std::optional<webgpu_pool_bufs> set_rows_error_bufs;
#ifdef GGML_WEBGPU_GPU_PROFILE
    webgpu_gpu_profile_bufs timestamp_query_bufs;
    std::string             pipeline_name;
#endif
};

struct flash_attn_pipeline_key {
    int      q_type;
    int      kv_type;
    int      dst_type;
    uint32_t head_dim_qk;
    uint32_t head_dim_v;
    uint32_t n_heads;
    bool     has_mask;
    bool     has_sinks;
    bool     uses_logit_softcap;

    bool operator==(const flash_attn_pipeline_key & other) const {
        return q_type == other.q_type && kv_type == other.kv_type && dst_type == other.dst_type &&
               head_dim_qk == other.head_dim_qk && head_dim_v == other.head_dim_v && n_heads == other.n_heads &&
               has_mask == other.has_mask && has_sinks == other.has_sinks &&
               uses_logit_softcap == other.uses_logit_softcap;
    }
};

template <typename T> inline void ggml_webgpu_hash_combine(size_t & seed, const T & value) {
    seed ^= std::hash<T>{}(value) + 0x9e3779b9 + (seed << 6) + (seed >> 2);
}

struct flash_attn_pipeline_key_hash {
    size_t operator()(const flash_attn_pipeline_key & key) const {
        size_t seed = 0;
        ggml_webgpu_hash_combine(seed, key.q_type);
        ggml_webgpu_hash_combine(seed, key.kv_type);
        ggml_webgpu_hash_combine(seed, key.dst_type);
        ggml_webgpu_hash_combine(seed, key.head_dim_qk);
        ggml_webgpu_hash_combine(seed, key.head_dim_v);
        ggml_webgpu_hash_combine(seed, key.n_heads);
        ggml_webgpu_hash_combine(seed, key.has_mask);
        ggml_webgpu_hash_combine(seed, key.has_sinks);
        ggml_webgpu_hash_combine(seed, key.uses_logit_softcap);
        return seed;
    }
};

// All the base objects needed to run operations on a WebGPU device
struct webgpu_context_struct {
    wgpu::Instance instance;
    wgpu::Adapter  adapter;
    wgpu::Device   device;
    wgpu::Queue    queue;
    wgpu::Limits   limits;

<<<<<<< HEAD
    uint32_t max_subgroup_size;
=======
    uint32_t subgroup_size;
>>>>>>> 13814eb3

#ifndef __EMSCRIPTEN__
    bool                       supports_subgroup_matrix = false;
    wgpu::SubgroupMatrixConfig subgroup_matrix_config;
#endif

    std::recursive_mutex mutex;
    std::atomic_uint     inflight_threads = 0;

    webgpu_buf_pool param_buf_pool;
    webgpu_buf_pool set_rows_error_buf_pool;

<<<<<<< HEAD
    pre_wgsl::Preprocessor p;

=======
>>>>>>> 13814eb3
    std::map<int, webgpu_pipeline> memset_pipelines;                                 // variant or type index

    std::map<int, std::map<int, std::map<int, webgpu_pipeline>>> mul_mat_pipelines;  // src0_type, src1_type, vectorized
    std::map<int, std::map<int, std::map<int, webgpu_pipeline>>>
        mul_mat_vec_pipelines;                                                       // src0_type, src1_type, vectorized

<<<<<<< HEAD
    std::unordered_map<flash_attn_pipeline_key, webgpu_pipeline, flash_attn_pipeline_key_hash> flash_attn_pipelines;

    std::map<int, std::map<int, webgpu_pipeline>> set_rows_pipelines;                 // dst_type, vectorized
    std::map<int, std::map<int, webgpu_pipeline>> get_rows_pipelines;                 // src_type, vectorized

    std::map<int, std::map<int, webgpu_pipeline>> cpy_pipelines;                      // src_type, dst_type
    std::map<int, std::map<int, webgpu_pipeline>> add_pipelines;                      // type, inplace
    std::map<int, std::map<int, webgpu_pipeline>> sub_pipelines;                      // type, inplace
    std::map<int, std::map<int, webgpu_pipeline>> mul_pipelines;                      // type, inplace
    std::map<int, std::map<int, webgpu_pipeline>> div_pipelines;                      // type, inplace
=======
    std::map<int, std::map<int, webgpu_pipeline>> set_rows_pipelines;                // dst_type, vectorized
    std::map<int, std::map<int, webgpu_pipeline>> get_rows_pipelines;                // src_type, vectorized

    std::map<int, std::map<int, webgpu_pipeline>> cpy_pipelines;                     // src_type, dst_type
    std::map<int, std::map<int, webgpu_pipeline>> add_pipelines;                     // type, inplace
    std::map<int, std::map<int, webgpu_pipeline>> sub_pipelines;                     // type, inplace
    std::map<int, std::map<int, webgpu_pipeline>> mul_pipelines;                     // type, inplace
    std::map<int, std::map<int, webgpu_pipeline>> div_pipelines;                     // type, inplace
>>>>>>> 13814eb3

    std::map<int, webgpu_pipeline>                               rms_norm_pipelines;  // inplace
    std::map<int, std::map<int, std::map<int, webgpu_pipeline>>> rope_pipelines;      // type, ff, inplace
    std::map<int, std::map<int, std::map<int, webgpu_pipeline>>> glu_pipelines;       // glu_op, type, split
    std::map<int, webgpu_pipeline>                               scale_pipelines;     // inplace
    std::map<int, std::map<int, std::map<int, webgpu_pipeline>>> soft_max_pipelines;  // mask_type, has_sink, inplace
    std::map<int, std::map<int, std::map<int, webgpu_pipeline>>> unary_pipelines;     // unary_op, type, inplace

    size_t memset_bytes_per_thread;

    // Staging buffer for reading data from the GPU
    wgpu::Buffer get_tensor_staging_buf;

#ifdef GGML_WEBGPU_DEBUG
    wgpu::Buffer debug_host_buf;
    wgpu::Buffer debug_dev_buf;
#endif

#ifdef GGML_WEBGPU_CPU_PROFILE
    // Profiling: labeled CPU time in ms (total)
    std::unordered_map<std::string, double> cpu_time_ms;
    // Profiling: detailed CPU time in ms
    std::unordered_map<std::string, double> cpu_detail_ms;
#endif

#ifdef GGML_WEBGPU_GPU_PROFILE
    // Profiling: per-shader GPU time in ms
    std::unordered_map<std::string, double> shader_gpu_time_ms;
    // Profiling: pool of timestamp query buffers (one per operation)
    webgpu_gpu_profile_buf_pool             timestamp_query_buf_pool;
#endif
};

using webgpu_context = std::shared_ptr<webgpu_context_struct>;

struct ggml_backend_webgpu_reg_context {
    webgpu_context webgpu_ctx;
    size_t         device_count;
    const char *   name;
};

struct ggml_backend_webgpu_device_context {
    webgpu_context webgpu_ctx;
    std::string    device_name;
    std::string    device_desc;
};

struct ggml_backend_webgpu_context {
    webgpu_context webgpu_ctx;
    std::string    name;
};

struct ggml_backend_webgpu_buffer_context {
    webgpu_context webgpu_ctx;
    wgpu::Buffer   buffer;
    std::string    label;

    ggml_backend_webgpu_buffer_context(webgpu_context ctx, wgpu::Buffer buf, std::string lbl) :
        webgpu_ctx(std::move(ctx)),
        buffer(std::move(buf)),
        label(std::move(lbl)) {}
};

// This is a "fake" base pointer, since WebGPU buffers do not have pointers to their locations.
static void * const webgpu_ptr_base = (void *) (uintptr_t) 0x1000;  // NOLINT

// Always returns the base offset of a tensor, regardless of views.
static uint64_t webgpu_tensor_offset(const ggml_tensor * tensor) {
    if (tensor->view_src) {
        return (uint8_t *) tensor->view_src->data - (uint8_t *) webgpu_ptr_base;
    }
    return (uint8_t *) tensor->data - (uint8_t *) webgpu_ptr_base;
}

/* WebGPU object initializations */

void ggml_webgpu_create_buffer(wgpu::Device &    device,
                               wgpu::Buffer &    buffer,
                               size_t            size,
                               wgpu::BufferUsage usage,
                               const char *      label) {
    wgpu::BufferDescriptor buffer_desc;
    buffer_desc.size             = size;
    buffer_desc.usage            = usage;
    buffer_desc.label            = label;
    buffer_desc.mappedAtCreation = false;

    // TODO: error handling
    buffer = device.CreateBuffer(&buffer_desc);
}

// Process a WGSL shader string, replacing tokens of the form {{KEY}} with
// the corresponding values provided in `repls`.
static std::string ggml_webgpu_process_shader_repls(const char *                               src,
                                                    const std::map<std::string, std::string> & repls) {
    if (!src) {
        return std::string();
    }
    std::string s = src;
    for (const auto & kv : repls) {
        std::string token = "{{" + kv.first + "}}";
        size_t      pos   = 0;
        while ((pos = s.find(token, pos)) != std::string::npos) {
            s.replace(pos, token.length(), kv.second);
            pos += kv.second.length();
        }
    }
    return s;
}

static webgpu_pipeline ggml_webgpu_create_pipeline(wgpu::Device &                           device,
                                                   const char *                             shader_code,
                                                   const char *                             label,
                                                   const std::vector<wgpu::ConstantEntry> & constants = {}) {
    wgpu::ShaderSourceWGSL shader_source;
    shader_source.code = shader_code;

    wgpu::ShaderModuleDescriptor shader_desc;
    shader_desc.nextInChain = &shader_source;

    wgpu::ShaderModule shader_module = device.CreateShaderModule(&shader_desc);

    wgpu::ComputePipelineDescriptor pipeline_desc;
    pipeline_desc.label              = label;
    pipeline_desc.compute.module     = shader_module;
    pipeline_desc.compute.entryPoint = "main";   // Entry point in the WGSL code
    pipeline_desc.layout             = nullptr;  // nullptr means auto layout
    if (constants.size() > 0) {
        pipeline_desc.compute.constants     = constants.data();
        pipeline_desc.compute.constantCount = constants.size();
    }
    return { device.CreateComputePipeline(&pipeline_desc), label };
}

/** End WebGPU object initializations */

/** WebGPU Actions */

// Wait for the queue to finish processing all submitted work
static void ggml_backend_webgpu_wait(webgpu_context &                         ctx,
                                     std::vector<webgpu_submission_futures> & futures,
                                     bool                                     block = true) {
    // If we have too many in-flight submissions, wait on the oldest one first. If there are many threads,
    // inflight_max may be 0, meaning that we must wait on all futures.
    uint64_t timeout_ms       = block ? UINT64_MAX : 0;
    uint32_t inflight_threads = ctx->inflight_threads;
    uint32_t inflight_max     = WEBGPU_MAX_INFLIGHT_SUBS_PER_THREAD / std::max(inflight_threads, 1u);
    while (futures.size() >= inflight_max && futures.size() > 0) {
        ctx->instance.WaitAny(futures[0].futures.size(), futures[0].futures.data(), UINT64_MAX);
        futures.erase(futures.begin());
    }
    size_t i = 0;
    while (i < futures.size()) {
        auto waitStatus = ctx->instance.WaitAny(futures[i].futures.size(), futures[i].futures.data(), timeout_ms);
        switch (waitStatus) {
            case wgpu::WaitStatus::Success:
                futures.erase(futures.begin() + i);
                break;
            case wgpu::WaitStatus::TimedOut:
                i++;
                break;
            case wgpu::WaitStatus::Error:
                GGML_LOG_ERROR("ggml_webgpu: WaitAny returned an error\n");
                break;
            default:
                GGML_LOG_ERROR("ggml_webgpu: WaitAny returned an unknown status\n");
                break;
        }
    }
}

static void ggml_backend_webgpu_map_buffer(webgpu_context & ctx,
                                           wgpu::Buffer &   buffer,
                                           wgpu::MapMode    mode,
                                           size_t           offset,
                                           size_t           size) {
    ctx->instance.WaitAny(buffer.MapAsync(mode, offset, size, wgpu::CallbackMode::AllowSpontaneous,
                                          [](wgpu::MapAsyncStatus status, wgpu::StringView message) {
                                              if (status != wgpu::MapAsyncStatus::Success) {
                                                  GGML_LOG_ERROR("ggml_webgpu: Failed to map buffer: %s\n",
                                                                 message.data);
                                              }
                                          }),
                          UINT64_MAX);
}

#ifdef GGML_WEBGPU_DEBUG
// This function adds debugging information to shaders, as WebGPU does not support printing directly.
// To use, add a bind group entry to the setup for the shader you are debugging, add the buffer and
// debug statements in the shader, and then call this function after encoding the commands and submitting them.
static void ggml_backend_webgpu_debug(webgpu_context & ctx) {
    wgpu::CommandEncoder encoder = ctx->device.CreateCommandEncoder();
    encoder.CopyBufferToBuffer(ctx->debug_dev_buf, 0, ctx->debug_host_buf, 0, ctx->debug_host_buf.GetSize());
    wgpu::CommandBuffer commands = encoder.Finish();
    ctx->queue.Submit(1, &commands);
    ggml_backend_webgpu_map_buffer(ctx, ctx->debug_host_buf, wgpu::MapMode::Read, 0, ctx->debug_host_buf.GetSize());
    const float * debug_data = (const float *) ctx->debug_host_buf.GetConstMappedRange();
    std::cout << "debug[0]: " << debug_data[0] << "\n";
    ctx->debug_host_buf.Unmap();
}
#endif

static webgpu_submission_futures ggml_backend_webgpu_submit(webgpu_context ctx, std::vector<webgpu_command> commands) {
    std::vector<wgpu::CommandBuffer> command_buffers;
    std::vector<webgpu_pool_bufs>    params_bufs;
    std::vector<webgpu_pool_bufs>    set_rows_error_bufs;
#ifdef GGML_WEBGPU_GPU_PROFILE
    std::vector<std::pair<std::string, webgpu_gpu_profile_bufs>> pipeline_name_and_ts_bufs;
#endif

    for (const auto & command : commands) {
        command_buffers.push_back(command.commands);
        params_bufs.push_back(command.params_bufs);
        if (command.set_rows_error_bufs) {
            set_rows_error_bufs.push_back(command.set_rows_error_bufs.value());
        }
    }
    ctx->queue.Submit(command_buffers.size(), command_buffers.data());

    std::vector<wgpu::FutureWaitInfo> futures;

    wgpu::Future p_f = ctx->queue.OnSubmittedWorkDone(
        wgpu::CallbackMode::AllowSpontaneous,
        [ctx, params_bufs](wgpu::QueueWorkDoneStatus status, wgpu::StringView message) {
            if (status != wgpu::QueueWorkDoneStatus::Success) {
                GGML_LOG_ERROR("ggml_webgpu: Failed to submit commands: %s\n", std::string(message).c_str());
            }
            // Free the staged buffers
            ctx->param_buf_pool.free_bufs({ params_bufs });
        });
    futures.push_back({ p_f });

    for (const auto & bufs : set_rows_error_bufs) {
        wgpu::Future f = bufs.host_buf.MapAsync(
            wgpu::MapMode::Read, 0, bufs.host_buf.GetSize(), wgpu::CallbackMode::AllowSpontaneous,
            [ctx, bufs](wgpu::MapAsyncStatus status, wgpu::StringView message) {
                if (status != wgpu::MapAsyncStatus::Success) {
                    GGML_LOG_ERROR("ggml_webgpu: Failed to map error buffer: %s\n", std::string(message).c_str());
                } else {
                    const uint32_t * error_data = (const uint32_t *) bufs.host_buf.GetConstMappedRange();
                    if (*error_data) {
                        GGML_ABORT("ggml_webgpu: SET_ROWS index > 2^32, unsupported.");
                    }
                    // We can't unmap in here due to WebGPU reentrancy limitations.
                    ctx->set_rows_error_buf_pool.free_bufs({ bufs });
                }
            });
        futures.push_back({ f });
    }

#ifdef GGML_WEBGPU_GPU_PROFILE
    for (const auto & command : commands) {
        auto label   = command.pipeline_name;
        auto ts_bufs = command.timestamp_query_bufs;

        wgpu::Future f = ts_bufs.host_buf.MapAsync(
            wgpu::MapMode::Read, 0, ts_bufs.host_buf.GetSize(), wgpu::CallbackMode::AllowSpontaneous,
            [ctx, ts_bufs, label](wgpu::MapAsyncStatus status, wgpu::StringView message) {
                if (status != wgpu::MapAsyncStatus::Success) {
                    GGML_LOG_ERROR("ggml_webgpu: Failed to map timestamp buffer: %s\n", std::string(message).c_str());
                } else {
                    const uint64_t * ts_data    = (const uint64_t *) ts_bufs.host_buf.GetConstMappedRange();
                    // WebGPU timestamps are in ns; convert to ms
                    double           elapsed_ms = double(ts_data[1] - ts_data[0]) * 1e-6;
                    ctx->shader_gpu_time_ms[label] += elapsed_ms;
                    // We can't unmap in here due to WebGPU reentrancy limitations.
                    ctx->timestamp_query_buf_pool.free_bufs({ ts_bufs });
                }
            });
        futures.push_back({ f });
    }
#endif
    return { futures };
}

static webgpu_command ggml_backend_webgpu_build(webgpu_context &                  ctx,
                                                webgpu_pipeline &                 pipeline,
                                                std::vector<uint32_t>             params,
                                                std::vector<wgpu::BindGroupEntry> bind_group_entries,
                                                uint32_t                          wg_x,
                                                uint32_t                          wg_y                = 1,
                                                std::optional<webgpu_pool_bufs>   set_rows_error_bufs = std::nullopt) {
    webgpu_pool_bufs params_bufs = ctx->param_buf_pool.alloc_bufs();

    ggml_backend_webgpu_map_buffer(ctx, params_bufs.host_buf, wgpu::MapMode::Write, 0, params_bufs.host_buf.GetSize());
    uint32_t * _params = (uint32_t *) params_bufs.host_buf.GetMappedRange();
    for (size_t i = 0; i < params.size(); i++) {
        _params[i] = params[i];
    };

    params_bufs.host_buf.Unmap();

    uint32_t params_bufs_binding_num = bind_group_entries.size();
    bind_group_entries.push_back({ .binding = params_bufs_binding_num,
                                   .buffer  = params_bufs.dev_buf,
                                   .offset  = 0,
                                   .size    = params_bufs.dev_buf.GetSize() });

    wgpu::BindGroupDescriptor bind_group_desc;
    bind_group_desc.layout     = pipeline.pipeline.GetBindGroupLayout(0);
    bind_group_desc.entryCount = bind_group_entries.size();
    bind_group_desc.entries    = bind_group_entries.data();
    bind_group_desc.label      = pipeline.name.c_str();
    wgpu::BindGroup bind_group = ctx->device.CreateBindGroup(&bind_group_desc);

    wgpu::CommandEncoder encoder = ctx->device.CreateCommandEncoder();
    encoder.CopyBufferToBuffer(params_bufs.host_buf, 0, params_bufs.dev_buf, 0, params_bufs.dev_buf.GetSize());

#ifdef GGML_WEBGPU_GPU_PROFILE
    // --- Profiling: GPU timestamp queries ---
    // Allocate a timestamp query buffer (2 timestamps: start/end)
    webgpu_gpu_profile_bufs ts_bufs = ctx->timestamp_query_buf_pool.alloc_bufs();
    if (ts_bufs.host_buf.GetMapState() == wgpu::BufferMapState::Mapped) {
        ts_bufs.host_buf.Unmap();
    }

    wgpu::PassTimestampWrites   ts_writes = { .querySet                  = ts_bufs.query_set,
                                              .beginningOfPassWriteIndex = 0,
                                              .endOfPassWriteIndex       = 1 };
    wgpu::ComputePassDescriptor pass_desc = { .timestampWrites = &ts_writes };
    wgpu::ComputePassEncoder    pass      = encoder.BeginComputePass(&pass_desc);
#else
    wgpu::ComputePassEncoder pass = encoder.BeginComputePass();
#endif
    pass.SetPipeline(pipeline.pipeline);
    pass.SetBindGroup(0, bind_group);
    pass.DispatchWorkgroups(wg_x, wg_y, 1);
    pass.End();

#ifdef GGML_WEBGPU_GPU_PROFILE
    // Resolve the query set into the device buffer
    encoder.ResolveQuerySet(ts_bufs.query_set, 0, 2, ts_bufs.dev_buf, 0);
    encoder.CopyBufferToBuffer(ts_bufs.dev_buf, 0, ts_bufs.host_buf, 0, ts_bufs.host_buf.GetSize());
#endif

    // If there are SET_ROWS operations in this submission, copy their error buffers to the host.
    if (set_rows_error_bufs) {
        encoder.CopyBufferToBuffer(set_rows_error_bufs->dev_buf, 0, set_rows_error_bufs->host_buf, 0,
                                   set_rows_error_bufs->host_buf.GetSize());
    }

    wgpu::CommandBuffer commands = encoder.Finish();
    webgpu_command      result   = {};
    result.commands              = commands;
    result.params_bufs           = params_bufs;
    result.set_rows_error_bufs   = set_rows_error_bufs;
#ifdef GGML_WEBGPU_GPU_PROFILE
    result.timestamp_query_bufs = ts_bufs;
    result.pipeline_name        = pipeline.name;
#endif
    return result;
}

static void ggml_backend_webgpu_buffer_memset(webgpu_context & ctx,
                                              wgpu::Buffer &   buf,
                                              uint32_t         value,
                                              size_t           offset,
                                              size_t           size) {
    std::vector<uint32_t>             params  = { (uint32_t) offset, (uint32_t) size, value };
    std::vector<wgpu::BindGroupEntry> entries = {
        { .binding = 0, .buffer = buf, .offset = 0, .size = buf.GetSize() }
    };
    size_t   bytes_per_wg = WEBGPU_MAX_WG_SIZE * ctx->memset_bytes_per_thread;
    uint32_t wg_x         = CEIL_DIV(size + 3, bytes_per_wg);

    webgpu_command command = ggml_backend_webgpu_build(ctx, ctx->memset_pipelines[0], params, entries, wg_x);
    std::vector<webgpu_submission_futures> futures = { ggml_backend_webgpu_submit(ctx, { command }) };
    ggml_backend_webgpu_wait(ctx, futures);
}

/** End WebGPU Actions */

/** GGML Backend Interface */

static const char * ggml_backend_webgpu_name(ggml_backend_t backend) {
    ggml_backend_webgpu_context * ctx = (ggml_backend_webgpu_context *) backend->context;
    return ctx->name.c_str();
}

static void ggml_backend_webgpu_free(ggml_backend_t backend) {
    ggml_backend_webgpu_context * ctx = (ggml_backend_webgpu_context *) backend->context;
    WEBGPU_LOG_DEBUG("ggml_backend_webgpu_free(" << ctx->name << ")");

#ifdef GGML_WEBGPU_CPU_PROFILE
    std::cout << "\n[ggml_webgpu cpu profiling summary]\n";
    double total_cpu = 0.0;
    for (const auto & kv : ctx->webgpu_ctx->cpu_time_ms) {
        total_cpu += kv.second;
    }
    std::cout << "ggml_webgpu: total cpu time: " << total_cpu << " ms\n";
    std::cout << "ggml_webgpu: cpu breakdown:\n";
    for (const auto & kv : ctx->webgpu_ctx->cpu_time_ms) {
        double pct = (total_cpu > 0.0) ? (kv.second / total_cpu * 100.0) : 0.0;
        std::cout << "ggml_webgpu:  " << kv.first << ": " << kv.second << " ms (" << pct << "%)\n";
    }
    if (ctx->webgpu_ctx->cpu_detail_ms.size() > 0) {
        std::cout << "ggml_webgpu: cpu detailed breakdown:\n";
    }
    for (const auto & kv : ctx->webgpu_ctx->cpu_detail_ms) {
        double pct = (total_cpu > 0.0) ? (kv.second / total_cpu * 100.0) : 0.0;
        std::cout << "ggml_webgpu:  " << kv.first << ": " << kv.second << " ms (" << pct << "%)\n";
    }
#endif

#ifdef GGML_WEBGPU_GPU_PROFILE
    std::cout << "\n[ggml_webgpu gpu profiling summary]\n";
    double total_gpu = 0.0;
    for (const auto & kv : ctx->webgpu_ctx->shader_gpu_time_ms) {
        total_gpu += kv.second;
    }
    std::cout << "ggml_webgpu: total gpu time (all shaders): " << total_gpu << " ms\n";
    std::cout << "\nggml_webgpu: gpu breakdown:\n";
    for (const auto & kv : ctx->webgpu_ctx->shader_gpu_time_ms) {
        double pct = (total_gpu > 0.0) ? (kv.second / total_gpu * 100.0) : 0.0;
        std::cout << "ggml_webgpu:  " << kv.first << ": " << kv.second << " ms (" << pct << "%)\n";
    }
#endif

#if defined(GGML_WEBGPU_CPU_PROFILE) && defined(GGML_WEBGPU_GPU_PROFILE)
    std::cout << "ggml_webgpu: gpu/cpu ratio: " << (total_cpu > 0.0 ? total_gpu / total_cpu : 0.0) << "\n";
#endif

#if !defined(GGML_WEBGPU_CPU_PROFILE) && !defined(GGML_WEBGPU_GPU_PROFILE)
    GGML_UNUSED(ctx);
#endif

    for (auto & kv : ctx->webgpu_ctx->flash_attn_pipelines) {
        delete static_cast<ggml_webgpu_flash_attn_shader_decisions *>(kv.second.user_data);
        kv.second.user_data = nullptr;
    }
}

static size_t ggml_webgpu_tensor_offset(const ggml_tensor * tensor) {
    return webgpu_tensor_offset(tensor) + tensor->view_offs;
}

static wgpu::Buffer ggml_webgpu_tensor_buf(const ggml_tensor * tensor) {
    ggml_backend_webgpu_buffer_context * ctx = (ggml_backend_webgpu_buffer_context *) tensor->buffer->context;
    return ctx->buffer;
}

static size_t ggml_webgpu_tensor_misalignment(webgpu_context & ctx, ggml_tensor * t) {
    size_t offset = ggml_webgpu_tensor_offset(t);
    return offset & (ctx->limits.minStorageBufferOffsetAlignment - 1);
}

static size_t ggml_webgpu_tensor_align_offset(webgpu_context & ctx, ggml_tensor * t) {
    size_t offset = ggml_webgpu_tensor_offset(t);
    return offset & ~(ctx->limits.minStorageBufferOffsetAlignment - 1);
}

static size_t ggml_webgpu_tensor_binding_size(webgpu_context & ctx, ggml_tensor * t) {
    return ROUNDUP_POW2(ggml_nbytes(t) + ggml_webgpu_tensor_misalignment(ctx, t), WEBGPU_STORAGE_BUF_BINDING_MULT);
}

// Used to determine if two tensors are the same for in-place operations
static bool ggml_webgpu_tensor_equal(ggml_tensor * a, ggml_tensor * b) {
    return (ggml_webgpu_tensor_buf(a).Get() == ggml_webgpu_tensor_buf(b).Get()) &&
           (ggml_webgpu_tensor_offset(a) == ggml_webgpu_tensor_offset(b));
}

static webgpu_command ggml_webgpu_cpy(webgpu_context & ctx, ggml_tensor * src, ggml_tensor * dst) {
    uint32_t ne = (uint32_t) ggml_nelements(dst);

    std::vector<uint32_t> params = {
        ne, (uint32_t) (ggml_webgpu_tensor_misalignment(ctx, src) / ggml_type_size(src->type)),
        (uint32_t) (ggml_webgpu_tensor_misalignment(ctx, dst) / ggml_type_size(dst->type)),
        // Convert byte-strides to element-strides
        (uint32_t) (src->nb[0] / ggml_type_size(src->type)), (uint32_t) (src->nb[1] / ggml_type_size(src->type)),
        (uint32_t) (src->nb[2] / ggml_type_size(src->type)), (uint32_t) (src->nb[3] / ggml_type_size(src->type)),
        (uint32_t) (dst->nb[0] / ggml_type_size(dst->type)), (uint32_t) (dst->nb[1] / ggml_type_size(dst->type)),
        (uint32_t) (dst->nb[2] / ggml_type_size(dst->type)), (uint32_t) (dst->nb[3] / ggml_type_size(dst->type)),
        // Logical shapes
        (uint32_t) src->ne[0], (uint32_t) src->ne[1], (uint32_t) src->ne[2], (uint32_t) dst->ne[0],
        (uint32_t) dst->ne[1], (uint32_t) dst->ne[2]
    };

    std::vector<wgpu::BindGroupEntry> entries = {
        { .binding = 0,
         .buffer  = ggml_webgpu_tensor_buf(src),
         .offset  = ggml_webgpu_tensor_align_offset(ctx, src),
         .size    = ggml_webgpu_tensor_binding_size(ctx, src) },
        { .binding = 1,
         .buffer  = ggml_webgpu_tensor_buf(dst),
         .offset  = ggml_webgpu_tensor_align_offset(ctx, dst),
         .size    = ggml_webgpu_tensor_binding_size(ctx, dst) }
    };

    uint32_t wg_x = CEIL_DIV(ne, WEBGPU_MAX_WG_SIZE);
    return ggml_backend_webgpu_build(ctx, ctx->cpy_pipelines[src->type][dst->type], params, entries, wg_x);
}

static std::optional<webgpu_command> ggml_webgpu_set_rows(webgpu_context & ctx,
                                                          ggml_tensor *    src,
                                                          ggml_tensor *    idx,
                                                          ggml_tensor *    dst) {
    // For set rows specifically, we need to check if src and idx are empty tensors.
    if (ggml_is_empty(src) || ggml_is_empty(idx)) {
        return std::nullopt;
    }

    webgpu_pool_bufs error_bufs = ctx->set_rows_error_buf_pool.alloc_bufs();
    if (error_bufs.host_buf.GetMapState() == wgpu::BufferMapState::Mapped) {
        error_bufs.host_buf.Unmap();
    }

    std::vector<uint32_t> params = {
        (uint32_t) (ggml_webgpu_tensor_misalignment(ctx, src) / ggml_type_size(src->type)),
        (uint32_t) (ggml_webgpu_tensor_misalignment(ctx, idx) / ggml_type_size(idx->type)),
        (uint32_t) (ggml_webgpu_tensor_misalignment(ctx, dst) / ggml_type_size(dst->type)),
        // Convert byte-strides to element-strides
        (uint32_t) (src->nb[1] / ggml_type_size(src->type)), (uint32_t) (src->nb[2] / ggml_type_size(src->type)),
        (uint32_t) (src->nb[3] / ggml_type_size(src->type)), (uint32_t) (idx->nb[0] / ggml_type_size(idx->type)),
        (uint32_t) (idx->nb[1] / ggml_type_size(idx->type)), (uint32_t) (idx->nb[2] / ggml_type_size(idx->type)),
        (uint32_t) (dst->nb[1] / ggml_type_size(dst->type)), (uint32_t) (dst->nb[2] / ggml_type_size(dst->type)),
        (uint32_t) (dst->nb[3] / ggml_type_size(dst->type)),
        // Shape of src
        (uint32_t) src->ne[0], (uint32_t) src->ne[1], (uint32_t) src->ne[2], (uint32_t) src->ne[3],
        // Shape of idx
        (uint32_t) (idx->ne[1]), (uint32_t) (idx->ne[2])
    };

    std::vector<wgpu::BindGroupEntry> entries = {
        { .binding = 0,
         .buffer  = ggml_webgpu_tensor_buf(src),
         .offset  = ggml_webgpu_tensor_align_offset(ctx, src),
         .size    = ggml_webgpu_tensor_binding_size(ctx, src) },
        { .binding = 1,
         .buffer  = ggml_webgpu_tensor_buf(idx),
         .offset  = ggml_webgpu_tensor_align_offset(ctx, idx),
         .size    = ggml_webgpu_tensor_binding_size(ctx, idx) },
        { .binding = 2,
         .buffer  = ggml_webgpu_tensor_buf(dst),
         .offset  = ggml_webgpu_tensor_align_offset(ctx, dst),
         .size    = ggml_webgpu_tensor_binding_size(ctx, dst) },
        { .binding = 3, .buffer = error_bufs.dev_buf, .offset = 0, .size = error_bufs.dev_buf.GetSize() }
    };

    int             vectorized = src->ne[0] % 4 == 0;
    webgpu_pipeline pipeline   = ctx->set_rows_pipelines[0][vectorized];
    uint32_t        threads;
    if (vectorized) {
        threads = (src->ne[1] * src->ne[2] * src->ne[3]) * (src->ne[0] / 4);
    } else {
        threads = src->ne[0] * src->ne[1] * src->ne[2] * src->ne[3];
    }

    uint32_t wg_x = CEIL_DIV(threads, WEBGPU_MAX_WG_SIZE);

    return ggml_backend_webgpu_build(ctx, pipeline, params, entries, wg_x, 1, error_bufs);
}

static webgpu_command ggml_webgpu_get_rows(webgpu_context & ctx,
                                           ggml_tensor *    src,
                                           ggml_tensor *    idx,
                                           ggml_tensor *    dst) {
    std::vector<uint32_t> params = {
        (uint32_t) (ggml_webgpu_tensor_misalignment(ctx, src) / ggml_type_size(src->type)),
        (uint32_t) (ggml_webgpu_tensor_misalignment(ctx, idx) / ggml_type_size(idx->type)),
        (uint32_t) (ggml_webgpu_tensor_misalignment(ctx, dst) / ggml_type_size(dst->type)),
        // Convert byte-strides to element-strides
        (uint32_t) (src->nb[1] / ggml_type_size(src->type)), (uint32_t) (src->nb[2] / ggml_type_size(src->type)),
        (uint32_t) (src->nb[3] / ggml_type_size(src->type)), (uint32_t) (idx->nb[0] / ggml_type_size(idx->type)),
        (uint32_t) (idx->nb[1] / ggml_type_size(idx->type)), (uint32_t) (idx->nb[2] / ggml_type_size(idx->type)),
        (uint32_t) (dst->nb[1] / ggml_type_size(dst->type)), (uint32_t) (dst->nb[2] / ggml_type_size(dst->type)),
        (uint32_t) (dst->nb[3] / ggml_type_size(dst->type)),
        // Shape of dst
        (uint32_t) dst->ne[0], (uint32_t) dst->ne[1], (uint32_t) dst->ne[2], (uint32_t) dst->ne[3],
        // Shape of idx
        (uint32_t) (idx->ne[1]), (uint32_t) (idx->ne[2])
    };

    std::vector<wgpu::BindGroupEntry> entries = {
        { .binding = 0,
         .buffer  = ggml_webgpu_tensor_buf(src),
         .offset  = ggml_webgpu_tensor_align_offset(ctx, src),
         .size    = ggml_webgpu_tensor_binding_size(ctx, src) },
        { .binding = 1,
         .buffer  = ggml_webgpu_tensor_buf(idx),
         .offset  = ggml_webgpu_tensor_align_offset(ctx, idx),
         .size    = ggml_webgpu_tensor_binding_size(ctx, idx) },
        { .binding = 2,
         .buffer  = ggml_webgpu_tensor_buf(dst),
         .offset  = ggml_webgpu_tensor_align_offset(ctx, dst),
         .size    = ggml_webgpu_tensor_binding_size(ctx, dst) }
    };

    uint32_t wg_x = CEIL_DIV(dst->ne[1] * dst->ne[2] * dst->ne[3], WEBGPU_MAX_WG_SIZE);

    uint32_t        vectorized = src->type == GGML_TYPE_F32 && dst->ne[0] % 4 == 0;
    webgpu_pipeline pipeline   = ctx->get_rows_pipelines[src->type][vectorized];
    return ggml_backend_webgpu_build(ctx, pipeline, params, entries, wg_x);
}

static webgpu_command ggml_webgpu_mul_mat(webgpu_context & ctx,
                                          ggml_tensor *    src0,
                                          ggml_tensor *    src1,
                                          ggml_tensor *    dst) {
    std::vector<uint32_t> params = {
        (uint32_t) (ggml_webgpu_tensor_misalignment(ctx, src0) / ggml_type_size(src0->type)),
        (uint32_t) (ggml_webgpu_tensor_misalignment(ctx, src1) / ggml_type_size(src1->type)),
        (uint32_t) (ggml_webgpu_tensor_misalignment(ctx, dst) / ggml_type_size(dst->type)),
        (uint32_t) dst->ne[0],                                  // number of rows in result (M, transposed)
        (uint32_t) dst->ne[1],                                  // number of columns in result (N)
        (uint32_t) src0->ne[0],                                 // number of columns in src0/src1 (K)
        (uint32_t) (src0->nb[1] / ggml_type_size(src0->type)),  // stride (elements/blocks) of src0 in dimension 1
        (uint32_t) (src1->nb[1] / ggml_type_size(src1->type)),  // stride (elements/blocks) of src1 in dimension 1
        (uint32_t) (src0->nb[2] / ggml_type_size(src0->type)),  // stride (elements/blocks) of src0 in dimension 2
        (uint32_t) (src1->nb[2] / ggml_type_size(src1->type)),  // stride (elements/blocks) of src1 in dimension 2
        (uint32_t) (src0->nb[3] / ggml_type_size(src0->type)),  // stride (elements/blocks) of src0 in dimension 3
        (uint32_t) (src1->nb[3] / ggml_type_size(src1->type)),  // stride (elements/blocks) of src1 in dimension 3
        (uint32_t) src0->ne[2],                                 // batch size in dimension 2
        (uint32_t) src0->ne[3],                                 // batch size in dimension 3
        (uint32_t) (src1->ne[2] / src0->ne[2]),                 // broadcast in dimension 2
        (uint32_t) (src1->ne[3] / src0->ne[3])                  // broadcast in dimension 3
    };

    std::vector<wgpu::BindGroupEntry> entries = {
        { .binding = 0,
         .buffer  = ggml_webgpu_tensor_buf(src0),
         .offset  = ggml_webgpu_tensor_align_offset(ctx, src0),
         .size    = ggml_webgpu_tensor_binding_size(ctx, src0) },
        { .binding = 1,
         .buffer  = ggml_webgpu_tensor_buf(src1),
         .offset  = ggml_webgpu_tensor_align_offset(ctx, src1),
         .size    = ggml_webgpu_tensor_binding_size(ctx, src1) },
        { .binding = 2,
         .buffer  = ggml_webgpu_tensor_buf(dst),
         .offset  = ggml_webgpu_tensor_align_offset(ctx, dst),
         .size    = ggml_webgpu_tensor_binding_size(ctx, dst)  },
    };

    webgpu_pipeline pipeline = ctx->mul_mat_pipelines[src0->type][src1->type][0];

    uint32_t wg_x = CEIL_DIV(dst->ne[0] * dst->ne[1] * dst->ne[2] * dst->ne[3], WEBGPU_MUL_MAT_WG_SIZE);
    uint32_t wg_y = 1;

    bool use_fast = false;
    switch (src1->type) {
        case GGML_TYPE_F16:
            use_fast = (src0->type == GGML_TYPE_F16);
            break;
        case GGML_TYPE_F32:
            switch (src0->type) {
                case GGML_TYPE_F32:
                case GGML_TYPE_F16:
                case GGML_TYPE_Q4_0:
                    use_fast = true;
                    break;
                default:
                    break;
            }
            break;
        default:
            break;
    }

    if (use_fast) {
        int vectorized = src0->ne[0] % 4 == 0 && dst->ne[0] % 4 == 0 && dst->ne[1] % 4 == 0;
        if (dst->ne[1] == 1) {
            // We don't support vectorized mul_mat_vec for quantized types
            vectorized             = vectorized && (src0->type < 2);
            pipeline               = ctx->mul_mat_vec_pipelines[src0->type][src1->type][vectorized];
            uint32_t batches       = dst->ne[2] * dst->ne[3];
            uint32_t output_groups = CEIL_DIV(dst->ne[0], WEBGPU_MUL_MAT_VEC_OUTPUTS_PER_WG);
            uint32_t total_wg      = output_groups * batches;
            wg_x                   = total_wg % ctx->limits.maxComputeWorkgroupsPerDimension;
            wg_y                   = CEIL_DIV(total_wg, ctx->limits.maxComputeWorkgroupsPerDimension);
        } else {
            pipeline = ctx->mul_mat_pipelines[src0->type][src1->type][vectorized];
            uint32_t wg_m;
            uint32_t wg_n;
#ifndef __EMSCRIPTEN__
            if (ctx->supports_subgroup_matrix) {
                // The total number of subgroups/workgroups needed per matrix.
                uint32_t wg_m_sg_tile =
                    WEBGPU_MUL_MAT_SUBGROUP_M * WEBGPU_MUL_MAT_SUBGROUP_MATRIX_M * ctx->subgroup_matrix_config.M;
                wg_m = CEIL_DIV(dst->ne[0], wg_m_sg_tile);
                uint32_t wg_n_sg_tile =
                    WEBGPU_MUL_MAT_SUBGROUP_N * WEBGPU_MUL_MAT_SUBGROUP_MATRIX_N * ctx->subgroup_matrix_config.N;
                wg_n = CEIL_DIV(dst->ne[1], wg_n_sg_tile);
            } else {
#endif
                uint32_t tile_m_s = WEBGPU_MUL_MAT_TILE_M * WEBGPU_MUL_MAT_WG_SIZE_M;
                uint32_t tile_n_s = WEBGPU_MUL_MAT_TILE_N * WEBGPU_MUL_MAT_WG_SIZE_N;
                wg_m              = CEIL_DIV(dst->ne[0], tile_m_s);
                wg_n              = CEIL_DIV(dst->ne[1], tile_n_s);
#ifndef __EMSCRIPTEN__
            }
#endif

            wg_x = wg_m * wg_n * dst->ne[2] * dst->ne[3];
        }
    }
    return ggml_backend_webgpu_build(ctx, pipeline, params, entries, wg_x, wg_y);
}

<<<<<<< HEAD
static webgpu_command ggml_webgpu_flash_attn(webgpu_context & ctx,
                                             ggml_tensor *    Q,
                                             ggml_tensor *    K,
                                             ggml_tensor *    V,
                                             ggml_tensor *    mask,
                                             ggml_tensor *    sinks,
                                             ggml_tensor *    dst) {
    float scale = *(float *) dst->op_params;
    float max_bias;
    memcpy(&max_bias, (float *) dst->op_params + 1, sizeof(float));
    float logit_softcap;
    memcpy(&logit_softcap, (float *) dst->op_params + 2, sizeof(float));
    if (logit_softcap != 0.0f) {
        scale /= logit_softcap;
    }
    float n_head_log2 = float(1u << (uint32_t) floor(log2(Q->ne[2])));
    float m0          = powf(2.0f, -(max_bias) / n_head_log2);
    float m1          = powf(2.0f, -(max_bias / 2.0f) / n_head_log2);

    const int has_mask  = (mask != nullptr);
    const int has_sinks = (sinks != nullptr);

    // print type and dimensions of Q/K/V/mask/sinks/dst
    //        std::cout << "ggml_webgpu_flash_attn: Q type: " << ggml_type_name(Q->type) << ", ne: [" << Q->ne[0] << ", " << Q->ne[1] << ", " << Q->ne[2]
    //                  << ", " << Q->ne[3] << "]\n";
    //        std::cout << "ggml_webgpu_flash_attn: K type: " << ggml_type_name(K->type) << ", ne: [" << K->ne[0] << ", " << K->ne[1] << ", " << K->ne[2]
    //                  << ", " << K->ne[3] << "]\n";
    //        std::cout << "ggml_webgpu_flash_attn: V type: " << ggml_type_name(V->type) << ", ne: [" << V->ne[0] << ", " << V->ne[1] << ", " << V->ne[2]
    //                  << ", " << V->ne[3] << "]\n";
    //        std::cout << "ggml_webgpu_flash_attn: mask type: " << ggml_type_name(mask->type) << ", ne: [" << mask->ne[0] << ", " << mask->ne[1] << ", " << mask->ne[2]
    //                  << ", " << mask->ne[3] << "]\n";
    //        std::cout << "ggml_webgpu_flash_attn: sinks type: " << ggml_type_name(sinks->type) << ", ne: [" << sinks->ne[0] << ", " << sinks->ne[1] << ", " << sinks->ne[2]
    //                  << ", " << sinks->ne[3] << "]\n";
    //        std::cout << "ggml_webgpu_flash_attn: dst type: " << ggml_type_name(dst->type) << ", ne: [" << dst->ne[0] << ", " << dst->ne[1] << ", " << dst->ne[2]
    //                  << ", " << dst->ne[3] << "]\n";

    std::vector<uint32_t> params = {
        (uint32_t) (ggml_webgpu_tensor_misalignment(ctx, Q) / ggml_type_size(Q->type)),
        (uint32_t) (ggml_webgpu_tensor_misalignment(ctx, K) / ggml_type_size(K->type)),
        (uint32_t) (ggml_webgpu_tensor_misalignment(ctx, V) / ggml_type_size(V->type)),
        has_mask ? (uint32_t) (ggml_webgpu_tensor_misalignment(ctx, mask) / ggml_type_size(mask->type)) : 0,
        has_sinks ? (uint32_t) (ggml_webgpu_tensor_misalignment(ctx, sinks) / ggml_type_size(sinks->type)) : 0,
        (uint32_t) (ggml_webgpu_tensor_misalignment(ctx, dst) / ggml_type_size(dst->type)),
        (uint32_t) Q->ne[0],                              // head dimension (Q/K)
        (uint32_t) V->ne[0],                              // head dimension (V)
        (uint32_t) Q->ne[2],                              // number of heads
        (uint32_t) Q->ne[1],                              // sequence length (Q)
        (uint32_t) K->ne[1],                              // sequence length (K/V)
        (uint32_t) (Q->nb[1] / ggml_type_size(Q->type)),  // stride (elements/blocks) of Q in dimension 1
        (uint32_t) (Q->nb[2] / ggml_type_size(Q->type)),  // stride (elements/blocks) of Q in dimension 2
        (uint32_t) (Q->nb[3] / ggml_type_size(Q->type)),  // stride (elements/blocks) of Q in dimension 3
        (uint32_t) (K->nb[1] / ggml_type_size(K->type)),  // stride (elements/blocks) of K in dimension 1
        (uint32_t) (K->nb[2] / ggml_type_size(K->type)),  // stride (elements/blocks) of K in dimension 2
        (uint32_t) (K->nb[3] / ggml_type_size(K->type)),  // stride (elements/blocks) of K in dimension 3
        (uint32_t) (V->nb[1] / ggml_type_size(V->type)),  // stride (elements/blocks) of V in dimension 1
        (uint32_t) (V->nb[2] / ggml_type_size(V->type)),  // stride (elements/blocks) of V in dimension 2
        (uint32_t) (V->nb[3] / ggml_type_size(V->type)),  // stride (elements/blocks) of V in dimension 3
        has_mask ? (uint32_t) (mask->nb[3] / ggml_type_size(mask->type)) : 0,  // stride of mask dim 3
        (uint32_t) (Q->ne[2] / K->ne[2]),  // repeat factor for K/V in dim 2 (MHA/MQA/GQA)
        *(uint32_t *) &scale,              // scale (possibly adjusted for logit softcap)
        *(uint32_t *) &max_bias,
        *(uint32_t *) &logit_softcap,
        *(uint32_t *) &n_head_log2,
        *(uint32_t *) &m0,
        *(uint32_t *) &m1

    };
    std::vector<wgpu::BindGroupEntry> entries = {
        { .binding = 0,
         .buffer  = ggml_webgpu_tensor_buf(Q),
         .offset  = ggml_webgpu_tensor_align_offset(ctx, Q),
         .size    = ggml_webgpu_tensor_binding_size(ctx, Q) },
        { .binding = 1,
         .buffer  = ggml_webgpu_tensor_buf(K),
         .offset  = ggml_webgpu_tensor_align_offset(ctx, K),
         .size    = ggml_webgpu_tensor_binding_size(ctx, K) },
        { .binding = 2,
         .buffer  = ggml_webgpu_tensor_buf(V),
         .offset  = ggml_webgpu_tensor_align_offset(ctx, V),
         .size    = ggml_webgpu_tensor_binding_size(ctx, V) }
    };
    uint binding_index = 3;
    if (has_mask) {
        entries.push_back({ .binding = binding_index++,
                            .buffer  = ggml_webgpu_tensor_buf(mask),
                            .offset  = ggml_webgpu_tensor_align_offset(ctx, mask),
                            .size    = ggml_webgpu_tensor_binding_size(ctx, mask) });
    }
    if (has_sinks) {
        entries.push_back({ .binding = binding_index++,
                            .buffer  = ggml_webgpu_tensor_buf(sinks),
                            .offset  = ggml_webgpu_tensor_align_offset(ctx, sinks),
                            .size    = ggml_webgpu_tensor_binding_size(ctx, sinks) });
    }
    entries.push_back({ .binding = binding_index++,
                        .buffer  = ggml_webgpu_tensor_buf(dst),
                        .offset  = ggml_webgpu_tensor_align_offset(ctx, dst),
                        .size    = ggml_webgpu_tensor_binding_size(ctx, dst) });
    // Debug buffer binding (for development only)
    // entries.push_back(
    //         { .binding = binding_index,
    //         .buffer  = ctx->debug_dev_buf,
    //         .offset  = 0,
    //         .size    = ctx->debug_dev_buf.GetSize() });

    GGML_ASSERT(K->type == V->type);

    flash_attn_pipeline_key key = {
        .q_type             = Q->type,
        .kv_type            = K->type,
        .dst_type           = dst->type,
        .head_dim_qk        = (uint32_t) Q->ne[0],
        .head_dim_v         = (uint32_t) V->ne[0],
        .n_heads            = (uint32_t) Q->ne[2],
        .has_mask           = mask != nullptr,
        .has_sinks          = sinks != nullptr,
        .uses_logit_softcap = logit_softcap != 0.0f,
    };

    webgpu_pipeline pipeline;
    ggml_webgpu_flash_attn_shader_decisions decisions = {};
    auto            it = ctx->flash_attn_pipelines.find(key);

    if (it != ctx->flash_attn_pipelines.end()) {
        pipeline = it->second;
        decisions = *static_cast<ggml_webgpu_flash_attn_shader_decisions *>(pipeline.user_data);
    } else {
        std::lock_guard<std::recursive_mutex> lock(ctx->mutex);
        it = ctx->flash_attn_pipelines.find(key);
        if (it != ctx->flash_attn_pipelines.end()) {
            pipeline = it->second;
            decisions = *static_cast<ggml_webgpu_flash_attn_shader_decisions *>(pipeline.user_data);
        } else {
            ggml_webgpu_flash_attn_shader_lib_context shader_lib_ctx = {
                .kv_type            = ggml_type_name(K->type),
                .head_dim_qk        = (uint32_t) Q->ne[0],
                .head_dim_v         = (uint32_t) V->ne[0],
                .has_mask           = mask != nullptr,
                .has_sinks          = sinks != nullptr,
                .uses_logit_softcap = logit_softcap != 0.0f,
                .sg_mat_m           = ctx->subgroup_matrix_config.M,
                .sg_mat_n           = ctx->subgroup_matrix_config.N,
                .sg_mat_k           = ctx->subgroup_matrix_config.K,
                .wg_mem_limit_bytes = ctx->limits.maxComputeWorkgroupStorageSize,
                .max_subgroup_size  = ctx->max_subgroup_size
            };
            ggml_webgpu_processed_shader processed =
                ggml_webgpu_preprocess_flash_attn_shader(ctx->p, wgsl_flash_attn, shader_lib_ctx);

            pipeline = ggml_webgpu_create_pipeline(ctx->device, processed.wgsl.c_str(), processed.variant.c_str());
            pipeline.user_data = new ggml_webgpu_flash_attn_shader_decisions(processed.decisions);
            ctx->flash_attn_pipelines.emplace(key, pipeline);
            decisions = processed.decisions;
        }
    }

    uint32_t wg_per_head = CEIL_DIV(Q->ne[1], decisions.q_tile);
    uint32_t wg_x        = wg_per_head * Q->ne[2] * Q->ne[3];  // wg per head * number of heads * number of batches
    //std::cout << "ggml_webgpu_flash_attn: wg_x: " << wg_x << "\n";
    return ggml_backend_webgpu_build(ctx, pipeline, params, entries, wg_x);
}

=======
>>>>>>> 13814eb3
static webgpu_command ggml_webgpu_unary_op(webgpu_context & ctx, ggml_tensor * src, ggml_tensor * dst) {
    uint32_t      ne       = (uint32_t) ggml_nelements(dst);
    ggml_unary_op unary_op = ggml_get_unary_op(dst);
    uint32_t      inplace  = ggml_webgpu_tensor_equal(src, dst);

    std::vector<uint32_t> params = {
        ne, (uint32_t) (ggml_webgpu_tensor_misalignment(ctx, src) / ggml_type_size(src->type)),
        (uint32_t) (ggml_webgpu_tensor_misalignment(ctx, dst) / ggml_type_size(dst->type)),
        // Convert byte-strides to element-strides
        (uint32_t) (src->nb[0] / ggml_type_size(src->type)), (uint32_t) (src->nb[1] / ggml_type_size(src->type)),
        (uint32_t) (src->nb[2] / ggml_type_size(src->type)), (uint32_t) (src->nb[3] / ggml_type_size(src->type)),
        (uint32_t) (dst->nb[0] / ggml_type_size(dst->type)), (uint32_t) (dst->nb[1] / ggml_type_size(dst->type)),
        (uint32_t) (dst->nb[2] / ggml_type_size(dst->type)), (uint32_t) (dst->nb[3] / ggml_type_size(dst->type)),
        // Logical shapes
        (uint32_t) src->ne[0], (uint32_t) src->ne[1], (uint32_t) src->ne[2], (uint32_t) dst->ne[0],
        (uint32_t) dst->ne[1], (uint32_t) dst->ne[2]
    };

    switch (unary_op) {
        case GGML_UNARY_OP_XIELU:
<<<<<<< HEAD
            params.push_back(static_cast<uint32_t>(ggml_get_op_params_f32(dst, 1)));  // alpha_n
            params.push_back(static_cast<uint32_t>(ggml_get_op_params_f32(dst, 2)));  // alpha_p
            params.push_back(static_cast<uint32_t>(ggml_get_op_params_f32(dst, 3)));  // beta
            params.push_back(static_cast<uint32_t>(ggml_get_op_params_f32(dst, 4)));  // eps
            break;
=======
            {
                // Get float parameters and reinterpret their bit patterns as uint32_t
                // for passing through the params buffer
                float alpha_n = ggml_get_op_params_f32(dst, 1);
                float alpha_p = ggml_get_op_params_f32(dst, 2);
                float beta    = ggml_get_op_params_f32(dst, 3);
                float eps     = ggml_get_op_params_f32(dst, 4);
                params.push_back(*reinterpret_cast<const uint32_t *>(&alpha_n));
                params.push_back(*reinterpret_cast<const uint32_t *>(&alpha_p));
                params.push_back(*reinterpret_cast<const uint32_t *>(&beta));
                params.push_back(*reinterpret_cast<const uint32_t *>(&eps));
                break;
            }
>>>>>>> 13814eb3
        default:
            break;
    }

    std::vector<wgpu::BindGroupEntry> entries = {
        { .binding = 0,
         .buffer  = ggml_webgpu_tensor_buf(src),
         .offset  = ggml_webgpu_tensor_align_offset(ctx, src),
         .size    = ggml_webgpu_tensor_binding_size(ctx, src) },
    };
    if (!inplace) {
        entries.push_back({ .binding = 1,
                            .buffer  = ggml_webgpu_tensor_buf(dst),
                            .offset  = ggml_webgpu_tensor_align_offset(ctx, dst),
                            .size    = ggml_webgpu_tensor_binding_size(ctx, dst) });
    }

    uint32_t wg_x = CEIL_DIV(ne, WEBGPU_MAX_WG_SIZE);
    return ggml_backend_webgpu_build(ctx, ctx->unary_pipelines[unary_op][dst->type][inplace], params, entries, wg_x);
}

static webgpu_command ggml_webgpu_binary_op(webgpu_context &  ctx,
                                            ggml_tensor *     src0,
                                            ggml_tensor *     src1,
                                            ggml_tensor *     dst,
                                            webgpu_pipeline & pipeline,
                                            bool              inplace) {
    std::vector<uint32_t> params = {
        (uint32_t) ggml_nelements(dst),
        (uint32_t) (ggml_webgpu_tensor_misalignment(ctx, src0) / ggml_type_size(src0->type)),
        (uint32_t) (ggml_webgpu_tensor_misalignment(ctx, src1) / ggml_type_size(src1->type)),
        (uint32_t) (ggml_webgpu_tensor_misalignment(ctx, dst) / ggml_type_size(dst->type)),
        (uint32_t) (src1->nb[0] / ggml_type_size(src1->type)),
        (uint32_t) (src1->nb[1] / ggml_type_size(src1->type)),
        (uint32_t) (src1->nb[2] / ggml_type_size(src1->type)),
        (uint32_t) (src1->nb[3] / ggml_type_size(src1->type)),
        (uint32_t) src0->ne[0],
        (uint32_t) src0->ne[1],
        (uint32_t) src0->ne[2],
        (uint32_t) src1->ne[0],
        (uint32_t) src1->ne[1],
        (uint32_t) src1->ne[2],
        (uint32_t) src1->ne[3],
    };

    std::vector<wgpu::BindGroupEntry> entries = {
        { .binding = 0,
         .buffer  = ggml_webgpu_tensor_buf(src0),
         .offset  = ggml_webgpu_tensor_align_offset(ctx, src0),
         .size    = ggml_webgpu_tensor_binding_size(ctx, src0) },
        { .binding = 1,
         .buffer  = ggml_webgpu_tensor_buf(src1),
         .offset  = ggml_webgpu_tensor_align_offset(ctx, src1),
         .size    = ggml_webgpu_tensor_binding_size(ctx, src1) }
    };
    if (!inplace) {
        entries.push_back({ .binding = 2,
                            .buffer  = ggml_webgpu_tensor_buf(dst),
                            .offset  = ggml_webgpu_tensor_align_offset(ctx, dst),
                            .size    = ggml_webgpu_tensor_binding_size(ctx, dst) });
    }

    uint32_t wg_x = CEIL_DIV(ggml_nelements(dst), WEBGPU_MAX_WG_SIZE);
    return ggml_backend_webgpu_build(ctx, pipeline, params, entries, wg_x);
}

static webgpu_command ggml_webgpu_rms_norm(webgpu_context & ctx, ggml_tensor * src, ggml_tensor * dst) {
    int inplace = ggml_webgpu_tensor_equal(src, dst);

    std::vector<uint32_t> params = {
        (uint32_t) (ggml_webgpu_tensor_misalignment(ctx, src) / ggml_type_size(src->type)),
        (uint32_t) (ggml_webgpu_tensor_misalignment(ctx, dst) / ggml_type_size(dst->type)),
        (uint32_t) (src->nb[1] / ggml_type_size(src->type)),
        (uint32_t) (src->nb[2] / ggml_type_size(src->type)),
        (uint32_t) (src->nb[3] / ggml_type_size(src->type)),
        (uint32_t) (dst->nb[1] / ggml_type_size(dst->type)),
        (uint32_t) (dst->nb[2] / ggml_type_size(dst->type)),
        (uint32_t) (dst->nb[3] / ggml_type_size(dst->type)),
        (uint32_t) src->ne[0],
        (uint32_t) src->ne[1],
        (uint32_t) src->ne[2],
        (uint32_t) src->ne[3],
        *(uint32_t *) dst->op_params  // epsilon, treated as f32 in the shader
    };

    std::vector<wgpu::BindGroupEntry> entries = {
        { .binding = 0,
         .buffer  = ggml_webgpu_tensor_buf(src),
         .offset  = ggml_webgpu_tensor_align_offset(ctx, src),
         .size    = ggml_webgpu_tensor_binding_size(ctx, src) }
    };
    if (!inplace) {
        entries.push_back({ .binding = 1,
                            .buffer  = ggml_webgpu_tensor_buf(dst),
                            .offset  = ggml_webgpu_tensor_align_offset(ctx, dst),
                            .size    = ggml_webgpu_tensor_binding_size(ctx, dst) });
    }

    return ggml_backend_webgpu_build(ctx, ctx->rms_norm_pipelines[inplace], params, entries, ggml_nrows(src));
}

static webgpu_command ggml_webgpu_rope(webgpu_context & ctx,
                                       ggml_tensor *    src0,
                                       ggml_tensor *    src1,
                                       ggml_tensor *    src2,
                                       ggml_tensor *    dst) {
    const int inplace         = ggml_webgpu_tensor_equal(src0, dst);
    const int has_freq_factor = (src2 != nullptr);

    const int n_dims     = ((int32_t *) dst->op_params)[1];
    const int mode       = ((int32_t *) dst->op_params)[2];
    const int n_ctx_orig = ((int32_t *) dst->op_params)[4];

    float freq_base, freq_scale, ext_factor, attn_factor, beta_fast, beta_slow;
    memcpy(&freq_base, (int32_t *) dst->op_params + 5, sizeof(float));
    memcpy(&freq_scale, (int32_t *) dst->op_params + 6, sizeof(float));
    memcpy(&ext_factor, (int32_t *) dst->op_params + 7, sizeof(float));
    memcpy(&attn_factor, (int32_t *) dst->op_params + 8, sizeof(float));
    memcpy(&beta_fast, (int32_t *) dst->op_params + 9, sizeof(float));
    memcpy(&beta_slow, (int32_t *) dst->op_params + 10, sizeof(float));

    int sections[4];
    memcpy(sections, (int32_t *) dst->op_params + 11, 4 * sizeof(int));

    float theta_scale = powf(freq_base, -2.0f / n_dims);

    float corr_dims[2];
    ggml_rope_yarn_corr_dims(n_dims, n_ctx_orig, freq_base, beta_fast, beta_slow, corr_dims);

    std::vector<uint32_t> params = {
        (uint32_t) (ggml_webgpu_tensor_misalignment(ctx, src0) / ggml_type_size(src0->type)),
        (uint32_t) (ggml_webgpu_tensor_misalignment(ctx, src1) / ggml_type_size(src1->type)),
        src2 != nullptr ? (uint32_t) (ggml_webgpu_tensor_misalignment(ctx, src2) / ggml_type_size(src2->type)) : 0,
        (uint32_t) (ggml_webgpu_tensor_misalignment(ctx, dst) / ggml_type_size(dst->type)),
        (uint32_t) (src0->nb[1] / ggml_type_size(src0->type)),
        (uint32_t) (src0->nb[2] / ggml_type_size(src0->type)),
        (uint32_t) (src0->nb[3] / ggml_type_size(src0->type)),
        (uint32_t) (dst->nb[1] / ggml_type_size(dst->type)),
        (uint32_t) (dst->nb[2] / ggml_type_size(dst->type)),
        (uint32_t) (dst->nb[3] / ggml_type_size(dst->type)),
        (uint32_t) ggml_nelements(src0) / 2,
        (uint32_t) src0->ne[0],
        (uint32_t) src0->ne[1],
        (uint32_t) src0->ne[2],
        (uint32_t) n_dims,
        (uint32_t) mode,
        *(uint32_t *) &theta_scale,
        *(uint32_t *) &attn_factor,
        *(uint32_t *) &freq_scale,
        *(uint32_t *) &ext_factor,
        *(uint32_t *) &corr_dims[0],
        *(uint32_t *) &corr_dims[1],
        (uint32_t) sections[0],
        (uint32_t) sections[1],
        (uint32_t) sections[2],
        (uint32_t) sections[3]
    };

    std::vector<wgpu::BindGroupEntry> entries = {
        { .binding = 0,
         .buffer  = ggml_webgpu_tensor_buf(src0),
         .offset  = ggml_webgpu_tensor_align_offset(ctx, src0),
         .size    = ggml_webgpu_tensor_binding_size(ctx, src0) },
        { .binding = 1,
         .buffer  = ggml_webgpu_tensor_buf(src1),
         .offset  = ggml_webgpu_tensor_align_offset(ctx, src1),
         .size    = ggml_webgpu_tensor_binding_size(ctx, src1) }
    };
    uint32_t dst_binding = 2;
    if (has_freq_factor) {
        dst_binding = 3;
        entries.push_back({ .binding = 2,
                            .buffer  = ggml_webgpu_tensor_buf(src2),
                            .offset  = ggml_webgpu_tensor_align_offset(ctx, src2),
                            .size    = ggml_webgpu_tensor_binding_size(ctx, src2) });
    }
    if (!inplace) {
        entries.push_back({ .binding = dst_binding,
                            .buffer  = ggml_webgpu_tensor_buf(dst),
                            .offset  = ggml_webgpu_tensor_align_offset(ctx, dst),
                            .size    = ggml_webgpu_tensor_binding_size(ctx, dst) });
    }

    webgpu_pipeline pipeline = ctx->rope_pipelines[dst->type][has_freq_factor][inplace];
    uint32_t        wg_x     = CEIL_DIV(ggml_nelements(dst), WEBGPU_MAX_WG_SIZE);
    return ggml_backend_webgpu_build(ctx, pipeline, params, entries, wg_x);
}

static webgpu_command ggml_webgpu_glu(webgpu_context & ctx, ggml_tensor * src0, ggml_tensor * src1, ggml_tensor * dst) {
    const int split = (src1 != nullptr);

    std::vector<uint32_t> params = {
        (uint32_t) (ggml_webgpu_tensor_misalignment(ctx, src0) / ggml_type_size(src0->type)),
        src1 != nullptr ? (uint32_t) (ggml_webgpu_tensor_misalignment(ctx, src1) / ggml_type_size(src1->type)) : 0,
        (uint32_t) (ggml_webgpu_tensor_misalignment(ctx, dst) / ggml_type_size(dst->type)),
        (uint32_t) (src0->nb[1] / ggml_type_size(src0->type)),
        (uint32_t) (src0->nb[2] / ggml_type_size(src0->type)),
        (uint32_t) (src0->nb[3] / ggml_type_size(src0->type)),
        src1 != nullptr ? (uint32_t) (src1->nb[1] / ggml_type_size(src1->type)) :
                          (uint32_t) (src0->nb[1] / ggml_type_size(src0->type)),
        src1 != nullptr ? (uint32_t) (src1->nb[2] / ggml_type_size(src1->type)) :
                          (uint32_t) (src0->nb[2] / ggml_type_size(src0->type)),
        src1 != nullptr ? (uint32_t) (src1->nb[3] / ggml_type_size(src1->type)) :
                          (uint32_t) (src0->nb[3] / ggml_type_size(src0->type)),
        (uint32_t) (dst->nb[1] / ggml_type_size(dst->type)),
        (uint32_t) (dst->nb[2] / ggml_type_size(dst->type)),
        (uint32_t) (dst->nb[3] / ggml_type_size(dst->type)),
        (uint32_t) ggml_nelements(dst),
        (uint32_t) dst->ne[0],
        (uint32_t) dst->ne[1],
        (uint32_t) dst->ne[2],
        (uint32_t) ((int32_t *) dst->op_params)[1],  // swapped
        *(uint32_t *) &dst->op_params[2],            // alpha, for swiglu_oai
        *(uint32_t *) &dst->op_params[3],            // limit, for swiglu_oai
    };

    std::vector<wgpu::BindGroupEntry> entries = {
        { .binding = 0,
         .buffer  = ggml_webgpu_tensor_buf(src0),
         .offset  = ggml_webgpu_tensor_align_offset(ctx, src0),
         .size    = ggml_webgpu_tensor_binding_size(ctx, src0) },
    };
    uint32_t dst_binding = 1;
    if (split) {
        dst_binding = 2;
        entries.push_back({ .binding = 1,
                            .buffer  = ggml_webgpu_tensor_buf(src1),
                            .offset  = ggml_webgpu_tensor_align_offset(ctx, src1),
                            .size    = ggml_webgpu_tensor_binding_size(ctx, src1) });
    }
    entries.push_back({ .binding = dst_binding,
                        .buffer  = ggml_webgpu_tensor_buf(dst),
                        .offset  = ggml_webgpu_tensor_align_offset(ctx, dst),
                        .size    = ggml_webgpu_tensor_binding_size(ctx, dst) });

    webgpu_pipeline pipeline = ctx->glu_pipelines[ggml_get_glu_op(dst)][dst->type][split];
    uint32_t        wg_x     = CEIL_DIV(ggml_nelements(dst), WEBGPU_MAX_WG_SIZE);
    return ggml_backend_webgpu_build(ctx, pipeline, params, entries, wg_x);
}

static webgpu_command ggml_webgpu_scale(webgpu_context & ctx, ggml_tensor * src, ggml_tensor * dst) {
    int inplace = ggml_webgpu_tensor_equal(src, dst);

    std::vector<uint32_t> params = {
        (uint32_t) (ggml_webgpu_tensor_misalignment(ctx, src) / ggml_type_size(src->type)),
        (uint32_t) (ggml_webgpu_tensor_misalignment(ctx, dst) / ggml_type_size(dst->type)),
        (uint32_t) (src->nb[1] / ggml_type_size(src->type)),
        (uint32_t) (src->nb[2] / ggml_type_size(src->type)),
        (uint32_t) (src->nb[3] / ggml_type_size(src->type)),
        (uint32_t) (dst->nb[1] / ggml_type_size(dst->type)),
        (uint32_t) (dst->nb[2] / ggml_type_size(dst->type)),
        (uint32_t) (dst->nb[3] / ggml_type_size(dst->type)),
        (uint32_t) ggml_nelements(dst),
        (uint32_t) src->ne[0],
        (uint32_t) src->ne[1],
        (uint32_t) src->ne[2],
        *(uint32_t *) dst->op_params,     // scale
        *(uint32_t *) &dst->op_params[1]  // bias
    };

    std::vector<wgpu::BindGroupEntry> entries = {
        { .binding = 0,
         .buffer  = ggml_webgpu_tensor_buf(src),
         .offset  = ggml_webgpu_tensor_align_offset(ctx, src),
         .size    = ggml_webgpu_tensor_binding_size(ctx, src) }
    };
    if (!inplace) {
        entries.push_back({ .binding = 1,
                            .buffer  = ggml_webgpu_tensor_buf(dst),
                            .offset  = ggml_webgpu_tensor_align_offset(ctx, dst),
                            .size    = ggml_webgpu_tensor_binding_size(ctx, dst) });
    }

    uint32_t wg_x = CEIL_DIV(ggml_nelements(dst), WEBGPU_MAX_WG_SIZE);
    return ggml_backend_webgpu_build(ctx, ctx->scale_pipelines[inplace], params, entries, wg_x);
}

static webgpu_command ggml_webgpu_soft_max(webgpu_context & ctx,
                                           ggml_tensor *    src0,
                                           ggml_tensor *    src1,
                                           ggml_tensor *    src2,
                                           ggml_tensor *    dst) {
    const int inplace   = ggml_webgpu_tensor_equal(src0, dst);
    const int mask_type = (src1 != nullptr) ? src1->type : 2;  // use 2 for no mask here
    const int has_sink  = (src2 != nullptr);
    float     max_bias;
    memcpy(&max_bias, (float *) dst->op_params + 1, sizeof(float));
    float n_head_log2 = float(1u << (uint32_t) floor(log2(src0->ne[2])));
    float m0          = powf(2.0f, -(max_bias) / n_head_log2);
    float m1          = powf(2.0f, -(max_bias / 2.0f) / n_head_log2);

    std::vector<uint32_t> params = {
        (uint32_t) (ggml_webgpu_tensor_misalignment(ctx, src0) / ggml_type_size(src0->type)),
        mask_type < 2 ? (uint32_t) (ggml_webgpu_tensor_misalignment(ctx, src1) / ggml_type_size(src1->type)) : 0,
        has_sink ? (uint32_t) (ggml_webgpu_tensor_misalignment(ctx, src2) / ggml_type_size(src2->type)) : 0,
        (uint32_t) (ggml_webgpu_tensor_misalignment(ctx, dst) / ggml_type_size(dst->type)),
        (uint32_t) (src0->nb[1] / ggml_type_size(src0->type)),
        (uint32_t) (src0->nb[2] / ggml_type_size(src0->type)),
        (uint32_t) (src0->nb[3] / ggml_type_size(src0->type)),
        mask_type < 2 ? (uint32_t) (src1->nb[1] / ggml_type_size(src1->type)) : 0,
        mask_type < 2 ? (uint32_t) (src1->nb[2] / ggml_type_size(src1->type)) : 0,
        mask_type < 2 ? (uint32_t) (src1->nb[3] / ggml_type_size(src1->type)) : 0,
        (uint32_t) (dst->nb[1] / ggml_type_size(dst->type)),
        (uint32_t) (dst->nb[2] / ggml_type_size(dst->type)),
        (uint32_t) (dst->nb[3] / ggml_type_size(dst->type)),
        (uint32_t) ggml_nelements(dst),
        (uint32_t) src0->ne[0],
        (uint32_t) src0->ne[1],
        (uint32_t) src0->ne[2],
        mask_type < 2 ? (uint32_t) src1->ne[2] : 0,
        mask_type < 2 ? (uint32_t) src1->ne[3] : 0,
        *(uint32_t *) dst->op_params,  // scale
        *(uint32_t *) &max_bias,
        *(uint32_t *) &n_head_log2,
        *(uint32_t *) &m0,
        *(uint32_t *) &m1
    };

    std::vector<wgpu::BindGroupEntry> entries = {
        { .binding = 0,
         .buffer  = ggml_webgpu_tensor_buf(src0),
         .offset  = ggml_webgpu_tensor_align_offset(ctx, src0),
         .size    = ggml_webgpu_tensor_binding_size(ctx, src0) }
    };
    uint32_t binding_num = 1;
    if (mask_type < 2) {
        entries.push_back({ .binding = binding_num,
                            .buffer  = ggml_webgpu_tensor_buf(src1),
                            .offset  = ggml_webgpu_tensor_align_offset(ctx, src1),
                            .size    = ggml_webgpu_tensor_binding_size(ctx, src1) });
        binding_num++;
    }
    if (has_sink) {
        entries.push_back({ .binding = binding_num,
                            .buffer  = ggml_webgpu_tensor_buf(src2),
                            .offset  = ggml_webgpu_tensor_align_offset(ctx, src2),
                            .size    = ggml_webgpu_tensor_binding_size(ctx, src2) });
        binding_num++;
    }
    if (!inplace) {
        entries.push_back({ .binding = binding_num,
                            .buffer  = ggml_webgpu_tensor_buf(dst),
                            .offset  = ggml_webgpu_tensor_align_offset(ctx, dst),
                            .size    = ggml_webgpu_tensor_binding_size(ctx, dst) });
    }

    return ggml_backend_webgpu_build(ctx, ctx->soft_max_pipelines[mask_type][has_sink][inplace], params, entries,
                                     ggml_nrows(dst));
}

// Returns the encoded command, or std::nullopt if the operation is a no-op
static std::optional<webgpu_command> ggml_webgpu_encode_node(webgpu_context ctx, ggml_tensor * node) {
    if (ggml_is_empty(node)) {
        return std::nullopt;
    }
    WEBGPU_LOG_DEBUG("ggml_webgpu_encode_node(" << node << ", " << ggml_op_name(node->op) << ")");

    ggml_tensor * src0 = node->src[0];
    ggml_tensor * src1 = node->src[1];
    ggml_tensor * src2 = node->src[2];

    switch (node->op) {
            // no-ops
        case GGML_OP_NONE:
        case GGML_OP_VIEW:
        case GGML_OP_PERMUTE:
        case GGML_OP_TRANSPOSE:
        case GGML_OP_RESHAPE:
            return std::nullopt;
        case GGML_OP_CPY:
        case GGML_OP_CONT:
            return ggml_webgpu_cpy(ctx, src0, node);
        case GGML_OP_SET_ROWS:
            return ggml_webgpu_set_rows(ctx, src0, src1, node);
        case GGML_OP_GET_ROWS:
            return ggml_webgpu_get_rows(ctx, src0, src1, node);
        case GGML_OP_MUL_MAT:
            return ggml_webgpu_mul_mat(ctx, src0, src1, node);
        case GGML_OP_FLASH_ATTN_EXT:
            return ggml_webgpu_flash_attn(ctx, src0, src1, src2, node->src[3], node->src[4], node);
        case GGML_OP_ADD:
            {
                int inplace = ggml_webgpu_tensor_equal(src0, node);
                return ggml_webgpu_binary_op(ctx, src0, src1, node, ctx->add_pipelines[node->type][inplace], inplace);
            }
        case GGML_OP_SUB:
            {
                int inplace = ggml_webgpu_tensor_equal(src0, node);
                return ggml_webgpu_binary_op(ctx, src0, src1, node, ctx->sub_pipelines[node->type][inplace], inplace);
            }
        case GGML_OP_MUL:
            {
                int inplace = ggml_webgpu_tensor_equal(src0, node);
                return ggml_webgpu_binary_op(ctx, src0, src1, node, ctx->mul_pipelines[node->type][inplace], inplace);
            }
        case GGML_OP_DIV:
            {
                int inplace = ggml_webgpu_tensor_equal(src0, node);
                return ggml_webgpu_binary_op(ctx, src0, src1, node, ctx->div_pipelines[node->type][inplace], inplace);
            }
        case GGML_OP_RMS_NORM:
            return ggml_webgpu_rms_norm(ctx, src0, node);
        case GGML_OP_ROPE:
            return ggml_webgpu_rope(ctx, src0, src1, src2, node);
        case GGML_OP_GLU:
            return ggml_webgpu_glu(ctx, src0, src1, node);
        case GGML_OP_SCALE:
            return ggml_webgpu_scale(ctx, src0, node);
        case GGML_OP_SOFT_MAX:
            return ggml_webgpu_soft_max(ctx, src0, src1, src2, node);
        case GGML_OP_UNARY:
            return ggml_webgpu_unary_op(ctx, src0, node);
        default:
            return std::nullopt;
    }
}

static ggml_status ggml_backend_webgpu_graph_compute(ggml_backend_t backend, struct ggml_cgraph * cgraph) {
    WEBGPU_LOG_DEBUG("ggml_backend_webgpu_graph_compute(" << cgraph->n_nodes << " nodes)");

    ggml_backend_webgpu_context * backend_ctx = static_cast<ggml_backend_webgpu_context *>(backend->context);
    webgpu_context                ctx         = backend_ctx->webgpu_ctx;

    WEBGPU_CPU_PROFILE_TOTAL_START(graph_compute);

    ctx->inflight_threads++;

    std::vector<webgpu_command>            commands;
    std::vector<webgpu_submission_futures> futures;
    bool                                   contains_flash_attn = false;
    for (int i = 0; i < cgraph->n_nodes; i++) {
        if (auto cmd = ggml_webgpu_encode_node(ctx, cgraph->nodes[i])) {
            if (cgraph->nodes[i]->op == GGML_OP_FLASH_ATTN_EXT) {
                contains_flash_attn = true;
            }
            commands.push_back(*cmd);
        }
        // compute the batch size based on the number of inflight threads
        uint32_t inflight_threads = ctx->inflight_threads;
        uint32_t batch_size       = std::min(std::max(1u, WEBGPU_NUM_PARAM_BUFS / std::max(inflight_threads, 1u)),
                                             WEBGPU_COMMAND_SUBMIT_BATCH_SIZE);
        if (commands.size() >= batch_size) {
            futures.push_back(ggml_backend_webgpu_submit(ctx, commands));
            // Process events and check for completed submissions
            ctx->instance.ProcessEvents();
            ggml_backend_webgpu_wait(ctx, futures, false);
            commands.clear();
        }
    }
    if (!commands.empty()) {
        webgpu_submission_futures new_futures = ggml_backend_webgpu_submit(ctx, commands);
        futures.push_back(new_futures);
    }

#ifdef GGML_WEBGPU_DEBUG
    if (contains_flash_attn) {
        ggml_backend_webgpu_debug(ctx);
    }
#endif

    ggml_backend_webgpu_wait(ctx, futures);
    ctx->inflight_threads--;
    WEBGPU_CPU_PROFILE_TOTAL_END(graph_compute, ctx);
    return GGML_STATUS_SUCCESS;
}

static ggml_backend_i ggml_backend_webgpu_i = {
    /* .get_name                = */ ggml_backend_webgpu_name,
    /* .free                    = */ ggml_backend_webgpu_free,
    /* .set_tensor_async        = */ NULL,
    /* .get_tensor_async        = */ NULL,
    /* .cpy_tensor_async        = */ NULL,
    /* .synchronize             = */ NULL,
    /* .graph_plan_create       = */ NULL,
    /* .graph_plan_free         = */ NULL,
    /* .graph_plan_update       = */ NULL,
    /* .graph_plan_compute      = */ NULL,
    /* .graph_compute           = */ ggml_backend_webgpu_graph_compute,
    /* .event_record            = */ NULL,
    /* .event_wait              = */ NULL,
    /* .graph_optimize          = */ NULL,
};

/* End GGML Backend Interface */

/* GGML Backend Buffer Interface */

static void ggml_backend_webgpu_buffer_free_buffer(ggml_backend_buffer_t buffer) {
    ggml_backend_webgpu_buffer_context * ctx = static_cast<ggml_backend_webgpu_buffer_context *>(buffer->context);
    ctx->buffer.Destroy();
}

// Returns the "fake" base pointer.
static void * ggml_backend_webgpu_buffer_get_base(ggml_backend_buffer_t buffer) {
    GGML_UNUSED(buffer);
    return webgpu_ptr_base;
}

static void ggml_backend_webgpu_buffer_memset_tensor(ggml_backend_buffer_t buffer,
                                                     ggml_tensor *         tensor,
                                                     uint8_t               value,
                                                     size_t                offset,
                                                     size_t                size) {
    if (size == 0) {
        WEBGPU_LOG_DEBUG("ggml_backend_webgpu_buffer_memset_tensor: size is zero, nothing to do.");
        return;
    }

    WEBGPU_CPU_PROFILE_TOTAL_START(memset_tensor);

    ggml_backend_webgpu_buffer_context * buf_ctx = (ggml_backend_webgpu_buffer_context *) buffer->context;

    WEBGPU_LOG_DEBUG("ggml_backend_webgpu_buffer_memset_tensor(" << buf_ctx->label << ", " << tensor << ", " << value
                                                                 << ", " << offset << ", " << size << ")");

    size_t total_offset = webgpu_tensor_offset(tensor) + tensor->view_offs + offset;

    // This is a trick to set all bytes of a u32 to the same 1 byte value.
    uint32_t val32 = (uint32_t) value * 0x01010101;
    ggml_backend_webgpu_buffer_memset(buf_ctx->webgpu_ctx, buf_ctx->buffer, val32, total_offset, size);
    WEBGPU_CPU_PROFILE_TOTAL_END(memset_tensor, buf_ctx->webgpu_ctx);
}

static void ggml_backend_webgpu_buffer_set_tensor(ggml_backend_buffer_t buffer,
                                                  ggml_tensor *         tensor,
                                                  const void *          data,
                                                  size_t                offset,
                                                  size_t                size) {
    WEBGPU_CPU_PROFILE_TOTAL_START(set_tensor);
    ggml_backend_webgpu_buffer_context * buf_ctx    = (ggml_backend_webgpu_buffer_context *) buffer->context;
    webgpu_context                       webgpu_ctx = buf_ctx->webgpu_ctx;

    WEBGPU_LOG_DEBUG("ggml_backend_webgpu_buffer_set_tensor(" << buf_ctx->label << ", " << tensor << ", " << data
                                                              << ", " << offset << ", " << size << ")");

    size_t total_offset = webgpu_tensor_offset(tensor) + tensor->view_offs + offset;

    webgpu_ctx->queue.WriteBuffer(buf_ctx->buffer, total_offset, data, (size / 4) * 4);

    if (size % 4 != 0) {
        // If size is not a multiple of 4, we need to memset the remaining bytes
        size_t remaining_size = size % 4;

        // pack the remaining bytes into a uint32_t
        uint32_t val32 = 0;

        for (size_t i = 0; i < remaining_size; i++) {
            ((uint8_t *) &val32)[i] = ((const uint8_t *) data)[size - remaining_size + i];
        }
        // memset the remaining bytes
        ggml_backend_webgpu_buffer_memset(webgpu_ctx, buf_ctx->buffer, val32, total_offset + (size - remaining_size),
                                          remaining_size);
    } else {
        // wait for WriteBuffer to complete
        webgpu_ctx->instance.WaitAny(
            webgpu_ctx->queue.OnSubmittedWorkDone(wgpu::CallbackMode::AllowSpontaneous,
                                                  [](wgpu::QueueWorkDoneStatus status, wgpu::StringView message) {
                                                      if (status != wgpu::QueueWorkDoneStatus::Success) {
                                                          GGML_LOG_ERROR("ggml_webgpu: Failed to submit commands: %s\n",
                                                                         std::string(message).c_str());
                                                      }
                                                  }),
            UINT64_MAX);
    }
    WEBGPU_CPU_PROFILE_TOTAL_END(set_tensor, webgpu_ctx);
}

static void ggml_backend_webgpu_buffer_get_tensor(ggml_backend_buffer_t buffer,
                                                  const ggml_tensor *   tensor,
                                                  void *                data,
                                                  size_t                offset,
                                                  size_t                size) {
    WEBGPU_CPU_PROFILE_TOTAL_START(get_tensor);
    ggml_backend_webgpu_buffer_context * buf_ctx = (ggml_backend_webgpu_buffer_context *) buffer->context;
    WEBGPU_LOG_DEBUG("ggml_backend_webgpu_buffer_get_tensor(" << buf_ctx->label << ", " << tensor << ", " << data
                                                              << ", " << offset << ", " << size << ")");
    webgpu_context webgpu_ctx = buf_ctx->webgpu_ctx;
    wgpu::Device   device     = webgpu_ctx->device;

    size_t total_offset = webgpu_tensor_offset(tensor) + tensor->view_offs + offset;

    size_t final_size = size;
    if (size % 4 != 0) {
        // If size is not a multiple of 4, we need to round it up to the next multiple of 4
        final_size = size + (4 - (size % 4));
    }

    std::lock_guard<std::recursive_mutex> lock(webgpu_ctx->mutex);

    if (webgpu_ctx->get_tensor_staging_buf == nullptr || webgpu_ctx->get_tensor_staging_buf.GetSize() < final_size) {
        // Create a new staging buffer if it doesn't exist or is too small
        if (webgpu_ctx->get_tensor_staging_buf) {
            webgpu_ctx->get_tensor_staging_buf.Destroy();
        }
        ggml_webgpu_create_buffer(device, webgpu_ctx->get_tensor_staging_buf, final_size,
                                  wgpu::BufferUsage::CopyDst | wgpu::BufferUsage::MapRead, "get_tensor_staging_buf");
    }

    // Copy the data from the buffer to the staging buffer
    wgpu::CommandEncoder encoder = device.CreateCommandEncoder();
    encoder.CopyBufferToBuffer(buf_ctx->buffer, total_offset, webgpu_ctx->get_tensor_staging_buf, 0, final_size);
    wgpu::CommandBuffer commands = encoder.Finish();

    // Submit the command buffer to the queue
    webgpu_ctx->queue.Submit(1, &commands);

    // Map the staging buffer to read the data
    ggml_backend_webgpu_map_buffer(webgpu_ctx, webgpu_ctx->get_tensor_staging_buf, wgpu::MapMode::Read, 0, final_size);
    // Must specify size here since the staging buffer might be larger than the tensor size
    const void * mapped_range = webgpu_ctx->get_tensor_staging_buf.GetConstMappedRange(0, final_size);

    // Copy the data from the mapped range to the output buffer
    std::memcpy(data, mapped_range, size);
    webgpu_ctx->get_tensor_staging_buf.Unmap();
    WEBGPU_CPU_PROFILE_TOTAL_END(get_tensor, webgpu_ctx);
}

static void ggml_backend_webgpu_buffer_clear(ggml_backend_buffer_t buffer, uint8_t value) {
    WEBGPU_LOG_DEBUG("ggml_backend_webgpu_buffer_clear(" << buffer << ", " << (uint32_t) value << ")");
    WEBGPU_CPU_PROFILE_TOTAL_START(clear);
    ggml_backend_webgpu_buffer_context * buf_ctx = (ggml_backend_webgpu_buffer_context *) buffer->context;
    ggml_backend_webgpu_buffer_memset(buf_ctx->webgpu_ctx, buf_ctx->buffer, value, 0, buffer->size);
    WEBGPU_CPU_PROFILE_TOTAL_END(clear, buf_ctx->webgpu_ctx);
}

static ggml_backend_buffer_i ggml_backend_webgpu_buffer_interface = {
    /* .free_buffer     = */ ggml_backend_webgpu_buffer_free_buffer,
    /* .get_base        = */ ggml_backend_webgpu_buffer_get_base,
    /* .init_tensor     = */ NULL,  // TODO: optional, needed?
    /* .memset_tensor   = */ ggml_backend_webgpu_buffer_memset_tensor,
    /* .set_tensor      = */ ggml_backend_webgpu_buffer_set_tensor,
    /* .get_tensor      = */ ggml_backend_webgpu_buffer_get_tensor,
    /* .cpy_tensor      = */ NULL,  // TODO: optional, implement this
    /* .clear           = */ ggml_backend_webgpu_buffer_clear,
    /* .reset           = */ NULL,  // TODO: optional, think it coordinates with .init_tensor
};

/* End GGML Backend Buffer Interface */

/* GGML Backend Buffer Type Interface */

static const char * ggml_backend_webgpu_buffer_type_get_name(ggml_backend_buffer_type_t buft) {
    ggml_backend_webgpu_device_context * ctx = static_cast<ggml_backend_webgpu_device_context *>(buft->device->context);
    return ctx->device_name.c_str();
}

static ggml_backend_buffer_t ggml_backend_webgpu_buffer_type_alloc_buffer(ggml_backend_buffer_type_t buft,
                                                                          size_t                     size) {
    static std::atomic<int> buffer_count;
    int                     buffer_id = buffer_count++;
    std::string             buf_name  = "tensor_buf" + std::to_string(buffer_id);
    WEBGPU_LOG_DEBUG("ggml_backend_webgpu_buffer_type_alloc_buffer_" << buffer_id << ": " << size << " bytes");
    ggml_backend_webgpu_device_context * ctx = static_cast<ggml_backend_webgpu_device_context *>(buft->device->context);

    wgpu::Buffer buf;
    ggml_webgpu_create_buffer(ctx->webgpu_ctx->device, buf, ROUNDUP_POW2(size, WEBGPU_STORAGE_BUF_BINDING_MULT),
                              wgpu::BufferUsage::Storage | wgpu::BufferUsage::CopySrc | wgpu::BufferUsage::CopyDst,
                              buf_name.c_str());

    ggml_backend_webgpu_buffer_context * buf_ctx =
        new ggml_backend_webgpu_buffer_context(ctx->webgpu_ctx, buf, buf_name);

    return ggml_backend_buffer_init(buft, ggml_backend_webgpu_buffer_interface, buf_ctx, size);
}

static size_t ggml_backend_webgpu_buffer_type_get_alignment(ggml_backend_buffer_type_t buft) {
    ggml_backend_webgpu_device_context * ctx = static_cast<ggml_backend_webgpu_device_context *>(buft->device->context);
    return ctx->webgpu_ctx->limits.minStorageBufferOffsetAlignment;
}

// maxBufferSize might be larger, but you can't bind more than maxStorageBufferBindingSize to a single binding.
static size_t ggml_backend_webgpu_buffer_type_get_max_size(ggml_backend_buffer_type_t buft) {
    ggml_backend_webgpu_device_context * ctx = static_cast<ggml_backend_webgpu_device_context *>(buft->device->context);
    return ctx->webgpu_ctx->limits.maxStorageBufferBindingSize;
}

/* End GGML Backend Buffer Type Interface */

/* GGML Backend Device Interface */

static const char * ggml_backend_webgpu_device_get_name(ggml_backend_dev_t dev) {
    ggml_backend_webgpu_device_context * ctx = static_cast<ggml_backend_webgpu_device_context *>(dev->context);
    return ctx->device_name.c_str();
}

static const char * ggml_backend_webgpu_device_get_description(ggml_backend_dev_t dev) {
    ggml_backend_webgpu_device_context * ctx = static_cast<ggml_backend_webgpu_device_context *>(dev->context);
    return ctx->device_desc.c_str();
}

static void ggml_backend_webgpu_device_get_memory(ggml_backend_dev_t dev, size_t * free, size_t * total) {
    ggml_backend_webgpu_device_context * ctx = static_cast<ggml_backend_webgpu_device_context *>(dev->context);
    // TODO: what do we actually want to return here? maxBufferSize might not be the full available memory.
    *free                                    = ctx->webgpu_ctx->limits.maxBufferSize;
    *total                                   = ctx->webgpu_ctx->limits.maxBufferSize;
}

static enum ggml_backend_dev_type ggml_backend_webgpu_device_get_type(ggml_backend_dev_t dev) {
    GGML_UNUSED(dev);
    return GGML_BACKEND_DEVICE_TYPE_GPU;
}

static void ggml_backend_webgpu_device_get_props(ggml_backend_dev_t dev, struct ggml_backend_dev_props * props) {
    props->name        = ggml_backend_webgpu_device_get_name(dev);
    props->description = ggml_backend_webgpu_device_get_description(dev);
    props->type        = ggml_backend_webgpu_device_get_type(dev);
    ggml_backend_webgpu_device_get_memory(dev, &props->memory_free, &props->memory_total);
    props->caps = {
        /* .async                 = */ false,
        /* .host_buffer           = */ false,
        /* .buffer_from_host_ptr  = */ false,
        /* .events                = */ false,
    };
}

static ggml_guid_t ggml_backend_webgpu_guid(void) {
    static const char * guid_str = "__ggml_webgpu :)";
    return reinterpret_cast<ggml_guid_t>((void *) guid_str);
}

// Workgroup size is a common constant
static std::vector<wgpu::ConstantEntry> ggml_webgpu_wg_size_entry(uint32_t wg_size) {
    std::vector<wgpu::ConstantEntry> constants(1);
    constants[0].key   = "wg_size";
    constants[0].value = wg_size;
    return constants;
}

static void ggml_webgpu_init_memset_pipeline(webgpu_context & webgpu_ctx) {
    // we use the maximum workgroup size for the memset pipeline
    size_t max_threads                  = WEBGPU_MAX_WG_SIZE * webgpu_ctx->limits.maxComputeWorkgroupsPerDimension;
    // Size the bytes_per_thread so that the largest buffer size can be handled
    webgpu_ctx->memset_bytes_per_thread = CEIL_DIV(webgpu_ctx->limits.maxStorageBufferBindingSize, max_threads);
    std::vector<wgpu::ConstantEntry> constants(2);
    constants[0].key                = "wg_size";
    constants[0].value              = WEBGPU_MAX_WG_SIZE;
    constants[1].key                = "bytes_per_thread";
    constants[1].value              = webgpu_ctx->memset_bytes_per_thread;
    webgpu_ctx->memset_pipelines[0] = ggml_webgpu_create_pipeline(webgpu_ctx->device, wgsl_memset, "memset", constants);
}

static void ggml_webgpu_init_mul_mat_pipeline(webgpu_context & webgpu_ctx) {
    // Q4/Q5/Q8 classic quantizations
    webgpu_ctx->mul_mat_pipelines[GGML_TYPE_Q4_0][GGML_TYPE_F32][0] =
        ggml_webgpu_create_pipeline(webgpu_ctx->device, wgsl_mul_mat_q4_0_f32, "mul_mat_q4_0_f32");
    webgpu_ctx->mul_mat_pipelines[GGML_TYPE_Q4_1][GGML_TYPE_F32][0] =
        ggml_webgpu_create_pipeline(webgpu_ctx->device, wgsl_mul_mat_q4_1_f32, "mul_mat_q4_1_f32");
    webgpu_ctx->mul_mat_pipelines[GGML_TYPE_Q5_0][GGML_TYPE_F32][0] =
        ggml_webgpu_create_pipeline(webgpu_ctx->device, wgsl_mul_mat_q5_0_f32, "mul_mat_q5_0_f32");
    webgpu_ctx->mul_mat_pipelines[GGML_TYPE_Q5_1][GGML_TYPE_F32][0] =
        ggml_webgpu_create_pipeline(webgpu_ctx->device, wgsl_mul_mat_q5_1_f32, "mul_mat_q5_1_f32");
    webgpu_ctx->mul_mat_pipelines[GGML_TYPE_Q8_0][GGML_TYPE_F32][0] =
        ggml_webgpu_create_pipeline(webgpu_ctx->device, wgsl_mul_mat_q8_0_f32, "mul_mat_q8_0_f32");

    // K-quantizations
    webgpu_ctx->mul_mat_pipelines[GGML_TYPE_Q2_K][GGML_TYPE_F32][0] =
        ggml_webgpu_create_pipeline(webgpu_ctx->device, wgsl_mul_mat_q2_k_f32, "mul_mat_q2_k_f32");
    webgpu_ctx->mul_mat_pipelines[GGML_TYPE_Q3_K][GGML_TYPE_F32][0] =
        ggml_webgpu_create_pipeline(webgpu_ctx->device, wgsl_mul_mat_q3_k_f32, "mul_mat_q3_k_f32");
    webgpu_ctx->mul_mat_pipelines[GGML_TYPE_Q4_K][GGML_TYPE_F32][0] =
        ggml_webgpu_create_pipeline(webgpu_ctx->device, wgsl_mul_mat_q4_k_f32, "mul_mat_q4_k_f32");
    webgpu_ctx->mul_mat_pipelines[GGML_TYPE_Q5_K][GGML_TYPE_F32][0] =
        ggml_webgpu_create_pipeline(webgpu_ctx->device, wgsl_mul_mat_q5_k_f32, "mul_mat_q5_k_f32");
    webgpu_ctx->mul_mat_pipelines[GGML_TYPE_Q6_K][GGML_TYPE_F32][0] =
        ggml_webgpu_create_pipeline(webgpu_ctx->device, wgsl_mul_mat_q6_k_f32, "mul_mat_q6_k_f32");

    // IQ quantizations (2-, 3-, 4-bit variants)
    webgpu_ctx->mul_mat_pipelines[GGML_TYPE_IQ2_XXS][GGML_TYPE_F32][0] =
        ggml_webgpu_create_pipeline(webgpu_ctx->device, wgsl_mul_mat_iq2_xxs_f32, "mul_mat_iq2_xxs_f32");
    webgpu_ctx->mul_mat_pipelines[GGML_TYPE_IQ2_XS][GGML_TYPE_F32][0] =
        ggml_webgpu_create_pipeline(webgpu_ctx->device, wgsl_mul_mat_iq2_xs_f32, "mul_mat_iq2_xs_f32");
    webgpu_ctx->mul_mat_pipelines[GGML_TYPE_IQ2_S][GGML_TYPE_F32][0] =
        ggml_webgpu_create_pipeline(webgpu_ctx->device, wgsl_mul_mat_iq2_s_f32, "mul_mat_iq2_s_f32");

    webgpu_ctx->mul_mat_pipelines[GGML_TYPE_IQ3_XXS][GGML_TYPE_F32][0] =
        ggml_webgpu_create_pipeline(webgpu_ctx->device, wgsl_mul_mat_iq3_xxs_f32, "mul_mat_iq3_xxs_f32");
    webgpu_ctx->mul_mat_pipelines[GGML_TYPE_IQ3_S][GGML_TYPE_F32][0] =
        ggml_webgpu_create_pipeline(webgpu_ctx->device, wgsl_mul_mat_iq3_s_f32, "mul_mat_iq3_s_f32");

    // 1-bit and 4-bit IQ variants
    webgpu_ctx->mul_mat_pipelines[GGML_TYPE_IQ1_S][GGML_TYPE_F32][0] =
        ggml_webgpu_create_pipeline(webgpu_ctx->device, wgsl_mul_mat_iq1_s_f32, "mul_mat_iq1_s_f32");
    webgpu_ctx->mul_mat_pipelines[GGML_TYPE_IQ1_M][GGML_TYPE_F32][0] =
        ggml_webgpu_create_pipeline(webgpu_ctx->device, wgsl_mul_mat_iq1_m_f32, "mul_mat_iq1_m_f32");
    webgpu_ctx->mul_mat_pipelines[GGML_TYPE_IQ4_NL][GGML_TYPE_F32][0] =
        ggml_webgpu_create_pipeline(webgpu_ctx->device, wgsl_mul_mat_iq4_nl_f32, "mul_mat_iq4_nl_f32");
    webgpu_ctx->mul_mat_pipelines[GGML_TYPE_IQ4_XS][GGML_TYPE_F32][0] =
        ggml_webgpu_create_pipeline(webgpu_ctx->device, wgsl_mul_mat_iq4_xs_f32, "mul_mat_iq4_xs_f32");

    std::string proc_mul_mat_f32_f32;
    std::string proc_mul_mat_f32_f32_vec;
    std::string proc_mul_mat_f16_f32;
    std::string proc_mul_mat_f16_f32_vec;
    std::string proc_mul_mat_f16_f16;
    std::string proc_mul_mat_f16_f16_vec;
    std::string proc_mul_mat_q4_0_f32;
    std::string proc_mul_mat_q4_0_f32_vec;

    std::vector<wgpu::ConstantEntry> mul_mat_constants;
#ifndef __EMSCRIPTEN__
    if (webgpu_ctx->supports_subgroup_matrix) {
        std::map<std::string, std::string> sg_matrix_repls;
        sg_matrix_repls["WEBGPU_MAX_SUBGROUP_SIZE"] = std::to_string(webgpu_ctx->max_subgroup_size);
        sg_matrix_repls["WEBGPU_TILE_K"]            = std::to_string(WEBGPU_MUL_MAT_TILE_K);
        sg_matrix_repls["WEBGPU_SUBGROUP_M"]        = std::to_string(WEBGPU_MUL_MAT_SUBGROUP_M);
        sg_matrix_repls["WEBGPU_SUBGROUP_N"]        = std::to_string(WEBGPU_MUL_MAT_SUBGROUP_N);
        sg_matrix_repls["WEBGPU_SUBGROUP_MATRIX_M"] = std::to_string(WEBGPU_MUL_MAT_SUBGROUP_MATRIX_M);
        sg_matrix_repls["WEBGPU_SUBGROUP_MATRIX_N"] = std::to_string(WEBGPU_MUL_MAT_SUBGROUP_MATRIX_N);
        sg_matrix_repls["WEBGPU_SG_MAT_M_SIZE"]     = std::to_string(webgpu_ctx->subgroup_matrix_config.M);
        sg_matrix_repls["WEBGPU_SG_MAT_N_SIZE"]     = std::to_string(webgpu_ctx->subgroup_matrix_config.N);
        sg_matrix_repls["WEBGPU_SG_MAT_K_SIZE"]     = std::to_string(webgpu_ctx->subgroup_matrix_config.K);

        proc_mul_mat_f32_f32 = ggml_webgpu_process_shader_repls(wgsl_mul_mat_subgroup_matrix_f32_f32, sg_matrix_repls);
        proc_mul_mat_f32_f32_vec =
            ggml_webgpu_process_shader_repls(wgsl_mul_mat_subgroup_matrix_f32_f32_vec, sg_matrix_repls);
        proc_mul_mat_f16_f32 = ggml_webgpu_process_shader_repls(wgsl_mul_mat_subgroup_matrix_f16_f32, sg_matrix_repls);
        proc_mul_mat_f16_f32_vec =
            ggml_webgpu_process_shader_repls(wgsl_mul_mat_subgroup_matrix_f16_f32_vec, sg_matrix_repls);
        proc_mul_mat_f16_f16 = ggml_webgpu_process_shader_repls(wgsl_mul_mat_subgroup_matrix_f16_f16, sg_matrix_repls);
        proc_mul_mat_f16_f16_vec =
            ggml_webgpu_process_shader_repls(wgsl_mul_mat_subgroup_matrix_f16_f16_vec, sg_matrix_repls);
        proc_mul_mat_q4_0_f32 =
            ggml_webgpu_process_shader_repls(wgsl_mul_mat_subgroup_matrix_q4_0_f32, sg_matrix_repls);
        proc_mul_mat_q4_0_f32_vec =
            ggml_webgpu_process_shader_repls(wgsl_mul_mat_subgroup_matrix_q4_0_f32_vec, sg_matrix_repls);
    } else {
#endif
        mul_mat_constants.push_back({ .key = "TILE_K", .value = WEBGPU_MUL_MAT_TILE_K });
        mul_mat_constants.push_back({ .key = "WORKGROUP_SIZE_M", .value = WEBGPU_MUL_MAT_WG_SIZE_M });
        mul_mat_constants.push_back({ .key = "WORKGROUP_SIZE_N", .value = WEBGPU_MUL_MAT_WG_SIZE_N });

        std::map<std::string, std::string> reg_repls;
        reg_repls["WEBGPU_TILE_M"] = std::to_string(WEBGPU_MUL_MAT_TILE_M);
        reg_repls["WEBGPU_TILE_N"] = std::to_string(WEBGPU_MUL_MAT_TILE_N);

        proc_mul_mat_f32_f32      = ggml_webgpu_process_shader_repls(wgsl_mul_mat_reg_tile_f32_f32, reg_repls);
        proc_mul_mat_f32_f32_vec  = ggml_webgpu_process_shader_repls(wgsl_mul_mat_reg_tile_f32_f32_vec, reg_repls);
        proc_mul_mat_f16_f32      = ggml_webgpu_process_shader_repls(wgsl_mul_mat_reg_tile_f16_f32, reg_repls);
        proc_mul_mat_f16_f32_vec  = ggml_webgpu_process_shader_repls(wgsl_mul_mat_reg_tile_f16_f32_vec, reg_repls);
        proc_mul_mat_f16_f16      = ggml_webgpu_process_shader_repls(wgsl_mul_mat_reg_tile_f16_f16, reg_repls);
        proc_mul_mat_f16_f16_vec  = ggml_webgpu_process_shader_repls(wgsl_mul_mat_reg_tile_f16_f16_vec, reg_repls);
        proc_mul_mat_q4_0_f32     = ggml_webgpu_process_shader_repls(wgsl_mul_mat_reg_tile_q4_0_f32, reg_repls);
        proc_mul_mat_q4_0_f32_vec = ggml_webgpu_process_shader_repls(wgsl_mul_mat_reg_tile_q4_0_f32_vec, reg_repls);
#ifndef __EMSCRIPTEN__
    }
#endif

    webgpu_ctx->mul_mat_pipelines[GGML_TYPE_F32][GGML_TYPE_F32][0] = ggml_webgpu_create_pipeline(
        webgpu_ctx->device, proc_mul_mat_f32_f32.c_str(), "mul_mat_f32_f32", mul_mat_constants);
    webgpu_ctx->mul_mat_pipelines[GGML_TYPE_F32][GGML_TYPE_F32][1] = ggml_webgpu_create_pipeline(
        webgpu_ctx->device, proc_mul_mat_f32_f32_vec.c_str(), "mul_mat_f32_f32_vec", mul_mat_constants);
    webgpu_ctx->mul_mat_pipelines[GGML_TYPE_F16][GGML_TYPE_F32][0] = ggml_webgpu_create_pipeline(
        webgpu_ctx->device, proc_mul_mat_f16_f32.c_str(), "mul_mat_f16_f32", mul_mat_constants);
    webgpu_ctx->mul_mat_pipelines[GGML_TYPE_F16][GGML_TYPE_F32][1] = ggml_webgpu_create_pipeline(
        webgpu_ctx->device, proc_mul_mat_f16_f32_vec.c_str(), "mul_mat_f16_f32_vec", mul_mat_constants);
    webgpu_ctx->mul_mat_pipelines[GGML_TYPE_F16][GGML_TYPE_F16][0] = ggml_webgpu_create_pipeline(
        webgpu_ctx->device, proc_mul_mat_f16_f16.c_str(), "mul_mat_f16_f16", mul_mat_constants);
    webgpu_ctx->mul_mat_pipelines[GGML_TYPE_F16][GGML_TYPE_F16][1] = ggml_webgpu_create_pipeline(
        webgpu_ctx->device, proc_mul_mat_f16_f16_vec.c_str(), "mul_mat_f16_f16_vec", mul_mat_constants);
    webgpu_ctx->mul_mat_pipelines[GGML_TYPE_Q4_0][GGML_TYPE_F32][0] = ggml_webgpu_create_pipeline(
        webgpu_ctx->device, proc_mul_mat_q4_0_f32.c_str(), "mul_mat_q4_0_f32", mul_mat_constants);
    webgpu_ctx->mul_mat_pipelines[GGML_TYPE_Q4_0][GGML_TYPE_F32][1] = ggml_webgpu_create_pipeline(
        webgpu_ctx->device, proc_mul_mat_q4_0_f32_vec.c_str(), "mul_mat_q4_0_f32_vec", mul_mat_constants);

    std::vector<wgpu::ConstantEntry> mul_mat_vec_constants(3);
    mul_mat_vec_constants[0].key   = "WORKGROUP_SIZE";
    mul_mat_vec_constants[0].value = WEBGPU_MUL_MAT_VEC_WG_SIZE;
    mul_mat_vec_constants[1].key   = "TILE_K";
    mul_mat_vec_constants[1].value = WEBGPU_MUL_MAT_VEC_TILE_K;
    mul_mat_vec_constants[2].key   = "OUTPUTS_PER_WG";
    mul_mat_vec_constants[2].value = WEBGPU_MUL_MAT_VEC_OUTPUTS_PER_WG;

    webgpu_ctx->mul_mat_vec_pipelines[GGML_TYPE_F32][GGML_TYPE_F32][0] = ggml_webgpu_create_pipeline(
        webgpu_ctx->device, wgsl_mul_mat_vec_f32_f32, "mul_mat_vec_f32_f32", mul_mat_vec_constants);
    webgpu_ctx->mul_mat_vec_pipelines[GGML_TYPE_F32][GGML_TYPE_F32][1] = ggml_webgpu_create_pipeline(
        webgpu_ctx->device, wgsl_mul_mat_vec_f32_f32_vec, "mul_mat_vec_f32_f32_vec", mul_mat_vec_constants);
    webgpu_ctx->mul_mat_vec_pipelines[GGML_TYPE_F16][GGML_TYPE_F32][0] = ggml_webgpu_create_pipeline(
        webgpu_ctx->device, wgsl_mul_mat_vec_f16_f32, "mul_mat_vec_f16_f32", mul_mat_vec_constants);
    webgpu_ctx->mul_mat_vec_pipelines[GGML_TYPE_F16][GGML_TYPE_F32][1] = ggml_webgpu_create_pipeline(
        webgpu_ctx->device, wgsl_mul_mat_vec_f16_f32_vec, "mul_mat_vec_f16_f32_vec", mul_mat_vec_constants);
    webgpu_ctx->mul_mat_vec_pipelines[GGML_TYPE_F16][GGML_TYPE_F16][0] = ggml_webgpu_create_pipeline(
        webgpu_ctx->device, wgsl_mul_mat_vec_f16_f16, "mul_mat_vec_f16_f16", mul_mat_vec_constants);
    webgpu_ctx->mul_mat_vec_pipelines[GGML_TYPE_F16][GGML_TYPE_F16][1] = ggml_webgpu_create_pipeline(
        webgpu_ctx->device, wgsl_mul_mat_vec_f16_f16_vec, "mul_mat_vec_f16_f16_vec", mul_mat_vec_constants);
    webgpu_ctx->mul_mat_vec_pipelines[GGML_TYPE_Q4_0][GGML_TYPE_F32][0] = ggml_webgpu_create_pipeline(
        webgpu_ctx->device, wgsl_mul_mat_vec_q4_0_f32, "mul_mat_vec_q4_0_f32", mul_mat_vec_constants);
}

static void ggml_webgpu_init_set_rows_pipeline(webgpu_context & webgpu_ctx) {
    webgpu_ctx->set_rows_pipelines[0][0] = ggml_webgpu_create_pipeline(
        webgpu_ctx->device, wgsl_set_rows_f16, "set_rows_f16", ggml_webgpu_wg_size_entry(WEBGPU_MAX_WG_SIZE));
    webgpu_ctx->set_rows_pipelines[0][1] = ggml_webgpu_create_pipeline(
        webgpu_ctx->device, wgsl_set_rows_f16_vec, "set_rows_f16_vec", ggml_webgpu_wg_size_entry(WEBGPU_MAX_WG_SIZE));
}

static void ggml_webgpu_init_get_rows_pipeline(webgpu_context & webgpu_ctx) {
    std::vector<wgpu::ConstantEntry> constants = ggml_webgpu_wg_size_entry(WEBGPU_MAX_WG_SIZE);

    webgpu_ctx->get_rows_pipelines[GGML_TYPE_F32][0] =
        ggml_webgpu_create_pipeline(webgpu_ctx->device, wgsl_get_rows_f32, "get_rows_f32", constants);
    webgpu_ctx->get_rows_pipelines[GGML_TYPE_F32][1] =
        ggml_webgpu_create_pipeline(webgpu_ctx->device, wgsl_get_rows_f32_vec, "get_rows_f32_vec", constants);

    webgpu_ctx->get_rows_pipelines[GGML_TYPE_F16][0] =
        ggml_webgpu_create_pipeline(webgpu_ctx->device, wgsl_get_rows_f16, "get_rows_f16", constants);
    webgpu_ctx->get_rows_pipelines[GGML_TYPE_I32][0] =
        ggml_webgpu_create_pipeline(webgpu_ctx->device, wgsl_get_rows_i32, "get_rows_i32", constants);
    webgpu_ctx->get_rows_pipelines[GGML_TYPE_Q4_0][0] =
        ggml_webgpu_create_pipeline(webgpu_ctx->device, wgsl_get_rows_q4_0, "get_rows_q4_0", constants);
    webgpu_ctx->get_rows_pipelines[GGML_TYPE_Q4_1][0] =
        ggml_webgpu_create_pipeline(webgpu_ctx->device, wgsl_get_rows_q4_1, "get_rows_q4_1", constants);
    webgpu_ctx->get_rows_pipelines[GGML_TYPE_Q5_0][0] =
        ggml_webgpu_create_pipeline(webgpu_ctx->device, wgsl_get_rows_q5_0, "get_rows_q5_0", constants);
    webgpu_ctx->get_rows_pipelines[GGML_TYPE_Q5_1][0] =
        ggml_webgpu_create_pipeline(webgpu_ctx->device, wgsl_get_rows_q5_1, "get_rows_q5_1", constants);
    webgpu_ctx->get_rows_pipelines[GGML_TYPE_Q8_0][0] =
        ggml_webgpu_create_pipeline(webgpu_ctx->device, wgsl_get_rows_q8_0, "get_rows_q8_0", constants);

    webgpu_ctx->get_rows_pipelines[GGML_TYPE_Q2_K][0] =
        ggml_webgpu_create_pipeline(webgpu_ctx->device, wgsl_get_rows_q2_k, "get_rows_q2_k", constants);
    webgpu_ctx->get_rows_pipelines[GGML_TYPE_Q3_K][0] =
        ggml_webgpu_create_pipeline(webgpu_ctx->device, wgsl_get_rows_q3_k, "get_rows_q3_k", constants);
    webgpu_ctx->get_rows_pipelines[GGML_TYPE_Q4_K][0] =
        ggml_webgpu_create_pipeline(webgpu_ctx->device, wgsl_get_rows_q4_k, "get_rows_q4_k", constants);
    webgpu_ctx->get_rows_pipelines[GGML_TYPE_Q5_K][0] =
        ggml_webgpu_create_pipeline(webgpu_ctx->device, wgsl_get_rows_q5_k, "get_rows_q5_k", constants);
    webgpu_ctx->get_rows_pipelines[GGML_TYPE_Q6_K][0] =
        ggml_webgpu_create_pipeline(webgpu_ctx->device, wgsl_get_rows_q6_k, "get_rows_q6_k", constants);

    webgpu_ctx->get_rows_pipelines[GGML_TYPE_IQ2_XXS][0] =
        ggml_webgpu_create_pipeline(webgpu_ctx->device, wgsl_get_rows_iq2_xxs, "get_rows_iq2_xxs", constants);
    webgpu_ctx->get_rows_pipelines[GGML_TYPE_IQ2_XS][0] =
        ggml_webgpu_create_pipeline(webgpu_ctx->device, wgsl_get_rows_iq2_xs, "get_rows_iq2_xs", constants);
    webgpu_ctx->get_rows_pipelines[GGML_TYPE_IQ2_S][0] =
        ggml_webgpu_create_pipeline(webgpu_ctx->device, wgsl_get_rows_iq2_s, "get_rows_iq2_s", constants);
    webgpu_ctx->get_rows_pipelines[GGML_TYPE_IQ3_XXS][0] =
        ggml_webgpu_create_pipeline(webgpu_ctx->device, wgsl_get_rows_iq3_xxs, "get_rows_iq3_xxs", constants);
    webgpu_ctx->get_rows_pipelines[GGML_TYPE_IQ3_S][0] =
        ggml_webgpu_create_pipeline(webgpu_ctx->device, wgsl_get_rows_iq3_s, "get_rows_iq3_s", constants);
    webgpu_ctx->get_rows_pipelines[GGML_TYPE_IQ1_S][0] =
        ggml_webgpu_create_pipeline(webgpu_ctx->device, wgsl_get_rows_iq1_s, "get_rows_iq1_s", constants);
    webgpu_ctx->get_rows_pipelines[GGML_TYPE_IQ1_M][0] =
        ggml_webgpu_create_pipeline(webgpu_ctx->device, wgsl_get_rows_iq1_m, "get_rows_iq1_m", constants);
    webgpu_ctx->get_rows_pipelines[GGML_TYPE_IQ4_NL][0] =
        ggml_webgpu_create_pipeline(webgpu_ctx->device, wgsl_get_rows_iq4_nl, "get_rows_iq4_nl", constants);
    webgpu_ctx->get_rows_pipelines[GGML_TYPE_IQ4_XS][0] =
        ggml_webgpu_create_pipeline(webgpu_ctx->device, wgsl_get_rows_iq4_xs, "get_rows_iq4_xs", constants);
}

static void ggml_webgpu_init_cpy_pipeline(webgpu_context & webgpu_ctx) {
    std::vector<wgpu::ConstantEntry> constants = ggml_webgpu_wg_size_entry(WEBGPU_MAX_WG_SIZE);

    webgpu_ctx->cpy_pipelines[GGML_TYPE_F32][GGML_TYPE_F32] =
        ggml_webgpu_create_pipeline(webgpu_ctx->device, wgsl_cpy_f32_f32, "cpy_f32_f32", constants);
    webgpu_ctx->cpy_pipelines[GGML_TYPE_F32][GGML_TYPE_F16] =
        ggml_webgpu_create_pipeline(webgpu_ctx->device, wgsl_cpy_f32_f16, "cpy_f32_f16", constants);
    webgpu_ctx->cpy_pipelines[GGML_TYPE_F16][GGML_TYPE_F32] =
        ggml_webgpu_create_pipeline(webgpu_ctx->device, wgsl_cpy_f16_f32, "cpy_f16_f32", constants);
    webgpu_ctx->cpy_pipelines[GGML_TYPE_F16][GGML_TYPE_F16] =
        ggml_webgpu_create_pipeline(webgpu_ctx->device, wgsl_cpy_f16_f16, "cpy_f16_f16", constants);
}

static void ggml_webgpu_init_add_pipeline(webgpu_context & webgpu_ctx) {
    std::vector<wgpu::ConstantEntry> constants = ggml_webgpu_wg_size_entry(WEBGPU_MAX_WG_SIZE);

    webgpu_ctx->add_pipelines[GGML_TYPE_F32][0] =
        ggml_webgpu_create_pipeline(webgpu_ctx->device, wgsl_add_f32, "add_f32", constants);
    webgpu_ctx->add_pipelines[GGML_TYPE_F16][0] =
        ggml_webgpu_create_pipeline(webgpu_ctx->device, wgsl_add_f16, "add_f16", constants);
    webgpu_ctx->add_pipelines[GGML_TYPE_F32][1] =
        ggml_webgpu_create_pipeline(webgpu_ctx->device, wgsl_add_f32_inplace, "add_f32_inplace", constants);
    webgpu_ctx->add_pipelines[GGML_TYPE_F16][1] =
        ggml_webgpu_create_pipeline(webgpu_ctx->device, wgsl_add_f16_inplace, "add_f16_inplace", constants);
}

static void ggml_webgpu_init_sub_pipeline(webgpu_context & webgpu_ctx) {
    std::vector<wgpu::ConstantEntry> constants = ggml_webgpu_wg_size_entry(WEBGPU_MAX_WG_SIZE);

    webgpu_ctx->sub_pipelines[GGML_TYPE_F32][0] =
        ggml_webgpu_create_pipeline(webgpu_ctx->device, wgsl_sub_f32, "sub_f32", constants);
    webgpu_ctx->sub_pipelines[GGML_TYPE_F16][0] =
        ggml_webgpu_create_pipeline(webgpu_ctx->device, wgsl_sub_f16, "sub_f16", constants);
    webgpu_ctx->sub_pipelines[GGML_TYPE_F32][1] =
        ggml_webgpu_create_pipeline(webgpu_ctx->device, wgsl_sub_f32_inplace, "sub_f32_inplace", constants);
    webgpu_ctx->sub_pipelines[GGML_TYPE_F16][1] =
        ggml_webgpu_create_pipeline(webgpu_ctx->device, wgsl_sub_f16_inplace, "sub_f16_inplace", constants);
}

static void ggml_webgpu_init_mul_pipeline(webgpu_context & webgpu_ctx) {
    std::vector<wgpu::ConstantEntry> constants = ggml_webgpu_wg_size_entry(WEBGPU_MAX_WG_SIZE);

    webgpu_ctx->mul_pipelines[GGML_TYPE_F32][0] =
        ggml_webgpu_create_pipeline(webgpu_ctx->device, wgsl_mul_f32, "mul_f32", constants);
    webgpu_ctx->mul_pipelines[GGML_TYPE_F16][0] =
        ggml_webgpu_create_pipeline(webgpu_ctx->device, wgsl_mul_f16, "mul_f16", constants);
    webgpu_ctx->mul_pipelines[GGML_TYPE_F32][1] =
        ggml_webgpu_create_pipeline(webgpu_ctx->device, wgsl_mul_f32_inplace, "mul_f32_inplace", constants);
    webgpu_ctx->mul_pipelines[GGML_TYPE_F16][1] =
        ggml_webgpu_create_pipeline(webgpu_ctx->device, wgsl_mul_f16_inplace, "mul_f16_inplace", constants);
}

static void ggml_webgpu_init_div_pipeline(webgpu_context & webgpu_ctx) {
    std::vector<wgpu::ConstantEntry> constants = ggml_webgpu_wg_size_entry(WEBGPU_MAX_WG_SIZE);

    webgpu_ctx->div_pipelines[GGML_TYPE_F32][0] =
        ggml_webgpu_create_pipeline(webgpu_ctx->device, wgsl_div_f32, "div_f32", constants);
    webgpu_ctx->div_pipelines[GGML_TYPE_F16][0] =
        ggml_webgpu_create_pipeline(webgpu_ctx->device, wgsl_div_f16, "div_f16", constants);
    webgpu_ctx->div_pipelines[GGML_TYPE_F32][1] =
        ggml_webgpu_create_pipeline(webgpu_ctx->device, wgsl_div_f32_inplace, "div_f32_inplace", constants);
    webgpu_ctx->div_pipelines[GGML_TYPE_F16][1] =
        ggml_webgpu_create_pipeline(webgpu_ctx->device, wgsl_div_f16_inplace, "div_f16_inplace", constants);
}

static void ggml_webgpu_init_rms_norm_pipeline(webgpu_context & webgpu_ctx) {
    std::vector<wgpu::ConstantEntry> constants = ggml_webgpu_wg_size_entry(WEBGPU_ROW_SPLIT_WG_SIZE);

    webgpu_ctx->rms_norm_pipelines[0] =
        ggml_webgpu_create_pipeline(webgpu_ctx->device, wgsl_rms_norm, "rms_norm", constants);
    webgpu_ctx->rms_norm_pipelines[1] =
        ggml_webgpu_create_pipeline(webgpu_ctx->device, wgsl_rms_norm_inplace, "rms_norm_inplace", constants);
}

static void ggml_webgpu_init_rope_pipeline(webgpu_context & webgpu_ctx) {
    std::vector<wgpu::ConstantEntry> constants = ggml_webgpu_wg_size_entry(WEBGPU_MAX_WG_SIZE);

    webgpu_ctx->rope_pipelines[GGML_TYPE_F32][0][0] =
        ggml_webgpu_create_pipeline(webgpu_ctx->device, wgsl_rope_f32, "rope_f32", constants);
    webgpu_ctx->rope_pipelines[GGML_TYPE_F32][0][1] =
        ggml_webgpu_create_pipeline(webgpu_ctx->device, wgsl_rope_f32_inplace, "rope_f32_inplace", constants);
    webgpu_ctx->rope_pipelines[GGML_TYPE_F32][1][0] =
        ggml_webgpu_create_pipeline(webgpu_ctx->device, wgsl_rope_f32_ff, "rope_f32_ff", constants);
    webgpu_ctx->rope_pipelines[GGML_TYPE_F32][1][1] =
        ggml_webgpu_create_pipeline(webgpu_ctx->device, wgsl_rope_f32_ff_inplace, "rope_f32_ff_inplace", constants);

    webgpu_ctx->rope_pipelines[GGML_TYPE_F16][0][0] =
        ggml_webgpu_create_pipeline(webgpu_ctx->device, wgsl_rope_f16, "rope_f16", constants);
    webgpu_ctx->rope_pipelines[GGML_TYPE_F16][0][1] =
        ggml_webgpu_create_pipeline(webgpu_ctx->device, wgsl_rope_f16_inplace, "rope_f16_inplace", constants);
    webgpu_ctx->rope_pipelines[GGML_TYPE_F16][1][0] =
        ggml_webgpu_create_pipeline(webgpu_ctx->device, wgsl_rope_f16_ff, "rope_f16_ff", constants);
    webgpu_ctx->rope_pipelines[GGML_TYPE_F16][1][1] =
        ggml_webgpu_create_pipeline(webgpu_ctx->device, wgsl_rope_f16_ff_inplace, "rope_f16_ff_inplace", constants);
}

static void ggml_webgpu_init_glu_pipeline(webgpu_context & webgpu_ctx) {
    std::vector<wgpu::ConstantEntry> constants = ggml_webgpu_wg_size_entry(WEBGPU_MAX_WG_SIZE);

    // REGLU
    webgpu_ctx->glu_pipelines[GGML_GLU_OP_REGLU][GGML_TYPE_F32][0] =
        ggml_webgpu_create_pipeline(webgpu_ctx->device, wgsl_reglu_f32, "reglu_f32", constants);
    webgpu_ctx->glu_pipelines[GGML_GLU_OP_REGLU][GGML_TYPE_F16][0] =
        ggml_webgpu_create_pipeline(webgpu_ctx->device, wgsl_reglu_f16, "reglu_f16", constants);
    webgpu_ctx->glu_pipelines[GGML_GLU_OP_REGLU][GGML_TYPE_F32][1] =
        ggml_webgpu_create_pipeline(webgpu_ctx->device, wgsl_reglu_f32_split, "reglu_f32_split", constants);
    webgpu_ctx->glu_pipelines[GGML_GLU_OP_REGLU][GGML_TYPE_F16][1] =
        ggml_webgpu_create_pipeline(webgpu_ctx->device, wgsl_reglu_f16_split, "reglu_f16_split", constants);

    // GEGLU
    webgpu_ctx->glu_pipelines[GGML_GLU_OP_GEGLU][GGML_TYPE_F32][0] =
        ggml_webgpu_create_pipeline(webgpu_ctx->device, wgsl_geglu_f32, "geglu_f32", constants);
    webgpu_ctx->glu_pipelines[GGML_GLU_OP_GEGLU][GGML_TYPE_F16][0] =
        ggml_webgpu_create_pipeline(webgpu_ctx->device, wgsl_geglu_f16, "geglu_f16", constants);
    webgpu_ctx->glu_pipelines[GGML_GLU_OP_GEGLU][GGML_TYPE_F32][1] =
        ggml_webgpu_create_pipeline(webgpu_ctx->device, wgsl_geglu_f32_split, "geglu_f32_split", constants);
    webgpu_ctx->glu_pipelines[GGML_GLU_OP_GEGLU][GGML_TYPE_F16][1] =
        ggml_webgpu_create_pipeline(webgpu_ctx->device, wgsl_geglu_f16_split, "geglu_f16_split", constants);

    // SWIGLU
    webgpu_ctx->glu_pipelines[GGML_GLU_OP_SWIGLU][GGML_TYPE_F32][0] =
        ggml_webgpu_create_pipeline(webgpu_ctx->device, wgsl_swiglu_f32, "swiglu_f32", constants);
    webgpu_ctx->glu_pipelines[GGML_GLU_OP_SWIGLU][GGML_TYPE_F16][0] =
        ggml_webgpu_create_pipeline(webgpu_ctx->device, wgsl_swiglu_f16, "swiglu_f16", constants);
    webgpu_ctx->glu_pipelines[GGML_GLU_OP_SWIGLU][GGML_TYPE_F32][1] =
        ggml_webgpu_create_pipeline(webgpu_ctx->device, wgsl_swiglu_f32_split, "swiglu_f32_split", constants);
    webgpu_ctx->glu_pipelines[GGML_GLU_OP_SWIGLU][GGML_TYPE_F16][1] =
        ggml_webgpu_create_pipeline(webgpu_ctx->device, wgsl_swiglu_f16_split, "swiglu_f16_split", constants);

    // SWIGLU_OAI
    webgpu_ctx->glu_pipelines[GGML_GLU_OP_SWIGLU_OAI][GGML_TYPE_F32][0] =
        ggml_webgpu_create_pipeline(webgpu_ctx->device, wgsl_swiglu_oai_f32, "swiglu_oai_f32", constants);
    webgpu_ctx->glu_pipelines[GGML_GLU_OP_SWIGLU_OAI][GGML_TYPE_F32][1] =
        ggml_webgpu_create_pipeline(webgpu_ctx->device, wgsl_swiglu_oai_f32_split, "swiglu_oai_f32_split", constants);

    // GEGLU_ERF
    webgpu_ctx->glu_pipelines[GGML_GLU_OP_GEGLU_ERF][GGML_TYPE_F32][0] =
        ggml_webgpu_create_pipeline(webgpu_ctx->device, wgsl_geglu_erf_f32, "geglu_erf_f32", constants);
    webgpu_ctx->glu_pipelines[GGML_GLU_OP_GEGLU_ERF][GGML_TYPE_F16][0] =
        ggml_webgpu_create_pipeline(webgpu_ctx->device, wgsl_geglu_erf_f16, "geglu_erf_f16", constants);
    webgpu_ctx->glu_pipelines[GGML_GLU_OP_GEGLU_ERF][GGML_TYPE_F32][1] =
        ggml_webgpu_create_pipeline(webgpu_ctx->device, wgsl_geglu_erf_f32_split, "geglu_erf_f32_split", constants);
    webgpu_ctx->glu_pipelines[GGML_GLU_OP_GEGLU_ERF][GGML_TYPE_F16][1] =
        ggml_webgpu_create_pipeline(webgpu_ctx->device, wgsl_geglu_erf_f16_split, "geglu_erf_f16_split", constants);

    // GEGLU_QUICK
    webgpu_ctx->glu_pipelines[GGML_GLU_OP_GEGLU_QUICK][GGML_TYPE_F32][0] =
        ggml_webgpu_create_pipeline(webgpu_ctx->device, wgsl_geglu_quick_f32, "geglu_quick_f32", constants);
    webgpu_ctx->glu_pipelines[GGML_GLU_OP_GEGLU_QUICK][GGML_TYPE_F16][0] =
        ggml_webgpu_create_pipeline(webgpu_ctx->device, wgsl_geglu_quick_f16, "geglu_quick_f16", constants);
    webgpu_ctx->glu_pipelines[GGML_GLU_OP_GEGLU_QUICK][GGML_TYPE_F32][1] =
        ggml_webgpu_create_pipeline(webgpu_ctx->device, wgsl_geglu_quick_f32_split, "geglu_quick_f32_split", constants);
    webgpu_ctx->glu_pipelines[GGML_GLU_OP_GEGLU_QUICK][GGML_TYPE_F16][1] =
        ggml_webgpu_create_pipeline(webgpu_ctx->device, wgsl_geglu_quick_f16_split, "geglu_quick_f16_split", constants);
}

static void ggml_webgpu_init_unary_pipeline(webgpu_context & webgpu_ctx) {
    std::vector<wgpu::ConstantEntry> constants = ggml_webgpu_wg_size_entry(WEBGPU_MAX_WG_SIZE);

    // ABS
    webgpu_ctx->unary_pipelines[GGML_UNARY_OP_ABS][GGML_TYPE_F32][0] =
        ggml_webgpu_create_pipeline(webgpu_ctx->device, wgsl_abs_f32, "abs_f32", constants);
    webgpu_ctx->unary_pipelines[GGML_UNARY_OP_ABS][GGML_TYPE_F16][0] =
        ggml_webgpu_create_pipeline(webgpu_ctx->device, wgsl_abs_f16, "abs_f16", constants);
    webgpu_ctx->unary_pipelines[GGML_UNARY_OP_ABS][GGML_TYPE_F32][1] =
        ggml_webgpu_create_pipeline(webgpu_ctx->device, wgsl_abs_inplace_f32, "abs_inplace_f32", constants);
    webgpu_ctx->unary_pipelines[GGML_UNARY_OP_ABS][GGML_TYPE_F16][1] =
        ggml_webgpu_create_pipeline(webgpu_ctx->device, wgsl_abs_inplace_f16, "abs_inplace_f16", constants);

    // SGN
    webgpu_ctx->unary_pipelines[GGML_UNARY_OP_SGN][GGML_TYPE_F32][0] =
        ggml_webgpu_create_pipeline(webgpu_ctx->device, wgsl_sgn_f32, "sgn_f32", constants);
    webgpu_ctx->unary_pipelines[GGML_UNARY_OP_SGN][GGML_TYPE_F16][0] =
        ggml_webgpu_create_pipeline(webgpu_ctx->device, wgsl_sgn_f16, "sgn_f16", constants);
    webgpu_ctx->unary_pipelines[GGML_UNARY_OP_SGN][GGML_TYPE_F32][1] =
        ggml_webgpu_create_pipeline(webgpu_ctx->device, wgsl_sgn_inplace_f32, "sgn_inplace_f32", constants);
    webgpu_ctx->unary_pipelines[GGML_UNARY_OP_SGN][GGML_TYPE_F16][1] =
        ggml_webgpu_create_pipeline(webgpu_ctx->device, wgsl_sgn_inplace_f16, "sgn_inplace_f16", constants);

    // NEG
    webgpu_ctx->unary_pipelines[GGML_UNARY_OP_NEG][GGML_TYPE_F32][0] =
        ggml_webgpu_create_pipeline(webgpu_ctx->device, wgsl_neg_f32, "neg_f32", constants);
    webgpu_ctx->unary_pipelines[GGML_UNARY_OP_NEG][GGML_TYPE_F16][0] =
        ggml_webgpu_create_pipeline(webgpu_ctx->device, wgsl_neg_f16, "neg_f16", constants);
    webgpu_ctx->unary_pipelines[GGML_UNARY_OP_NEG][GGML_TYPE_F32][1] =
        ggml_webgpu_create_pipeline(webgpu_ctx->device, wgsl_neg_inplace_f32, "neg_inplace_f32", constants);
    webgpu_ctx->unary_pipelines[GGML_UNARY_OP_NEG][GGML_TYPE_F16][1] =
        ggml_webgpu_create_pipeline(webgpu_ctx->device, wgsl_neg_inplace_f16, "neg_inplace_f16", constants);

    // STEP
    webgpu_ctx->unary_pipelines[GGML_UNARY_OP_STEP][GGML_TYPE_F32][0] =
        ggml_webgpu_create_pipeline(webgpu_ctx->device, wgsl_step_f32, "step_f32", constants);
    webgpu_ctx->unary_pipelines[GGML_UNARY_OP_STEP][GGML_TYPE_F16][0] =
        ggml_webgpu_create_pipeline(webgpu_ctx->device, wgsl_step_f16, "step_f16", constants);
    webgpu_ctx->unary_pipelines[GGML_UNARY_OP_STEP][GGML_TYPE_F32][1] =
        ggml_webgpu_create_pipeline(webgpu_ctx->device, wgsl_step_inplace_f32, "step_inplace_f32", constants);
    webgpu_ctx->unary_pipelines[GGML_UNARY_OP_STEP][GGML_TYPE_F16][1] =
        ggml_webgpu_create_pipeline(webgpu_ctx->device, wgsl_step_inplace_f16, "step_inplace_f16", constants);

    // TANH
    webgpu_ctx->unary_pipelines[GGML_UNARY_OP_TANH][GGML_TYPE_F32][0] =
        ggml_webgpu_create_pipeline(webgpu_ctx->device, wgsl_tanh_f32, "tanh_f32", constants);
    webgpu_ctx->unary_pipelines[GGML_UNARY_OP_TANH][GGML_TYPE_F16][0] =
        ggml_webgpu_create_pipeline(webgpu_ctx->device, wgsl_tanh_f16, "tanh_f16", constants);
    webgpu_ctx->unary_pipelines[GGML_UNARY_OP_TANH][GGML_TYPE_F32][1] =
        ggml_webgpu_create_pipeline(webgpu_ctx->device, wgsl_tanh_inplace_f32, "tanh_inplace_f32", constants);
    webgpu_ctx->unary_pipelines[GGML_UNARY_OP_TANH][GGML_TYPE_F16][1] =
        ggml_webgpu_create_pipeline(webgpu_ctx->device, wgsl_tanh_inplace_f16, "tanh_inplace_f16", constants);

    // ELU
    webgpu_ctx->unary_pipelines[GGML_UNARY_OP_ELU][GGML_TYPE_F32][0] =
        ggml_webgpu_create_pipeline(webgpu_ctx->device, wgsl_elu_f32, "elu_f32", constants);
    webgpu_ctx->unary_pipelines[GGML_UNARY_OP_ELU][GGML_TYPE_F16][0] =
        ggml_webgpu_create_pipeline(webgpu_ctx->device, wgsl_elu_f16, "elu_f16", constants);
    webgpu_ctx->unary_pipelines[GGML_UNARY_OP_ELU][GGML_TYPE_F32][1] =
        ggml_webgpu_create_pipeline(webgpu_ctx->device, wgsl_elu_inplace_f32, "elu_inplace_f32", constants);
    webgpu_ctx->unary_pipelines[GGML_UNARY_OP_ELU][GGML_TYPE_F16][1] =
        ggml_webgpu_create_pipeline(webgpu_ctx->device, wgsl_elu_inplace_f16, "elu_inplace_f16", constants);

    // RELU
    webgpu_ctx->unary_pipelines[GGML_UNARY_OP_RELU][GGML_TYPE_F32][0] =
        ggml_webgpu_create_pipeline(webgpu_ctx->device, wgsl_relu_f32, "relu_f32", constants);
    webgpu_ctx->unary_pipelines[GGML_UNARY_OP_RELU][GGML_TYPE_F16][0] =
        ggml_webgpu_create_pipeline(webgpu_ctx->device, wgsl_relu_f16, "relu_f16", constants);
    webgpu_ctx->unary_pipelines[GGML_UNARY_OP_RELU][GGML_TYPE_F32][1] =
        ggml_webgpu_create_pipeline(webgpu_ctx->device, wgsl_relu_inplace_f32, "relu_inplace_f32", constants);
    webgpu_ctx->unary_pipelines[GGML_UNARY_OP_RELU][GGML_TYPE_F16][1] =
        ggml_webgpu_create_pipeline(webgpu_ctx->device, wgsl_relu_inplace_f16, "relu_inplace_f16", constants);

    // SIGMOID
    webgpu_ctx->unary_pipelines[GGML_UNARY_OP_SIGMOID][GGML_TYPE_F32][0] =
        ggml_webgpu_create_pipeline(webgpu_ctx->device, wgsl_sigmoid_f32, "sigmoid_f32", constants);
    webgpu_ctx->unary_pipelines[GGML_UNARY_OP_SIGMOID][GGML_TYPE_F16][0] =
        ggml_webgpu_create_pipeline(webgpu_ctx->device, wgsl_sigmoid_f16, "sigmoid_f16", constants);
    webgpu_ctx->unary_pipelines[GGML_UNARY_OP_SIGMOID][GGML_TYPE_F32][1] =
        ggml_webgpu_create_pipeline(webgpu_ctx->device, wgsl_sigmoid_inplace_f32, "sigmoid_inplace_f32", constants);
    webgpu_ctx->unary_pipelines[GGML_UNARY_OP_SIGMOID][GGML_TYPE_F16][1] =
        ggml_webgpu_create_pipeline(webgpu_ctx->device, wgsl_sigmoid_inplace_f16, "sigmoid_inplace_f16", constants);

    // GELU
    webgpu_ctx->unary_pipelines[GGML_UNARY_OP_GELU][GGML_TYPE_F32][0] =
        ggml_webgpu_create_pipeline(webgpu_ctx->device, wgsl_gelu_f32, "gelu_f32", constants);
    webgpu_ctx->unary_pipelines[GGML_UNARY_OP_GELU][GGML_TYPE_F16][0] =
        ggml_webgpu_create_pipeline(webgpu_ctx->device, wgsl_gelu_f16, "gelu_f16", constants);
    webgpu_ctx->unary_pipelines[GGML_UNARY_OP_GELU][GGML_TYPE_F32][1] =
        ggml_webgpu_create_pipeline(webgpu_ctx->device, wgsl_gelu_inplace_f32, "gelu_inplace_f32", constants);
    webgpu_ctx->unary_pipelines[GGML_UNARY_OP_GELU][GGML_TYPE_F16][1] =
        ggml_webgpu_create_pipeline(webgpu_ctx->device, wgsl_gelu_inplace_f16, "gelu_inplace_f16", constants);

    // GELU_QUICK
    webgpu_ctx->unary_pipelines[GGML_UNARY_OP_GELU_QUICK][GGML_TYPE_F32][0] =
        ggml_webgpu_create_pipeline(webgpu_ctx->device, wgsl_gelu_quick_f32, "gelu_quick_f32", constants);
    webgpu_ctx->unary_pipelines[GGML_UNARY_OP_GELU_QUICK][GGML_TYPE_F16][0] =
        ggml_webgpu_create_pipeline(webgpu_ctx->device, wgsl_gelu_quick_f16, "gelu_quick_f16", constants);
    webgpu_ctx->unary_pipelines[GGML_UNARY_OP_GELU_QUICK][GGML_TYPE_F32][1] = ggml_webgpu_create_pipeline(
        webgpu_ctx->device, wgsl_gelu_quick_inplace_f32, "gelu_quick_inplace_f32", constants);
    webgpu_ctx->unary_pipelines[GGML_UNARY_OP_GELU_QUICK][GGML_TYPE_F16][1] = ggml_webgpu_create_pipeline(
        webgpu_ctx->device, wgsl_gelu_quick_inplace_f16, "gelu_quick_inplace_f16", constants);

    // SILU
    webgpu_ctx->unary_pipelines[GGML_UNARY_OP_SILU][GGML_TYPE_F32][0] =
        ggml_webgpu_create_pipeline(webgpu_ctx->device, wgsl_silu_f32, "silu_f32", constants);
    webgpu_ctx->unary_pipelines[GGML_UNARY_OP_SILU][GGML_TYPE_F16][0] =
        ggml_webgpu_create_pipeline(webgpu_ctx->device, wgsl_silu_f16, "silu_f16", constants);
    webgpu_ctx->unary_pipelines[GGML_UNARY_OP_SILU][GGML_TYPE_F32][1] =
        ggml_webgpu_create_pipeline(webgpu_ctx->device, wgsl_silu_inplace_f32, "silu_inplace_f32", constants);
    webgpu_ctx->unary_pipelines[GGML_UNARY_OP_SILU][GGML_TYPE_F16][1] =
        ggml_webgpu_create_pipeline(webgpu_ctx->device, wgsl_silu_inplace_f16, "silu_inplace_f16", constants);

    // HARDSWISH
    webgpu_ctx->unary_pipelines[GGML_UNARY_OP_HARDSWISH][GGML_TYPE_F32][0] =
        ggml_webgpu_create_pipeline(webgpu_ctx->device, wgsl_hardswish_f32, "hardswish_f32", constants);
    webgpu_ctx->unary_pipelines[GGML_UNARY_OP_HARDSWISH][GGML_TYPE_F16][0] =
        ggml_webgpu_create_pipeline(webgpu_ctx->device, wgsl_hardswish_f16, "hardswish_f16", constants);
    webgpu_ctx->unary_pipelines[GGML_UNARY_OP_HARDSWISH][GGML_TYPE_F32][1] =
        ggml_webgpu_create_pipeline(webgpu_ctx->device, wgsl_hardswish_inplace_f32, "hardswish_inplace_f32", constants);
    webgpu_ctx->unary_pipelines[GGML_UNARY_OP_HARDSWISH][GGML_TYPE_F16][1] =
        ggml_webgpu_create_pipeline(webgpu_ctx->device, wgsl_hardswish_inplace_f16, "hardswish_inplace_f16", constants);

    // HARDSIGMOID
    webgpu_ctx->unary_pipelines[GGML_UNARY_OP_HARDSIGMOID][GGML_TYPE_F32][0] =
        ggml_webgpu_create_pipeline(webgpu_ctx->device, wgsl_hardsigmoid_f32, "hardsigmoid_f32", constants);
    webgpu_ctx->unary_pipelines[GGML_UNARY_OP_HARDSIGMOID][GGML_TYPE_F16][0] =
        ggml_webgpu_create_pipeline(webgpu_ctx->device, wgsl_hardsigmoid_f16, "hardsigmoid_f16", constants);
    webgpu_ctx->unary_pipelines[GGML_UNARY_OP_HARDSIGMOID][GGML_TYPE_F32][1] = ggml_webgpu_create_pipeline(
        webgpu_ctx->device, wgsl_hardsigmoid_inplace_f32, "hardsigmoid_inplace_f32", constants);
    webgpu_ctx->unary_pipelines[GGML_UNARY_OP_HARDSIGMOID][GGML_TYPE_F16][1] = ggml_webgpu_create_pipeline(
        webgpu_ctx->device, wgsl_hardsigmoid_inplace_f16, "hardsigmoid_inplace_f16", constants);

    // EXP
    webgpu_ctx->unary_pipelines[GGML_UNARY_OP_EXP][GGML_TYPE_F32][0] =
        ggml_webgpu_create_pipeline(webgpu_ctx->device, wgsl_exp_f32, "exp_f32", constants);
    webgpu_ctx->unary_pipelines[GGML_UNARY_OP_EXP][GGML_TYPE_F16][0] =
        ggml_webgpu_create_pipeline(webgpu_ctx->device, wgsl_exp_f16, "exp_f16", constants);
    webgpu_ctx->unary_pipelines[GGML_UNARY_OP_EXP][GGML_TYPE_F32][1] =
        ggml_webgpu_create_pipeline(webgpu_ctx->device, wgsl_exp_inplace_f32, "exp_inplace_f32", constants);
    webgpu_ctx->unary_pipelines[GGML_UNARY_OP_EXP][GGML_TYPE_F16][1] =
        ggml_webgpu_create_pipeline(webgpu_ctx->device, wgsl_exp_inplace_f16, "exp_inplace_f16", constants);

    // GELU_ERF
    webgpu_ctx->unary_pipelines[GGML_UNARY_OP_GELU_ERF][GGML_TYPE_F32][0] =
        ggml_webgpu_create_pipeline(webgpu_ctx->device, wgsl_gelu_erf_f32, "gelu_erf_f32", constants);
    webgpu_ctx->unary_pipelines[GGML_UNARY_OP_GELU_ERF][GGML_TYPE_F16][0] =
        ggml_webgpu_create_pipeline(webgpu_ctx->device, wgsl_gelu_erf_f16, "gelu_erf_f16", constants);
    webgpu_ctx->unary_pipelines[GGML_UNARY_OP_GELU_ERF][GGML_TYPE_F32][1] =
        ggml_webgpu_create_pipeline(webgpu_ctx->device, wgsl_gelu_erf_inplace_f32, "gelu_erf_inplace_f32", constants);
    webgpu_ctx->unary_pipelines[GGML_UNARY_OP_GELU_ERF][GGML_TYPE_F16][1] =
        ggml_webgpu_create_pipeline(webgpu_ctx->device, wgsl_gelu_erf_inplace_f16, "gelu_erf_inplace_f16", constants);

    // XIELU
    webgpu_ctx->unary_pipelines[GGML_UNARY_OP_XIELU][GGML_TYPE_F32][0] =
        ggml_webgpu_create_pipeline(webgpu_ctx->device, wgsl_xielu_f32, "xielu_f32", constants);
    webgpu_ctx->unary_pipelines[GGML_UNARY_OP_XIELU][GGML_TYPE_F16][0] =
        ggml_webgpu_create_pipeline(webgpu_ctx->device, wgsl_xielu_f16, "xielu_f16", constants);
    webgpu_ctx->unary_pipelines[GGML_UNARY_OP_XIELU][GGML_TYPE_F32][1] =
        ggml_webgpu_create_pipeline(webgpu_ctx->device, wgsl_xielu_inplace_f32, "xielu_inplace_f32", constants);
    webgpu_ctx->unary_pipelines[GGML_UNARY_OP_XIELU][GGML_TYPE_F16][1] =
        ggml_webgpu_create_pipeline(webgpu_ctx->device, wgsl_xielu_inplace_f16, "xielu_inplace_f16", constants);
}

static void ggml_webgpu_init_scale_pipeline(webgpu_context & webgpu_ctx) {
    std::vector<wgpu::ConstantEntry> constants = ggml_webgpu_wg_size_entry(WEBGPU_MAX_WG_SIZE);

    webgpu_ctx->scale_pipelines[0] =
        ggml_webgpu_create_pipeline(webgpu_ctx->device, wgsl_scale_f32, "scale_f32", constants);
    webgpu_ctx->scale_pipelines[1] =
        ggml_webgpu_create_pipeline(webgpu_ctx->device, wgsl_scale_f32_inplace, "scale_f32_inplace", constants);
}

static void ggml_webgpu_init_soft_max_pipeline(webgpu_context & webgpu_ctx) {
    std::vector<wgpu::ConstantEntry> constants = ggml_webgpu_wg_size_entry(WEBGPU_ROW_SPLIT_WG_SIZE);

    // f32 (no mask)
    webgpu_ctx->soft_max_pipelines[2][0][0] =
        ggml_webgpu_create_pipeline(webgpu_ctx->device, wgsl_soft_max_f32, "soft_max_f32", constants);
    webgpu_ctx->soft_max_pipelines[2][0][1] =
        ggml_webgpu_create_pipeline(webgpu_ctx->device, wgsl_soft_max_f32_inplace, "soft_max_f32_inplace", constants);
    webgpu_ctx->soft_max_pipelines[2][1][0] =
        ggml_webgpu_create_pipeline(webgpu_ctx->device, wgsl_soft_max_f32_sink, "soft_max_f32_sink", constants);
    webgpu_ctx->soft_max_pipelines[2][1][1] = ggml_webgpu_create_pipeline(
        webgpu_ctx->device, wgsl_soft_max_f32_sink_inplace, "soft_max_f32_sink_inplace", constants);

    // f32 mask (mask_type = 0)
    webgpu_ctx->soft_max_pipelines[0][0][0] =
        ggml_webgpu_create_pipeline(webgpu_ctx->device, wgsl_soft_max_f32_mask_f32, "soft_max_f32_mask_f32", constants);
    webgpu_ctx->soft_max_pipelines[0][0][1] = ggml_webgpu_create_pipeline(
        webgpu_ctx->device, wgsl_soft_max_f32_mask_f32_inplace, "soft_max_f32_mask_f32_inplace", constants);
    webgpu_ctx->soft_max_pipelines[0][1][0] = ggml_webgpu_create_pipeline(
        webgpu_ctx->device, wgsl_soft_max_f32_mask_f32_sink, "soft_max_f32_mask_f32_sink", constants);
    webgpu_ctx->soft_max_pipelines[0][1][1] = ggml_webgpu_create_pipeline(
        webgpu_ctx->device, wgsl_soft_max_f32_mask_f32_sink_inplace, "soft_max_f32_mask_f32_sink_inplace", constants);

    // f16 mask (mask_type = 1)
    webgpu_ctx->soft_max_pipelines[1][0][0] =
        ggml_webgpu_create_pipeline(webgpu_ctx->device, wgsl_soft_max_f32_mask_f16, "soft_max_f32_mask_f16", constants);
    webgpu_ctx->soft_max_pipelines[1][0][1] = ggml_webgpu_create_pipeline(
        webgpu_ctx->device, wgsl_soft_max_f32_mask_f16_inplace, "soft_max_f32_mask_f16_inplace", constants);
    webgpu_ctx->soft_max_pipelines[1][1][0] = ggml_webgpu_create_pipeline(
        webgpu_ctx->device, wgsl_soft_max_f32_mask_f16_sink, "soft_max_f32_mask_f16_sink", constants);
    webgpu_ctx->soft_max_pipelines[1][1][1] = ggml_webgpu_create_pipeline(
        webgpu_ctx->device, wgsl_soft_max_f32_mask_f16_sink_inplace, "soft_max_f32_mask_f16_sink_inplace", constants);
}

static ggml_backend_t ggml_backend_webgpu_device_init(ggml_backend_dev_t dev, const char * params) {
    GGML_UNUSED(params);

    WEBGPU_LOG_DEBUG("ggml_backend_webgpu_device_init()");

    ggml_backend_webgpu_device_context * dev_ctx    = static_cast<ggml_backend_webgpu_device_context *>(dev->context);
    webgpu_context                       webgpu_ctx = dev_ctx->webgpu_ctx;

    static ggml_backend_webgpu_context backend_ctx;
    backend_ctx.name       = GGML_WEBGPU_NAME + std::string(": ") + dev_ctx->device_name;
    backend_ctx.webgpu_ctx = webgpu_ctx;

    // See GGML Backend Interface section
    static ggml_backend backend = {
        /* .guid      = */ ggml_backend_webgpu_guid(),
        /* .interface = */ ggml_backend_webgpu_i,
        /* .device    = */ dev,
        /* .context   = */ &backend_ctx,
    };
    return &backend;
}

static ggml_backend_buffer_type_t ggml_backend_webgpu_device_get_buffer_type(ggml_backend_dev_t dev) {
    // See GGML Backend Buffer Type Interface section

    static struct ggml_backend_buffer_type ggml_backend_webgpu_buffer_type = {
        /* .iface = */ {
                        /* .get_name         = */ ggml_backend_webgpu_buffer_type_get_name,
                        /* .alloc_buffer     = */ ggml_backend_webgpu_buffer_type_alloc_buffer,
                        /* .get_alignment    = */ ggml_backend_webgpu_buffer_type_get_alignment,
                        /* .get_max_size     = */ ggml_backend_webgpu_buffer_type_get_max_size,
                        /* .get_alloc_size   = */ NULL,  // defaults to ggml_nbytes
            /* .is_host          = */ NULL,  // defaults to false
        },
        /* .device  = */
        dev,
        /* .context = */ NULL,
    };

    return &ggml_backend_webgpu_buffer_type;
}

static bool ggml_backend_webgpu_device_supports_buft(ggml_backend_dev_t dev, ggml_backend_buffer_type_t buft) {
    GGML_UNUSED(dev);
    return buft->iface.get_name == ggml_backend_webgpu_buffer_type_get_name;
}

static bool ggml_webgpu_supported_qtype(ggml_type type) {
    switch (type) {
        case GGML_TYPE_Q4_0:
        case GGML_TYPE_Q4_1:
        case GGML_TYPE_Q5_0:
        case GGML_TYPE_Q5_1:
        case GGML_TYPE_Q8_0:
        case GGML_TYPE_Q2_K:
        case GGML_TYPE_Q3_K:
        case GGML_TYPE_Q4_K:
        case GGML_TYPE_Q5_K:
        case GGML_TYPE_Q6_K:
        case GGML_TYPE_IQ2_XXS:
        case GGML_TYPE_IQ2_XS:
        case GGML_TYPE_IQ2_S:
        case GGML_TYPE_IQ3_XXS:
        case GGML_TYPE_IQ3_S:
        case GGML_TYPE_IQ1_S:
        case GGML_TYPE_IQ1_M:
        case GGML_TYPE_IQ4_NL:
        case GGML_TYPE_IQ4_XS:
            return true;
        default:
            return false;
    }
}

static bool ggml_backend_webgpu_device_supports_op(ggml_backend_dev_t dev, const ggml_tensor * op) {
    ggml_backend_webgpu_device_context * ctx = static_cast<ggml_backend_webgpu_device_context *>(dev->context);

    webgpu_context webgpu_ctx = ctx->webgpu_ctx;

    ggml_tensor * src0 = op->src[0];
    ggml_tensor * src1 = op->src[1];
    ggml_tensor * src2 = op->src[2];

    // on smaller devices (or CI), tensors may be larger than the max storage buffer size
    if (ggml_nbytes(op) > webgpu_ctx->limits.maxStorageBufferBindingSize ||
        (src0 != nullptr && ggml_nbytes(src0) > webgpu_ctx->limits.maxStorageBufferBindingSize) ||
        (src1 != nullptr && ggml_nbytes(src1) > webgpu_ctx->limits.maxStorageBufferBindingSize)) {
        return false;
    }

    bool supports_op = false;
    switch (op->op) {
        case GGML_OP_NONE:
        case GGML_OP_VIEW:
        case GGML_OP_PERMUTE:
        case GGML_OP_TRANSPOSE:
        case GGML_OP_RESHAPE:
            supports_op = true;
            break;
        case GGML_OP_ADD:
        case GGML_OP_SUB:
        case GGML_OP_MUL:
        case GGML_OP_DIV:
            // TODO: support non-contiguous tensors, e.g. for MOE_EXPERT_REDUCE
            // see https://github.com/ggml-org/llama.cpp/pull/16857
            supports_op = (op->type == GGML_TYPE_F32 || op->type == GGML_TYPE_F16) && (src0->type == op->type) &&
                          (src1->type == op->type) && ggml_is_contiguous(src0) && ggml_is_contiguous(src1);
            break;
        case GGML_OP_CPY:
        case GGML_OP_CONT:
            supports_op = (op->type == GGML_TYPE_F32 || op->type == GGML_TYPE_F16) &&
                          (src0->type == GGML_TYPE_F32 || src0->type == GGML_TYPE_F16);
            break;
        case GGML_OP_SET_ROWS:
            supports_op = (op->type == GGML_TYPE_F16 && src0->type == GGML_TYPE_F32 && src1->type == GGML_TYPE_I64);
            break;
        case GGML_OP_GET_ROWS:
            if (src0->type == GGML_TYPE_F32 || src0->type == GGML_TYPE_F16 || src0->type == GGML_TYPE_I32 ||
                ggml_webgpu_supported_qtype(src0->type)) {
                supports_op = (op->type == GGML_TYPE_F32);
            }
            break;
        case GGML_OP_MUL_MAT:
            {
                switch (src1->type) {
                    case GGML_TYPE_F16:
                        supports_op |= (src0->type == GGML_TYPE_F16);
                        break;
                    case GGML_TYPE_F32:
                        switch (src0->type) {
                            case GGML_TYPE_F32:
                            case GGML_TYPE_F16:
                            case GGML_TYPE_Q4_0:
                            case GGML_TYPE_Q4_1:
                            case GGML_TYPE_Q5_0:
                            case GGML_TYPE_Q5_1:
                            case GGML_TYPE_Q8_0:
                            case GGML_TYPE_Q2_K:
                            case GGML_TYPE_Q3_K:
                            case GGML_TYPE_Q4_K:
                            case GGML_TYPE_Q5_K:
                            case GGML_TYPE_Q6_K:
                            case GGML_TYPE_IQ2_XXS:
                            case GGML_TYPE_IQ2_XS:
                            case GGML_TYPE_IQ2_S:
                            case GGML_TYPE_IQ3_XXS:
                            case GGML_TYPE_IQ3_S:
                            case GGML_TYPE_IQ1_S:
                            case GGML_TYPE_IQ1_M:
                            case GGML_TYPE_IQ4_NL:
                            case GGML_TYPE_IQ4_XS:
                                supports_op = true;
                                break;
                            default:
                                break;
                        }
                    default:
                        break;
                }
                break;
            }
        case GGML_OP_FLASH_ATTN_EXT:
            {
                if (!webgpu_ctx->supports_subgroup_matrix) {
                    break;
                }
                // Head dimensions must fit in workgroup memory with minimum tile sizes
                size_t       limit_bytes = webgpu_ctx->limits.maxComputeWorkgroupStorageSize;
                const bool   has_mask = op->src[3] != nullptr;
                const size_t min_bytes =
                    ggml_webgpu_flash_attn_wg_mem_bytes(webgpu_ctx->subgroup_matrix_config.M,
                                                        webgpu_ctx->subgroup_matrix_config.N,
                                                        (uint32_t) src0->ne[0],
                                                        (uint32_t) src2->ne[0],
                                                        has_mask);
                if (min_bytes > limit_bytes) {
                    break;
                }

                supports_op = true;
                // Q-type
                supports_op &= src0->type == GGML_TYPE_F32;
                // KV-type
                supports_op &= src1->type == GGML_TYPE_F32 || src1->type == GGML_TYPE_F16;
                break;
            }
        case GGML_OP_RMS_NORM:
            supports_op = op->type == GGML_TYPE_F32 && src0->type == GGML_TYPE_F32;
            break;
        case GGML_OP_ROPE:
            supports_op = op->type == GGML_TYPE_F32 || op->type == GGML_TYPE_F16;
            break;
        case GGML_OP_GLU:
            switch (ggml_get_glu_op(op)) {
                case GGML_GLU_OP_REGLU:
                case GGML_GLU_OP_GEGLU:
                case GGML_GLU_OP_SWIGLU:
                case GGML_GLU_OP_GEGLU_ERF:
                case GGML_GLU_OP_GEGLU_QUICK:
                    supports_op = op->type == GGML_TYPE_F32 || op->type == GGML_TYPE_F16;
                    break;
                case GGML_GLU_OP_SWIGLU_OAI:
                    supports_op = op->type == GGML_TYPE_F32;
                    break;
                default:
                    break;
            }
            break;
        case GGML_OP_SCALE:
            supports_op = op->type == GGML_TYPE_F32;
            break;
        case GGML_OP_SOFT_MAX:
            supports_op = op->type == GGML_TYPE_F32;
            break;
        case GGML_OP_UNARY:
            {
                const ggml_unary_op UNARY_OP = ggml_get_unary_op(op);

                switch (UNARY_OP) {
                    case GGML_UNARY_OP_ABS:
                    case GGML_UNARY_OP_SGN:
                    case GGML_UNARY_OP_NEG:
                    case GGML_UNARY_OP_STEP:
                    case GGML_UNARY_OP_TANH:
                    case GGML_UNARY_OP_ELU:
                    case GGML_UNARY_OP_RELU:
                    case GGML_UNARY_OP_SIGMOID:
                    case GGML_UNARY_OP_GELU:
                    case GGML_UNARY_OP_GELU_QUICK:
                    case GGML_UNARY_OP_SILU:
                    case GGML_UNARY_OP_HARDSWISH:
                    case GGML_UNARY_OP_HARDSIGMOID:
                    case GGML_UNARY_OP_EXP:
                    case GGML_UNARY_OP_GELU_ERF:
<<<<<<< HEAD
                        // TODO: Investigate XIELU numerical issues
                        //case GGML_UNARY_OP_XIELU:
=======
                    case GGML_UNARY_OP_XIELU:
>>>>>>> 13814eb3
                        supports_op = supports_op =
                            (op->type == GGML_TYPE_F32 || op->type == GGML_TYPE_F16) && (src0->type == op->type);
                        break;
                    default:
                        break;
                }
            }
            break;

        default:
            break;
    }
    if (ggml_nbytes(op) > webgpu_ctx->limits.maxStorageBufferBindingSize ||
        (src0 != nullptr && ggml_nbytes(src0) > webgpu_ctx->limits.maxStorageBufferBindingSize) ||
        (src1 != nullptr && ggml_nbytes(src1) > webgpu_ctx->limits.maxStorageBufferBindingSize) ||
        (src2 != nullptr && ggml_nbytes(src2) > webgpu_ctx->limits.maxStorageBufferBindingSize)) {
        supports_op = false;
        WEBGPU_LOG_DEBUG("ggml_webgpu op not supported due to size: ");
    }

    if (!supports_op) {
        WEBGPU_LOG_DEBUG("ggml_webgpu op not supported: "
                         << ggml_op_name(op->op) << " with types dst: " << ggml_type_name(op->type)
                         << ", src0: " << (op->src[0] ? ggml_type_name(op->src[0]->type) : "null")
                         << ", src1: " << (op->src[1] ? ggml_type_name(op->src[1]->type) : "null"));
    } else {
        WEBGPU_LOG_DEBUG("ggml_webgpu op supported: "
                         << ggml_op_name(op->op) << " with types dst: " << ggml_type_name(op->type)
                         << ", src0: " << (op->src[0] ? ggml_type_name(op->src[0]->type) : "null")
                         << ", src1: " << (op->src[1] ? ggml_type_name(op->src[1]->type) : "null"));
    }
    return supports_op;
}

static struct ggml_backend_device_i ggml_backend_webgpu_device_i = {
    /* .get_name             = */ ggml_backend_webgpu_device_get_name,
    /* .get_description      = */ ggml_backend_webgpu_device_get_description,
    /* .get_memory           = */ ggml_backend_webgpu_device_get_memory,
    /* .get_type             = */ ggml_backend_webgpu_device_get_type,
    /* .get_props            = */ ggml_backend_webgpu_device_get_props,
    /* .init_backend         = */ ggml_backend_webgpu_device_init,
    /* .get_buffer_type      = */ ggml_backend_webgpu_device_get_buffer_type,
    /* .get_host_buffer_type = */ NULL,
    /* .buffer_from_host_ptr = */ NULL,
    /* .supports_op          = */ ggml_backend_webgpu_device_supports_op,
    /* .supports_buft        = */ ggml_backend_webgpu_device_supports_buft,
    /* .offload_op           = */ NULL,
    /* .event_new            = */ NULL,
    /* .event_free           = */ NULL,
    /* .event_synchronize    = */ NULL,
};

/* End GGML Backend Device Interface */

/* GGML Backend Registration Interface */

static const char * ggml_backend_webgpu_reg_get_name(ggml_backend_reg_t reg) {
    ggml_backend_webgpu_reg_context * ctx = static_cast<ggml_backend_webgpu_reg_context *>(reg->context);
    return ctx->name;
}

static size_t ggml_backend_webgpu_reg_get_device_count(ggml_backend_reg_t reg) {
    ggml_backend_webgpu_reg_context * ctx = static_cast<ggml_backend_webgpu_reg_context *>(reg->context);
    return ctx->device_count;
}

// TODO: Does this need to be thread safe? Is it only called once?
// Only one device is supported for now
static ggml_backend_dev_t ggml_backend_webgpu_reg_get_device(ggml_backend_reg_t reg, size_t index) {
    GGML_ASSERT(index == 0);
    WEBGPU_LOG_DEBUG("ggml_backend_reg_get_device()");

    WEBGPU_CPU_PROFILE_TOTAL_START(reg_get_device);

    ggml_backend_webgpu_reg_context * reg_ctx = static_cast<ggml_backend_webgpu_reg_context *>(reg->context);

    webgpu_context ctx = reg_ctx->webgpu_ctx;

    wgpu::RequestAdapterOptions options = {};

#ifndef __EMSCRIPTEN__
    // TODO: track need for these toggles: https://issues.chromium.org/issues/42251215
    const char * const          adapterEnabledToggles[] = { "vulkan_enable_f16_on_nvidia", "use_vulkan_memory_model" };
    wgpu::DawnTogglesDescriptor adapterTogglesDesc;
    adapterTogglesDesc.enabledToggles     = adapterEnabledToggles;
    adapterTogglesDesc.enabledToggleCount = 2;
    options.nextInChain                   = &adapterTogglesDesc;
#endif

    ctx->instance.WaitAny(ctx->instance.RequestAdapter(
                              &options, wgpu::CallbackMode::AllowSpontaneous,
                              [&ctx](wgpu::RequestAdapterStatus status, wgpu::Adapter adapter, const char * message) {
                                  if (status != wgpu::RequestAdapterStatus::Success) {
                                      GGML_LOG_ERROR("ggml_webgpu: Failed to get an adapter: %s\n", message);
                                      return;
                                  }
                                  ctx->adapter = std::move(adapter);
                              }),
                          UINT64_MAX);
    GGML_ASSERT(ctx->adapter != nullptr);

    ctx->adapter.GetLimits(&ctx->limits);

    wgpu::AdapterInfo info{};
#ifndef __EMSCRIPTEN__
    wgpu::AdapterPropertiesSubgroupMatrixConfigs subgroup_matrix_configs{};
    if (ctx->adapter.HasFeature(wgpu::FeatureName::ChromiumExperimentalSubgroupMatrix)) {
        info.nextInChain = &subgroup_matrix_configs;
    }
#endif
    ctx->adapter.GetInfo(&info);

    wgpu::SupportedFeatures features;
    ctx->adapter.GetFeatures(&features);
    // we require f16 support
    GGML_ASSERT(ctx->adapter.HasFeature(wgpu::FeatureName::ShaderF16));

#ifndef __EMSCRIPTEN__
    // Only support square f16 matrices of size 8 or 16 for now
    bool valid_subgroup_matrix_config = false;
    if (ctx->adapter.HasFeature(wgpu::FeatureName::ChromiumExperimentalSubgroupMatrix)) {
        for (size_t i = 0; i < subgroup_matrix_configs.configCount; i++) {
            const wgpu::SubgroupMatrixConfig config = subgroup_matrix_configs.configs[i];
            if (config.M == config.N && config.N == config.K && (config.K == 8 || config.K == 16) &&
                config.componentType == wgpu::SubgroupMatrixComponentType::F16 &&
                config.resultComponentType == wgpu::SubgroupMatrixComponentType::F16) {
                ctx->subgroup_matrix_config  = config;
                valid_subgroup_matrix_config = true;
                break;
            }
        }
    }

    ctx->supports_subgroup_matrix = valid_subgroup_matrix_config;
#endif
    // For subgroup matrix code to be the most efficient, we would like the subgroup size to be consistent and accurate.
    // Unfortunately, that is not possible, so we use the maximum subgroup size reported by the adapter.
<<<<<<< HEAD
    ctx->max_subgroup_size = info.subgroupMaxSize;
=======
    ctx->subgroup_size = info.subgroupMaxSize;
>>>>>>> 13814eb3

    // Initialize device
    std::vector<wgpu::FeatureName> required_features = { wgpu::FeatureName::ShaderF16 };

#ifndef __EMSCRIPTEN__
    required_features.push_back(wgpu::FeatureName::ImplicitDeviceSynchronization);
    if (ctx->supports_subgroup_matrix) {
        required_features.push_back(wgpu::FeatureName::Subgroups);
        required_features.push_back(wgpu::FeatureName::ChromiumExperimentalSubgroupMatrix);
    }
#endif

#ifdef GGML_WEBGPU_GPU_PROFILE
    required_features.push_back(wgpu::FeatureName::TimestampQuery);
#endif

    wgpu::DeviceDescriptor dev_desc;
    dev_desc.requiredLimits       = &ctx->limits;
    dev_desc.requiredFeatures     = required_features.data();
    dev_desc.requiredFeatureCount = required_features.size();
    dev_desc.SetDeviceLostCallback(
        wgpu::CallbackMode::AllowSpontaneous,
        [](const wgpu::Device & device, wgpu::DeviceLostReason reason, wgpu::StringView message) {
            GGML_UNUSED(device);
            GGML_LOG_ERROR("ggml_webgpu: Device lost! Reason: %d, Message: %s\n", static_cast<int>(reason),
                           std::string(message).c_str());
        });
    dev_desc.SetUncapturedErrorCallback(
        [](const wgpu::Device & device, wgpu::ErrorType reason, wgpu::StringView message) {
            GGML_UNUSED(device);
            GGML_ABORT("ggml_webgpu: Device error! Reason: %d, Message: %s\n", static_cast<int>(reason),
                       std::string(message).c_str());
        });

#ifndef __EMSCRIPTEN__
    // Enable Dawn-specific toggles to increase native performance
    // TODO: Maybe WebGPU needs a "fast" mode where you can request compilers skip adding checks like these,
    //       only for native performance?
    const char * const deviceEnabledToggles[]  = { "skip_validation", "disable_robustness", "disable_workgroup_init",
                                                   "disable_polyfills_on_integer_div_and_mod" };
    const char * const deviceDisabledToggles[] = { "timestamp_quantization" };
    wgpu::DawnTogglesDescriptor deviceTogglesDesc;
    deviceTogglesDesc.enabledToggles      = deviceEnabledToggles;
    deviceTogglesDesc.enabledToggleCount  = 4;
    deviceTogglesDesc.disabledToggles     = deviceDisabledToggles;
    deviceTogglesDesc.disabledToggleCount = 1;

    dev_desc.nextInChain = &deviceTogglesDesc;
#endif

    ctx->instance.WaitAny(ctx->adapter.RequestDevice(
                              &dev_desc, wgpu::CallbackMode::AllowSpontaneous,
                              [ctx](wgpu::RequestDeviceStatus status, wgpu::Device device, wgpu::StringView message) {
                                  if (status != wgpu::RequestDeviceStatus::Success) {
                                      GGML_LOG_ERROR("ggml_webgpu: Failed to get a device: %s\n",
                                                     std::string(message).c_str());
                                      return;
                                  }
                                  ctx->device = std::move(device);
                              }),
                          UINT64_MAX);
    GGML_ASSERT(ctx->device != nullptr);

    // Initialize (compute) queue
    ctx->queue = ctx->device.GetQueue();

    // Create buffer pool for shader parameters
    ctx->param_buf_pool.init(ctx->device, WEBGPU_NUM_PARAM_BUFS, WEBGPU_PARAMS_BUF_SIZE_BYTES,
                             wgpu::BufferUsage::CopyDst | wgpu::BufferUsage::Uniform,
                             wgpu::BufferUsage::CopySrc | wgpu::BufferUsage::MapWrite);

#ifdef GGML_WEBGPU_GPU_PROFILE
    // Initialize buffer pool for timestamp queries (profiling)
    ctx->timestamp_query_buf_pool.init(ctx->device, WEBGPU_NUM_TIMESTAMP_QUERY_BUFS,
                                       WEBGPU_TIMESTAMP_QUERY_BUF_SIZE_BYTES,
                                       wgpu::BufferUsage::QueryResolve | wgpu::BufferUsage::CopySrc,
                                       wgpu::BufferUsage::MapRead | wgpu::BufferUsage::CopyDst);
#endif

    ctx->set_rows_error_buf_pool.init(ctx->device, WEBGPU_NUM_SET_ROWS_ERROR_BUFS, WEBGPU_SET_ROWS_ERROR_BUF_SIZE_BYTES,
                                      wgpu::BufferUsage::CopySrc | wgpu::BufferUsage::Storage,
                                      wgpu::BufferUsage::CopyDst | wgpu::BufferUsage::MapRead);

    ggml_webgpu_init_memset_pipeline(ctx);
    ggml_webgpu_init_mul_mat_pipeline(ctx);
    ggml_webgpu_init_set_rows_pipeline(ctx);
    ggml_webgpu_init_get_rows_pipeline(ctx);
    ggml_webgpu_init_cpy_pipeline(ctx);
    ggml_webgpu_init_add_pipeline(ctx);
    ggml_webgpu_init_sub_pipeline(ctx);
    ggml_webgpu_init_mul_pipeline(ctx);
    ggml_webgpu_init_div_pipeline(ctx);
    ggml_webgpu_init_rms_norm_pipeline(ctx);
    ggml_webgpu_init_rope_pipeline(ctx);
    ggml_webgpu_init_glu_pipeline(ctx);
    ggml_webgpu_init_scale_pipeline(ctx);
    ggml_webgpu_init_soft_max_pipeline(ctx);
    ggml_webgpu_init_unary_pipeline(ctx);

#ifdef GGML_WEBGPU_DEBUG
    // Initialize debug buffers
    ggml_webgpu_create_buffer(ctx->device, ctx->debug_host_buf, WEBGPU_DEBUG_BUF_ELEMS * sizeof(uint32_t),
                              wgpu::BufferUsage::CopyDst | wgpu::BufferUsage::MapRead, "debug_host_buf");
    ggml_webgpu_create_buffer(ctx->device, ctx->debug_dev_buf, WEBGPU_DEBUG_BUF_ELEMS * sizeof(uint32_t),
                              wgpu::BufferUsage::Storage | wgpu::BufferUsage::CopySrc, "debug_dev_buf");
#endif

    static ggml_backend_webgpu_device_context device_ctx;
    device_ctx.webgpu_ctx  = ctx;
    device_ctx.device_name = GGML_WEBGPU_NAME;
    device_ctx.device_desc = info.description;

    GGML_LOG_INFO(
        "ggml_webgpu: adapter_info: vendor_id: %u | vendor: %s | architecture: %s | device_id: %u | name: %s | "
        "device_desc: %s\n",
        info.vendorID, std::string(info.vendor).c_str(), std::string(info.architecture).c_str(), info.deviceID,
        std::string(info.device).c_str(), std::string(info.description).c_str());

    // See GGML Backend Device Interface section
    static ggml_backend_device device = {
        /* .iface   = */ ggml_backend_webgpu_device_i,
        /* .reg     = */ reg,
        /* .context = */ &device_ctx,
    };

    WEBGPU_CPU_PROFILE_TOTAL_END(reg_get_device, ctx);
    return &device;
}

static const struct ggml_backend_reg_i ggml_backend_webgpu_reg_i = {
    /* .get_name         = */ ggml_backend_webgpu_reg_get_name,
    /* .get_device_count = */ ggml_backend_webgpu_reg_get_device_count,
    /* .get_device       = */ ggml_backend_webgpu_reg_get_device,
    /* .get_proc_address = */ NULL,
};

/* End GGML Backend Registration Interface */

ggml_backend_reg_t ggml_backend_webgpu_reg() {
    WEBGPU_LOG_DEBUG("ggml_backend_webgpu_reg()");

    webgpu_context webgpu_ctx = std::make_shared<webgpu_context_struct>();

    static ggml_backend_webgpu_reg_context ctx;
    ctx.webgpu_ctx   = webgpu_ctx;
    ctx.name         = GGML_WEBGPU_NAME;
    ctx.device_count = 1;

    wgpu::InstanceDescriptor               instance_descriptor{};
    std::vector<wgpu::InstanceFeatureName> instance_features = { wgpu::InstanceFeatureName::TimedWaitAny };
    instance_descriptor.requiredFeatures                     = instance_features.data();
    instance_descriptor.requiredFeatureCount                 = instance_features.size();

#ifndef __EMSCRIPTEN__
    const char * const          instanceEnabledToggles[] = { "allow_unsafe_apis" };
    wgpu::DawnTogglesDescriptor instanceTogglesDesc;
    instanceTogglesDesc.enabledToggles     = instanceEnabledToggles;
    instanceTogglesDesc.enabledToggleCount = 1;
    instance_descriptor.nextInChain        = &instanceTogglesDesc;
#endif

    webgpu_ctx->instance = wgpu::CreateInstance(&instance_descriptor);

#ifdef __EMSCRIPTEN__
    if (webgpu_ctx->instance == nullptr) {
        GGML_LOG_ERROR("ggml_webgpu: Failed to create WebGPU instance. Make sure either -sASYNCIFY or -sJSPI is set\n");
        return nullptr;
    }
#endif
    GGML_ASSERT(webgpu_ctx->instance != nullptr);

    static ggml_backend_reg reg = {
        /* .api_version = */ GGML_BACKEND_API_VERSION,
        /* .iface       = */ ggml_backend_webgpu_reg_i,
        /* .context     = */ &ctx,
    };
    return &reg;
}

ggml_backend_t ggml_backend_webgpu_init(void) {
    ggml_backend_dev_t dev = ggml_backend_reg_dev_get(ggml_backend_webgpu_reg(), 0);

    return ggml_backend_webgpu_device_init(dev, nullptr);
}

GGML_BACKEND_DL_IMPL(ggml_backend_webgpu_reg)<|MERGE_RESOLUTION|>--- conflicted
+++ resolved
@@ -305,11 +305,7 @@
     wgpu::Queue    queue;
     wgpu::Limits   limits;
 
-<<<<<<< HEAD
     uint32_t max_subgroup_size;
-=======
-    uint32_t subgroup_size;
->>>>>>> 13814eb3
 
 #ifndef __EMSCRIPTEN__
     bool                       supports_subgroup_matrix = false;
@@ -322,18 +318,14 @@
     webgpu_buf_pool param_buf_pool;
     webgpu_buf_pool set_rows_error_buf_pool;
 
-<<<<<<< HEAD
     pre_wgsl::Preprocessor p;
 
-=======
->>>>>>> 13814eb3
     std::map<int, webgpu_pipeline> memset_pipelines;                                 // variant or type index
 
     std::map<int, std::map<int, std::map<int, webgpu_pipeline>>> mul_mat_pipelines;  // src0_type, src1_type, vectorized
     std::map<int, std::map<int, std::map<int, webgpu_pipeline>>>
         mul_mat_vec_pipelines;                                                       // src0_type, src1_type, vectorized
 
-<<<<<<< HEAD
     std::unordered_map<flash_attn_pipeline_key, webgpu_pipeline, flash_attn_pipeline_key_hash> flash_attn_pipelines;
 
     std::map<int, std::map<int, webgpu_pipeline>> set_rows_pipelines;                 // dst_type, vectorized
@@ -344,16 +336,6 @@
     std::map<int, std::map<int, webgpu_pipeline>> sub_pipelines;                      // type, inplace
     std::map<int, std::map<int, webgpu_pipeline>> mul_pipelines;                      // type, inplace
     std::map<int, std::map<int, webgpu_pipeline>> div_pipelines;                      // type, inplace
-=======
-    std::map<int, std::map<int, webgpu_pipeline>> set_rows_pipelines;                // dst_type, vectorized
-    std::map<int, std::map<int, webgpu_pipeline>> get_rows_pipelines;                // src_type, vectorized
-
-    std::map<int, std::map<int, webgpu_pipeline>> cpy_pipelines;                     // src_type, dst_type
-    std::map<int, std::map<int, webgpu_pipeline>> add_pipelines;                     // type, inplace
-    std::map<int, std::map<int, webgpu_pipeline>> sub_pipelines;                     // type, inplace
-    std::map<int, std::map<int, webgpu_pipeline>> mul_pipelines;                     // type, inplace
-    std::map<int, std::map<int, webgpu_pipeline>> div_pipelines;                     // type, inplace
->>>>>>> 13814eb3
 
     std::map<int, webgpu_pipeline>                               rms_norm_pipelines;  // inplace
     std::map<int, std::map<int, std::map<int, webgpu_pipeline>>> rope_pipelines;      // type, ff, inplace
@@ -1051,7 +1033,6 @@
     return ggml_backend_webgpu_build(ctx, pipeline, params, entries, wg_x, wg_y);
 }
 
-<<<<<<< HEAD
 static webgpu_command ggml_webgpu_flash_attn(webgpu_context & ctx,
                                              ggml_tensor *    Q,
                                              ggml_tensor *    K,
@@ -1214,8 +1195,6 @@
     return ggml_backend_webgpu_build(ctx, pipeline, params, entries, wg_x);
 }
 
-=======
->>>>>>> 13814eb3
 static webgpu_command ggml_webgpu_unary_op(webgpu_context & ctx, ggml_tensor * src, ggml_tensor * dst) {
     uint32_t      ne       = (uint32_t) ggml_nelements(dst);
     ggml_unary_op unary_op = ggml_get_unary_op(dst);
@@ -1236,13 +1215,6 @@
 
     switch (unary_op) {
         case GGML_UNARY_OP_XIELU:
-<<<<<<< HEAD
-            params.push_back(static_cast<uint32_t>(ggml_get_op_params_f32(dst, 1)));  // alpha_n
-            params.push_back(static_cast<uint32_t>(ggml_get_op_params_f32(dst, 2)));  // alpha_p
-            params.push_back(static_cast<uint32_t>(ggml_get_op_params_f32(dst, 3)));  // beta
-            params.push_back(static_cast<uint32_t>(ggml_get_op_params_f32(dst, 4)));  // eps
-            break;
-=======
             {
                 // Get float parameters and reinterpret their bit patterns as uint32_t
                 // for passing through the params buffer
@@ -1256,7 +1228,6 @@
                 params.push_back(*reinterpret_cast<const uint32_t *>(&eps));
                 break;
             }
->>>>>>> 13814eb3
         default:
             break;
     }
@@ -2803,12 +2774,7 @@
                     case GGML_UNARY_OP_HARDSIGMOID:
                     case GGML_UNARY_OP_EXP:
                     case GGML_UNARY_OP_GELU_ERF:
-<<<<<<< HEAD
-                        // TODO: Investigate XIELU numerical issues
-                        //case GGML_UNARY_OP_XIELU:
-=======
                     case GGML_UNARY_OP_XIELU:
->>>>>>> 13814eb3
                         supports_op = supports_op =
                             (op->type == GGML_TYPE_F32 || op->type == GGML_TYPE_F16) && (src0->type == op->type);
                         break;
@@ -2946,11 +2912,7 @@
 #endif
     // For subgroup matrix code to be the most efficient, we would like the subgroup size to be consistent and accurate.
     // Unfortunately, that is not possible, so we use the maximum subgroup size reported by the adapter.
-<<<<<<< HEAD
     ctx->max_subgroup_size = info.subgroupMaxSize;
-=======
-    ctx->subgroup_size = info.subgroupMaxSize;
->>>>>>> 13814eb3
 
     // Initialize device
     std::vector<wgpu::FeatureName> required_features = { wgpu::FeatureName::ShaderF16 };
