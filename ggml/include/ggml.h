--- conflicted
+++ resolved
@@ -390,13 +390,10 @@
         GGML_TYPE_Q4_0_8_8 = 33,
         GGML_TYPE_TQ1_0   = 34,
         GGML_TYPE_TQ2_0   = 35,
-<<<<<<< HEAD
         GGML_TYPE_I2_S    = 36,
         GGML_TYPE_I8_S    = 37,
         GGML_TYPE_TL1      = 38,
         GGML_TYPE_TL2      = 39,
-=======
->>>>>>> a89f75e1
         GGML_TYPE_COUNT,
     };
 
