cmake_minimum_required(VERSION 3.14) # for add_link_options and implicit target directories.
project("ggml" C CXX ASM)

### GGML Version
set(GGML_VERSION_MAJOR 0)
set(GGML_VERSION_MINOR 9)
set(GGML_VERSION_PATCH 4)
set(GGML_VERSION_BASE "${GGML_VERSION_MAJOR}.${GGML_VERSION_MINOR}.${GGML_VERSION_PATCH}")

find_program(GIT_EXE NAMES git git.exe NO_CMAKE_FIND_ROOT_PATH)
if(GIT_EXE)
    # Get current git commit hash
    execute_process(COMMAND ${GIT_EXE} rev-parse --short HEAD
        WORKING_DIRECTORY ${CMAKE_CURRENT_SOURCE_DIR}
        OUTPUT_VARIABLE GGML_BUILD_COMMIT
        OUTPUT_STRIP_TRAILING_WHITESPACE
        ERROR_QUIET
    )

    # Check if the working directory is dirty (i.e., has uncommitted changes)
    execute_process(COMMAND ${GIT_EXE} diff-index --quiet HEAD -- .
        WORKING_DIRECTORY ${CMAKE_CURRENT_SOURCE_DIR}
        RESULT_VARIABLE GGML_GIT_DIRTY
        ERROR_QUIET
    )
endif()

set(GGML_VERSION "${GGML_VERSION_BASE}")

if(NOT GGML_BUILD_COMMIT)
    set(GGML_BUILD_COMMIT "unknown")
endif()

# Build the commit string with optional dirty flag
if(DEFINED GGML_GIT_DIRTY AND GGML_GIT_DIRTY EQUAL 1)
    set(GGML_BUILD_COMMIT "${GGML_BUILD_COMMIT}-dirty")
endif()

include(CheckIncludeFileCXX)

set(CMAKE_EXPORT_COMPILE_COMMANDS ON)

if (NOT XCODE AND NOT MSVC AND NOT CMAKE_BUILD_TYPE)
    set(CMAKE_BUILD_TYPE Release CACHE STRING "Build type" FORCE)
    set_property(CACHE CMAKE_BUILD_TYPE PROPERTY STRINGS "Debug" "Release" "MinSizeRel" "RelWithDebInfo")
endif()

if (CMAKE_SOURCE_DIR STREQUAL CMAKE_CURRENT_SOURCE_DIR)
    set(GGML_STANDALONE ON)

    set(CMAKE_RUNTIME_OUTPUT_DIRECTORY ${CMAKE_BINARY_DIR}/bin)

    # configure project version
    # TODO
else()
    set(GGML_STANDALONE OFF)

    if (NOT CMAKE_RUNTIME_OUTPUT_DIRECTORY)
        set(CMAKE_RUNTIME_OUTPUT_DIRECTORY ${CMAKE_BINARY_DIR}/bin)
    endif()
endif()

if (EMSCRIPTEN)
    set(BUILD_SHARED_LIBS_DEFAULT OFF)

    option(GGML_WASM_SINGLE_FILE "ggml: embed WASM inside the generated ggml.js" ON)
else()
    if (MINGW)
        set(BUILD_SHARED_LIBS_DEFAULT OFF)
    else()
        set(BUILD_SHARED_LIBS_DEFAULT ON)
    endif()
endif()

# remove the lib prefix on win32 mingw
if (WIN32)
    set(CMAKE_STATIC_LIBRARY_PREFIX "")
    set(CMAKE_SHARED_LIBRARY_PREFIX "")
    set(CMAKE_SHARED_MODULE_PREFIX  "")
endif()

option(BUILD_SHARED_LIBS           "ggml: build shared libraries" ${BUILD_SHARED_LIBS_DEFAULT})
option(GGML_BACKEND_DL             "ggml: build backends as dynamic libraries (requires BUILD_SHARED_LIBS)" OFF)
set(GGML_BACKEND_DIR "" CACHE PATH "ggml: directory to load dynamic backends from (requires GGML_BACKEND_DL")

#
# option list
#

# TODO: mark all options as advanced when not GGML_STANDALONE

if (APPLE)
    set(GGML_METAL_DEFAULT ON)
    set(GGML_BLAS_DEFAULT ON)
    set(GGML_BLAS_VENDOR_DEFAULT "Apple")
else()
    set(GGML_METAL_DEFAULT OFF)
    set(GGML_BLAS_DEFAULT OFF)
    set(GGML_BLAS_VENDOR_DEFAULT "Generic")
endif()

if (CMAKE_CROSSCOMPILING OR DEFINED ENV{SOURCE_DATE_EPOCH})
    message(STATUS "Setting GGML_NATIVE_DEFAULT to OFF")
    set(GGML_NATIVE_DEFAULT OFF)
else()
    set(GGML_NATIVE_DEFAULT ON)
endif()

# defaults
if (NOT GGML_LLAMAFILE_DEFAULT)
    set(GGML_LLAMAFILE_DEFAULT OFF)
endif()

if (NOT GGML_CUDA_GRAPHS_DEFAULT)
    set(GGML_CUDA_GRAPHS_DEFAULT OFF)
endif()

# general
option(GGML_STATIC "ggml: static link libraries"                     OFF)
option(GGML_NATIVE "ggml: optimize the build for the current system" ${GGML_NATIVE_DEFAULT})
option(GGML_LTO    "ggml: enable link time optimization"             OFF)
option(GGML_CCACHE "ggml: use ccache if available"                   ON)

# debug
option(GGML_ALL_WARNINGS           "ggml: enable all compiler warnings"                   ON)
option(GGML_ALL_WARNINGS_3RD_PARTY "ggml: enable all compiler warnings in 3rd party libs" OFF)
option(GGML_GPROF                  "ggml: enable gprof"                                   OFF)

# build
option(GGML_FATAL_WARNINGS    "ggml: enable -Werror flag"    OFF)

# sanitizers
option(GGML_SANITIZE_THREAD    "ggml: enable thread sanitizer"    OFF)
option(GGML_SANITIZE_ADDRESS   "ggml: enable address sanitizer"   OFF)
option(GGML_SANITIZE_UNDEFINED "ggml: enable undefined sanitizer" OFF)

# instruction set specific
if (GGML_NATIVE OR NOT GGML_NATIVE_DEFAULT)
    set(INS_ENB OFF)
else()
    set(INS_ENB ON)
endif()

message(DEBUG "GGML_NATIVE         : ${GGML_NATIVE}")
message(DEBUG "GGML_NATIVE_DEFAULT : ${GGML_NATIVE_DEFAULT}")
message(DEBUG "INS_ENB             : ${INS_ENB}")

option(GGML_CPU_HBM          "ggml: use memkind for CPU HBM" OFF)
option(GGML_CPU_REPACK       "ggml: use runtime weight conversion of Q4_0 to Q4_X_X" ON)
option(GGML_CPU_KLEIDIAI     "ggml: use KleidiAI optimized kernels if applicable" OFF)
option(GGML_SSE42            "ggml: enable SSE 4.2"          ${INS_ENB})
option(GGML_AVX              "ggml: enable AVX"              ${INS_ENB})
option(GGML_AVX_VNNI         "ggml: enable AVX-VNNI"         OFF)
option(GGML_AVX2             "ggml: enable AVX2"             ${INS_ENB})
option(GGML_BMI2             "ggml: enable BMI2"             ${INS_ENB})
option(GGML_AVX512           "ggml: enable AVX512F"          OFF)
option(GGML_AVX512_VBMI      "ggml: enable AVX512-VBMI"      OFF)
option(GGML_AVX512_VNNI      "ggml: enable AVX512-VNNI"      OFF)
option(GGML_AVX512_BF16      "ggml: enable AVX512-BF16"      OFF)
if (NOT MSVC)
    # in MSVC F16C and FMA is implied with AVX2/AVX512
    option(GGML_FMA          "ggml: enable FMA"              ${INS_ENB})
    option(GGML_F16C         "ggml: enable F16C"             ${INS_ENB})
    # MSVC does not seem to support AMX
    option(GGML_AMX_TILE     "ggml: enable AMX-TILE"         OFF)
    option(GGML_AMX_INT8     "ggml: enable AMX-INT8"         OFF)
    option(GGML_AMX_BF16     "ggml: enable AMX-BF16"         OFF)
endif()
option(GGML_LASX             "ggml: enable lasx"             ON)
option(GGML_LSX              "ggml: enable lsx"              ON)
option(GGML_RVV              "ggml: enable rvv"              ON)
option(GGML_RV_ZFH           "ggml: enable riscv zfh"        ON)
option(GGML_RV_ZVFH          "ggml: enable riscv zvfh"       ON)
option(GGML_RV_ZICBOP        "ggml: enable riscv zicbop"     ON)
option(GGML_RV_ZIHINTPAUSE   "ggml: enable riscv zihintpause "  ON)
option(GGML_XTHEADVECTOR     "ggml: enable xtheadvector"     OFF)
option(GGML_VXE              "ggml: enable vxe"              ${GGML_NATIVE})

option(GGML_CPU_ALL_VARIANTS "ggml: build all variants of the CPU backend (requires GGML_BACKEND_DL)" OFF)
set(GGML_CPU_ARM_ARCH        "" CACHE STRING "ggml: CPU architecture for ARM")
set(GGML_CPU_POWERPC_CPUTYPE "" CACHE STRING "ggml: CPU type for PowerPC")

# ggml core
set(GGML_SCHED_MAX_COPIES  "4" CACHE STRING "ggml: max input copies for pipeline parallelism")
option(GGML_CPU                             "ggml: enable CPU backend"                        ON)
option(GGML_SCHED_NO_REALLOC                "ggml: disallow reallocations in ggml-alloc (for debugging)" OFF)

# 3rd party libs / backends
option(GGML_ACCELERATE                      "ggml: enable Accelerate framework"               ON)
option(GGML_BLAS                            "ggml: use BLAS"                                  ${GGML_BLAS_DEFAULT})
set(GGML_BLAS_VENDOR ${GGML_BLAS_VENDOR_DEFAULT} CACHE STRING
                                            "ggml: BLAS library vendor")
option(GGML_LLAMAFILE                       "ggml: use LLAMAFILE"                             ${GGML_LLAMAFILE_DEFAULT})

option(GGML_CUDA                            "ggml: use CUDA"                                  OFF)
option(GGML_MUSA                            "ggml: use MUSA"                                  OFF)
option(GGML_CUDA_FORCE_MMQ                  "ggml: use mmq kernels instead of cuBLAS"         OFF)
option(GGML_CUDA_FORCE_CUBLAS               "ggml: always use cuBLAS instead of mmq kernels"  OFF)
set   (GGML_CUDA_PEER_MAX_BATCH_SIZE "128" CACHE STRING
                                            "ggml: max. batch size for using peer access")
option(GGML_CUDA_NO_PEER_COPY               "ggml: do not use peer to peer copies"            OFF)
option(GGML_CUDA_NO_VMM                     "ggml: do not try to use CUDA VMM"                OFF)
option(GGML_CUDA_FA                         "ggml: compile ggml FlashAttention CUDA kernels"  ON)
option(GGML_CUDA_FA_ALL_QUANTS              "ggml: compile all quants for FlashAttention"     OFF)
option(GGML_CUDA_GRAPHS                     "ggml: use CUDA graphs (llama.cpp only)"          ${GGML_CUDA_GRAPHS_DEFAULT})
set   (GGML_CUDA_COMPRESSION_MODE "size" CACHE STRING
                                            "ggml: cuda link binary compression mode; requires cuda 12.8+")
set_property(CACHE GGML_CUDA_COMPRESSION_MODE PROPERTY STRINGS "none;speed;balance;size")

option(GGML_HIP                             "ggml: use HIP"                                   OFF)
option(GGML_HIP_GRAPHS                      "ggml: use HIP graph, experimental, slow"         OFF)
option(GGML_HIP_NO_VMM                      "ggml: do not try to use HIP VMM"                 ON)
option(GGML_HIP_ROCWMMA_FATTN               "ggml: enable rocWMMA for FlashAttention"         OFF)
option(GGML_HIP_MMQ_MFMA                    "ggml: enable MFMA MMA for CDNA in MMQ"           ON)
option(GGML_HIP_EXPORT_METRICS              "ggml: enable kernel perf metrics output"         OFF)
option(GGML_MUSA_GRAPHS                     "ggml: use MUSA graph, experimental, unstable"    OFF)
option(GGML_MUSA_MUDNN_COPY                 "ggml: enable muDNN for accelerated copy"         OFF)
option(GGML_VULKAN                          "ggml: use Vulkan"                                OFF)
option(GGML_VULKAN_CHECK_RESULTS            "ggml: run Vulkan op checks"                      OFF)
option(GGML_VULKAN_DEBUG                    "ggml: enable Vulkan debug output"                OFF)
option(GGML_VULKAN_MEMORY_DEBUG             "ggml: enable Vulkan memory debug output"         OFF)
option(GGML_VULKAN_SHADER_DEBUG_INFO        "ggml: enable Vulkan shader debug info"           OFF)
option(GGML_VULKAN_VALIDATE                 "ggml: enable Vulkan validation"                  OFF)
option(GGML_VULKAN_RUN_TESTS                "ggml: run Vulkan tests"                          OFF)
option(GGML_WEBGPU                          "ggml: use WebGPU"                                OFF)
option(GGML_WEBGPU_DEBUG                    "ggml: enable WebGPU debug output"                OFF)
option(GGML_WEBGPU_CPU_PROFILE              "ggml: enable WebGPU profiling (CPU)"             OFF)
option(GGML_WEBGPU_GPU_PROFILE              "ggml: enable WebGPU profiling (GPU)"             OFF)
option(GGML_WEBGPU_JSPI                     "ggml: use JSPI for WebGPU"                       ON)
option(GGML_ZDNN                            "ggml: use zDNN"                                  OFF)
option(GGML_METAL                           "ggml: use Metal"                                 ${GGML_METAL_DEFAULT})
option(GGML_METAL_NDEBUG                    "ggml: disable Metal debugging"                   OFF)
option(GGML_METAL_SHADER_DEBUG              "ggml: compile Metal with -fno-fast-math"         OFF)
option(GGML_METAL_EMBED_LIBRARY             "ggml: embed Metal library"                       ${GGML_METAL})
set   (GGML_METAL_MACOSX_VERSION_MIN "" CACHE STRING
                                            "ggml: metal minimum macOS version")
set   (GGML_METAL_STD "" CACHE STRING       "ggml: metal standard version (-std flag)")
option(GGML_OPENMP                          "ggml: use OpenMP"                                ON)
option(GGML_RPC                             "ggml: use RPC"                                   OFF)
option(GGML_SYCL                            "ggml: use SYCL"                                  OFF)
option(GGML_SYCL_F16                        "ggml: use 16 bit floats for sycl calculations"   OFF)
option(GGML_SYCL_GRAPH                      "ggml: enable graphs in the SYCL backend"         ON)
option(GGML_SYCL_DNN                        "ggml: enable oneDNN in the SYCL backend"         ON)
set   (GGML_SYCL_TARGET "INTEL" CACHE STRING
                                            "ggml: sycl target device")
set   (GGML_SYCL_DEVICE_ARCH "" CACHE STRING
                                            "ggml: sycl device architecture")
option(GGML_QNN                             "ggml: use QNN"                                   OFF)

option(GGML_OPENCL                          "ggml: use OpenCL"                                OFF)
option(GGML_OPENCL_PROFILING                "ggml: use OpenCL profiling (increases overhead)" OFF)
option(GGML_OPENCL_EMBED_KERNELS            "ggml: embed kernels"                             ON)
option(GGML_OPENCL_USE_ADRENO_KERNELS       "ggml: use optimized kernels for Adreno"          ON)
set   (GGML_OPENCL_TARGET_VERSION "300" CACHE STRING
                                            "gmml: OpenCL API version to target")

option(GGML_HEXAGON                         "ggml: enable Hexagon backend"                    OFF)
set(GGML_HEXAGON_FP32_QUANTIZE_GROUP_SIZE 128 CACHE STRING "ggml: quantize group size (32, 64, or 128)")

# toolchain for vulkan-shaders-gen
set   (GGML_VULKAN_SHADERS_GEN_TOOLCHAIN "" CACHE FILEPATH "ggml: toolchain file for vulkan-shaders-gen")

option(GGML_ZENDNN                          "ggml: use ZenDNN"                                OFF)
option(ZENDNN_ROOT                          "ggml: path to ZenDNN installation"               "")

# extra artifacts
option(GGML_BUILD_TESTS    "ggml: build tests"    ${GGML_STANDALONE})
option(GGML_BUILD_EXAMPLES "ggml: build examples" ${GGML_STANDALONE})

#
# dependencies
#

set(CMAKE_C_STANDARD 11)
set(CMAKE_C_STANDARD_REQUIRED true)

set(CMAKE_CXX_STANDARD 17)
set(CMAKE_CXX_STANDARD_REQUIRED true)

set(THREADS_PREFER_PTHREAD_FLAG ON)

find_package(Threads REQUIRED)

include(GNUInstallDirs)

#
# build the library
#

add_subdirectory(src)

#
# tests and examples
#

if (GGML_BUILD_TESTS)
    enable_testing()
    add_subdirectory(tests)
endif ()

if (GGML_BUILD_EXAMPLES)
    add_subdirectory(examples)
endif ()

#
# install
#

include(CMakePackageConfigHelpers)

# all public headers
set(GGML_PUBLIC_HEADERS
    include/ggml.h
    include/ggml-cpu.h
    include/ggml-alloc.h
    include/ggml-backend.h
    include/ggml-blas.h
    include/ggml-cann.h
    include/ggml-cpp.h
    include/ggml-cuda.h
    include/ggml-opt.h
    include/ggml-metal.h
    include/ggml-rpc.h
    include/ggml-sycl.h
    include/ggml-vulkan.h
    include/ggml-webgpu.h
<<<<<<< HEAD
    include/ggml-qnn.h
=======
    include/ggml-zendnn.h
>>>>>>> e68c19b0
    include/gguf.h)

set_target_properties(ggml PROPERTIES PUBLIC_HEADER "${GGML_PUBLIC_HEADERS}")
#if (GGML_METAL)
#    set_target_properties(ggml PROPERTIES RESOURCE "${CMAKE_CURRENT_SOURCE_DIR}/src/ggml-metal.metal")
#endif()
install(TARGETS ggml LIBRARY PUBLIC_HEADER)
install(TARGETS ggml-base LIBRARY)

if (GGML_STANDALONE)
    configure_file(${CMAKE_CURRENT_SOURCE_DIR}/ggml.pc.in
        ${CMAKE_CURRENT_BINARY_DIR}/ggml.pc
        @ONLY)

    install(FILES ${CMAKE_CURRENT_BINARY_DIR}/ggml.pc
        DESTINATION share/pkgconfig)
endif()

#
# Create CMake package
#



# Capture variables prefixed with GGML_.

set(variable_set_statements
"
####### Expanded from @GGML_VARIABLES_EXPANED@ by configure_package_config_file() #######
####### Any changes to this file will be overwritten by the next CMake run        #######

")

set(GGML_SHARED_LIB ${BUILD_SHARED_LIBS})

get_cmake_property(all_variables VARIABLES)
foreach(variable_name IN LISTS all_variables)
    if(variable_name MATCHES "^GGML_")
        string(REPLACE ";" "\\;"
               variable_value "${${variable_name}}")

        set(variable_set_statements
            "${variable_set_statements}set(${variable_name} \"${variable_value}\")\n")
    endif()
endforeach()

set(GGML_VARIABLES_EXPANDED ${variable_set_statements})

# Create the CMake package and set install location.

set(GGML_INSTALL_VERSION ${GGML_VERSION})
set(GGML_INCLUDE_INSTALL_DIR ${CMAKE_INSTALL_INCLUDEDIR} CACHE PATH "Location of header  files")
set(GGML_LIB_INSTALL_DIR     ${CMAKE_INSTALL_LIBDIR}     CACHE PATH "Location of library files")
set(GGML_BIN_INSTALL_DIR     ${CMAKE_INSTALL_BINDIR}     CACHE PATH "Location of binary  files")

configure_package_config_file(
        ${CMAKE_CURRENT_SOURCE_DIR}/cmake/ggml-config.cmake.in
        ${CMAKE_CURRENT_BINARY_DIR}/ggml-config.cmake
    INSTALL_DESTINATION ${CMAKE_INSTALL_LIBDIR}/cmake/ggml
    PATH_VARS GGML_INCLUDE_INSTALL_DIR
              GGML_LIB_INSTALL_DIR
              GGML_BIN_INSTALL_DIR)

write_basic_package_version_file(
        ${CMAKE_CURRENT_BINARY_DIR}/ggml-version.cmake
    VERSION ${GGML_INSTALL_VERSION}
    COMPATIBILITY SameMajorVersion)

target_compile_definitions(ggml-base PRIVATE
    GGML_VERSION="${GGML_INSTALL_VERSION}"
    GGML_COMMIT="${GGML_BUILD_COMMIT}"
)
message(STATUS "ggml version: ${GGML_INSTALL_VERSION}")
message(STATUS "ggml commit:  ${GGML_BUILD_COMMIT}")

install(FILES ${CMAKE_CURRENT_BINARY_DIR}/ggml-config.cmake
              ${CMAKE_CURRENT_BINARY_DIR}/ggml-version.cmake
        DESTINATION ${CMAKE_INSTALL_LIBDIR}/cmake/ggml)

if (MSVC)
    set(MSVC_WARNING_FLAGS
        /wd4005  # Macro redefinition
        /wd4244  # Conversion from one type to another type, possible loss of data
        /wd4267  # Conversion from 'size_t' to a smaller type, possible loss of data
        /wd4305  # Conversion from 'type1' to 'type2', possible loss of data
        /wd4566  # Conversion from 'char' to 'wchar_t', possible loss of data
        /wd4996  # Disable POSIX deprecation warnings
        /wd4702  # Unreachable code warnings
    )
    set(MSVC_COMPILE_OPTIONS
        "$<$<COMPILE_LANGUAGE:C>:/utf-8>"
        "$<$<COMPILE_LANGUAGE:CXX>:/utf-8>"
    )
    function(configure_msvc_target target_name)
        if(TARGET ${target_name})
            target_compile_options(${target_name} PRIVATE ${MSVC_WARNING_FLAGS})
            target_compile_options(${target_name} PRIVATE ${MSVC_COMPILE_OPTIONS})
        endif()
    endfunction()

    configure_msvc_target(ggml-base)
    configure_msvc_target(ggml)
    configure_msvc_target(ggml-cpu)
    configure_msvc_target(ggml-cpu-x64)
    configure_msvc_target(ggml-cpu-sse42)
    configure_msvc_target(ggml-cpu-sandybridge)
    configure_msvc_target(ggml-cpu-haswell)
    configure_msvc_target(ggml-cpu-skylakex)
    configure_msvc_target(ggml-cpu-icelake)
    configure_msvc_target(ggml-cpu-alderlake)

    if (GGML_BUILD_EXAMPLES)
        configure_msvc_target(common-ggml)
        configure_msvc_target(common)

        configure_msvc_target(mnist-common)
        configure_msvc_target(mnist-eval)
        configure_msvc_target(mnist-train)

        configure_msvc_target(gpt-2-ctx)
        configure_msvc_target(gpt-2-alloc)
        configure_msvc_target(gpt-2-backend)
        configure_msvc_target(gpt-2-sched)
        configure_msvc_target(gpt-2-quantize)
        configure_msvc_target(gpt-2-batched)

        configure_msvc_target(gpt-j)
        configure_msvc_target(gpt-j-quantize)

        configure_msvc_target(magika)
        configure_msvc_target(yolov3-tiny)
        configure_msvc_target(sam)

        configure_msvc_target(simple-ctx)
        configure_msvc_target(simple-backend)
    endif()

    if (GGML_BUILD_TESTS)
        configure_msvc_target(test-mul-mat)
        configure_msvc_target(test-arange)
        configure_msvc_target(test-backend-ops)
        configure_msvc_target(test-cont)
        configure_msvc_target(test-conv-transpose)
        configure_msvc_target(test-conv-transpose-1d)
        configure_msvc_target(test-conv1d)
        configure_msvc_target(test-conv2d)
        configure_msvc_target(test-conv2d-dw)
        configure_msvc_target(test-customop)
        configure_msvc_target(test-dup)
        configure_msvc_target(test-opt)
        configure_msvc_target(test-pool)
    endif ()
endif()<|MERGE_RESOLUTION|>--- conflicted
+++ resolved
@@ -324,11 +324,8 @@
     include/ggml-sycl.h
     include/ggml-vulkan.h
     include/ggml-webgpu.h
-<<<<<<< HEAD
     include/ggml-qnn.h
-=======
     include/ggml-zendnn.h
->>>>>>> e68c19b0
     include/gguf.h)
 
 set_target_properties(ggml PROPERTIES PUBLIC_HEADER "${GGML_PUBLIC_HEADERS}")
