--- conflicted
+++ resolved
@@ -245,11 +245,8 @@
     include/ggml-rpc.h
     include/ggml-sycl.h
     include/ggml-vulkan.h
-<<<<<<< HEAD
-    include/ggml-qnn.h)
-=======
+    include/ggml-qnn.h
     include/gguf.h)
->>>>>>> ee7136c6
 
 set_target_properties(ggml PROPERTIES PUBLIC_HEADER "${GGML_PUBLIC_HEADERS}")
 #if (GGML_METAL)
