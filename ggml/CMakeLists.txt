cmake_minimum_required(VERSION 3.14) # for add_link_options and implicit target directories.
project("ggml" C CXX)
include(CheckIncludeFileCXX)

set(CMAKE_EXPORT_COMPILE_COMMANDS ON)

if (NOT XCODE AND NOT MSVC AND NOT CMAKE_BUILD_TYPE)
    set(CMAKE_BUILD_TYPE Release CACHE STRING "Build type" FORCE)
    set_property(CACHE CMAKE_BUILD_TYPE PROPERTY STRINGS "Debug" "Release" "MinSizeRel" "RelWithDebInfo")
endif()

if (CMAKE_SOURCE_DIR STREQUAL CMAKE_CURRENT_SOURCE_DIR)
    set(GGML_STANDALONE ON)

    set(CMAKE_RUNTIME_OUTPUT_DIRECTORY ${CMAKE_BINARY_DIR}/bin)

    # configure project version
    # TODO
else()
    set(GGML_STANDALONE OFF)
endif()

if (EMSCRIPTEN)
    set(BUILD_SHARED_LIBS_DEFAULT OFF)

    option(GGML_WASM_SINGLE_FILE "ggml: embed WASM inside the generated ggml.js" ON)
else()
    if (MINGW)
        set(BUILD_SHARED_LIBS_DEFAULT OFF)
    else()
        set(BUILD_SHARED_LIBS_DEFAULT ON)
    endif()
endif()

# remove the lib prefix on win32 mingw
if (WIN32)
    set(CMAKE_STATIC_LIBRARY_PREFIX "")
    set(CMAKE_SHARED_LIBRARY_PREFIX "")
    set(CMAKE_SHARED_MODULE_PREFIX  "")
endif()

option(BUILD_SHARED_LIBS "ggml: build shared libraries" ${BUILD_SHARED_LIBS_DEFAULT})
option(GGML_BACKEND_DL   "ggml: build backends as dynamic libraries (requires BUILD_SHARED_LIBS)" OFF)

#
# option list
#

# TODO: mark all options as advanced when not GGML_STANDALONE

if (APPLE)
    set(GGML_METAL_DEFAULT ON)
    set(GGML_BLAS_DEFAULT ON)
    set(GGML_BLAS_VENDOR_DEFAULT "Apple")
else()
    set(GGML_METAL_DEFAULT OFF)
    set(GGML_BLAS_DEFAULT OFF)
    set(GGML_BLAS_VENDOR_DEFAULT "Generic")
endif()

if (CMAKE_CROSSCOMPILING)
    set(GGML_NATIVE_DEFAULT OFF)
else()
    set(GGML_NATIVE_DEFAULT ON)
endif()

# defaults
if (NOT GGML_LLAMAFILE_DEFAULT)
    set(GGML_LLAMAFILE_DEFAULT OFF)
endif()

if (NOT GGML_CUDA_GRAPHS_DEFAULT)
    set(GGML_CUDA_GRAPHS_DEFAULT OFF)
endif()

# general
option(GGML_STATIC "ggml: static link libraries"         OFF)
option(GGML_NATIVE "ggml: enable -march=native flag"     ${GGML_NATIVE_DEFAULT})
option(GGML_LTO    "ggml: enable link time optimization" OFF)
option(GGML_CCACHE "ggml: use ccache if available"       ON)

# debug
option(GGML_ALL_WARNINGS           "ggml: enable all compiler warnings"                   ON)
option(GGML_ALL_WARNINGS_3RD_PARTY "ggml: enable all compiler warnings in 3rd party libs" OFF)
option(GGML_GPROF                  "ggml: enable gprof"                                   OFF)

# build
option(GGML_FATAL_WARNINGS    "ggml: enable -Werror flag"    OFF)

# sanitizers
option(GGML_SANITIZE_THREAD    "ggml: enable thread sanitizer"    OFF)
option(GGML_SANITIZE_ADDRESS   "ggml: enable address sanitizer"   OFF)
option(GGML_SANITIZE_UNDEFINED "ggml: enable undefined sanitizer" OFF)

# instruction set specific
if (GGML_NATIVE OR NOT GGML_NATIVE_DEFAULT)
    set(INS_ENB OFF)
else()
    set(INS_ENB ON)
endif()

option(GGML_CPU_HBM          "ggml: use memkind for CPU HBM" OFF)
option(GGML_CPU_AARCH64      "ggml: use runtime weight conversion of Q4_0 to Q4_X_X" ON)
option(GGML_AVX              "ggml: enable AVX"              ${INS_ENB})
option(GGML_AVX_VNNI         "ggml: enable AVX-VNNI"         OFF)
option(GGML_AVX2             "ggml: enable AVX2"             ${INS_ENB})
option(GGML_AVX512           "ggml: enable AVX512F"          OFF)
option(GGML_AVX512_VBMI      "ggml: enable AVX512-VBMI"      OFF)
option(GGML_AVX512_VNNI      "ggml: enable AVX512-VNNI"      OFF)
option(GGML_AVX512_BF16      "ggml: enable AVX512-BF16"      OFF)
if (NOT MSVC)
    # in MSVC F16C and FMA is implied with AVX2/AVX512
    option(GGML_FMA          "ggml: enable FMA"              ${INS_ENB})
    option(GGML_F16C         "ggml: enable F16C"             ${INS_ENB})
    # MSVC does not seem to support AMX
    option(GGML_AMX_TILE     "ggml: enable AMX-TILE"         OFF)
    option(GGML_AMX_INT8     "ggml: enable AMX-INT8"         OFF)
    option(GGML_AMX_BF16     "ggml: enable AMX-BF16"         OFF)
endif()
option(GGML_LASX             "ggml: enable lasx"             ON)
option(GGML_LSX              "ggml: enable lsx"              ON)
option(GGML_RVV              "ggml: enable rvv"              ON)
option(GGML_SVE              "ggml: enable SVE"              OFF)
option(GGML_CPU_ALL_VARIANTS "ggml: build all variants of the CPU backend (requires GGML_BACKEND_DL)" OFF)


if (WIN32)
    set(GGML_WIN_VER "0x602" CACHE STRING   "ggml: Windows version")
endif()

# ggml core
set(GGML_SCHED_MAX_COPIES  "4" CACHE STRING "ggml: max input copies for pipeline parallelism")
option(GGML_CPU                             "ggml: enable CPU backend"                        ON)

# 3rd party libs / backends
option(GGML_ACCELERATE                      "ggml: enable Accelerate framework"               ON)
option(GGML_BLAS                            "ggml: use BLAS"                                  ${GGML_BLAS_DEFAULT})
set(GGML_BLAS_VENDOR ${GGML_BLAS_VENDOR_DEFAULT} CACHE STRING
                                            "ggml: BLAS library vendor")
option(GGML_LLAMAFILE                       "ggml: use LLAMAFILE"                             ${GGML_LLAMAFILE_DEFAULT})

option(GGML_CUDA                            "ggml: use CUDA"                                  OFF)
option(GGML_MUSA                            "ggml: use MUSA"                                  OFF)
option(GGML_CUDA_FORCE_MMQ                  "ggml: use mmq kernels instead of cuBLAS"         OFF)
option(GGML_CUDA_FORCE_CUBLAS               "ggml: always use cuBLAS instead of mmq kernels"  OFF)
option(GGML_CUDA_F16                        "ggml: use 16 bit floats for some calculations"   OFF)
set   (GGML_CUDA_PEER_MAX_BATCH_SIZE "128" CACHE STRING
                                            "ggml: max. batch size for using peer access")
option(GGML_CUDA_NO_PEER_COPY               "ggml: do not use peer to peer copies"            OFF)
option(GGML_CUDA_NO_VMM                     "ggml: do not try to use CUDA VMM"                OFF)
option(GGML_CUDA_FA_ALL_QUANTS              "ggml: compile all quants for FlashAttention"     OFF)
option(GGML_CUDA_GRAPHS                     "ggml: use CUDA graphs (llama.cpp only)"          ${GGML_CUDA_GRAPHS_DEFAULT})

option(GGML_HIP                             "ggml: use HIP"                                   OFF)
option(GGML_HIP_UMA                         "ggml: use HIP unified memory architecture"       OFF)
option(GGML_VULKAN                          "ggml: use Vulkan"                                OFF)
option(GGML_VULKAN_CHECK_RESULTS            "ggml: run Vulkan op checks"                      OFF)
option(GGML_VULKAN_DEBUG                    "ggml: enable Vulkan debug output"                OFF)
option(GGML_VULKAN_MEMORY_DEBUG             "ggml: enable Vulkan memory debug output"         OFF)
option(GGML_VULKAN_SHADER_DEBUG_INFO        "ggml: enable Vulkan shader debug info"           OFF)
option(GGML_VULKAN_PERF                     "ggml: enable Vulkan perf output"                 OFF)
option(GGML_VULKAN_VALIDATE                 "ggml: enable Vulkan validation"                  OFF)
option(GGML_VULKAN_RUN_TESTS                "ggml: run Vulkan tests"                          OFF)
option(GGML_KOMPUTE                         "ggml: use Kompute"                               OFF)
option(GGML_METAL                           "ggml: use Metal"                                 ${GGML_METAL_DEFAULT})
option(GGML_METAL_USE_BF16                  "ggml: use bfloat if available"                   OFF)
option(GGML_METAL_NDEBUG                    "ggml: disable Metal debugging"                   OFF)
option(GGML_METAL_SHADER_DEBUG              "ggml: compile Metal with -fno-fast-math"         OFF)
option(GGML_METAL_EMBED_LIBRARY             "ggml: embed Metal library"                       ${GGML_METAL})
set   (GGML_METAL_MACOSX_VERSION_MIN "" CACHE STRING
                                            "ggml: metal minimum macOS version")
set   (GGML_METAL_STD "" CACHE STRING       "ggml: metal standard version (-std flag)")
option(GGML_OPENMP                          "ggml: use OpenMP"                                ON)
option(GGML_RPC                             "ggml: use RPC"                                   OFF)
option(GGML_SYCL                            "ggml: use SYCL"                                  OFF)
option(GGML_SYCL_F16                        "ggml: use 16 bit floats for sycl calculations"   OFF)
set   (GGML_SYCL_TARGET "INTEL" CACHE STRING
                                            "ggml: sycl target device")
set   (GGML_SYCL_DEVICE_ARCH "" CACHE STRING
                                            "ggml: sycl device architecture")
option(GGML_QNN                             "ggml: use QNN"                                   OFF)

option(GGML_OPENCL                          "ggml: use OpenCL"                                OFF)
option(GGML_OPENCL_PROFILING                "ggml: use OpenCL profiling (increases overhead)" OFF)
option(GGML_OPENCL_EMBED_KERNELS            "ggml: embed kernels"                             ON)
option(GGML_OPENCL_USE_ADRENO_KERNELS       "ggml: use optimized kernels for Adreno"          ON)

# extra artifacts
option(GGML_BUILD_TESTS    "ggml: build tests"    ${GGML_STANDALONE})
option(GGML_BUILD_EXAMPLES "ggml: build examples" ${GGML_STANDALONE})

#
# dependencies
#

set(CMAKE_C_STANDARD 11)
set(CMAKE_C_STANDARD_REQUIRED true)

<<<<<<< HEAD
if (GGML_SYCL OR GGML_QNN)
    set(CMAKE_CXX_STANDARD 17)
else()
    set(CMAKE_CXX_STANDARD 11)
endif()
=======
set(CMAKE_CXX_STANDARD 17)
>>>>>>> 56eea078
set(CMAKE_CXX_STANDARD_REQUIRED true)

set(THREADS_PREFER_PTHREAD_FLAG ON)

find_package(Threads REQUIRED)

#
# build the library
#

add_subdirectory(src)

#
# tests and examples
#

if (GGML_BUILD_TESTS)
    enable_testing()
    add_subdirectory(tests)
endif ()

if (GGML_BUILD_EXAMPLES)
    add_subdirectory(examples)
endif ()

#
# install
#

include(GNUInstallDirs)
include(CMakePackageConfigHelpers)

# all public headers
set(GGML_PUBLIC_HEADERS
    include/ggml.h
    include/ggml-cpu.h
    include/ggml-alloc.h
    include/ggml-backend.h
    include/ggml-blas.h
    include/ggml-cann.h
    include/ggml-cuda.h
    include/ggml-kompute.h
    include/ggml-opt.h
    include/ggml-metal.h
    include/ggml-rpc.h
    include/ggml-sycl.h
    include/ggml-vulkan.h
    include/ggml-qnn.h)

set_target_properties(ggml PROPERTIES PUBLIC_HEADER "${GGML_PUBLIC_HEADERS}")
#if (GGML_METAL)
#    set_target_properties(ggml PROPERTIES RESOURCE "${CMAKE_CURRENT_SOURCE_DIR}/src/ggml-metal.metal")
#endif()
install(TARGETS ggml LIBRARY PUBLIC_HEADER)
install(TARGETS ggml-base LIBRARY)

# FIXME: this should be done in the backend cmake files
if (GGML_METAL)
    # FIXME: does this need to be installed with GGML_METAL_EMBED_LIBRARY?
    install(
        FILES src/ggml-metal/ggml-metal.metal
        PERMISSIONS
            OWNER_READ
            OWNER_WRITE
            GROUP_READ
            WORLD_READ
        DESTINATION ${CMAKE_INSTALL_BINDIR})

    if (NOT GGML_METAL_EMBED_LIBRARY)
        install(
            FILES ${CMAKE_RUNTIME_OUTPUT_DIRECTORY}/default.metallib
            DESTINATION ${CMAKE_INSTALL_BINDIR}
        )
    endif()
endif()

if (GGML_STANDALONE)
    configure_file(${CMAKE_CURRENT_SOURCE_DIR}/ggml.pc.in
        ${CMAKE_CURRENT_BINARY_DIR}/ggml.pc
        @ONLY)

    install(FILES ${CMAKE_CURRENT_BINARY_DIR}/ggml.pc
        DESTINATION share/pkgconfig)
endif()<|MERGE_RESOLUTION|>--- conflicted
+++ resolved
@@ -196,15 +196,7 @@
 set(CMAKE_C_STANDARD 11)
 set(CMAKE_C_STANDARD_REQUIRED true)
 
-<<<<<<< HEAD
-if (GGML_SYCL OR GGML_QNN)
-    set(CMAKE_CXX_STANDARD 17)
-else()
-    set(CMAKE_CXX_STANDARD 11)
-endif()
-=======
 set(CMAKE_CXX_STANDARD 17)
->>>>>>> 56eea078
 set(CMAKE_CXX_STANDARD_REQUIRED true)
 
 set(THREADS_PREFER_PTHREAD_FLAG ON)
