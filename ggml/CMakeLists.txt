cmake_minimum_required(VERSION 3.14) # for add_link_options and implicit target directories.
project("ggml" C CXX)
include(CheckIncludeFileCXX)

set(CMAKE_EXPORT_COMPILE_COMMANDS ON)

if (NOT XCODE AND NOT MSVC AND NOT CMAKE_BUILD_TYPE)
    set(CMAKE_BUILD_TYPE Release CACHE STRING "Build type" FORCE)
    set_property(CACHE CMAKE_BUILD_TYPE PROPERTY STRINGS "Debug" "Release" "MinSizeRel" "RelWithDebInfo")
endif()

if (CMAKE_SOURCE_DIR STREQUAL CMAKE_CURRENT_SOURCE_DIR)
    set(GGML_STANDALONE ON)

    set(CMAKE_RUNTIME_OUTPUT_DIRECTORY ${CMAKE_BINARY_DIR}/bin)

    # configure project version
    # TODO
else()
    set(GGML_STANDALONE OFF)
endif()

if (EMSCRIPTEN)
    set(BUILD_SHARED_LIBS_DEFAULT OFF)

    option(GGML_WASM_SINGLE_FILE "ggml: embed WASM inside the generated ggml.js" ON)
else()
    if (MINGW)
        set(BUILD_SHARED_LIBS_DEFAULT OFF)
    else()
        set(BUILD_SHARED_LIBS_DEFAULT ON)
    endif()
endif()

# remove the lib prefix on win32 mingw
if (WIN32)
    set(CMAKE_STATIC_LIBRARY_PREFIX "")
    set(CMAKE_SHARED_LIBRARY_PREFIX "")
    set(CMAKE_SHARED_MODULE_PREFIX  "")
endif()

option(BUILD_SHARED_LIBS "ggml: build shared libraries" ${BUILD_SHARED_LIBS_DEFAULT})
option(GGML_BACKEND_DL   "ggml: build backends as dynamic libraries (requires BUILD_SHARED_LIBS)" OFF)

#
# option list
#

# TODO: mark all options as advanced when not GGML_STANDALONE

if (APPLE)
    set(GGML_METAL_DEFAULT ON)
    set(GGML_BLAS_DEFAULT ON)
    set(GGML_BLAS_VENDOR_DEFAULT "Apple")
else()
    set(GGML_METAL_DEFAULT OFF)
    set(GGML_BLAS_DEFAULT OFF)
    set(GGML_BLAS_VENDOR_DEFAULT "Generic")
endif()

if (CMAKE_CROSSCOMPILING OR DEFINED ENV{SOURCE_DATE_EPOCH})
    message(STATUS "Setting GGML_NATIVE_DEFAULT to OFF")
    set(GGML_NATIVE_DEFAULT OFF)
else()
    set(GGML_NATIVE_DEFAULT ON)
endif()

# defaults
if (NOT GGML_LLAMAFILE_DEFAULT)
    set(GGML_LLAMAFILE_DEFAULT OFF)
endif()

if (NOT GGML_CUDA_GRAPHS_DEFAULT)
    set(GGML_CUDA_GRAPHS_DEFAULT OFF)
endif()

# general
option(GGML_STATIC "ggml: static link libraries"                     OFF)
option(GGML_NATIVE "ggml: optimize the build for the current system" ${GGML_NATIVE_DEFAULT})
option(GGML_LTO    "ggml: enable link time optimization"             OFF)
option(GGML_CCACHE "ggml: use ccache if available"                   ON)

# debug
option(GGML_ALL_WARNINGS           "ggml: enable all compiler warnings"                   ON)
option(GGML_ALL_WARNINGS_3RD_PARTY "ggml: enable all compiler warnings in 3rd party libs" OFF)
option(GGML_GPROF                  "ggml: enable gprof"                                   OFF)

# build
option(GGML_FATAL_WARNINGS    "ggml: enable -Werror flag"    OFF)

# sanitizers
option(GGML_SANITIZE_THREAD    "ggml: enable thread sanitizer"    OFF)
option(GGML_SANITIZE_ADDRESS   "ggml: enable address sanitizer"   OFF)
option(GGML_SANITIZE_UNDEFINED "ggml: enable undefined sanitizer" OFF)

# instruction set specific
if (GGML_NATIVE OR NOT GGML_NATIVE_DEFAULT)
    set(INS_ENB OFF)
else()
    set(INS_ENB ON)
endif()

message(DEBUG "GGML_NATIVE         : ${GGML_NATIVE}")
message(DEBUG "GGML_NATIVE_DEFAULT : ${GGML_NATIVE_DEFAULT}")
message(DEBUG "INS_ENB             : ${INS_ENB}")

option(GGML_CPU_HBM          "ggml: use memkind for CPU HBM" OFF)
option(GGML_CPU_REPACK       "ggml: use runtime weight conversion of Q4_0 to Q4_X_X" ON)
option(GGML_CPU_KLEIDIAI     "ggml: use KleidiAI optimized kernels if applicable" OFF)
option(GGML_SSE42            "ggml: enable SSE 4.2"          ${INS_ENB})
option(GGML_AVX              "ggml: enable AVX"              ${INS_ENB})
option(GGML_AVX_VNNI         "ggml: enable AVX-VNNI"         OFF)
option(GGML_AVX2             "ggml: enable AVX2"             ${INS_ENB})
option(GGML_BMI2             "ggml: enable BMI2"             ${INS_ENB})
option(GGML_AVX512           "ggml: enable AVX512F"          OFF)
option(GGML_AVX512_VBMI      "ggml: enable AVX512-VBMI"      OFF)
option(GGML_AVX512_VNNI      "ggml: enable AVX512-VNNI"      OFF)
option(GGML_AVX512_BF16      "ggml: enable AVX512-BF16"      OFF)
if (NOT MSVC)
    # in MSVC F16C and FMA is implied with AVX2/AVX512
    option(GGML_FMA          "ggml: enable FMA"              ${INS_ENB})
    option(GGML_F16C         "ggml: enable F16C"             ${INS_ENB})
    # MSVC does not seem to support AMX
    option(GGML_AMX_TILE     "ggml: enable AMX-TILE"         OFF)
    option(GGML_AMX_INT8     "ggml: enable AMX-INT8"         OFF)
    option(GGML_AMX_BF16     "ggml: enable AMX-BF16"         OFF)
endif()
option(GGML_LASX             "ggml: enable lasx"             ON)
option(GGML_LSX              "ggml: enable lsx"              ON)
option(GGML_RVV              "ggml: enable rvv"              ON)
option(GGML_RV_ZFH           "ggml: enable riscv zfh"        OFF)
option(GGML_XTHEADVECTOR     "ggml: enable xtheadvector"     OFF)
option(GGML_VXE              "ggml: enable vxe"              ON)
option(GGML_NNPA             "ggml: enable nnpa"             ON)

option(GGML_CPU_ALL_VARIANTS "ggml: build all variants of the CPU backend (requires GGML_BACKEND_DL)" OFF)
set(GGML_CPU_ARM_ARCH        "" CACHE STRING "ggml: CPU architecture for ARM")
set(GGML_CPU_POWERPC_CPUTYPE "" CACHE STRING "ggml: CPU type for PowerPC")


if (MINGW)
    set(GGML_WIN_VER "0x602" CACHE STRING   "ggml: Windows version")
endif()

# ggml core
set(GGML_SCHED_MAX_COPIES  "4" CACHE STRING "ggml: max input copies for pipeline parallelism")
option(GGML_CPU                             "ggml: enable CPU backend"                        ON)

# 3rd party libs / backends
option(GGML_ACCELERATE                      "ggml: enable Accelerate framework"               ON)
option(GGML_BLAS                            "ggml: use BLAS"                                  ${GGML_BLAS_DEFAULT})
set(GGML_BLAS_VENDOR ${GGML_BLAS_VENDOR_DEFAULT} CACHE STRING
                                            "ggml: BLAS library vendor")
option(GGML_LLAMAFILE                       "ggml: use LLAMAFILE"                             ${GGML_LLAMAFILE_DEFAULT})

option(GGML_CUDA                            "ggml: use CUDA"                                  OFF)
option(GGML_MUSA                            "ggml: use MUSA"                                  OFF)
option(GGML_CUDA_FORCE_MMQ                  "ggml: use mmq kernels instead of cuBLAS"         OFF)
option(GGML_CUDA_FORCE_CUBLAS               "ggml: always use cuBLAS instead of mmq kernels"  OFF)
option(GGML_CUDA_F16                        "ggml: use 16 bit floats for some calculations"   OFF)
set   (GGML_CUDA_PEER_MAX_BATCH_SIZE "128" CACHE STRING
                                            "ggml: max. batch size for using peer access")
option(GGML_CUDA_NO_PEER_COPY               "ggml: do not use peer to peer copies"            OFF)
option(GGML_CUDA_NO_VMM                     "ggml: do not try to use CUDA VMM"                OFF)
option(GGML_CUDA_FA                         "ggml: compile ggml FlashAttention CUDA kernels"  ON)
option(GGML_CUDA_FA_ALL_QUANTS              "ggml: compile all quants for FlashAttention"     OFF)
option(GGML_CUDA_GRAPHS                     "ggml: use CUDA graphs (llama.cpp only)"          ${GGML_CUDA_GRAPHS_DEFAULT})
set   (GGML_CUDA_COMPRESSION_MODE "size" CACHE STRING
                                            "ggml: cuda link binary compression mode; requires cuda 12.8+")
set_property(CACHE GGML_CUDA_COMPRESSION_MODE PROPERTY STRINGS "none;speed;balance;size")

option(GGML_HIP                             "ggml: use HIP"                                   OFF)
option(GGML_HIP_GRAPHS                      "ggml: use HIP graph, experimental, slow"         OFF)
option(GGML_HIP_NO_VMM                      "ggml: do not try to use HIP VMM"                 ON)
option(GGML_HIP_ROCWMMA_FATTN               "ggml: enable rocWMMA for FlashAttention"         OFF)
option(GGML_HIP_FORCE_ROCWMMA_FATTN_GFX12   "ggml: enable rocWMMA FlashAttention on GFX12"    OFF)
option(GGML_VULKAN                          "ggml: use Vulkan"                                OFF)
option(GGML_VULKAN_CHECK_RESULTS            "ggml: run Vulkan op checks"                      OFF)
option(GGML_VULKAN_DEBUG                    "ggml: enable Vulkan debug output"                OFF)
option(GGML_VULKAN_MEMORY_DEBUG             "ggml: enable Vulkan memory debug output"         OFF)
option(GGML_VULKAN_SHADER_DEBUG_INFO        "ggml: enable Vulkan shader debug info"           OFF)
option(GGML_VULKAN_VALIDATE                 "ggml: enable Vulkan validation"                  OFF)
option(GGML_VULKAN_RUN_TESTS                "ggml: run Vulkan tests"                          OFF)
<<<<<<< HEAD
option(GGML_KOMPUTE                         "ggml: use Kompute"                               OFF)
option(GGML_WEBGPU                          "ggml: use WebGPU"                                OFF)
option(GGML_WEBGPU_DEBUG                    "ggml: enable WebGPU debug output"                OFF)
=======
>>>>>>> bee28421
option(GGML_METAL                           "ggml: use Metal"                                 ${GGML_METAL_DEFAULT})
option(GGML_METAL_USE_BF16                  "ggml: use bfloat if available"                   OFF)
option(GGML_METAL_NDEBUG                    "ggml: disable Metal debugging"                   OFF)
option(GGML_METAL_SHADER_DEBUG              "ggml: compile Metal with -fno-fast-math"         OFF)
option(GGML_METAL_EMBED_LIBRARY             "ggml: embed Metal library"                       ${GGML_METAL})
set   (GGML_METAL_MACOSX_VERSION_MIN "" CACHE STRING
                                            "ggml: metal minimum macOS version")
set   (GGML_METAL_STD "" CACHE STRING       "ggml: metal standard version (-std flag)")
option(GGML_OPENMP                          "ggml: use OpenMP"                                ON)
option(GGML_RPC                             "ggml: use RPC"                                   OFF)
option(GGML_SYCL                            "ggml: use SYCL"                                  OFF)
option(GGML_SYCL_F16                        "ggml: use 16 bit floats for sycl calculations"   OFF)
option(GGML_SYCL_GRAPH                      "ggml: enable graphs in the SYCL backend"         ON)
option(GGML_SYCL_DNN                        "ggml: enable oneDNN in the SYCL backend"         ON)
set   (GGML_SYCL_TARGET "INTEL" CACHE STRING
                                            "ggml: sycl target device")
set   (GGML_SYCL_DEVICE_ARCH "" CACHE STRING
                                            "ggml: sycl device architecture")

option(GGML_OPENCL                          "ggml: use OpenCL"                                OFF)
option(GGML_OPENCL_PROFILING                "ggml: use OpenCL profiling (increases overhead)" OFF)
option(GGML_OPENCL_EMBED_KERNELS            "ggml: embed kernels"                             ON)
option(GGML_OPENCL_USE_ADRENO_KERNELS       "ggml: use optimized kernels for Adreno"          ON)
set   (GGML_OPENCL_TARGET_VERSION "300" CACHE STRING
                                            "gmml: OpenCL API version to target")

# toolchain for vulkan-shaders-gen
set   (GGML_VULKAN_SHADERS_GEN_TOOLCHAIN "" CACHE FILEPATH "ggml: toolchain file for vulkan-shaders-gen")

# extra artifacts
option(GGML_BUILD_TESTS    "ggml: build tests"    ${GGML_STANDALONE})
option(GGML_BUILD_EXAMPLES "ggml: build examples" ${GGML_STANDALONE})

#
# dependencies
#

set(CMAKE_C_STANDARD 11)
set(CMAKE_C_STANDARD_REQUIRED true)

set(CMAKE_CXX_STANDARD 17)
set(CMAKE_CXX_STANDARD_REQUIRED true)

set(THREADS_PREFER_PTHREAD_FLAG ON)

find_package(Threads REQUIRED)

include(GNUInstallDirs)

#
# build the library
#

add_subdirectory(src)

#
# tests and examples
#

if (GGML_BUILD_TESTS)
    enable_testing()
    add_subdirectory(tests)
endif ()

if (GGML_BUILD_EXAMPLES)
    add_subdirectory(examples)
endif ()

#
# install
#

include(CMakePackageConfigHelpers)

# all public headers
set(GGML_PUBLIC_HEADERS
    include/ggml.h
    include/ggml-cpu.h
    include/ggml-alloc.h
    include/ggml-backend.h
    include/ggml-blas.h
    include/ggml-cann.h
    include/ggml-cpp.h
    include/ggml-cuda.h
    include/ggml-opt.h
    include/ggml-metal.h
    include/ggml-rpc.h
    include/ggml-sycl.h
    include/ggml-vulkan.h
    include/ggml-webgpu.h
    include/gguf.h)

set_target_properties(ggml PROPERTIES PUBLIC_HEADER "${GGML_PUBLIC_HEADERS}")
#if (GGML_METAL)
#    set_target_properties(ggml PROPERTIES RESOURCE "${CMAKE_CURRENT_SOURCE_DIR}/src/ggml-metal.metal")
#endif()
install(TARGETS ggml LIBRARY PUBLIC_HEADER)
install(TARGETS ggml-base LIBRARY)

if (GGML_STANDALONE)
    configure_file(${CMAKE_CURRENT_SOURCE_DIR}/ggml.pc.in
        ${CMAKE_CURRENT_BINARY_DIR}/ggml.pc
        @ONLY)

    install(FILES ${CMAKE_CURRENT_BINARY_DIR}/ggml.pc
        DESTINATION share/pkgconfig)
endif()

#
# Create CMake package
#

# Generate version info based on git commit.

if(NOT DEFINED GGML_BUILD_NUMBER)
    find_program(GIT_EXE NAMES git git.exe REQUIRED NO_CMAKE_FIND_ROOT_PATH)
    execute_process(COMMAND ${GIT_EXE} rev-list --count HEAD
        WORKING_DIRECTORY ${CMAKE_CURRENT_SOURCE_DIR}
        OUTPUT_VARIABLE GGML_BUILD_NUMBER
        OUTPUT_STRIP_TRAILING_WHITESPACE
    )

    if(GGML_BUILD_NUMBER EQUAL 1)
        message(WARNING "GGML build version fixed at 1 likely due to a shallow clone.")
    endif()

    execute_process(COMMAND ${GIT_EXE} rev-parse --short HEAD
        WORKING_DIRECTORY ${CMAKE_CURRENT_SOURCE_DIR}
        OUTPUT_VARIABLE GGML_BUILD_COMMIT
        OUTPUT_STRIP_TRAILING_WHITESPACE
    )
endif()


# Capture variables prefixed with GGML_.

set(variable_set_statements
"
####### Expanded from @GGML_VARIABLES_EXPANED@ by configure_package_config_file() #######
####### Any changes to this file will be overwritten by the next CMake run        #######

")

set(GGML_SHARED_LIB ${BUILD_SHARED_LIBS})

get_cmake_property(all_variables VARIABLES)
foreach(variable_name IN LISTS all_variables)
    if(variable_name MATCHES "^GGML_")
        string(REPLACE ";" "\\;"
               variable_value "${${variable_name}}")

        set(variable_set_statements
            "${variable_set_statements}set(${variable_name} \"${variable_value}\")\n")
    endif()
endforeach()

set(GGML_VARIABLES_EXPANDED ${variable_set_statements})

# Create the CMake package and set install location.

set(GGML_INSTALL_VERSION 0.0.${GGML_BUILD_NUMBER})
set(GGML_INCLUDE_INSTALL_DIR ${CMAKE_INSTALL_INCLUDEDIR} CACHE PATH "Location of header  files")
set(GGML_LIB_INSTALL_DIR     ${CMAKE_INSTALL_LIBDIR}     CACHE PATH "Location of library files")
set(GGML_BIN_INSTALL_DIR     ${CMAKE_INSTALL_BINDIR}     CACHE PATH "Location of binary  files")

configure_package_config_file(
        ${CMAKE_CURRENT_SOURCE_DIR}/cmake/ggml-config.cmake.in
        ${CMAKE_CURRENT_BINARY_DIR}/ggml-config.cmake
    INSTALL_DESTINATION ${CMAKE_INSTALL_LIBDIR}/cmake/ggml
    PATH_VARS GGML_INCLUDE_INSTALL_DIR
              GGML_LIB_INSTALL_DIR
              GGML_BIN_INSTALL_DIR)

write_basic_package_version_file(
        ${CMAKE_CURRENT_BINARY_DIR}/ggml-version.cmake
    VERSION ${GGML_INSTALL_VERSION}
    COMPATIBILITY SameMajorVersion)

target_compile_definitions(ggml-base PRIVATE
    GGML_VERSION="${GGML_INSTALL_VERSION}"
    GGML_COMMIT="${GGML_BUILD_COMMIT}"
)
message(STATUS "ggml version: ${GGML_INSTALL_VERSION}")
message(STATUS "ggml commit:  ${GGML_BUILD_COMMIT}")

install(FILES ${CMAKE_CURRENT_BINARY_DIR}/ggml-config.cmake
              ${CMAKE_CURRENT_BINARY_DIR}/ggml-version.cmake
        DESTINATION ${CMAKE_INSTALL_LIBDIR}/cmake/ggml)

if (MSVC)
    set(MSVC_WARNING_FLAGS
        /wd4005  # Macro redefinition
        /wd4244  # Conversion from one type to another type, possible loss of data
        /wd4267  # Conversion from 'size_t' to a smaller type, possible loss of data
        /wd4305  # Conversion from 'type1' to 'type2', possible loss of data
        /wd4566  # Conversion from 'char' to 'wchar_t', possible loss of data
        /wd4996  # Disable POSIX deprecation warnings
        /wd4702  # Unreachable code warnings
    )
    function(disable_msvc_warnings target_name)
        if(TARGET ${target_name})
            target_compile_options(${target_name} PRIVATE ${MSVC_WARNING_FLAGS})
        endif()
    endfunction()

    disable_msvc_warnings(ggml-base)
    disable_msvc_warnings(ggml)
    disable_msvc_warnings(ggml-cpu)
    disable_msvc_warnings(ggml-cpu-x64)
    disable_msvc_warnings(ggml-cpu-sse42)
    disable_msvc_warnings(ggml-cpu-sandybridge)
    disable_msvc_warnings(ggml-cpu-haswell)
    disable_msvc_warnings(ggml-cpu-skylakex)
    disable_msvc_warnings(ggml-cpu-icelake)
    disable_msvc_warnings(ggml-cpu-alderlake)

    if (GGML_BUILD_EXAMPLES)
        disable_msvc_warnings(common-ggml)
        disable_msvc_warnings(common)

        disable_msvc_warnings(mnist-common)
        disable_msvc_warnings(mnist-eval)
        disable_msvc_warnings(mnist-train)

        disable_msvc_warnings(gpt-2-ctx)
        disable_msvc_warnings(gpt-2-alloc)
        disable_msvc_warnings(gpt-2-backend)
        disable_msvc_warnings(gpt-2-sched)
        disable_msvc_warnings(gpt-2-quantize)
        disable_msvc_warnings(gpt-2-batched)

        disable_msvc_warnings(gpt-j)
        disable_msvc_warnings(gpt-j-quantize)

        disable_msvc_warnings(magika)
        disable_msvc_warnings(yolov3-tiny)
        disable_msvc_warnings(sam)

        disable_msvc_warnings(simple-ctx)
        disable_msvc_warnings(simple-backend)
    endif()

    if (GGML_BUILD_TESTS)
        disable_msvc_warnings(test-mul-mat)
        disable_msvc_warnings(test-arange)
        disable_msvc_warnings(test-backend-ops)
        disable_msvc_warnings(test-cont)
        disable_msvc_warnings(test-conv-transpose)
        disable_msvc_warnings(test-conv-transpose-1d)
        disable_msvc_warnings(test-conv1d)
        disable_msvc_warnings(test-conv2d)
        disable_msvc_warnings(test-conv2d-dw)
        disable_msvc_warnings(test-customop)
        disable_msvc_warnings(test-dup)
        disable_msvc_warnings(test-opt)
        disable_msvc_warnings(test-pool)
    endif ()
endif()<|MERGE_RESOLUTION|>--- conflicted
+++ resolved
@@ -181,12 +181,8 @@
 option(GGML_VULKAN_SHADER_DEBUG_INFO        "ggml: enable Vulkan shader debug info"           OFF)
 option(GGML_VULKAN_VALIDATE                 "ggml: enable Vulkan validation"                  OFF)
 option(GGML_VULKAN_RUN_TESTS                "ggml: run Vulkan tests"                          OFF)
-<<<<<<< HEAD
-option(GGML_KOMPUTE                         "ggml: use Kompute"                               OFF)
 option(GGML_WEBGPU                          "ggml: use WebGPU"                                OFF)
 option(GGML_WEBGPU_DEBUG                    "ggml: enable WebGPU debug output"                OFF)
-=======
->>>>>>> bee28421
 option(GGML_METAL                           "ggml: use Metal"                                 ${GGML_METAL_DEFAULT})
 option(GGML_METAL_USE_BF16                  "ggml: use bfloat if available"                   OFF)
 option(GGML_METAL_NDEBUG                    "ggml: disable Metal debugging"                   OFF)
