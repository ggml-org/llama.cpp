cmake_minimum_required(VERSION 3.14) # for add_link_options and implicit target directories.
project("ggml" C CXX)
include(CheckIncludeFileCXX)

set(CMAKE_EXPORT_COMPILE_COMMANDS ON)

if (NOT XCODE AND NOT MSVC AND NOT CMAKE_BUILD_TYPE)
    set(CMAKE_BUILD_TYPE Release CACHE STRING "Build type" FORCE)
    set_property(CACHE CMAKE_BUILD_TYPE PROPERTY STRINGS "Debug" "Release" "MinSizeRel" "RelWithDebInfo")
endif()

if (CMAKE_SOURCE_DIR STREQUAL CMAKE_CURRENT_SOURCE_DIR)
    set(GGML_STANDALONE ON)

    set(CMAKE_RUNTIME_OUTPUT_DIRECTORY ${CMAKE_BINARY_DIR}/bin)

    # configure project version
    # TODO
else()
    set(GGML_STANDALONE OFF)
endif()

if (EMSCRIPTEN)
    set(BUILD_SHARED_LIBS_DEFAULT OFF)

    option(GGML_WASM_SINGLE_FILE "ggml: embed WASM inside the generated ggml.js" ON)
else()
    if (MINGW)
        set(BUILD_SHARED_LIBS_DEFAULT OFF)
    else()
        set(BUILD_SHARED_LIBS_DEFAULT ON)
    endif()
endif()

# remove the lib prefix on win32 mingw
if (WIN32)
    set(CMAKE_STATIC_LIBRARY_PREFIX "")
    set(CMAKE_SHARED_LIBRARY_PREFIX "")
    set(CMAKE_SHARED_MODULE_PREFIX  "")
endif()

option(BUILD_SHARED_LIBS "ggml: build shared libraries" ${BUILD_SHARED_LIBS_DEFAULT})
option(GGML_BACKEND_DL   "ggml: build backends as dynamic libraries (requires BUILD_SHARED_LIBS)" OFF)

#
# option list
#

# TODO: mark all options as advanced when not GGML_STANDALONE

if (APPLE)
    set(GGML_METAL_DEFAULT ON)
    set(GGML_BLAS_DEFAULT ON)
    set(GGML_BLAS_VENDOR_DEFAULT "Apple")
else()
    set(GGML_METAL_DEFAULT OFF)
    set(GGML_BLAS_DEFAULT OFF)
    set(GGML_BLAS_VENDOR_DEFAULT "Generic")
endif()

if (CMAKE_CROSSCOMPILING OR DEFINED ENV{SOURCE_DATE_EPOCH})
    message(STATUS "Setting GGML_NATIVE_DEFAULT to OFF")
    set(GGML_NATIVE_DEFAULT OFF)
else()
    set(GGML_NATIVE_DEFAULT ON)
endif()

# defaults
if (NOT GGML_LLAMAFILE_DEFAULT)
    set(GGML_LLAMAFILE_DEFAULT OFF)
endif()

if (NOT GGML_CUDA_GRAPHS_DEFAULT)
    set(GGML_CUDA_GRAPHS_DEFAULT OFF)
endif()

# general
option(GGML_STATIC "ggml: static link libraries"                     OFF)
option(GGML_NATIVE "ggml: optimize the build for the current system" ${GGML_NATIVE_DEFAULT})
option(GGML_LTO    "ggml: enable link time optimization"             OFF)
option(GGML_CCACHE "ggml: use ccache if available"                   ON)

# debug
option(GGML_ALL_WARNINGS           "ggml: enable all compiler warnings"                   ON)
option(GGML_ALL_WARNINGS_3RD_PARTY "ggml: enable all compiler warnings in 3rd party libs" OFF)
option(GGML_GPROF                  "ggml: enable gprof"                                   OFF)

# build
option(GGML_FATAL_WARNINGS    "ggml: enable -Werror flag"    OFF)

# sanitizers
option(GGML_SANITIZE_THREAD    "ggml: enable thread sanitizer"    OFF)
option(GGML_SANITIZE_ADDRESS   "ggml: enable address sanitizer"   OFF)
option(GGML_SANITIZE_UNDEFINED "ggml: enable undefined sanitizer" OFF)

# instruction set specific
if (GGML_NATIVE OR NOT GGML_NATIVE_DEFAULT)
    set(INS_ENB OFF)
else()
    set(INS_ENB ON)
endif()

message(DEBUG "GGML_NATIVE         : ${GGML_NATIVE}")
message(DEBUG "GGML_NATIVE_DEFAULT : ${GGML_NATIVE_DEFAULT}")
message(DEBUG "INS_ENB             : ${INS_ENB}")

option(GGML_CPU_HBM          "ggml: use memkind for CPU HBM" OFF)
option(GGML_CPU_REPACK       "ggml: use runtime weight conversion of Q4_0 to Q4_X_X" ON)
option(GGML_CPU_KLEIDIAI     "ggml: use KleidiAI optimized kernels if applicable" OFF)
option(GGML_SSE42            "ggml: enable SSE 4.2"          ${INS_ENB})
option(GGML_AVX              "ggml: enable AVX"              ${INS_ENB})
option(GGML_AVX_VNNI         "ggml: enable AVX-VNNI"         OFF)
option(GGML_AVX2             "ggml: enable AVX2"             ${INS_ENB})
option(GGML_BMI2             "ggml: enable BMI2"             ${INS_ENB})
option(GGML_AVX512           "ggml: enable AVX512F"          OFF)
option(GGML_AVX512_VBMI      "ggml: enable AVX512-VBMI"      OFF)
option(GGML_AVX512_VNNI      "ggml: enable AVX512-VNNI"      OFF)
option(GGML_AVX512_BF16      "ggml: enable AVX512-BF16"      OFF)
if (NOT MSVC)
    # in MSVC F16C and FMA is implied with AVX2/AVX512
    option(GGML_FMA          "ggml: enable FMA"              ${INS_ENB})
    option(GGML_F16C         "ggml: enable F16C"             ${INS_ENB})
    # MSVC does not seem to support AMX
    option(GGML_AMX_TILE     "ggml: enable AMX-TILE"         OFF)
    option(GGML_AMX_INT8     "ggml: enable AMX-INT8"         OFF)
    option(GGML_AMX_BF16     "ggml: enable AMX-BF16"         OFF)
endif()
option(GGML_LASX             "ggml: enable lasx"             ON)
option(GGML_LSX              "ggml: enable lsx"              ON)
option(GGML_RVV              "ggml: enable rvv"              ON)
option(GGML_RV_ZFH           "ggml: enable riscv zfh"        OFF)
option(GGML_XTHEADVECTOR     "ggml: enable xtheadvector"     OFF)
option(GGML_VXE              "ggml: enable vxe"              ON)
option(GGML_NNPA             "ggml: enable nnpa"             ON)

option(GGML_CPU_ALL_VARIANTS "ggml: build all variants of the CPU backend (requires GGML_BACKEND_DL)" OFF)
set(GGML_CPU_ARM_ARCH        "" CACHE STRING "ggml: CPU architecture for ARM")
set(GGML_CPU_POWERPC_CPUTYPE "" CACHE STRING "ggml: CPU type for PowerPC")


if (MINGW)
    set(GGML_WIN_VER "0x602" CACHE STRING   "ggml: Windows version")
endif()

# ggml core
set(GGML_SCHED_MAX_COPIES  "4" CACHE STRING "ggml: max input copies for pipeline parallelism")
option(GGML_CPU                             "ggml: enable CPU backend"                        ON)

# 3rd party libs / backends
option(GGML_ACCELERATE                      "ggml: enable Accelerate framework"               ON)
option(GGML_BLAS                            "ggml: use BLAS"                                  ${GGML_BLAS_DEFAULT})
set(GGML_BLAS_VENDOR ${GGML_BLAS_VENDOR_DEFAULT} CACHE STRING
                                            "ggml: BLAS library vendor")
option(GGML_LLAMAFILE                       "ggml: use LLAMAFILE"                             ${GGML_LLAMAFILE_DEFAULT})

option(GGML_CUDA                            "ggml: use CUDA"                                  OFF)
option(GGML_MUSA                            "ggml: use MUSA"                                  OFF)
option(GGML_CUDA_FORCE_MMQ                  "ggml: use mmq kernels instead of cuBLAS"         OFF)
option(GGML_CUDA_FORCE_CUBLAS               "ggml: always use cuBLAS instead of mmq kernels"  OFF)
option(GGML_CUDA_F16                        "ggml: use 16 bit floats for some calculations"   OFF)
set   (GGML_CUDA_PEER_MAX_BATCH_SIZE "128" CACHE STRING
                                            "ggml: max. batch size for using peer access")
option(GGML_CUDA_NO_PEER_COPY               "ggml: do not use peer to peer copies"            OFF)
option(GGML_CUDA_NO_VMM                     "ggml: do not try to use CUDA VMM"                OFF)
option(GGML_CUDA_FA                         "ggml: compile ggml FlashAttention CUDA kernels"  ON)
option(GGML_CUDA_FA_ALL_QUANTS              "ggml: compile all quants for FlashAttention"     OFF)
option(GGML_CUDA_GRAPHS                     "ggml: use CUDA graphs (llama.cpp only)"          ${GGML_CUDA_GRAPHS_DEFAULT})
set   (GGML_CUDA_COMPRESSION_MODE "size" CACHE STRING
                                            "ggml: cuda link binary compression mode; requires cuda 12.8+")
set_property(CACHE GGML_CUDA_COMPRESSION_MODE PROPERTY STRINGS "none;speed;balance;size")

option(GGML_HIP                             "ggml: use HIP"                                   OFF)
option(GGML_HIP_GRAPHS                      "ggml: use HIP graph, experimental, slow"         OFF)
option(GGML_HIP_NO_VMM                      "ggml: do not try to use HIP VMM"                 ON)
option(GGML_HIP_ROCWMMA_FATTN               "ggml: enable rocWMMA for FlashAttention"         OFF)
option(GGML_HIP_FORCE_ROCWMMA_FATTN_GFX12   "ggml: enable rocWMMA FlashAttention on GFX12"    OFF)
option(GGML_VULKAN                          "ggml: use Vulkan"                                OFF)
option(GGML_VULKAN_CHECK_RESULTS            "ggml: run Vulkan op checks"                      OFF)
option(GGML_VULKAN_DEBUG                    "ggml: enable Vulkan debug output"                OFF)
option(GGML_VULKAN_MEMORY_DEBUG             "ggml: enable Vulkan memory debug output"         OFF)
option(GGML_VULKAN_SHADER_DEBUG_INFO        "ggml: enable Vulkan shader debug info"           OFF)
option(GGML_VULKAN_VALIDATE                 "ggml: enable Vulkan validation"                  OFF)
option(GGML_VULKAN_RUN_TESTS                "ggml: run Vulkan tests"                          OFF)
option(GGML_WEBGPU                          "ggml: use WebGPU"                                OFF)
option(GGML_WEBGPU_DEBUG                    "ggml: enable WebGPU debug output"                OFF)
option(GGML_METAL                           "ggml: use Metal"                                 ${GGML_METAL_DEFAULT})
option(GGML_METAL_USE_BF16                  "ggml: use bfloat if available"                   OFF)
option(GGML_METAL_NDEBUG                    "ggml: disable Metal debugging"                   OFF)
option(GGML_METAL_SHADER_DEBUG              "ggml: compile Metal with -fno-fast-math"         OFF)
option(GGML_METAL_EMBED_LIBRARY             "ggml: embed Metal library"                       ${GGML_METAL})
set   (GGML_METAL_MACOSX_VERSION_MIN "" CACHE STRING
                                            "ggml: metal minimum macOS version")
set   (GGML_METAL_STD "" CACHE STRING       "ggml: metal standard version (-std flag)")
option(GGML_OPENMP                          "ggml: use OpenMP"                                ON)
option(GGML_RPC                             "ggml: use RPC"                                   OFF)
option(GGML_SYCL                            "ggml: use SYCL"                                  OFF)
option(GGML_SYCL_F16                        "ggml: use 16 bit floats for sycl calculations"   OFF)
option(GGML_SYCL_GRAPH                      "ggml: enable graphs in the SYCL backend"         ON)
option(GGML_SYCL_DNN                        "ggml: enable oneDNN in the SYCL backend"         ON)
set   (GGML_SYCL_TARGET "INTEL" CACHE STRING
                                            "ggml: sycl target device")
set   (GGML_SYCL_DEVICE_ARCH "" CACHE STRING
                                            "ggml: sycl device architecture")
option(GGML_QNN                             "ggml: use QNN"                                   OFF)

option(GGML_OPENCL                          "ggml: use OpenCL"                                OFF)
option(GGML_OPENCL_PROFILING                "ggml: use OpenCL profiling (increases overhead)" OFF)
option(GGML_OPENCL_EMBED_KERNELS            "ggml: embed kernels"                             ON)
option(GGML_OPENCL_USE_ADRENO_KERNELS       "ggml: use optimized kernels for Adreno"          ON)
set   (GGML_OPENCL_TARGET_VERSION "300" CACHE STRING
                                            "gmml: OpenCL API version to target")

# toolchain for vulkan-shaders-gen
set   (GGML_VULKAN_SHADERS_GEN_TOOLCHAIN "" CACHE FILEPATH "ggml: toolchain file for vulkan-shaders-gen")

# extra artifacts
option(GGML_BUILD_TESTS    "ggml: build tests"    ${GGML_STANDALONE})
option(GGML_BUILD_EXAMPLES "ggml: build examples" ${GGML_STANDALONE})

#
# dependencies
#

set(CMAKE_C_STANDARD 11)
set(CMAKE_C_STANDARD_REQUIRED true)

set(CMAKE_CXX_STANDARD 17)
set(CMAKE_CXX_STANDARD_REQUIRED true)

set(THREADS_PREFER_PTHREAD_FLAG ON)

find_package(Threads REQUIRED)

include(GNUInstallDirs)

#
# build the library
#

add_subdirectory(src)

#
# tests and examples
#

if (GGML_BUILD_TESTS)
    enable_testing()
    add_subdirectory(tests)
endif ()

if (GGML_BUILD_EXAMPLES)
    add_subdirectory(examples)
endif ()

#
# install
#

include(CMakePackageConfigHelpers)

# all public headers
set(GGML_PUBLIC_HEADERS
    include/ggml.h
    include/ggml-cpu.h
    include/ggml-alloc.h
    include/ggml-backend.h
    include/ggml-blas.h
    include/ggml-cann.h
    include/ggml-cpp.h
    include/ggml-cuda.h
    include/ggml-opt.h
    include/ggml-metal.h
    include/ggml-rpc.h
    include/ggml-sycl.h
    include/ggml-vulkan.h
<<<<<<< HEAD
    include/ggml-qnn.h
=======
    include/ggml-webgpu.h
>>>>>>> 2adf8d83
    include/gguf.h)

set_target_properties(ggml PROPERTIES PUBLIC_HEADER "${GGML_PUBLIC_HEADERS}")
#if (GGML_METAL)
#    set_target_properties(ggml PROPERTIES RESOURCE "${CMAKE_CURRENT_SOURCE_DIR}/src/ggml-metal.metal")
#endif()
install(TARGETS ggml LIBRARY PUBLIC_HEADER)
install(TARGETS ggml-base LIBRARY)

if (GGML_STANDALONE)
    configure_file(${CMAKE_CURRENT_SOURCE_DIR}/ggml.pc.in
        ${CMAKE_CURRENT_BINARY_DIR}/ggml.pc
        @ONLY)

    install(FILES ${CMAKE_CURRENT_BINARY_DIR}/ggml.pc
        DESTINATION share/pkgconfig)
endif()

#
# Create CMake package
#

# Generate version info based on git commit.

if(NOT DEFINED GGML_BUILD_NUMBER)
    find_program(GIT_EXE NAMES git git.exe REQUIRED NO_CMAKE_FIND_ROOT_PATH)
    execute_process(COMMAND ${GIT_EXE} rev-list --count HEAD
        WORKING_DIRECTORY ${CMAKE_CURRENT_SOURCE_DIR}
        OUTPUT_VARIABLE GGML_BUILD_NUMBER
        OUTPUT_STRIP_TRAILING_WHITESPACE
    )

    if(GGML_BUILD_NUMBER EQUAL 1)
        message(WARNING "GGML build version fixed at 1 likely due to a shallow clone.")
    endif()

    execute_process(COMMAND ${GIT_EXE} rev-parse --short HEAD
        WORKING_DIRECTORY ${CMAKE_CURRENT_SOURCE_DIR}
        OUTPUT_VARIABLE GGML_BUILD_COMMIT
        OUTPUT_STRIP_TRAILING_WHITESPACE
    )
endif()


# Capture variables prefixed with GGML_.

set(variable_set_statements
"
####### Expanded from @GGML_VARIABLES_EXPANED@ by configure_package_config_file() #######
####### Any changes to this file will be overwritten by the next CMake run        #######

")

set(GGML_SHARED_LIB ${BUILD_SHARED_LIBS})

get_cmake_property(all_variables VARIABLES)
foreach(variable_name IN LISTS all_variables)
    if(variable_name MATCHES "^GGML_")
        string(REPLACE ";" "\\;"
               variable_value "${${variable_name}}")

        set(variable_set_statements
            "${variable_set_statements}set(${variable_name} \"${variable_value}\")\n")
    endif()
endforeach()

set(GGML_VARIABLES_EXPANDED ${variable_set_statements})

# Create the CMake package and set install location.

set(GGML_INSTALL_VERSION 0.0.${GGML_BUILD_NUMBER})
set(GGML_INCLUDE_INSTALL_DIR ${CMAKE_INSTALL_INCLUDEDIR} CACHE PATH "Location of header  files")
set(GGML_LIB_INSTALL_DIR     ${CMAKE_INSTALL_LIBDIR}     CACHE PATH "Location of library files")
set(GGML_BIN_INSTALL_DIR     ${CMAKE_INSTALL_BINDIR}     CACHE PATH "Location of binary  files")

configure_package_config_file(
        ${CMAKE_CURRENT_SOURCE_DIR}/cmake/ggml-config.cmake.in
        ${CMAKE_CURRENT_BINARY_DIR}/ggml-config.cmake
    INSTALL_DESTINATION ${CMAKE_INSTALL_LIBDIR}/cmake/ggml
    PATH_VARS GGML_INCLUDE_INSTALL_DIR
              GGML_LIB_INSTALL_DIR
              GGML_BIN_INSTALL_DIR)

write_basic_package_version_file(
        ${CMAKE_CURRENT_BINARY_DIR}/ggml-version.cmake
    VERSION ${GGML_INSTALL_VERSION}
    COMPATIBILITY SameMajorVersion)

target_compile_definitions(ggml-base PRIVATE
    GGML_VERSION="${GGML_INSTALL_VERSION}"
    GGML_COMMIT="${GGML_BUILD_COMMIT}"
)
message(STATUS "ggml version: ${GGML_INSTALL_VERSION}")
message(STATUS "ggml commit:  ${GGML_BUILD_COMMIT}")

install(FILES ${CMAKE_CURRENT_BINARY_DIR}/ggml-config.cmake
              ${CMAKE_CURRENT_BINARY_DIR}/ggml-version.cmake
        DESTINATION ${CMAKE_INSTALL_LIBDIR}/cmake/ggml)

if (MSVC)
    set(MSVC_WARNING_FLAGS
        /wd4005  # Macro redefinition
        /wd4244  # Conversion from one type to another type, possible loss of data
        /wd4267  # Conversion from 'size_t' to a smaller type, possible loss of data
        /wd4305  # Conversion from 'type1' to 'type2', possible loss of data
        /wd4566  # Conversion from 'char' to 'wchar_t', possible loss of data
        /wd4996  # Disable POSIX deprecation warnings
        /wd4702  # Unreachable code warnings
    )
    function(disable_msvc_warnings target_name)
        if(TARGET ${target_name})
            target_compile_options(${target_name} PRIVATE ${MSVC_WARNING_FLAGS})
        endif()
    endfunction()

    disable_msvc_warnings(ggml-base)
    disable_msvc_warnings(ggml)
    disable_msvc_warnings(ggml-cpu)
    disable_msvc_warnings(ggml-cpu-x64)
    disable_msvc_warnings(ggml-cpu-sse42)
    disable_msvc_warnings(ggml-cpu-sandybridge)
    disable_msvc_warnings(ggml-cpu-haswell)
    disable_msvc_warnings(ggml-cpu-skylakex)
    disable_msvc_warnings(ggml-cpu-icelake)
    disable_msvc_warnings(ggml-cpu-alderlake)

    if (GGML_BUILD_EXAMPLES)
        disable_msvc_warnings(common-ggml)
        disable_msvc_warnings(common)

        disable_msvc_warnings(mnist-common)
        disable_msvc_warnings(mnist-eval)
        disable_msvc_warnings(mnist-train)

        disable_msvc_warnings(gpt-2-ctx)
        disable_msvc_warnings(gpt-2-alloc)
        disable_msvc_warnings(gpt-2-backend)
        disable_msvc_warnings(gpt-2-sched)
        disable_msvc_warnings(gpt-2-quantize)
        disable_msvc_warnings(gpt-2-batched)

        disable_msvc_warnings(gpt-j)
        disable_msvc_warnings(gpt-j-quantize)

        disable_msvc_warnings(magika)
        disable_msvc_warnings(yolov3-tiny)
        disable_msvc_warnings(sam)

        disable_msvc_warnings(simple-ctx)
        disable_msvc_warnings(simple-backend)
    endif()

    if (GGML_BUILD_TESTS)
        disable_msvc_warnings(test-mul-mat)
        disable_msvc_warnings(test-arange)
        disable_msvc_warnings(test-backend-ops)
        disable_msvc_warnings(test-cont)
        disable_msvc_warnings(test-conv-transpose)
        disable_msvc_warnings(test-conv-transpose-1d)
        disable_msvc_warnings(test-conv1d)
        disable_msvc_warnings(test-conv2d)
        disable_msvc_warnings(test-conv2d-dw)
        disable_msvc_warnings(test-customop)
        disable_msvc_warnings(test-dup)
        disable_msvc_warnings(test-opt)
        disable_msvc_warnings(test-pool)
    endif ()
endif()<|MERGE_RESOLUTION|>--- conflicted
+++ resolved
@@ -273,11 +273,8 @@
     include/ggml-rpc.h
     include/ggml-sycl.h
     include/ggml-vulkan.h
-<<<<<<< HEAD
+    include/ggml-webgpu.h
     include/ggml-qnn.h
-=======
-    include/ggml-webgpu.h
->>>>>>> 2adf8d83
     include/gguf.h)
 
 set_target_properties(ggml PROPERTIES PUBLIC_HEADER "${GGML_PUBLIC_HEADERS}")
