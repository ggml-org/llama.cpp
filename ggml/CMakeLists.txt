cmake_minimum_required(VERSION 3.14) # for add_link_options and implicit target directories.
project("ggml" C CXX)
include(CheckIncludeFileCXX)

set(CMAKE_EXPORT_COMPILE_COMMANDS ON)

if (NOT XCODE AND NOT MSVC AND NOT CMAKE_BUILD_TYPE)
    set(CMAKE_BUILD_TYPE Release CACHE STRING "Build type" FORCE)
    set_property(CACHE CMAKE_BUILD_TYPE PROPERTY STRINGS "Debug" "Release" "MinSizeRel" "RelWithDebInfo")
endif()

if (CMAKE_SOURCE_DIR STREQUAL CMAKE_CURRENT_SOURCE_DIR)
    set(GGML_STANDALONE ON)

    set(CMAKE_RUNTIME_OUTPUT_DIRECTORY ${CMAKE_BINARY_DIR}/bin)

    # configure project version
    # TODO
else()
    set(GGML_STANDALONE OFF)
endif()

if (EMSCRIPTEN)
    set(BUILD_SHARED_LIBS_DEFAULT OFF)

    option(GGML_WASM_SINGLE_FILE "ggml: embed WASM inside the generated ggml.js" ON)
else()
    if (MINGW)
        set(BUILD_SHARED_LIBS_DEFAULT OFF)
    else()
        set(BUILD_SHARED_LIBS_DEFAULT ON)
    endif()
endif()

option(BUILD_SHARED_LIBS "ggml: build shared libraries" ${BUILD_SHARED_LIBS_DEFAULT})
option(GGML_BACKEND_DL   "ggml: build backends as dynamic libraries (requires BUILD_SHARED_LIBS)" OFF)

#
# option list
#

# TODO: mark all options as advanced when not GGML_STANDALONE

if (APPLE)
    set(GGML_METAL_DEFAULT ON)
    set(GGML_BLAS_DEFAULT ON)
    set(GGML_BLAS_VENDOR_DEFAULT "Apple")
else()
    set(GGML_METAL_DEFAULT OFF)
    set(GGML_BLAS_DEFAULT OFF)
    set(GGML_BLAS_VENDOR_DEFAULT "Generic")
endif()

if (CMAKE_CROSSCOMPILING)
    set(GGML_NATIVE_DEFAULT OFF)
else()
    set(GGML_NATIVE_DEFAULT ON)
endif()

# defaults
if (NOT GGML_LLAMAFILE_DEFAULT)
    set(GGML_LLAMAFILE_DEFAULT OFF)
endif()

if (NOT GGML_CUDA_GRAPHS_DEFAULT)
    set(GGML_CUDA_GRAPHS_DEFAULT OFF)
endif()

# general
option(GGML_STATIC "ggml: static link libraries"         OFF)
option(GGML_NATIVE "ggml: enable -march=native flag"     ${GGML_NATIVE_DEFAULT})
option(GGML_LTO    "ggml: enable link time optimization" OFF)
option(GGML_CCACHE "ggml: use ccache if available"       ON)

# debug
option(GGML_ALL_WARNINGS           "ggml: enable all compiler warnings"                   ON)
option(GGML_ALL_WARNINGS_3RD_PARTY "ggml: enable all compiler warnings in 3rd party libs" OFF)
option(GGML_GPROF                  "ggml: enable gprof"                                   OFF)

# build
option(GGML_FATAL_WARNINGS    "ggml: enable -Werror flag"    OFF)

# sanitizers
option(GGML_SANITIZE_THREAD    "ggml: enable thread sanitizer"    OFF)
option(GGML_SANITIZE_ADDRESS   "ggml: enable address sanitizer"   OFF)
option(GGML_SANITIZE_UNDEFINED "ggml: enable undefined sanitizer" OFF)

# instruction set specific
if (GGML_NATIVE OR NOT GGML_NATIVE_DEFAULT)
    set(INS_ENB OFF)
else()
    set(INS_ENB ON)
endif()

option(GGML_CPU_HBM     "ggml: use memkind for CPU HBM" OFF)
option(GGML_CPU_AARCH64 "ggml: use runtime weight conversion of Q4_0 to Q4_X_X" ON)

option(GGML_AVX         "ggml: enable AVX"              ${INS_ENB})
option(GGML_AVX2        "ggml: enable AVX2"             ${INS_ENB})
option(GGML_AVX512      "ggml: enable AVX512"           OFF)
option(GGML_AVX512_VBMI "ggml: enable AVX512-VBMI"      OFF)
option(GGML_AVX512_VNNI "ggml: enable AVX512-VNNI"      OFF)
option(GGML_AVX512_BF16 "ggml: enable AVX512-BF16"      OFF)
option(GGML_AMX_TILE    "ggml: enable AMX-TILE"         OFF)
option(GGML_AMX_INT8    "ggml: enable AMX-INT8"         OFF)
option(GGML_AMX_BF16    "ggml: enable AMX-BF16"         OFF)
option(GGML_FMA         "ggml: enable FMA"              ${INS_ENB})
if (NOT MSVC)
    option(GGML_F16C    "ggml: enable F16C"             ${INS_ENB}) # in MSVC F16C is implied with AVX2/AVX512
endif()
option(GGML_LASX        "ggml: enable lasx"             ON)
option(GGML_LSX         "ggml: enable lsx"              ON)
option(GGML_RVV         "ggml: enable rvv"              ON)
option(GGML_SVE         "ggml: enable SVE"              OFF)

if (WIN32)
    set(GGML_WIN_VER "0x602" CACHE STRING "ggml: Windows Version")
endif()

# ggml core
set(GGML_SCHED_MAX_COPIES  "4" CACHE STRING "ggml: max input copies for pipeline parallelism")
option(GGML_CPU                             "ggml: enable CPU backend"                        ON)

# 3rd party libs / backends
option(GGML_ACCELERATE                      "ggml: enable Accelerate framework"               ON)
option(GGML_BLAS                            "ggml: use BLAS"                                  ${GGML_BLAS_DEFAULT})
set(GGML_BLAS_VENDOR ${GGML_BLAS_VENDOR_DEFAULT} CACHE STRING
                                            "ggml: BLAS library vendor")
option(GGML_LLAMAFILE                       "ggml: use LLAMAFILE"                             ${GGML_LLAMAFILE_DEFAULT})

option(GGML_CUDA                            "ggml: use CUDA"                                  OFF)
option(GGML_MUSA                            "ggml: use MUSA"                                  OFF)
option(GGML_CUDA_FORCE_MMQ                  "ggml: use mmq kernels instead of cuBLAS"         OFF)
option(GGML_CUDA_FORCE_CUBLAS               "ggml: always use cuBLAS instead of mmq kernels"  OFF)
option(GGML_CUDA_F16                        "ggml: use 16 bit floats for some calculations"   OFF)
set   (GGML_CUDA_PEER_MAX_BATCH_SIZE "128" CACHE STRING
                                            "ggml: max. batch size for using peer access")
option(GGML_CUDA_NO_PEER_COPY               "ggml: do not use peer to peer copies"            OFF)
option(GGML_CUDA_NO_VMM                     "ggml: do not try to use CUDA VMM"                OFF)
option(GGML_CUDA_FA_ALL_QUANTS              "ggml: compile all quants for FlashAttention"     OFF)
option(GGML_CUDA_GRAPHS                     "ggml: use CUDA graphs (llama.cpp only)"          ${GGML_CUDA_GRAPHS_DEFAULT})

option(GGML_HIP                             "ggml: use HIP"                                   OFF)
option(GGML_HIP_UMA                         "ggml: use HIP unified memory architecture"       OFF)
option(GGML_VULKAN                          "ggml: use Vulkan"                                OFF)
option(GGML_VULKAN_CHECK_RESULTS            "ggml: run Vulkan op checks"                      OFF)
option(GGML_VULKAN_DEBUG                    "ggml: enable Vulkan debug output"                OFF)
option(GGML_VULKAN_MEMORY_DEBUG             "ggml: enable Vulkan memory debug output"         OFF)
option(GGML_VULKAN_SHADER_DEBUG_INFO        "ggml: enable Vulkan shader debug info"           OFF)
option(GGML_VULKAN_PERF                     "ggml: enable Vulkan perf output"                 OFF)
option(GGML_VULKAN_VALIDATE                 "ggml: enable Vulkan validation"                  OFF)
option(GGML_VULKAN_RUN_TESTS                "ggml: run Vulkan tests"                          OFF)
option(GGML_KOMPUTE                         "ggml: use Kompute"                               OFF)
option(GGML_METAL                           "ggml: use Metal"                                 ${GGML_METAL_DEFAULT})
option(GGML_METAL_USE_BF16                  "ggml: use bfloat if available"                   OFF)
option(GGML_METAL_NDEBUG                    "ggml: disable Metal debugging"                   OFF)
option(GGML_METAL_SHADER_DEBUG              "ggml: compile Metal with -fno-fast-math"         OFF)
option(GGML_METAL_EMBED_LIBRARY             "ggml: embed Metal library"                       ${GGML_METAL})
set   (GGML_METAL_MACOSX_VERSION_MIN "" CACHE STRING
                                            "ggml: metal minimum macOS version")
set   (GGML_METAL_STD "" CACHE STRING       "ggml: metal standard version (-std flag)")
option(GGML_OPENMP                          "ggml: use OpenMP"                                ON)
option(GGML_RPC                             "ggml: use RPC"                                   OFF)
option(GGML_AMX                             "ggml: use AMX"                                   OFF)
option(GGML_SYCL                            "ggml: use SYCL"                                  OFF)
option(GGML_SYCL_F16                        "ggml: use 16 bit floats for sycl calculations"   OFF)
set   (GGML_SYCL_TARGET "INTEL" CACHE STRING
                                            "ggml: sycl target device")
<<<<<<< HEAD
option(GGML_QNN                             "ggml: use QNN"                                   OFF)
=======
set   (GGML_SYCL_DEVICE_ARCH "" CACHE STRING
                                            "ggml: sycl device architecture")
>>>>>>> 938f6087

# extra artifacts
option(GGML_BUILD_TESTS    "ggml: build tests"    ${GGML_STANDALONE})
option(GGML_BUILD_EXAMPLES "ggml: build examples" ${GGML_STANDALONE})

#
# dependencies
#

set(CMAKE_C_STANDARD 11)
set(CMAKE_C_STANDARD_REQUIRED true)

if (GGML_SYCL OR GGML_QNN)
    set(CMAKE_CXX_STANDARD 17)
else()
    set(CMAKE_CXX_STANDARD 11)
endif()
set(CMAKE_CXX_STANDARD_REQUIRED true)

set(THREADS_PREFER_PTHREAD_FLAG ON)

find_package(Threads REQUIRED)

#
# build the library
#

add_subdirectory(src)

#
# tests and examples
#

if (GGML_BUILD_TESTS)
    enable_testing()
    add_subdirectory(tests)
endif ()

if (GGML_BUILD_EXAMPLES)
    add_subdirectory(examples)
endif ()

#
# install
#

include(GNUInstallDirs)
include(CMakePackageConfigHelpers)

# all public headers
set(GGML_PUBLIC_HEADERS
    include/ggml.h
    include/ggml-cpu.h
    include/ggml-alloc.h
    include/ggml-backend.h
    include/ggml-blas.h
    include/ggml-cann.h
    include/ggml-cuda.h
    include/ggml-kompute.h
    include/ggml-opt.h
    include/ggml-metal.h
    include/ggml-rpc.h
    include/ggml-sycl.h
    include/ggml-vulkan.h)

set_target_properties(ggml PROPERTIES PUBLIC_HEADER "${GGML_PUBLIC_HEADERS}")
#if (GGML_METAL)
#    set_target_properties(ggml PROPERTIES RESOURCE "${CMAKE_CURRENT_SOURCE_DIR}/src/ggml-metal.metal")
#endif()
install(TARGETS ggml LIBRARY PUBLIC_HEADER)
install(TARGETS ggml-base LIBRARY)

# FIXME: this should be done in the backend cmake files
if (GGML_METAL)
    # FIXME: does this need to be installed with GGML_METAL_EMBED_LIBRARY?
    install(
        FILES src/ggml-metal/ggml-metal.metal
        PERMISSIONS
            OWNER_READ
            OWNER_WRITE
            GROUP_READ
            WORLD_READ
        DESTINATION ${CMAKE_INSTALL_BINDIR})

    if (NOT GGML_METAL_EMBED_LIBRARY)
        install(
            FILES ${CMAKE_RUNTIME_OUTPUT_DIRECTORY}/default.metallib
            DESTINATION ${CMAKE_INSTALL_BINDIR}
        )
    endif()
endif()

if (GGML_STANDALONE)
    configure_file(${CMAKE_CURRENT_SOURCE_DIR}/ggml.pc.in
        ${CMAKE_CURRENT_BINARY_DIR}/ggml.pc
        @ONLY)

    install(FILES ${CMAKE_CURRENT_BINARY_DIR}/ggml.pc
        DESTINATION share/pkgconfig)
endif()<|MERGE_RESOLUTION|>--- conflicted
+++ resolved
@@ -166,12 +166,9 @@
 option(GGML_SYCL_F16                        "ggml: use 16 bit floats for sycl calculations"   OFF)
 set   (GGML_SYCL_TARGET "INTEL" CACHE STRING
                                             "ggml: sycl target device")
-<<<<<<< HEAD
-option(GGML_QNN                             "ggml: use QNN"                                   OFF)
-=======
 set   (GGML_SYCL_DEVICE_ARCH "" CACHE STRING
                                             "ggml: sycl device architecture")
->>>>>>> 938f6087
+option(GGML_QNN                             "ggml: use QNN"                                   OFF)
 
 # extra artifacts
 option(GGML_BUILD_TESTS    "ggml: build tests"    ${GGML_STANDALONE})
