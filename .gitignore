*.o
*.a
*.so
*.gguf
*.bin
*.exe
*.dll
<<<<<<< HEAD
*.log
=======
>>>>>>> 01f22246
.DS_Store
.build/
.cache/
.direnv/
.envrc
.swiftpm
.venv
.clang-tidy
.vs/
.vscode/

build/
build-em/
build-debug/
build-release/
build-ci-debug/
build-ci-release/
build-static/
build-cublas/
build-opencl/
build-metal/
build-mpi/
build-no-accel/
build-sanitize-addr/
build-sanitize-thread/
out/
tmp/

models/*
models-mnt

/main
/quantize
/quantize-stats
/result
/perplexity
/embedding
/train-text-from-scratch
/convert-llama2c-to-ggml
/simple
/benchmark-matmult
/vdot
/server
/Pipfile
/embd-input-test
/gguf
/gguf-llama-simple
/libllama.so
/llama-bench
build-info.h
arm_neon.h
compile_commands.json
CMakeSettings.json

__pycache__

zig-out/
zig-cache/

ppl-*.txt
qnt-*.txt
perf-*.txt

examples/jeopardy/results.txt

pyproject.toml
poetry.lock
poetry.toml

# Test binaries
tests/test-grammar-parser
tests/test-double-float
tests/test-grad0
tests/test-opt
tests/test-quantize-fns
tests/test-quantize-perf
tests/test-sampling
tests/test-tokenizer-0<|MERGE_RESOLUTION|>--- conflicted
+++ resolved
@@ -5,10 +5,7 @@
 *.bin
 *.exe
 *.dll
-<<<<<<< HEAD
 *.log
-=======
->>>>>>> 01f22246
 .DS_Store
 .build/
 .cache/
