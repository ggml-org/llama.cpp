#include "log.h"
#include "tests.h"

#include <numeric>
#include <string>

void test_example_qwen3_coder(testing &t) {
    auto explicit_parser = build_peg_parser([](common_chat_peg_parser_builder & p) {
        auto thinking = p.rule("raw-reasoning",
            "<think>" << p.rule("reasoning-content", p.until("</think>")) << "</think>");

        auto content = p.rule("content", p.until("<tool_call>"));

        auto arg_name = p.rule("arg-start", "<parameter=" + p.capture("arg-name", p.chars("[a-zA-Z0-9_]")) + ">");
        auto arg_end = p.rule("arg-end", "</parameter>" + p.peek(p.literal("<parameter=") | "</function>"));

<<<<<<< HEAD
        auto string_arg_content = p.rule("arg-string-content", p.until_one_of({
            "</parameter><parameter=",
            "</parameter></function>",
        }));
=======
        auto string_arg_content = p.add_rule("arg-str-content",
            p.until_one_of({"</parameter><parameter=", "</parameter></function>"}));
>>>>>>> 7d30b275

        auto string_arg = p.rule("arg-string", arg_name + string_arg_content + arg_end);

        auto json = p.json();

        auto json_arg = p.rule("arg-json", arg_name + p.rule("arg-json-content", json) + arg_end);

        auto function = p.rule("function",
                p.rule("function-start", "<function=" + p.capture("tool-name", p.chars("[a-zA-Z0-9_]")) + ">")
                + p.one_or_more(json_arg | string_arg)
                + "</function>");

        auto tool_call = p.rule("tool-call",
            "<tool_call>" + p.one_or_more(function) + "</tool_call>", true);

        return thinking + p.optional(p.space() + content) + p.zero_or_more(p.space() + tool_call) + p.end();
    });


    auto helper_parser = build_peg_parser_helper([](common_chat_peg_parser_builder_helper & p) {
        auto thinking = p.reasoning();
        auto content = p.content_before_tools("<tool_call>");
        auto function = p.quasi_xml_no_attr("search_files",
            std::vector<std::string>({
                "path", "pattern", "min_size_mb", "max_depth", "include_hidden", "modified_days_ago",
                "case_sensitive", "sort_by", "filters"
            }));
        auto tool_call = p.rule("tool-call",
            "<tool_call>" + p.one_or_more(function) + "</tool_call>", true);

        return thinking + p.optional(p.space() + content) + p.zero_or_more(p.space() + tool_call);
    });

    t.test("qwen3_accumulation_test", [&](testing &t) {
        std::string input =
            "<think>The user wants to find large log files that haven't been accessed recently. "
            "I should search for files with .log extension, filter by size (over 100MB), "
            "and check access time within the last 30 days. I'll need to use the search_files function.</think>"
            "Based on your requirements, I'll search for log files over 100MB that haven't been "
            "accessed in the last month. This will help identify candidates for cleanup or archival.\n\n"
            "<tool_call>"
            "<function=search_files>"
            "<parameter=path>/var/log</parameter>"
            "<parameter=pattern>*.log</parameter>"
            "<parameter=min_size_mb>100</parameter>"
            "<parameter=max_depth>5</parameter>"
            "<parameter=include_hidden>false</parameter>"
            "<parameter=modified_days_ago>30</parameter>"
            "<parameter=case_sensitive>true</parameter>"
            "<parameter=sort_by>size</parameter>"
            "<parameter=filters>{\"exclude_patterns\": [\"*temp*\", \"*cache*\"], \"file_types\": "
            "[\"regular\"]}</parameter>"
            "</function>"
            "</tool_call>";

        std::vector<std::string> tokens = simple_tokenize(input);
        common_log_set_verbosity_thold(LOG_DEFAULT_DEBUG);

        common_chat_msg prev;
        t.test("explicit_builder", [&](testing &t) {
            for (auto it = tokens.begin(); it != tokens.end(); it++) {
                std::string in = std::accumulate(tokens.begin(), it + 1, std::string());

                common_chat_parse_semantics semantics;
                common_chat_parse_context   ctx(in, &semantics, it == tokens.end() - 1);

                ctx.event_handler = parser_semantic_handler;

                auto result = explicit_parser.parse(ctx);
                if (!t.assert_equal("not fail", false, result.fail())) {
                    LOG_ERR("%s[failed-->]%s\n", in.substr(0, result.end).c_str(), in.substr(result.end).c_str());
                }

                auto msg = semantics.to_msg();

                try {
                    // This shouldn't emit any runtime errors
                    auto diffs = common_chat_msg_diff::compute_diffs(prev, msg);
                } catch(const std::exception & e) {
                    LOG_ERR("%s[failed-->]%s\n", in.substr(0, result.end).c_str(), in.substr(result.end).c_str());
                    t.assert_true(std::string("failed with ") + e.what(), false);
                }

                prev = msg;
            }
        });

        t.test("helper_builder", [&](testing &t) {
            for (auto it = tokens.begin(); it != tokens.end(); it++) {
<<<<<<< HEAD
=======
                token_cnt++;
>>>>>>> 7d30b275
                std::string in = std::accumulate(tokens.begin(), it + 1, std::string());

                common_chat_parse_semantics semantics;
                common_chat_parse_context   ctx(in, &semantics, it == tokens.end());

                ctx.event_handler = parser_semantic_handler;

                auto result = helper_parser.parse(ctx);
                t.assert_equal("not fail", false, result.fail());

                // This shouldn't emit any runtime errors
                auto msg   = semantics.to_msg();
                auto diffs = common_chat_msg_diff::compute_diffs(prev, msg);
                prev       = msg;
            }
        });
    });
}<|MERGE_RESOLUTION|>--- conflicted
+++ resolved
@@ -14,15 +14,8 @@
         auto arg_name = p.rule("arg-start", "<parameter=" + p.capture("arg-name", p.chars("[a-zA-Z0-9_]")) + ">");
         auto arg_end = p.rule("arg-end", "</parameter>" + p.peek(p.literal("<parameter=") | "</function>"));
 
-<<<<<<< HEAD
-        auto string_arg_content = p.rule("arg-string-content", p.until_one_of({
-            "</parameter><parameter=",
-            "</parameter></function>",
-        }));
-=======
-        auto string_arg_content = p.add_rule("arg-str-content",
+        auto string_arg_content = p.rule("arg-str-content",
             p.until_one_of({"</parameter><parameter=", "</parameter></function>"}));
->>>>>>> 7d30b275
 
         auto string_arg = p.rule("arg-string", arg_name + string_arg_content + arg_end);
 
@@ -53,7 +46,7 @@
         auto tool_call = p.rule("tool-call",
             "<tool_call>" + p.one_or_more(function) + "</tool_call>", true);
 
-        return thinking + p.optional(p.space() + content) + p.zero_or_more(p.space() + tool_call);
+        return thinking + p.optional(p.space() + content) + p.zero_or_more(p.space() + tool_call) + p.end();
     });
 
     t.test("qwen3_accumulation_test", [&](testing &t) {
@@ -112,10 +105,6 @@
 
         t.test("helper_builder", [&](testing &t) {
             for (auto it = tokens.begin(); it != tokens.end(); it++) {
-<<<<<<< HEAD
-=======
-                token_cnt++;
->>>>>>> 7d30b275
                 std::string in = std::accumulate(tokens.begin(), it + 1, std::string());
 
                 common_chat_parse_semantics semantics;
@@ -124,7 +113,9 @@
                 ctx.event_handler = parser_semantic_handler;
 
                 auto result = helper_parser.parse(ctx);
-                t.assert_equal("not fail", false, result.fail());
+                if (!t.assert_equal("not fail", false, result.fail())) {
+                    LOG_ERR("%s[failed-->]%s\n", in.substr(0, result.end).c_str(), in.substr(result.end).c_str());
+                }
 
                 // This shouldn't emit any runtime errors
                 auto msg   = semantics.to_msg();
