//  Tests chat handling, including grammar generation and parsing for tool calling, for various templates.
//
//  Also acts as a CLI to generate a Markdown summary of the formats of Jinja templates,
//  e.g. given Minja (http://github.com/google/minja) checked out in parent dir:
//
//    cmake -B build && cmake --build build --parallel && ./build/bin/test-chat ../minja/build/tests/*.jinja 2>/dev/null
//
#include <fstream>
#include <iostream>
#include <json.hpp>
#include <string>

#include "chat.h"
<<<<<<< HEAD
#include "common.h"
#include "llama-grammar.h"
#include "unicode.h"
=======

#include "../src/unicode.h"
#include "../src/llama-grammar.h"
>>>>>>> afce5530

using json = nlohmann::ordered_json;

static std::ostream & operator<<(std::ostream & os, const common_chat_msg_diff & diff) {
    // os << "reasoning_content_delta: " << diff.reasoning_content_delta << '\n';
    os << "{ content_delta: " << diff.content_delta << "; ";
    if (diff.tool_call_index != std::string::npos) {
        os << "tool_call_index: " << diff.tool_call_index << "; ";
        os << "tool_call_delta.name: " << diff.tool_call_delta.name << "; ";
        os << "tool_call_delta.id: " << diff.tool_call_delta.id << "; ";
        os << "tool_call_delta.arguments: " << diff.tool_call_delta.arguments << "; ";
    }
    os << "}";
    return os;
}
// operator<< for vector<common_chat_msg_diff>:
static std::ostream & operator<<(std::ostream & os, const std::vector<common_chat_msg_diff> & diffs) {
    os << "[\n";
    for (const auto & diff : diffs) {
        os << "  " << diff << ",\n";
    }
    os << "]";
    return os;
}
static std::ostream & operator<<(std::ostream & os, const common_chat_msg & msg) {
    os << "{ role: " << msg.role << "; ";
    os << "content: " << msg.content << "; ";
    os << "content_parts: [\n";
    for (const auto & part : msg.content_parts) {
        os << "  { type: " << part.type << "; text: " << part.text << " },\n";
    }
    os << "]; ";
    os << "reasoning_content: " << msg.reasoning_content << "; ";
    os << "tool_calls: [\n";
    for (const auto & tool_call : msg.tool_calls) {
        os << "  { name: " << tool_call.name << "; arguments: " << tool_call.arguments << "; id: " << tool_call.id << " },\n";
    }
    os << "]";
    os << "}";
    return os;
}

template <class T> static bool equals(const T & expected, const T & actual) {
    return expected == actual;
}

static common_chat_msg normalize(const common_chat_msg & msg) {
    common_chat_msg normalized = msg;
    for (auto & tool_call : normalized.tool_calls) {
        try {
            tool_call.arguments = json::parse(tool_call.arguments).dump();
        } catch (const std::exception &) {
            // Do nothing
        }
    }
    return normalized;
}
template <>
bool equals(const common_chat_msg & expected, const common_chat_msg & actual) {
    return normalize(expected) == normalize(actual);
}

template <class T> static void assert_equals(const T & expected, const T & actual) {
    if (!equals(expected, actual)) {
        std::cerr << "Expected: " << expected << std::endl;
        std::cerr << "Actual: " << actual << std::endl;
        std::cerr << std::flush;
        throw std::runtime_error("Test failed");
    }
}

static std::string read_file(const std::string & path) {
    std::cerr << "# Reading: " << path << '\n' << std::flush;
    std::ifstream fs(path, std::ios_base::binary);
    if (!fs.is_open()) {
        fs = std::ifstream("../" + path, std::ios_base::binary);
        if (!fs.is_open()) {
            throw std::runtime_error("Failed to open file: " + path);
        }
    }
    fs.seekg(0, std::ios_base::end);
    auto size = fs.tellg();
    fs.seekg(0);
    std::string out;
    out.resize(static_cast<size_t>(size));
    fs.read(out.data(), static_cast<std::streamsize>(size));
    return out;
}

static common_chat_templates_ptr read_templates(const std::string & path) {
    return common_chat_templates_ptr(common_chat_templates_init(/* model= */ nullptr, read_file(path)));
}

static std::unique_ptr<llama_grammar> build_grammar(const std::string & grammar_str) {
    return std::unique_ptr<llama_grammar>(
        llama_grammar_init_impl(nullptr, grammar_str.c_str(), "root", false, nullptr, 0, nullptr, 0));
}

// TODO: extract to common helper (copied from test-grammar-integration.cpp)
static bool match_string(const std::string & input, llama_grammar * grammar) {
    const auto cpts = unicode_cpts_from_utf8(input);

    auto & stacks_cur = llama_grammar_get_stacks(grammar);

    for (const auto & cpt : cpts) {
        llama_grammar_accept(grammar, cpt);

        if (stacks_cur.empty()) {
            // no stacks means that the grammar failed to match at this point
            return false;
        }
    }

    if (std::any_of(stacks_cur.begin(), stacks_cur.end(), [](const auto & stack) { return stack.empty(); })) {
        // An empty stack means that the grammar has been completed
        return true;
    }

    return false;
}

static std::string renormalize_json(const std::string & json_str) {
    try {
        auto json_obj = json::parse(json_str);
        return json_obj.dump();
    } catch (const std::exception & e) {
        std::cerr << "Failed to parse JSON: " << e.what() << '\n';
        return json_str;
    }
}
static void assert_msg_equals(const common_chat_msg & expected, const common_chat_msg & actual) {
    assert_equals(expected.role, actual.role);
    assert_equals(expected.content, actual.content);
    assert_equals(expected.content_parts.size(), actual.content_parts.size());
    for (size_t i = 0; i < expected.content_parts.size(); i++) {
        const auto & expected_part = expected.content_parts[i];
        const auto & actual_part   = actual.content_parts[i];
        assert_equals(expected_part.type, actual_part.type);
        assert_equals(expected_part.text, actual_part.text);
    }
    assert_equals(expected.reasoning_content, actual.reasoning_content);
    assert_equals(expected.tool_calls.size(), actual.tool_calls.size());
    for (size_t i = 0; i < expected.tool_calls.size(); i++) {
        const auto & expected_tool_call = expected.tool_calls[i];
        const auto & actual_tool_call   = actual.tool_calls[i];
        assert_equals(expected_tool_call.name, actual_tool_call.name);
        assert_equals(renormalize_json(expected_tool_call.arguments), renormalize_json(actual_tool_call.arguments));
        assert_equals(expected_tool_call.id, actual_tool_call.id);
    }
}

common_chat_tool special_function_tool {
    /* .name = */ "special_function",
    /* .description = */ "I'm special",
    /* .parameters = */ R"({
        "type": "object",
        "properties": {
            "arg1": {
                "type": "integer",
                "description": "The arg."
            }
        },
        "required": ["arg1"]
    })",
};
common_chat_tool python_tool {
    /* .name = */ "python",
    /* .description = */ "an ipython interpreter",
    /* .parameters = */ R"({
        "type": "object",
        "properties": {
            "code": {
                "type": "string",
                "description": "Python code to execute."
            }
        },
        "required": ["code"]
    })",
};
common_chat_tool code_interpreter_tool {
    /* .name = */ "code_interpreter",
    /* .description = */ "an ipython interpreter",
    /* .parameters = */ R"({
        "type": "object",
        "properties": {
            "code": {
                "type": "string",
                "description": "Python code to execute."
            }
        },
        "required": ["code"]
    })",
};
std::vector<common_chat_tool> tools           { special_function_tool, python_tool };
std::vector<common_chat_tool> llama_3_1_tools { special_function_tool, code_interpreter_tool };

struct delta_data {
    std::string        delta;
    common_chat_params params;
};

static delta_data init_delta(const struct common_chat_templates * tmpls, const std::vector<std::string> & end_tokens,
                             const common_chat_msg & user_message,
                             const common_chat_msg & delta_message,
                             const std::vector<common_chat_tool> & tools,
                             const common_chat_tool_choice & tool_choice) {
    common_chat_templates_inputs inputs;
    inputs.parallel_tool_calls = true;
    inputs.messages.push_back(user_message);
    inputs.tools       = tools;
    inputs.tool_choice = tool_choice;
    auto params_prefix = common_chat_templates_apply(tmpls, inputs);

    inputs.messages.push_back(delta_message);
    inputs.add_generation_prompt = false;
    auto params_full             = common_chat_templates_apply(tmpls, inputs);

    std::string prefix = params_prefix.prompt;
    std::string full   = params_full.prompt;

    if (full == prefix) {
        throw std::runtime_error("Full message is the same as the prefix");
    }

    size_t common_prefix_length = 0;
    for (size_t i = 0; i < prefix.size() && i < full.size(); ++i) {
        if (prefix[i] != full[i]) {
            break;
        }
        if (prefix[i] == '<') {
            // DeepSeek R1's template (as of 20250209) adds a trailing <think> if add_generation_prompt,
            // but it removes thinking tags for past messages.
            // The prefix and full strings diverge at <think> vs. <｜tool▁calls▁begin｜>, we avoid consuming the leading <.
            continue;
        }
        common_prefix_length = i + 1;
    }
    auto delta = full.substr(common_prefix_length);

    // Strip end tokens
    for (const auto & end_token : end_tokens) {
        // rfind to find the last occurrence
        auto pos = delta.rfind(end_token);
        if (pos != std::string::npos) {
            delta = delta.substr(0, pos);
            break;
        }
    }
    return { delta, params_full };
}

/*
  Applies the template to 1 user message w/ add_generation_prompt=true, then w/ the test message w/ add_generation_prompt=false,
  gets the diff, removes any end tokens and parses the result w/ the grammar, checking that
  the parsed message is the same as the test_message
*/
static void test_templates(const struct common_chat_templates * tmpls, const std::vector<std::string> & end_tokens,
                          const common_chat_msg & test_message,
                          const std::vector<common_chat_tool> & tools = {},
                          const std::string & expected_delta = "",
                          bool expect_grammar_triggered = true,
                          bool test_grammar_if_triggered = true,
                          common_reasoning_format reasoning_format = COMMON_REASONING_FORMAT_NONE) {
    common_chat_msg user_message;
    user_message.role = "user";
    user_message.content = "Hello, world!";

    for (const auto & tool_choice : std::vector<common_chat_tool_choice> {COMMON_CHAT_TOOL_CHOICE_AUTO, COMMON_CHAT_TOOL_CHOICE_REQUIRED}) {
        auto data = init_delta(tmpls, end_tokens, user_message, test_message, tools, tool_choice);
        if (!expected_delta.empty()) {
            assert_equals(expected_delta, data.delta);
        }

        if (expect_grammar_triggered) {
            common_chat_syntax syntax;
            syntax.format = data.params.format;
            syntax.reasoning_format = reasoning_format;
            const auto msg = common_chat_parse(data.delta, /* is_partial= */ false, syntax);
            assert_msg_equals(test_message, msg);
        }

        if (!test_message.tool_calls.empty()) {
            GGML_ASSERT(!data.params.grammar.empty());
        }
        if (!data.params.grammar.empty()) {
            auto grammar = build_grammar(data.params.grammar);
            if (!grammar) {
                throw std::runtime_error("Failed to build grammar");
            }
            auto earliest_trigger_pos = std::string::npos;
            auto constrained = data.delta;
            for (const auto & trigger : data.params.grammar_triggers) {
                size_t pos = std::string::npos;
                std::smatch match;
                switch (trigger.type) {
                    case COMMON_GRAMMAR_TRIGGER_TYPE_WORD:
                    {
                        const auto & word = trigger.value;
                        pos = constrained.find(word);
                        break;
                    }
                    case COMMON_GRAMMAR_TRIGGER_TYPE_PATTERN:
                    {
                        const auto & pattern = trigger.value;
                        if (std::regex_search(constrained, match, std::regex(pattern))) {
                            pos = match.position(1);
                        }
                        break;
                    }
                    case COMMON_GRAMMAR_TRIGGER_TYPE_PATTERN_FULL:
                    {
                        const auto & pattern = trigger.value;
                        if (std::regex_match(constrained, match, std::regex(pattern))) {
                            auto mpos = std::string::npos;
                            for (size_t i = 1; i < match.size(); ++i) {
                                if (match[i].length() > 0) {
                                    mpos = match.position(i);
                                    break;
                                }
                            }
                            if (mpos == std::string::npos) {
                                mpos = match.position(0);
                            }
                            pos = mpos;
                        }
                        break;
                    }
                    default:
                        throw std::runtime_error("Unknown trigger type");
                }
                if (pos == std::string::npos) {
                    continue;
                }
                if (earliest_trigger_pos == std::string::npos || pos < earliest_trigger_pos) {
                    earliest_trigger_pos = pos;
                }
            }
            auto grammar_triggered = false;
            if (earliest_trigger_pos != std::string::npos) {
                constrained = constrained.substr(earliest_trigger_pos);
                grammar_triggered = true;
            }
            if (data.params.grammar_lazy) {
                assert_equals(expect_grammar_triggered, grammar_triggered);
            }

            if (grammar_triggered && test_grammar_if_triggered && !match_string(constrained, grammar.get())) {
                throw std::runtime_error("Failed to match delta against grammar:\n\n" + data.delta +
                    "\n\nConstrained: " + constrained +
                    "\n\nGrammar: " + data.params.grammar);
            }
        }
    }
}

const common_chat_msg message_user {
    "user",
    "Hey there!",
    /* .content_parts = */ {},
    /* .tool_calls = */ {},
    /* .reasoning_content = */ "",
    /* .tool_name = */ "",
    /* .tool_call_id = */ "",
};

const common_chat_msg message_user_parts {
    "user",
    /* .content = */ "",
    /* .content_parts = */ {
        { "text", "Hey" },
        { "text", "there" },
    },
    /* .tool_calls = */ {},
    /* .reasoning_content = */ "",
    /* .tool_name = */ "",
    /* .tool_call_id = */ "",
};
static common_chat_msg simple_assist_msg(const std::string & content, const std::string & reasoning_content = "", const std::string & tool_name = "", const std::string & arguments = "", const std::string & id = "") {
    common_chat_msg msg;
    msg.role = "assistant";
    msg.content = content;
    msg.reasoning_content = reasoning_content;
    if (!tool_name.empty()) {
        msg.tool_calls.push_back({ tool_name, arguments, id });
    }
    return msg;
}
const common_chat_msg message_assist                             = simple_assist_msg("Hello, world!\nWhat's up?");
const common_chat_msg message_assist_empty                       = simple_assist_msg("");
const common_chat_msg message_assist_thoughts_unparsed_deepseek  = simple_assist_msg("<think>I'm\nthinking</think>Hello, world!\nWhat's up?");
const common_chat_msg message_assist_thoughts_unparsed_r7b       = simple_assist_msg("<|START_THINKING|>I'm\nthinking<|END_THINKING|>Hello, world!\nWhat's up?");
const common_chat_msg message_assist_thoughts                    = simple_assist_msg("Hello, world!\nWhat's up?", "I'm\nthinking");
const common_chat_msg message_assist_thoughts_unopened_unparsed  = simple_assist_msg("I'm\nthinking</think>Hello, world!\nWhat's up?");
const common_chat_msg message_assist_thoughts_no_content         = simple_assist_msg("", "I'm\nthinking");
const common_chat_msg message_assist_call                        = simple_assist_msg("", "", "special_function", "{\"arg1\": 1}");
const common_chat_msg message_assist_call_content                = simple_assist_msg("Hello, world!\nWhat's up?", "", "special_function", "{\"arg1\":1}");
const common_chat_msg message_assist_call_empty_args             = simple_assist_msg("", "", "special_function");
const common_chat_msg message_assist_call_cutoff_args            = simple_assist_msg("", "", "special_function", "{\"arg");
const common_chat_msg message_assist_call_thoughts               = simple_assist_msg("", "I'm\nthinking", "special_function", "{\"arg1\":1}");
const common_chat_msg message_assist_call_thoughts_unparsed      = simple_assist_msg("<think>I'm\nthinking</think>\n\n", "", "special_function", "{\"arg1\": 1}");
const common_chat_msg message_assist_call_id                     = simple_assist_msg("", "", "special_function", "{\"arg1\":1}", /* .id = */ "123456789");
const common_chat_msg message_assist_call_idx                    = simple_assist_msg("", "", "special_function", "{\"arg1\":1}", /* .id = */ "0");
const common_chat_msg message_assist_thoughts_call_idx           = simple_assist_msg("", "I'm\nthinking", "special_function", "{\"arg1\": 1}", /* id = */ "0");
const common_chat_msg message_assist_call_python                 = simple_assist_msg("", "", "python", "{\"code\":\"print('hey')\"}");
const common_chat_msg message_assist_call_python_lines           = simple_assist_msg("", "", "python", "{\"code\":\"# This is a program:\\nprint('hey')\"}");
const common_chat_msg message_assist_call_python_lines_unclosed  = simple_assist_msg("", "", "python", "{\"code\":\"# This is a program:\\nprint('hey')");
const common_chat_msg message_assist_call_code_interpreter       = simple_assist_msg("", "", "code_interpreter", "{\"code\":\"print('hey')\"}");

static void test_msgs_oaicompat_json_conversion() {
    printf("[%s]\n", __func__);
    std::vector<common_chat_msg> msgs{
        message_user,
        message_user_parts,
        message_assist_call,
        message_assist_call_thoughts,
        message_assist_call_thoughts_unparsed,
        message_assist_call_id,
        message_assist_call_idx,
        message_assist_call_python,
        message_assist_call_code_interpreter,
    };
    for (const auto & msg : msgs) {
        auto oai_json = common_chat_msgs_to_json_oaicompat<json>({msg});
        auto msgs2 = common_chat_msgs_parse_oaicompat(oai_json);
        assert_equals((size_t) 1, msgs2.size());
        auto msg2 = msgs2[0];
        assert_msg_equals(msg, msg2);
    }
    assert_equals(
        std::string(
            "[\n"
            "  {\n"
            "    \"role\": \"user\",\n"
            "    \"content\": [\n"
            "      {\n"
            "        \"type\": \"text\",\n"
            "        \"text\": \"Hey\"\n"
            "      },\n"
            "      {\n"
            "        \"type\": \"text\",\n"
            "        \"text\": \"there\"\n"
            "      }\n"
            "    ]\n"
            "  }\n"
            "]"
        ),
        common_chat_msgs_to_json_oaicompat<json>({message_user_parts}).dump(2));

    assert_equals(
        std::string(
            "[\n"
            "  {\n"
            "    \"role\": \"assistant\",\n"
            "    \"content\": null,\n"
            "    \"tool_calls\": [\n"
            "      {\n"
            "        \"type\": \"function\",\n"
            "        \"function\": {\n"
            "          \"name\": \"python\",\n"
            "          \"arguments\": \"{\\\"code\\\":\\\"print('hey')\\\"}\"\n"
            "        }\n"
            "      }\n"
            "    ]\n"
            "  }\n"
            "]"
        ),
        common_chat_msgs_to_json_oaicompat<json>({message_assist_call_python}).dump(2));

    auto res = common_chat_msgs_parse_oaicompat(json::parse("[{\"role\": \"assistant\", \"tool_calls\": []}]"));
    assert_equals<size_t>(1, res.size());
    assert_equals<std::string>(res[0].role, "assistant");
    assert_equals(true, res[0].content.empty());
    assert_equals(true, res[0].tool_calls.empty());

    try {
        common_chat_msgs_parse_oaicompat(json::parse("[{\"role\": \"assistant\"}]"));
        throw std::runtime_error("Expected exception");
    } catch (const std::exception & e) {
        if (std::string(e.what()).find("'content'") == std::string::npos) {
            throw std::runtime_error("Expected exception about missing 'content'");
        }
    }
}

static void test_tools_oaicompat_json_conversion() {
    printf("[%s]\n", __func__);
    std::vector<common_chat_tool> tools{
        special_function_tool,
        python_tool,
        code_interpreter_tool,
    };

    for (const auto & tool : tools) {
        auto oai_json = common_chat_tools_to_json_oaicompat<json>({tool});
        auto tools2 = common_chat_tools_parse_oaicompat(oai_json);
        assert_equals((size_t) 1, tools2.size());
        auto tool2 = tools2[0];
        assert_equals(tool.name, tool2.name);
        assert_equals(tool.description, tool2.description);
        assert_equals(json::parse(tool.parameters).dump(2), json::parse(tool2.parameters).dump(2));
    }

    assert_equals(
        std::string(
            "[\n"
            "  {\n"
            "    \"type\": \"function\",\n"
            "    \"function\": {\n"
            "      \"name\": \"special_function\",\n"
            "      \"description\": \"I'm special\",\n"
            "      \"parameters\": {\n"
            "        \"type\": \"object\",\n"
            "        \"properties\": {\n"
            "          \"arg1\": {\n"
            "            \"type\": \"integer\",\n"
            "            \"description\": \"The arg.\"\n"
            "          }\n"
            "        },\n"
            "        \"required\": [\n"
            "          \"arg1\"\n"
            "        ]\n"
            "      }\n"
            "    }\n"
            "  }\n"
            "]"
        ),
        common_chat_tools_to_json_oaicompat<json>({special_function_tool}).dump(2));
}

static void test_template_output_parsers() {
    printf("[%s]\n", __func__);

    common_chat_templates_inputs inputs_no_tools;
    inputs_no_tools.messages                = {message_user};

    common_chat_templates_inputs inputs_tools;
    inputs_tools.messages                   = {message_user};
    inputs_tools.tools                      = {special_function_tool};

    common_chat_templates_inputs inputs_tools_builtin;
    inputs_tools_builtin.messages           = {message_user};
    inputs_tools_builtin.tools              = {python_tool};

    {
        // Not supported yet
        auto tmpls = read_templates("models/templates/CohereForAI-c4ai-command-r-plus-tool_use.jinja");
        assert_equals(COMMON_CHAT_FORMAT_CONTENT_ONLY, common_chat_templates_apply(tmpls.get(), inputs_no_tools).format);
        assert_equals(COMMON_CHAT_FORMAT_GENERIC, common_chat_templates_apply(tmpls.get(), inputs_tools).format);
    }
    {
        auto tmpls = read_templates("models/templates/CohereForAI-c4ai-command-r7b-12-2024-tool_use.jinja");
        std::vector<std::string>   end_tokens{ "<|END_OF_TURN_TOKEN|>" };

        for (const auto & inputs : { inputs_no_tools, inputs_tools }) {
            auto params = common_chat_templates_apply(tmpls.get(), inputs);
            assert_equals(COMMON_CHAT_FORMAT_COMMAND_R7B, params.format);
            assert_equals(false, params.thinking_forced_open);
        }

        assert_msg_equals(message_assist,
            common_chat_parse(
                "Hello, world!\nWhat's up?",
                /* is_partial= */ false,
                {COMMON_CHAT_FORMAT_COMMAND_R7B}));
        assert_msg_equals(message_assist,
            common_chat_parse(
                "<|START_RESPONSE|>Hello, world!\nWhat's up?<|END_RESPONSE|>",
                /* is_partial= */ false,
                {COMMON_CHAT_FORMAT_COMMAND_R7B}));
        assert_msg_equals(message_assist_thoughts,
            common_chat_parse(
                "<|START_THINKING|>I'm\nthinking<|END_THINKING|>"
                "<|START_RESPONSE|>Hello, world!\nWhat's up?<|END_RESPONSE|>",
                /* is_partial= */ false,
                {
                    /* .format = */ COMMON_CHAT_FORMAT_COMMAND_R7B,
                    /* .reasoning_format = */ COMMON_REASONING_FORMAT_DEEPSEEK,
                    /* .reasoning_in_content = */ false,
                    /* .thinking_forced_open = */ false,
                }));
        assert_msg_equals(message_assist_thoughts_unparsed_deepseek,
            common_chat_parse(
                "<|START_THINKING|>I'm\nthinking<|END_THINKING|>"
                "<|START_RESPONSE|>Hello, world!\nWhat's up?<|END_RESPONSE|>",
                /* is_partial= */ false,
                {
                    /* .format = */ COMMON_CHAT_FORMAT_COMMAND_R7B,
                    /* .reasoning_format = */ COMMON_REASONING_FORMAT_DEEPSEEK,
                    /* .reasoning_in_content = */ true,
                    /* .thinking_forced_open = */ false,
                }));
        assert_msg_equals(message_assist_thoughts_unparsed_r7b,
            common_chat_parse(
                "<|START_THINKING|>I'm\nthinking<|END_THINKING|>"
                "<|START_RESPONSE|>Hello, world!\nWhat's up?<|END_RESPONSE|>",
                /* is_partial= */ false,
                {COMMON_CHAT_FORMAT_COMMAND_R7B}));
        assert_msg_equals(message_assist_thoughts,
            common_chat_parse(
                "<|START_THINKING|>I'm\nthinking<|END_THINKING|>"
                "<|START_RESPONSE|>Hello, world!\nWhat's up?<|END_RESPONSE|>",
                /* is_partial= */ false,
                {
                    /* .format = */ COMMON_CHAT_FORMAT_COMMAND_R7B,
                    /* .reasoning_format = */ COMMON_REASONING_FORMAT_DEEPSEEK,
                    /* .reasoning_in_content = */ false,
                    /* .thinking_forced_open = */ false,
                }));
        assert_msg_equals(message_assist_thoughts_call_idx,
            common_chat_parse(
                "<|START_THINKING|>I'm\nthinking<|END_THINKING|>"
                "<|START_ACTION|>[\n"
                "    {\"tool_call_id\": \"0\", \"tool_name\": \"special_function\", \"parameters\": {\"arg1\": 1}}\n"
                "]<|END_ACTION|>",
                /* is_partial= */ false,
                {
                    /* .format = */ COMMON_CHAT_FORMAT_COMMAND_R7B,
                    /* .reasoning_format = */ COMMON_REASONING_FORMAT_DEEPSEEK,
                    /* .reasoning_in_content = */ false,
                    /* .thinking_forced_open = */ false,
                }));
        assert_msg_equals(message_assist_thoughts_no_content,
            common_chat_parse(
                "<|START_THINKING|>I'm\nthinking<|END_THINKING|>"
                "<|START_ACTION|>[\n"
                "    {\"tool_call_id\": \"0\", \"tool_name\": \"special",
                /* is_partial= */ true,
                {
                    /* .format = */ COMMON_CHAT_FORMAT_COMMAND_R7B,
                    /* .reasoning_format = */ COMMON_REASONING_FORMAT_DEEPSEEK,
                    /* .reasoning_in_content = */ false,
                    /* .thinking_forced_open = */ false,
                }));

        test_templates(tmpls.get(), end_tokens, message_assist_call_idx, tools,
                      "<|START_THINKING|><|END_THINKING|>"
                      "<|START_ACTION|>[\n"
                      "    {\"tool_call_id\": \"0\", \"tool_name\": \"special_function\", \"parameters\": {\"arg1\": 1}}\n"
                      "]<|END_ACTION|>",
                      /* expect_grammar_triggered= */ true,
                      /* test_grammar_if_triggered= */ true,
                      COMMON_REASONING_FORMAT_DEEPSEEK);
        test_templates(tmpls.get(), end_tokens, message_assist, tools,
                      "<|START_RESPONSE|>Hello, world!\n"
                      "What's up?<|END_RESPONSE|>",
                      /* expect_grammar_triggered= */ false);
    }
    {
        auto tmpls = read_templates("models/templates/google-gemma-2-2b-it.jinja");
        std::vector<std::string>   end_tokens{ "<end_of_turn>" };

        assert_equals(COMMON_CHAT_FORMAT_CONTENT_ONLY, common_chat_templates_apply(tmpls.get(), inputs_no_tools).format);
        assert_equals(COMMON_CHAT_FORMAT_GENERIC, common_chat_templates_apply(tmpls.get(), inputs_tools).format);
        assert_equals(COMMON_CHAT_FORMAT_GENERIC,
                      common_chat_templates_apply(
                          read_templates("models/templates/microsoft-Phi-3.5-mini-instruct.jinja").get(),
                          inputs_tools)
                          .format);

        // Generic tool calls doesn't generate / parse content-only messages symmetrically.

        assert_equals(
            message_assist_empty,
            common_chat_parse(
                "{ \"tool_call\" : { \"name\" : \"t",
                /* is_partial= */ true,
                {COMMON_CHAT_FORMAT_GENERIC}));

        assert_equals(
            simple_assist_msg("", "", "puppeteer_screenshot", "{\"name\":\"servethehome_homepage\","),
            common_chat_parse(
                R"({"tool_call": {"name": "puppeteer_screenshot", "arguments": {"name": "servethehome_homepage",)",
                /* is_partial= */ true,
                {COMMON_CHAT_FORMAT_GENERIC}));

        assert_equals(
            message_assist_call_empty_args,
            common_chat_parse(
                "{ \"tool_call\" : { \"name\" : \"special_function\"",
                /* is_partial= */ true,
                {COMMON_CHAT_FORMAT_GENERIC}));
        assert_equals(
            message_assist_call_cutoff_args,
            common_chat_parse(
                "{ \"tool_call\" : { \"name\" : \"special_function\", \"arguments\" : { \"arg",
                /* is_partial= */ true,
                {COMMON_CHAT_FORMAT_GENERIC}));

        assert_msg_equals(message_assist,
            common_chat_parse(
                "{\n"
                "  \"response\": \"Hello, world!\\nWhat's up?\"\n"
                "}",
                /* is_partial= */ false,
                {COMMON_CHAT_FORMAT_GENERIC}));
        test_templates(tmpls.get(), end_tokens, message_assist_call_id, tools,
                      "{\n"
                      "  \"tool_calls\": [\n"
                      "    {\n"
                      "      \"name\": \"special_function\",\n"
                      "      \"arguments\": {\n"
                      "        \"arg1\": 1\n"
                      "      },\n"
                      "      \"id\": \"123456789\"\n"
                      "    }\n"
                      "  ]\n"
                      "}");
    }
    {
        auto tmpls = read_templates("models/templates/mistralai-Mistral-Nemo-Instruct-2407.jinja");
        std::vector<std::string>   end_tokens{ "</s>" };

        assert_equals(COMMON_CHAT_FORMAT_MISTRAL_NEMO, common_chat_templates_apply(tmpls.get(), inputs_tools).format);

        test_templates(tmpls.get(), end_tokens, message_assist, tools, "Hello, world!\nWhat's up?", /* expect_grammar_triggered= */ false);
        test_templates(
            tmpls.get(), end_tokens, message_assist_call_id, tools,
            "[TOOL_CALLS][{\"name\": \"special_function\", \"arguments\": {\"arg1\": 1}, \"id\": \"123456789\"}]");
    }
    {
        auto tmpls = read_templates("models/templates/Qwen-QwQ-32B.jinja");
        std::vector<std::string> end_tokens{ "<|im_end|>" };

        for (const auto & inputs : { inputs_no_tools, inputs_tools }) {
            auto params = common_chat_templates_apply(tmpls.get(), inputs);
            assert_equals(COMMON_CHAT_FORMAT_HERMES_2_PRO, params.format);
            assert_equals(true, params.thinking_forced_open);
        }
    }
    {
        auto tmpls = read_templates("models/templates/NousResearch-Hermes-2-Pro-Llama-3-8B-tool_use.jinja");
        std::vector<std::string> end_tokens{ "<|im_end|>" };

<<<<<<< HEAD
        for (const auto & inputs : { inputs_no_tools, inputs_tools }) {
            auto params = common_chat_templates_apply(tmpls.get(), inputs);
            assert_equals(COMMON_CHAT_FORMAT_HERMES_2_PRO, params.format);
            assert_equals(false, params.thinking_forced_open);
        }
=======
        assert_equals(COMMON_CHAT_FORMAT_CONTENT_ONLY, common_chat_templates_apply(tmpls.get(), inputs_no_tools).format);
        assert_equals(COMMON_CHAT_FORMAT_HERMES_2_PRO, common_chat_templates_apply(tmpls.get(), inputs_tools).format);
>>>>>>> afce5530
        assert_equals(
            COMMON_CHAT_FORMAT_HERMES_2_PRO,
            common_chat_templates_apply(
                read_templates("models/templates/NousResearch-Hermes-3-Llama-3.1-8B-tool_use.jinja").get(),
                inputs_tools)
                .format);
        assert_equals(
            COMMON_CHAT_FORMAT_HERMES_2_PRO,
            common_chat_templates_apply(
                read_templates("models/templates/Qwen-Qwen2.5-7B-Instruct.jinja").get(),
                inputs_tools)
                .format);

        // Test parsing
        assert_msg_equals(
            simple_assist_msg("", "", "python", ""),
            common_chat_parse(
                "```json\n"
                "<function_call> { \"name\" : \"python\"",
                /* is_partial= */ true,
                {COMMON_CHAT_FORMAT_HERMES_2_PRO}));
        assert_msg_equals(
            simple_assist_msg("Let's call something\n"),
            common_chat_parse(
                "Let's call something\n"
                "<tool_call>{\"name\"",
                /* is_partial= */ true,
                {
                    /* .format = */ COMMON_CHAT_FORMAT_HERMES_2_PRO,
                    /* .reasoning_format = */ COMMON_REASONING_FORMAT_DEEPSEEK,
                    /* .reasoning_in_content = */ false,
                    /* .thinking_forced_open = */ false,
                }));
        assert_msg_equals(
            simple_assist_msg(""),
            common_chat_parse(
                "Let's call something\n"
                "<tool_call>{\"name",
                /* is_partial= */ true,
                {
                    /* .format = */ COMMON_CHAT_FORMAT_HERMES_2_PRO,
                    /* .reasoning_format = */ COMMON_REASONING_FORMAT_DEEPSEEK,
                    /* .reasoning_in_content = */ false,
                    /* .thinking_forced_open = */ false,
                }));
        assert_msg_equals(message_assist_call_thoughts,
            common_chat_parse(
                // QwQ-32B's template adds a trailing <think> if add_generation_prompt
                "I'm\nthinking</think>\n"
                "<tool_call>{\"name\": \"special_function\", \"arguments\": {\"arg1\": 1}}</tool_call>",
                /* is_partial= */ false,
                {
                    /* .format = */ COMMON_CHAT_FORMAT_HERMES_2_PRO,
                    /* .reasoning_format = */ COMMON_REASONING_FORMAT_DEEPSEEK,
                    /* .reasoning_in_content = */ false,
                    /* .thinking_forced_open = */ true,
                }));
        assert_msg_equals(
            message_assist_call,
            common_chat_parse(
                "<tool_call>\n"
                "{\"name\": \"special_function\", \"arguments\": {\"arg1\": 1}}\n"
                "</tool_call>",
                /* is_partial= */ false,
                {COMMON_CHAT_FORMAT_HERMES_2_PRO}));
        assert_msg_equals(message_assist_call_content,
            common_chat_parse(
                "Hello, world!\nWhat's up?<tool_call>\n"
                "{\"name\": \"special_function\", \"arguments\": {\"arg1\": 1}}\n"
                "</tool_call>",
                /* is_partial= */ false,
                {COMMON_CHAT_FORMAT_HERMES_2_PRO}));
        assert_msg_equals(
            message_assist_call,
            common_chat_parse(
                "<function=special_function>{\"arg1\": 1}</function>",
                /* is_partial= */ false,
                {COMMON_CHAT_FORMAT_HERMES_2_PRO}));
        assert_msg_equals(
            message_assist_call,
            common_chat_parse(
                "<function name=\"special_function\">\n"
                "{\"arg1\": 1}\n"
                "</function>",
                /* is_partial= */ false,
                {COMMON_CHAT_FORMAT_HERMES_2_PRO}));
        assert_msg_equals(
            message_assist_call,
            common_chat_parse(
                "<tool>\n"
                "  {\"name\": \"special_function\", \"arguments\": {\"arg1\": 1}}\n"
                "</tool>",
                /* is_partial= */ false,
                {COMMON_CHAT_FORMAT_HERMES_2_PRO}));
        assert_msg_equals(
            message_assist_call,
            common_chat_parse(
                "<tools>\n"
                "  {\"name\": \"special_function\", \"arguments\": {\"arg1\": 1}}\n"
                "</tools>",
                /* is_partial= */ false,
                {COMMON_CHAT_FORMAT_HERMES_2_PRO}));
        assert_msg_equals(
            message_assist_call,
            common_chat_parse(
                "<response>\n"
                "  {\"name\": \"special_function\", \"arguments\": {\"arg1\": 1}}\n"
                "</response>",
                /* is_partial= */ false,
                {COMMON_CHAT_FORMAT_HERMES_2_PRO}));
        assert_msg_equals(
            message_assist_call,
            common_chat_parse(
                "```xml\n"
                "<response>\n"
                "    {\"name\": \"special_function\", \"arguments\": {\"arg1\": 1}}\n"
                "</response>\n"
                "```",
                /* is_partial= */ false,
                {COMMON_CHAT_FORMAT_HERMES_2_PRO}));
        assert_msg_equals(
            message_assist_call,
            common_chat_parse(
                "```xml\n"
                "  {\"name\": \"special_function\", \"arguments\": {\"arg1\": 1}}\n"
                "```",
                /* is_partial= */ false,
                {COMMON_CHAT_FORMAT_HERMES_2_PRO}));
        assert_msg_equals(
            message_assist_call,
            common_chat_parse(
                "```\n"
                "  {\"name\": \"special_function\", \"arguments\": {\"arg1\": 1}}\n"
                "```",
                /* is_partial= */ false,
                {COMMON_CHAT_FORMAT_HERMES_2_PRO}));
        assert_msg_equals(
            message_assist_call,
            common_chat_parse(
                "```\n"
                "{\"name\": \"special_function\", \"arguments\": {\"arg1\": 1}}\n"
                "```",
                /* is_partial= */ false,
                {COMMON_CHAT_FORMAT_HERMES_2_PRO}));
        assert_msg_equals(
            message_assist_call,
            common_chat_parse(
                "```json\n"
                "  {\"name\": \"special_function\", \"arguments\": {\"arg1\": 1}}\n"
                "```",
                /* is_partial= */ false,
                {COMMON_CHAT_FORMAT_HERMES_2_PRO}));
        assert_msg_equals(
            message_assist_call,
            common_chat_parse(
                "```json\n"
                "\n"
                "                    <function_call> {\"name\": \"special_function\", \"arguments\": {\"arg1\": 1}} \n"
                "                    </function_call> \n"
                "``` ",
                /* is_partial= */ false,
                {COMMON_CHAT_FORMAT_HERMES_2_PRO}));
        assert_msg_equals(
            message_assist_call,
            common_chat_parse(
                "<json>\n"
                "  {\"name\": \"special_function\", \"arguments\": {\"arg1\": 1}}\n"
                "</json>",
                /* is_partial= */ false,
                {COMMON_CHAT_FORMAT_HERMES_2_PRO}));
        assert_msg_equals(
            message_assist_call,
            common_chat_parse(
                "<xml>\n"
                "  {\n"
                "    \"name\": \"special_function\", \"arguments\": {\"arg1\": 1}\n"
                "  }\n"
                "</xml>",
                /* is_partial= */ false,
                {COMMON_CHAT_FORMAT_HERMES_2_PRO}));
        assert_msg_equals(
            message_assist_call,
            common_chat_parse(
                "<JSON>\n"
                "  {\"name\": \"special_function\", \"arguments\": {\"arg1\": 1}}\n"
                "</JSON>",
                /* is_partial= */ false,
                {COMMON_CHAT_FORMAT_HERMES_2_PRO}));
        assert_msg_equals(
            message_assist_call,
            common_chat_parse(
                "{\"name\": \"special_function\", \"arguments\": {\"arg1\": 1}}",
                /* is_partial= */ false,
                {COMMON_CHAT_FORMAT_HERMES_2_PRO}));
        assert_msg_equals(
            message_assist_call,
            common_chat_parse(
                "{\n  \"name\": \"special_function\", \"arguments\": {\"arg1\": 1}}",
                /* is_partial= */ false,
                {COMMON_CHAT_FORMAT_HERMES_2_PRO}));

        assert_msg_equals(
            simple_assist_msg(
                "This is not a tool call:",
                "",
                "special_function",
                "{\"arg1\": 1}"),
            common_chat_parse(
                "This is not a tool call:\n"
                "{\"name\": \"special_function\", \"arguments\": {\"arg1\": 1}}",
                /* is_partial= */ false,
                {COMMON_CHAT_FORMAT_HERMES_2_PRO}));
        assert_msg_equals(message_assist,
            common_chat_parse(
                "Hello, world!\nWhat's up?",
                /* is_partial= */ false,
                {COMMON_CHAT_FORMAT_HERMES_2_PRO}));
        assert_msg_equals(message_assist_thoughts_unparsed_deepseek,
            common_chat_parse(
                "<think>I'm\nthinking</think>Hello, world!\nWhat's up?",
                /* is_partial= */ false,
                {COMMON_CHAT_FORMAT_HERMES_2_PRO}));
        // assert_msg_equals(message_assist_thoughts_unparsed_deepseek,
        //     common_chat_parse(
        //         "I'm\nthinking</think>Hello, world!\nWhat's up?",
        //         COMMON_CHAT_FORMAT_HERMES_2_PRO));
        assert_msg_equals(message_assist_thoughts,
            common_chat_parse(
                "<think>I'm\nthinking</think>Hello, world!\nWhat's up?",
                /* is_partial= */ false,
                {
                    /* .format = */ COMMON_CHAT_FORMAT_HERMES_2_PRO,
                    /* .reasoning_format = */ COMMON_REASONING_FORMAT_DEEPSEEK,
                    /* .reasoning_in_content = */ false,
                    /* .thinking_forced_open = */ false,
                }));
        assert_msg_equals(message_assist_thoughts_unopened_unparsed,
            common_chat_parse(
                "I'm\nthinking</think>Hello, world!\nWhat's up?",
                /* is_partial= */ false,
                {
                    /* .format = */ COMMON_CHAT_FORMAT_HERMES_2_PRO,
                    /* .reasoning_format = */ COMMON_REASONING_FORMAT_DEEPSEEK,
                    /* .reasoning_in_content = */ false,
                    /* .thinking_forced_open = */ false,
                }));
        assert_msg_equals(message_assist_thoughts,
            common_chat_parse(
                "I'm\nthinking</think>Hello, world!\nWhat's up?",
                /* is_partial= */ false,
                {
                    /* .format = */ COMMON_CHAT_FORMAT_HERMES_2_PRO,
                    /* .reasoning_format = */ COMMON_REASONING_FORMAT_DEEPSEEK,
                    /* .reasoning_in_content = */ false,
                    /* .thinking_forced_open = */ true,
                }));

        test_templates(tmpls.get(), end_tokens, message_assist, tools, "Hello, world!\nWhat's up?", /* expect_grammar_triggered= */ false);
        test_templates(tmpls.get(), end_tokens, message_assist_call, tools,
                      "<tool_call>\n"
                      "{\"name\": \"special_function\", \"arguments\": {\"arg1\": 1}}\n"
                      "</tool_call>");
        test_templates(tmpls.get(), end_tokens, message_assist_call_python_lines, tools,
                      "<tool_call>\n"
                      "{\"name\": \"python\", \"arguments\": {\"code\":\"# This is a program:\\nprint('hey')\"}}\n"
                      "</tool_call>");
    }
    {
        auto tmpls = read_templates("models/templates/meta-llama-Llama-3.1-8B-Instruct.jinja");
        std::vector<std::string>   end_tokens{ "<|eom_id|>", "<|eot_id|>" };

        assert_equals(COMMON_CHAT_FORMAT_CONTENT_ONLY, common_chat_templates_apply(tmpls.get(), inputs_no_tools).format);
        assert_equals(COMMON_CHAT_FORMAT_LLAMA_3_X, common_chat_templates_apply(tmpls.get(), inputs_tools).format);
        assert_equals(COMMON_CHAT_FORMAT_LLAMA_3_X_WITH_BUILTIN_TOOLS,
                      common_chat_templates_apply(tmpls.get(), inputs_tools_builtin).format);
        assert_equals(COMMON_CHAT_FORMAT_LLAMA_3_X_WITH_BUILTIN_TOOLS,
                      common_chat_templates_apply(
                          read_templates("models/templates/meta-llama-Llama-3.3-70B-Instruct.jinja").get(),
                          inputs_tools_builtin)
                          .format);

        assert_equals(
            message_assist_call,
            common_chat_parse(
                "{\"name\": \"special_function\", \"parameters\": {\"arg1\": 1}}",
                /* is_partial= */ false,
                {COMMON_CHAT_FORMAT_LLAMA_3_X}));

        // test_templates(tmpls.get(), end_tokens, message_assist, tools, R"(?)", /* expect_grammar_triggered= */ false);
        test_templates(tmpls.get(), end_tokens, message_assist_call_code_interpreter, llama_3_1_tools,
                      "<|python_tag|>code_interpreter.call(code=\"print('hey')\")");
        test_templates(tmpls.get(), end_tokens, message_assist_call_python, tools,
                      "<|python_tag|>python.call(code=\"print('hey')\")");
        test_templates(tmpls.get(), end_tokens, message_assist_call, tools,
                      "{\"name\": \"special_function\", \"parameters\": {\"arg1\": 1}}");
    }
    {
        auto tmpls = read_templates("models/templates/meta-llama-Llama-3.2-3B-Instruct.jinja");
        std::vector<std::string>   end_tokens{ "<|eom_id|>", "<|eot_id|>" };

        assert_equals(COMMON_CHAT_FORMAT_LLAMA_3_X, common_chat_templates_apply(tmpls.get(), inputs_tools).format);
<<<<<<< HEAD
        assert_equals(COMMON_CHAT_FORMAT_CONTENT_ONLY,
                        common_chat_templates_apply(tmpls.get(), inputs_no_tools).format);
=======
        assert_equals(COMMON_CHAT_FORMAT_CONTENT_ONLY, common_chat_templates_apply(tmpls.get(), inputs_no_tools).format);
>>>>>>> afce5530

        test_templates(tmpls.get(), end_tokens, message_assist, tools, "Hello, world!\nWhat's up?", /* expect_grammar_triggered= */ false);
        test_templates(tmpls.get(), end_tokens, message_assist_call, tools,
                      "{\"name\": \"special_function\", \"parameters\": {\"arg1\": 1}}");
    }
    {
        auto tmpls = read_templates("models/templates/meetkai-functionary-medium-v3.1.jinja");
        std::vector<std::string>   end_tokens{ "<|eom_id|>", "<|eot_id|>" };

        assert_equals(COMMON_CHAT_FORMAT_CONTENT_ONLY,
                      common_chat_templates_apply(tmpls.get(), inputs_no_tools).format);
        assert_equals(COMMON_CHAT_FORMAT_FUNCTIONARY_V3_1_LLAMA_3_1,
            common_chat_templates_apply(tmpls.get(), inputs_tools).format);
        assert_equals(COMMON_CHAT_FORMAT_CONTENT_ONLY,
                        common_chat_templates_apply(tmpls.get(), inputs_no_tools).format);

        for (auto is_partial : { false, true }) {
            assert_equals(
                message_assist_call,
                common_chat_parse(
                    "<function=special_function>{\"arg1\": 1}</function>",
                    is_partial,
                    {COMMON_CHAT_FORMAT_FUNCTIONARY_V3_1_LLAMA_3_1}));
        }

        test_templates(tmpls.get(), end_tokens, message_assist, tools, "Hello, world!\nWhat's up?", /* expect_grammar_triggered= */ false);
        test_templates(tmpls.get(), end_tokens, message_assist_call, tools,
                      "<function=special_function>{\"arg1\": 1}</function>");
    }
    {
        auto tmpls = read_templates("models/templates/meetkai-functionary-medium-v3.2.jinja");
        std::vector<std::string>   end_tokens{ "<|eom_id|>", "<|eot_id|>" };

        assert_equals(COMMON_CHAT_FORMAT_FUNCTIONARY_V3_2, common_chat_templates_apply(tmpls.get(), inputs_no_tools).format);
        assert_equals(COMMON_CHAT_FORMAT_FUNCTIONARY_V3_2, common_chat_templates_apply(tmpls.get(), inputs_tools).format);

        assert_msg_equals(
            simple_assist_msg(
                "Hello, world!\nnono\nWhat's up?",
                "",
                "special_function",
                "{\"arg1\": 1}"),
            common_chat_parse(
                "all\n"
                "Hello, world!\n"
                "nono\n"
                "What's up?>>>special_function\n"
                "{\"arg1\": 1}\n",
                /* is_partial= */ false,
                {COMMON_CHAT_FORMAT_FUNCTIONARY_V3_2}));
        assert_msg_equals(message_assist_call_python_lines,
            common_chat_parse(
                "python\n"
                "# This is a program:\n"
                "print('hey')",
                /* is_partial= */ false,
                {COMMON_CHAT_FORMAT_FUNCTIONARY_V3_2}));
        assert_msg_equals(message_assist_call_python_lines_unclosed,
            common_chat_parse(
                "python\n"
                "# This is a program:\n"
                "print('hey')",
                /* is_partial= */ true,
                {COMMON_CHAT_FORMAT_FUNCTIONARY_V3_2}));
        assert_msg_equals(message_assist_call,
            common_chat_parse(
                "special_function\n"
                "{\"arg1\": 1} \n                    ",
                /* is_partial= */ false,
                {COMMON_CHAT_FORMAT_FUNCTIONARY_V3_2}));
        assert_msg_equals(message_assist,
            common_chat_parse(
                "all\n"
                "Hello, world!\nWhat's up?",
                /* is_partial= */ false,
                {COMMON_CHAT_FORMAT_FUNCTIONARY_V3_2}));

        test_templates(tmpls.get(), end_tokens, message_assist, {},
                      "all\n"
                      "Hello, world!\n"
                      "What's up?",
                      /* expect_grammar_triggered= */ false);
        test_templates(tmpls.get(), end_tokens, message_assist_call, tools,
                      "special_function\n"
                      "{\"arg1\": 1}");
    }
    {
        auto tmpls = read_templates("models/templates/fireworks-ai-llama-3-firefunction-v2.jinja");
        std::vector<std::string>   end_tokens{ "<|eot_id|>" };

        assert_equals(COMMON_CHAT_FORMAT_CONTENT_ONLY, common_chat_templates_apply(tmpls.get(), inputs_no_tools).format);
        assert_equals(COMMON_CHAT_FORMAT_FIREFUNCTION_V2, common_chat_templates_apply(tmpls.get(), inputs_tools).format);

        test_templates(tmpls.get(), end_tokens, message_assist, tools, "Hello, world!\nWhat's up?", /* expect_grammar_triggered= */ false);
        test_templates(tmpls.get(), end_tokens, message_assist_call, tools,
                      " functools[{\"name\": \"special_function\", \"arguments\": {\"arg1\": 1}}]");
    }
    {
        // Original DeepSeek R1 template. Leaves <｜tool▁calls▁begin｜> and others unclosed. Our logic fixes the prompt.
        auto tmpls = read_templates("models/templates/deepseek-ai-DeepSeek-R1-Distill-Llama-8B.jinja");
        std::vector<std::string>   end_tokens{ "<｜end▁of▁sentence｜>" };

<<<<<<< HEAD
        for (const auto & inputs : { inputs_no_tools, inputs_tools }) {
            auto params = common_chat_templates_apply(tmpls.get(), inputs);
            assert_equals(COMMON_CHAT_FORMAT_DEEPSEEK_R1, params.format);
            assert_equals(true, params.thinking_forced_open);
        }
=======
        assert_equals(COMMON_CHAT_FORMAT_DEEPSEEK_R1,                   common_chat_templates_apply(tmpls.get(), inputs_no_tools).format);
        assert_equals(COMMON_CHAT_FORMAT_DEEPSEEK_R1,                   common_chat_templates_apply(tmpls.get(), inputs_tools).format);
        assert_equals(COMMON_CHAT_FORMAT_DEEPSEEK_R1_EXTRACT_REASONING, common_chat_templates_apply(tmpls.get(), inputs_tools_think).format);
>>>>>>> afce5530

        test_templates(tmpls.get(), end_tokens, message_assist, tools, "Hello, world!\nWhat's up?", /* expect_grammar_triggered= */ false);
        test_templates(tmpls.get(), end_tokens, message_assist_thoughts, tools, "Hello, world!\nWhat's up?", /* expect_grammar_triggered= */ false);
        assert_msg_equals(
            simple_assist_msg("Hello, world!\nWhat's up?", "<think>I'm\nthinking"),
            common_chat_parse(
                "<think>I'm\nthinking</think>Hello, world!\nWhat's up?",
                /* is_partial= */ false,
                {
                    COMMON_CHAT_FORMAT_DEEPSEEK_R1,
                    /* .reasoning_format = */ COMMON_REASONING_FORMAT_DEEPSEEK,
                    /* .reasoning_in_content = */ false,
                    /* .thinking_forced_open = */ true,
                }));
        assert_msg_equals(
            simple_assist_msg("", "I need to remember the correct syntax. It starts with <｜tool▁calls▁begin｜> and ends with"),
            common_chat_parse(
                "I need to remember the correct syntax. It starts with <｜tool▁calls▁begin｜> and ends with",
                /* is_partial= */ true,
                {
                    COMMON_CHAT_FORMAT_DEEPSEEK_R1,
                    /* .reasoning_format = */ COMMON_REASONING_FORMAT_DEEPSEEK,
                    /* .reasoning_in_content = */ false,
                    /* .thinking_forced_open = */ true,
                }));
        assert_msg_equals(message_assist_thoughts,
            common_chat_parse(
                "<think>I'm\nthinking</think>Hello, world!\nWhat's up?",
                /* is_partial= */ false,
                {
                    /* .format = */ COMMON_CHAT_FORMAT_DEEPSEEK_R1,
                    /* .reasoning_format = */ COMMON_REASONING_FORMAT_DEEPSEEK,
                    /* .reasoning_in_content = */ false,
                    /* .thinking_forced_open = */ false,
                }));
        assert_msg_equals(message_assist_thoughts_unopened_unparsed,
            common_chat_parse(
                "I'm\nthinking</think>Hello, world!\nWhat's up?",
                /* is_partial= */ false,
                {
                    /* .format = */ COMMON_CHAT_FORMAT_DEEPSEEK_R1,
                    /* .reasoning_format = */ COMMON_REASONING_FORMAT_DEEPSEEK,
                    /* .reasoning_in_content = */ false,
                    /* .thinking_forced_open = */ false,
                }));
        assert_msg_equals(message_assist_thoughts,
            common_chat_parse(
                "I'm\nthinking</think>Hello, world!\nWhat's up?",
                /* is_partial= */ false,
                {
                    /* .format = */ COMMON_CHAT_FORMAT_DEEPSEEK_R1,
                    /* .reasoning_format = */ COMMON_REASONING_FORMAT_DEEPSEEK,
                    /* .reasoning_in_content = */ false,
                    /* .thinking_forced_open = */ true,
                }));
        assert_msg_equals(message_assist_thoughts,
            // Latest template update (ast of 20250209) adds a trailing <think>\n if add_generation_prompt is true.
            common_chat_parse(
                "I'm\nthinking</think>Hello, world!\nWhat's up?",
                /* is_partial= */ false,
                {
                    /* .format = */ COMMON_CHAT_FORMAT_DEEPSEEK_R1,
                    /* .reasoning_format = */ COMMON_REASONING_FORMAT_DEEPSEEK,
                    /* .reasoning_in_content = */ false,
                    /* .thinking_forced_open = */ true,
                }));
        // test_templates(tmpls.get(), end_tokens, message_assist_call, tools,
        //               "<｜tool▁calls▁begin｜><｜tool▁call▁begin｜>function<｜tool▁sep｜>special_function\n"
        //               "```json\n"
        //               "{\"arg1\": 1}\n"
        //               // Look what's not here: <｜tool▁calls▁end｜> (also missing the <｜end▁of▁sentence｜>, but that is removed lazily by the test's delta logic)
        //               "```<｜tool▁call▁end｜>",
        //               /* expect_grammar_triggered= */ true,
        //               /* test_grammar_if_triggered= */ false);
    }
    {
        // Replacement DeepSeek R1 template. Makes the Distill Qwen 7B/32B models happy to call tools and all.
        auto tmpls = read_templates("models/templates/llama-cpp-deepseek-r1.jinja");
        std::vector<std::string>   end_tokens{ "<｜end▁of▁sentence｜>" };

        assert_equals(COMMON_CHAT_FORMAT_DEEPSEEK_R1,                   common_chat_templates_apply(tmpls.get(), inputs_no_tools).format);
        assert_equals(COMMON_CHAT_FORMAT_DEEPSEEK_R1,                   common_chat_templates_apply(tmpls.get(), inputs_tools).format);

        test_templates(tmpls.get(), end_tokens, message_assist, tools, "Hello, world!\nWhat's up?", /* expect_grammar_triggered= */ false);
        test_templates(tmpls.get(), end_tokens, message_assist_thoughts, tools, "Hello, world!\nWhat's up?", /* expect_grammar_triggered= */ false);
        assert_msg_equals(message_assist_thoughts_unparsed_deepseek,
            common_chat_parse(
                "<think>I'm\nthinking</think>Hello, world!\nWhat's up?",
                /* is_partial= */ false,
                {COMMON_CHAT_FORMAT_DEEPSEEK_R1}));
        assert_msg_equals(message_assist_thoughts,
            common_chat_parse(
                "<think>I'm\nthinking</think>Hello, world!\nWhat's up?",
                /* is_partial= */ false,
                {
                    /* .format = */ COMMON_CHAT_FORMAT_DEEPSEEK_R1,
                    /* .reasoning_format = */ COMMON_REASONING_FORMAT_DEEPSEEK,
                    /* .reasoning_in_content = */ false,
                    /* .thinking_forced_open = */ false,
                }));
        assert_msg_equals(message_assist_thoughts,
            common_chat_parse(
                "I'm\nthinking</think>Hello, world!\nWhat's up?",
                /* is_partial= */ false,
                {
                    /* .format = */ COMMON_CHAT_FORMAT_DEEPSEEK_R1,
                    /* .reasoning_format = */ COMMON_REASONING_FORMAT_DEEPSEEK,
                    /* .reasoning_in_content = */ false,
                    /* .thinking_forced_open = */ true,
                }));

        assert_msg_equals(message_assist_call_thoughts_unparsed,
            common_chat_parse(
                "<think>I'm\nthinking</think>\n\n"
                "<｜tool▁calls▁begin｜><｜tool▁call▁begin｜>function<｜tool▁sep｜>special_function\n"
                "```json\n"
                "{\"arg1\": 1}\n"
                "```<｜tool▁call▁end｜><｜tool▁calls▁end｜>",
                /* is_partial= */ false,
                {COMMON_CHAT_FORMAT_DEEPSEEK_R1}));
        assert_msg_equals(message_assist_call,
            common_chat_parse(
                "<｜tool▁calls｜>function<｜tool▁sep｜>special_function\n"
                "```json\n"
                "{\"arg1\": 1}\n"
                "```<｜tool▁call▁end｜><｜tool▁calls▁end｜>",
                /* is_partial= */ false,
                {COMMON_CHAT_FORMAT_DEEPSEEK_R1}));

        assert_msg_equals(message_assist_call_thoughts,
            common_chat_parse(
                "<think>I'm\nthinking</think>\n\n"
                "<｜tool▁calls▁begin｜><｜tool▁call▁begin｜>function<｜tool▁sep｜>special_function\n"
                "```json\n"
                "{\"arg1\": 1}\n"
                "```<｜tool▁call▁end｜><｜tool▁calls▁end｜>",
                /* is_partial= */ false,
                {
                    /* .format = */ COMMON_CHAT_FORMAT_DEEPSEEK_R1,
                    /* .reasoning_format = */ COMMON_REASONING_FORMAT_DEEPSEEK,
                    /* .reasoning_in_content = */ false,
                    /* .thinking_forced_open = */ false,
                }));
        test_templates(tmpls.get(), end_tokens, message_assist_call, tools,
                "<｜tool▁calls▁begin｜><｜tool▁call▁begin｜>function<｜tool▁sep｜>special_function\n"
                "```json\n"
                "{\"arg1\": 1}\n"
                "```<｜tool▁call▁end｜><｜tool▁calls▁end｜>");
    }
}

static void test_msg_diffs_compute() {
    printf("[%s]\n", __func__);
    {
        common_chat_msg msg1;

        common_chat_msg msg2;
        msg2.content = "Hello, world!";

        common_chat_msg_diff diff;
        diff.content_delta = "Hello, world!";

        assert_equals(
            {diff},
            common_chat_msg_diff::compute_diffs(msg1, msg2));
    }
    {
        common_chat_msg msg1;
        msg1.content = "Hello,";

        common_chat_msg msg2;
        msg2.content = "Hello, world!";

        common_chat_msg_diff diff;
        diff.content_delta = " world!";

        assert_equals(
            {diff},
            common_chat_msg_diff::compute_diffs(msg1, msg2));
    }
    {
        common_chat_msg msg0;

        common_chat_msg msg1;
        msg1.tool_calls = { { "special_function", "{\"ar", /* .id = */ "123" } };

        common_chat_msg msg2;
        msg2.tool_calls = { { "special_function", "{\"arg1\": 1}", /* .id = */ "123" } };

        common_chat_msg_diff diff01;
        diff01.tool_call_index = 0;
        diff01.tool_call_delta.name = "special_function";
        diff01.tool_call_delta.id = "123";
        diff01.tool_call_delta.arguments = "{\"ar";

        assert_equals(
            {diff01},
            common_chat_msg_diff::compute_diffs(msg0, msg1));

        common_chat_msg_diff diff12;
        diff12.tool_call_index = 0;
        diff12.tool_call_delta.name = "special_function";
        // Note: id doesnt change here.
        diff12.tool_call_delta.arguments = "g1\": 1}";

        assert_equals(
            {diff12},
            common_chat_msg_diff::compute_diffs(msg1, msg2));
    }
    {
        common_chat_msg msg0;

        common_chat_msg msg2;
        msg2.tool_calls = {
            { "f1", "{\"arg1\": 1}", /* .id = */ "123" },
            { "f2", "{\"arg2\": 2}", /* .id = */ "222" },
        };

        common_chat_msg_diff diff1;
        diff1.tool_call_index = 0;
        diff1.tool_call_delta.name = "f1";
        diff1.tool_call_delta.id = "123";
        diff1.tool_call_delta.arguments = "{\"arg1\": 1}";

        common_chat_msg_diff diff2;
        diff2.tool_call_index = 1;
        diff2.tool_call_delta.name = "f2";
        diff2.tool_call_delta.id = "222";
        diff2.tool_call_delta.arguments = "{\"arg2\": 2}";

        assert_equals(
            {diff1, diff2},
            common_chat_msg_diff::compute_diffs(msg0, msg2));
    }
}

int main(int argc, char ** argv) {
    // try {
#ifndef _WIN32
        if (argc > 1) {
            common_chat_templates_inputs inputs;
            common_chat_msg msg;
            msg.role = "user";
            msg.content = "Hey";
            inputs.messages = {msg};
            inputs.tools = { special_function_tool };

            std::cout << "| Template | Format |\n";
            std::cout << "|----------|--------|\n";

            for (int i = 1; i < argc; i++) {
                try {
                    std::string path = argv[i];
                    if (path.rfind(".jinja") != path.size() - 6) {
                        std::cerr << "Skipping non-jinja file: " << path << '\n';
                        continue;
                    }
                    auto tmpls = read_templates(path);
                    auto parts  = string_split(path, "/");
                    auto name   = parts[parts.size() - 1];
                    auto format = common_chat_format_name(common_chat_templates_apply(tmpls.get(), inputs).format);
                    std::cout << "| " << name << " | " << format << " |\n";
                } catch (const std::exception & e) {
                    std::cerr << "Failed to process " << argv[i] << ": " << e.what() << '\n';
                }
            }
        } else
#endif
        {
            test_msg_diffs_compute();
            test_msgs_oaicompat_json_conversion();
            test_tools_oaicompat_json_conversion();
            test_template_output_parsers();
            std::cout << "\n[chat] All tests passed!" << '\n';
        }
        return 0;
    // } catch (const std::exception & e) {
    //     std::cerr << "Error: " << e.what() << '\n';
    //     return 1;
    // }
}<|MERGE_RESOLUTION|>--- conflicted
+++ resolved
@@ -11,15 +11,9 @@
 #include <string>
 
 #include "chat.h"
-<<<<<<< HEAD
-#include "common.h"
-#include "llama-grammar.h"
-#include "unicode.h"
-=======
 
 #include "../src/unicode.h"
 #include "../src/llama-grammar.h"
->>>>>>> afce5530
 
 using json = nlohmann::ordered_json;
 
@@ -743,26 +737,15 @@
         auto tmpls = read_templates("models/templates/Qwen-QwQ-32B.jinja");
         std::vector<std::string> end_tokens{ "<|im_end|>" };
 
-        for (const auto & inputs : { inputs_no_tools, inputs_tools }) {
-            auto params = common_chat_templates_apply(tmpls.get(), inputs);
-            assert_equals(COMMON_CHAT_FORMAT_HERMES_2_PRO, params.format);
-            assert_equals(true, params.thinking_forced_open);
-        }
+        assert_equals(COMMON_CHAT_FORMAT_CONTENT_ONLY, common_chat_templates_apply(tmpls.get(), inputs_no_tools).format);
+        assert_equals(COMMON_CHAT_FORMAT_HERMES_2_PRO, common_chat_templates_apply(tmpls.get(), inputs_tools).format);
     }
     {
         auto tmpls = read_templates("models/templates/NousResearch-Hermes-2-Pro-Llama-3-8B-tool_use.jinja");
         std::vector<std::string> end_tokens{ "<|im_end|>" };
 
-<<<<<<< HEAD
-        for (const auto & inputs : { inputs_no_tools, inputs_tools }) {
-            auto params = common_chat_templates_apply(tmpls.get(), inputs);
-            assert_equals(COMMON_CHAT_FORMAT_HERMES_2_PRO, params.format);
-            assert_equals(false, params.thinking_forced_open);
-        }
-=======
         assert_equals(COMMON_CHAT_FORMAT_CONTENT_ONLY, common_chat_templates_apply(tmpls.get(), inputs_no_tools).format);
         assert_equals(COMMON_CHAT_FORMAT_HERMES_2_PRO, common_chat_templates_apply(tmpls.get(), inputs_tools).format);
->>>>>>> afce5530
         assert_equals(
             COMMON_CHAT_FORMAT_HERMES_2_PRO,
             common_chat_templates_apply(
@@ -1064,12 +1047,7 @@
         std::vector<std::string>   end_tokens{ "<|eom_id|>", "<|eot_id|>" };
 
         assert_equals(COMMON_CHAT_FORMAT_LLAMA_3_X, common_chat_templates_apply(tmpls.get(), inputs_tools).format);
-<<<<<<< HEAD
-        assert_equals(COMMON_CHAT_FORMAT_CONTENT_ONLY,
-                        common_chat_templates_apply(tmpls.get(), inputs_no_tools).format);
-=======
         assert_equals(COMMON_CHAT_FORMAT_CONTENT_ONLY, common_chat_templates_apply(tmpls.get(), inputs_no_tools).format);
->>>>>>> afce5530
 
         test_templates(tmpls.get(), end_tokens, message_assist, tools, "Hello, world!\nWhat's up?", /* expect_grammar_triggered= */ false);
         test_templates(tmpls.get(), end_tokens, message_assist_call, tools,
@@ -1172,17 +1150,11 @@
         auto tmpls = read_templates("models/templates/deepseek-ai-DeepSeek-R1-Distill-Llama-8B.jinja");
         std::vector<std::string>   end_tokens{ "<｜end▁of▁sentence｜>" };
 
-<<<<<<< HEAD
         for (const auto & inputs : { inputs_no_tools, inputs_tools }) {
             auto params = common_chat_templates_apply(tmpls.get(), inputs);
             assert_equals(COMMON_CHAT_FORMAT_DEEPSEEK_R1, params.format);
             assert_equals(true, params.thinking_forced_open);
         }
-=======
-        assert_equals(COMMON_CHAT_FORMAT_DEEPSEEK_R1,                   common_chat_templates_apply(tmpls.get(), inputs_no_tools).format);
-        assert_equals(COMMON_CHAT_FORMAT_DEEPSEEK_R1,                   common_chat_templates_apply(tmpls.get(), inputs_tools).format);
-        assert_equals(COMMON_CHAT_FORMAT_DEEPSEEK_R1_EXTRACT_REASONING, common_chat_templates_apply(tmpls.get(), inputs_tools_think).format);
->>>>>>> afce5530
 
         test_templates(tmpls.get(), end_tokens, message_assist, tools, "Hello, world!\nWhat's up?", /* expect_grammar_triggered= */ false);
         test_templates(tmpls.get(), end_tokens, message_assist_thoughts, tools, "Hello, world!\nWhat's up?", /* expect_grammar_triggered= */ false);
