--- conflicted
+++ resolved
@@ -428,11 +428,7 @@
  */
 template <typename T>
 static void test_parser_with_streaming(const common_chat_msg & expected, const std::string & raw_message, T parse_msg) {
-<<<<<<< HEAD
-    constexpr auto utf8_truncate_safe = [](const std::string_view s) -> size_t {
-=======
     constexpr auto utf8_truncate_safe_len = [](const std::string_view s) -> size_t {
->>>>>>> c8554b66
         auto len = s.size();
         if (len == 0) return 0;
         auto i = len;
@@ -456,13 +452,8 @@
         }
         return len - std::min(len, size_t(3));
     };
-<<<<<<< HEAD
-    constexpr auto utf8_truncate_safe_view = [utf8_truncate_safe](const std::string_view s) {
-        return s.substr(0, utf8_truncate_safe(s));
-=======
     constexpr auto utf8_truncate_safe_view = [utf8_truncate_safe_len](const std::string_view s) {
         return s.substr(0, utf8_truncate_safe_len(s));
->>>>>>> c8554b66
     };
 
     auto merged = simple_assist_msg("");
