--- conflicted
+++ resolved
@@ -1386,7 +1386,6 @@
                 "{\"arg1\": 1}\n"
                 "```<｜tool▁call▁end｜><｜tool▁calls▁end｜>");
     }
-<<<<<<< HEAD
     
     // Test Qwen3-Coder XML format - Comprehensive test suite
     {
@@ -2035,7 +2034,7 @@
                 {COMMON_CHAT_FORMAT_QWEN3_CODER_XML}));
         
         printf("✅ All Qwen3-Coder XML error handling and edge case tests passed!\n");
-=======
+
     {
         auto tmpls = read_templates("models/templates/ibm-granite-granite-3.3-2B-Instruct.jinja");
         std::vector<std::string> end_tokens{ "<|end_of_text|>" };
@@ -2270,7 +2269,6 @@
                     /* .format = */ COMMON_CHAT_FORMAT_GPT_OSS,
                     /* .reasoning_format = */ COMMON_REASONING_FORMAT_AUTO,
                 }));
->>>>>>> 710dfc46
     }
 }
 
