//  Tests chat handling, including grammar generation and parsing for tool calling, for various templates.
//
//  Also acts as a CLI to generate a Markdown summary of the formats of Jinja templates,
//  e.g. given Minja (http://github.com/google/minja) checked out in parent dir:
//
//    cmake -B build && cmake --build build --parallel && ./build/bin/test-chat ../minja/build/tests/*.jinja 2>/dev/null
//
#include "chat.h"

#include "log.h"

#include "../src/unicode.h"
#include "../src/llama-grammar.h"

#include <nlohmann/json.hpp>

#include <fstream>
#include <iostream>
#include <string>

using json = nlohmann::ordered_json;

static std::ostream & operator<<(std::ostream & os, const common_chat_msg_diff & diff) {
    os << "{ content_delta: " << diff.content_delta << "; ";
    os << "reasoning_content_delta: " << diff.reasoning_content_delta << "; ";
    if (diff.tool_call_index != std::string::npos) {
        os << "tool_call_index: " << diff.tool_call_index << "; ";
        os << "tool_call_delta.name: " << diff.tool_call_delta.name << "; ";
        os << "tool_call_delta.id: " << diff.tool_call_delta.id << "; ";
        os << "tool_call_delta.arguments: " << diff.tool_call_delta.arguments << "; ";
    }
    os << "}";
    return os;
}
// operator<< for vector<common_chat_msg_diff>:
static std::ostream & operator<<(std::ostream & os, const std::vector<common_chat_msg_diff> & diffs) {
    os << "[\n";
    for (const auto & diff : diffs) {
        os << "  " << diff << ",\n";
    }
    os << "]";
    return os;
}
static std::ostream & operator<<(std::ostream & os, const common_chat_msg & msg) {
    os << "{ role: " << msg.role << "; ";
    os << "content: " << msg.content << "; ";
    os << "content_parts: [\n";
    for (const auto & part : msg.content_parts) {
        os << "  { type: " << part.type << "; text: " << part.text << " },\n";
    }
    os << "]; ";
    os << "reasoning_content: " << msg.reasoning_content << "; ";
    os << "tool_calls: [\n";
    for (const auto & tool_call : msg.tool_calls) {
        os << "  { name: " << tool_call.name << "; arguments: " << tool_call.arguments << "; id: " << tool_call.id << " },\n";
    }
    os << "]";
    os << "}";
    return os;
}

template <class T> static bool equals(const T & expected, const T & actual) {
    return expected == actual;
}

static common_chat_msg normalize(const common_chat_msg & msg) {
    common_chat_msg normalized = msg;
    for (auto & tool_call : normalized.tool_calls) {
        try {
            tool_call.arguments = json::parse(tool_call.arguments).dump();
        } catch (const std::exception &) {
            // Do nothing
        }
    }
    return normalized;
}
template <>
bool equals(const common_chat_msg & expected, const common_chat_msg & actual) {
    return normalize(expected) == normalize(actual);
}

template <class T> static void assert_equals(const T & expected, const T & actual) {
    if (!equals(expected, actual)) {
        std::cerr << "Expected: " << expected << std::endl;
        std::cerr << "Actual: " << actual << std::endl;
        std::cerr << std::flush;
        throw std::runtime_error("Test failed");
    }
}

static std::string read_file(const std::string & path) {
    std::cerr << "# Reading: " << path << '\n' << std::flush;
    std::ifstream fs(path, std::ios_base::binary);
    if (!fs.is_open()) {
        fs = std::ifstream("../" + path, std::ios_base::binary);
        if (!fs.is_open()) {
            throw std::runtime_error("Failed to open file: " + path);
        }
    }
    fs.seekg(0, std::ios_base::end);
    auto size = fs.tellg();
    fs.seekg(0);
    std::string out;
    out.resize(static_cast<size_t>(size));
    fs.read(out.data(), static_cast<std::streamsize>(size));
    return out;
}

static common_chat_templates_ptr read_templates(const std::string & path) {
    return common_chat_templates_ptr(common_chat_templates_init(/* model= */ nullptr, read_file(path)));
}

static std::unique_ptr<llama_grammar> build_grammar(const std::string & grammar_str) {
    return std::unique_ptr<llama_grammar>(
        llama_grammar_init_impl(nullptr, grammar_str.c_str(), "root", false, nullptr, 0, nullptr, 0));
}

// TODO: extract to common helper (copied from test-grammar-integration.cpp)
static bool match_string(const std::string & input, llama_grammar * grammar) {
    const auto cpts = unicode_cpts_from_utf8(input);

    auto & stacks_cur = llama_grammar_get_stacks(grammar);

    for (const auto & cpt : cpts) {
        llama_grammar_accept(grammar, cpt);

        if (stacks_cur.empty()) {
            // no stacks means that the grammar failed to match at this point
            return false;
        }
    }

    if (std::any_of(stacks_cur.begin(), stacks_cur.end(), [](const auto & stack) { return stack.empty(); })) {
        // An empty stack means that the grammar has been completed
        return true;
    }

    return false;
}

static std::string renormalize_json(const std::string & json_str) {
    try {
        auto json_obj = json::parse(json_str);
        return json_obj.dump();
    } catch (const std::exception & e) {
        std::cerr << "Failed to parse JSON: " << e.what() << '\n';
        return json_str;
    }
}
static void assert_msg_equals(const common_chat_msg & expected, const common_chat_msg & actual) {
    assert_equals(expected.role, actual.role);
    assert_equals(expected.content, actual.content);
    assert_equals(expected.content_parts.size(), actual.content_parts.size());
    for (size_t i = 0; i < expected.content_parts.size(); i++) {
        const auto & expected_part = expected.content_parts[i];
        const auto & actual_part   = actual.content_parts[i];
        assert_equals(expected_part.type, actual_part.type);
        assert_equals(expected_part.text, actual_part.text);
    }
    assert_equals(expected.reasoning_content, actual.reasoning_content);
    assert_equals(expected.tool_calls.size(), actual.tool_calls.size());
    for (size_t i = 0; i < expected.tool_calls.size(); i++) {
        const auto & expected_tool_call = expected.tool_calls[i];
        const auto & actual_tool_call   = actual.tool_calls[i];
        assert_equals(expected_tool_call.name, actual_tool_call.name);
        assert_equals(renormalize_json(expected_tool_call.arguments), renormalize_json(actual_tool_call.arguments));
        assert_equals(expected_tool_call.id, actual_tool_call.id);
    }
}

common_chat_tool special_function_tool {
    /* .name = */ "special_function",
    /* .description = */ "I'm special",
    /* .parameters = */ R"({
        "type": "object",
        "properties": {
            "arg1": {
                "type": "integer",
                "description": "The arg."
            }
        },
        "required": ["arg1"]
    })",
};
common_chat_tool python_tool {
    /* .name = */ "python",
    /* .description = */ "an ipython interpreter",
    /* .parameters = */ R"({
        "type": "object",
        "properties": {
            "code": {
                "type": "string",
                "description": "Python code to execute."
            }
        },
        "required": ["code"]
    })",
};
common_chat_tool code_interpreter_tool {
    /* .name = */ "code_interpreter",
    /* .description = */ "an ipython interpreter",
    /* .parameters = */ R"({
        "type": "object",
        "properties": {
            "code": {
                "type": "string",
                "description": "Python code to execute."
            }
        },
        "required": ["code"]
    })",
};
std::vector<common_chat_tool> tools           { special_function_tool, python_tool };
std::vector<common_chat_tool> llama_3_1_tools { special_function_tool, code_interpreter_tool };

struct delta_data {
    std::string        delta;
    common_chat_params params;
};

static delta_data init_delta(const struct common_chat_templates * tmpls, const std::vector<std::string> & end_tokens,
                             const common_chat_msg & user_message,
                             const common_chat_msg & delta_message,
                             const std::vector<common_chat_tool> & tools,
                             const common_chat_tool_choice & tool_choice) {
    common_chat_templates_inputs inputs;
    inputs.parallel_tool_calls = true;
    inputs.messages.push_back(user_message);
    inputs.tools       = tools;
    inputs.tool_choice = tool_choice;
    auto params_prefix = common_chat_templates_apply(tmpls, inputs);

    inputs.messages.push_back(delta_message);
    inputs.add_generation_prompt = false;
    auto params_full             = common_chat_templates_apply(tmpls, inputs);

    std::string prefix = params_prefix.prompt;
    std::string full   = params_full.prompt;

    if (full == prefix) {
        throw std::runtime_error("Full message is the same as the prefix");
    }

    size_t common_prefix_length = 0;
    for (size_t i = 0; i < prefix.size() && i < full.size(); ++i) {
        if (prefix[i] != full[i]) {
            break;
        }
        if (prefix[i] == '<') {
            // DeepSeek R1's template (as of 20250209) adds a trailing <think> if add_generation_prompt,
            // but it removes thinking tags for past messages.
            // The prefix and full strings diverge at <think> vs. <｜tool▁calls▁begin｜>, we avoid consuming the leading <.
            continue;
        }
        common_prefix_length = i + 1;
    }
    auto delta = full.substr(common_prefix_length);

    // Strip end tokens
    for (const auto & end_token : end_tokens) {
        // rfind to find the last occurrence
        auto pos = delta.rfind(end_token);
        if (pos != std::string::npos) {
            delta = delta.substr(0, pos);
            break;
        }
    }
    return { delta, params_full };
}

/*
  Applies the template to 1 user message w/ add_generation_prompt=true, then w/ the test message w/ add_generation_prompt=false,
  gets the diff, removes any end tokens and parses the result w/ the grammar, checking that
  the parsed message is the same as the test_message
*/
static void test_templates(const struct common_chat_templates * tmpls, const std::vector<std::string> & end_tokens,
                          const common_chat_msg & test_message,
                          const std::vector<common_chat_tool> & tools = {},
                          const std::string & expected_delta = "",
                          bool expect_grammar_triggered = true,
                          bool test_grammar_if_triggered = true,
                          common_reasoning_format reasoning_format = COMMON_REASONING_FORMAT_NONE) {
    common_chat_msg user_message;
    user_message.role = "user";
    user_message.content = "Hello, world!";

    for (const auto & tool_choice : std::vector<common_chat_tool_choice> {COMMON_CHAT_TOOL_CHOICE_AUTO, COMMON_CHAT_TOOL_CHOICE_REQUIRED}) {
        auto data = init_delta(tmpls, end_tokens, user_message, test_message, tools, tool_choice);
        if (!expected_delta.empty()) {
            assert_equals(expected_delta, data.delta);
        }

        if (expect_grammar_triggered) {
            common_chat_syntax syntax;
            syntax.format = data.params.format;
            syntax.reasoning_format = reasoning_format;
            const auto msg = common_chat_parse(data.delta, /* is_partial= */ false, syntax);
            assert_msg_equals(test_message, msg);
        }

        if (!test_message.tool_calls.empty()) {
            GGML_ASSERT(!data.params.grammar.empty());
        }
        if (!data.params.grammar.empty()) {
            auto grammar = build_grammar(data.params.grammar);
            if (!grammar) {
                throw std::runtime_error("Failed to build grammar");
            }
            auto earliest_trigger_pos = std::string::npos;
            auto constrained = data.delta;
            for (const auto & trigger : data.params.grammar_triggers) {
                size_t pos = std::string::npos;
                std::smatch match;
                switch (trigger.type) {
                    case COMMON_GRAMMAR_TRIGGER_TYPE_WORD:
                    {
                        const auto & word = trigger.value;
                        pos = constrained.find(word);
                        break;
                    }
                    case COMMON_GRAMMAR_TRIGGER_TYPE_PATTERN:
                    {
                        const auto & pattern = trigger.value;
                        if (std::regex_search(constrained, match, std::regex(pattern))) {
                            pos = match.position(1);
                        }
                        break;
                    }
                    case COMMON_GRAMMAR_TRIGGER_TYPE_PATTERN_FULL:
                    {
                        const auto & pattern = trigger.value;
                        if (std::regex_match(constrained, match, std::regex(pattern))) {
                            auto mpos = std::string::npos;
                            for (size_t i = 1; i < match.size(); ++i) {
                                if (match[i].length() > 0) {
                                    mpos = match.position(i);
                                    break;
                                }
                            }
                            if (mpos == std::string::npos) {
                                mpos = match.position(0);
                            }
                            pos = mpos;
                        }
                        break;
                    }
                    default:
                        throw std::runtime_error("Unknown trigger type");
                }
                if (pos == std::string::npos) {
                    continue;
                }
                if (earliest_trigger_pos == std::string::npos || pos < earliest_trigger_pos) {
                    earliest_trigger_pos = pos;
                }
            }
            auto grammar_triggered = false;
            if (earliest_trigger_pos != std::string::npos) {
                constrained = constrained.substr(earliest_trigger_pos);
                grammar_triggered = true;
            }
            if (data.params.grammar_lazy) {
                assert_equals(expect_grammar_triggered, grammar_triggered);
            }

            if (grammar_triggered && test_grammar_if_triggered && !match_string(constrained, grammar.get())) {
                throw std::runtime_error("Failed to match delta against grammar:\n\n" + data.delta +
                    "\n\nConstrained: " + constrained +
                    "\n\nGrammar: " + data.params.grammar);
            }
        }
    }
}

const common_chat_msg message_user {
    "user",
    "Hey there!",
    /* .content_parts = */ {},
    /* .tool_calls = */ {},
    /* .reasoning_content = */ "",
    /* .tool_name = */ "",
    /* .tool_call_id = */ "",
};

const common_chat_msg message_user_parts {
    "user",
    /* .content = */ "",
    /* .content_parts = */ {
        { "text", "Hey" },
        { "text", "there" },
    },
    /* .tool_calls = */ {},
    /* .reasoning_content = */ "",
    /* .tool_name = */ "",
    /* .tool_call_id = */ "",
};
static common_chat_msg simple_assist_msg(const std::string & content, const std::string & reasoning_content = "", const std::string & tool_name = "", const std::string & arguments = "", const std::string & id = "") {
    common_chat_msg msg;
    msg.role = "assistant";
    msg.content = content;
    msg.reasoning_content = reasoning_content;
    if (!tool_name.empty()) {
        msg.tool_calls.push_back({ tool_name, arguments, id });
    }
    return msg;
}
const common_chat_msg message_assist                              = simple_assist_msg("Hello, world!\nWhat's up?");
const common_chat_msg message_assist_empty                        = simple_assist_msg("");
const common_chat_msg message_assist_thoughts_unparsed_deepseek   = simple_assist_msg("<think>I'm\nthinking</think>Hello, world!\nWhat's up?");
const common_chat_msg message_assist_thoughts_unparsed_md         = simple_assist_msg("<think>I'm\nthinking</think>Hello, world!\nWhat's up?\n```json\n{}```");
const common_chat_msg message_assist_thoughts_unparsed_md_partial = simple_assist_msg("<think>I'm\nthinking</think>Hello, world!\nWhat's up?\n```json\n{}");

const common_chat_msg message_assist_thoughts_unparsed_r7b       = simple_assist_msg("<|START_THINKING|>I'm\nthinking<|END_THINKING|>Hello, world!\nWhat's up?");
const common_chat_msg message_assist_thoughts                    = simple_assist_msg("Hello, world!\nWhat's up?", "I'm\nthinking");
const common_chat_msg message_assist_thoughts_unopened_unparsed  = simple_assist_msg("I'm\nthinking</think>Hello, world!\nWhat's up?");
const common_chat_msg message_assist_thoughts_no_content         = simple_assist_msg("", "I'm\nthinking");
const common_chat_msg message_assist_call                        = simple_assist_msg("", "", "special_function", "{\"arg1\": 1}");
const common_chat_msg message_assist_call_content                = simple_assist_msg("Hello, world!\nWhat's up?", "", "special_function", "{\"arg1\":1}");
const common_chat_msg message_assist_call_empty_args             = simple_assist_msg("", "", "special_function");
const common_chat_msg message_assist_call_cutoff_args            = simple_assist_msg("", "", "special_function", "{\"arg");
const common_chat_msg message_assist_call_thoughts               = simple_assist_msg("", "I'm\nthinking", "special_function", "{\"arg1\":1}");
const common_chat_msg message_assist_call_thoughts_unparsed      = simple_assist_msg("<think>I'm\nthinking</think>\n\n", "", "special_function", "{\"arg1\": 1}");
const common_chat_msg message_assist_call_id                     = simple_assist_msg("", "", "special_function", "{\"arg1\":1}", /* .id = */ "123456789");
const common_chat_msg message_assist_call_idx                    = simple_assist_msg("", "", "special_function", "{\"arg1\":1}", /* .id = */ "0");
const common_chat_msg message_assist_thoughts_call_idx           = simple_assist_msg("", "I'm\nthinking", "special_function", "{\"arg1\": 1}", /* id = */ "0");
const common_chat_msg message_assist_call_python                 = simple_assist_msg("", "", "python", "{\"code\":\"print('hey')\"}");
const common_chat_msg message_assist_call_python_lines           = simple_assist_msg("", "", "python", "{\"code\":\"# This is a program:\\nprint('hey')\"}");
const common_chat_msg message_assist_call_python_lines_unclosed  = simple_assist_msg("", "", "python", "{\"code\":\"# This is a program:\\nprint('hey')");
const common_chat_msg message_assist_call_code_interpreter       = simple_assist_msg("", "", "code_interpreter", "{\"code\":\"print('hey')\"}");

static void test_msgs_oaicompat_json_conversion() {
    printf("[%s]\n", __func__);
    std::vector<common_chat_msg> msgs{
        message_user,
        message_user_parts,
        message_assist_call,
        message_assist_call_thoughts,
        message_assist_call_thoughts_unparsed,
        message_assist_call_id,
        message_assist_call_idx,
        message_assist_call_python,
        message_assist_call_code_interpreter,
    };
    for (const auto & msg : msgs) {
        auto oai_json = common_chat_msgs_to_json_oaicompat<json>({msg});
        auto msgs2 = common_chat_msgs_parse_oaicompat(oai_json);
        assert_equals((size_t) 1, msgs2.size());
        auto msg2 = msgs2[0];
        assert_msg_equals(msg, msg2);
    }
    assert_equals(
        std::string(
            "[\n"
            "  {\n"
            "    \"role\": \"user\",\n"
            "    \"content\": [\n"
            "      {\n"
            "        \"type\": \"text\",\n"
            "        \"text\": \"Hey\"\n"
            "      },\n"
            "      {\n"
            "        \"type\": \"text\",\n"
            "        \"text\": \"there\"\n"
            "      }\n"
            "    ]\n"
            "  }\n"
            "]"
        ),
        common_chat_msgs_to_json_oaicompat<json>({message_user_parts}).dump(2));

    assert_equals(
        std::string(
            "[\n"
            "  {\n"
            "    \"role\": \"assistant\",\n"
            "    \"content\": null,\n"
            "    \"tool_calls\": [\n"
            "      {\n"
            "        \"type\": \"function\",\n"
            "        \"function\": {\n"
            "          \"name\": \"python\",\n"
            "          \"arguments\": \"{\\\"code\\\":\\\"print('hey')\\\"}\"\n"
            "        }\n"
            "      }\n"
            "    ]\n"
            "  }\n"
            "]"
        ),
        common_chat_msgs_to_json_oaicompat<json>({message_assist_call_python}).dump(2));

    auto res = common_chat_msgs_parse_oaicompat(json::parse("[{\"role\": \"assistant\", \"tool_calls\": []}]"));
    assert_equals<size_t>(1, res.size());
    assert_equals<std::string>(res[0].role, "assistant");
    assert_equals(true, res[0].content.empty());
    assert_equals(true, res[0].tool_calls.empty());

    try {
        common_chat_msgs_parse_oaicompat(json::parse("[{\"role\": \"assistant\"}]"));
        throw std::runtime_error("Expected exception");
    } catch (const std::exception & e) {
        if (std::string(e.what()).find("'content'") == std::string::npos) {
            throw std::runtime_error("Expected exception about missing 'content'");
        }
    }
}

static void test_tools_oaicompat_json_conversion() {
    printf("[%s]\n", __func__);
    std::vector<common_chat_tool> tools{
        special_function_tool,
        python_tool,
        code_interpreter_tool,
    };

    for (const auto & tool : tools) {
        auto oai_json = common_chat_tools_to_json_oaicompat<json>({tool});
        auto tools2 = common_chat_tools_parse_oaicompat(oai_json);
        assert_equals((size_t) 1, tools2.size());
        auto tool2 = tools2[0];
        assert_equals(tool.name, tool2.name);
        assert_equals(tool.description, tool2.description);
        assert_equals(json::parse(tool.parameters).dump(2), json::parse(tool2.parameters).dump(2));
    }

    assert_equals(
        std::string(
            "[\n"
            "  {\n"
            "    \"type\": \"function\",\n"
            "    \"function\": {\n"
            "      \"name\": \"special_function\",\n"
            "      \"description\": \"I'm special\",\n"
            "      \"parameters\": {\n"
            "        \"type\": \"object\",\n"
            "        \"properties\": {\n"
            "          \"arg1\": {\n"
            "            \"type\": \"integer\",\n"
            "            \"description\": \"The arg.\"\n"
            "          }\n"
            "        },\n"
            "        \"required\": [\n"
            "          \"arg1\"\n"
            "        ]\n"
            "      }\n"
            "    }\n"
            "  }\n"
            "]"
        ),
        common_chat_tools_to_json_oaicompat<json>({special_function_tool}).dump(2));
}

static void test_template_output_parsers() {
    printf("[%s]\n", __func__);

    common_chat_templates_inputs inputs_no_tools;
    inputs_no_tools.messages                = {message_user};

    common_chat_templates_inputs inputs_tools;
    inputs_tools.messages                   = {message_user};
    inputs_tools.tools                      = {special_function_tool};

    common_chat_templates_inputs inputs_tools_builtin;
    inputs_tools_builtin.messages           = {message_user};
    inputs_tools_builtin.tools              = {python_tool};

    {
        // Not supported yet
        auto tmpls = read_templates("models/templates/CohereForAI-c4ai-command-r-plus-tool_use.jinja");
        assert_equals(COMMON_CHAT_FORMAT_CONTENT_ONLY, common_chat_templates_apply(tmpls.get(), inputs_no_tools).format);
        assert_equals(COMMON_CHAT_FORMAT_GENERIC, common_chat_templates_apply(tmpls.get(), inputs_tools).format);
    }
    {
        auto tmpls = read_templates("models/templates/CohereForAI-c4ai-command-r7b-12-2024-tool_use.jinja");
        std::vector<std::string>   end_tokens{ "<|END_OF_TURN_TOKEN|>" };

        for (const auto & inputs : { inputs_no_tools, inputs_tools }) {
            auto params = common_chat_templates_apply(tmpls.get(), inputs);
            assert_equals(COMMON_CHAT_FORMAT_COMMAND_R7B, params.format);
            assert_equals(false, params.thinking_forced_open);
        }

        assert_msg_equals(message_assist,
            common_chat_parse(
                "Hello, world!\nWhat's up?",
                /* is_partial= */ false,
                {COMMON_CHAT_FORMAT_COMMAND_R7B}));
        assert_msg_equals(message_assist,
            common_chat_parse(
                "<|START_RESPONSE|>Hello, world!\nWhat's up?<|END_RESPONSE|>",
                /* is_partial= */ false,
                {COMMON_CHAT_FORMAT_COMMAND_R7B}));
        assert_msg_equals(message_assist_thoughts,
            common_chat_parse(
                "<|START_THINKING|>I'm\nthinking<|END_THINKING|>"
                "<|START_RESPONSE|>Hello, world!\nWhat's up?<|END_RESPONSE|>",
                /* is_partial= */ false,
                {
                    /* .format = */ COMMON_CHAT_FORMAT_COMMAND_R7B,
                    /* .reasoning_format = */ COMMON_REASONING_FORMAT_DEEPSEEK,
                }));
        assert_msg_equals(message_assist_thoughts_unparsed_deepseek,
            common_chat_parse(
                "<|START_THINKING|>I'm\nthinking<|END_THINKING|>"
                "<|START_RESPONSE|>Hello, world!\nWhat's up?<|END_RESPONSE|>",
                /* is_partial= */ false,
                {
                    /* .format = */ COMMON_CHAT_FORMAT_COMMAND_R7B,
                    /* .reasoning_format = */ COMMON_REASONING_FORMAT_DEEPSEEK,
                    /* .reasoning_in_content = */ true,
                    /* .thinking_forced_open = */ false,
                }));
        assert_msg_equals(message_assist_thoughts_unparsed_r7b,
            common_chat_parse(
                "<|START_THINKING|>I'm\nthinking<|END_THINKING|>"
                "<|START_RESPONSE|>Hello, world!\nWhat's up?<|END_RESPONSE|>",
                /* is_partial= */ false,
                {COMMON_CHAT_FORMAT_COMMAND_R7B}));
        assert_msg_equals(message_assist_thoughts,
            common_chat_parse(
                "<|START_THINKING|>I'm\nthinking<|END_THINKING|>"
                "<|START_RESPONSE|>Hello, world!\nWhat's up?<|END_RESPONSE|>",
                /* is_partial= */ false,
                {
                    /* .format = */ COMMON_CHAT_FORMAT_COMMAND_R7B,
                    /* .reasoning_format = */ COMMON_REASONING_FORMAT_DEEPSEEK,
                }));
        assert_msg_equals(message_assist_thoughts_call_idx,
            common_chat_parse(
                "<|START_THINKING|>I'm\nthinking<|END_THINKING|>"
                "<|START_ACTION|>[\n"
                "    {\"tool_call_id\": \"0\", \"tool_name\": \"special_function\", \"parameters\": {\"arg1\": 1}}\n"
                "]<|END_ACTION|>",
                /* is_partial= */ false,
                {
                    /* .format = */ COMMON_CHAT_FORMAT_COMMAND_R7B,
                    /* .reasoning_format = */ COMMON_REASONING_FORMAT_DEEPSEEK,
                }));
        assert_msg_equals(message_assist_thoughts_no_content,
            common_chat_parse(
                "<|START_THINKING|>I'm\nthinking<|END_THINKING|>"
                "<|START_ACTION|>[\n"
                "    {\"tool_call_id\": \"0\", \"tool_name\": \"special",
                /* is_partial= */ true,
                {
                    /* .format = */ COMMON_CHAT_FORMAT_COMMAND_R7B,
                    /* .reasoning_format = */ COMMON_REASONING_FORMAT_DEEPSEEK,
                }));

        test_templates(tmpls.get(), end_tokens, message_assist_call_idx, tools,
                      "<|START_THINKING|><|END_THINKING|>"
                      "<|START_ACTION|>[\n"
                      "    {\"tool_call_id\": \"0\", \"tool_name\": \"special_function\", \"parameters\": {\"arg1\": 1}}\n"
                      "]<|END_ACTION|>",
                      /* expect_grammar_triggered= */ true,
                      /* test_grammar_if_triggered= */ true,
                      COMMON_REASONING_FORMAT_DEEPSEEK);
        test_templates(tmpls.get(), end_tokens, message_assist, tools,
                      "<|START_RESPONSE|>Hello, world!\n"
                      "What's up?<|END_RESPONSE|>",
                      /* expect_grammar_triggered= */ false);
    }
    {
        auto tmpls = read_templates("models/templates/google-gemma-2-2b-it.jinja");
        std::vector<std::string>   end_tokens{ "<end_of_turn>" };

        assert_equals(COMMON_CHAT_FORMAT_CONTENT_ONLY, common_chat_templates_apply(tmpls.get(), inputs_no_tools).format);
        assert_equals(COMMON_CHAT_FORMAT_GENERIC, common_chat_templates_apply(tmpls.get(), inputs_tools).format);
        assert_equals(COMMON_CHAT_FORMAT_GENERIC,
                      common_chat_templates_apply(
                          read_templates("models/templates/microsoft-Phi-3.5-mini-instruct.jinja").get(),
                          inputs_tools)
                          .format);

        // Generic tool calls doesn't generate / parse content-only messages symmetrically.

        assert_equals(
            simple_assist_msg("{ \"tool_call\" : { \"name\" : \"t"),
            common_chat_parse(
                "{ \"tool_call\" : { \"name\" : \"t",
                /* is_partial= */ true,
                {
                    /* .format = */ COMMON_CHAT_FORMAT_GENERIC,
                    /* .reasoning_format = */ COMMON_REASONING_FORMAT_DEEPSEEK,
                    /* .reasoning_in_content = */ false,
                    /* .thinking_forced_open = */ true,
                    /* .parse_tool_calls = */ false,
                }));
        assert_equals(
            message_assist_empty,
            common_chat_parse(
                "{ \"tool_call\" : { \"name\" : \"t",
                /* is_partial= */ true,
                {COMMON_CHAT_FORMAT_GENERIC}));

        assert_equals(
            simple_assist_msg("", "", "puppeteer_screenshot", "{\"name\":\"servethehome_homepage\","),
            common_chat_parse(
                R"({"tool_call": {"name": "puppeteer_screenshot", "arguments": {"name": "servethehome_homepage",)",
                /* is_partial= */ true,
                {COMMON_CHAT_FORMAT_GENERIC}));

        assert_equals(
            message_assist_call_empty_args,
            common_chat_parse(
                "{ \"tool_call\" : { \"name\" : \"special_function\"",
                /* is_partial= */ true,
                {COMMON_CHAT_FORMAT_GENERIC}));
        assert_equals(
            message_assist_call_cutoff_args,
            common_chat_parse(
                "{ \"tool_call\" : { \"name\" : \"special_function\", \"arguments\" : { \"arg",
                /* is_partial= */ true,
                {COMMON_CHAT_FORMAT_GENERIC}));

        assert_msg_equals(message_assist,
            common_chat_parse(
                "{\n"
                "  \"response\": \"Hello, world!\\nWhat's up?\"\n"
                "}",
                /* is_partial= */ false,
                {COMMON_CHAT_FORMAT_GENERIC}));
        test_templates(tmpls.get(), end_tokens, message_assist_call_id, tools,
                      "{\n"
                      "  \"tool_calls\": [\n"
                      "    {\n"
                      "      \"name\": \"special_function\",\n"
                      "      \"arguments\": {\n"
                      "        \"arg1\": 1\n"
                      "      },\n"
                      "      \"id\": \"123456789\"\n"
                      "    }\n"
                      "  ]\n"
                      "}");
    }
    {
        auto tmpls = read_templates("models/templates/mistralai-Mistral-Nemo-Instruct-2407.jinja");
        std::vector<std::string>   end_tokens{ "</s>" };

        assert_equals(COMMON_CHAT_FORMAT_MISTRAL_NEMO, common_chat_templates_apply(tmpls.get(), inputs_tools).format);

        test_templates(tmpls.get(), end_tokens, message_assist, tools, "Hello, world!\nWhat's up?", /* expect_grammar_triggered= */ false);
        test_templates(
            tmpls.get(), end_tokens, message_assist_call_id, tools,
            "[TOOL_CALLS][{\"name\": \"special_function\", \"arguments\": {\"arg1\": 1}, \"id\": \"123456789\"}]");
    }
    {
        auto tmpls = read_templates("models/templates/Qwen-QwQ-32B.jinja");
        std::vector<std::string> end_tokens{ "<|im_end|>" };

        assert_equals(COMMON_CHAT_FORMAT_HERMES_2_PRO, common_chat_templates_apply(tmpls.get(), inputs_no_tools).format);
        assert_equals(COMMON_CHAT_FORMAT_HERMES_2_PRO, common_chat_templates_apply(tmpls.get(), inputs_tools).format);
    }
    {
        auto tmpls = read_templates("models/templates/NousResearch-Hermes-2-Pro-Llama-3-8B-tool_use.jinja");
        std::vector<std::string> end_tokens{ "<|im_end|>" };

        assert_equals(COMMON_CHAT_FORMAT_HERMES_2_PRO, common_chat_templates_apply(tmpls.get(), inputs_no_tools).format);
        assert_equals(COMMON_CHAT_FORMAT_HERMES_2_PRO, common_chat_templates_apply(tmpls.get(), inputs_tools).format);
        assert_equals(
            COMMON_CHAT_FORMAT_HERMES_2_PRO,
            common_chat_templates_apply(
                read_templates("models/templates/NousResearch-Hermes-3-Llama-3.1-8B-tool_use.jinja").get(),
                inputs_tools)
                .format);
        assert_equals(
            COMMON_CHAT_FORMAT_HERMES_2_PRO,
            common_chat_templates_apply(
                read_templates("models/templates/Qwen-Qwen2.5-7B-Instruct.jinja").get(),
                inputs_tools)
                .format);

        // Test parsing
        assert_msg_equals(
            simple_assist_msg("", "", "python", ""),
            common_chat_parse(
                "```json\n"
                "<function_call> { \"name\" : \"python\"",
                /* is_partial= */ true,
                {COMMON_CHAT_FORMAT_HERMES_2_PRO}));
        assert_msg_equals(
            simple_assist_msg("Let's call something\n"),
            common_chat_parse(
                "Let's call something\n"
                "<tool_call>{\"name\"",
                /* is_partial= */ true,
                {
                    /* .format = */ COMMON_CHAT_FORMAT_HERMES_2_PRO,
                    /* .reasoning_format = */ COMMON_REASONING_FORMAT_DEEPSEEK,
                }));
        assert_msg_equals(
            simple_assist_msg("Let's call something\n"),
            common_chat_parse(
                "Let's call something\n"
                "<tool_call>{\"name",
                /* is_partial= */ true,
                {
                    /* .format = */ COMMON_CHAT_FORMAT_HERMES_2_PRO,
                    /* .reasoning_format = */ COMMON_REASONING_FORMAT_DEEPSEEK,
                }));
        assert_msg_equals(message_assist_call_thoughts,
            common_chat_parse(
                // QwQ-32B's template adds a trailing <think> if add_generation_prompt
                "I'm\nthinking</think>\n"
                "<tool_call>{\"name\": \"special_function\", \"arguments\": {\"arg1\": 1}}</tool_call>",
                /* is_partial= */ false,
                {
                    /* .format = */ COMMON_CHAT_FORMAT_HERMES_2_PRO,
                    /* .reasoning_format = */ COMMON_REASONING_FORMAT_DEEPSEEK,
                    /* .reasoning_in_content = */ false,
                    /* .thinking_forced_open = */ true,
                }));
        assert_msg_equals(
            message_assist_call,
            common_chat_parse(
                "<tool_call>\n"
                "{\"name\": \"special_function\", \"arguments\": {\"arg1\": 1}}\n"
                "</tool_call>",
                /* is_partial= */ false,
                {COMMON_CHAT_FORMAT_HERMES_2_PRO}));
        assert_msg_equals(message_assist_call_content,
            common_chat_parse(
                "Hello, world!\nWhat's up?<tool_call>\n"
                "{\"name\": \"special_function\", \"arguments\": {\"arg1\": 1}}\n"
                "</tool_call>",
                /* is_partial= */ false,
                {COMMON_CHAT_FORMAT_HERMES_2_PRO}));
        assert_msg_equals(
            message_assist_call,
            common_chat_parse(
                "<function=special_function>{\"arg1\": 1}</function>",
                /* is_partial= */ false,
                {COMMON_CHAT_FORMAT_HERMES_2_PRO}));
        assert_msg_equals(
            message_assist_call,
            common_chat_parse(
                "<function name=\"special_function\">\n"
                "{\"arg1\": 1}\n"
                "</function>",
                /* is_partial= */ false,
                {COMMON_CHAT_FORMAT_HERMES_2_PRO}));
        assert_msg_equals(
            message_assist_call,
            common_chat_parse(
                "<tool>\n"
                "  {\"name\": \"special_function\", \"arguments\": {\"arg1\": 1}}\n"
                "</tool>",
                /* is_partial= */ false,
                {COMMON_CHAT_FORMAT_HERMES_2_PRO}));
        assert_msg_equals(
            message_assist_call,
            common_chat_parse(
                "<tools>\n"
                "  {\"name\": \"special_function\", \"arguments\": {\"arg1\": 1}}\n"
                "</tools>",
                /* is_partial= */ false,
                {COMMON_CHAT_FORMAT_HERMES_2_PRO}));
        assert_msg_equals(
            message_assist_call,
            common_chat_parse(
                "<response>\n"
                "  {\"name\": \"special_function\", \"arguments\": {\"arg1\": 1}}\n"
                "</response>",
                /* is_partial= */ false,
                {COMMON_CHAT_FORMAT_HERMES_2_PRO}));
        assert_msg_equals(
            message_assist_call,
            common_chat_parse(
                "```xml\n"
                "<response>\n"
                "    {\"name\": \"special_function\", \"arguments\": {\"arg1\": 1}}\n"
                "</response>\n"
                "```",
                /* is_partial= */ false,
                {COMMON_CHAT_FORMAT_HERMES_2_PRO}));
        assert_msg_equals(
            message_assist_call,
            common_chat_parse(
                "```xml\n"
                "  {\"name\": \"special_function\", \"arguments\": {\"arg1\": 1}}\n"
                "```",
                /* is_partial= */ false,
                {COMMON_CHAT_FORMAT_HERMES_2_PRO}));
        assert_msg_equals(
            message_assist_call,
            common_chat_parse(
                "```\n"
                "  {\"name\": \"special_function\", \"arguments\": {\"arg1\": 1}}\n"
                "```",
                /* is_partial= */ false,
                {COMMON_CHAT_FORMAT_HERMES_2_PRO}));
        assert_msg_equals(
            message_assist_call,
            common_chat_parse(
                "```\n"
                "{\"name\": \"special_function\", \"arguments\": {\"arg1\": 1}}\n"
                "```",
                /* is_partial= */ false,
                {COMMON_CHAT_FORMAT_HERMES_2_PRO}));
        assert_msg_equals(
            message_assist_call,
            common_chat_parse(
                "```json\n"
                "  {\"name\": \"special_function\", \"arguments\": {\"arg1\": 1}}\n"
                "```",
                /* is_partial= */ false,
                {COMMON_CHAT_FORMAT_HERMES_2_PRO}));
        assert_msg_equals(
            message_assist_call,
            common_chat_parse(
                "```json\n"
                "\n"
                "                    <function_call> {\"name\": \"special_function\", \"arguments\": {\"arg1\": 1}} \n"
                "                    </function_call> \n"
                "``` ",
                /* is_partial= */ false,
                {COMMON_CHAT_FORMAT_HERMES_2_PRO}));
        assert_msg_equals(
            message_assist_call,
            common_chat_parse(
                "<json>\n"
                "  {\"name\": \"special_function\", \"arguments\": {\"arg1\": 1}}\n"
                "</json>",
                /* is_partial= */ false,
                {COMMON_CHAT_FORMAT_HERMES_2_PRO}));
        assert_msg_equals(
            message_assist_call,
            common_chat_parse(
                "<xml>\n"
                "  {\n"
                "    \"name\": \"special_function\", \"arguments\": {\"arg1\": 1}\n"
                "  }\n"
                "</xml>",
                /* is_partial= */ false,
                {COMMON_CHAT_FORMAT_HERMES_2_PRO}));
        assert_msg_equals(
            message_assist_call,
            common_chat_parse(
                "<JSON>\n"
                "  {\"name\": \"special_function\", \"arguments\": {\"arg1\": 1}}\n"
                "</JSON>",
                /* is_partial= */ false,
                {COMMON_CHAT_FORMAT_HERMES_2_PRO}));
        assert_msg_equals(
            message_assist_call,
            common_chat_parse(
                "{\"name\": \"special_function\", \"arguments\": {\"arg1\": 1}}",
                /* is_partial= */ false,
                {COMMON_CHAT_FORMAT_HERMES_2_PRO}));
        assert_msg_equals(
            message_assist_call,
            common_chat_parse(
                "{\n  \"name\": \"special_function\", \"arguments\": {\"arg1\": 1}}",
                /* is_partial= */ false,
                {COMMON_CHAT_FORMAT_HERMES_2_PRO}));

        // Test multiple tool calls
        common_chat_msg message_assist_multiple_calls;
        message_assist_multiple_calls.role = "assistant";
        message_assist_multiple_calls.content = "";
        message_assist_multiple_calls.tool_calls.push_back({"special_function", "{\"arg1\": 1}", ""});
        message_assist_multiple_calls.tool_calls.push_back({"python", "{\"code\":\"print('hello')\"}", ""});

        assert_msg_equals(
            message_assist_multiple_calls,
            common_chat_parse(
                "<tool_call>\n"
                "{\"name\": \"special_function\", \"arguments\": {\"arg1\": 1}}\n"
                "</tool_call>\n"
                "<tool_call>\n"
                "{\"name\": \"python\", \"arguments\": {\"code\":\"print('hello')\"}}\n"
                "</tool_call>",
                /* is_partial= */ false,
                {COMMON_CHAT_FORMAT_HERMES_2_PRO}));

        assert_msg_equals(
            message_assist_multiple_calls,
            common_chat_parse(
                "<function=special_function>{\"arg1\": 1}</function>\n"
                "<function=python>{\"code\":\"print('hello')\"}</function>",
                /* is_partial= */ false,
                {COMMON_CHAT_FORMAT_HERMES_2_PRO}));

        assert_msg_equals(
            simple_assist_msg(
                "This is not a tool call:",
                "",
                "special_function",
                "{\"arg1\": 1}"),
            common_chat_parse(
                "This is not a tool call:\n"
                "{\"name\": \"special_function\", \"arguments\": {\"arg1\": 1}}",
                /* is_partial= */ false,
                {COMMON_CHAT_FORMAT_HERMES_2_PRO}));
        assert_msg_equals(message_assist,
            common_chat_parse(
                "Hello, world!\nWhat's up?",
                /* is_partial= */ false,
                {COMMON_CHAT_FORMAT_HERMES_2_PRO}));
        assert_msg_equals(message_assist_thoughts_unparsed_deepseek,
            common_chat_parse(
                "<think>I'm\nthinking</think>Hello, world!\nWhat's up?",
                /* is_partial= */ false,
                {COMMON_CHAT_FORMAT_HERMES_2_PRO}));
        // assert_msg_equals(message_assist_thoughts_unparsed_deepseek,
        //     common_chat_parse(
        //         "I'm\nthinking</think>Hello, world!\nWhat's up?",
        //         COMMON_CHAT_FORMAT_HERMES_2_PRO));
        assert_msg_equals(message_assist_thoughts,
            common_chat_parse(
                "<think>I'm\nthinking</think>Hello, world!\nWhat's up?",
                /* is_partial= */ false,
                {
                    /* .format = */ COMMON_CHAT_FORMAT_HERMES_2_PRO,
                    /* .reasoning_format = */ COMMON_REASONING_FORMAT_DEEPSEEK,
                }));
        assert_msg_equals(message_assist_thoughts,
            common_chat_parse(
                "<think>I'm\nthinking</think>Hello, world!\nWhat's up?",
                /* is_partial= */ true,
                {
                    /* .format = */ COMMON_CHAT_FORMAT_HERMES_2_PRO,
                    /* .reasoning_format = */ COMMON_REASONING_FORMAT_DEEPSEEK,
                }));
        assert_msg_equals(message_assist_thoughts_unparsed_md,
            common_chat_parse(
                "<think>I'm\nthinking</think>Hello, world!\nWhat's up?\n```json\n{}```",
                /* is_partial= */ false,
                {
                    /* .format = */ COMMON_CHAT_FORMAT_HERMES_2_PRO,
                    /* .reasoning_format = */ COMMON_REASONING_FORMAT_DEEPSEEK,
                    /* .reasoning_in_content = */ true,
                    /* .thinking_forced_open = */ false,
                    /* .parse_tool_calls = */ false,
                }));
        assert_msg_equals(message_assist_thoughts_unparsed_md_partial,
            common_chat_parse(
                "<think>I'm\nthinking</think>Hello, world!\nWhat's up?\n```json\n{}```",
                /* is_partial= */ true,
                {
                    /* .format = */ COMMON_CHAT_FORMAT_HERMES_2_PRO,
                    /* .reasoning_format = */ COMMON_REASONING_FORMAT_DEEPSEEK,
                    /* .reasoning_in_content = */ true,
                    /* .thinking_forced_open = */ false,
                }));
        assert_msg_equals(message_assist_thoughts_unopened_unparsed,
            common_chat_parse(
                "I'm\nthinking</think>Hello, world!\nWhat's up?",
                /* is_partial= */ false,
                {
                    /* .format = */ COMMON_CHAT_FORMAT_HERMES_2_PRO,
                    /* .reasoning_format = */ COMMON_REASONING_FORMAT_DEEPSEEK,
                }));
        assert_msg_equals(message_assist_thoughts,
            common_chat_parse(
                "I'm\nthinking</think>Hello, world!\nWhat's up?",
                /* is_partial= */ false,
                {
                    /* .format = */ COMMON_CHAT_FORMAT_HERMES_2_PRO,
                    /* .reasoning_format = */ COMMON_REASONING_FORMAT_DEEPSEEK,
                    /* .reasoning_in_content = */ false,
                    /* .thinking_forced_open = */ true,
                }));

        test_templates(tmpls.get(), end_tokens, message_assist, tools, "Hello, world!\nWhat's up?", /* expect_grammar_triggered= */ false);
        test_templates(tmpls.get(), end_tokens, message_assist_call, tools,
                      "<tool_call>\n"
                      "{\"name\": \"special_function\", \"arguments\": {\"arg1\": 1}}\n"
                      "</tool_call>");

        // Test multiple tool calls with template
        common_chat_msg message_assist_multiple_calls_template;
        message_assist_multiple_calls_template.role = "assistant";
        message_assist_multiple_calls_template.content = "";
        message_assist_multiple_calls_template.tool_calls.push_back({"special_function", "{\"arg1\": 1}", ""});
        message_assist_multiple_calls_template.tool_calls.push_back({"python", "{\"code\":\"print('test')\"}", ""});

        test_templates(tmpls.get(), end_tokens, message_assist_multiple_calls_template, tools,
                      "<tool_call>\n"
                      "{\"name\": \"special_function\", \"arguments\": {\"arg1\": 1}}\n"
                      "</tool_call>\n"
                      "<tool_call>\n"
                      "{\"name\": \"python\", \"arguments\": {\"code\":\"print('test')\"}}\n"
                      "</tool_call>");

        test_templates(tmpls.get(), end_tokens, message_assist_call_python_lines, tools,
                      "<tool_call>\n"
                      "{\"name\": \"python\", \"arguments\": {\"code\":\"# This is a program:\\nprint('hey')\"}}\n"
                      "</tool_call>");
        assert_msg_equals(
            simple_assist_msg("", /* reasoning_content= */ "<tool_call>nah uhg</tool_call>"),
            common_chat_parse(
                "<think><tool_call>nah uhg</tool_call>",
                /* is_partial= */ false,
                {
                    /* .format = */ COMMON_CHAT_FORMAT_HERMES_2_PRO,
                    /* .reasoning_format = */ COMMON_REASONING_FORMAT_DEEPSEEK,
                }));
    }
    {
        auto tmpls = read_templates("models/templates/meta-llama-Llama-3.1-8B-Instruct.jinja");
        std::vector<std::string>   end_tokens{ "<|eom_id|>", "<|eot_id|>" };

        assert_equals(COMMON_CHAT_FORMAT_CONTENT_ONLY, common_chat_templates_apply(tmpls.get(), inputs_no_tools).format);
        assert_equals(COMMON_CHAT_FORMAT_LLAMA_3_X, common_chat_templates_apply(tmpls.get(), inputs_tools).format);
        assert_equals(COMMON_CHAT_FORMAT_LLAMA_3_X_WITH_BUILTIN_TOOLS,
                      common_chat_templates_apply(tmpls.get(), inputs_tools_builtin).format);
        assert_equals(COMMON_CHAT_FORMAT_LLAMA_3_X_WITH_BUILTIN_TOOLS,
                      common_chat_templates_apply(
                          read_templates("models/templates/meta-llama-Llama-3.3-70B-Instruct.jinja").get(),
                          inputs_tools_builtin)
                          .format);

        assert_equals(
            message_assist_call,
            common_chat_parse(
                "{\"name\": \"special_function\", \"parameters\": {\"arg1\": 1}}",
                /* is_partial= */ false,
                {COMMON_CHAT_FORMAT_LLAMA_3_X}));

        // test_templates(tmpls.get(), end_tokens, message_assist, tools, R"(?)", /* expect_grammar_triggered= */ false);
        test_templates(tmpls.get(), end_tokens, message_assist_call_code_interpreter, llama_3_1_tools,
                      "<|python_tag|>code_interpreter.call(code=\"print('hey')\")");
        test_templates(tmpls.get(), end_tokens, message_assist_call_python, tools,
                      "<|python_tag|>python.call(code=\"print('hey')\")");
        test_templates(tmpls.get(), end_tokens, message_assist_call, tools,
                      "{\"name\": \"special_function\", \"parameters\": {\"arg1\": 1}}");
    }
    {
        auto tmpls = read_templates("models/templates/meta-llama-Llama-3.2-3B-Instruct.jinja");
        std::vector<std::string>   end_tokens{ "<|eom_id|>", "<|eot_id|>" };

        assert_equals(COMMON_CHAT_FORMAT_LLAMA_3_X, common_chat_templates_apply(tmpls.get(), inputs_tools).format);
        assert_equals(COMMON_CHAT_FORMAT_CONTENT_ONLY, common_chat_templates_apply(tmpls.get(), inputs_no_tools).format);

        test_templates(tmpls.get(), end_tokens, message_assist, tools, "Hello, world!\nWhat's up?", /* expect_grammar_triggered= */ false);
        test_templates(tmpls.get(), end_tokens, message_assist_call, tools,
                      "{\"name\": \"special_function\", \"parameters\": {\"arg1\": 1}}");
    }
    {
        auto tmpls = read_templates("models/templates/meetkai-functionary-medium-v3.1.jinja");
        std::vector<std::string>   end_tokens{ "<|eom_id|>", "<|eot_id|>" };

        assert_equals(COMMON_CHAT_FORMAT_CONTENT_ONLY,
                      common_chat_templates_apply(tmpls.get(), inputs_no_tools).format);
        assert_equals(COMMON_CHAT_FORMAT_FUNCTIONARY_V3_1_LLAMA_3_1,
            common_chat_templates_apply(tmpls.get(), inputs_tools).format);
        assert_equals(COMMON_CHAT_FORMAT_CONTENT_ONLY,
                        common_chat_templates_apply(tmpls.get(), inputs_no_tools).format);

        for (auto is_partial : { false, true }) {
            assert_equals(
                message_assist_call,
                common_chat_parse(
                    "<function=special_function>{\"arg1\": 1}</function>",
                    is_partial,
                    {COMMON_CHAT_FORMAT_FUNCTIONARY_V3_1_LLAMA_3_1}));
        }

        assert_equals(
            message_assist_call,
            common_chat_parse(
                "<function=special_function>{\"arg1\": 1}<",
                /* is_partial= */ true,
                {COMMON_CHAT_FORMAT_FUNCTIONARY_V3_1_LLAMA_3_1}));

        test_templates(tmpls.get(), end_tokens, message_assist, tools, "Hello, world!\nWhat's up?", /* expect_grammar_triggered= */ false);
        test_templates(tmpls.get(), end_tokens, message_assist_call, tools,
                      "<function=special_function>{\"arg1\": 1}</function>");
    }
    {
        auto tmpls = read_templates("models/templates/meetkai-functionary-medium-v3.2.jinja");
        std::vector<std::string>   end_tokens{ "<|eom_id|>", "<|eot_id|>" };

        assert_equals(COMMON_CHAT_FORMAT_FUNCTIONARY_V3_2, common_chat_templates_apply(tmpls.get(), inputs_no_tools).format);
        assert_equals(COMMON_CHAT_FORMAT_FUNCTIONARY_V3_2, common_chat_templates_apply(tmpls.get(), inputs_tools).format);

        assert_msg_equals(
            simple_assist_msg(
                "Hello, world!\nnono\nWhat's up?",
                "",
                "special_function",
                "{\"arg1\": 1}"),
            common_chat_parse(
                "all\n"
                "Hello, world!\n"
                "nono\n"
                "What's up?>>>special_function\n"
                "{\"arg1\": 1}\n",
                /* is_partial= */ false,
                {COMMON_CHAT_FORMAT_FUNCTIONARY_V3_2}));
        assert_msg_equals(message_assist_call_python_lines,
            common_chat_parse(
                "python\n"
                "# This is a program:\n"
                "print('hey')",
                /* is_partial= */ false,
                {COMMON_CHAT_FORMAT_FUNCTIONARY_V3_2}));
        assert_msg_equals(message_assist_call_python_lines_unclosed,
            common_chat_parse(
                "python\n"
                "# This is a program:\n"
                "print('hey')",
                /* is_partial= */ true,
                {COMMON_CHAT_FORMAT_FUNCTIONARY_V3_2}));
        assert_msg_equals(message_assist_call,
            common_chat_parse(
                "special_function\n"
                "{\"arg1\": 1} \n                    ",
                /* is_partial= */ false,
                {COMMON_CHAT_FORMAT_FUNCTIONARY_V3_2}));
        assert_msg_equals(message_assist,
            common_chat_parse(
                "all\n"
                "Hello, world!\nWhat's up?",
                /* is_partial= */ false,
                {COMMON_CHAT_FORMAT_FUNCTIONARY_V3_2}));

        test_templates(tmpls.get(), end_tokens, message_assist, {},
                      "all\n"
                      "Hello, world!\n"
                      "What's up?",
                      /* expect_grammar_triggered= */ false);
        test_templates(tmpls.get(), end_tokens, message_assist_call, tools,
                      "special_function\n"
                      "{\"arg1\": 1}");
    }
    {
        auto tmpls = read_templates("models/templates/fireworks-ai-llama-3-firefunction-v2.jinja");
        std::vector<std::string>   end_tokens{ "<|eot_id|>" };

        assert_equals(COMMON_CHAT_FORMAT_CONTENT_ONLY, common_chat_templates_apply(tmpls.get(), inputs_no_tools).format);
        assert_equals(COMMON_CHAT_FORMAT_FIREFUNCTION_V2, common_chat_templates_apply(tmpls.get(), inputs_tools).format);

        test_templates(tmpls.get(), end_tokens, message_assist, tools, "Hello, world!\nWhat's up?", /* expect_grammar_triggered= */ false);
        test_templates(tmpls.get(), end_tokens, message_assist_call, tools,
                      " functools[{\"name\": \"special_function\", \"arguments\": {\"arg1\": 1}}]");
    }
    {
        // Original DeepSeek R1 template. Leaves <｜tool▁calls▁begin｜> and others unclosed. Our logic fixes the prompt.
        auto tmpls = read_templates("models/templates/deepseek-ai-DeepSeek-R1-Distill-Llama-8B.jinja");
        std::vector<std::string>   end_tokens{ "<｜end▁of▁sentence｜>" };

        for (const auto & inputs : { inputs_no_tools, inputs_tools }) {
            auto params = common_chat_templates_apply(tmpls.get(), inputs);
            assert_equals(COMMON_CHAT_FORMAT_DEEPSEEK_R1, params.format);
            assert_equals(true, params.thinking_forced_open);
        }

        test_templates(tmpls.get(), end_tokens, message_assist, tools, "Hello, world!\nWhat's up?", /* expect_grammar_triggered= */ false);
        test_templates(tmpls.get(), end_tokens, message_assist_thoughts, tools, "Hello, world!\nWhat's up?", /* expect_grammar_triggered= */ false);
        assert_msg_equals(
            simple_assist_msg("Hello, world!\nWhat's up?", "<think>I'm\nthinking"),
            common_chat_parse(
                "<think>I'm\nthinking</think>Hello, world!\nWhat's up?",
                /* is_partial= */ false,
                {
                    COMMON_CHAT_FORMAT_DEEPSEEK_R1,
                    /* .reasoning_format = */ COMMON_REASONING_FORMAT_DEEPSEEK,
                    /* .reasoning_in_content = */ false,
                    /* .thinking_forced_open = */ true,
                }));
        assert_msg_equals(
            simple_assist_msg("", "I need to remember the correct syntax. It starts with <｜tool▁calls▁begin｜> and ends with"),
            common_chat_parse(
                "I need to remember the correct syntax. It starts with <｜tool▁calls▁begin｜> and ends with",
                /* is_partial= */ true,
                {
                    COMMON_CHAT_FORMAT_DEEPSEEK_R1,
                    /* .reasoning_format = */ COMMON_REASONING_FORMAT_DEEPSEEK,
                    /* .reasoning_in_content = */ false,
                    /* .thinking_forced_open = */ true,
                }));
        assert_msg_equals(message_assist_thoughts,
            common_chat_parse(
                "<think>I'm\nthinking</think>Hello, world!\nWhat's up?",
                /* is_partial= */ false,
                {
                    /* .format = */ COMMON_CHAT_FORMAT_DEEPSEEK_R1,
                    /* .reasoning_format = */ COMMON_REASONING_FORMAT_DEEPSEEK,
                }));
        assert_msg_equals(message_assist_thoughts_unopened_unparsed,
            common_chat_parse(
                "I'm\nthinking</think>Hello, world!\nWhat's up?",
                /* is_partial= */ false,
                {
                    /* .format = */ COMMON_CHAT_FORMAT_DEEPSEEK_R1,
                    /* .reasoning_format = */ COMMON_REASONING_FORMAT_DEEPSEEK,
                }));
        assert_msg_equals(message_assist_thoughts,
            common_chat_parse(
                "I'm\nthinking</think>Hello, world!\nWhat's up?",
                /* is_partial= */ false,
                {
                    /* .format = */ COMMON_CHAT_FORMAT_DEEPSEEK_R1,
                    /* .reasoning_format = */ COMMON_REASONING_FORMAT_DEEPSEEK,
                    /* .reasoning_in_content = */ false,
                    /* .thinking_forced_open = */ true,
                }));
        assert_msg_equals(message_assist_thoughts,
            // Latest template update (ast of 20250209) adds a trailing <think>\n if add_generation_prompt is true.
            common_chat_parse(
                "I'm\nthinking</think>Hello, world!\nWhat's up?",
                /* is_partial= */ false,
                {
                    /* .format = */ COMMON_CHAT_FORMAT_DEEPSEEK_R1,
                    /* .reasoning_format = */ COMMON_REASONING_FORMAT_DEEPSEEK,
                    /* .reasoning_in_content = */ false,
                    /* .thinking_forced_open = */ true,
                }));
        // test_templates(tmpls.get(), end_tokens, message_assist_call, tools,
        //               "<｜tool▁calls▁begin｜><｜tool▁call▁begin｜>function<｜tool▁sep｜>special_function\n"
        //               "```json\n"
        //               "{\"arg1\": 1}\n"
        //               // Look what's not here: <｜tool▁calls▁end｜> (also missing the <｜end▁of▁sentence｜>, but that is removed lazily by the test's delta logic)
        //               "```<｜tool▁call▁end｜>",
        //               /* expect_grammar_triggered= */ true,
        //               /* test_grammar_if_triggered= */ false);
    }
    {
        // Replacement DeepSeek R1 template. Makes the Distill Qwen 7B/32B models happy to call tools and all.
        auto tmpls = read_templates("models/templates/llama-cpp-deepseek-r1.jinja");
        std::vector<std::string>   end_tokens{ "<｜end▁of▁sentence｜>" };

        assert_equals(COMMON_CHAT_FORMAT_DEEPSEEK_R1,                   common_chat_templates_apply(tmpls.get(), inputs_no_tools).format);
        assert_equals(COMMON_CHAT_FORMAT_DEEPSEEK_R1,                   common_chat_templates_apply(tmpls.get(), inputs_tools).format);

        test_templates(tmpls.get(), end_tokens, message_assist, tools, "Hello, world!\nWhat's up?", /* expect_grammar_triggered= */ false);
        test_templates(tmpls.get(), end_tokens, message_assist_thoughts, tools, "Hello, world!\nWhat's up?", /* expect_grammar_triggered= */ false);
        assert_msg_equals(message_assist_thoughts_unparsed_deepseek,
            common_chat_parse(
                "<think>I'm\nthinking</think>Hello, world!\nWhat's up?",
                /* is_partial= */ false,
                {COMMON_CHAT_FORMAT_DEEPSEEK_R1}));
        assert_msg_equals(message_assist_thoughts,
            common_chat_parse(
                "<think>I'm\nthinking</think>Hello, world!\nWhat's up?",
                /* is_partial= */ false,
                {
                    /* .format = */ COMMON_CHAT_FORMAT_DEEPSEEK_R1,
                    /* .reasoning_format = */ COMMON_REASONING_FORMAT_DEEPSEEK,
                }));
        assert_msg_equals(message_assist_thoughts,
            common_chat_parse(
                "I'm\nthinking</think>Hello, world!\nWhat's up?",
                /* is_partial= */ false,
                {
                    /* .format = */ COMMON_CHAT_FORMAT_DEEPSEEK_R1,
                    /* .reasoning_format = */ COMMON_REASONING_FORMAT_DEEPSEEK,
                    /* .reasoning_in_content = */ false,
                    /* .thinking_forced_open = */ true,
                }));

        assert_msg_equals(message_assist_call_thoughts_unparsed,
            common_chat_parse(
                "<think>I'm\nthinking</think>\n\n"
                "<｜tool▁calls▁begin｜><｜tool▁call▁begin｜>function<｜tool▁sep｜>special_function\n"
                "```json\n"
                "{\"arg1\": 1}\n"
                "```<｜tool▁call▁end｜><｜tool▁calls▁end｜>",
                /* is_partial= */ false,
                {COMMON_CHAT_FORMAT_DEEPSEEK_R1}));
        assert_msg_equals(message_assist_call,
            common_chat_parse(
                "<｜tool▁calls｜>function<｜tool▁sep｜>special_function\n"
                "```json\n"
                "{\"arg1\": 1}\n"
                "```<｜tool▁call▁end｜><｜tool▁calls▁end｜>",
                /* is_partial= */ false,
                {COMMON_CHAT_FORMAT_DEEPSEEK_R1}));

        assert_msg_equals(message_assist_call_thoughts,
            common_chat_parse(
                "<think>I'm\nthinking</think>\n\n"
                "<｜tool▁calls▁begin｜><｜tool▁call▁begin｜>function<｜tool▁sep｜>special_function\n"
                "```json\n"
                "{\"arg1\": 1}\n"
                "```<｜tool▁call▁end｜><｜tool▁calls▁end｜>",
                /* is_partial= */ false,
                {
                    /* .format = */ COMMON_CHAT_FORMAT_DEEPSEEK_R1,
                    /* .reasoning_format = */ COMMON_REASONING_FORMAT_DEEPSEEK,
                }));
        test_templates(tmpls.get(), end_tokens, message_assist_call, tools,
                "<｜tool▁calls▁begin｜><｜tool▁call▁begin｜>function<｜tool▁sep｜>special_function\n"
                "```json\n"
                "{\"arg1\": 1}\n"
                "```<｜tool▁call▁end｜><｜tool▁calls▁end｜>");
    }
    {
        auto tmpls = read_templates("models/templates/ibm-granite-granite-3.3-2B-Instruct.jinja");
        std::vector<std::string> end_tokens{ "<|end_of_text|>" };

        assert_equals(COMMON_CHAT_FORMAT_GRANITE, common_chat_templates_apply(tmpls.get(), inputs_no_tools).format);

        assert_equals(COMMON_CHAT_FORMAT_GRANITE, common_chat_templates_apply(tmpls.get(), inputs_tools).format);

        // Test parsing regular content
        assert_msg_equals(message_assist,
            common_chat_parse(
                "Hello, world!\nWhat's up?",
                /* is_partial= */ false,
                {COMMON_CHAT_FORMAT_GRANITE}));

        // Test parsing content with thinking
        assert_msg_equals(message_assist_thoughts,
            common_chat_parse(
                "<think>I'm\nthinking</think>Hello, world!\nWhat's up?",
                /* is_partial= */ false,
                {
                    /* .format = */ COMMON_CHAT_FORMAT_GRANITE,
                    /* .reasoning_format = */ COMMON_REASONING_FORMAT_DEEPSEEK,
                }));

        // Test parsing tool calls
        assert_msg_equals(message_assist_call,
            common_chat_parse(
                "<|tool_call|>[{\"name\": \"special_function\", \"arguments\": {\"arg1\": 1}}]",
                /* is_partial= */ false,
                {COMMON_CHAT_FORMAT_GRANITE}));

        // Test template generation for regular content
        test_templates(tmpls.get(), end_tokens, message_assist, tools,
                      "Hello, world!\nWhat's up?",
                      /* expect_grammar_triggered= */ false);

        // Test template generation for tool calls
        test_templates(tmpls.get(), end_tokens, message_assist_call_id, tools,
                      "{\n"
                      "  \"tool_calls\": [\n"
                      "    {\n"
                      "      \"name\": \"special_function\",\n"
                      "      \"arguments\": {\n"
                      "        \"arg1\": 1\n"
                      "      },\n"
                      "      \"id\": \"123456789\"\n"
                      "    }\n"
                      "  ]\n"
                      "}",
                      /* expect_grammar_triggered= */ false
        );
    }
    {
        auto tmpls = read_templates("models/templates/openai-gpt-oss-120b.jinja");
        std::vector<std::string> end_tokens{ "<|return|>", "<|call|>" };

        assert_equals(COMMON_CHAT_FORMAT_GPT_OSS, common_chat_templates_apply(tmpls.get(), inputs_no_tools).format);
        assert_equals(COMMON_CHAT_FORMAT_GPT_OSS, common_chat_templates_apply(tmpls.get(), inputs_tools).format);

        assert_msg_equals(simple_assist_msg("", "I'm\nthink"),
            common_chat_parse(
                "<|channel|>analysis<|message|>I'm\nthink",
                /* is_partial= */ true,
                {
                    /* .format = */ COMMON_CHAT_FORMAT_GPT_OSS,
                    /* .reasoning_format = */ COMMON_REASONING_FORMAT_AUTO,
                }));
        assert_msg_equals(simple_assist_msg("", "I'm\nthinking"),
            common_chat_parse(
                "<|channel|>analysis<|message|>I'm\nthinking<|end|>",
                /* is_partial= */ true,
                {
                    /* .format = */ COMMON_CHAT_FORMAT_GPT_OSS,
                    /* .reasoning_format = */ COMMON_REASONING_FORMAT_AUTO,
                }));
        assert_msg_equals(simple_assist_msg("Hello, world!\nWhat's up?", "I'm\nthinking"),
            common_chat_parse(
                "<|channel|>analysis<|message|>I'm\nthinking<|end|>"
                "<|start|>assistant<|channel|>final<|message|>Hello, world!\nWhat's up?",
                /* is_partial= */ false,
                {
                    /* .format = */ COMMON_CHAT_FORMAT_GPT_OSS,
                    /* .reasoning_format = */ COMMON_REASONING_FORMAT_AUTO,
                }));
        assert_msg_equals(simple_assist_msg("", "I'm\nthinking", "special_function", "{\"arg1"),
            common_chat_parse(
                "<|channel|>analysis<|message|>I'm\nthinking<|end|>"
                "<|start|>assistant<|channel|>commentary to=functions.special_function <|constrain|>json<|message|>{\"arg1",
                /* is_partial= */ true,
                {
                    /* .format = */ COMMON_CHAT_FORMAT_GPT_OSS,
                    /* .reasoning_format = */ COMMON_REASONING_FORMAT_AUTO,
                }));
        assert_msg_equals(simple_assist_msg("", "I'm\nthinking", "special_function", "{\"arg1"),
            common_chat_parse(
                "<|channel|>analysis<|message|>I'm\nthinking<|end|>"
                "<|start|>assistant<|channel|>commentary to=functions.special_function<|message|>{\"arg1",
                /* is_partial= */ true,
                {
                    /* .format = */ COMMON_CHAT_FORMAT_GPT_OSS,
                    /* .reasoning_format = */ COMMON_REASONING_FORMAT_AUTO,
                }));
        assert_msg_equals(simple_assist_msg("", "I'm\nthinking", "special_function", "{\"arg1\": 1}"),
            common_chat_parse(
                "<|channel|>analysis<|message|>I'm\nthinking<|end|>"
                "<|start|>assistant<|channel|>commentary to=functions.special_function <|constrain|>json<|message|>{\"arg1\": 1}",
                /* is_partial= */ false,
                {
                    /* .format = */ COMMON_CHAT_FORMAT_GPT_OSS,
                    /* .reasoning_format = */ COMMON_REASONING_FORMAT_AUTO,
                }));
        assert_msg_equals(simple_assist_msg("", "I'm\nthinking", "special_function", "{\"arg1\": 1}"),
            common_chat_parse(
                "<|channel|>analysis<|message|>I'm\nthinking<|end|>"
                "<|start|>assistant<|channel|>analysis to=functions.special_function <|constrain|>json<|message|>{\"arg1\": 1}",
                /* is_partial= */ false,
                {
                    /* .format = */ COMMON_CHAT_FORMAT_GPT_OSS,
                    /* .reasoning_format = */ COMMON_REASONING_FORMAT_AUTO,
                }));
        assert_msg_equals(simple_assist_msg("Hello, world!\nWhat's up?", "I'm\nthinking"),
            common_chat_parse(
                "<|channel|>analysis<|message|>I'm\nthinking<|end|>"
                "<|start|>assistant<|channel|>commentary<|message|>Hello, world!\nWhat's up?",
                /* is_partial= */ true,
                {
                    /* .format = */ COMMON_CHAT_FORMAT_GPT_OSS,
                    /* .reasoning_format = */ COMMON_REASONING_FORMAT_AUTO,
                }));
        assert_msg_equals(simple_assist_msg("Hello, world!\nWhat's up?", "I'm\nthinking", "special_function", "{\"arg1\": 1}"),
            common_chat_parse(
                "<|channel|>analysis<|message|>I'm\nthinking<|end|>"
                "<|start|>assistant<|channel|>commentary<|message|>Hello, world!\nWhat's up?<|end|>"
                "<|start|>assistant<|channel|>commentary to=functions.special_function <|constrain|>json<|message|>{\"arg1\": 1}",
                /* is_partial= */ true,
                {
                    /* .format = */ COMMON_CHAT_FORMAT_GPT_OSS,
                    /* .reasoning_format = */ COMMON_REASONING_FORMAT_AUTO,
                }));

        // Test parse_tool_calls == false
        assert_msg_equals(
            simple_assist_msg("Hello, world!\nWhat's up?", "I'm\nthinking"),
            common_chat_parse(
                "<|channel|>analysis<|message|>I'm\nthinking<|end|>"
                "<|start|>assistant<|channel|>final<|message|>Hello, world!\nWhat's up?",
                /* is_partial= */ true,
                {
                    /* .format = */ COMMON_CHAT_FORMAT_GPT_OSS,
                    /* .reasoning_format = */ COMMON_REASONING_FORMAT_AUTO,
                    /* .reasoning_in_content = */ false,
                    /* .thinking_forced_open = */ false,
                    /* .parse_tool_calls = */ false,
                }));
        assert_msg_equals(
            simple_assist_msg("", "I'm\nthinking"),
            common_chat_parse(
                "<|channel|>analysis<|message|>I'm\nthinking<|end|>"
                "<|start|>assistant<|channel|>commentary to=functions.special_function<|message|>{\"arg1",
                /* is_partial= */ true,
                {
                    /* .format = */ COMMON_CHAT_FORMAT_GPT_OSS,
                    /* .reasoning_format = */ COMMON_REASONING_FORMAT_AUTO,
                    /* .reasoning_in_content = */ false,
                    /* .thinking_forced_open = */ false,
                    /* .parse_tool_calls = */ false,
                }));
        assert_msg_equals(
            simple_assist_msg("", "I'm\nthinking"),
            common_chat_parse(
                "<|channel|>analysis<|message|>I'm\nthinking<|end|>"
                "<|start|>assistant<|channel|>commentary to=functions.special_function <|constrain|>json<|message|>{\"arg1\": 1}",
                /* is_partial= */ false,
                {
                    /* .format = */ COMMON_CHAT_FORMAT_GPT_OSS,
                    /* .reasoning_format = */ COMMON_REASONING_FORMAT_AUTO,
                    /* .reasoning_in_content = */ false,
                    /* .thinking_forced_open = */ false,
                    /* .parse_tool_calls = */ false,
                }));

        // Test reasoning formats
        assert_msg_equals(
            simple_assist_msg(
                "<|channel|>analysis<|message|>I'm\nthinking<|end|>Hello, world!\nWhat's up?"),
            common_chat_parse(
                "<|channel|>analysis<|message|>I'm\nthinking<|end|>"
                "<|start|>assistant<|channel|>final<|message|>Hello, world!\nWhat's up?",
                /* is_partial= */ false,
                {
                    /* .format = */ COMMON_CHAT_FORMAT_GPT_OSS,
                    /* .reasoning_format = */ COMMON_REASONING_FORMAT_NONE,
                }));

        assert_msg_equals(
            simple_assist_msg(
                "<|channel|>analysis<|message|>I'm\nthinking<|end|>Hello, world!\nWhat's up?"),
            common_chat_parse(
                "<|channel|>analysis<|message|>I'm\nthinking<|end|>"
                "<|start|>assistant<|channel|>final<|message|>Hello, world!\nWhat's up?",
                /* is_partial= */ false,
                {
                    /* .format = */ COMMON_CHAT_FORMAT_GPT_OSS,
                    /* .reasoning_format = */ COMMON_REASONING_FORMAT_AUTO,
                    /* .reasoning_in_content = */ true,
                }));

        // Test tool calling in role header
        assert_msg_equals(simple_assist_msg("", "", "special_function", "{\"arg1\": 1}"),
            common_chat_parse(
                " to=functions.special_function<|channel|>commentary <|constrain|>json<|message|>{\"arg1\": 1}",
                /* is_partial= */ false,
                {
                    /* .format = */ COMMON_CHAT_FORMAT_GPT_OSS,
                    /* .reasoning_format = */ COMMON_REASONING_FORMAT_AUTO,
                }));
        assert_msg_equals(simple_assist_msg("", "", "special_function", "{\"arg1\": 1}"),
            common_chat_parse(
                " to=functions.special_function<|channel|>analysis <|constrain|>json<|message|>{\"arg1\": 1}",
                /* is_partial= */ false,
                {
                    /* .format = */ COMMON_CHAT_FORMAT_GPT_OSS,
                    /* .reasoning_format = */ COMMON_REASONING_FORMAT_AUTO,
                }));
        assert_msg_equals(simple_assist_msg("", "I'm\nthinking", "special_function", "{\"arg1\": 1}"),
            common_chat_parse(
                "<|channel|>analysis<|message|>I'm\nthinking<|end|>"
                "<|start|>assistant to=functions.special_function<|channel|>analysis <|constrain|>json<|message|>{\"arg1\": 1}",
                /* is_partial= */ false,
                {
                    /* .format = */ COMMON_CHAT_FORMAT_GPT_OSS,
                    /* .reasoning_format = */ COMMON_REASONING_FORMAT_AUTO,
                }));
    }
    {
<<<<<<< HEAD
        auto tmpls = read_templates("models/templates/deepseek-ai-DeepSeek-V3.1.jinja");
        std::vector<std::string>   end_tokens{ "<｜end▁of▁sentence｜>" };

        for (const auto & inputs : { inputs_no_tools, inputs_tools }) {
            auto params = common_chat_templates_apply(tmpls.get(), inputs);
            assert_equals(COMMON_CHAT_FORMAT_DEEPSEEK_V3_1, params.format);
            assert_equals(true, params.thinking_forced_open);
        }

        test_templates(tmpls.get(), end_tokens, message_assist, tools, "</think>Hello, world!\nWhat's up?", /* expect_grammar_triggered= */ false);
        test_templates(tmpls.get(), end_tokens, message_assist_thoughts, tools, "</think>Hello, world!\nWhat's up?", /* expect_grammar_triggered= */ false);
        assert_msg_equals(
            simple_assist_msg("Hello, world!\nWhat's up?", "I'm\nthinking"),
            common_chat_parse(
                "I'm\nthinking</think>Hello, world!\nWhat's up?",
                /* is_partial= */ false,
                {
                    COMMON_CHAT_FORMAT_DEEPSEEK_V3_1,
                    /* .reasoning_format = */ COMMON_REASONING_FORMAT_DEEPSEEK,
                    /* .reasoning_in_content = */ false,
                    /* .thinking_forced_open = */ true,
                }));
        // variant: happy path for when it works as the model card says it should
        assert_msg_equals(
            simple_assist_msg("", "", "get_time", "{\"city\":\"Tokyo\"}"),
            common_chat_parse(
                "<｜tool▁calls▁begin｜><｜tool▁call▁begin｜>get_time<｜tool▁sep｜>{\"city\": \"Tokyo\"}<｜tool▁call▁end｜><｜tool▁calls▁end｜>",
                /* is_partial= */ false,
                {
                    COMMON_CHAT_FORMAT_DEEPSEEK_V3_1,
                    /* .reasoning_format = */ COMMON_REASONING_FORMAT_DEEPSEEK,
                    /* .reasoning_in_content = */ false,
                    /* .thinking_forced_open = */ false,
                    /* .parse_tool_calls = */ true,
                }));
        // variant: function + fenced JSON
        assert_msg_equals(
            simple_assist_msg("", "", "get_time", "{\"city\":\"Tokyo\"}"),
            common_chat_parse(
                "<｜tool▁calls▁begin｜><｜tool▁call▁begin｜>function<｜tool▁sep｜>get_time\n```json\n{\"city\": \"Tokyo\"}\n```<｜tool▁call▁end｜><｜tool▁calls▁end｜>",
                /* is_partial= */ false,
                {
                    COMMON_CHAT_FORMAT_DEEPSEEK_V3_1,
                    /* .reasoning_format = */ COMMON_REASONING_FORMAT_DEEPSEEK,
                    /* .reasoning_in_content = */ false,
                    /* .thinking_forced_open = */ false,
                    /* .parse_tool_calls = */ true,
                }));
        // variant: function + fenced JSON + thinking open
        assert_msg_equals(
            simple_assist_msg("", "REASONING", "get_time", "{\"city\":\"Tokyo\"}"),
            common_chat_parse(
                "REASONING</think><｜tool▁calls▁begin｜><｜tool▁call▁begin｜>function<｜tool▁sep｜>get_time\n```json\n{\"city\": \"Tokyo\"}\n```<｜tool▁call▁end｜><｜tool▁calls▁end｜>",
                /* is_partial= */ false,
                {
                    COMMON_CHAT_FORMAT_DEEPSEEK_V3_1,
                    /* .reasoning_format = */ COMMON_REASONING_FORMAT_DEEPSEEK,
                    /* .reasoning_in_content = */ false,
                    /* .thinking_forced_open = */ true,
                    /* .parse_tool_calls = */ true,
                }));
        // variant: simple + multiple tool calls
        common_chat_msg message_assist_multiple_calls;
        message_assist_multiple_calls.role = "assistant";
        message_assist_multiple_calls.content = "CONTENT";
        message_assist_multiple_calls.tool_calls.push_back({"get_time", "{\"city\":\"Paris\"}", ""});
        message_assist_multiple_calls.tool_calls.push_back({"get_weather", "{\"city\":\"Paris\"}", ""});
        assert_msg_equals(
            message_assist_multiple_calls,
            common_chat_parse(
                "CONTENT<｜tool▁calls▁begin｜><｜tool▁call▁begin｜>get_time<｜tool▁sep｜>{\"city\": \"Paris\"}<｜tool▁call▁end｜><｜tool▁call▁begin｜>get_weather<｜tool▁sep｜>{\"city\": \"Paris\"}<｜tool▁call▁end｜><｜tool▁calls▁end｜>",
                /* is_partial= */ false,
                {
                    COMMON_CHAT_FORMAT_DEEPSEEK_V3_1,
                    /* .reasoning_format = */ COMMON_REASONING_FORMAT_DEEPSEEK,
                    /* .reasoning_in_content = */ false,
                    /* .thinking_forced_open = */ false,
                    /* .parse_tool_calls = */ true,
                }));
        // variant: thinking forced open + tool call in reasoning content + function + fenced JSON
        assert_msg_equals(
            simple_assist_msg("", "REASONING<｜tool▁calls▁begin｜><｜tool▁call▁begin｜>get_time2<｜tool▁sep｜>{\"city\": \"Tokyo2\"}<｜tool▁call▁end｜><｜tool▁calls▁end｜>REASONING", "get_time", "{\"city\":\"Tokyo\"}"),
            common_chat_parse(
                "REASONING<｜tool▁calls▁begin｜><｜tool▁call▁begin｜>get_time2<｜tool▁sep｜>{\"city\": \"Tokyo2\"}<｜tool▁call▁end｜><｜tool▁calls▁end｜>REASONING</think><｜tool▁calls▁begin｜><｜tool▁call▁begin｜>function<｜tool▁sep｜>get_time\n```json\n{\"city\": \"Tokyo\"}\n```<｜tool▁call▁end｜><｜tool▁calls▁end｜>",
                /* is_partial= */ false,
                {
                    COMMON_CHAT_FORMAT_DEEPSEEK_V3_1,
                    /* .reasoning_format = */ COMMON_REASONING_FORMAT_DEEPSEEK,
                    /* .reasoning_in_content = */ false,
                    /* .thinking_forced_open = */ true,
                    /* .parse_tool_calls = */ true,
                }));
        // variant: thinking forced open + tool call in reasoning content + no closing think
        assert_msg_equals(
            simple_assist_msg("", "REASONING<｜tool▁calls▁begin｜><｜tool▁call▁begin｜>get_time2<｜tool▁sep｜>{\"city\": \"Tokyo2\"}<｜tool▁call▁end｜><｜tool▁calls▁end｜>REASONING", "", ""),
            common_chat_parse(
                "REASONING<｜tool▁calls▁begin｜><｜tool▁call▁begin｜>get_time2<｜tool▁sep｜>{\"city\": \"Tokyo2\"}<｜tool▁call▁end｜><｜tool▁calls▁end｜>REASONING",
                /* is_partial= */ false,
                {
                    COMMON_CHAT_FORMAT_DEEPSEEK_V3_1,
                    /* .reasoning_format = */ COMMON_REASONING_FORMAT_DEEPSEEK,
                    /* .reasoning_in_content = */ false,
                    /* .thinking_forced_open = */ true,
                    /* .parse_tool_calls = */ true,
                }));
        // variant: thinking not forced open + missing reasoning + no tool calls
        assert_msg_equals(
            simple_assist_msg("CONTENT", ""),
            common_chat_parse(
                "CONTENT",
                /* is_partial= */ false,
                {
                    COMMON_CHAT_FORMAT_DEEPSEEK_V3_1,
                    /* .reasoning_format = */ COMMON_REASONING_FORMAT_DEEPSEEK,
                    /* .reasoning_in_content = */ false,
                    /* .thinking_forced_open = */ false,
                    /* .parse_tool_calls = */ true,
                }));

=======
        // Seed-OSS format tests
        auto tmpls = read_templates("models/templates/ByteDance-Seed-OSS.jinja");
        std::vector<std::string> end_tokens{ "<seed:eos>" };

        assert_equals(COMMON_CHAT_FORMAT_SEED_OSS, common_chat_templates_apply(tmpls.get(), inputs_no_tools).format);
        assert_equals(COMMON_CHAT_FORMAT_SEED_OSS, common_chat_templates_apply(tmpls.get(), inputs_tools).format);

        test_templates(tmpls.get(), end_tokens, message_assist, tools, "Hello, world!\nWhat's up?", /* expect_grammar_triggered= */ false);

        // Test simple reasoning content
        assert_msg_equals(
            simple_assist_msg("Hello, world!", "I'm thinking about the answer"),
            common_chat_parse(
                "<seed:think>I'm thinking about the answer</seed:think>Hello, world!",
                /* is_partial= */ false,
                {
                    /* .format = */ COMMON_CHAT_FORMAT_SEED_OSS,
                    /* .reasoning_format = */ COMMON_REASONING_FORMAT_DEEPSEEK,
                }));

        // Test budget reflection tags
        common_chat_msg msg_budget_reflect;
        msg_budget_reflect.role = "assistant";
        msg_budget_reflect.content = "<seed:cot_budget_reflect>Token usage: 45/1000\nI should continue thinking to find the best solution.</seed:cot_budget_reflect>I need to calculate this step by step.";
        msg_budget_reflect.reasoning_content = "Token usage: 45/1000\nI should continue thinking to find the best solution.";
        assert_msg_equals(
            msg_budget_reflect,
            common_chat_parse(
                "<seed:think>Token usage: 45/1000\nI should continue thinking to find the best solution.</seed:think>"
                "<seed:cot_budget_reflect>Token usage: 45/1000\nI should continue thinking to find the best solution.</seed:cot_budget_reflect>"
                "I need to calculate this step by step.",
                /* is_partial= */ false,
                {
                    /* .format = */ COMMON_CHAT_FORMAT_SEED_OSS,
                    /* .reasoning_format = */ COMMON_REASONING_FORMAT_DEEPSEEK,
                }));

        // Test tool calls with Seed-OSS format
        common_chat_msg msg_tool_call;
        msg_tool_call.role = "assistant";
        msg_tool_call.tool_calls.push_back({"calculate_sum", "{\"numbers\": [1, 2, 3]}", ""});
        assert_msg_equals(
            msg_tool_call,
            common_chat_parse(
                "<seed:tool_call>\n"
                "<function=calculate_sum>\n"
                "<parameter=numbers>[1, 2, 3]</parameter>\n"
                "</function>\n"
                "</seed:tool_call>",
                /* is_partial= */ false,
                {COMMON_CHAT_FORMAT_SEED_OSS}));

        // Test reasoning + tool call combination
        common_chat_msg msg_reasoning_tool;
        msg_reasoning_tool.role = "assistant";
        msg_reasoning_tool.content = "";
        msg_reasoning_tool.reasoning_content = "I need to calculate the sum of these numbers";
        msg_reasoning_tool.tool_calls.push_back({"calculate_sum", "{\"numbers\": [1, 2, 3]}", ""});
        assert_msg_equals(
            msg_reasoning_tool,
            common_chat_parse(
                "<seed:think>I need to calculate the sum of these numbers</seed:think>"
                "<seed:tool_call>\n"
                "<function=calculate_sum>\n"
                "<parameter=numbers>[1, 2, 3]</parameter>\n"
                "</function>\n"
                "</seed:tool_call>",
                /* is_partial= */ false,
                {
                    /* .format = */ COMMON_CHAT_FORMAT_SEED_OSS,
                    /* .reasoning_format = */ COMMON_REASONING_FORMAT_DEEPSEEK,
                }));

        // Test deltas: the number of tool calls in partial parses should never decrease
        std::string tool_msg = "<seed:tool_call>\n"
            "<function=fun>\n"
            "<parameter=smth>[1, 2, 3]</parameter>\n"
            "</function>";
        std::size_t previousToolCalls = 0;
        for (std::size_t i = std::string("<seed:tool_call>").length(); i < tool_msg.length() - 1; i++) {
            auto partial = tool_msg.substr(0, i);
            auto partial_res = common_chat_parse(partial, true, { COMMON_CHAT_FORMAT_SEED_OSS, COMMON_REASONING_FORMAT_DEEPSEEK });
            if (partial_res.tool_calls.size() < previousToolCalls) {
                throw std::runtime_error("Tool call size decreased on partial: " + partial + " from " + std::to_string(previousToolCalls) + " to " + std::to_string(partial_res.tool_calls.size()));
            }
            previousToolCalls = partial_res.tool_calls.size();
        }

        // Test multiple parameters in tool call
        common_chat_msg msg_multi_param;
        msg_multi_param.role = "assistant";
        msg_multi_param.tool_calls.push_back({"process_data", "{\"input\": \"test\", \"format\": \"json\"}", ""});
        assert_msg_equals(
            msg_multi_param,
            common_chat_parse(
                "<seed:tool_call>\n"
                "<function=process_data>\n"
                "<parameter=input>test</parameter>\n"
                "<parameter=format>json</parameter>\n"
                "</function>\n"
                "</seed:tool_call>",
                /* is_partial= */ false,
                {COMMON_CHAT_FORMAT_SEED_OSS}));

        // Test partial parsing for incomplete tool call - don't actually add the call until parsing parameters is done
        assert_msg_equals(
            simple_assist_msg("", ""),
            common_chat_parse(
                "<seed:tool_call>\n"
                "<function=calculate_sum>\n"
                "<parameter=numbers>[1,\n",
                /* is_partial= */ true,
                {COMMON_CHAT_FORMAT_SEED_OSS}));

        // Test incomplete reasoning tag
        assert_msg_equals(
            simple_assist_msg("", "I was thinking"),
            common_chat_parse(
                "<seed:think>I was thinking",
                /* is_partial= */ true,
                {
                    /* .format = */ COMMON_CHAT_FORMAT_SEED_OSS,
                    /* .reasoning_format = */ COMMON_REASONING_FORMAT_DEEPSEEK,
                }));

        // Test content without reasoning
        assert_msg_equals(
            simple_assist_msg("This is a simple response without reasoning."),
            common_chat_parse(
                "This is a simple response without reasoning.",
                /* is_partial= */ false,
                {COMMON_CHAT_FORMAT_SEED_OSS}));
>>>>>>> ef476916
    }
}

static void test_msg_diffs_compute() {
    printf("[%s]\n", __func__);
    {
        common_chat_msg msg1;

        common_chat_msg msg2;
        msg2.content = "Hello, world!";

        common_chat_msg_diff diff;
        diff.content_delta = "Hello, world!";

        assert_equals(
            {diff},
            common_chat_msg_diff::compute_diffs(msg1, msg2));
    }
    {
        common_chat_msg msg1;
        msg1.content = "Hello,";

        common_chat_msg msg2;
        msg2.content = "Hello, world!";

        common_chat_msg_diff diff;
        diff.content_delta = " world!";

        assert_equals(
            {diff},
            common_chat_msg_diff::compute_diffs(msg1, msg2));
    }
    {
        common_chat_msg msg0;

        common_chat_msg msg1;
        msg1.tool_calls = { { "special_function", "{\"ar", /* .id = */ "123" } };

        common_chat_msg msg2;
        msg2.tool_calls = { { "special_function", "{\"arg1\": 1}", /* .id = */ "123" } };

        common_chat_msg_diff diff01;
        diff01.tool_call_index = 0;
        diff01.tool_call_delta.name = "special_function";
        diff01.tool_call_delta.id = "123";
        diff01.tool_call_delta.arguments = "{\"ar";

        assert_equals(
            {diff01},
            common_chat_msg_diff::compute_diffs(msg0, msg1));

        common_chat_msg_diff diff12;
        diff12.tool_call_index = 0;
        // Note: neither id nor name change here.
        diff12.tool_call_delta.arguments = "g1\": 1}";

        assert_equals(
            {diff12},
            common_chat_msg_diff::compute_diffs(msg1, msg2));
    }
    {
        common_chat_msg msg0;

        common_chat_msg msg2;
        msg2.tool_calls = {
            { "f1", "{\"arg1\": 1}", /* .id = */ "123" },
            { "f2", "{\"arg2\": 2}", /* .id = */ "222" },
        };

        common_chat_msg_diff diff1;
        diff1.tool_call_index = 0;
        diff1.tool_call_delta.name = "f1";
        diff1.tool_call_delta.id = "123";
        diff1.tool_call_delta.arguments = "{\"arg1\": 1}";

        common_chat_msg_diff diff2;
        diff2.tool_call_index = 1;
        diff2.tool_call_delta.name = "f2";
        diff2.tool_call_delta.id = "222";
        diff2.tool_call_delta.arguments = "{\"arg2\": 2}";

        assert_equals(
            {diff1, diff2},
            common_chat_msg_diff::compute_diffs(msg0, msg2));
    }
}

int main(int argc, char ** argv) {
    common_log_set_verbosity_thold(999);

    // try {
#ifndef _WIN32
        if (argc > 1) {
            common_chat_templates_inputs inputs;
            common_chat_msg msg;
            msg.role = "user";
            msg.content = "Hey";
            inputs.messages = {msg};
            inputs.tools = { special_function_tool };

            std::cout << "| Template | Format |\n";
            std::cout << "|----------|--------|\n";

            for (int i = 1; i < argc; i++) {
                try {
                    std::string path = argv[i];
                    if (path.rfind(".jinja") != path.size() - 6) {
                        std::cerr << "Skipping non-jinja file: " << path << '\n';
                        continue;
                    }
                    auto tmpls = read_templates(path);
                    auto parts  = string_split(path, "/");
                    auto name   = parts[parts.size() - 1];
                    auto format = common_chat_format_name(common_chat_templates_apply(tmpls.get(), inputs).format);
                    std::cout << "| " << name << " | " << format << " |\n";
                } catch (const std::exception & e) {
                    std::cerr << "Failed to process " << argv[i] << ": " << e.what() << '\n';
                }
            }
        } else
#endif
        {
            test_msg_diffs_compute();
            test_msgs_oaicompat_json_conversion();
            test_tools_oaicompat_json_conversion();
            test_template_output_parsers();
            std::cout << "\n[chat] All tests passed!" << '\n';
        }
        return 0;
    // } catch (const std::exception & e) {
    //     std::cerr << "Error: " << e.what() << '\n';
    //     return 1;
    // }
}<|MERGE_RESOLUTION|>--- conflicted
+++ resolved
@@ -1622,127 +1622,6 @@
                 }));
     }
     {
-<<<<<<< HEAD
-        auto tmpls = read_templates("models/templates/deepseek-ai-DeepSeek-V3.1.jinja");
-        std::vector<std::string>   end_tokens{ "<｜end▁of▁sentence｜>" };
-
-        for (const auto & inputs : { inputs_no_tools, inputs_tools }) {
-            auto params = common_chat_templates_apply(tmpls.get(), inputs);
-            assert_equals(COMMON_CHAT_FORMAT_DEEPSEEK_V3_1, params.format);
-            assert_equals(true, params.thinking_forced_open);
-        }
-
-        test_templates(tmpls.get(), end_tokens, message_assist, tools, "</think>Hello, world!\nWhat's up?", /* expect_grammar_triggered= */ false);
-        test_templates(tmpls.get(), end_tokens, message_assist_thoughts, tools, "</think>Hello, world!\nWhat's up?", /* expect_grammar_triggered= */ false);
-        assert_msg_equals(
-            simple_assist_msg("Hello, world!\nWhat's up?", "I'm\nthinking"),
-            common_chat_parse(
-                "I'm\nthinking</think>Hello, world!\nWhat's up?",
-                /* is_partial= */ false,
-                {
-                    COMMON_CHAT_FORMAT_DEEPSEEK_V3_1,
-                    /* .reasoning_format = */ COMMON_REASONING_FORMAT_DEEPSEEK,
-                    /* .reasoning_in_content = */ false,
-                    /* .thinking_forced_open = */ true,
-                }));
-        // variant: happy path for when it works as the model card says it should
-        assert_msg_equals(
-            simple_assist_msg("", "", "get_time", "{\"city\":\"Tokyo\"}"),
-            common_chat_parse(
-                "<｜tool▁calls▁begin｜><｜tool▁call▁begin｜>get_time<｜tool▁sep｜>{\"city\": \"Tokyo\"}<｜tool▁call▁end｜><｜tool▁calls▁end｜>",
-                /* is_partial= */ false,
-                {
-                    COMMON_CHAT_FORMAT_DEEPSEEK_V3_1,
-                    /* .reasoning_format = */ COMMON_REASONING_FORMAT_DEEPSEEK,
-                    /* .reasoning_in_content = */ false,
-                    /* .thinking_forced_open = */ false,
-                    /* .parse_tool_calls = */ true,
-                }));
-        // variant: function + fenced JSON
-        assert_msg_equals(
-            simple_assist_msg("", "", "get_time", "{\"city\":\"Tokyo\"}"),
-            common_chat_parse(
-                "<｜tool▁calls▁begin｜><｜tool▁call▁begin｜>function<｜tool▁sep｜>get_time\n```json\n{\"city\": \"Tokyo\"}\n```<｜tool▁call▁end｜><｜tool▁calls▁end｜>",
-                /* is_partial= */ false,
-                {
-                    COMMON_CHAT_FORMAT_DEEPSEEK_V3_1,
-                    /* .reasoning_format = */ COMMON_REASONING_FORMAT_DEEPSEEK,
-                    /* .reasoning_in_content = */ false,
-                    /* .thinking_forced_open = */ false,
-                    /* .parse_tool_calls = */ true,
-                }));
-        // variant: function + fenced JSON + thinking open
-        assert_msg_equals(
-            simple_assist_msg("", "REASONING", "get_time", "{\"city\":\"Tokyo\"}"),
-            common_chat_parse(
-                "REASONING</think><｜tool▁calls▁begin｜><｜tool▁call▁begin｜>function<｜tool▁sep｜>get_time\n```json\n{\"city\": \"Tokyo\"}\n```<｜tool▁call▁end｜><｜tool▁calls▁end｜>",
-                /* is_partial= */ false,
-                {
-                    COMMON_CHAT_FORMAT_DEEPSEEK_V3_1,
-                    /* .reasoning_format = */ COMMON_REASONING_FORMAT_DEEPSEEK,
-                    /* .reasoning_in_content = */ false,
-                    /* .thinking_forced_open = */ true,
-                    /* .parse_tool_calls = */ true,
-                }));
-        // variant: simple + multiple tool calls
-        common_chat_msg message_assist_multiple_calls;
-        message_assist_multiple_calls.role = "assistant";
-        message_assist_multiple_calls.content = "CONTENT";
-        message_assist_multiple_calls.tool_calls.push_back({"get_time", "{\"city\":\"Paris\"}", ""});
-        message_assist_multiple_calls.tool_calls.push_back({"get_weather", "{\"city\":\"Paris\"}", ""});
-        assert_msg_equals(
-            message_assist_multiple_calls,
-            common_chat_parse(
-                "CONTENT<｜tool▁calls▁begin｜><｜tool▁call▁begin｜>get_time<｜tool▁sep｜>{\"city\": \"Paris\"}<｜tool▁call▁end｜><｜tool▁call▁begin｜>get_weather<｜tool▁sep｜>{\"city\": \"Paris\"}<｜tool▁call▁end｜><｜tool▁calls▁end｜>",
-                /* is_partial= */ false,
-                {
-                    COMMON_CHAT_FORMAT_DEEPSEEK_V3_1,
-                    /* .reasoning_format = */ COMMON_REASONING_FORMAT_DEEPSEEK,
-                    /* .reasoning_in_content = */ false,
-                    /* .thinking_forced_open = */ false,
-                    /* .parse_tool_calls = */ true,
-                }));
-        // variant: thinking forced open + tool call in reasoning content + function + fenced JSON
-        assert_msg_equals(
-            simple_assist_msg("", "REASONING<｜tool▁calls▁begin｜><｜tool▁call▁begin｜>get_time2<｜tool▁sep｜>{\"city\": \"Tokyo2\"}<｜tool▁call▁end｜><｜tool▁calls▁end｜>REASONING", "get_time", "{\"city\":\"Tokyo\"}"),
-            common_chat_parse(
-                "REASONING<｜tool▁calls▁begin｜><｜tool▁call▁begin｜>get_time2<｜tool▁sep｜>{\"city\": \"Tokyo2\"}<｜tool▁call▁end｜><｜tool▁calls▁end｜>REASONING</think><｜tool▁calls▁begin｜><｜tool▁call▁begin｜>function<｜tool▁sep｜>get_time\n```json\n{\"city\": \"Tokyo\"}\n```<｜tool▁call▁end｜><｜tool▁calls▁end｜>",
-                /* is_partial= */ false,
-                {
-                    COMMON_CHAT_FORMAT_DEEPSEEK_V3_1,
-                    /* .reasoning_format = */ COMMON_REASONING_FORMAT_DEEPSEEK,
-                    /* .reasoning_in_content = */ false,
-                    /* .thinking_forced_open = */ true,
-                    /* .parse_tool_calls = */ true,
-                }));
-        // variant: thinking forced open + tool call in reasoning content + no closing think
-        assert_msg_equals(
-            simple_assist_msg("", "REASONING<｜tool▁calls▁begin｜><｜tool▁call▁begin｜>get_time2<｜tool▁sep｜>{\"city\": \"Tokyo2\"}<｜tool▁call▁end｜><｜tool▁calls▁end｜>REASONING", "", ""),
-            common_chat_parse(
-                "REASONING<｜tool▁calls▁begin｜><｜tool▁call▁begin｜>get_time2<｜tool▁sep｜>{\"city\": \"Tokyo2\"}<｜tool▁call▁end｜><｜tool▁calls▁end｜>REASONING",
-                /* is_partial= */ false,
-                {
-                    COMMON_CHAT_FORMAT_DEEPSEEK_V3_1,
-                    /* .reasoning_format = */ COMMON_REASONING_FORMAT_DEEPSEEK,
-                    /* .reasoning_in_content = */ false,
-                    /* .thinking_forced_open = */ true,
-                    /* .parse_tool_calls = */ true,
-                }));
-        // variant: thinking not forced open + missing reasoning + no tool calls
-        assert_msg_equals(
-            simple_assist_msg("CONTENT", ""),
-            common_chat_parse(
-                "CONTENT",
-                /* is_partial= */ false,
-                {
-                    COMMON_CHAT_FORMAT_DEEPSEEK_V3_1,
-                    /* .reasoning_format = */ COMMON_REASONING_FORMAT_DEEPSEEK,
-                    /* .reasoning_in_content = */ false,
-                    /* .thinking_forced_open = */ false,
-                    /* .parse_tool_calls = */ true,
-                }));
-
-=======
         // Seed-OSS format tests
         auto tmpls = read_templates("models/templates/ByteDance-Seed-OSS.jinja");
         std::vector<std::string> end_tokens{ "<seed:eos>" };
@@ -1875,7 +1754,127 @@
                 "This is a simple response without reasoning.",
                 /* is_partial= */ false,
                 {COMMON_CHAT_FORMAT_SEED_OSS}));
->>>>>>> ef476916
+    }
+    {
+        auto tmpls = read_templates("models/templates/deepseek-ai-DeepSeek-V3.1.jinja");
+        std::vector<std::string>   end_tokens{ "<｜end▁of▁sentence｜>" };
+
+        for (const auto & inputs : { inputs_no_tools, inputs_tools }) {
+            auto params = common_chat_templates_apply(tmpls.get(), inputs);
+            assert_equals(COMMON_CHAT_FORMAT_DEEPSEEK_V3_1, params.format);
+            assert_equals(true, params.thinking_forced_open);
+        }
+
+        test_templates(tmpls.get(), end_tokens, message_assist, tools, "</think>Hello, world!\nWhat's up?", /* expect_grammar_triggered= */ false);
+        test_templates(tmpls.get(), end_tokens, message_assist_thoughts, tools, "</think>Hello, world!\nWhat's up?", /* expect_grammar_triggered= */ false);
+        assert_msg_equals(
+            simple_assist_msg("Hello, world!\nWhat's up?", "I'm\nthinking"),
+            common_chat_parse(
+                "I'm\nthinking</think>Hello, world!\nWhat's up?",
+                /* is_partial= */ false,
+                {
+                    COMMON_CHAT_FORMAT_DEEPSEEK_V3_1,
+                    /* .reasoning_format = */ COMMON_REASONING_FORMAT_DEEPSEEK,
+                    /* .reasoning_in_content = */ false,
+                    /* .thinking_forced_open = */ true,
+                }));
+        // variant: happy path for when it works as the model card says it should
+        assert_msg_equals(
+            simple_assist_msg("", "", "get_time", "{\"city\":\"Tokyo\"}"),
+            common_chat_parse(
+                "<｜tool▁calls▁begin｜><｜tool▁call▁begin｜>get_time<｜tool▁sep｜>{\"city\": \"Tokyo\"}<｜tool▁call▁end｜><｜tool▁calls▁end｜>",
+                /* is_partial= */ false,
+                {
+                    COMMON_CHAT_FORMAT_DEEPSEEK_V3_1,
+                    /* .reasoning_format = */ COMMON_REASONING_FORMAT_DEEPSEEK,
+                    /* .reasoning_in_content = */ false,
+                    /* .thinking_forced_open = */ false,
+                    /* .parse_tool_calls = */ true,
+                }));
+        // variant: function + fenced JSON
+        assert_msg_equals(
+            simple_assist_msg("", "", "get_time", "{\"city\":\"Tokyo\"}"),
+            common_chat_parse(
+                "<｜tool▁calls▁begin｜><｜tool▁call▁begin｜>function<｜tool▁sep｜>get_time\n```json\n{\"city\": \"Tokyo\"}\n```<｜tool▁call▁end｜><｜tool▁calls▁end｜>",
+                /* is_partial= */ false,
+                {
+                    COMMON_CHAT_FORMAT_DEEPSEEK_V3_1,
+                    /* .reasoning_format = */ COMMON_REASONING_FORMAT_DEEPSEEK,
+                    /* .reasoning_in_content = */ false,
+                    /* .thinking_forced_open = */ false,
+                    /* .parse_tool_calls = */ true,
+                }));
+        // variant: function + fenced JSON + thinking open
+        assert_msg_equals(
+            simple_assist_msg("", "REASONING", "get_time", "{\"city\":\"Tokyo\"}"),
+            common_chat_parse(
+                "REASONING</think><｜tool▁calls▁begin｜><｜tool▁call▁begin｜>function<｜tool▁sep｜>get_time\n```json\n{\"city\": \"Tokyo\"}\n```<｜tool▁call▁end｜><｜tool▁calls▁end｜>",
+                /* is_partial= */ false,
+                {
+                    COMMON_CHAT_FORMAT_DEEPSEEK_V3_1,
+                    /* .reasoning_format = */ COMMON_REASONING_FORMAT_DEEPSEEK,
+                    /* .reasoning_in_content = */ false,
+                    /* .thinking_forced_open = */ true,
+                    /* .parse_tool_calls = */ true,
+                }));
+        // variant: simple + multiple tool calls
+        common_chat_msg message_assist_multiple_calls;
+        message_assist_multiple_calls.role = "assistant";
+        message_assist_multiple_calls.content = "CONTENT";
+        message_assist_multiple_calls.tool_calls.push_back({"get_time", "{\"city\":\"Paris\"}", ""});
+        message_assist_multiple_calls.tool_calls.push_back({"get_weather", "{\"city\":\"Paris\"}", ""});
+        assert_msg_equals(
+            message_assist_multiple_calls,
+            common_chat_parse(
+                "CONTENT<｜tool▁calls▁begin｜><｜tool▁call▁begin｜>get_time<｜tool▁sep｜>{\"city\": \"Paris\"}<｜tool▁call▁end｜><｜tool▁call▁begin｜>get_weather<｜tool▁sep｜>{\"city\": \"Paris\"}<｜tool▁call▁end｜><｜tool▁calls▁end｜>",
+                /* is_partial= */ false,
+                {
+                    COMMON_CHAT_FORMAT_DEEPSEEK_V3_1,
+                    /* .reasoning_format = */ COMMON_REASONING_FORMAT_DEEPSEEK,
+                    /* .reasoning_in_content = */ false,
+                    /* .thinking_forced_open = */ false,
+                    /* .parse_tool_calls = */ true,
+                }));
+        // variant: thinking forced open + tool call in reasoning content + function + fenced JSON
+        assert_msg_equals(
+            simple_assist_msg("", "REASONING<｜tool▁calls▁begin｜><｜tool▁call▁begin｜>get_time2<｜tool▁sep｜>{\"city\": \"Tokyo2\"}<｜tool▁call▁end｜><｜tool▁calls▁end｜>REASONING", "get_time", "{\"city\":\"Tokyo\"}"),
+            common_chat_parse(
+                "REASONING<｜tool▁calls▁begin｜><｜tool▁call▁begin｜>get_time2<｜tool▁sep｜>{\"city\": \"Tokyo2\"}<｜tool▁call▁end｜><｜tool▁calls▁end｜>REASONING</think><｜tool▁calls▁begin｜><｜tool▁call▁begin｜>function<｜tool▁sep｜>get_time\n```json\n{\"city\": \"Tokyo\"}\n```<｜tool▁call▁end｜><｜tool▁calls▁end｜>",
+                /* is_partial= */ false,
+                {
+                    COMMON_CHAT_FORMAT_DEEPSEEK_V3_1,
+                    /* .reasoning_format = */ COMMON_REASONING_FORMAT_DEEPSEEK,
+                    /* .reasoning_in_content = */ false,
+                    /* .thinking_forced_open = */ true,
+                    /* .parse_tool_calls = */ true,
+                }));
+        // variant: thinking forced open + tool call in reasoning content + no closing think
+        assert_msg_equals(
+            simple_assist_msg("", "REASONING<｜tool▁calls▁begin｜><｜tool▁call▁begin｜>get_time2<｜tool▁sep｜>{\"city\": \"Tokyo2\"}<｜tool▁call▁end｜><｜tool▁calls▁end｜>REASONING", "", ""),
+            common_chat_parse(
+                "REASONING<｜tool▁calls▁begin｜><｜tool▁call▁begin｜>get_time2<｜tool▁sep｜>{\"city\": \"Tokyo2\"}<｜tool▁call▁end｜><｜tool▁calls▁end｜>REASONING",
+                /* is_partial= */ false,
+                {
+                    COMMON_CHAT_FORMAT_DEEPSEEK_V3_1,
+                    /* .reasoning_format = */ COMMON_REASONING_FORMAT_DEEPSEEK,
+                    /* .reasoning_in_content = */ false,
+                    /* .thinking_forced_open = */ true,
+                    /* .parse_tool_calls = */ true,
+                }));
+        // variant: thinking not forced open + missing reasoning + no tool calls
+        assert_msg_equals(
+            simple_assist_msg("CONTENT", ""),
+            common_chat_parse(
+                "CONTENT",
+                /* is_partial= */ false,
+                {
+                    COMMON_CHAT_FORMAT_DEEPSEEK_V3_1,
+                    /* .reasoning_format = */ COMMON_REASONING_FORMAT_DEEPSEEK,
+                    /* .reasoning_in_content = */ false,
+                    /* .thinking_forced_open = */ false,
+                    /* .parse_tool_calls = */ true,
+                }));
+
     }
 }
 
