//  Tests chat handling, including grammar generation and parsing for tool calling, for various templates.
//
//  Also acts as a CLI to generate a Markdown summary of the formats of Jinja templates,
//  e.g. given Minja (http://github.com/google/minja) checked out in parent dir:
//
//    cmake -B build && cmake --build build --parallel && ./build/bin/test-chat ../minja/build/tests/*.jinja 2>/dev/null
//
#include <fstream>
#include <iostream>
#include <json.hpp>
#include <string>

#include "chat.h"
#include "llama-grammar.h"
#include "unicode.h"

using json = nlohmann::ordered_json;


template <class T> static void assert_equals(const T & expected, const T & actual) {
    if (expected != actual) {
        std::cerr << "Expected: " << expected << std::endl;
        std::cerr << "Actual: " << actual << std::endl;
        std::cerr << std::flush;
        throw std::runtime_error("Test failed");
    }
}

static std::string read_file(const std::string & path) {
    std::cerr << "# Reading: " << path << '\n' << std::flush;
    std::ifstream fs(path, std::ios_base::binary);
    if (!fs.is_open()) {
        fs = std::ifstream("../" + path, std::ios_base::binary);
        if (!fs.is_open()) {
            throw std::runtime_error("Failed to open file: " + path);
        }
    }
    fs.seekg(0, std::ios_base::end);
    auto size = fs.tellg();
    fs.seekg(0);
    std::string out;
    out.resize(static_cast<size_t>(size));
    fs.read(out.data(), static_cast<std::streamsize>(size));
    return out;
}

static common_chat_templates_ptr read_templates(const std::string & path) {
    return common_chat_templates_ptr(common_chat_templates_init(/* model= */ nullptr, read_file(path)));
}

static std::unique_ptr<llama_grammar> build_grammar(const std::string & grammar_str) {
    return std::unique_ptr<llama_grammar>(
        llama_grammar_init_impl(nullptr, grammar_str.c_str(), "root", false, nullptr, 0, nullptr, 0));
}

// TODO: extract to common helper (copied from test-grammar-integration.cpp)
static bool match_string(const std::string & input, llama_grammar * grammar) {
    const auto cpts = unicode_cpts_from_utf8(input);

    auto & stacks_cur = llama_grammar_get_stacks(grammar);

    for (const auto & cpt : cpts) {
        llama_grammar_accept(grammar, cpt);

        if (stacks_cur.empty()) {
            // no stacks means that the grammar failed to match at this point
            return false;
        }
    }

    if (std::any_of(stacks_cur.begin(), stacks_cur.end(), [](const auto & stack) { return stack.empty(); })) {
        // An empty stack means that the grammar has been completed
        return true;
    }

    return false;
}

static void assert_msg_equals(const common_chat_msg & expected, const common_chat_msg & actual) {
    assert_equals(expected.role, actual.role);
    assert_equals(expected.content, actual.content);
    assert_equals(expected.content_parts.size(), actual.content_parts.size());
    for (size_t i = 0; i < expected.content_parts.size(); i++) {
        const auto & expected_part = expected.content_parts[i];
        const auto & actual_part   = actual.content_parts[i];
        assert_equals(expected_part.type, actual_part.type);
        assert_equals(expected_part.text, actual_part.text);
    }
    assert_equals(expected.reasoning_content, actual.reasoning_content);
    assert_equals(expected.tool_calls.size(), actual.tool_calls.size());
    for (size_t i = 0; i < expected.tool_calls.size(); i++) {
        const auto & expected_tool_call = expected.tool_calls[i];
        const auto & actual_tool_call   = actual.tool_calls[i];
        assert_equals(expected_tool_call.name, actual_tool_call.name);
        assert_equals(json::parse(expected_tool_call.arguments).dump(), json::parse(actual_tool_call.arguments).dump());
        assert_equals(expected_tool_call.id, actual_tool_call.id);
    }
}

common_chat_tool special_function_tool {
    /* .name = */ "special_function",
    /* .description = */ "I'm special",
    /* .parameters = */ R"({
        "type": "object",
        "properties": {
            "arg1": {
                "type": "integer",
                "description": "The arg."
            }
        },
        "required": ["arg1"]
    })",
};
common_chat_tool python_tool {
    /* .name = */ "python",
    /* .description = */ "an ipython interpreter",
    /* .parameters = */ R"({
        "type": "object",
        "properties": {
            "code": {
                "type": "string",
                "description": "Python code to execute."
            }
        },
        "required": ["code"]
    })",
};
common_chat_tool code_interpreter_tool {
    /* .name = */ "code_interpreter",
    /* .description = */ "an ipython interpreter",
    /* .parameters = */ R"({
        "type": "object",
        "properties": {
            "code": {
                "type": "string",
                "description": "Python code to execute."
            }
        },
        "required": ["code"]
    })",
};
std::vector<common_chat_tool> tools           { special_function_tool, python_tool };
std::vector<common_chat_tool> llama_3_1_tools { special_function_tool, code_interpreter_tool };

struct delta_data {
    std::string        delta;
    common_chat_params params;
};

static delta_data init_delta(const struct common_chat_templates * tmpls, const std::vector<std::string> & end_tokens,
                             const common_chat_msg & user_message,
                             const common_chat_msg & delta_message,
                             const std::vector<common_chat_tool> & tools,
                             const common_chat_tool_choice & tool_choice,
                             bool think = false) {
    common_chat_templates_inputs inputs;
    inputs.parallel_tool_calls = true;
    inputs.messages.push_back(user_message);
    inputs.tools       = tools;
    inputs.tool_choice = tool_choice;
    inputs.extract_reasoning = think;
    auto params_prefix = common_chat_templates_apply(tmpls, inputs);

    inputs.messages.push_back(delta_message);
    inputs.add_generation_prompt = false;
    auto params_full             = common_chat_templates_apply(tmpls, inputs);

    std::string prefix = params_prefix.prompt;
    std::string full   = params_full.prompt;

    if (full == prefix) {
        throw std::runtime_error("Full message is the same as the prefix");
    }

    size_t common_prefix_length = 0;
    for (size_t i = 0; i < prefix.size() && i < full.size(); ++i) {
        if (prefix[i] != full[i]) {
            break;
        }
        if (prefix[i] == '<') {
            // DeepSeek R1's template (as of 20250209) adds a trailing <think> if add_generation_prompt,
            // but it removes thinking tags for past messages.
            // The prefix and full strings diverge at <think> vs. <｜tool▁calls▁begin｜>, we avoid consuming the leading <.
            continue;
        }
        common_prefix_length = i + 1;
    }
    auto delta = full.substr(common_prefix_length);

    // Strip end tokens
    for (const auto & end_token : end_tokens) {
        // rfind to find the last occurrence
        auto pos = delta.rfind(end_token);
        if (pos != std::string::npos) {
            delta = delta.substr(0, pos);
            break;
        }
    }
    return { delta, params_full };
}

/*
  Applies the template to 1 user message w/ add_generation_prompt=true, then w/ the test message w/ add_generation_prompt=false,
  gets the diff, removes any end tokens and parses the result w/ the grammar, checking that
  the parsed message is the same as the test_message
*/
static void test_templates(const struct common_chat_templates * tmpls, const std::vector<std::string> & end_tokens,
                          const common_chat_msg & test_message,
                          const std::vector<common_chat_tool> & tools = {},
                          const std::string & expected_delta = "",
                          bool expect_grammar_triggered = true,
                          bool test_grammar_if_triggered = true,
                          bool think = false) {
    common_chat_msg user_message;
    user_message.role = "user";
    user_message.content = "Hello, world!";

    for (const auto & tool_choice : std::vector<common_chat_tool_choice> {COMMON_CHAT_TOOL_CHOICE_AUTO, COMMON_CHAT_TOOL_CHOICE_REQUIRED}) {
        auto data = init_delta(tmpls, end_tokens, user_message, test_message, tools, tool_choice, think);
        if (!expected_delta.empty()) {
            assert_equals(expected_delta, data.delta);
        }

        if (expect_grammar_triggered) {
            const auto msg = common_chat_parse(data.delta, data.params.format);
            assert_msg_equals(test_message, msg);
        }

        if (!test_message.tool_calls.empty()) {
            GGML_ASSERT(!data.params.grammar.empty());
        }
        if (!data.params.grammar.empty()) {
            auto grammar = build_grammar(data.params.grammar);
            if (!grammar) {
                throw std::runtime_error("Failed to build grammar");
            }
            auto earliest_trigger_pos = std::string::npos;
            auto constrained = data.delta;
            for (const auto & trigger : data.params.grammar_triggers) {
                size_t pos = std::string::npos;
                std::smatch match;
                switch (trigger.type) {
                    case COMMON_GRAMMAR_TRIGGER_TYPE_WORD:
                    {
                        const auto & word = trigger.value;
                        pos = constrained.find(word);
                        break;
                    }
                    case COMMON_GRAMMAR_TRIGGER_TYPE_PATTERN:
                    {
                        const auto & pattern = trigger.value;
                        if (std::regex_search(constrained, match, std::regex(pattern))) {
                            pos = match.position();
                        }
                        break;
                    }
                    case COMMON_GRAMMAR_TRIGGER_TYPE_PATTERN_START:
                    {
                        const auto & pattern = trigger.value;
                        if (std::regex_search(constrained, match, std::regex(pattern)) && match.position() == 0) {
                            pos = 0;
                        }
                        break;
                    }
                    default:
                        throw std::runtime_error("Unknown trigger type");
                }
                if (pos == std::string::npos) {
                    continue;
                }
                if (earliest_trigger_pos == std::string::npos || pos < earliest_trigger_pos) {
                    earliest_trigger_pos = pos;
                }
            }
            auto grammar_triggered = false;
            if (earliest_trigger_pos != std::string::npos) {
                constrained = constrained.substr(earliest_trigger_pos);
                grammar_triggered = true;
            }
            if (data.params.grammar_lazy) {
                assert_equals(expect_grammar_triggered, grammar_triggered);
            }

            if (grammar_triggered && test_grammar_if_triggered && !match_string(constrained, grammar.get())) {
                throw std::runtime_error("Failed to match delta against grammar:\n\n" + data.delta +
                    "\n\nConstrained: " + constrained +
                    "\n\nGrammar: " + data.params.grammar);
            }
        }
    }
}

const common_chat_msg message_user {
    "user",
    "Hey there!",
    /* .content_parts = */ {},
    /* .tool_calls = */ {},
    /* .reasoning_content = */ "",
    /* .tool_name = */ "",
    /* .tool_call_id = */ "",
};

const common_chat_msg message_user_parts {
    "user",
    /* .content = */ "",
    /* .content_parts = */ {
        { "text", "Hey" },
        { "text", "there" },
    },
    /* .tool_calls = */ {},
    /* .reasoning_content = */ "",
    /* .tool_name = */ "",
    /* .tool_call_id = */ "",
};
const common_chat_msg message_assist {
    "assistant",
    "Hello, world!\nWhat's up?",
    /* .content_parts = */ {},
    /* .tool_calls = */ {},
    /* .reasoning_content = */ "",
    /* .tool_name = */ "",
    /* .tool_call_id = */ "",
};
const common_chat_msg message_assist_thoughts_unparsed_think {
    "assistant",
    "<think>I'm thinking</think>Hello, world!\nWhat's up?",
    /* .content_parts = */ {},
    /* .tool_calls = */ {},
    /* .reasoning_content = */ "",
    /* .tool_name = */ "",
    /* .tool_call_id = */ "",
};
const common_chat_msg message_assist_thoughts_unparsed_r7b {
    "assistant",
    "<|START_THINKING|>I'm thinking<|END_THINKING|>Hello, world!\nWhat's up?",
    /* .content_parts = */ {},
    /* .tool_calls = */ {},
    /* .reasoning_content = */ "",
    /* .tool_name = */ "",
    /* .tool_call_id = */ "",
};
const common_chat_msg message_assist_thoughts {
    "assistant",
    "Hello, world!\nWhat's up?",
    /* .content_parts = */ {},
    /* .tool_calls = */ {},
    /* .reasoning_content = */ "I'm thinking",
    /* .tool_name = */ "",
    /* .tool_call_id = */ "",
};
const std::vector<common_chat_tool_call> tool_calls {
    { "special_function", "{\"arg1\": 1}", /* .id = */ "" },
};
const std::vector<common_chat_tool_call> tool_calls_idx {
    { "special_function", "{\"arg1\": 1}", /* .id = */ "0" },
};
const std::vector<common_chat_tool_call> tool_calls_id {
    { "special_function", "{\"arg1\": 1}", /* .id = */ "123456789" },
};

const common_chat_msg message_assist_call {
    "assistant",
    "",
    /* .content_parts = */ {},
    tool_calls,
    /* .reasoning_content = */ "",
    /* .tool_name = */ "",
    /* .tool_call_id = */ "",
};
const common_chat_msg message_assist_call_thoughts = {
    "assistant",
    /* .content = */ "",
    /* .content_parts = */ {},
    tool_calls,
    /* .reasoning_content = */ "I'm\nthinking",
    /* .tool_name = */ "",
    /* .tool_call_id = */ "",
};
const common_chat_msg message_assist_call_thoughts_unparsed = {
    "assistant",
    /* .content = */ "<think>I'm\nthinking</think>",
    /* .content_parts = */ {},
    tool_calls,
    /* .reasoning_content = */ "",
    /* .tool_name = */ "",
    /* .tool_call_id = */ "",
};
const common_chat_msg message_assist_call_id {
    "assistant",
    "",
    /* .content_parts = */ {},
    tool_calls_id,
    /* .reasoning_content = */ "",
    /* .tool_name = */ "",
    /* .tool_call_id = */ "",
};
const common_chat_msg message_assist_call_idx {
    "assistant",
    "",
    /* .content_parts = */ {},
    tool_calls_idx,
    /* .reasoning_content = */ "",
    /* .tool_name = */ "",
    /* .tool_call_id = */ "",
};
const common_chat_msg message_assist_call_python {
    "assistant",
    "",
    /* .content_parts = */ {},
    { { "python", "{\"code\": \"print('hey')\"}", /* .id = */ "" } },
    /* .reasoning_content = */ "",
    /* .tool_name = */ "",
    /* .tool_call_id = */ "",
};
const common_chat_msg message_assist_call_code_interpreter {
    "assistant",
    "",
    /* .content_parts = */ {},
    { { "code_interpreter", "{\"code\": \"print('hey')\"}", /* .id = */ "" } },
    /* .reasoning_content = */ "",
    /* .tool_name = */ "",
    /* .tool_call_id = */ "",
};

static void test_msgs_oaicompat_json_conversion() {
    std::vector<common_chat_msg> msgs{
        message_user,
        message_user_parts,
        message_assist_call,
        message_assist_call_thoughts,
        message_assist_call_thoughts_unparsed,
        message_assist_call_id,
        message_assist_call_idx,
        message_assist_call_python,
        message_assist_call_code_interpreter,
    };
    for (const auto & msg : msgs) {
        auto oai_json = common_chat_msgs_to_json_oaicompat<json>({msg});
        auto msgs2 = common_chat_msgs_parse_oaicompat(oai_json);
        assert_equals((size_t) 1, msgs2.size());
        auto msg2 = msgs2[0];
        assert_msg_equals(msg, msg2);
    }
    assert_equals(
        std::string(
            "[\n"
            "  {\n"
            "    \"role\": \"user\",\n"
            "    \"content\": [\n"
            "      {\n"
            "        \"type\": \"text\",\n"
            "        \"text\": \"Hey\"\n"
            "      },\n"
            "      {\n"
            "        \"type\": \"text\",\n"
            "        \"text\": \"there\"\n"
            "      }\n"
            "    ]\n"
            "  }\n"
            "]"
        ),
        common_chat_msgs_to_json_oaicompat<json>({message_user_parts}).dump(2));

    assert_equals(
        std::string(
            "[\n"
            "  {\n"
            "    \"role\": \"assistant\",\n"
            "    \"content\": null,\n"
            "    \"tool_calls\": [\n"
            "      {\n"
            "        \"type\": \"function\",\n"
            "        \"function\": {\n"
            "          \"name\": \"python\",\n"
            "          \"arguments\": \"{\\\"code\\\": \\\"print('hey')\\\"}\"\n"
            "        }\n"
            "      }\n"
            "    ]\n"
            "  }\n"
            "]"
        ),
        common_chat_msgs_to_json_oaicompat<json>({message_assist_call_python}).dump(2));

    auto res = common_chat_msgs_parse_oaicompat(json::parse("[{\"role\": \"assistant\", \"tool_calls\": []}]"));
    assert_equals<size_t>(1, res.size());
    assert_equals<std::string>(res[0].role, "assistant");
    assert_equals(true, res[0].content.empty());
    assert_equals(true, res[0].tool_calls.empty());

    try {
        common_chat_msgs_parse_oaicompat(json::parse("[{\"role\": \"assistant\"}]"));
        throw std::runtime_error("Expected exception");
    } catch (const std::exception & e) {
        if (std::string(e.what()).find("'content'") == std::string::npos) {
            throw std::runtime_error("Expected exception about missing 'content'");
        }
    }
}

static void test_tools_oaicompat_json_conversion() {
    std::vector<common_chat_tool> tools{
        special_function_tool,
        python_tool,
        code_interpreter_tool,
    };

    for (const auto & tool : tools) {
        auto oai_json = common_chat_tools_to_json_oaicompat<json>({tool});
        auto tools2 = common_chat_tools_parse_oaicompat(oai_json);
        assert_equals((size_t) 1, tools2.size());
        auto tool2 = tools2[0];
        assert_equals(tool.name, tool2.name);
        assert_equals(tool.description, tool2.description);
        assert_equals(json::parse(tool.parameters).dump(2), json::parse(tool2.parameters).dump(2));
    }

    assert_equals(
        std::string(
            "[\n"
            "  {\n"
            "    \"type\": \"function\",\n"
            "    \"function\": {\n"
            "      \"name\": \"special_function\",\n"
            "      \"description\": \"I'm special\",\n"
            "      \"parameters\": {\n"
            "        \"type\": \"object\",\n"
            "        \"properties\": {\n"
            "          \"arg1\": {\n"
            "            \"type\": \"integer\",\n"
            "            \"description\": \"The arg.\"\n"
            "          }\n"
            "        },\n"
            "        \"required\": [\n"
            "          \"arg1\"\n"
            "        ]\n"
            "      }\n"
            "    }\n"
            "  }\n"
            "]"
        ),
        common_chat_tools_to_json_oaicompat<json>({special_function_tool}).dump(2));
}

static void test_template_output_parsers() {

    common_chat_templates_inputs inputs_no_tools;
    inputs_no_tools.messages                = {message_user};
    inputs_no_tools.extract_reasoning       = false;

    common_chat_templates_inputs inputs_no_tools_think;
    inputs_no_tools_think.messages          = {message_user};
    inputs_no_tools_think.extract_reasoning = true;

    common_chat_templates_inputs inputs_tools;
    inputs_tools.messages                   = {message_user};
    inputs_tools.tools                      = {special_function_tool};
    inputs_tools.extract_reasoning          = false;

    common_chat_templates_inputs inputs_tools_think;
    inputs_tools_think.messages             = {message_user};
    inputs_tools_think.tools                = {special_function_tool};
    inputs_tools_think.extract_reasoning    = true;

    common_chat_templates_inputs inputs_tools_builtin;
    inputs_tools_builtin.messages           = {message_user};
    inputs_tools_builtin.tools              = {python_tool};
    inputs_tools_builtin.extract_reasoning  = false;

    {
        // Not supported yet
        auto tmpls = read_templates("models/templates/CohereForAI-c4ai-command-r-plus-tool_use.jinja");
        assert_equals(COMMON_CHAT_FORMAT_CONTENT_ONLY, common_chat_templates_apply(tmpls.get(), inputs_no_tools).format);
        assert_equals(COMMON_CHAT_FORMAT_GENERIC, common_chat_templates_apply(tmpls.get(), inputs_tools).format);
    }
    {
        auto tmpls = read_templates("models/templates/CohereForAI-c4ai-command-r7b-12-2024-tool_use.jinja");
        std::vector<std::string>   end_tokens{ "<|END_OF_TURN_TOKEN|>" };

        assert_equals(COMMON_CHAT_FORMAT_COMMAND_R7B,                   common_chat_templates_apply(tmpls.get(), inputs_no_tools).format);
        assert_equals(COMMON_CHAT_FORMAT_COMMAND_R7B,                   common_chat_templates_apply(tmpls.get(), inputs_tools).format);
        assert_equals(COMMON_CHAT_FORMAT_COMMAND_R7B_EXTRACT_REASONING, common_chat_templates_apply(tmpls.get(), inputs_tools_think).format);

        assert_msg_equals(message_assist,
            common_chat_parse(
                "Hello, world!\nWhat's up?",
                COMMON_CHAT_FORMAT_COMMAND_R7B));
        assert_msg_equals(message_assist,
            common_chat_parse(
                "Hello, world!\nWhat's up?<|END_RESPONSE|>",
                COMMON_CHAT_FORMAT_COMMAND_R7B));
        assert_msg_equals(message_assist,
            common_chat_parse(
                "<|START_RESPONSE|>Hello, world!\nWhat's up?<|END_RESPONSE|>",
                COMMON_CHAT_FORMAT_COMMAND_R7B));
        assert_msg_equals(message_assist_thoughts_unparsed_r7b,
            common_chat_parse(
                "<|START_THINKING|>I'm thinking<|END_THINKING|>"
                "<|START_RESPONSE|>Hello, world!\nWhat's up?<|END_RESPONSE|>",
                COMMON_CHAT_FORMAT_COMMAND_R7B));
        assert_msg_equals(message_assist_thoughts_unparsed_r7b,
            common_chat_parse(
                "<|START_THINKING|>I'm thinking<|END_THINKING|>"
                "Hello, world!\nWhat's up?<|END_RESPONSE|>",
                COMMON_CHAT_FORMAT_COMMAND_R7B));

        assert_msg_equals(message_assist_thoughts,
            common_chat_parse(
                "<|START_THINKING|>I'm thinking<|END_THINKING|>"
                "<|START_RESPONSE|>Hello, world!\nWhat's up?<|END_RESPONSE|>",
                COMMON_CHAT_FORMAT_COMMAND_R7B_EXTRACT_REASONING));

        test_templates(tmpls.get(), end_tokens, message_assist_call_idx, tools,
                      "<|START_THINKING|><|END_THINKING|>"
                      "<|START_ACTION|>[\n"
                      "    {\"tool_call_id\": \"0\", \"tool_name\": \"special_function\", \"parameters\": {\"arg1\": 1}}\n"
                      "]<|END_ACTION|>");
        test_templates(tmpls.get(), end_tokens, message_assist, tools,
                      "<|START_RESPONSE|>Hello, world!\n"
                      "What's up?<|END_RESPONSE|>",
                      /* expect_grammar_triggered= */ false);
    }
    {
        auto tmpls = read_templates("models/templates/google-gemma-2-2b-it.jinja");
        std::vector<std::string>   end_tokens{ "<end_of_turn>" };

        assert_equals(COMMON_CHAT_FORMAT_CONTENT_ONLY, common_chat_templates_apply(tmpls.get(), inputs_no_tools).format);
        assert_equals(COMMON_CHAT_FORMAT_GENERIC, common_chat_templates_apply(tmpls.get(), inputs_tools).format);
        assert_equals(COMMON_CHAT_FORMAT_GENERIC,
                      common_chat_templates_apply(
                          read_templates("models/templates/microsoft-Phi-3.5-mini-instruct.jinja").get(),
                          inputs_tools)
                          .format);

        // Generic tool calls doesn't generate / parse content-only messages symmetrically.

        assert_msg_equals(message_assist,
                          common_chat_parse("{\n"
                                            "  \"response\": \"Hello, world!\\nWhat's up?\"\n"
                                            "}",
                                            common_chat_templates_apply(tmpls.get(), inputs_tools).format));
        test_templates(tmpls.get(), end_tokens, message_assist_call_id, tools,
                      "{\n"
                      "  \"tool_calls\": [\n"
                      "    {\n"
                      "      \"name\": \"special_function\",\n"
                      "      \"arguments\": {\n"
                      "        \"arg1\": 1\n"
                      "      },\n"
                      "      \"id\": \"123456789\"\n"
                      "    }\n"
                      "  ]\n"
                      "}");
    }
    {
        auto tmpls = read_templates("models/templates/mistralai-Mistral-Nemo-Instruct-2407.jinja");
        std::vector<std::string>   end_tokens{ "</s>" };

        assert_equals(COMMON_CHAT_FORMAT_MISTRAL_NEMO, common_chat_templates_apply(tmpls.get(), inputs_tools).format);

        test_templates(tmpls.get(), end_tokens, message_assist, tools, "Hello, world!\nWhat's up?", /* expect_grammar_triggered= */ false);
        test_templates(
            tmpls.get(), end_tokens, message_assist_call_id, tools,
            "[TOOL_CALLS][{\"name\": \"special_function\", \"arguments\": {\"arg1\": 1}, \"id\": \"123456789\"}]");
    }
    {
        auto tmpls = read_templates("models/templates/NousResearch-Hermes-2-Pro-Llama-3-8B-tool_use.jinja");
        std::vector<std::string> end_tokens{ "<|im_end|>" };

        assert_equals(COMMON_CHAT_FORMAT_CONTENT_ONLY, common_chat_templates_apply(tmpls.get(), inputs_no_tools).format);
        assert_equals(COMMON_CHAT_FORMAT_HERMES_2_PRO, common_chat_templates_apply(tmpls.get(), inputs_tools).format);
        assert_equals(
            COMMON_CHAT_FORMAT_HERMES_2_PRO,
            common_chat_templates_apply(
                read_templates("models/templates/NousResearch-Hermes-3-Llama-3.1-8B-tool_use.jinja").get(),
                inputs_tools)
                .format);
        assert_equals(
            COMMON_CHAT_FORMAT_HERMES_2_PRO,
            common_chat_templates_apply(
                read_templates("models/templates/Qwen-Qwen2.5-7B-Instruct.jinja").get(),
                inputs_tools)
                .format);

        // Test parsing
        assert_msg_equals(message_assist_call, common_chat_parse(
            "<tool_call>\n"
            "{\"name\": \"special_function\", \"arguments\": {\"arg1\": 1}}\n"
            "</tool_call>",
            COMMON_CHAT_FORMAT_HERMES_2_PRO));
        assert_msg_equals(message_assist_call, common_chat_parse(
            "<function=special_function>{\"arg1\": 1}</function>",
            COMMON_CHAT_FORMAT_HERMES_2_PRO));
        assert_msg_equals(message_assist_call, common_chat_parse(
            "<function name=\"special_function\">\n"
            "{\"arg1\": 1}\n"
            "</function>",
            COMMON_CHAT_FORMAT_HERMES_2_PRO));
        assert_msg_equals(message_assist_call, common_chat_parse(
            "<tool>\n"
            "  {\"name\": \"special_function\", \"arguments\": {\"arg1\": 1}}\n"
            "</tool>",
            COMMON_CHAT_FORMAT_HERMES_2_PRO));
        assert_msg_equals(message_assist_call, common_chat_parse(
            "<tools>\n"
            "  {\"name\": \"special_function\", \"arguments\": {\"arg1\": 1}}\n"
            "</tools>",
            COMMON_CHAT_FORMAT_HERMES_2_PRO));
        assert_msg_equals(message_assist_call, common_chat_parse(
            "<response>\n"
            "  {\"name\": \"special_function\", \"arguments\": {\"arg1\": 1}}\n"
            "</response>",
            COMMON_CHAT_FORMAT_HERMES_2_PRO));
        assert_msg_equals(message_assist_call, common_chat_parse(
            "```xml\n"
            "<response>\n"
            "    {\"name\": \"special_function\", \"arguments\": {\"arg1\": 1}}\n"
            "</response>\n"
            "```",
            COMMON_CHAT_FORMAT_HERMES_2_PRO));
        assert_msg_equals(message_assist_call, common_chat_parse(
            "```xml\n"
            "  {\"name\": \"special_function\", \"arguments\": {\"arg1\": 1}}\n"
            "```",
            COMMON_CHAT_FORMAT_HERMES_2_PRO));
        assert_msg_equals(message_assist_call, common_chat_parse(
            "```\n"
            "  {\"name\": \"special_function\", \"arguments\": {\"arg1\": 1}}\n"
            "```",
            COMMON_CHAT_FORMAT_HERMES_2_PRO));
        assert_msg_equals(message_assist_call, common_chat_parse(
            "```\n"
            "{\"name\": \"special_function\", \"arguments\": {\"arg1\": 1}}\n"
            "```",
            COMMON_CHAT_FORMAT_HERMES_2_PRO));
        assert_msg_equals(message_assist_call, common_chat_parse(
            "```json\n"
            "  {\"name\": \"special_function\", \"arguments\": {\"arg1\": 1}}\n"
            "```",
            COMMON_CHAT_FORMAT_HERMES_2_PRO));
        assert_msg_equals(message_assist_call, common_chat_parse(
            "```json\n"
            "\n"
            "                    <function_call> {\"name\": \"special_function\", \"arguments\": {\"arg1\": 1}} \n"
            "                    </function_call> \n"
            "``` ",
            COMMON_CHAT_FORMAT_HERMES_2_PRO));
        assert_msg_equals(message_assist_call, common_chat_parse(
            "<json>\n"
            "  {\"name\": \"special_function\", \"arguments\": {\"arg1\": 1}}\n"
            "</json>",
            COMMON_CHAT_FORMAT_HERMES_2_PRO));
        assert_msg_equals(message_assist_call, common_chat_parse(
            "<xml>\n"
            "  {\n"
            "    \"name\": \"special_function\", \"arguments\": {\"arg1\": 1}\n"
            "  }\n"
            "</xml>",
            COMMON_CHAT_FORMAT_HERMES_2_PRO));
        assert_msg_equals(message_assist_call, common_chat_parse(
            "<JSON>\n"
            "  {\"name\": \"special_function\", \"arguments\": {\"arg1\": 1}}\n"
            "</JSON>",
            COMMON_CHAT_FORMAT_HERMES_2_PRO));
        assert_msg_equals(message_assist_call, common_chat_parse(
            "{\"name\": \"special_function\", \"arguments\": {\"arg1\": 1}}",
            COMMON_CHAT_FORMAT_HERMES_2_PRO));
        assert_msg_equals(message_assist_call, common_chat_parse(
            "{\n  \"name\": \"special_function\", \"arguments\": {\"arg1\": 1}}",
            COMMON_CHAT_FORMAT_HERMES_2_PRO));

        assert_msg_equals(message_assist_thoughts_unparsed_think,
            common_chat_parse("<think>I'm thinking</think>Hello, world!\nWhat's up?",
            COMMON_CHAT_FORMAT_HERMES_2_PRO));
        assert_msg_equals(message_assist_thoughts_unparsed_think,
            common_chat_parse("I'm thinking</think>Hello, world!\nWhat's up?",
            COMMON_CHAT_FORMAT_HERMES_2_PRO));
        assert_msg_equals(message_assist_thoughts,
            common_chat_parse("<think>I'm thinking</think>Hello, world!\nWhat's up?",
            COMMON_CHAT_FORMAT_HERMES_2_PRO_EXTRACT_REASONING));
        assert_msg_equals(message_assist_thoughts,
            common_chat_parse("I'm thinking</think>Hello, world!\nWhat's up?",
            COMMON_CHAT_FORMAT_HERMES_2_PRO_EXTRACT_REASONING));

        test_templates(tmpls.get(), end_tokens, message_assist, tools, "Hello, world!\nWhat's up?", /* expect_grammar_triggered= */ false);
        test_templates(tmpls.get(), end_tokens, message_assist_call, tools,
                      "<tool_call>\n"
                      "{\"name\": \"special_function\", \"arguments\": {\"arg1\": 1}}\n"
                      "</tool_call>");
        test_templates(tmpls.get(), end_tokens, message_assist_call_python, tools,
                      "<tool_call>\n"
                      "{\"name\": \"python\", \"arguments\": {\"code\": \"print('hey')\"}}\n"
                      "</tool_call>");
    }
    {
        auto tmpls = read_templates("models/templates/meta-llama-Llama-3.1-8B-Instruct.jinja");
        std::vector<std::string>   end_tokens{ "<|eom_id|>", "<|eot_id|>" };

        assert_equals(COMMON_CHAT_FORMAT_CONTENT_ONLY, common_chat_templates_apply(tmpls.get(), inputs_no_tools).format);
        assert_equals(COMMON_CHAT_FORMAT_LLAMA_3_X, common_chat_templates_apply(tmpls.get(), inputs_tools).format);
        assert_equals(COMMON_CHAT_FORMAT_LLAMA_3_X_WITH_BUILTIN_TOOLS,
                      common_chat_templates_apply(tmpls.get(), inputs_tools_builtin).format);
        assert_equals(COMMON_CHAT_FORMAT_LLAMA_3_X_WITH_BUILTIN_TOOLS,
                      common_chat_templates_apply(
                          read_templates("models/templates/meta-llama-Llama-3.3-70B-Instruct.jinja").get(),
                          inputs_tools_builtin)
                          .format);

        // test_templates(tmpls.get(), end_tokens, message_assist, tools, R"(?)", /* expect_grammar_triggered= */ false);
        test_templates(tmpls.get(), end_tokens, message_assist_call_code_interpreter, llama_3_1_tools,
                      "<|python_tag|>code_interpreter.call(code=\"print('hey')\")");
        test_templates(tmpls.get(), end_tokens, message_assist_call_python, tools,
                      "<|python_tag|>python.call(code=\"print('hey')\")");
        test_templates(tmpls.get(), end_tokens, message_assist_call, tools,
                      "{\"name\": \"special_function\", \"parameters\": {\"arg1\": 1}}");
    }
    {
        auto tmpls = read_templates("models/templates/meta-llama-Llama-3.2-3B-Instruct.jinja");
        std::vector<std::string>   end_tokens{ "<|eom_id|>", "<|eot_id|>" };

        assert_equals(COMMON_CHAT_FORMAT_LLAMA_3_X, common_chat_templates_apply(tmpls.get(), inputs_tools).format);
<<<<<<< HEAD
        assert_equals(COMMON_CHAT_FORMAT_CONTENT_ONLY,
                        common_chat_templates_apply(tmpls.get(), inputs_no_tools).format);
=======
        assert_equals(COMMON_CHAT_FORMAT_CONTENT_ONLY, common_chat_templates_apply(tmpls.get(), inputs_no_tools).format);
>>>>>>> 8d660057

        test_templates(tmpls.get(), end_tokens, message_assist, tools, "Hello, world!\nWhat's up?", /* expect_grammar_triggered= */ false);
        test_templates(tmpls.get(), end_tokens, message_assist_call, tools,
                      "{\"name\": \"special_function\", \"parameters\": {\"arg1\": 1}}");
    }
    {
        auto tmpls = read_templates("models/templates/meetkai-functionary-medium-v3.1.jinja");
        std::vector<std::string>   end_tokens{ "<|eom_id|>", "<|eot_id|>" };

        assert_equals(COMMON_CHAT_FORMAT_CONTENT_ONLY,
                      common_chat_templates_apply(tmpls.get(), inputs_no_tools).format);
        assert_equals(COMMON_CHAT_FORMAT_FUNCTIONARY_V3_1_LLAMA_3_1,
            common_chat_templates_apply(tmpls.get(), inputs_tools).format);
        assert_equals(COMMON_CHAT_FORMAT_CONTENT_ONLY,
                        common_chat_templates_apply(tmpls.get(), inputs_no_tools).format);

        test_templates(tmpls.get(), end_tokens, message_assist, tools, "Hello, world!\nWhat's up?", /* expect_grammar_triggered= */ false);
        test_templates(tmpls.get(), end_tokens, message_assist_call, tools,
                      "<function=special_function>{\"arg1\": 1}</function>");
    }
    {
        auto tmpls = read_templates("models/templates/meetkai-functionary-medium-v3.2.jinja");
        std::vector<std::string>   end_tokens{ "<|eom_id|>", "<|eot_id|>" };

        assert_equals(COMMON_CHAT_FORMAT_FUNCTIONARY_V3_2, common_chat_templates_apply(tmpls.get(), inputs_no_tools).format);
        assert_equals(COMMON_CHAT_FORMAT_FUNCTIONARY_V3_2, common_chat_templates_apply(tmpls.get(), inputs_tools).format);

        test_templates(tmpls.get(), end_tokens, message_assist, {},
                      "all\n"
                      "Hello, world!\n"
                      "What's up?",
                      /* expect_grammar_triggered= */ false);
        test_templates(tmpls.get(), end_tokens, message_assist_call, tools,
                      "special_function\n"
                      "{\"arg1\": 1}");
    }
    {
        auto tmpls = read_templates("models/templates/fireworks-ai-llama-3-firefunction-v2.jinja");
        std::vector<std::string>   end_tokens{ "<|eot_id|>" };

        assert_equals(COMMON_CHAT_FORMAT_CONTENT_ONLY, common_chat_templates_apply(tmpls.get(), inputs_no_tools).format);
        assert_equals(COMMON_CHAT_FORMAT_FIREFUNCTION_V2, common_chat_templates_apply(tmpls.get(), inputs_tools).format);

        test_templates(tmpls.get(), end_tokens, message_assist, tools, "Hello, world!\nWhat's up?", /* expect_grammar_triggered= */ false);
        test_templates(tmpls.get(), end_tokens, message_assist_call, tools,
                      " functools[{\"name\": \"special_function\", \"arguments\": {\"arg1\": 1}}]");
    }
    {
        // Original DeepSeek R1 template. Leaves <｜tool▁calls▁begin｜> and others unclosed. Our logic fixes the prompt.
        auto tmpls = read_templates("models/templates/deepseek-ai-DeepSeek-R1-Distill-Llama-8B.jinja");
        std::vector<std::string>   end_tokens{ "<｜end▁of▁sentence｜>" };

        assert_equals(COMMON_CHAT_FORMAT_DEEPSEEK_R1,                   common_chat_templates_apply(tmpls.get(), inputs_no_tools).format);
        assert_equals(COMMON_CHAT_FORMAT_DEEPSEEK_R1,                   common_chat_templates_apply(tmpls.get(), inputs_tools).format);
        assert_equals(COMMON_CHAT_FORMAT_DEEPSEEK_R1_EXTRACT_REASONING, common_chat_templates_apply(tmpls.get(), inputs_tools_think).format);

        test_templates(tmpls.get(), end_tokens, message_assist, tools, "Hello, world!\nWhat's up?", /* expect_grammar_triggered= */ false);
        test_templates(tmpls.get(), end_tokens, message_assist_thoughts, tools, "Hello, world!\nWhat's up?", /* expect_grammar_triggered= */ false);
        assert_msg_equals(message_assist_thoughts_unparsed_think,
            common_chat_parse("<think>I'm thinking</think>Hello, world!\nWhat's up?",
            COMMON_CHAT_FORMAT_DEEPSEEK_R1));
        assert_msg_equals(message_assist_thoughts,
            common_chat_parse("<think>I'm thinking</think>Hello, world!\nWhat's up?",
            COMMON_CHAT_FORMAT_DEEPSEEK_R1_EXTRACT_REASONING));
        assert_msg_equals(message_assist_thoughts,
            // Latest template update (ast of 20250209) adds a trailing <think>\n if add_generation_prompt is true.
            common_chat_parse("I'm thinking</think>Hello, world!\nWhat's up?",
            COMMON_CHAT_FORMAT_DEEPSEEK_R1_EXTRACT_REASONING));
        // test_templates(tmpls.get(), end_tokens, message_assist_call, tools,
        //               "<｜tool▁calls▁begin｜><｜tool▁call▁begin｜>function<｜tool▁sep｜>special_function\n"
        //               "```json\n"
        //               "{\"arg1\": 1}\n"
        //               // Look what's not here: <｜tool▁calls▁end｜> (also missing the <｜end▁of▁sentence｜>, but that is removed lazily by the test's delta logic)
        //               "```<｜tool▁call▁end｜>",
        //               /* expect_grammar_triggered= */ true,
        //               /* test_grammar_if_triggered= */ false);
    }
    {
        // Replacement DeepSeek R1 template. Makes the Distill Qwen 7B/32B models happy to call tools and all.
        auto tmpls = read_templates("models/templates/llama-cpp-deepseek-r1.jinja");
        std::vector<std::string>   end_tokens{ "<｜end▁of▁sentence｜>" };

        assert_equals(COMMON_CHAT_FORMAT_DEEPSEEK_R1,                   common_chat_templates_apply(tmpls.get(), inputs_no_tools).format);
        assert_equals(COMMON_CHAT_FORMAT_DEEPSEEK_R1,                   common_chat_templates_apply(tmpls.get(), inputs_tools).format);
        assert_equals(COMMON_CHAT_FORMAT_DEEPSEEK_R1_EXTRACT_REASONING, common_chat_templates_apply(tmpls.get(), inputs_tools_think).format);

        test_templates(tmpls.get(), end_tokens, message_assist, tools, "Hello, world!\nWhat's up?", /* expect_grammar_triggered= */ false);
        test_templates(tmpls.get(), end_tokens, message_assist_thoughts, tools, "Hello, world!\nWhat's up?", /* expect_grammar_triggered= */ false);
        assert_msg_equals(message_assist_thoughts_unparsed_think,
            common_chat_parse("<think>I'm thinking</think>Hello, world!\nWhat's up?",
            COMMON_CHAT_FORMAT_DEEPSEEK_R1));
        assert_msg_equals(message_assist_thoughts,
            common_chat_parse("<think>I'm thinking</think>Hello, world!\nWhat's up?",
            COMMON_CHAT_FORMAT_DEEPSEEK_R1_EXTRACT_REASONING));

        assert_msg_equals(message_assist_call_thoughts_unparsed,
            common_chat_parse(
                "<think>I'm\nthinking</think>\n\n"
                "<｜tool▁calls▁begin｜><｜tool▁call▁begin｜>function<｜tool▁sep｜>special_function\n"
                "```json\n"
                "{\"arg1\": 1}\n"
                "```<｜tool▁call▁end｜><｜tool▁calls▁end｜>",
                COMMON_CHAT_FORMAT_DEEPSEEK_R1));
        assert_msg_equals(message_assist_call_thoughts,
            common_chat_parse(
                "<think>I'm\nthinking</think>\n\n"
                "<｜tool▁calls▁begin｜><｜tool▁call▁begin｜>function<｜tool▁sep｜>special_function\n"
                "```json\n"
                "{\"arg1\": 1}\n"
                "```<｜tool▁call▁end｜><｜tool▁calls▁end｜>",
                COMMON_CHAT_FORMAT_DEEPSEEK_R1_EXTRACT_REASONING));
        test_templates(tmpls.get(), end_tokens, message_assist_call, tools,
                "<｜tool▁calls▁begin｜><｜tool▁call▁begin｜>function<｜tool▁sep｜>special_function\n"
                "```json\n"
                "{\"arg1\": 1}\n"
                "```<｜tool▁call▁end｜><｜tool▁calls▁end｜>");
    }
}

int main(int argc, char ** argv) {
    // try {
#ifndef _WIN32
        if (argc > 1) {
            common_chat_templates_inputs inputs;
            common_chat_msg msg;
            msg.role = "user";
            msg.content = "Hey";
            inputs.messages = {msg};
            inputs.tools = { special_function_tool };

            std::cout << "| Template | Format |\n";
            std::cout << "|----------|--------|\n";

            for (int i = 1; i < argc; i++) {
                try {
                    std::string path = argv[i];
                    if (path.rfind(".jinja") != path.size() - 6) {
                        std::cerr << "Skipping non-jinja file: " << path << '\n';
                        continue;
                    }
                    auto tmpls = read_templates(path);
                    auto parts  = string_split(path, "/");
                    auto name   = parts[parts.size() - 1];
                    auto format = common_chat_format_name(common_chat_templates_apply(tmpls.get(), inputs).format);
                    std::cout << "| " << name << " | " << format << " |\n";
                } catch (const std::exception & e) {
                    std::cerr << "Failed to process " << argv[i] << ": " << e.what() << '\n';
                }
            }
        } else
#endif
        {
            test_msgs_oaicompat_json_conversion();
            test_tools_oaicompat_json_conversion();
            test_template_output_parsers();
            std::cout << "\n[chat] All tests passed!" << '\n';
        }
        return 0;
    // } catch (const std::exception & e) {
    //     std::cerr << "Error: " << e.what() << '\n';
    //     return 1;
    // }
}<|MERGE_RESOLUTION|>--- conflicted
+++ resolved
@@ -818,12 +818,7 @@
         std::vector<std::string>   end_tokens{ "<|eom_id|>", "<|eot_id|>" };
 
         assert_equals(COMMON_CHAT_FORMAT_LLAMA_3_X, common_chat_templates_apply(tmpls.get(), inputs_tools).format);
-<<<<<<< HEAD
-        assert_equals(COMMON_CHAT_FORMAT_CONTENT_ONLY,
-                        common_chat_templates_apply(tmpls.get(), inputs_no_tools).format);
-=======
         assert_equals(COMMON_CHAT_FORMAT_CONTENT_ONLY, common_chat_templates_apply(tmpls.get(), inputs_no_tools).format);
->>>>>>> 8d660057
 
         test_templates(tmpls.get(), end_tokens, message_assist, tools, "Hello, world!\nWhat's up?", /* expect_grammar_triggered= */ false);
         test_templates(tmpls.get(), end_tokens, message_assist_call, tools,
