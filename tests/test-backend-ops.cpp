// This file defines tests for various GGML ops and backends.
// For the forward pass it asserts that the results of multiple backends computing the same GGML ops are consistent.
// For the backward pass it asserts that the gradients from backpropagation are consistent
// with the gradients obtained via the method of finite differences ("grad" mode, this is optional).
// It is also possible to check the performance ("perf" mode).
//
// this file has three sections: Section 1 does general setup, section 2 defines the GGML ops to be tested,
// and section 3 defines which tests to run.
// Quick start for adding a new GGML op: Go to section 2 and create a struct that inherits from test_case,
// then go to section 3 and add an instantiation of your struct.


// ##############################
// ## Section 1: General Setup ##
// ##############################


#include <ggml.h>
#include <ggml-alloc.h>
#include <ggml-backend.h>
#include <ggml-cpp.h>

#include <algorithm>
#include <array>
#include <cfloat>
#include <cinttypes>
#include <cstdarg>
#include <cstdint>
#include <cstdio>
#include <cstdlib>
#include <cstring>
#include <ctime>
#include <future>
#include <memory>
#include <random>
#include <regex>
#include <set>
#include <string>
#include <string_view>
#include <thread>
#include <vector>
#include <unordered_map>

static void init_tensor_uniform(ggml_tensor * tensor, float min = -1.0f, float max = 1.0f) {
    size_t nels = ggml_nelements(tensor);
    std::vector<float> data(nels);
    {
        // parallel initialization
        static const size_t n_threads = std::thread::hardware_concurrency();
        // static RNG initialization (revisit if n_threads stops being constant)
        static std::vector<std::default_random_engine> generators = []() {
            std::random_device rd;
            std::vector<std::default_random_engine> vec;
            vec.reserve(n_threads);
            //for (size_t i = 0; i < n_threads; i++) { vec.emplace_back(1234 + i); } // fixed seed
            for (size_t i = 0; i < n_threads; i++) { vec.emplace_back(rd()); }
            return vec;
        }();

        auto init_thread = [&](size_t ith, size_t start, size_t end) {
            std::uniform_real_distribution<float> distribution(min, max);
            auto & gen = generators[ith];
            for (size_t i = start; i < end; i++) {
                data[i] = distribution(gen);
            }
        };

        std::vector<std::future<void>> tasks;
        tasks.reserve(n_threads);
        for (size_t i = 0; i < n_threads; i++) {
            size_t start =     i*nels/n_threads;
            size_t end   = (i+1)*nels/n_threads;
            tasks.push_back(std::async(std::launch::async, init_thread, i, start, end));
        }
        for (auto & t : tasks) {
            t.get();
        }
    }

    if (tensor->type == GGML_TYPE_F32 || tensor->type == GGML_TYPE_I32) {
        ggml_backend_tensor_set(tensor, data.data(), 0, nels * sizeof(float));
    } else if (ggml_is_quantized(tensor->type) || tensor->type == GGML_TYPE_F16 || tensor->type == GGML_TYPE_BF16) {
        GGML_ASSERT(nels % ggml_blck_size(tensor->type) == 0);

         // dummy importance matrix
        std::vector<float> imatrix(tensor->ne[0], 1.0f);
        const float * im = imatrix.data();
        if (!ggml_quantize_requires_imatrix(tensor->type)) {
            // when the imatrix is optional, we want to test both quantization with and without imatrix
            // use one of the random numbers to decide
            if (data[0] > 0.5f*(min + max)) {
                im = nullptr;
            }
        }

        std::vector<uint8_t> dataq(ggml_row_size(tensor->type, nels));
        {
            // parallel quantization by block
            size_t blck_size = ggml_blck_size(tensor->type);
            size_t n_blocks = nels / blck_size;

            auto quantize_thread = [&](size_t start, size_t end) {
                ggml_quantize_chunk(tensor->type, data.data(), dataq.data(),
                    start * blck_size, end - start, blck_size, im);
            };

            const size_t min_blocks_per_thread = 1;
            const size_t n_threads = std::min<size_t>(std::thread::hardware_concurrency()/2,
                                                      std::max<size_t>(1, n_blocks / min_blocks_per_thread));
            std::vector<std::future<void>> tasks;
            tasks.reserve(n_threads);
            for (size_t i = 0; i < n_threads; i++) {
                size_t start =     i*n_blocks/n_threads;
                size_t end   = (i+1)*n_blocks/n_threads;
                tasks.push_back(std::async(std::launch::async, quantize_thread, start, end));
            }
            for (auto & t : tasks) {
                t.get();
            }
        }
        ggml_backend_tensor_set(tensor, dataq.data(), 0, dataq.size());
    } else if (tensor->type == GGML_TYPE_I8 || tensor->type == GGML_TYPE_I16 || tensor->type == GGML_TYPE_I32) {
        // This is going to create some weird integers though.
        ggml_backend_tensor_set(tensor, data.data(), 0, ggml_nbytes(tensor));
    } else if (tensor->type == GGML_TYPE_I64) {
        // Integers with a size of 8 bytes can be set by mirroring the float data, the specific values are again not really meaningful.
        const size_t nbytes_half = ggml_nbytes(tensor)/2;
        ggml_backend_tensor_set(tensor, data.data(), 0*nbytes_half, nbytes_half);
        ggml_backend_tensor_set(tensor, data.data(), 1*nbytes_half, nbytes_half);
    } else {
        GGML_ABORT("fatal error");
    }
}

// generate an F16 mask where certain blocks are randomly masked with -INF value
static void init_tensor_kq_mask(ggml_tensor * tensor, float min = -1.0f, float max = 1.0f) {
    GGML_ASSERT(tensor->type == GGML_TYPE_F16);

    GGML_TENSOR_LOCALS( int32_t, ne, tensor, ne);

    std::vector<float>       data_f32(ne0*ne1*ne2*ne3);
    std::vector<ggml_fp16_t> data_f16(ne0*ne1*ne2*ne3);

    std::random_device rd;
    std::mt19937 gen(rd());
    std::uniform_real_distribution<float> dis(min, max);

    for (size_t i = 0; i < data_f32.size(); i++) {
        data_f32[i] = dis(gen);
    }

    // block size
    const int blck0 = 128;
    const int blck1 = 64;

    // number of INF blocks
    const int n_inf_blocks = 0.1*(ne0*ne1*ne2*ne3)/(blck0*blck1);

    for (int b = 0; b < n_inf_blocks; b++) {
        const int p3 = (rd() % ne3);
        const int p2 = (rd() % ne2);
        const int p1 = (rd() % ne1);
        const int p0 = (rd() % ne0);

        for (int i1 = 0; i1 < blck1 && p1 + i1 < ne1; i1++) {
            const int idx = p3*ne2*ne1*ne0 + p2*ne1*ne0 + (p1 + i1)*ne0 + p0;

            for (int i0 = 0; i0 < blck0 && p0 + i0 < ne0; i0++) {
                data_f32[idx + i0] = -INFINITY;
            }
        }
    }

    ggml_fp32_to_fp16_row(data_f32.data(), data_f16.data(), ne0*ne1*ne2*ne3);

    ggml_backend_tensor_set(tensor, data_f16.data(), 0, data_f16.size()*sizeof(ggml_fp16_t));
}

// generate a lower triangular matrix
static void init_tensor_tril(ggml_tensor * tensor, float min = -1.0f, float max = 1.0f) {
    GGML_ASSERT(tensor->type == GGML_TYPE_F32);
    GGML_ASSERT(tensor->ne[0] == tensor->ne[1]);

    GGML_TENSOR_LOCALS(int32_t, ne, tensor, ne);
    GGML_TENSOR_LOCALS(size_t, nb, tensor, nb);

    std::vector<float> data_f32(ne0*ne1*ne2*ne3);

    std::random_device rd;
    std::mt19937 gen(rd());
    std::uniform_real_distribution<float> dis(min, max);

    for (int64_t i3 = 0; i3 < ne3; i3++) {
        for (int64_t i2 = 0; i2 < ne2; i2++) {
            for (int64_t i1 = 0; i1 < ne1; i1++) {
                for (int64_t i0 = 0; i0 < ne0; i0++) {
                    int64_t idx = (i0 * nb0 + i1 * nb1 + i2 * nb2 + i3 * nb3) / sizeof(float);
                    if (i0 <= i1) {
                        data_f32[idx] = dis(gen);
                    } else {
                        data_f32[idx] = 0.0f;
                    }
                }
            }
        }
    }

    ggml_backend_tensor_set(tensor, data_f32.data(), 0, ggml_nbytes(tensor));
}

static std::vector<float> tensor_to_float(const ggml_tensor * t) {
    std::vector<float> tv;
    tv.reserve(ggml_nelements(t));

    std::vector<uint8_t> buf(ggml_nbytes(t));
    ggml_backend_tensor_get(t, buf.data(), 0, ggml_nbytes(t));

    const auto * tt = ggml_get_type_traits(t->type);
    size_t bs = ggml_blck_size(t->type);
    std::vector<float> vq(ggml_blck_size(t->type));
    bool quantized = ggml_is_quantized(t->type);

    // access elements by index to avoid gaps in views
    for (int64_t i3 = 0; i3 < t->ne[3]; i3++) {
        for (int64_t i2 = 0; i2 < t->ne[2]; i2++) {
            for (int64_t i1 = 0; i1 < t->ne[1]; i1++) {
                for (int64_t i0 = 0; i0 < t->ne[0]; i0 += bs) {
                    size_t i = i3*t->nb[3] + i2*t->nb[2] + i1*t->nb[1] + i0/bs*t->nb[0];
                    if (t->type == GGML_TYPE_F16) {
                        tv.push_back(ggml_fp16_to_fp32(*(ggml_fp16_t*)&buf[i]));
                    } else if (t->type == GGML_TYPE_BF16) {
                        tv.push_back(ggml_bf16_to_fp32(*(ggml_bf16_t*)&buf[i]));
                    } else if (t->type == GGML_TYPE_F32) {
                        tv.push_back(*(float *) &buf[i]);
                    } else if (t->type == GGML_TYPE_I64) {
                        tv.push_back((float)*(int64_t *) &buf[i]);
                    } else if (t->type == GGML_TYPE_I32) {
                        tv.push_back((float)*(int32_t *) &buf[i]);
                    } else if (t->type == GGML_TYPE_I16) {
                        tv.push_back((float)*(int16_t *) &buf[i]);
                    } else if (t->type == GGML_TYPE_I8) {
                        tv.push_back((float)*(int8_t *) &buf[i]);
                    } else if (quantized) {
                        tt->to_float(&buf[i], vq.data(), bs);
                        tv.insert(tv.end(), vq.begin(), vq.end());
                    } else {
                        GGML_ABORT("fatal error");
                    }
                }
            }
        }
    }

    return tv;
}

// normalized mean squared error = mse(a, b) / mse(a, 0)
static double nmse(const float * a, const float * b, size_t n) {
    double mse_a_b = 0.0;
    double mse_a_0 = 0.0;

    for (size_t i = 0; i < n; i++) {
        float a_i = a[i];
        float b_i = b[i];

        mse_a_b += (a_i - b_i) * (a_i - b_i);
        mse_a_0 += a_i * a_i;
    }

    return mse_a_b / mse_a_0;
}

// difference between 2 integer sets (Jaccard distance, 0 - no difference, 1 - no overlap)
static double jdst(const int32_t * a, const int32_t * b, size_t n) {
    std::unordered_map<int32_t, size_t> set_a;
    std::unordered_map<int32_t, size_t> set_b;

    for (size_t i = 0; i < n; ++i) {
        set_a[a[i]]++;
        set_b[b[i]]++;
    }

    size_t diff = 0;

    for (const auto & p : set_a) {
        const int64_t na = p.second;
        const int64_t nb = set_b.find(p.first) != set_b.end() ? set_b.at(p.first) : 0;

        diff += std::abs(na - nb);
    }

    for (const auto & p : set_b) {
        if (set_a.find(p.first) == set_a.end()) {
            diff += p.second;
        }
    }

    return (double) diff / (2*n);
}

// maximum absolute asymmetry between a and b
// asymmetry: (a - b) / (a + b)
// This is more stable than relative error if one of the values fluctuates towards zero.
// n: number of values to compare.
// expected_vals: optional vector of expected values for a. If expected_vals is not empty, filter out all comparisons where
//     a does not match any of the expected values. Needed for noncontinuous gradients where the numerical calculation can fail.
static double mean_abs_asymm(const float * a, const float * b, const size_t n, const std::vector<float> & expected_vals) {
    double sum = 0.0f;

    size_t nvalid = 0;
    for (size_t i = 0; i < n; i++) {
        if (!expected_vals.empty()) {
            bool matches_any = false;
            for (const float & ev : expected_vals) {
                if (fabsf(a[i] - ev) < 1e-3f) {
                    matches_any = true;
                    break;
                }
            }
            if (!matches_any) {
                continue;
            }
        }

        const float asymm = (a[i] - b[i]) / (a[i] + b[i]);

        sum += fabsf(asymm);
        nvalid++;
    }

    return sum/nvalid;
}

// utils for printing the variables of the test cases

static std::string var_to_str(const std::string & x) {
    return x;
}

template<typename T>
static std::string var_to_str(const T & x) {
    return std::to_string(x);
}

template<typename T, size_t N>
static std::string var_to_str(const T (&x)[N]) {
    std::string s = "[";
    for (size_t i = 0; i < N; i++) {
        if (i > 0) {
            s += ",";
        }
        s += var_to_str(x[i]);
    }
    s += "]";
    return s;
}

template<typename T, size_t N>
static std::string var_to_str(const std::array<T, N> & x) {
    std::string s = "[";
    for (size_t i = 0; i < N; i++) {
        if (i > 0) {
            s += ",";
        }
        s += var_to_str(x[i]);
    }
    s += "]";
    return s;
}

static std::string var_to_str(ggml_type type) {
    return ggml_type_name(type);
}

static std::string var_to_str(ggml_prec prec) {
    return prec == GGML_PREC_F32 ? "f32" : "def";
}

static std::string var_to_str(ggml_op_pool pool) {
    switch (pool) {
        case GGML_OP_POOL_AVG:  return "avg";
        case GGML_OP_POOL_MAX:  return "max";
        default:                return std::to_string(pool);
    }
}

static std::string var_to_str(ggml_scale_mode mode) {
    switch (mode) {
        case GGML_SCALE_MODE_NEAREST:  return "nearest";
        case GGML_SCALE_MODE_BILINEAR: return "bilinear";
        case GGML_SCALE_MODE_BICUBIC:  return "bicubic";
        default:                       return std::to_string(mode);
    }
}

#define VAR_TO_STR(x) (#x "=" + var_to_str(x))

#define VARS_TO_STR1(a) VAR_TO_STR(a)
#define VARS_TO_STR2(a, b) VAR_TO_STR(a) + "," + VAR_TO_STR(b)
#define VARS_TO_STR3(a, b, c) VAR_TO_STR(a) + "," + VARS_TO_STR2(b, c)
#define VARS_TO_STR4(a, b, c, d) VAR_TO_STR(a) + "," + VARS_TO_STR3(b, c, d)
#define VARS_TO_STR5(a, b, c, d, e) VAR_TO_STR(a) + "," + VARS_TO_STR4(b, c, d, e)
#define VARS_TO_STR6(a, b, c, d, e, f) VAR_TO_STR(a) + "," + VARS_TO_STR5(b, c, d, e, f)
#define VARS_TO_STR7(a, b, c, d, e, f, g) VAR_TO_STR(a) + "," + VARS_TO_STR6(b, c, d, e, f, g)
#define VARS_TO_STR8(a, b, c, d, e, f, g, h) VAR_TO_STR(a) + "," + VARS_TO_STR7(b, c, d, e, f, g, h)
#define VARS_TO_STR9(a, b, c, d, e, f, g, h, i) VAR_TO_STR(a) + "," + VARS_TO_STR8(b, c, d, e, f, g, h, i)
#define VARS_TO_STR10(a, b, c, d, e, f, g, h, i, j) VAR_TO_STR(a) + "," + VARS_TO_STR9(b, c, d, e, f, g, h, i, j)
#define VARS_TO_STR11(a, b, c, d, e, f, g, h, i, j, k) VAR_TO_STR(a) + "," + VARS_TO_STR10(b, c, d, e, f, g, h, i, j, k)
#define VARS_TO_STR12(a, b, c, d, e, f, g, h, i, j, k, l) VAR_TO_STR(a) + "," + VARS_TO_STR11(b, c, d, e, f, g, h, i, j, k, l)
#define VARS_TO_STR13(a, b, c, d, e, f, g, h, i, j, k, l, m) VAR_TO_STR(a) + "," + VARS_TO_STR12(b, c, d, e, f, g, h, i, j, k, l, m)
#define VARS_TO_STR14(a, b, c, d, e, f, g, h, i, j, k, l, m, n) VAR_TO_STR(a) + "," + VARS_TO_STR13(b, c, d, e, f, g, h, i, j, k, l, m, n)
#define VARS_TO_STR15(a, b, c, d, e, f, g, h, i, j, k, l, m, n, o) VAR_TO_STR(a) + "," + VARS_TO_STR14(b, c, d, e, f, g, h, i, j, k, l, m, n, o)
#define VARS_TO_STR16(a, b, c, d, e, f, g, h, i, j, k, l, m, n, o, p) VAR_TO_STR(a) + "," + VARS_TO_STR15(b, c, d, e, f, g, h, i, j, k, l, m, n, o, p)

#ifdef GGML_USE_SYCL
static bool inline _isinf(float f) {
    return (*(uint32_t *)&f & 0x7fffffff) == 0x7f800000;
}
#else
static bool inline _isinf(float f) { return std::isinf(f); }
#endif

// accept FLT_MAX as infinity
static bool isinf_or_max(float f) {
    return _isinf(f) || f == FLT_MAX || f == -FLT_MAX;
}

static bool ggml_is_view_op(enum ggml_op op) {
    return op == GGML_OP_VIEW || op == GGML_OP_RESHAPE || op == GGML_OP_PERMUTE || op == GGML_OP_TRANSPOSE;
}

enum test_mode {
    MODE_TEST,
    MODE_PERF,
    MODE_GRAD,
    MODE_SUPPORT,
};

// Output format support similar to llama-bench
enum output_formats { CONSOLE, SQL, CSV };

static const char * output_format_str(output_formats format) {
    switch (format) {
        case CONSOLE:
            return "console";
        case SQL:
            return "sql";
        case CSV:
            return "csv";
        default:
            GGML_ABORT("invalid output format");
    }
}

static bool output_format_from_str(const std::string & s, output_formats & format) {
    if (s == "console") {
        format = CONSOLE;
    } else if (s == "sql") {
        format = SQL;
    } else if (s == "csv") {
        format = CSV;
    } else {
        return false;
    }
    return true;
}

// Test result structure for SQL output
struct test_result {
    std::string test_time;
    std::string build_commit;
    std::string backend_name;
    std::string op_name;
    std::string op_params;
    std::string test_mode;
    bool        supported;
    bool        passed;
    std::string error_message;
    double      time_us;
    double      flops;
    double      bandwidth_gb_s;
    size_t      memory_kb;
    int         n_runs;
    std::string device_description;
    std::string backend_reg_name;

    test_result() {
        // Initialize with default values
        time_us        = 0.0;
        flops          = 0.0;
        bandwidth_gb_s = 0.0;
        memory_kb      = 0;
        n_runs         = 0;
        supported      = false;
        passed         = false;

        // Set test time
        time_t t = time(NULL);
        char   buf[32];
        std::strftime(buf, sizeof(buf), "%FT%TZ", gmtime(&t));
        test_time = buf;

        // Set build info
        build_commit = ggml_commit();
    }

    test_result(const std::string & backend_name, const std::string & op_name, const std::string & op_params,
                const std::string & test_mode, bool supported, bool passed, const std::string & error_message = "",
                double time_us = 0.0, double flops = 0.0, double bandwidth_gb_s = 0.0, size_t memory_kb = 0,
                int n_runs = 0, const std::string & device_description = "", const std::string & backend_reg_name = "") :
        backend_name(backend_name),
        op_name(op_name),
        op_params(op_params),
        test_mode(test_mode),
        supported(supported),
        passed(passed),
        error_message(error_message),
        time_us(time_us),
        flops(flops),
        bandwidth_gb_s(bandwidth_gb_s),
        memory_kb(memory_kb),
        n_runs(n_runs),
        device_description(device_description),
        backend_reg_name(backend_reg_name) {
        // Set test time
        time_t t = time(NULL);
        char   buf[32];
        std::strftime(buf, sizeof(buf), "%FT%TZ", gmtime(&t));
        test_time = buf;

        // Set build info
        build_commit = ggml_commit();
    }

    static const std::vector<std::string> & get_fields() {
        static const std::vector<std::string> fields = {
            "test_time", "build_commit",  "backend_name", "op_name", "op_params",      "test_mode", "supported",
            "passed",    "error_message", "time_us",      "flops",   "bandwidth_gb_s", "memory_kb", "n_runs",
            "device_description", "backend_reg_name"
        };
        return fields;
    }

    enum field_type { STRING, BOOL, INT, FLOAT };

    static field_type get_field_type(const std::string & field) {
        if (field == "supported" || field == "passed") {
            return BOOL;
        }
        if (field == "memory_kb" || field == "n_runs") {
            return INT;
        }
        if (field == "time_us" || field == "flops" || field == "bandwidth_gb_s") {
            return FLOAT;
        }
        return STRING;
    }

    std::vector<std::string> get_values() const {
        return { test_time,
                 build_commit,
                 backend_name,
                 op_name,
                 op_params,
                 test_mode,
                 std::to_string(supported),
                 std::to_string(passed),
                 error_message,
                 std::to_string(time_us),
                 std::to_string(flops),
                 std::to_string(bandwidth_gb_s),
                 std::to_string(memory_kb),
                 std::to_string(n_runs),
                 device_description,
                 backend_reg_name };
    }
};

// Printer classes for different output formats
enum class test_status_t { NOT_SUPPORTED, OK, FAIL, SKIPPED };

struct test_operation_info {
    std::string   op_name;
    std::string   op_params;
    std::string   backend_name;
    test_status_t status = test_status_t::OK;
    std::string   failure_reason;

    // Additional information fields that were previously in separate structs
    std::string error_component;
    std::string error_details;

    // Gradient info
    int64_t     gradient_index = -1;
    std::string gradient_param_name;
    float       gradient_value = 0.0f;

    // MAA error info
    double maa_error     = 0.0;
    double maa_threshold = 0.0;

    // Flags for different types of information
    bool has_error            = false;
    bool has_gradient_info    = false;
    bool has_maa_error        = false;
    bool is_compare_failure   = false;
    bool is_large_tensor_skip = false;

    test_operation_info() = default;

    test_operation_info(const std::string & op_name, const std::string & op_params, const std::string & backend_name,
                        test_status_t status = test_status_t::OK, const std::string & failure_reason = "") :
        op_name(op_name),
        op_params(op_params),
        backend_name(backend_name),
        status(status),
        failure_reason(failure_reason) {}

    // Set error information
    void set_error(const std::string & component, const std::string & details) {
        has_error       = true;
        error_component = component;
        error_details   = details;
        if (status == test_status_t::OK) {
            status = test_status_t::FAIL;
        }
    }

    // Set gradient information
    void set_gradient_info(int64_t index, const std::string & param_name, float value) {
        has_gradient_info   = true;
        gradient_index      = index;
        gradient_param_name = param_name;
        gradient_value      = value;
        if (status == test_status_t::OK) {
            status = test_status_t::FAIL;
        }
    }

    // Set MAA error information
    void set_maa_error(double error, double threshold) {
        has_maa_error = true;
        maa_error     = error;
        maa_threshold = threshold;
        if (status == test_status_t::OK) {
            status = test_status_t::FAIL;
        }
    }

    // Set compare failure
    void set_compare_failure() {
        is_compare_failure = true;
        if (status == test_status_t::OK) {
            status = test_status_t::FAIL;
        }
    }

    // Set large tensor skip
    void set_large_tensor_skip() { is_large_tensor_skip = true; }
};

struct test_summary_info {
    size_t tests_passed;
    size_t tests_total;
    bool   is_backend_summary = false;  // true for backend summary, false for test summary

    test_summary_info() = default;

    test_summary_info(size_t tests_passed, size_t tests_total, bool is_backend_summary = false) :
        tests_passed(tests_passed),
        tests_total(tests_total),
        is_backend_summary(is_backend_summary) {}
};

struct testing_start_info {
    size_t device_count;

    testing_start_info() = default;

    testing_start_info(size_t device_count) : device_count(device_count) {}
};

struct backend_init_info {
    size_t      device_index;
    size_t      total_devices;
    std::string device_name;
    bool        skipped = false;
    std::string skip_reason;
    std::string description;
    size_t      memory_total_mb = 0;
    size_t      memory_free_mb  = 0;
    bool        has_memory_info = false;

    backend_init_info() = default;

    backend_init_info(size_t device_index, size_t total_devices, const std::string & device_name, bool skipped = false,
                      const std::string & skip_reason = "", const std::string & description = "",
                      size_t memory_total_mb = 0, size_t memory_free_mb = 0, bool has_memory_info = false) :
        device_index(device_index),
        total_devices(total_devices),
        device_name(device_name),
        skipped(skipped),
        skip_reason(skip_reason),
        description(description),
        memory_total_mb(memory_total_mb),
        memory_free_mb(memory_free_mb),
        has_memory_info(has_memory_info) {}
};

struct backend_status_info {
    std::string   backend_name;
    test_status_t status;

    backend_status_info() = default;

    backend_status_info(const std::string & backend_name, test_status_t status) :
        backend_name(backend_name),
        status(status) {}
};

struct overall_summary_info {
    size_t backends_passed;
    size_t backends_total;
    bool   all_passed;

    overall_summary_info() = default;

    overall_summary_info(size_t backends_passed, size_t backends_total, bool all_passed) :
        backends_passed(backends_passed),
        backends_total(backends_total),
        all_passed(all_passed) {}
};

struct printer {
    virtual ~printer() {}

    FILE * fout = stdout;

    virtual void print_header() {}

    virtual void print_test_result(const test_result & result) = 0;

    virtual void print_footer() {}

    virtual void print_operation(const test_operation_info & info) { (void) info; }

    virtual void print_summary(const test_summary_info & info) { (void) info; }

    virtual void print_testing_start(const testing_start_info & info) { (void) info; }

    virtual void print_backend_init(const backend_init_info & info) { (void) info; }

    virtual void print_backend_status(const backend_status_info & info) { (void) info; }

    virtual void print_overall_summary(const overall_summary_info & info) { (void) info; }

    virtual void print_failed_tests(const std::vector<std::string> & failed_tests) { (void) failed_tests; }
};

struct console_printer : public printer {
    void print_test_result(const test_result & result) override {
        if (result.test_mode == "test") {
            print_test_console(result);
        } else if (result.test_mode == "perf") {
            print_perf_console(result);
        } else if (result.test_mode == "support") {
            print_support_console(result);
        }
    }

    void print_operation(const test_operation_info & info) override {
        printf("  %s(%s): ", info.op_name.c_str(), info.op_params.c_str());
        fflush(stdout);

        // Handle large tensor skip first
        if (info.is_large_tensor_skip) {
            printf("skipping large tensors for speed \n");
            return;
        }

        // Handle not supported status
        if (info.status == test_status_t::NOT_SUPPORTED) {
            if (!info.failure_reason.empty()) {
                printf("not supported [%s]\n", info.failure_reason.c_str());
            } else {
                printf("not supported [%s]\n", info.backend_name.c_str());
            }
            return;
        }

        // Handle errors and additional information
        if (info.has_error) {
            if (info.error_component == "allocation") {
                fprintf(stderr, "failed to allocate tensors [%s] ", info.backend_name.c_str());
            } else if (info.error_component == "backend") {
                fprintf(stderr, "  Failed to initialize %s backend\n", info.backend_name.c_str());
            } else {
                fprintf(stderr, "Error in %s: %s\n", info.error_component.c_str(), info.error_details.c_str());
            }
        }

        // Handle gradient info
        if (info.has_gradient_info) {
            printf("[%s] nonfinite gradient at index %" PRId64 " (%s=%f) ", info.op_name.c_str(), info.gradient_index,
                   info.gradient_param_name.c_str(), info.gradient_value);
        }

        // Handle MAA error
        if (info.has_maa_error) {
            printf("[%s] MAA = %.9f > %.9f ", info.op_name.c_str(), info.maa_error, info.maa_threshold);
        }

        // Handle compare failure
        if (info.is_compare_failure) {
            printf("compare failed ");
        }

        // Print final status
        if (info.status == test_status_t::OK) {
            printf("\033[1;32mOK\033[0m\n");
        } else {
            printf("\033[1;31mFAIL\033[0m\n");
        }
    }

    void print_summary(const test_summary_info & info) override {
        if (info.is_backend_summary) {
            printf("%zu/%zu backends passed\n", info.tests_passed, info.tests_total);
        } else {
            printf("  %zu/%zu tests passed\n", info.tests_passed, info.tests_total);
        }
    }

    void print_backend_status(const backend_status_info & info) override {
        printf("  Backend %s: ", info.backend_name.c_str());
        if (info.status == test_status_t::OK) {
            printf("\033[1;32mOK\033[0m\n");
        } else {
            printf("\033[1;31mFAIL\033[0m\n");
        }
    }

    void print_testing_start(const testing_start_info & info) override {
        printf("Testing %zu devices\n\n", info.device_count);
    }

    void print_backend_init(const backend_init_info & info) override {
        printf("Backend %zu/%zu: %s\n", info.device_index + 1, info.total_devices, info.device_name.c_str());

        if (info.skipped) {
            printf("  %s\n", info.skip_reason.c_str());
            return;
        }

        if (!info.description.empty()) {
            printf("  Device description: %s\n", info.description.c_str());
        }

        if (info.has_memory_info) {
            printf("  Device memory: %zu MB (%zu MB free)\n", info.memory_total_mb, info.memory_free_mb);
        }

        printf("\n");
    }

    void print_overall_summary(const overall_summary_info & info) override {
        printf("%zu/%zu backends passed\n", info.backends_passed, info.backends_total);
        if (info.all_passed) {
            printf("\033[1;32mOK\033[0m\n");
        } else {
            printf("\033[1;31mFAIL\033[0m\n");
        }
    }

    void print_failed_tests(const std::vector<std::string> & failed_tests) override {
        if (failed_tests.empty()) {
            return;
        }

        printf("\nFailing tests:\n");
        for (const auto & test_name : failed_tests) {
            printf("  %s\n", test_name.c_str());
        }
    }

  private:
    void print_test_console(const test_result & result) {
        printf("  %s(%s): ", result.op_name.c_str(), result.op_params.c_str());
        fflush(stdout);

        if (!result.supported) {
            printf("not supported [%s] ", result.backend_name.c_str());
            printf("\n");
            return;
        }

        if (result.passed) {
            printf("\033[1;32mOK\033[0m\n");
        } else {
            printf("\033[1;31mFAIL\033[0m\n");
        }
    }

    void print_perf_console(const test_result & result) {
        int len = printf("  %s(%s): ", result.op_name.c_str(), result.op_params.c_str());
        fflush(stdout);

        if (!result.supported) {
            printf("not supported\n");
            return;
        }

        // align while also leaving some margin for variations in parameters
        int align = 8;
        int last  = (len + align - 1) / align * align;
        if (last - len < 5) {
            last += align;
        }
        printf("%*s", last - len, "");

        printf("    %8d runs - %8.2f us/run - ", result.n_runs, result.time_us);

        if (result.flops > 0) {
            auto format_flops = [](double flops) -> std::string {
                char buf[256];
                if (flops >= 1e12) {
                    snprintf(buf, sizeof(buf), "%6.2f TFLOP", flops / 1e12);
                } else if (flops >= 1e9) {
                    snprintf(buf, sizeof(buf), "%6.2f GFLOP", flops / 1e9);
                } else if (flops >= 1e6) {
                    snprintf(buf, sizeof(buf), "%6.2f MFLOP", flops / 1e6);
                } else {
                    snprintf(buf, sizeof(buf), "%6.2f kFLOP", flops / 1e3);
                }
                return buf;
            };
            uint64_t op_flops_per_run = result.flops * result.time_us / 1e6;
            printf("%s/run - \033[1;34m%sS\033[0m", format_flops(op_flops_per_run).c_str(),
                   format_flops(result.flops).c_str());
        } else {
            printf("%8zu kB/run - \033[1;34m%7.2f GB/s\033[0m", result.memory_kb, result.bandwidth_gb_s);
        }
        printf("\n");
    }

    void print_support_console(const test_result & result) {
        printf("  %s(%s): ", result.op_name.c_str(), result.op_params.c_str());
        fflush(stdout);

        if (result.supported) {
            printf("\033[1;32mSUPPORTED\033[0m\n");
        } else {
            printf("\033[1;31mNOT SUPPORTED\033[0m\n");
        }
    }
};

struct sql_printer : public printer {
    static std::string get_sql_field_type(const std::string & field) {
        switch (test_result::get_field_type(field)) {
            case test_result::STRING:
                return "TEXT";
            case test_result::BOOL:
            case test_result::INT:
                return "INTEGER";
            case test_result::FLOAT:
                return "REAL";
            default:
                GGML_ABORT("invalid field type");
        }
    }

    void print_header() override {
        std::vector<std::string> fields = test_result::get_fields();
        fprintf(fout, "CREATE TABLE IF NOT EXISTS test_backend_ops (\n");
        for (size_t i = 0; i < fields.size(); i++) {
            fprintf(fout, "  %s %s%s\n", fields[i].c_str(), get_sql_field_type(fields[i]).c_str(),
                    i < fields.size() - 1 ? "," : "");
        }
        fprintf(fout, ");\n\n");
    }

    void print_test_result(const test_result & result) override {
        fprintf(fout, "INSERT INTO test_backend_ops (");
        std::vector<std::string> fields = test_result::get_fields();
        for (size_t i = 0; i < fields.size(); i++) {
            fprintf(fout, "%s%s", fields[i].c_str(), i < fields.size() - 1 ? ", " : "");
        }
        fprintf(fout, ") VALUES (");
        std::vector<std::string> values = result.get_values();
        for (size_t i = 0; i < values.size(); i++) {
            fprintf(fout, "'%s'%s", values[i].c_str(), i < values.size() - 1 ? ", " : "");
        }
        fprintf(fout, ");\n");
    }
};

struct csv_printer : public printer {
    void print_header() override {

        std::vector<std::string> fields     = test_result::get_fields();
        std::vector<std::string> fields_csv = get_fields_csv();
        for (size_t i = 0; i < fields.size(); i++) {
            if (std::find(std::begin(fields_csv), std::end(fields_csv), fields[i]) == std::end(fields_csv)) {
                continue;
            }
            printf("\"%s\"%s", fields[i].c_str(), i < fields.size() - 1 ? "," : "");
        }
        printf("\n");
    }

    void print_test_result(const test_result & result) override {

        std::vector<std::string> values     = result.get_values();
        std::vector<std::string> fields     = test_result::get_fields();
        std::vector<std::string> fields_csv = get_fields_csv();

        for (size_t i = 0; i < values.size(); i++) {

            if (std::find(std::begin(fields_csv), std::end(fields_csv), fields[i]) == std::end(fields_csv)) {
                continue;
            }

            // Escape quotes and wrap in quotes for CSV
            std::string escaped_value = values[i];
            size_t pos = 0;
            while ((pos = escaped_value.find("\"", pos)) != std::string::npos) {
                escaped_value.replace(pos, 1, "\"\"");
                pos += 2;
            }
            printf("\"%s\"%s", escaped_value.c_str(), i < values.size() - 1 ? "," : "");
        }
        printf("\n");
    }

    static std::vector<std::string> get_fields_csv() {
        return {
            "op_name",
            "op_params",
            "supported",
            "error_message",
            "test_mode",
            "backend_reg_name",
            "backend_name",
        };
    }

};

static std::unique_ptr<printer> create_printer(output_formats format) {
    switch (format) {
        case CONSOLE:
            return std::make_unique<console_printer>();
        case SQL:
            return std::make_unique<sql_printer>();
        case CSV:
            return std::make_unique<csv_printer>();
    }
    GGML_ABORT("invalid output format");
}

struct test_case {
    virtual ~test_case() {}

    virtual std::string op_desc(ggml_tensor * t) {
        return ggml_op_desc(t);
    }

    virtual std::string vars() {
        return "";
    }

    virtual ggml_tensor * build_graph(ggml_context * ctx) = 0;

    virtual double max_nmse_err() {
        return 1e-7;
    }

    virtual double max_maa_err() {
        return 1e-4;
    }

    virtual double max_err() {
        return max_nmse_err();
    }

    virtual double err(const float * a, const float * b, size_t n) {
        return nmse(a, b, n);
    }

    virtual float grad_eps() {
        return 1e-1f;
    }

    // If false, estimate gradient with 2 points, neglects 3rd order derivative and higher.
    // If true,  estimate gradient with 4 points, neglects 5th order derivative and higher.
    virtual bool grad_precise() {
        return false;
    }

    // Skip gradient checks if total number of gradients to be checked is larger than this (to speed up the tests).
    virtual int64_t grad_nmax() {
        return 10000;
    }

    // No effect if empty.
    // If not empty, skip all gradient checks where the numerical result does not match any of the values.
    // Needed for dealing with noncontinuous gradients (e.g. ReLU) where estimation using finite differences is unreliable.
    virtual std::vector<float> grad_expect() {
        return {};
    }

    virtual void initialize_tensors(ggml_context * ctx) {
        for (ggml_tensor * t = ggml_get_first_tensor(ctx); t != nullptr; t = ggml_get_next_tensor(ctx, t)) {
            init_tensor_uniform(t);
        }
    }

    virtual size_t op_size(ggml_tensor * t) {
        size_t size = ggml_nbytes(t);
        // add source tensors
        for (int i = 0; i < GGML_MAX_SRC; i++) {
            if (t->src[i] != NULL) {
                size += ggml_nbytes(t->src[i]);
            }
        }
        return size;
    }

    virtual uint64_t op_flops(ggml_tensor * t) {
        GGML_UNUSED(t);
        return 0;
    }

    virtual bool run_whole_graph() { return false; }

    ggml_cgraph * gf = nullptr;
    ggml_cgraph * gb = nullptr;

    static const int sentinel_size = 1024;

    test_mode mode;

    std::vector<ggml_tensor *> sentinels;

    std::string current_op_name;

    void add_sentinel(ggml_context * ctx) {
        if (mode == MODE_PERF || mode == MODE_GRAD || mode == MODE_SUPPORT) {
            return;
        }
        ggml_tensor * sentinel = ::ggml_new_tensor_1d(ctx, GGML_TYPE_F32, sentinel_size);
        ggml_format_name(sentinel, "sent_%zu", sentinels.size());
        sentinels.push_back(sentinel);
    }

    // hijack ggml_new_tensor to add sentinels after each tensor to check for overflows in the backend

    ggml_tensor * ggml_new_tensor(ggml_context * ctx, ggml_type type, int n_dims, const int64_t * ne) {
        ggml_tensor * t = ::ggml_new_tensor(ctx, type, n_dims, ne);
        add_sentinel(ctx);
        return t;
    }

    ggml_tensor * ggml_new_tensor_1d(ggml_context * ctx, ggml_type type, int64_t ne0) {
        ggml_tensor * t = ::ggml_new_tensor_1d(ctx, type, ne0);
        add_sentinel(ctx);
        return t;
    }

    ggml_tensor * ggml_new_tensor_2d(ggml_context * ctx, ggml_type type, int64_t ne0, int64_t ne1) {
        ggml_tensor * t = ::ggml_new_tensor_2d(ctx, type, ne0, ne1);
        add_sentinel(ctx);
        return t;
    }

    ggml_tensor * ggml_new_tensor_3d(ggml_context * ctx, ggml_type type, int64_t ne0, int64_t ne1, int64_t ne2) {
        ggml_tensor * t = ::ggml_new_tensor_3d(ctx, type, ne0, ne1, ne2);
        add_sentinel(ctx);
        return t;
    }

    ggml_tensor * ggml_new_tensor_4d(ggml_context * ctx, ggml_type type, int64_t ne0, int64_t ne1, int64_t ne2, int64_t ne3) {
        ggml_tensor * t = ::ggml_new_tensor_4d(ctx, type, ne0, ne1, ne2, ne3);
        add_sentinel(ctx);
        return t;
    }

    // Checks an op against the test filter, which is a comma separated list of OP names or specific variations
    bool matches_filter(ggml_tensor * op, const char * op_names_filter) {
        if (op_names_filter) {
            const auto op_name = op_desc(op);
            const auto op_full_name = op_name + "(" + vars() + ")";
            std::string_view filter(op_names_filter);
            while (!filter.empty()) {
                auto comma_pos = filter.find_first_of(',');
                const auto lparen_pos = filter.find_first_of('(');
                if (lparen_pos < comma_pos) {
                    auto rparen_pos = filter.find_first_of(')');
                    comma_pos = filter.find_first_of(',', rparen_pos);
                    const auto op_filter = filter.substr(0, comma_pos);
                    if (op_filter == op_full_name) {
                        return true;
                    }
                } else {
                    const auto op_filter = filter.substr(0, comma_pos);
                    if (op_filter == op_name) {
                        return true;
                    }
                }
                filter = comma_pos != std::string_view::npos ? filter.substr(comma_pos + 1) : "";
            }
            return false;
        } else {
            return true;
        }
    }

    test_status_t eval(ggml_backend_t backend1,
                       ggml_backend_t backend2,
                       const char *   op_names_filter,
                       printer *      output_printer) {
        mode = MODE_TEST;

        ggml_init_params params = {
            /* .mem_size = */ ggml_tensor_overhead()*128 + ggml_graph_overhead(),
            /* .mem_base = */ NULL,
            /* .no_alloc = */ true,
        };
        ggml_context * ctx = ggml_init(params);
        GGML_ASSERT(ctx);

        gf = ggml_new_graph(ctx);

        // pre-graph sentinel
        add_sentinel(ctx);

        ggml_tensor * out = build_graph(ctx);
        current_op_name   = op_desc(out);

        if (!matches_filter(out, op_names_filter)) {
            //printf("  %s: skipping\n", op_desc(out).c_str());
            ggml_free(ctx);
            return test_status_t::SKIPPED;
        }

        // check if the backends support the ops
        bool supported = true;
        for (ggml_backend_t backend : {backend1, backend2}) {
            for (ggml_tensor * t = ggml_get_first_tensor(ctx); t != NULL; t = ggml_get_next_tensor(ctx, t)) {
                if (!ggml_backend_supports_op(backend, t)) {
                    supported = false;
                    break;
                }
            }
        }

        if (!supported) {
            // Create test result for unsupported operation
            test_result result(ggml_backend_name(backend1), current_op_name, vars(), "test",
                             false, false, "not supported");

            if (output_printer) {
                output_printer->print_test_result(result);
            }

            ggml_free(ctx);
            return test_status_t::NOT_SUPPORTED;
        }

        // post-graph sentinel
        add_sentinel(ctx);

        // allocate
        ggml_backend_buffer_t buf = ggml_backend_alloc_ctx_tensors(ctx, backend1);

        if (buf == NULL) {
            printf("failed to allocate tensors [%s] ", ggml_backend_name(backend1));
            ggml_free(ctx);
            return test_status_t::FAIL;
        }

        // build graph
        ggml_build_forward_expand(gf, out);

        // add sentinels as graph nodes so that they are checked in the callback
        for (ggml_tensor * sentinel : sentinels) {
            ggml_graph_add_node(gf, sentinel);
        }

        // randomize tensors
        initialize_tensors(ctx);

        // compare
        struct callback_userdata {
            bool   ok;
            test_case * tc;
            ggml_backend_t backend1;
            ggml_backend_t backend2;
        };

        callback_userdata ud {
            true,
            this,
            backend1,
            backend2,
        };

        auto callback = [](int index, ggml_tensor * t1, ggml_tensor * t2, void * user_data) -> bool {
            callback_userdata * ud = (callback_userdata *) user_data;
            const char * bn1 = ggml_backend_name(ud->backend1);
            const char * bn2 = ggml_backend_name(ud->backend2);

            if (t1->op == GGML_OP_NONE) {
                // sentinels must be unchanged
                std::vector<uint8_t> t1_data(ggml_nbytes(t1));
                std::vector<uint8_t> t2_data(ggml_nbytes(t2));
                ggml_backend_tensor_get(t1, t1_data.data(), 0, ggml_nbytes(t1));
                ggml_backend_tensor_get(t2, t2_data.data(), 0, ggml_nbytes(t2));

                if (memcmp(t1_data.data(), t2_data.data(), ggml_nbytes(t1)) != 0) {
                    printf("sentinel mismatch: %s ", t1->name);
                    ud->ok = false;
                    return true;
                }
            }

            std::vector<float> f1 = tensor_to_float(t1);
            std::vector<float> f2 = tensor_to_float(t2);

            for (size_t i = 0; i < f1.size(); i++) {
                // check for nans
                if (std::isnan(f1[i]) || std::isnan(f2[i])) {
                    printf("[%s] NaN at index %zu (%s=%f %s=%f) ", ggml_op_desc(t1), i, bn1, f1[i], bn2, f2[i]);
                    ud->ok = false;
                    return true;
                }
                // check for infs: both must be inf of the same sign, or both must be finite
                if (isinf_or_max(f1[i]) || isinf_or_max(f2[i])) {
                    if (isinf_or_max(f1[i]) && isinf_or_max(f2[i])) {
                        if (std::signbit(f1[i]) != std::signbit(f2[i])) {
                            printf("[%s] inf sign mismatch: %s=%f %s=%f ", ggml_op_desc(t1), bn1, f1[i], bn2, f2[i]);
                            ud->ok = false;
                            return true;
                        }
                    } else {
                        printf("[%s] inf mismatch: %s=%f %s=%f ", ggml_op_desc(t1), bn1, f1[i], bn2, f2[i]);
                        ud->ok = false;
                        return true;
                    }
                }
            }

            double err = ud->tc->err(f1.data(), f2.data(), f1.size());
            if (err > ud->tc->max_err()) {
                printf("[%s] ERR = %.9f > %.9f ", ggml_op_desc(t1), err, ud->tc->max_err());
                //for (int i = 0; i < (int) f1.size(); i++) {
                //    printf("%5d %9.6f %9.6f, diff = %9.6f\n", i, f1[i], f2[i], f1[i] - f2[i]);
                //}
                //printf("\n");
                //exit(1);
                ud->ok = false;
            }
            return true;

            GGML_UNUSED(index);
        };

        const bool cmp_ok = ggml_backend_compare_graph_backend(backend1, backend2, gf, callback, &ud, run_whole_graph() ? out : nullptr);

        ggml_backend_buffer_free(buf);

        ggml_free(ctx);

        // Create test result
        bool        test_passed = ud.ok && cmp_ok;
        std::string error_msg   = test_passed ? "" : (!cmp_ok ? "compare failed" : "test failed");
        test_result result(ggml_backend_name(backend1), current_op_name, vars(), "test", supported, test_passed,
                           error_msg);

        if (output_printer) {
            output_printer->print_test_result(result);
        }

        return test_passed ? test_status_t::OK : test_status_t::FAIL;
    }

    bool eval_perf(ggml_backend_t backend, const char * op_names_filter, printer * output_printer) {
        mode = MODE_PERF;

        static const size_t graph_nodes = 8192;

        ggml_init_params params = {
            /* .mem_size = */ ggml_tensor_overhead()*128 + ggml_graph_overhead_custom(graph_nodes, false),
            /* .mem_base = */ NULL,
            /* .no_alloc = */ true,
        };
        ggml_context_ptr ctx(ggml_init(params)); // smart ptr
        GGML_ASSERT(ctx);

        ggml_tensor * out             = build_graph(ctx.get());
        current_op_name               = op_desc(out);
        if (!matches_filter(out, op_names_filter)) {
            //printf("  %s: skipping\n", op_desc(out).c_str());
            return true;
        }

        if (!ggml_backend_supports_op(backend, out)) {
            // Create test result for unsupported performance test
            test_result result(ggml_backend_name(backend), current_op_name, vars(), "perf", false, false,
                               "not supported");

            output_printer->print_test_result(result);

            return true;
        }

        // allocate
        ggml_backend_buffer_ptr buf(ggml_backend_alloc_ctx_tensors(ctx.get(), backend)); // smart ptr

        if (buf == NULL) {
            printf("failed to allocate tensors\n");
            return false;
        }

        // randomize tensors
        initialize_tensors(ctx.get());

        // build graph
        ggml_cgraph * gf = ggml_new_graph_custom(ctx.get(), graph_nodes, false);
        ggml_build_forward_expand(gf, out);

        // warmup run
        ggml_status status = ggml_backend_graph_compute(backend, gf);
        if (status != GGML_STATUS_SUCCESS) {
            fprintf(stderr, "%s: ggml_backend_graph_compute failed. status=%s \n", __func__, ggml_status_to_string(status));
            return false;
        }

        // determine number of runs
        int n_runs;
        bool is_cpu = ggml_backend_dev_type(ggml_backend_get_device(backend)) == GGML_BACKEND_DEVICE_TYPE_CPU;
        if (op_flops(out) > 0) {
            // based on flops
            const uint64_t GFLOP = 1000 * 1000 * 1000;
            const uint64_t target_flops_cpu =   8ULL * GFLOP;
            const uint64_t target_flops_gpu = 100ULL * GFLOP;
            uint64_t target_flops = is_cpu ? target_flops_cpu : target_flops_gpu;
            n_runs = (int)std::min<int64_t>(ggml_graph_size(gf) - ggml_graph_n_nodes(gf), target_flops / op_flops(out)) + 1;
        } else {
            // based on memory size
            const size_t GB = 1ULL << 30;
            const size_t target_size_cpu =  8 * GB;
            const size_t target_size_gpu = 32 * GB;
            size_t target_size = is_cpu ? target_size_cpu : target_size_gpu;
            n_runs = (int)std::min<int64_t>(ggml_graph_size(gf) - ggml_graph_n_nodes(gf), target_size / op_size(out)) + 1;
        }

        // duplicate the op
        for (int i = 1; i < n_runs; i++) {
            ggml_graph_add_node(gf, out);
        }

        // calculate memory
        size_t mem = n_runs * op_size(out);
        auto tensor_op_size = [](ggml_tensor * t) {
            size_t size = ggml_nbytes(t);
            // add source tensors
            for (int i = 0; i < GGML_MAX_SRC; i++) {
                if (t->src[i] != NULL) {
                    size += ggml_nbytes(t->src[i]);
                }
            }
            return size;
        };
        for (int i = 0; i < ggml_graph_n_nodes(gf); ++i) {
            if (ggml_is_view_op(ggml_graph_node(gf, i)->op) || ggml_graph_node(gf, i) == out) {
                continue;
            }
            mem += tensor_op_size(ggml_graph_node(gf, i));
        }

        // run
        int64_t total_time_us = 0;
        int64_t total_mem = 0;
        int total_runs = 0;
        do {
            int64_t start_time = ggml_time_us();
            ggml_status status = ggml_backend_graph_compute(backend, gf);
            if (status != GGML_STATUS_SUCCESS) {
                fprintf(stderr, "%s: ggml_backend_graph_compute failed. status=%s \n", __func__, ggml_status_to_string(status));
                return false;
            }
            int64_t end_time = ggml_time_us();

            total_time_us += end_time - start_time;
            total_mem += mem;
            total_runs += n_runs;
        } while (total_time_us < 1000*1000); // run for at least 1 second

        // Create test result
        double avg_time_us      = (double) total_time_us / total_runs;
        double calculated_flops = (op_flops(out) > 0) ? (op_flops(out) * total_runs) / (total_time_us / 1e6) : 0.0;
        double calculated_bandwidth =
            (op_flops(out) == 0) ? total_mem / (total_time_us / 1e6) / 1024.0 / 1024.0 / 1024.0 : 0.0;
        size_t calculated_memory_kb = op_size(out) / 1024;

        test_result result(ggml_backend_name(backend), current_op_name, vars(), "perf", true, true, "", avg_time_us,
                           calculated_flops, calculated_bandwidth, calculated_memory_kb, total_runs);

        if (output_printer) {
            output_printer->print_test_result(result);
        }

        return true;
    }

    bool eval_support(ggml_backend_t backend, const char * op_names_filter, printer * output_printer) {
        mode = MODE_SUPPORT;

        static const size_t graph_nodes = 8192;

        ggml_init_params params = {
            /* .mem_size = */ ggml_tensor_overhead()*128 + ggml_graph_overhead_custom(graph_nodes, false),
            /* .mem_base = */ NULL,
            /* .no_alloc = */ true,
        };
        ggml_context_ptr ctx(ggml_init(params)); // smart ptr
        GGML_ASSERT(ctx);

        gf = ggml_new_graph_custom(ctx.get(), graph_nodes, false);

        ggml_tensor * out = build_graph(ctx.get());
        current_op_name   = op_desc(out);

        if (!matches_filter(out, op_names_filter)) {
            return true;
        }

        bool supported = ggml_backend_supports_op(backend, out);

        std::string device_desc = ggml_backend_dev_description(ggml_backend_get_device(backend));
        std::string backend_reg_name = ggml_backend_reg_name(ggml_backend_dev_backend_reg(ggml_backend_get_device(backend)));

        test_result result(ggml_backend_name(backend), current_op_name, vars(), "support", supported, supported,
                           supported ? "yes" : "no", 0.0, 0.0, 0.0, 0, 0, device_desc, backend_reg_name);

        output_printer->print_test_result(result);

        return true;
    }

    bool eval_grad(ggml_backend_t backend, const char * op_names_filter, printer * output_printer) {
        mode = MODE_GRAD;
        const std::vector<float> expect = grad_expect();

        ggml_init_params params = {
            /* .mem_size = */ ggml_tensor_overhead()*128 + 2*ggml_graph_overhead_custom(GGML_DEFAULT_GRAPH_SIZE, true),
            /* .mem_base = */ NULL,
            /* .no_alloc = */ true,
        };
        ggml_context_ptr ctx(ggml_init(params)); // smart ptr
        GGML_ASSERT(ctx);

        gf = ggml_new_graph_custom(ctx.get(), GGML_DEFAULT_GRAPH_SIZE, true);
        gb = ggml_new_graph_custom(ctx.get(), GGML_DEFAULT_GRAPH_SIZE, true);

        ggml_tensor * out = build_graph(ctx.get());

        if (!matches_filter(out, op_names_filter) || out->op == GGML_OP_OPT_STEP_ADAMW) {
            return true;
        }

        if (out->type != GGML_TYPE_F32) {
            output_printer->print_operation(test_operation_info(op_desc(out), vars(), ggml_backend_name(backend),
                                                                test_status_t::NOT_SUPPORTED,
                                                                out->name + std::string("->type != FP32")));
            return true;
        }

        // Print operation info first
        output_printer->print_operation(test_operation_info(op_desc(out), vars(), ggml_backend_name(backend)));

        // check if the backend supports the ops
        bool        supported  = true;
        bool        any_params = false;
        std::string failure_reason;

        for (ggml_tensor * t = ggml_get_first_tensor(ctx.get()); t != NULL; t = ggml_get_next_tensor(ctx.get(), t)) {
            if (!ggml_backend_supports_op(backend, t)) {
                supported      = false;
                failure_reason = ggml_backend_name(backend);
                break;
            }
            if ((t->flags & GGML_TENSOR_FLAG_PARAM)) {
                any_params = true;
                if (t->type != GGML_TYPE_F32) {
                    supported      = false;
                    failure_reason = std::string(t->name) + "->type != FP32";
                    break;
                }
            }
        }
        if (!any_params) {
            supported      = false;
            failure_reason = op_desc(out);
        }

        if (!supported) {
            output_printer->print_operation(test_operation_info(op_desc(out), vars(), ggml_backend_name(backend),
                                                                test_status_t::NOT_SUPPORTED, failure_reason));
            return true;
        }

        int64_t ngrads = 0;
        for (ggml_tensor * t = ggml_get_first_tensor(ctx.get()); t != NULL; t = ggml_get_next_tensor(ctx.get(), t)) {
            if (t->flags & GGML_TENSOR_FLAG_PARAM) {
                ngrads += ggml_nelements(t);
            }
        }
        if (ngrads > grad_nmax()) {
            test_operation_info info(op_desc(out), vars(), ggml_backend_name(backend));
            info.set_large_tensor_skip();
            output_printer->print_operation(info);
            return true;
        }


        if (!ggml_is_scalar(out)) {
            out = ggml_sum(ctx.get(), out);
            ggml_set_name(out, "sum_of_out");
        }
        ggml_set_loss(out);

        ggml_build_forward_expand(gf, out);
        ggml_graph_cpy(gf, gb);
        ggml_build_backward_expand(ctx.get(), gb, nullptr);
        if (expect.size() != 1 || expect[0] != 0.0f) {
            GGML_ASSERT(ggml_graph_n_nodes(gb) > ggml_graph_n_nodes(gf));
            for (ggml_tensor * t = ggml_get_first_tensor(ctx.get()); t != NULL; t = ggml_get_next_tensor(ctx.get(), t)) {
                GGML_ASSERT(!(t->flags & GGML_TENSOR_FLAG_PARAM) || ggml_graph_get_grad(gb, t)->op != GGML_OP_NONE);
            }
        }

        for (ggml_tensor * t = ggml_get_first_tensor(ctx.get()); t != NULL; t = ggml_get_next_tensor(ctx.get(), t)) {
            if (!ggml_backend_supports_op(backend, t)) {
                output_printer->print_operation(test_operation_info(op_desc(out), vars(), ggml_backend_name(backend),
                                                                    test_status_t::NOT_SUPPORTED,
                                                                    ggml_backend_name(backend)));
                supported = false;
                break;
            }
            if ((t->flags & GGML_TENSOR_FLAG_PARAM) && t->type != GGML_TYPE_F32) {
                output_printer->print_operation(test_operation_info(op_desc(out), vars(), ggml_backend_name(backend),
                                                                    test_status_t::NOT_SUPPORTED,
                                                                    std::string(t->name) + "->type != FP32"));
                supported = false;
                break;
            }
        }
        if (!supported) {
            return true;
        }

        // allocate
        ggml_backend_buffer_ptr buf(ggml_backend_alloc_ctx_tensors(ctx.get(), backend)); // smart ptr
        if (buf == NULL) {
            test_operation_info info(op_desc(out), vars(), ggml_backend_name(backend));
            info.set_error("allocation", "");
            output_printer->print_operation(info);
            return false;
        }

        initialize_tensors(ctx.get()); // Randomizes all tensors (including gradients).
        ggml_graph_reset(gb);    // Sets gradients to 1 if loss, 0 otherwise.

        ggml_status status = ggml_backend_graph_compute(backend, gf);
        if (status != GGML_STATUS_SUCCESS) {
            fprintf(stderr, "%s: ggml_backend_graph_compute failed. status=%s \n", __func__, ggml_status_to_string(status));
            return false;
        }
        status = ggml_backend_graph_compute(backend, gb);
        if (status != GGML_STATUS_SUCCESS) {
            fprintf(stderr, "%s: ggml_backend_graph_compute failed. status=%s \n", __func__, ggml_status_to_string(status));
            return false;
        }

        bool ok = true;
        for (struct ggml_tensor * t = ggml_get_first_tensor(ctx.get()); t != nullptr; t = ggml_get_next_tensor(ctx.get(), t)) {
            if (!(t->flags & GGML_TENSOR_FLAG_PARAM)) {
                continue;
            }

            const char * bn = ggml_backend_name(backend);
            const int64_t ne = ggml_nelements(t);

            std::vector<float> ga;
            struct ggml_tensor * grad = ggml_graph_get_grad(gb, t);
            if (grad) {
                ga = tensor_to_float(grad);
            } else {
                ga.resize(ne); // default value is 0.0f
            }

            for (int64_t i = 0; i < ne; ++i) { // gradient algebraic
                // check for nans
                if (!std::isfinite(ga[i])) {
                    test_operation_info info(op_desc(out), vars(), ggml_backend_name(backend));
                    info.set_gradient_info(i, bn, ga[i]);
                    output_printer->print_operation(info);
                    ok = false;
                    break;
                }
            }
            if (!ok) {
                break;
            }

            std::vector<float> gn(ne); // gradient numeric
            GGML_ASSERT(ga.size() == gn.size());

            std::vector<float> x0 = tensor_to_float(t); // original t data
            GGML_ASSERT(ggml_is_scalar(out));
            GGML_ASSERT(out->type == GGML_TYPE_F32);

            const float eps = grad_eps();
            for (int64_t i = 0; i < ne; ++i) {
                const float xiu  = x0[i] + 1.0f*eps; // x, index i, up
                const float xiuh = x0[i] + 0.5f*eps; // x, index i, up half
                const float xidh = x0[i] - 0.5f*eps; // x, index i, down half
                const float xid  = x0[i] - 1.0f*eps; // x, index i, down

                float fu, fuh, fdh, fd; // output values for xiu, xiuh, xid, xidh

                ggml_backend_tensor_set(t, &xiu, i*sizeof(float), sizeof(float));
                status = ggml_backend_graph_compute(backend, gf);
                if (status != GGML_STATUS_SUCCESS) {
                    fprintf(stderr, "%s: ggml_backend_graph_compute failed. status=%s \n", __func__, ggml_status_to_string(status));
                    return false;
                }
                ggml_backend_tensor_get(out, &fu, 0, ggml_nbytes(out));

                ggml_backend_tensor_set(t, &xid, i*sizeof(float), sizeof(float));
                status = ggml_backend_graph_compute(backend, gf);
                if (status != GGML_STATUS_SUCCESS) {
                    fprintf(stderr, "%s: ggml_backend_graph_compute failed. status=%s \n", __func__, ggml_status_to_string(status));
                    return false;
                }
                ggml_backend_tensor_get(out, &fd, 0, ggml_nbytes(out));

                if (grad_precise()) {
                    ggml_backend_tensor_set(t, &xiuh, i*sizeof(float), sizeof(float));
                    status = ggml_backend_graph_compute(backend, gf);
                    if (status != GGML_STATUS_SUCCESS) {
                        fprintf(stderr, "%s: ggml_backend_graph_compute failed. status=%s \n", __func__, ggml_status_to_string(status));
                        return false;
                    }
                    ggml_backend_tensor_get(out, &fuh, 0, ggml_nbytes(out));

                    ggml_backend_tensor_set(t, &xidh, i*sizeof(float), sizeof(float));
                    status = ggml_backend_graph_compute(backend, gf);
                    if (status != GGML_STATUS_SUCCESS) {
                        fprintf(stderr, "%s: ggml_backend_graph_compute failed. status=%s \n", __func__, ggml_status_to_string(status));
                        return false;
                    }
                    ggml_backend_tensor_get(out, &fdh, 0, ggml_nbytes(out));

                    gn[i] = (8.0*(double)fuh + (double)fd - (8.0*(double)fdh + (double)fu)) / (6.0*(double)eps);
                } else {
                    gn[i] = (fu - fd) / (2.0f*eps);
                }

                ggml_backend_tensor_set(t, x0.data(), 0, ggml_nbytes(t));
            }

            const double err = mean_abs_asymm(gn.data(), ga.data(), gn.size(), expect);
            if (err > max_maa_err()) {
                test_operation_info info(op_desc(out), vars(), ggml_backend_name(backend));
                info.set_maa_error(err, max_maa_err());
                output_printer->print_operation(info);
                ok = false;
                break;
            }
            if (!ok) {
                break;
            }
        }

        // Create final test result
        test_operation_info final_info(op_desc(out), vars(), ggml_backend_name(backend));
        if (!ok) {
            final_info.set_compare_failure();
        }
        final_info.status = ok ? test_status_t::OK : test_status_t::FAIL;
        output_printer->print_operation(final_info);

        if (ok) {
            return true;
        }

        return false;
    }
};


// ###################################
// ## Section 2: GGML Op Defintions ##
// ###################################


// The following is an example showing the bare minimum for creating a test for a GGML op.

// GGML_OP_EXAMPLE
struct test_example : public test_case {
    // Always define these 2 or variants thereof:
    const ggml_type type; // The type of the input tensors.
    const std::array<int64_t, 4> ne; // The shape of the input tensors.
    // For some ops it's necessary to define multiple types or shapes for the inputs.
    // Or they may need additional parameters.

    // Put all parameters needed to fully define the test into one of the VARS_TO_STR macros.
    // In most cases these are just the properties of the struct that you defined above.
    // This is needed for info prints.
    std::string vars() override {
        return VARS_TO_STR2(type, ne);
    }

    // Define a constructor for the struct.
    // In most cases it will be sufficient to have the same arguments as the struct has properties
    // and just use initializer lists.
    test_example(ggml_type type = GGML_TYPE_F32,
            std::array<int64_t, 4> ne = {10, 5, 4, 3})
        : type(type), ne(ne) {}

    // Define how a simple GGML compute graph can be constructed for the new GGML op.
    ggml_tensor * build_graph(ggml_context * ctx) override {
        // Step 1: create input tensors that don't depend on any other tensors:
        ggml_tensor * a = ggml_new_tensor(ctx, type, 4, ne.data());
        ggml_set_name(a, "a"); // Setting names is optional but it's useful for debugging.

        ggml_tensor * b = ggml_new_tensor(ctx, type, 4, ne.data());
        ggml_set_name(b, "b");

        // Step 2: use the op that you want to test in the GGML compute graph.
        ggml_tensor * out = ggml_add(ctx, a, b); // For this example we're just doing a simple addition.
        ggml_set_name(out, "out");

        // Step 3: return the output tensor.
        return out;
    }
    // In order to also check the gradients for your op, add calls like ggml_set_param(a)
    // immediately after you create the tensors.
    // This is optional and only makes sense if a backward pass has actually been implemented for the new op.
};


// GGML_OP_UNARY
struct test_unary : public test_case {
    const ggml_unary_op op;
    const ggml_type type;
    const std::array<int64_t, 4> ne_a;
    int v; // view (1 : non-contiguous a)

    std::string vars() override {
        return VARS_TO_STR3(type, ne_a, v);
    }

    test_unary(ggml_unary_op op,
            ggml_type type = GGML_TYPE_F32,
            std::array<int64_t, 4> ne_a = {128, 2, 2, 2},
            int v = 0)
        : op(op), type(type), ne_a(ne_a), v(v) {}

    ggml_tensor * build_graph(ggml_context * ctx) override {
        const bool grad_supported = op == GGML_UNARY_OP_ABS || op == GGML_UNARY_OP_SGN || op == GGML_UNARY_OP_NEG ||
            op == GGML_UNARY_OP_STEP || op == GGML_UNARY_OP_RELU || op == GGML_UNARY_OP_SILU ||
            op == GGML_UNARY_OP_EXPM1 || op == GGML_UNARY_OP_SOFTPLUS;

        ggml_tensor * a;
        if (v & 1) {
            auto ne = ne_a; ne[0] *= 3;
            a = ggml_new_tensor(ctx, type, 4, ne.data());
            if (grad_supported) {
                ggml_set_param(a);
            }
            ggml_set_name(a, "a");

            a = ggml_view_4d(ctx, a, ne_a[0], ne_a[1], ne_a[2], ne_a[3], a->nb[1], a->nb[2], a->nb[3], 0);
            ggml_set_name(a, "view_of_a");
        } else {
            a = ggml_new_tensor(ctx, type, 4, ne_a.data());
            if (grad_supported) {
                ggml_set_param(a);
            }
            ggml_set_name(a, "a");
        }

        ggml_tensor * out = ggml_unary(ctx, a, op);
        ggml_set_name(out, "out");

        return out;
    }

    void initialize_tensors(ggml_context * ctx) override {
        for (ggml_tensor * t = ggml_get_first_tensor(ctx); t != NULL; t = ggml_get_next_tensor(ctx, t)) {
            // test extended range of values to check for NaNs in GELU
            init_tensor_uniform(t, -150.f, 150.f);
        }
    }

    float grad_eps() override {
        return 15.0f;
    }

    std::vector<float> grad_expect() override {
        if (op == GGML_UNARY_OP_ABS) {
            return {-1.0f, 1.0f};
        }
        if (op == GGML_UNARY_OP_SGN || op == GGML_UNARY_OP_STEP) {
            return {0.0f};
        }
        if (op == GGML_UNARY_OP_RELU) {
            return {0.0f, 1.0f};
        }
        return {};
    }

};

// GGML_OP_GLU
struct test_glu : public test_case {
    const ggml_glu_op op;
    const ggml_type type;
    const std::array<int64_t, 4> ne_a;
    int v; // view (1 : non-contiguous a)
    bool swapped;

    std::string vars() override {
        return VARS_TO_STR4(type, ne_a, v, swapped);
    }

    test_glu(ggml_glu_op op,
            ggml_type type = GGML_TYPE_F32,
            std::array<int64_t, 4> ne_a = {128, 2, 2, 2},
            int v = 0,
            bool swapped = false)
        : op(op), type(type), ne_a(ne_a), v(v), swapped(swapped) {}

    ggml_tensor * build_graph(ggml_context * ctx) override {
        ggml_tensor * a;
        if (v & 1) {
            auto ne = ne_a; ne[0] *= 3;
            a = ggml_new_tensor(ctx, type, 4, ne.data());
            ggml_set_name(a, "a");

            a = ggml_view_4d(ctx, a, ne_a[0], ne_a[1], ne_a[2], ne_a[3], a->nb[1], a->nb[2], a->nb[3], 0);
            ggml_set_name(a, "view_of_a");
        } else {
            a = ggml_new_tensor(ctx, type, 4, ne_a.data());
            ggml_set_name(a, "a");
        }

        ggml_tensor * out = ggml_glu(ctx, a, op, swapped);
        ggml_set_name(out, "out");

        return out;
    }

    void initialize_tensors(ggml_context * ctx) override {
        for (ggml_tensor * t = ggml_get_first_tensor(ctx); t != NULL; t = ggml_get_next_tensor(ctx, t)) {
            // test extended range of values to check for NaNs in GELU
            init_tensor_uniform(t, -150.f, 150.f);
        }
    }
};

struct test_glu_split : public test_case {
    const ggml_glu_op op;
    const ggml_type type;
    const std::array<int64_t, 4> ne_a;
    int v; // view (1 : non-contiguous a)

    std::string vars() override {
        return VARS_TO_STR3(type, ne_a, v) + ",split";
    }

    test_glu_split(ggml_glu_op op,
            ggml_type type = GGML_TYPE_F32,
            std::array<int64_t, 4> ne_a = {128, 2, 2, 2},
            int v = 0)
        : op(op), type(type), ne_a(ne_a), v(v) {}

    ggml_tensor * build_graph(ggml_context * ctx) override {
        ggml_tensor * a;
        ggml_tensor * b;
        if (v & 1) {
            auto ne = ne_a; ne[0] *= 3;
            a = ggml_new_tensor(ctx, type, 4, ne.data());
            ggml_set_param(a);
            ggml_set_name(a, "a");

            a = ggml_view_4d(ctx, a, ne_a[0], ne_a[1], ne_a[2], ne_a[3], a->nb[1], a->nb[2], a->nb[3], 0);
            ggml_set_name(a, "view_of_a");

            b = ggml_new_tensor(ctx, type, 4, ne.data());
            ggml_set_param(b);
            ggml_set_name(b, "b");

            b = ggml_view_4d(ctx, b, ne_a[0], ne_a[1], ne_a[2], ne_a[3], b->nb[1], b->nb[2], b->nb[3], 0);
            ggml_set_name(a, "view_of_b");
        } else {
            a = ggml_new_tensor(ctx, type, 4, ne_a.data());
            ggml_set_param(a);
            ggml_set_name(a, "a");

            b = ggml_new_tensor(ctx, type, 4, ne_a.data());
            ggml_set_param(b);
            ggml_set_name(b, "b");
        }

        ggml_tensor * out = ggml_glu_split(ctx, a, b, op);
        ggml_set_name(out, "out");

        return out;
    }

    void initialize_tensors(ggml_context * ctx) override {
        for (ggml_tensor * t = ggml_get_first_tensor(ctx); t != NULL; t = ggml_get_next_tensor(ctx, t)) {
            // test extended range of values to check for NaNs in GELU
            init_tensor_uniform(t, -150.f, 150.f);
        }
    }
};

struct test_swiglu_oai : public test_case {
    const ggml_type type;
    const std::array<int64_t, 4> ne_a;
    int v; // view (1 : non-contiguous a)
    float alpha;
    float limit;

    std::string vars() override {
        return VARS_TO_STR5(type, ne_a, v, alpha, limit);
    }

    test_swiglu_oai(ggml_type type = GGML_TYPE_F32,
                    std::array<int64_t, 4> ne_a = {128, 2, 2, 2},
                    int v = 0,
                    float alpha = 1.702f,
                    float limit = 7.0f)
        : type(type), ne_a(ne_a), v(v), alpha(alpha), limit(limit) {}

    ggml_tensor * build_graph(ggml_context * ctx) override {
        ggml_tensor * a;
        ggml_tensor * b;
        if (v & 1) {
            auto ne = ne_a; ne[0] *= 3;
            a = ggml_new_tensor(ctx, type, 4, ne.data());
            ggml_set_param(a);
            ggml_set_name(a, "a");

            a = ggml_view_4d(ctx, a, ne_a[0], ne_a[1], ne_a[2], ne_a[3], a->nb[1], a->nb[2], a->nb[3], 0);
            ggml_set_name(a, "view_of_a");

            b = ggml_new_tensor(ctx, type, 4, ne.data());
            ggml_set_param(b);
            ggml_set_name(b, "b");

            b = ggml_view_4d(ctx, b, ne_a[0], ne_a[1], ne_a[2], ne_a[3], b->nb[1], b->nb[2], b->nb[3], 0);
            ggml_set_name(a, "view_of_b");
        } else {
            a = ggml_new_tensor(ctx, type, 4, ne_a.data());
            ggml_set_param(a);
            ggml_set_name(a, "a");

            b = ggml_new_tensor(ctx, type, 4, ne_a.data());
            ggml_set_param(b);
            ggml_set_name(b, "b");
        }

        ggml_tensor * out = ggml_swiglu_oai(ctx, a, b, alpha, limit);
        ggml_set_name(out, "out");

        return out;
    }

    void initialize_tensors(ggml_context * ctx) override {
        for (ggml_tensor * t = ggml_get_first_tensor(ctx); t != NULL; t = ggml_get_next_tensor(ctx, t)) {
            // test extended range of values to check for NaNs in GELU
            init_tensor_uniform(t, -150.f, 150.f);
        }
    }
};

// GGML_OP_GET_ROWS
struct test_get_rows : public test_case {
    const ggml_type type;
    const int n; // cols
    const int m; // rows
    const int r; // rows to get
    const int be1; // batch size
    const int be2; // batch size
    const bool v; // view (non-contiguous src1)

    std::string vars() override {
        return VARS_TO_STR7(type, n, m, r, be1, be2, v);
    }

    test_get_rows(ggml_type type = GGML_TYPE_F32, int n = 10, int m = 5, int r = 3, int be1 = 1, int be2 = 1, bool v = false)
        : type(type), n(n), m(m), r(r), be1(be1), be2(be2), v(v) {}

    ggml_tensor * build_graph(ggml_context * ctx) override {
        ggml_tensor * in = ggml_new_tensor_4d(ctx, type, n, m, be1, be2);
        ggml_set_name(in, "in");

        ggml_tensor * rows = ggml_new_tensor_3d(ctx, GGML_TYPE_I32, r, be1, be2);
        ggml_set_name(rows, "rows");
        if (v) {
            rows = ggml_view_3d(ctx, rows, r/2, be1, be2, rows->nb[1], rows->nb[2], 0);
            ggml_set_name(rows, "view_of_rows");
        }

        const bool grad_supported = ggml_is_matrix(in) && ggml_is_vector(rows);
        if (grad_supported) {
            ggml_set_param(in);
            // rows is a constant input -> no gradients
        }

        ggml_tensor * out = ggml_get_rows(ctx, in, rows);
        ggml_set_name(out, "out");

        return out;
    }

    void initialize_tensors(ggml_context * ctx) override {
        for (ggml_tensor * t = ggml_get_first_tensor(ctx); t != NULL; t = ggml_get_next_tensor(ctx, t)) {
            if (t->type == GGML_TYPE_I32) {
                if (ggml_is_view_op(t->op)) { continue; }
                // rows
                std::vector<int> data(r*be1*be2);
                for (int i = 0; i < r*be1*be2; i++) {
                    data[i] = rand() % m;
                }
                ggml_backend_tensor_set(t, data.data(), 0, r * be1 * be2 * sizeof(int));
            } else {
                init_tensor_uniform(t);
            }
        }
    }
};

// GGML_OP_GET_ROWS_BACK
struct test_get_rows_back : public test_case {
    const ggml_type type;
    const int n; // cols
    const int m; // rows
    const int r; // rows to get
    const int b; // batch size
    const bool v; // view (non-contiguous src1)

    std::string vars() override {
        return VARS_TO_STR6(type, n, m, r, b, v);
    }

    test_get_rows_back(ggml_type type = GGML_TYPE_F32, int n = 10, int m = 5, int r = 3, int b = 1, bool v = false)
        : type(type), n(n), m(m), r(r), b(b), v(v) {}

    ggml_tensor * build_graph(ggml_context * ctx) override {
        ggml_tensor * in_forward = ggml_new_tensor_3d(ctx, type, n, m, b);
        ggml_set_name(in_forward, "in_forward");

        ggml_tensor * rows = ggml_new_tensor_2d(ctx, GGML_TYPE_I32, r, b);
        ggml_set_name(rows, "rows");
        if (v) {
            rows = ggml_view_2d(ctx, rows, r/2, b, rows->nb[1], 0);
            ggml_set_name(rows, "view_of_rows");
        }

        ggml_tensor * grad = ggml_new_tensor_3d(ctx, type, n, r, b);
        ggml_set_name(grad, "grad");

        ggml_tensor * out = ggml_get_rows_back(ctx, grad, rows, in_forward);
        ggml_set_name(out, "out");

        return out;
    }

    void initialize_tensors(ggml_context * ctx) override {
        for (ggml_tensor * t = ggml_get_first_tensor(ctx); t != NULL; t = ggml_get_next_tensor(ctx, t)) {
            if (t->type == GGML_TYPE_I32) {
                if (ggml_is_view_op(t->op)) { continue; }
                // rows
                std::vector<int> data(r*b);
                for (int i = 0; i < r*b; i++) {
                    data[i] = rand() % m;
                }
                ggml_backend_tensor_set(t, data.data(), 0, r * b * sizeof(int));
            } else {
                init_tensor_uniform(t);
            }
        }
    }
};

static void init_set_rows_row_ids(ggml_tensor * t, int num_rows) {
    std::random_device rd;
    std::default_random_engine rng(rd());
    for (int i2 = 0; i2 < t->ne[2]; i2++) {
        for (int i1 = 0; i1 < t->ne[1]; i1++) {
            // generate a shuffled subset of row indices
            std::vector<int64_t> data(num_rows);
            for (int i = 0; i < num_rows; i++) {
                data[i] = i;
            }
            std::shuffle(data.begin(), data.end(), rng);
            data.resize(t->ne[0]);

            const size_t offs = i1*t->nb[1] + i2*t->nb[2];
            if (t->type == GGML_TYPE_I32) {
                // TODO: Make a template or something
                std::vector<int32_t> data_i32(t->ne[0]);
                for (int i = 0; i < t->ne[0]; i++) {
                    data_i32[i] = static_cast<int32_t>(data[i]);
                }
                ggml_backend_tensor_set(t, data_i32.data(), offs, t->ne[0]*sizeof(int32_t));
            } else {
                ggml_backend_tensor_set(t, data.data(), offs, t->ne[0]*sizeof(int64_t));
            }
        }
    }
}

// GGML_OP_SET_ROWS
struct test_set_rows : public test_case {
    const ggml_type type;
    const ggml_type type_idx;
    const std::array<int64_t, 4> ne;
    const std::array<int, 2> nr23; // broadcast only dims 2 and 3
    const int r; // rows to set
    const bool v; // view (non-contiguous src1)

    std::string vars() override {
        return VARS_TO_STR6(type, type_idx, ne, nr23, r, v);
    }

    test_set_rows(ggml_type type,
            ggml_type type_idx,
            std::array<int64_t, 4> ne,
            std::array<int, 2> nr23,
            int r, bool v = false)
        : type(type), type_idx(type_idx), ne(ne), nr23(nr23), r(r), v(v) {}

    ggml_tensor * build_graph(ggml_context * ctx) override {
        ggml_tensor * dst = ggml_new_tensor_4d(ctx, type,          ne[0], ne[1], ne[2]*nr23[0], ne[3]*nr23[1]);
        ggml_set_name(dst, "dst");

        ggml_tensor * src = ggml_new_tensor_4d(ctx, GGML_TYPE_F32, ne[0], r,     ne[2]*nr23[0], ne[3]*nr23[1]);
        ggml_set_name(src, "src");

        ggml_tensor * row_idxs = ggml_new_tensor_3d(ctx, type_idx, r, ne[2], ne[3]);
        ggml_set_name(row_idxs, "row_idxs");

        if (v) {
            src      = ggml_view_4d(ctx, src, ne[0], r/2, ne[2]*nr23[0], ne[3]*nr23[1], src->nb[1], src->nb[2], src->nb[3], 0);
            row_idxs = ggml_view_3d(ctx, row_idxs, r/2, ne[2], ne[3], row_idxs->nb[1], row_idxs->nb[2], 0);
            ggml_set_name(row_idxs, "view_of_rows");
        }

        ggml_tensor * out = ggml_set_rows(ctx, dst, src, row_idxs);
        ggml_set_name(out, "out");

        return out;
    }

    void initialize_tensors(ggml_context * ctx) override {
        for (ggml_tensor * t = ggml_get_first_tensor(ctx); t != NULL; t = ggml_get_next_tensor(ctx, t)) {
            if (t->type == GGML_TYPE_I64 || t->type == GGML_TYPE_I32) {
                if (ggml_is_view_op(t->op)) {
                    continue;
                }

                init_set_rows_row_ids(t, ne[1]);
            } else {
                init_tensor_uniform(t);
            }
        }
    }

    double max_nmse_err() override {
        if (type == GGML_TYPE_Q4_0 || type == GGML_TYPE_Q4_1 || type == GGML_TYPE_IQ4_NL ||
            type == GGML_TYPE_Q5_0 || type == GGML_TYPE_Q5_1 || type == GGML_TYPE_Q8_0) {
            // estimate what the max nmse error would be if one quantized value is
            // off by one. The test values are distributed in [-1,1], so it'll be
            // roughly (2.0 / 2^bits)^2, divided by the mean square value of the reference,
            // which is roughly 0.25 times the number of elements.
            double err_estimate = 1.0f/8.0f;
            if (type == GGML_TYPE_Q5_0 || type == GGML_TYPE_Q5_1) {
                err_estimate /= 2.0f;
            }
            if (type == GGML_TYPE_Q8_0) {
                err_estimate /= 8.0f;
            }
            err_estimate *= err_estimate;
            err_estimate /= 0.25f*float(ne[0] * r * ne[2]*nr23[0] * ne[3]*nr23[1]);
            return err_estimate;
        }
        return 1e-7;
    }
};

// GGML_OP_ROPE + GGML_OP_VIEW + GGML_OP_SET_ROWS
struct test_rope_set_rows : public test_case {
    const ggml_type type;
    const ggml_type type_idx;
    const std::array<int64_t, 4> ne;
    int mode;

    std::string vars() override {
        return VARS_TO_STR4(type, type_idx, ne, mode);
    }

    std::string op_desc(ggml_tensor * t) override {
        GGML_UNUSED(t);
        return "ROPE_SET_ROWS";
    }

    bool run_whole_graph() override { return true; }

    test_rope_set_rows(ggml_type type,
            ggml_type type_idx,
            std::array<int64_t, 4> ne,
            int mode)
        : type(type), type_idx(type_idx), ne(ne), mode(mode) {}

    ggml_tensor * build_graph(ggml_context * ctx) override {
        ggml_tensor * src = ggml_new_tensor_4d(ctx, GGML_TYPE_F32, ne[0], ne[1], ne[2], 1);
        ggml_set_name(src, "src");

        ggml_tensor * pos = ggml_new_tensor_1d(ctx, GGML_TYPE_I32, ne[2]);

        ggml_tensor * rope = ggml_rope(ctx, src, pos, ne[0], mode);

        ggml_tensor * view = ggml_view_2d(ctx, rope, ne[0] * ne[1], ne[2], rope->nb[2], 0);

        ggml_tensor * dst = ggml_new_tensor_4d(ctx, type, ne[0] * ne[1], ne[2] * ne[3], 1, 1);
        ggml_set_name(dst, "dst");

        ggml_tensor * row_idxs = ggml_new_tensor_3d(ctx, type_idx, ne[2], 1, 1);
        ggml_set_name(row_idxs, "row_idxs");

        ggml_tensor * out = ggml_set_rows(ctx, dst, view, row_idxs);
        ggml_set_name(out, "out");

        return out;
    }

    void initialize_tensors(ggml_context * ctx) override {
        for (ggml_tensor * t = ggml_get_first_tensor(ctx); t != NULL; t = ggml_get_next_tensor(ctx, t)) {
            if (t->type == GGML_TYPE_I64 || t->type == GGML_TYPE_I32) {
                if (ggml_is_view_op(t->op)) {
                    continue;
                }

                init_set_rows_row_ids(t, ne[2]);
            } else {
                init_tensor_uniform(t);
            }
        }
    }
};

// GGML_OP_RMS_NORM + GGML_OP_MUL + GGML_OP_ROPE (+ GGML_OP_VIEW + GGML_OP_SET_ROWS)
struct test_rms_norm_mul_rope : public test_case {
    const std::array<int64_t, 4> ne;
    const float eps;
    const bool multi_add; // test a sequence of adds feeding into rms_norm
    const bool set_rows;
    int mode;

    std::string op_desc(ggml_tensor * t) override {
        GGML_UNUSED(t);
        return "RMS_NORM_MUL_ROPE";
    }

    bool run_whole_graph() override { return true; }

    std::string vars() override {
        return VARS_TO_STR5(ne, eps, multi_add, set_rows, mode);
    }

    test_rms_norm_mul_rope(std::array<int64_t, 4> ne, float eps = 1e-6f, bool multi_add = false,
                           bool set_rows = false, int mode = GGML_ROPE_TYPE_NORMAL)
        : ne(ne), eps(eps), multi_add(multi_add), set_rows(set_rows), mode(mode) {}

    ggml_tensor * build_graph(ggml_context * ctx) override {
        ggml_tensor * a = ggml_new_tensor_4d(ctx, GGML_TYPE_F32, ne[0], ne[1], ne[2], 1);
        ggml_tensor * b = ggml_new_tensor_4d(ctx, GGML_TYPE_F32, ne[0], ne[1], ne[2], 1);
        ggml_tensor * c = ggml_new_tensor_4d(ctx, GGML_TYPE_F32, ne[0], ne[1], ne[2], 1);

        if (multi_add) {
            a = ggml_add(ctx, ggml_add(ctx, a, b), c);
        }

        a = ggml_mul(ctx, ggml_rms_norm(ctx, a, eps), b);

        ggml_tensor * pos = ggml_new_tensor_1d(ctx, GGML_TYPE_I32, ne[2]);

        ggml_tensor * rope = ggml_rope(ctx, a, pos, ne[0], mode);

        ggml_tensor * out;

        if (set_rows) {
            ggml_tensor * view = ggml_view_2d(ctx, rope, ne[0] * ne[1], ne[2], rope->nb[2], 0);

            ggml_tensor * dst = ggml_new_tensor_4d(ctx, GGML_TYPE_F16, ne[0] * ne[1], ne[2] * ne[3], 1, 1);
            ggml_set_name(dst, "dst");

            ggml_tensor * row_idxs = ggml_new_tensor_3d(ctx, GGML_TYPE_I64, ne[2], 1, 1);
            ggml_set_name(row_idxs, "row_idxs");

            out = ggml_set_rows(ctx, dst, view, row_idxs);
            ggml_set_name(out, "out");
        } else {
            out = rope;
        }

        return out;
    }

    void initialize_tensors(ggml_context * ctx) override {
        for (ggml_tensor * t = ggml_get_first_tensor(ctx); t != NULL; t = ggml_get_next_tensor(ctx, t)) {
            if (t->type == GGML_TYPE_I64 || t->type == GGML_TYPE_I32) {
                if (ggml_is_view_op(t->op)) {
                    continue;
                }

                init_set_rows_row_ids(t, ne[2]);
            } else {
                init_tensor_uniform(t);
            }
        }
    }
};

// GGML_OP_ARGMAX
struct test_argmax : public test_case {
    const ggml_type type;
    const std::array<int64_t, 4> ne;

    std::string vars() override {
        return VARS_TO_STR2(type, ne);
    }

    test_argmax(ggml_type type = GGML_TYPE_F32,
            std::array<int64_t, 4> ne = {10, 100, 1, 1})
        : type(type), ne(ne) {}

    ggml_tensor * build_graph(ggml_context * ctx) override {
        ggml_tensor * a = ggml_new_tensor(ctx, type, 4, ne.data());
        ggml_set_name(a, "a");

        ggml_tensor * out = ggml_argmax(ctx, a);
        ggml_set_name(out, "out");

        return out;
    }

    void initialize_tensors(ggml_context * ctx) override {
        std::random_device rd;
        std::default_random_engine rng(rd());
        for (ggml_tensor * t = ggml_get_first_tensor(ctx); t != NULL; t = ggml_get_next_tensor(ctx, t)) {
            if (t->type == GGML_TYPE_F32) {
                // initialize with unique values to avoid ties
                for (int64_t r = 0; r < ggml_nrows(t); r++) {
                    std::vector<float> data(t->ne[0]);
                    for (int i = 0; i < t->ne[0]; i++) {
                        data[i] = i;
                    }
                    std::shuffle(data.begin(), data.end(), rng);
                    ggml_backend_tensor_set(t, data.data(), r * t->nb[1], t->ne[0] * sizeof(float));
                }
            } else {
                init_tensor_uniform(t);
            }
        }
    }

    double max_nmse_err() override {
        return 0.0;
    }
};

// GGML_OP_COUNT_EQUAL
struct test_count_equal : public test_case {
    const ggml_type type;
    const std::array<int64_t, 4> ne;

    std::string vars() override {
        return VARS_TO_STR2(type, ne);
    }

    test_count_equal(ggml_type type = GGML_TYPE_F32,
            std::array<int64_t, 4> ne = {4, 500, 1, 1})
        : type(type), ne(ne) {}

    ggml_tensor * build_graph(ggml_context * ctx) override {
        ggml_tensor * a = ggml_new_tensor(ctx, type, 4, ne.data());
        ggml_set_name(a, "a");

        ggml_tensor * a_argmax = ggml_argmax(ctx, a);
        ggml_set_name(a_argmax, "a_argmax");

        ggml_tensor * b = ggml_new_tensor(ctx, type, 4, ne.data());
        ggml_set_name(b, "b");

        ggml_tensor * b_argmax = ggml_argmax(ctx, b);
        ggml_set_name(b_argmax, "b_argmax");

        ggml_tensor * out = ggml_count_equal(ctx, a_argmax, b_argmax);
        ggml_set_name(out, "out");

        return out;
    }

    double max_nmse_err() override {
        return 0.0;
    }

    void initialize_tensors(ggml_context * ctx) override {
        std::random_device rd;
        std::default_random_engine rng(rd());
        for (ggml_tensor * t = ggml_get_first_tensor(ctx); t != NULL; t = ggml_get_next_tensor(ctx, t)) {
            if (t->type == GGML_TYPE_F32) {
                // initialize with unique values to avoid ties
                for (int64_t r = 0; r < ggml_nrows(t); r++) {
                    std::vector<float> data(t->ne[0]);
                    for (int i = 0; i < t->ne[0]; i++) {
                        data[i] = i;
                    }
                    std::shuffle(data.begin(), data.end(), rng);
                    ggml_backend_tensor_set(t, data.data(), r * t->nb[1], t->ne[0] * sizeof(float));
                }
            } else {
                init_tensor_uniform(t);
            }
        }
    }
};

// GGML_OP_REPEAT
struct test_repeat : public test_case {
    const ggml_type type;
    const std::array<int64_t, 4> ne;
    const std::array<int, 4> nr;

    std::string vars() override {
        return VARS_TO_STR3(type, ne, nr);
    }

    size_t op_size(ggml_tensor * t) override {
        return ggml_nbytes(t) * 2;
    }

    test_repeat(ggml_type type = GGML_TYPE_F32,
            std::array<int64_t, 4> ne = {10, 5, 4, 3},
            std::array<int, 4> nr = {2, 2, 2, 2})
        : type(type), ne(ne), nr(nr) {}

    ggml_tensor * build_graph(ggml_context * ctx) override {
        ggml_tensor * target = ggml_new_tensor_4d(ctx, type, ne[0]*nr[0], ne[1]*nr[1], ne[2]*nr[2], ne[3]*nr[3]);
        ggml_set_name(target, "target");

        ggml_tensor * src = ggml_new_tensor(ctx, type, 4, ne.data());
        ggml_set_param(src);
        ggml_set_name(src, "src");

        ggml_tensor * out = ggml_repeat(ctx, src, target);
        ggml_set_name(out, "out");

        return out;
    }
};

// GGML_OP_REPEAT_BACK
struct test_repeat_back : public test_case {
    const ggml_type type;
    const std::array<int64_t, 4> ne;
    const std::array<int, 4> nr;
    const bool v; // whether src is a noncontiguous view

    std::string vars() override {
        return VARS_TO_STR4(type, ne, nr, v);
    }

    size_t op_size(ggml_tensor * t) override {
        return ggml_nbytes(t) * 2;
    }

    test_repeat_back(ggml_type type = GGML_TYPE_F32,
            std::array<int64_t, 4> ne = {8, 6, 4, 2},
            std::array<int, 4> nr = {2, 2, 2, 2},
            bool v = false)
        : type(type), ne(ne), nr(nr), v(v) {}

    ggml_tensor * build_graph(ggml_context * ctx) override {
        ggml_tensor * src = ggml_new_tensor_4d(ctx, type, ne[0]*nr[0], ne[1]*nr[1], ne[2]*nr[2], ne[3]*nr[3]);
        ggml_set_name(src, "src");

        if (v) {
            GGML_ASSERT(ne[0] % 2 == 0);
            GGML_ASSERT(ne[1] % 2 == 0);
            GGML_ASSERT(ne[2] % 2 == 0);
            GGML_ASSERT(ne[3] % 2 == 0);
            GGML_ASSERT(nr[0] % 2 == 0 || nr[0] == 1);
            GGML_ASSERT(nr[1] % 2 == 0 || nr[1] == 1);
            GGML_ASSERT(nr[2] % 2 == 0 || nr[2] == 1);
            GGML_ASSERT(nr[3] % 2 == 0 || nr[3] == 1);

            const int64_t ne00 = nr[0] == 1 ? src->ne[0] : src->ne[0] / 2;
            const int64_t ne01 = nr[1] == 1 ? src->ne[1] : src->ne[1] / 2;
            const int64_t ne02 = nr[2] == 1 ? src->ne[2] : src->ne[2] / 2;
            const int64_t ne03 = nr[3] == 1 ? src->ne[3] : src->ne[3] / 2;

            src = ggml_view_4d(ctx, src, ne00, ne01, ne02, ne03, src->nb[1], src->nb[2], src->nb[3], 0);
        }

        ggml_tensor * target = ggml_new_tensor(ctx, type, 4, ne.data());
        ggml_set_name(target, "target");

        ggml_tensor * out = ggml_repeat_back(ctx, src, target);
        ggml_set_name(out, "out");

        return out;
    }
};

// GGML_OP_DUP
struct test_dup : public test_case {
    const ggml_type type;
    const std::array<int64_t, 4> ne;
    const std::array<int64_t, 4> permute;
    bool _use_permute;

    std::string vars() override {
        std::string v = VARS_TO_STR2(type, ne);
        if (_use_permute) v += "," + VAR_TO_STR(permute);
        return v;
    }

    test_dup(ggml_type type = GGML_TYPE_F32,
            std::array<int64_t, 4> ne = {10, 10, 20, 1},
            std::array<int64_t, 4> permute = {0, 0, 0, 0})
        : type(type), ne(ne), permute(permute),
            _use_permute(permute[0] + permute[1] + permute[2] + permute[3] > 0) {}

    ggml_tensor * build_graph(ggml_context * ctx) override {
        ggml_tensor * src = ggml_new_tensor(ctx, type, 4, ne.data());
        ggml_set_param(src);
        ggml_set_name(src, "src");

        if (_use_permute) {
            src = ggml_permute(ctx, src, permute[0], permute[1], permute[2], permute[3]);
            ggml_set_name(src, "src_permuted");
        }

        ggml_tensor * out = ggml_dup(ctx, src);
        ggml_set_name(out, "out");

        return out;
    }
};

// GGML_OP_SET
struct test_set : public test_case {
    const ggml_type type_src;
    const ggml_type type_dst;
    const std::array<int64_t, 4> ne;
    const int dim;

    std::string vars() override {
        return VARS_TO_STR4(type_src, type_dst, ne, dim);
    }

    size_t op_size(ggml_tensor * t) override {
        return ggml_nbytes(t) + ggml_nbytes(t->src[0]);
    }

    test_set(ggml_type type_src = GGML_TYPE_F32, ggml_type type_dst = GGML_TYPE_F32,
            std::array<int64_t, 4> ne = {6, 5, 4, 3}, int dim = 1)
        : type_src(type_src), type_dst(type_dst), ne(ne), dim(dim) {}

    ggml_tensor * build_graph(ggml_context * ctx) override {
        ggml_tensor * src = ggml_new_tensor(ctx, type_src, 4, ne.data());
        ggml_set_param(src);
        ggml_set_name(src, "src");

        auto ne_dst = ne;
        for (int i = 0; i < dim; ++i) {
            ne_dst[i] *= 2;
        }
        ggml_tensor* dst = ggml_new_tensor(ctx, type_dst, 4, ne_dst.data());
        ggml_set_param(dst);
        ggml_set_name(dst, "dst");

        size_t offset = 0;
        for (int i = 0; i < dim; ++i) {
            offset += ((ne_dst[i] - ne[i])/2)*dst->nb[i];
        }
        ggml_tensor * out = ggml_set(ctx, dst, src,
            // The backward pass requires setting a contiguous region:
            src->nb[1], src->nb[2], src->nb[3], offset);
        ggml_set_name(out, "out");

        return out;
    }
};

// GGML_OP_CPY
struct test_cpy : public test_case {
    const ggml_type type_src;
    const ggml_type type_dst;
    const std::array<int64_t, 4> ne;
    const std::array<int64_t, 4> permute_src;
    const std::array<int64_t, 4> permute_dst;
    bool _src_use_permute;
    bool _dst_use_permute;
    bool _src_transpose;

    std::string vars() override {
        return VARS_TO_STR6(type_src, type_dst, ne, permute_src, permute_dst, _src_transpose);
    }

    double max_nmse_err() override {
        if (type_src == type_dst) {
            return 0.0;
        }
        if (type_dst == GGML_TYPE_Q4_0 || type_dst == GGML_TYPE_Q4_1 || type_dst == GGML_TYPE_IQ4_NL ||
            type_dst == GGML_TYPE_Q5_0 || type_dst == GGML_TYPE_Q5_1 || type_dst == GGML_TYPE_Q8_0) {
            // estimate what the max nmse error would be if one quantized value is
            // off by one. The test values are distributed in [-150,150], so it'll be
            // roughly (150*2.0 / 2^bits)^2, divided by the mean square value of the reference,
            // which is roughly 0.25*150^2 times the number of elements.
            double err_estimate = 1.0f/8.0f * 150.0f;
            if (type_dst == GGML_TYPE_IQ4_NL) {
                // iq4_nl values are a bit more spread out
                err_estimate *= 2.0f;
            }
            if (type_dst == GGML_TYPE_Q5_0 || type_dst == GGML_TYPE_Q5_1) {
                err_estimate /= 2.0f;
            }
            if (type_dst == GGML_TYPE_Q8_0) {
                err_estimate /= 8.0f;
            }
            err_estimate *= err_estimate;
            err_estimate /= (150.0f*150.0f*0.25f)*float(ne[0] * ne[1] * ne[2] * ne[3]);
            return err_estimate;
        }
        return 1e-6;
    }

    size_t op_size(ggml_tensor * t) override {
        return ggml_nbytes(t) + ggml_nbytes(t->src[0]);
    }

    test_cpy(ggml_type type_src = GGML_TYPE_F32, ggml_type type_dst = GGML_TYPE_F32,
            std::array<int64_t, 4> ne = {10, 10, 10, 1},
            std::array<int64_t, 4> permute_src = {0, 0, 0, 0},
            std::array<int64_t, 4> permute_dst = {0, 0, 0, 0},
            bool transpose_src = false)
        : type_src(type_src), type_dst(type_dst), ne(ne), permute_src(permute_src), permute_dst(permute_dst),
          _src_use_permute(permute_src[0] + permute_src[1] + permute_src[2] + permute_src[3] > 0),
          _dst_use_permute(permute_dst[0] + permute_dst[1] + permute_dst[2] + permute_dst[3] > 0),
          _src_transpose(transpose_src){}

    ggml_tensor * build_graph(ggml_context * ctx) override {
        ggml_tensor * src = ggml_new_tensor(ctx, type_src, 4, ne.data());
        ggml_set_param(src);
        ggml_set_name(src, "src");

        if (_src_use_permute) {
            src = ggml_permute(ctx, src, permute_src[0], permute_src[1], permute_src[2], permute_src[3]);
            ggml_set_name(src, "src_permuted");
        }

        if (_src_transpose) {
            src = ggml_transpose(ctx, src);
            ggml_set_name(src, "src_transposed");
        }

        ggml_tensor * dst = ggml_new_tensor(ctx, type_dst, 4, src->ne);
        ggml_set_name(dst, "dst");

        if (_dst_use_permute) {
            dst = ggml_permute(ctx, dst, permute_dst[0], permute_dst[1], permute_dst[2], permute_dst[3]);
            ggml_set_name(dst, "dst_permuted");
        }

        ggml_tensor * out = ggml_cpy(ctx, src, dst);
        ggml_set_name(out, "out");

        return out;
    }

    void initialize_tensors(ggml_context * ctx) override {
        for (ggml_tensor * t = ggml_get_first_tensor(ctx); t != NULL; t = ggml_get_next_tensor(ctx, t)) {
            // test extended range of values to check if casting between f32 and i32 is consistent
            init_tensor_uniform(t, -150.f, 150.f);
        }
    }
};

// GGML_OP_CONT
struct test_cont : public test_case {
    const ggml_type type;
    const std::array<int64_t, 4> ne;
    bool use_view_slice;

    std::string vars() override {
        return VARS_TO_STR3(type, ne, use_view_slice);
    }

    test_cont(ggml_type type = GGML_TYPE_F32,
            std::array<int64_t, 4> ne = {10, 10, 10, 1},
            bool use_view_slice = false)
        : type(type), ne(ne), use_view_slice(use_view_slice) {}

    ggml_tensor * build_graph(ggml_context * ctx) override {
        ggml_tensor * src = ggml_new_tensor(ctx, type, 4, ne.data());
        ggml_set_param(src);
        ggml_set_name(src, "src");


        ggml_tensor * dst;
        if (use_view_slice) {
            dst = ggml_view_4d(ctx, src, src->ne[0], 1, src->ne[2], src->ne[3],
                src->nb[1], src->nb[2], src->nb[3], src->nb[0] * (src->ne[1] - 1));
            ggml_set_name(dst, "src_view_slice");
        } else {
            dst = ggml_transpose(ctx, src);
            ggml_set_name(dst, "src_transposed");
        }

        ggml_tensor * out = ggml_cont(ctx, dst);
        ggml_set_name(out, "out");

        return out;
    }
};

// GGML_OP_ADD
// GGML_OP_SUB
// GGML_OP_MUL
// GGML_OP_DIV
struct test_bin_bcast : public test_case {
    using op_t = ggml_tensor * (*) (ggml_context *, ggml_tensor *, ggml_tensor *);
    op_t op;
    const ggml_type type;
    const std::array<int64_t, 4> ne;
    const std::array<int, 4> nr;
    int nf; // number of fused ops, nf == 1 -> single op (no fusion)

    bool run_whole_graph() override { return nf > 1; }

    std::string vars() override {
        return VARS_TO_STR4(type, ne, nr, nf);
    }

    size_t op_size(ggml_tensor * t) override {
        return ggml_nbytes(t) * 3;
    }

    test_bin_bcast(op_t op, ggml_type type = GGML_TYPE_F32,
            std::array<int64_t, 4> ne = {10, 10, 1, 1},
            std::array<int, 4> nr = {1, 2, 1, 1},
            int nf = 1)
        : op(op), type(type), ne(ne), nr(nr), nf(nf) {}

    ggml_tensor * build_graph(ggml_context * ctx) override {
        GGML_ASSERT(nf <= 16);

        ggml_tensor * a = ggml_new_tensor_4d(ctx, type, ne[0]*nr[0], ne[1]*nr[1], ne[2]*nr[2], ne[3]*nr[3]);
        ggml_set_name(a, "a");

        ggml_tensor * b[16];
        for (int i = 0; i < nf; ++i) {
            b[i] = ggml_new_tensor(ctx, type, 4, ne.data());
            ggml_set_name(b[i], (std::string("b") + std::to_string(i)).c_str());
        }

        // The backward pass supports broadcasting only for GGML_ADD:
        const bool grad_supported = op == ggml_add && ggml_are_same_shape(a, b[0]) && nf == 1;
        if (grad_supported) {
            ggml_set_param(a);
            ggml_set_param(b[0]);
        }

        ggml_tensor * out = a;

        for (int i = 0; i < nf; ++i) {
            out = op(ctx, out, b[i]);
        }

        ggml_set_name(out, "out");

        return out;
    }

    void initialize_tensors(ggml_context * ctx) override {
        for (ggml_tensor * t = ggml_get_first_tensor(ctx); t != NULL; t = ggml_get_next_tensor(ctx, t)) {
            if (op == ggml_mul || op == ggml_div) {
                // MUL and DIV have numerical issues around zero:
                init_tensor_uniform(t, 0.9f, 1.1f);
            } else {
                init_tensor_uniform(t);
            }
        }
    }

    float grad_eps() override {
        return 0.1f * (op == ggml_mul ? ne[0]*ne[1]*ne[2]*ne[3] : 1);
    }

    bool grad_precise() override {
        return op == ggml_div;
    }

    double max_maa_err() override {
        return op == ggml_add ? 1e-4 : 1e-3;
    }
};

// GGML_OP_ADD_ID
struct test_add_id : public test_case {
    const ggml_type type_a;
    const ggml_type type_b;
    const int64_t n_embd;
    const int64_t n_experts;
    const int64_t n_experts_used;
    const int64_t n_token;

    std::string vars() override {
        return VARS_TO_STR6(type_a, type_b, n_embd, n_experts, n_experts_used, n_token);
    }

    size_t op_size(ggml_tensor * t) override {
        return ggml_nbytes(t) + ggml_nbytes(t->src[0]) + ggml_nbytes(t->src[2]);
    }

    test_add_id(ggml_type type_a = GGML_TYPE_F32,
            ggml_type type_b = GGML_TYPE_F32,
            int64_t n_embd = 128,
            int64_t n_experts = 16,
            int64_t n_experts_used = 8,
            int64_t n_token = 10)
        : type_a(type_a), type_b(type_b), n_embd(n_embd),
          n_experts(n_experts), n_experts_used(n_experts_used), n_token(n_token) {}

    ggml_tensor * build_graph(ggml_context * ctx) override {
        ggml_tensor * a = ggml_new_tensor_3d(ctx, type_a, n_embd, n_experts_used, n_token);
        ggml_tensor * b = ggml_new_tensor_2d(ctx, type_b, n_embd, n_experts);
        ggml_tensor * ids = ggml_new_tensor_2d(ctx, GGML_TYPE_I32, n_experts, n_token);
        if (n_experts_used != n_experts) {
            ids = ggml_view_2d(ctx, ids, n_experts_used, n_token, ids->nb[1], 0);
            ggml_set_name(ids, "view_of_ids");
        }

        ggml_tensor * out = ggml_add_id(ctx, a, b, ids);
        ggml_set_name(out, "out");
        return out;
    }

    void initialize_tensors(ggml_context * ctx) override {
        for (ggml_tensor * t = ggml_get_first_tensor(ctx); t != NULL; t = ggml_get_next_tensor(ctx, t)) {
            if (t->type == GGML_TYPE_I32) {
                if (ggml_is_view_op(t->op)) { continue; }
                std::random_device rd;
                std::default_random_engine rng(rd());
                // ids
                for (int64_t r = 0; r < ggml_nrows(t); r++) {
                    std::vector<int32_t> data(t->ne[0]);
                    for (int i = 0; i < t->ne[0]; i++) {
                        data[i] = i % n_experts;
                    }
                    std::shuffle(data.begin(), data.end(), rng);
                    ggml_backend_tensor_set(t, data.data(), r * t->nb[1], t->ne[0] * sizeof(int32_t));
                }
            } else {
                init_tensor_uniform(t);
            }
        }
    }
};

// GGML_OP_ADD1
struct test_add1 : public test_case {
    const ggml_type type;
    const std::array<int64_t, 4> ne;

    std::string vars() override {
        return VARS_TO_STR2(type, ne);
    }

    test_add1(ggml_type type = GGML_TYPE_F32,
            std::array<int64_t, 4> ne = {10, 5, 4, 3})
        : type(type), ne(ne) {}

    ggml_tensor * build_graph(ggml_context * ctx) override {
        ggml_tensor * a = ggml_new_tensor(ctx, type, 4, ne.data());
        ggml_set_param(a);
        ggml_set_name(a, "a");

        ggml_tensor * b = ggml_new_tensor_1d(ctx, type, 1);
        // ggml_set_param(b); // TODO: implement
        ggml_set_name(b, "b");

        ggml_tensor * out = ggml_add1(ctx, a, b);
        ggml_set_name(out, "out");

        return out;
    }

    float grad_eps() override {
        return 0.1f * ne[0]*ne[1]*ne[2]*ne[3];
    }
};

// GGML_OP_SCALE
struct test_scale : public test_case {
    const ggml_type type;
    const std::array<int64_t, 4> ne;
    float scale;
    float bias;
    bool inplace;

    std::string vars() override {
        return VARS_TO_STR5(type, ne, scale, bias, inplace);
    }

    test_scale(ggml_type type = GGML_TYPE_F32,
            std::array<int64_t, 4> ne = {10, 10, 10, 10},
            float scale = 2.0f,
            float bias = 0.0f,
            bool inplace = false)
        : type(type), ne(ne), scale(scale), bias(bias), inplace(inplace) {}

    ggml_tensor * build_graph(ggml_context * ctx) override {
        ggml_tensor * a = ggml_new_tensor(ctx, type, 4, ne.data());
        ggml_set_param(a);
        ggml_set_name(a, "a");

        ggml_tensor * out;
        if (inplace) {
            out = ggml_scale_bias_inplace(ctx, a, scale, bias);
        } else {
            out = ggml_scale_bias(ctx, a, scale, bias);
        }
        ggml_set_name(out, "out");

        return out;
    }
};

// GGML_OP_SCALE + GGML_UNARY_OP_TANH + GGML_OP_SCALE
struct test_softcap : public test_case {
    const ggml_type type;
    const std::array<int64_t, 4> ne;
    float softcap;

    std::string op_desc(ggml_tensor * t) override {
        GGML_UNUSED(t);
        return "SOFTCAP";
    }

    bool run_whole_graph() override { return true; }

    std::string vars() override {
        return VARS_TO_STR3(type, ne, softcap);
    }

    test_softcap(ggml_type type = GGML_TYPE_F32,
            std::array<int64_t, 4> ne = {10, 10, 10, 10},
            float softcap = 30.0f)
        : type(type), ne(ne), softcap(softcap) {}

    ggml_tensor * build_graph(ggml_context * ctx) override {
        ggml_tensor * a = ggml_new_tensor(ctx, type, 4, ne.data());

        ggml_set_param(a);
        ggml_set_name(a, "a");

        ggml_tensor * out = ggml_scale(ctx, ggml_tanh(ctx, ggml_scale(ctx, a, 1.0f / softcap)), softcap);
        ggml_set_name(out, "out");

        return out;
    }
};

// GGML_OP_SILU_BACK
struct test_silu_back : public test_case {
    const ggml_type type;
    const std::array<int64_t, 4> ne;
    float eps;

    std::string vars() override {
        return VARS_TO_STR3(type, ne, eps);
    }

    test_silu_back(ggml_type type = GGML_TYPE_F32,
            std::array<int64_t, 4> ne = {64, 5, 4, 3},
            float eps = 1e-6f)
        : type(type), ne(ne), eps(eps) {}

    ggml_tensor * build_graph(ggml_context * ctx) override {
        ggml_tensor * a = ggml_new_tensor(ctx, type, 4, ne.data());
        ggml_set_name(a, "a");

        ggml_tensor * grad = ggml_new_tensor(ctx, type, 4, ne.data());
        ggml_set_name(grad, "grad");

        ggml_tensor * out = ggml_silu_back(ctx, a, grad);
        ggml_set_name(out, "out");

        return out;
    }

    bool grad_precise() override {
        return true;
    }
};

// GGML_OP_NORM
struct test_norm : public test_case {
    const ggml_type type;
    const std::array<int64_t, 4> ne;
    const bool v; // whether a is a non-contiguous view
    const float eps;

    std::string vars() override {
        return VARS_TO_STR4(type, ne, v, eps);
    }

    test_norm(ggml_type type = GGML_TYPE_F32,
            std::array<int64_t, 4> ne = {64, 5, 4, 3},
            bool v = false,
            float eps = 1e-6f)
        : type(type), ne(ne), v(v), eps(eps) {}

    ggml_tensor * build_graph(ggml_context * ctx) override {
        ggml_tensor * a = ggml_new_tensor(ctx, type, 4, ne.data());
        ggml_set_name(a, "a");

        if (v) {
            a = ggml_view_4d(ctx, a, a->ne[0]/2, a->ne[1]/2, a->ne[2]/2, a->ne[3]/2, a->nb[1], a->nb[2], a->nb[3], 0);
            ggml_set_name(a, "view of a");
        }

        ggml_tensor * out = ggml_norm(ctx, a, eps);
        ggml_set_name(out, "out");

        return out;
    }
};

// GGML_OP_NORM + GGML_OP_MUL + GGML_OP_ADD
struct test_norm_mul_add : public test_case {
    const ggml_type type;
    const std::array<int64_t, 4> ne;
    float eps;
    const bool broadcast;

    std::string op_desc(ggml_tensor * t) override {
        GGML_UNUSED(t);
        return "NORM_MUL_ADD";
    }

    bool run_whole_graph() override { return true; }

    std::string vars() override {
        return VARS_TO_STR4(type, ne, eps, broadcast);
    }

    test_norm_mul_add(ggml_type type = GGML_TYPE_F32,
            std::array<int64_t, 4> ne = {128, 2, 1, 1},
            float eps = 1e-5f,
            bool broadcast = false)
        : type(type), ne(ne), eps(eps), broadcast(broadcast) {}

    ggml_tensor * build_graph(ggml_context * ctx) override {
        std::array<int64_t, 4> broadcast_dims = {ne[0], ne[1] * 2, ne[2] * 2, ne[3] * 2};

        ggml_tensor * a = ggml_new_tensor(ctx, type, 4, broadcast ? broadcast_dims.data() : ne.data());
        ggml_tensor * w = ggml_new_tensor(ctx, type, 4, ne.data());
        ggml_tensor * b = ggml_new_tensor(ctx, type, 4, ne.data());
        ggml_set_param(a); ggml_set_param(w); ggml_set_param(b);
        ggml_set_name(a, "a"); ggml_set_name(w, "w"); ggml_set_name(b, "b");

        // Use a, w and b early to avoid OP_NONE in graph
        a = ggml_add(ctx, ggml_add(ctx, a, w), b);

        ggml_tensor * n = ggml_norm(ctx, a, eps);
        ggml_tensor * m = ggml_mul(ctx, n, w);
        ggml_tensor * out = ggml_add(ctx, m, b);
        ggml_set_name(out, "out");
        return out;
    }
};
// GGML_OP_RMS_NORM
struct test_rms_norm : public test_case {
    const ggml_type type;
    const std::array<int64_t, 4> ne;
    const bool v; // whether a is a non-contiguous view
    const float eps;
    const bool inplace; // whether to do the operation inplace

    std::string vars() override {
        return VARS_TO_STR5(type, ne, v, eps, inplace);
    }

    test_rms_norm(ggml_type type = GGML_TYPE_F32,
            std::array<int64_t, 4> ne = {64, 5, 4, 3},
            bool v = false,
            float eps = 1e-6f,
            bool inplace = false)
        : type(type), ne(ne), v(v), eps(eps), inplace(inplace) {}

    ggml_tensor * build_graph(ggml_context * ctx) override {
        ggml_tensor * a = ggml_new_tensor(ctx, type, 4, ne.data());
        ggml_set_param(a);
        ggml_set_name(a, "a");

        if (v) {
            a = ggml_view_4d(ctx, a, a->ne[0]/2, a->ne[1]/2, a->ne[2]/2, a->ne[3]/2, a->nb[1], a->nb[2], a->nb[3], 0);
            ggml_set_name(a, "view of a");
        }

        ggml_tensor * out;
        if (inplace) {
            out = ggml_rms_norm_inplace(ctx, a, eps);
        } else {
            out = ggml_rms_norm(ctx, a, eps);
        }
        ggml_set_name(out, "out");

        return out;
    }

    void initialize_tensors(ggml_context * ctx) override {
        for (ggml_tensor * t = ggml_get_first_tensor(ctx); t != NULL; t = ggml_get_next_tensor(ctx, t)) {
            init_tensor_uniform(t, -10.f, 10.f);
        }
    }

    float grad_eps() override {
        return 1.0f;
    }

    bool grad_precise() override {
        return true;
    }
};

// GGML_OP_RMS_NORM_BACK
struct test_rms_norm_back : public test_case {
    const ggml_type type;
    const std::array<int64_t, 4> ne;
    const float eps;

    std::string vars() override {
        return VARS_TO_STR3(type, ne, eps);
    }

    test_rms_norm_back(ggml_type type = GGML_TYPE_F32,
            std::array<int64_t, 4> ne = {64, 5, 4, 3},
            float eps = 1e-6f)
        : type(type), ne(ne), eps(eps) {}

    ggml_tensor * build_graph(ggml_context * ctx) override {
        ggml_tensor * a = ggml_new_tensor(ctx, type, 4, ne.data());
        ggml_set_name(a, "a");

        ggml_tensor * b = ggml_new_tensor(ctx, type, 4, ne.data());
        ggml_set_name(b, "b");

        ggml_tensor * out = ggml_rms_norm_back(ctx, a, b, eps);
        ggml_set_name(out, "out");

        return out;
    }

    void initialize_tensors(ggml_context * ctx) override {
        for (ggml_tensor * t = ggml_get_first_tensor(ctx); t != NULL; t = ggml_get_next_tensor(ctx, t)) {
            init_tensor_uniform(t, -10.f, 10.f);
        }
    }
};

// GGML_OP_RMS_NORM + GGML_OP_MUL + GGML_OP_ADD
struct test_rms_norm_mul_add : public test_case {
    const ggml_type type;
    const std::array<int64_t, 4> ne;
    const float eps;
    const bool broadcast;
    const bool multi_add; // test a sequence of adds feeding into rms_norm

    std::string op_desc(ggml_tensor * t) override {
        GGML_UNUSED(t);
        return "RMS_NORM_MUL_ADD";
    }

    bool run_whole_graph() override { return true; }

    std::string vars() override {
        return VARS_TO_STR5(type, ne, eps, broadcast, multi_add);
    }

    test_rms_norm_mul_add(ggml_type type = GGML_TYPE_F32,
            std::array<int64_t, 4> ne = {64, 5, 4, 3},
            float eps = 1e-6f, bool broadcast = false, bool multi_add = false)
        : type(type), ne(ne), eps(eps), broadcast(broadcast), multi_add(multi_add) {}

    ggml_tensor * build_graph(ggml_context * ctx) override {
        std::array<int64_t, 4> broadcast_dims = {ne[0]*2, ne[1]*3, ne[2]*3, ne[3]*4};

        ggml_tensor * a = ggml_new_tensor(ctx, type, 4, broadcast ? broadcast_dims.data() : ne.data());
        ggml_tensor * b = ggml_new_tensor(ctx, type, 4, ne.data());
        ggml_tensor * c = ggml_new_tensor(ctx, type, 4, ne.data());

        ggml_set_param(a);
        ggml_set_name(a, "a");
        ggml_set_param(b);
        ggml_set_name(b, "b");
        ggml_set_param(c);
        ggml_set_name(c, "c");

        // Use a, b and c early, so we don't end up with an OP_NONE between rms_norm and mul
        a = ggml_add(ctx, ggml_add(ctx, a, b), c);
        if (multi_add) {
            a = ggml_add(ctx, ggml_add(ctx, a, b), c);
        }
        ggml_tensor * out = ggml_add(ctx, ggml_mul(ctx, ggml_rms_norm(ctx, a, eps), b), c);
        ggml_set_name(out, "out");

        return out;
    }

    void initialize_tensors(ggml_context * ctx) override {
        for (ggml_tensor * t = ggml_get_first_tensor(ctx); t != NULL; t = ggml_get_next_tensor(ctx, t)) {
            init_tensor_uniform(t, -10.f, 10.f);
        }
    }

    float grad_eps() override {
        return 1.0f;
    }

    bool grad_precise() override {
        return true;
    }
};

// GGML_OP_SSM_CONV
struct test_ssm_conv : public test_case {
    const ggml_type type;
    const std::array<int64_t, 4> ne_a;
    const std::array<int64_t, 4> ne_b;

    std::string vars() override {
        return VARS_TO_STR3(type, ne_a, ne_b);
    }

    test_ssm_conv(ggml_type type = GGML_TYPE_F32,
            std::array<int64_t, 4> ne_a = {10, 10, 10, 1},
            std::array<int64_t, 4> ne_b = {3, 3, 1, 1})
        : type(type), ne_a(ne_a), ne_b(ne_b) {}

    ggml_tensor * build_graph(ggml_context * ctx) override {
        ggml_tensor * a   = ggml_new_tensor(ctx, type, 4, ne_a.data());
        ggml_tensor * b   = ggml_new_tensor(ctx, type, 4, ne_b.data());
        ggml_tensor * out = ggml_ssm_conv(ctx, a, b);
        return out;
    }
};

// GGML_OP_SSM_SCAN
struct test_ssm_scan : public test_case {
    const ggml_type type;

    const int64_t d_state;
    const int64_t head_dim;
    const int64_t n_head;
    const int64_t n_group;
    const int64_t n_seq_tokens;
    const int64_t n_seqs;

    std::string vars() override {
        return VARS_TO_STR7(type, d_state, head_dim, n_head, n_group, n_seq_tokens, n_seqs);
    }

    test_ssm_scan(ggml_type type = GGML_TYPE_F32,
            int64_t d_state = 32,
            int64_t head_dim = 1, // non-zero for Mamba-2
            int64_t n_head  = 32,
            int64_t n_group = 1,
            int64_t n_seq_tokens = 32,
            int64_t n_seqs = 32)
        : type(type), d_state(d_state), head_dim(head_dim), n_head(n_head), n_group(n_group), n_seq_tokens(n_seq_tokens), n_seqs(n_seqs) {}

    ggml_tensor * build_graph(ggml_context * ctx) override {
        ggml_tensor * s   = ggml_new_tensor_4d(ctx, type, d_state,  head_dim,     n_head,       n_seqs);
        ggml_tensor * x   = ggml_new_tensor_4d(ctx, type, head_dim, n_head,       n_seq_tokens, n_seqs);
        ggml_tensor * dt  = ggml_new_tensor_3d(ctx, type, n_head,   n_seq_tokens, n_seqs);
        ggml_tensor * A   = ggml_new_tensor_2d(ctx, type, (head_dim > 1) ? 1 : d_state, n_head);
        ggml_tensor * B   = ggml_new_tensor_4d(ctx, type, d_state,  n_group,      n_seq_tokens, n_seqs);
        ggml_tensor * C   = ggml_new_tensor_4d(ctx, type, d_state,  n_group,      n_seq_tokens, n_seqs);
        ggml_tensor * ids = ggml_new_tensor_1d(ctx, GGML_TYPE_I32,  n_seqs);
        ggml_tensor * out = ggml_ssm_scan(ctx, s, x, dt, A, B, C, ids);
        return out;
    }

    // similar to test_mul_mat_id
    void initialize_tensors(ggml_context * ctx) override {
        std::random_device rd;
        std::default_random_engine rng(rd());
        for (ggml_tensor * t = ggml_get_first_tensor(ctx); t != NULL; t = ggml_get_next_tensor(ctx, t)) {
            if (t->type == GGML_TYPE_I32) {
                if (ggml_is_view_op(t->op)) { continue; }
                // ids
                for (int64_t r = 0; r < ggml_nrows(t); r++) {
                    std::vector<int32_t> data(t->ne[0]);
                    for (int i = 0; i < t->ne[0]; i++) {
                        data[i] = i;
                    }
                    std::shuffle(data.begin(), data.end(), rng);
                    ggml_backend_tensor_set(t, data.data(), r * t->nb[1], t->ne[0] * sizeof(int32_t));
                }
            } else {
                init_tensor_uniform(t);
            }
        }
    }
};

// GGML_OP_RWKV_WKV6
struct test_rwkv_wkv6 : public test_case {
    const ggml_type type;

    const int64_t head_count;
    const int64_t head_size;
    const int64_t n_seq_tokens;
    const int64_t n_seqs;

    std::string vars() override {
        return VARS_TO_STR5(type, head_count, head_size, n_seq_tokens, n_seqs);
    }

    test_rwkv_wkv6(ggml_type type = GGML_TYPE_F32,
            int64_t head_count = 32, int64_t head_size = 64, int64_t n_seq_tokens = 32, int64_t n_seqs = 32)
        : type(type), head_count(head_count), head_size(head_size), n_seq_tokens(n_seq_tokens), n_seqs(n_seqs) {}

    ggml_tensor * build_graph(ggml_context * ctx) override {
        const int64_t n_tokens = n_seq_tokens * n_seqs;
        ggml_tensor * r   = ggml_new_tensor(ctx, type, 3, std::vector<int64_t>{ head_size, head_count, n_tokens }.data());
        ggml_tensor * k   = ggml_new_tensor(ctx, type, 3, std::vector<int64_t>{ head_size, head_count, n_tokens }.data());
        ggml_tensor * v   = ggml_new_tensor(ctx, type, 3, std::vector<int64_t>{ head_size, head_count, n_tokens }.data());
        ggml_tensor * tf  = ggml_new_tensor(ctx, type, 2, std::vector<int64_t>{ head_size, head_count }.data());
        ggml_tensor * td  = ggml_new_tensor(ctx, type, 3, std::vector<int64_t>{ head_size, head_count, n_tokens }.data());
        ggml_tensor * s   = ggml_new_tensor(ctx, type, 2, std::vector<int64_t>{ head_size * head_size * head_count, n_seqs }.data());
        ggml_tensor * out = ggml_rwkv_wkv6(ctx, k, v, r, tf, td, s);
        return out;
    }
};

// GGML_OP_GATED_LINEAR_ATTN
struct test_gla : public test_case {
    const ggml_type type;

    const int64_t head_count;
    const int64_t head_size;
    const int64_t n_seq_tokens;
    const int64_t n_seqs;

    std::string vars() override {
        return VARS_TO_STR5(type, head_count, head_size, n_seq_tokens, n_seqs);
    }

    test_gla(ggml_type type = GGML_TYPE_F32,
            int64_t head_count = 32, int64_t head_size = 64, int64_t n_seq_tokens = 32, int64_t n_seqs = 32)
        : type(type), head_count(head_count), head_size(head_size), n_seq_tokens(n_seq_tokens), n_seqs(n_seqs) {}

    ggml_tensor * build_graph(ggml_context * ctx) override {
        const int64_t n_tokens = n_seq_tokens * n_seqs;
        ggml_tensor * q   = ggml_new_tensor(ctx, type, 3, std::vector<int64_t>{ head_size, head_count, n_tokens }.data());
        ggml_tensor * k   = ggml_new_tensor(ctx, type, 3, std::vector<int64_t>{ head_size, head_count, n_tokens }.data());
        ggml_tensor * v   = ggml_new_tensor(ctx, type, 3, std::vector<int64_t>{ head_size, head_count, n_tokens }.data());
        ggml_tensor * g   = ggml_new_tensor(ctx, type, 3, std::vector<int64_t>{ head_size, head_count, n_tokens }.data());
        ggml_tensor * s   = ggml_new_tensor(ctx, type, 2, std::vector<int64_t>{ head_size * head_size * head_count, n_seqs }.data());
        ggml_tensor * out = ggml_gated_linear_attn(ctx, k, v, q, g, s, pow(head_size, -0.5));
        return out;
    }
};

// GGML_OP_RWKV_WKV7
struct test_rwkv_wkv7 : public test_case {
    const ggml_type type;

    const int64_t head_count;
    const int64_t head_size;
    const int64_t n_seq_tokens;
    const int64_t n_seqs;

    std::string vars() override {
        return VARS_TO_STR5(type, head_count, head_size, n_seq_tokens, n_seqs);
    }

    test_rwkv_wkv7(ggml_type type = GGML_TYPE_F32,
            int64_t head_count = 32, int64_t head_size = 64, int64_t n_seq_tokens = 32, int64_t n_seqs = 32)
        : type(type), head_count(head_count), head_size(head_size), n_seq_tokens(n_seq_tokens), n_seqs(n_seqs) {}

    ggml_tensor * build_graph(ggml_context * ctx) override {
        const int64_t n_tokens = n_seq_tokens * n_seqs;
        ggml_tensor * r   = ggml_new_tensor(ctx, type, 3, std::vector<int64_t>{ head_size, head_count, n_tokens }.data());
        ggml_tensor * w   = ggml_new_tensor(ctx, type, 3, std::vector<int64_t>{ head_size, head_count, n_tokens }.data());
        ggml_tensor * k   = ggml_new_tensor(ctx, type, 3, std::vector<int64_t>{ head_size, head_count, n_tokens }.data());
        ggml_tensor * v   = ggml_new_tensor(ctx, type, 3, std::vector<int64_t>{ head_size, head_count, n_tokens }.data());
        ggml_tensor * a   = ggml_new_tensor(ctx, type, 3, std::vector<int64_t>{ head_size, head_count, n_tokens }.data());
        ggml_tensor * b   = ggml_new_tensor(ctx, type, 3, std::vector<int64_t>{ head_size, head_count, n_tokens }.data());
        // Outputs may become NaN with long seqlen without these normalization
        a = ggml_l2_norm(ctx, a, 1e-7F);
        b = ggml_l2_norm(ctx, b, 1e-7F);
        ggml_tensor * s   = ggml_new_tensor(ctx, type, 2, std::vector<int64_t>{ head_size * head_size * head_count, n_seqs }.data());
        ggml_tensor * out = ggml_rwkv_wkv7(ctx, r, w, k, v, a, b, s);
        return out;
    }
};

// GGML_OP_MUL_MAT
struct test_mul_mat : public test_case {
    const ggml_type type_a;
    const ggml_type type_b;
    const int64_t m;
    const int64_t n;
    const int64_t k;
    const std::array<int64_t, 2> bs;  // dims 3 and 4
    const std::array<int64_t, 2> nr;  // repeat in dims 3 and 4
    const std::array<int64_t, 4> per; // permutation of dimensions
    const int64_t k_v; // size of k in memory, resulting in a non-contiguous view for k_v > k, no view for k_v == 0
    const uint32_t o; // number of outputs

    std::string vars() override {
        return VARS_TO_STR10(type_a, type_b, m, n, k, bs, nr, per, k_v, o);
    }

    double max_nmse_err() override {
        return 5e-4;
    }

    int64_t grad_nmax() override {
        return 20000;
    }

    uint64_t op_flops(ggml_tensor * t) override {
        GGML_UNUSED(t);
        return 2 * m * n * k * bs[0] * nr[0] * bs[1] * nr[1];
    }

    test_mul_mat(ggml_type type_a = GGML_TYPE_F32, ggml_type type_b = GGML_TYPE_F32,
            int64_t m = 32, int64_t n = 32, int64_t k = 32,
            std::array<int64_t, 2> bs = {10, 10},
            std::array<int64_t, 2> nr = {2, 2},
            std::array<int64_t, 4> per = {0, 1, 2, 3},
            int64_t k_v = 0, uint32_t o = 1)
        : type_a(type_a), type_b(type_b), m(m), n(n), k(k), bs(bs), nr(nr), per(per), k_v(k_v), o(o) {}

    ggml_tensor * build_graph(ggml_context * ctx) override {
        // C^T = A * B^T: (k, m) * (k, n) => (m, n)
        ggml_tensor * a;
        ggml_tensor * b;

        const int npermuted = (per[0] != 0) + (per[1] != 1) + (per[2] != 2) + (per[3] != 3);
        if (npermuted > 0) {
            GGML_ASSERT(npermuted == 2);
            GGML_ASSERT(k_v == 0); // not handled
            GGML_ASSERT(!ggml_is_quantized(type_a) || per[0] == 0);
            GGML_ASSERT(!ggml_is_quantized(type_b) || per[0] == 0);

            // Create tensors with the permuted dimensions, then permute them back to the dimensions given by m,n,k.
            const int64_t ne_a[4] = {k, m, bs[0],       bs[1]};
            const int64_t ne_b[4] = {k, n, bs[0]*nr[0], bs[1]*nr[1]};

            a = ggml_new_tensor_4d(ctx, type_a, ne_a[per[0]], ne_a[per[1]], ne_a[per[2]], ne_a[per[3]]);
            b = ggml_new_tensor_4d(ctx, type_b, ne_b[per[0]], ne_b[per[1]], ne_b[per[2]], ne_b[per[3]]);
            if (!ggml_is_quantized(type_a)) {
                if (bs[1] == 1 && nr[1] == 1) {
                    ggml_set_param(a);
                }
                ggml_set_param(b);
            }
            ggml_set_name(a, "a");
            ggml_set_name(b, "b");

            a = ggml_permute(ctx, a, per[0], per[1], per[2], per[3]);
            b = ggml_permute(ctx, b, per[0], per[1], per[2], per[3]);
            ggml_set_name(a, "a_permuted");
            ggml_set_name(b, "b_permuted");
        } else {
            const int64_t k_physical = k_v == 0 ? k : k_v;
            a = ggml_new_tensor_4d(ctx, type_a, k_physical, m, bs[0],       bs[1]);
            b = ggml_new_tensor_4d(ctx, type_b, k_physical, n, bs[0]*nr[0], bs[1]*nr[1]);

            if (!ggml_is_quantized(type_a)) {
                if (bs[1] == 1 && nr[1] == 1) {
                    ggml_set_param(a);
                }
                ggml_set_param(b);
            }

            if (k_v != 0) {
                GGML_ASSERT(k_v > k);
                a = ggml_view_4d(ctx, a, k, m, bs[0],       bs[1],       a->nb[1], a->nb[2], a->nb[3], 0);
                b = ggml_view_4d(ctx, b, k, n, bs[0]*nr[0], bs[1]*nr[1], b->nb[1], b->nb[2], b->nb[3], 0);
            }
            ggml_set_name(a, "a");
            ggml_set_name(b, "b");
        }

        ggml_tensor * out = ggml_mul_mat(ctx, a, b);
        ggml_set_name(out, "out");
        for (uint32_t i = 1; i < o; ++i) {
            ggml_tensor * out2 = ggml_mul_mat(ctx, a, b);
            ggml_set_name(out2, "out2");
            out = ggml_add(ctx, out, out2);
        }

        return out;
    }

    bool run_whole_graph() override { return o > 1; }

    std::string op_desc(ggml_tensor * t) override {
        GGML_UNUSED(t);
        return ggml_op_name(GGML_OP_MUL_MAT);
    }
};

static void init_mul_mat_id_tensors(ggml_context * ctx, int n_mats) {
    std::random_device rd;
    std::default_random_engine rng(rd());
    for (ggml_tensor * t = ggml_get_first_tensor(ctx); t != NULL; t = ggml_get_next_tensor(ctx, t)) {
        if (t->type == GGML_TYPE_I32) {
            if (ggml_is_view_op(t->op)) { continue; }
            // ids
            for (int64_t r = 0; r < ggml_nrows(t); r++) {
                std::vector<int32_t> data(t->ne[0]);
                for (int i = 0; i < t->ne[0]; i++) {
                    data[i] = i % n_mats;
                }
                std::shuffle(data.begin(), data.end(), rng);
                ggml_backend_tensor_set(t, data.data(), r * t->nb[1], t->ne[0] * sizeof(int32_t));
            }
        } else {
            init_tensor_uniform(t);
        }
    }
}

// GGML_OP_MUL_MAT_ID
struct test_mul_mat_id : public test_case {
    const ggml_type type_a;
    const ggml_type type_b;
    const int n_mats;
    const int n_used;
    const bool b; // broadcast b matrix
    const int64_t m;
    const int64_t n;
    const int64_t k;

    std::string vars() override {
        return VARS_TO_STR8(type_a, type_b, n_mats, n_used, b, m, n, k);
    }

    double max_nmse_err() override {
        return 5e-4;
    }

    uint64_t op_flops(ggml_tensor * t) override {
        GGML_UNUSED(t);
        return 2 * m * k * n * n_used;
    }

    test_mul_mat_id(ggml_type type_a = GGML_TYPE_F32, ggml_type type_b = GGML_TYPE_F32,
            int n_mats = 8, int n_used = 2, bool b = false,
            int64_t m = 32, int64_t n = 32, int64_t k = 32)
        : type_a(type_a), type_b(type_b), n_mats(n_mats), n_used(n_used), b(b),
            m(m), n(n), k(k) {
            GGML_ASSERT(n_used <= n_mats);
        }

    ggml_tensor * build_graph(ggml_context * ctx) override {
        // C^T = A * B^T: (k, m) * (k, n) => (m, n)
        ggml_tensor * as = ggml_new_tensor_3d(ctx, type_a, k, m, n_mats);
        ggml_set_name(as, "as");

        ggml_tensor * ids = ggml_new_tensor_2d(ctx, GGML_TYPE_I32, n_mats, n);
        ggml_set_name(ids, "ids");
        if (n_used != n_mats) {
            ids = ggml_view_2d(ctx, ids, n_used, n, ids->nb[1], 0);
            ggml_set_name(ids, "view_of_ids");
        }

        ggml_tensor * b = ggml_new_tensor_3d(ctx, type_b, k, this->b ? 1 : n_used, n);
        ggml_set_name(b, "b");

        ggml_tensor * out = ggml_mul_mat_id(ctx, as, b, ids);
        ggml_set_name(out, "out");

        return out;
    }

    void initialize_tensors(ggml_context * ctx) override {
        init_mul_mat_id_tensors(ctx, n_mats);
    }
};

// GGML_OP_MUL_MAT_ID + GGML_OP_ADD or GGML_OP_MUL
struct test_mul_mat_id_fusion : public test_case {
    const ggml_type type_a;
    const ggml_type type_b;
    const int n_mats;
    const int n_used;
    const bool b; // broadcast b matrix
    const int64_t m;
    const int64_t n;
    const int64_t k;
    const uint32_t o; // number of outputs
    const bool mul;

    std::string vars() override {
        return VARS_TO_STR10(type_a, type_b, n_mats, n_used, b, m, n, k, o, mul);
    }

    double max_nmse_err() override {
        return 5e-4;
    }

    uint64_t op_flops(ggml_tensor * t) override {
        GGML_UNUSED(t);
        return 2 * m * k * n * n_used;
    }

    test_mul_mat_id_fusion(ggml_type type_a = GGML_TYPE_F32, ggml_type type_b = GGML_TYPE_F32,
            int n_mats = 8, int n_used = 2, bool b = false,
            int64_t m = 32, int64_t n = 32, int64_t k = 32, uint32_t o = 1, bool mul = false)
        : type_a(type_a), type_b(type_b), n_mats(n_mats), n_used(n_used), b(b),
            m(m), n(n), k(k), o(o), mul(mul) {
            GGML_ASSERT(n_used <= n_mats);
        }

    ggml_tensor * build_graph(ggml_context * ctx) override {
        // C^T = A * B^T: (k, m) * (k, n) => (m, n)
        ggml_tensor * as = ggml_new_tensor_3d(ctx, type_a, k, m, n_mats);
        ggml_set_name(as, "as");

        ggml_tensor * ids = ggml_new_tensor_2d(ctx, GGML_TYPE_I32, n_mats, n);
        ggml_set_name(ids, "ids");
        if (n_used != n_mats) {
            ids = ggml_view_2d(ctx, ids, n_used, n, ids->nb[1], 0);
            ggml_set_name(ids, "view_of_ids");
        }

        ggml_tensor * b = ggml_new_tensor_3d(ctx, type_b, k, this->b ? 1 : n_used, n);
        ggml_set_name(b, "b");

        ggml_tensor * out = ggml_mul_mat_id(ctx, as, b, ids);
        ggml_set_name(out, "out");

        for (uint32_t i = 1; i < o; ++i) {
            ggml_tensor * a2 = ggml_new_tensor_3d(ctx, type_a, k, m, n_mats);
            ggml_tensor * out2 = ggml_mul_mat_id(ctx, a2, b, ids);
            ggml_set_name(out2, "out2");
            out = ggml_add(ctx, out, out2);
        }

        if (mul) {
            std::array<int64_t, 4> ne { 1, out->ne[1], out->ne[2], out->ne[3] };
            ne[0] = 1;
            ggml_tensor * m = ggml_new_tensor(ctx, out->type, 4, ne.data());
            out = ggml_mul(ctx, out, m);
        }

        return out;
    }

    void initialize_tensors(ggml_context * ctx) override {
        init_mul_mat_id_tensors(ctx, n_mats);
    }

    bool run_whole_graph() override { return true; }

    std::string op_desc(ggml_tensor * t) override {
        GGML_UNUSED(t);
        return "MUL_MAT_ID_FUSION";
    }
};

// GGML_OP_OUT_PROD
struct test_out_prod : public test_case {
    const ggml_type type_a;
    const ggml_type type_b;
    const int64_t m;
    const int64_t n;
    const int64_t k;
    const std::array<int64_t, 2> bs; // dims 3 and 4
    const std::array<int64_t, 2> nr; // repeat in dims 3 and 4
    const bool trans_b;

    std::string vars() override {
        return VARS_TO_STR8(type_a, type_b, m, n, k, bs, nr, trans_b);
    }

    double max_nmse_err() override {
        return 5e-4;
    }

    test_out_prod(ggml_type type_a = GGML_TYPE_F32, ggml_type type_b = GGML_TYPE_F32,
            int64_t m = 32, int64_t n = 32, int64_t k = 32,
            std::array<int64_t, 2> bs = {10, 10},
            std::array<int64_t, 2> nr = {2, 2},
            bool trans_b = false)
        : type_a(type_a), type_b(type_b), m(m), n(n), k(k), bs(bs), nr(nr), trans_b(trans_b) {}

    ggml_tensor * build_graph(ggml_context * ctx) override {
        ggml_tensor * a = ggml_new_tensor_4d(ctx, type_a, m, k, bs[0], bs[1]);
        ggml_set_name(a, "a");

        ggml_tensor * b;
        if (trans_b) {
            b = ggml_new_tensor_4d(ctx, type_b, k, n, bs[0]*nr[0], bs[1]*nr[1]);
            b = ggml_transpose(ctx, b);
        } else {
            b = ggml_new_tensor_4d(ctx, type_b, n, k, bs[0]*nr[0], bs[1]*nr[1]);
        }
        ggml_set_name(b, "b");

        ggml_tensor * out = ggml_out_prod(ctx, a, b);
        ggml_set_name(out, "out");

        return out;
    }
};

// GGML_OP_SQR
struct test_sqr : public test_case {
    const ggml_type type;
    const std::array<int64_t, 4> ne;

    std::string vars() override {
        return VARS_TO_STR2(type, ne);
    }

    test_sqr(ggml_type type = GGML_TYPE_F32,
            std::array<int64_t, 4> ne = {10, 5, 4, 3})
        : type(type), ne(ne) {}

    ggml_tensor * build_graph(ggml_context * ctx) override {
        ggml_tensor * a = ggml_new_tensor(ctx, type, 4, ne.data());
        ggml_set_param(a);
        ggml_set_name(a, "a");

        ggml_tensor * out = ggml_sqr(ctx, a);
        ggml_set_name(out, "out");

        return out;
    }

    float grad_eps() override {
        return 0.1f * 0.25f*ne[0]*ne[1]*ne[2]*ne[3]; // 10% of expected value of sum.
    }
};

// GGML_OP_SQRT
struct test_sqrt : public test_case {
    const ggml_type type;
    const std::array<int64_t, 4> ne;

    std::string vars() override {
        return VARS_TO_STR2(type, ne);
    }

    test_sqrt(ggml_type type = GGML_TYPE_F32,
            std::array<int64_t, 4> ne = {10, 3, 3, 2})
        : type(type), ne(ne) {}

    ggml_tensor * build_graph(ggml_context * ctx) override {
        ggml_tensor * a = ggml_new_tensor(ctx, type, 4, ne.data());
        ggml_set_param(a);
        ggml_set_name(a, "a");

        ggml_tensor * out = ggml_sqrt(ctx, a);
        ggml_set_name(out, "out");

        return out;
    }

    void initialize_tensors(ggml_context * ctx) override {
        // fill with positive values
        for (ggml_tensor * t = ggml_get_first_tensor(ctx); t != NULL; t = ggml_get_next_tensor(ctx, t)) {
            init_tensor_uniform(t, 50.0f, 100.0f);
        }
    }

    float grad_eps() override {
        return 20.0f;
    }

    bool grad_precise() override {
        return true;
    }
};

// GGML_OP_LOG
struct test_log : public test_case {
    const ggml_type type;
    const std::array<int64_t, 4> ne;

    std::string vars() override {
        return VARS_TO_STR2(type, ne);
    }

    test_log(ggml_type type = GGML_TYPE_F32,
            std::array<int64_t, 4> ne = {10, 5, 4, 3})
        : type(type), ne(ne) {}

    ggml_tensor * build_graph(ggml_context * ctx) override {
        ggml_tensor * a = ggml_new_tensor(ctx, type, 4, ne.data());
        ggml_set_param(a);
        ggml_set_name(a, "a");

        ggml_tensor * out = ggml_log(ctx, a);
        ggml_set_name(out, "out");

        return out;
    }

    void initialize_tensors(ggml_context * ctx) override {
        for (ggml_tensor * t = ggml_get_first_tensor(ctx); t != NULL; t = ggml_get_next_tensor(ctx, t)) {
            // log(1) == 0, cluster values there to keep the sum low for better precision in the backward pass:
            init_tensor_uniform(t, 0.9f, 1.1f);
        }
    }

    bool grad_precise() override {
        return true;
    }
};

// GGML_OP_SIN
struct test_sin : public test_case {
    const ggml_type type;
    const std::array<int64_t, 4> ne;

    std::string vars() override {
        return VARS_TO_STR2(type, ne);
    }

    test_sin(ggml_type type = GGML_TYPE_F32,
            std::array<int64_t, 4> ne = {10, 2, 2, 2})
        : type(type), ne(ne) {}

    ggml_tensor * build_graph(ggml_context * ctx) override {
        ggml_tensor * a = ggml_new_tensor(ctx, type, 4, ne.data());
        ggml_set_param(a);
        ggml_set_name(a, "a");

        ggml_tensor * out = ggml_sin(ctx, a);
        ggml_set_name(out, "out");

        return out;
    }

    void initialize_tensors(ggml_context * ctx) override {
        for (ggml_tensor * t = ggml_get_first_tensor(ctx); t != NULL; t = ggml_get_next_tensor(ctx, t)) {
            init_tensor_uniform(t, -6.5f, 6.5f); // Covers interval [-2*pi, 2*pi].
        }
    }

    double max_maa_err() override {
        return 1e-3;
    }

    float grad_eps() override {
        return 0.2f;
    }

    bool grad_precise() override {
        return true;
    }
};

// GGML_OP_COS
struct test_cos : public test_case {
    const ggml_type type;
    const std::array<int64_t, 4> ne;

    std::string vars() override {
        return VARS_TO_STR2(type, ne);
    }

    test_cos(ggml_type type = GGML_TYPE_F32,
            std::array<int64_t, 4> ne = {10, 2, 2, 2})
        : type(type), ne(ne) {}

    ggml_tensor * build_graph(ggml_context * ctx) override {
        ggml_tensor * a = ggml_new_tensor(ctx, type, 4, ne.data());
        ggml_set_param(a);
        ggml_set_name(a, "a");

        ggml_tensor * out = ggml_cos(ctx, a);
        ggml_set_name(out, "out");

        return out;
    }

    void initialize_tensors(ggml_context * ctx) override {
        for (ggml_tensor * t = ggml_get_first_tensor(ctx); t != NULL; t = ggml_get_next_tensor(ctx, t)) {
            init_tensor_uniform(t, -6.5f, 6.5f); // Covers interval [-2*pi, 2*pi].
        }
    }

    double max_maa_err() override {
        return 1e-3;
    }

    float grad_eps() override {
        return 0.2f;
    }

    bool grad_precise() override {
        return true;
    }
};

// GGML_OP_CLAMP
struct test_clamp : public test_case {
    const ggml_type type;
    const std::array<int64_t, 4> ne;
    float min;
    float max;

    std::string vars() override {
        return VARS_TO_STR4(type, ne, min, max);
    }

    test_clamp(ggml_type type = GGML_TYPE_F32,
            std::array<int64_t, 4> ne = {10, 5, 4, 3},
            float min = -0.5f, float max = 0.5f)
        : type(type), ne(ne), min(min), max(max) {}

    ggml_tensor * build_graph(ggml_context * ctx) override {
        ggml_tensor * a = ggml_new_tensor(ctx, type, 4, ne.data());
        ggml_set_name(a, "a");

        ggml_tensor * out = ggml_clamp(ctx, a, min, max);
        ggml_set_name(out, "out");

        return out;
    }

    float grad_eps() override {
        return 1e-2f;
    }

    std::vector<float> grad_expect() override {
        return {0.0f, 1.0f};
    }
};

// GGML_OP_FLOOR
struct test_floor : public test_case {
    const ggml_type type;
    const std::array<int64_t, 4> ne;

    std::string vars() override {
        return VARS_TO_STR2(type, ne);
    }

    test_floor(ggml_type type = GGML_TYPE_F32,
               std::array<int64_t, 4> ne = {10, 2, 2, 2})
        : type(type), ne(ne) {}

    ggml_tensor * build_graph(ggml_context * ctx) override {
        ggml_tensor * a = ggml_new_tensor(ctx, type, 4, ne.data());
        ggml_set_param(a);
        ggml_set_name(a, "a");

        ggml_tensor * out = ggml_floor(ctx, a);
        ggml_set_name(out, "out");

        return out;
    }

    void initialize_tensors(ggml_context * ctx) override {
        for (ggml_tensor * t = ggml_get_first_tensor(ctx); t != NULL; t = ggml_get_next_tensor(ctx, t)) {
            init_tensor_uniform(t, -10.0f, 10.0f);
        }
    }
};

// GGML_OP_CEIL
struct test_ceil : public test_case {
    const ggml_type type;
    const std::array<int64_t, 4> ne;

    std::string vars() override {
        return VARS_TO_STR2(type, ne);
    }

    test_ceil(ggml_type type = GGML_TYPE_F32,
              std::array<int64_t, 4> ne = {10, 2, 2, 2})
        : type(type), ne(ne) {}

    ggml_tensor * build_graph(ggml_context * ctx) override {
        ggml_tensor * a = ggml_new_tensor(ctx, type, 4, ne.data());
        ggml_set_param(a);
        ggml_set_name(a, "a");

        ggml_tensor * out = ggml_ceil(ctx, a);
        ggml_set_name(out, "out");

        return out;
    }

    void initialize_tensors(ggml_context * ctx) override {
        for (ggml_tensor * t = ggml_get_first_tensor(ctx); t != NULL; t = ggml_get_next_tensor(ctx, t)) {
            init_tensor_uniform(t, -10.0f, 10.0f);
        }
    }
};

// GGML_OP_ROUND
struct test_round : public test_case {
    const ggml_type type;
    const std::array<int64_t, 4> ne;

    std::string vars() override {
        return VARS_TO_STR2(type, ne);
    }

    test_round(ggml_type type = GGML_TYPE_F32,
               std::array<int64_t, 4> ne = {10, 2, 2, 2})
        : type(type), ne(ne) {}

    ggml_tensor * build_graph(ggml_context * ctx) override {
        ggml_tensor * a = ggml_new_tensor(ctx, type, 4, ne.data());
        ggml_set_param(a);
        ggml_set_name(a, "a");

        ggml_tensor * out = ggml_round(ctx, a);
        ggml_set_name(out, "out");

        return out;
    }

    void initialize_tensors(ggml_context * ctx) override {
        for (ggml_tensor * t = ggml_get_first_tensor(ctx); t != NULL; t = ggml_get_next_tensor(ctx, t)) {
            init_tensor_uniform(t, -10.0f, 10.0f);
        }
    }
};

// GGML_OP_TRUNC
struct test_trunc : public test_case {
    const ggml_type type;
    const std::array<int64_t, 4> ne;

    std::string vars() override {
        return VARS_TO_STR2(type, ne);
    }

    test_trunc(ggml_type type = GGML_TYPE_F32,
               std::array<int64_t, 4> ne = {10, 2, 2, 2})
        : type(type), ne(ne) {}

    ggml_tensor * build_graph(ggml_context * ctx) override {
        ggml_tensor * a = ggml_new_tensor(ctx, type, 4, ne.data());
        ggml_set_param(a);
        ggml_set_name(a, "a");

        ggml_tensor * out = ggml_trunc(ctx, a);
        ggml_set_name(out, "out");

        return out;
    }

    void initialize_tensors(ggml_context * ctx) override {
        for (ggml_tensor * t = ggml_get_first_tensor(ctx); t != NULL; t = ggml_get_next_tensor(ctx, t)) {
            init_tensor_uniform(t, -10.0f, 10.0f);
        }
    }
};

// GGML_OP_DIAG_MASK_INF
struct test_diag_mask_inf : public test_case {
    const ggml_type type;
    const std::array<int64_t, 4> ne;
    const int n_past;

    std::string vars() override {
        return VARS_TO_STR3(type, ne, n_past);
    }

    test_diag_mask_inf(ggml_type type = GGML_TYPE_F32,
            std::array<int64_t, 4> ne = {10, 10, 3, 2},
            int n_past = 5)
        : type(type), ne(ne), n_past(n_past) {}

    ggml_tensor * build_graph(ggml_context * ctx) override {
        ggml_tensor * a = ggml_new_tensor(ctx, type, 4, ne.data());
        ggml_set_param(a);
        ggml_set_name(a, "a");

        ggml_tensor * out = ggml_diag_mask_inf(ctx, a, n_past);
        ggml_set_name(out, "out");

        return out;
    }
};

// GGML_OP_SOFT_MAX
struct test_soft_max : public test_case {
    const ggml_type type;
    const std::array<int64_t, 4> ne;
    const bool mask;
    const bool sinks;
    const ggml_type m_prec;
    const std::array<int64_t, 2> nr23; // broadcast only dims 2 and 3
    const float scale;
    const float max_bias;
    const bool inplace;

    std::string vars() override {
        return VARS_TO_STR9(type, ne, mask, sinks, m_prec, nr23, scale, max_bias, inplace);
    }

    // the 1024 test with bias occasionally fails:
    // SOFT_MAX(type=f32,ne=[1024,16,1,1],mask=1,scale=1.000000,max_bias=8.000000): [SOFT_MAX] NMSE = 0.000000103 > 0.000000100 FAIL
    virtual double max_nmse_err() override {
        return 1e-6;
    }

    test_soft_max(ggml_type type = GGML_TYPE_F32,
            std::array<int64_t, 4> ne = {10, 5, 4, 3},
            bool mask = false,
            bool sinks = false,
            ggml_type m_prec = GGML_TYPE_F32,
            std::array<int64_t, 2> nr23 = {1, 1},
            float scale = 1.0f,
            float max_bias = 0.0f,
            bool inplace = false)
        : type(type), ne(ne), mask(mask), sinks(sinks), m_prec(m_prec), nr23(nr23), scale(scale), max_bias(max_bias), inplace(inplace) {}

    ggml_tensor * build_graph(ggml_context * ctx) override {
        ggml_tensor * a = ggml_new_tensor_4d(ctx, type, ne[0], ne[1], ne[2]*nr23[0], ne[3]*nr23[1]);
        ggml_set_param(a);
        ggml_set_name(a, "a");

        ggml_tensor * mask = nullptr;
        if (this->mask) {
            mask = ggml_new_tensor_4d(ctx, m_prec, ne[0], ne[1], ne[2], ne[3]);
            ggml_set_name(mask, "mask");
        }

        ggml_tensor * sinks = nullptr;
        if (this->sinks) {
            sinks = ggml_new_tensor_1d(ctx, GGML_TYPE_F32, ne[2]*nr23[0]);
            ggml_set_name(sinks, "sinks");
        }

        ggml_tensor * out;
        if (inplace) {
            out = ggml_soft_max_ext_inplace(ctx, a, mask, scale, max_bias);
        } else {
            out = ggml_soft_max_ext(ctx, a, mask, scale, max_bias);
        }
        ggml_soft_max_add_sinks(out, sinks);
        ggml_set_name(out, "out");

        return out;
    }

    bool grad_precise() override {
        return true;
    }
};

// GGML_OP_SOFT_MAX_BACK
struct test_soft_max_back : public test_case {
    const ggml_type type;
    const std::array<int64_t, 4> ne;
    const float scale;
    const float max_bias;

    std::string vars() override {
        return VARS_TO_STR4(type, ne, scale, max_bias);
    }

    test_soft_max_back(ggml_type type = GGML_TYPE_F32,
            std::array<int64_t, 4> ne = {10, 5, 4, 3},
            float scale = 1.0f,
            float max_bias = 0.0f)
        : type(type), ne(ne), scale(scale), max_bias(max_bias) {}

    ggml_tensor * build_graph(ggml_context * ctx) override {
        ggml_tensor * a = ggml_new_tensor(ctx, type, 4, ne.data());
        ggml_set_name(a, "a");

        ggml_tensor * b = ggml_new_tensor(ctx, type, 4, ne.data());
        ggml_set_name(a, "a");

        ggml_tensor * out = ggml_soft_max_ext_back(ctx, a, b, scale, max_bias);
        ggml_set_name(out, "out");

        return out;
    }
};

// GGML_OP_ROPE + GGML_OP_ROPE_BACK
struct test_rope : public test_case {
    const ggml_type type;
    const std::array<int64_t, 4> ne_a;
    int n_dims;
    int mode;
    int n_ctx; // used to generate positions
    float fs; // freq_scale
    float ef; // ext_factor
    float af; // attn_factor
    bool ff;
    int v; // view (1 : non-contiguous a)
    bool forward;
    bool inplace;

    std::string vars() override {
        // forward can be inferred from the op, does not need to be printed
        return VARS_TO_STR11(type, ne_a, n_dims, mode, n_ctx, fs, ef, af, ff, v, inplace);
    }

    test_rope(ggml_type type = GGML_TYPE_F32,
            std::array<int64_t, 4> ne_a = {10, 5, 3, 1},
            int n_dims = 10, int mode = GGML_ROPE_TYPE_NORMAL, int n_ctx = 512, float fs = 1.0f,
            float ef = 0.0f, float af = 0.0f, bool ff = false, int v = 0, bool forward = true, bool inplace = false)
        : type(type), ne_a(ne_a), n_dims(n_dims), mode(mode), n_ctx(n_ctx), fs(fs), ef(ef), af(af), ff(ff), v(v), forward(forward), inplace(inplace) {}

    ggml_tensor * build_graph(ggml_context * ctx) override {
        ggml_tensor * a;
        if (v & 1) {
            auto ne = ne_a; ne[0] *= 2; ne[1] *= 4; ne[2] *= 3;
            a = ggml_new_tensor(ctx, type, 4, ne.data());
            if (forward) {
                ggml_set_param(a);
            }
            ggml_set_name(a, "a");

            a = ggml_view_4d(ctx, a, ne_a[0], ne_a[1], ne_a[2], ne_a[3], a->nb[1], a->nb[2], a->nb[3], 0);
            ggml_set_name(a, "view_of_a");
        } else {
            a = ggml_new_tensor(ctx, type, 4, ne_a.data());
            if (forward) {
                ggml_set_param(a);
            }
            ggml_set_name(a, "a");
        }

        const bool is_mrope = mode & GGML_ROPE_TYPE_MROPE;
        const bool is_vision = mode == GGML_ROPE_TYPE_VISION;

        ggml_tensor * pos;
        if (is_mrope || is_vision) {
            pos = ggml_new_tensor_1d(ctx, GGML_TYPE_I32, ne_a[2] * 4);
        } else {
            pos = ggml_new_tensor_1d(ctx, GGML_TYPE_I32, ne_a[2]);
        }
        ggml_set_name(pos, "pos");

        ggml_tensor * freq = nullptr;
        if (ff) {
            freq = ggml_new_tensor_1d(ctx, GGML_TYPE_F32, n_dims/2);
            ggml_set_name(freq, "freq");
        }

        ggml_tensor * out;
        if (is_mrope) {
            if (is_vision) {
                GGML_ASSERT(n_dims/4 > 0);
                int rope_sections[4] = {n_dims/4, n_dims/4, 0, 0}; // Vision-RoPE only use first two dimension for image (x, y) coordinate
                if (forward) {
                    if (inplace) {
                        out = ggml_rope_multi_inplace(ctx, a, pos, freq, n_dims/2, rope_sections, mode, 0, 10000.0f, fs, ef, af, 1.0f, 1.0f);
                    } else {
                        out = ggml_rope_multi(ctx, a, pos, freq, n_dims/2, rope_sections, mode, 0, 10000.0f, fs, ef, af, 1.0f, 1.0f);
                    }
                } else {
                    out = ggml_rope_multi_back(ctx, a, pos, freq, n_dims/2, rope_sections, mode, 0, 10000.0f, fs, ef, af, 1.0f, 1.0f);
                }
            } else {
                GGML_ASSERT(n_dims/3 > 0);
                int rope_sections[4] = {n_dims/3, n_dims/3, n_dims/3, 0};
                if (forward) {
                    if (inplace) {
                        out = ggml_rope_multi_inplace(ctx, a, pos, freq, n_dims, rope_sections, mode, 0, 10000.0f, fs, ef, af, 1.0f, 1.0f);
                    } else {
                        out = ggml_rope_multi(ctx, a, pos, freq, n_dims, rope_sections, mode, 0, 10000.0f, fs, ef, af, 1.0f, 1.0f);
                    }
                } else {
                    out = ggml_rope_multi_back(ctx, a, pos, freq, n_dims, rope_sections, mode, 0, 10000.0f, fs, ef, af, 1.0f, 1.0f);
                }
            }
        } else {
            if (forward) {
                if (inplace) {
                    out = ggml_rope_ext_inplace(ctx, a, pos, freq, n_dims, mode, 0, 10000.0f, fs, ef, af, 1.0f, 1.0f);
                } else {
                    out = ggml_rope_ext(ctx, a, pos, freq, n_dims, mode, 0, 10000.0f, fs, ef, af, 1.0f, 1.0f);
                }
            } else {
                out = ggml_rope_ext_back(ctx, a, pos, freq, n_dims, mode, 0, 10000.0f, fs, ef, af, 1.0f, 1.0f);
            }

            // TODO: add test with a non-contiguous view as input ; this case is needed for build_rope_2d in clip.cpp
        }
        ggml_set_name(out, "out");

        return out;
    }

    void initialize_tensors(ggml_context * ctx) override {
        for (ggml_tensor * t = ggml_get_first_tensor(ctx); t != NULL; t = ggml_get_next_tensor(ctx, t)) {
            if (t->type == GGML_TYPE_I32) {
                // pos
                const int num_pos_ids = (mode & GGML_ROPE_TYPE_MROPE) ? ne_a[2] * 4 : ne_a[2];
                std::vector<int> data(num_pos_ids);
                for (int i = 0; i < num_pos_ids; i++) {
                    data[i] = rand() % n_ctx;
                }
                ggml_backend_tensor_set(t, data.data(), 0, num_pos_ids * sizeof(int));
            } else {
                if (t->ne[0] == n_dims/2) {
                    // frequency factors in the range [0.9f, 1.1f]
                    init_tensor_uniform(t, 0.9f, 1.1f);
                } else {
                    init_tensor_uniform(t);
                }
            }
        }
    }

    double max_maa_err() override {
        return 1e-3;
    }

    bool grad_precise() override {
        return true;
    }
};

// GGML_OP_POOL2D
struct test_pool2d : public test_case {
    enum ggml_op_pool pool_type;
    const ggml_type type_input;
    const std::array<int64_t, 4> ne_input;
    // kernel size
    const int k0;
    const int k1;
    // stride
    const int s0;
    const int s1;
    // padding
    const int p0;
    const int p1;

    std::string vars() override {
        return VARS_TO_STR9(pool_type, type_input, ne_input, k0, k1, s0, s1, p0, p1);
    }

    test_pool2d(ggml_op_pool pool_type = GGML_OP_POOL_AVG,
            ggml_type type_input = GGML_TYPE_F32,
            std::array<int64_t, 4> ne_input = {10, 10, 3, 1}, // [input_width, input_height, input_channels, 1]
            int k0 = 3, int k1 = 3,
            int s0 = 1, int s1 = 1,
            int p0 = 1, int p1 = 1)
        : pool_type(pool_type), type_input(type_input), ne_input(ne_input), k0(k0), k1(k1), s0(s0), s1(s1), p0(p0), p1(p1) {}

    ggml_tensor * build_graph(ggml_context * ctx) override {
        ggml_tensor * input = ggml_new_tensor(ctx, type_input, 4, ne_input.data());
        ggml_set_param(input);
        ggml_set_name(input, "input");

        ggml_tensor * out = ggml_pool_2d(ctx, input, pool_type, k0, k1, s0, s1, p0, p1);
        ggml_set_name(out, "out");

        return out;
    }
};

// GGML_OP_CONV_TRANSPOSE_1D
struct test_conv_transpose_1d : public test_case {
    const std::array<int64_t, 4> ne_input;
    const std::array<int64_t, 4> ne_kernel;

    const int s0; // stride
    const int p0; // padding
    const int d0; // dilation

    std::string vars() override {
        return VARS_TO_STR5(ne_input, ne_kernel, s0, p0, d0);
    }

    test_conv_transpose_1d(std::array<int64_t, 4> ne_input = {197, 32, 1, 1}, // [input_width, input_channels, 1 /* assert in cpu kernel*/, 1 (should be batch)]
                           std::array<int64_t, 4> ne_kernel = {16, 32, 32, 1}, // [kernel_width, output_channels, input_channels, 1 (should be batch)]
                           int s0 = 1, int p0 = 0, int d0 = 1)
        : ne_input(ne_input), ne_kernel(ne_kernel), s0(s0), p0(p0), d0(d0) {}

    ggml_tensor * build_graph(ggml_context * ctx) override {
        ggml_tensor * input = ggml_new_tensor(ctx, GGML_TYPE_F32, 4, ne_input.data());
        ggml_set_name(input, "input");

        ggml_tensor * kernel = ggml_new_tensor(ctx, GGML_TYPE_F32, 4, ne_kernel.data());
        ggml_set_name(kernel, "kernel");

        ggml_tensor * out = ggml_conv_transpose_1d(ctx, kernel, input, s0, p0, d0);
        ggml_set_name(out, "out");

        return out;
    }
};

// GGML_OP_CONV_TRANSPOSE_2D
struct test_conv_transpose_2d : public test_case {
    const std::array<int64_t, 4> ne_input;
    const std::array<int64_t, 4> ne_kernel;
    const int stride;

    std::string vars() override {
        return VARS_TO_STR3(ne_input, ne_kernel, stride);
    }

    double max_nmse_err() override {
        return 5e-4; // The default 1e-7 is too small for Vulkan.
    }

    test_conv_transpose_2d(std::array<int64_t, 4> ne_input = {10, 10, 3, 1}, // [input_width, input_height, input_channels, 1]
                           std::array<int64_t, 4> ne_kernel = {3, 3, 3, 1}, // [kernel_width, kernel_height, input_channels, 1]
                           int stride = 1)
        : ne_input(ne_input), ne_kernel(ne_kernel), stride(stride){}

    ggml_tensor * build_graph(ggml_context * ctx) override {
        ggml_tensor * input = ggml_new_tensor(ctx, GGML_TYPE_F32, 4, ne_input.data());
        ggml_set_name(input, "input");

        ggml_tensor * kernel = ggml_new_tensor(ctx, GGML_TYPE_F16, 4, ne_kernel.data());
        ggml_set_name(kernel, "kernel");

        ggml_tensor * out = ggml_conv_transpose_2d_p0(ctx, kernel, input, stride);
        ggml_set_name(out, "out");

        return out;
    }
};

// GGML_OP_IM2COL
struct test_im2col : public test_case {
    const ggml_type type_input;
    const ggml_type type_kernel;
    const ggml_type dst_type;
    const std::array<int64_t, 4> ne_input;
    const std::array<int64_t, 4> ne_kernel;
    // stride
    const int s0;
    const int s1;
    // padding
    const int p0;
    const int p1;
    // dilation
    const int d0;
    const int d1;
    // mode
    const bool is_2D;

    std::string vars() override {
        return VARS_TO_STR12(type_input, type_kernel, dst_type, ne_input, ne_kernel, s0, s1, p0, p1, d0, d1, is_2D);
    }

    test_im2col(ggml_type type_input = GGML_TYPE_F32, ggml_type type_kernel = GGML_TYPE_F16, ggml_type dst_type = GGML_TYPE_F32,
            std::array<int64_t, 4> ne_input = {10, 10, 3, 1}, // [input_width, input_height, input_channels, 1]
            std::array<int64_t, 4> ne_kernel = {3, 3, 3, 1}, // [kernel_width, kernel_height, input_channels, 1]
            int s0 = 1, int s1 = 1,
            int p0 = 1, int p1 = 1,
            int d0 = 1, int d1 = 1,
            bool is_2D = true)
        : type_input(type_input), type_kernel(type_kernel), dst_type(dst_type), ne_input(ne_input), ne_kernel(ne_kernel), s0(s0), s1(s1), p0(p0), p1(p1), d0(d0), d1(d1), is_2D(is_2D) {}

    ggml_tensor * build_graph(ggml_context * ctx) override {
        ggml_tensor * input = ggml_new_tensor(ctx, type_input, 4, ne_input.data());
        ggml_set_param(input);
        ggml_set_name(input, "input");

        ggml_tensor * kernel = ggml_new_tensor(ctx, type_kernel, 4, ne_kernel.data());
        ggml_set_name(kernel, "kernel");

        ggml_tensor * out = ggml_im2col(ctx, kernel, input, s0, s1, p0, p1, d0, d1, is_2D, dst_type);
        ggml_set_name(out, "out");

        return out;
    }
};

// GGML_OP_IM2COL_3D
struct test_im2col_3d : public test_case {
    const ggml_type type_input;
    const ggml_type type_kernel;
    const ggml_type dst_type;
    const std::array<int64_t, 4> ne_input;
    const std::array<int64_t, 4> ne_kernel;
    // stride
    const int s0;
    const int s1;
    const int s2;
    // padding
    const int p0;
    const int p1;
    const int p2;
    // dilation
    const int d0;
    const int d1;
    const int d2;

    const int64_t IC;
    const bool v;

    std::string vars() override {
        return VARS_TO_STR16(type_input, type_kernel, dst_type, ne_input, ne_kernel, IC, s0, s1, s2, p0, p1, p2, d0, d1, d2, v);
    }

    test_im2col_3d(ggml_type type_input = GGML_TYPE_F32, ggml_type type_kernel = GGML_TYPE_F16, ggml_type dst_type = GGML_TYPE_F32,
                std::array<int64_t, 4> ne_input = {10, 10, 10, 9}, // [OC*IC, KD, KH, KW]
                std::array<int64_t, 4> ne_kernel = {3, 3, 3, 1}, // [N*IC, ID, IH, IW]
                int64_t IC = 3,
                int s0 = 1, int s1 = 1, int s2 = 1,
                int p0 = 1, int p1 = 1, int p2 = 1,
                int d0 = 1, int d1 = 1, int d2 = 1,
                bool v = false)
        : type_input(type_input), type_kernel(type_kernel), dst_type(dst_type), ne_input(ne_input), ne_kernel(ne_kernel), s0(s0), s1(s1), s2(s2), p0(p0), p1(p1), p2(p2), d0(d0), d1(d1), d2(d2), IC(IC), v(v) {}

    ggml_tensor * build_graph(ggml_context * ctx) override {
        ggml_tensor * input = ggml_new_tensor(ctx, type_input, 4, ne_input.data());
        ggml_set_param(input);
        ggml_set_name(input, "input");

        if (v) {
            input = ggml_view_4d(ctx, input, ne_input[0] - 2, ne_input[1] - 2, ne_input[2] - 2, ne_input[3] - 2, input->nb[1], input->nb[2], input->nb[3], 0);
            ggml_set_name(input, "view_of_input");
        }

        ggml_tensor * kernel = ggml_new_tensor(ctx, type_kernel, 4, ne_kernel.data());
        ggml_set_name(kernel, "kernel");

        ggml_tensor * out = ggml_im2col_3d(ctx, kernel, input, IC, s0, s1, s2, p0, p1, p2, d0, d1, d2, dst_type);
        ggml_set_name(out, "out");

        return out;
    }
};

// CONV_2D
struct test_conv_2d : public test_case {
    const std::array<int64_t, 4> ne_input;
    const std::array<int64_t, 4> ne_kernel;
    const ggml_type              type_kernel;
    const int                    stride0;
    const int                    stride1;
    const int                    padding0;
    const int                    padding1;
    const int                    dilation0;
    const int                    dilation1;
    // Whether the inputs are contiguous in the channel dim or the width dim
    const bool                   cwhn;

    // If true, the direct CONV_2D will be used in the graph, otherwise it
    // uses ggml_conv_2d:
    // * if the program is called with -o CONV_2D_DIRECT_IMPL, the
    // CONV_2D graph will be built, while
    // * if the program is called with -o CONV_2D_INDIRECT_IMPL, the
    // IM2COL -> MUL_MM graph will be built.

    std::string vars() override {
        return VARS_TO_STR10(ne_input, ne_kernel, type_kernel, stride0, stride1, padding0, padding1, dilation0, dilation1, cwhn);
    }

    double max_nmse_err() override {
        return 5e-4;
    }

    uint64_t op_flops(ggml_tensor * t) override {
        GGML_UNUSED(t);
        // Just counting matmul costs:
        // KxCRS @ CRSxNPQ = KxNPQ --> KxNPQx(CRS+CRS-1) flops

        // Copied from ggml.c: int64_t ggml_calc_conv_output_size(int64_t ins, int64_t ks, int s, int p, int d)
        auto calc_conv_output_size = [](int64_t ins, int64_t ks, int s, int p, int d) -> int64_t {
            return (ins + 2 * p - d * (ks - 1) - 1) / s + 1;
        };

        int64_t W    = ne_input[0];
        int64_t H    = ne_input[1];
        int64_t KW   = ne_kernel[0];
        int64_t KH   = ne_kernel[1];
        int64_t Cin  = ne_kernel[2];
        int64_t Cout = ne_kernel[3];
        int64_t N    = ne_input[3];
        int64_t OH   = calc_conv_output_size(H, KH, stride0, padding0, dilation0);
        int64_t OW   = calc_conv_output_size(W, KW, stride0, padding0, dilation0);

        int64_t K   = Cout;
        int64_t CRS = Cin * KH * KW;
        int64_t NPQ = N * OH * OW;

        return K * NPQ * (2 * CRS - 1);
    }

    test_conv_2d(std::array<int64_t, 4> ne_input  = { 64, 64, 16, 1 },
                 std::array<int64_t, 4> ne_kernel = { 3, 3, 1, 16 }, ggml_type type_kernel = GGML_TYPE_F32, int stride0 = 1,
                 int stride1 = 1, int padding0 = 0, int padding1 = 0, int dilation0 = 1, int dilation1 = 1, bool cwhn = false) :
        ne_input(ne_input),
        ne_kernel(ne_kernel),
        type_kernel(type_kernel),
        stride0(stride0),
        stride1(stride1),
        padding0(padding0),
        padding1(padding1),
        dilation0(dilation0),
        dilation1(dilation1),
        cwhn(cwhn) {}

    ggml_tensor * build_graph(ggml_context * ctx) override {
        ggml_tensor * input = ggml_new_tensor(ctx, GGML_TYPE_F32, 4, ne_input.data());
        ggml_set_name(input, "input");

        ggml_tensor * kernel = ggml_new_tensor(ctx, type_kernel, 4, ne_kernel.data());
        ggml_set_name(kernel, "kernel");

        if (cwhn) {
            // change memory layout to channel-most-contiguous (CWHN),
            // then permute it back so NE matches the original input
            input  = ggml_cont(ctx, ggml_permute(ctx, input, 1, 2, 0, 3));
            input  = ggml_permute(ctx, input, 2, 0, 1, 3);
            kernel = ggml_cont(ctx, ggml_permute(ctx, kernel, 2, 3, 1, 0));
            kernel = ggml_permute(ctx, kernel, 3, 2, 0, 1);
        }

        ggml_tensor * out =
            ggml_conv_2d_direct(ctx, kernel, input, stride0, stride1, padding0, padding1, dilation0, dilation1);
        ggml_set_name(out, "out");
        return out;
    }
};

// GGML_OP_CONV_2D_DW
struct test_conv_2d_dw : public test_case {
    const std::array<int64_t, 4> ne_input;
    const std::array<int64_t, 4> ne_kernel;
    const int stride;
    const int padding;
    const int dilation;
    const bool cwhn;

    std::string vars() override {
        return VARS_TO_STR6(ne_input, ne_kernel, stride, padding, dilation, cwhn);
    }

    test_conv_2d_dw(std::array<int64_t, 4> ne_input = {64, 64, 16, 1},
            std::array<int64_t, 4> ne_kernel = {3, 3, 1, 16},
            int stride = 1, int padding = 0, int dilation = 1, bool cwhn = false)
        : ne_input(ne_input), ne_kernel(ne_kernel), stride(stride), padding(padding), dilation(dilation), cwhn(cwhn) {}

    ggml_tensor * build_graph(ggml_context * ctx) override {
        ggml_tensor * input = ggml_new_tensor(ctx, GGML_TYPE_F32, 4, ne_input.data());
        ggml_set_name(input, "input");

        ggml_tensor * kernel = ggml_new_tensor(ctx, GGML_TYPE_F32, 4, ne_kernel.data());
        ggml_set_name(kernel, "kernel");

        if (cwhn) {
            // change memory layout to channel-most-contiguous (CWHN),
            // then permute it back so NE matches the original input
            input = ggml_cont(ctx, ggml_permute(ctx, input, 1, 2, 0, 3));
            input = ggml_permute(ctx, input, 2, 0, 1, 3);
            kernel = ggml_cont(ctx, ggml_permute(ctx, kernel, 2, 3, 1, 0));
            kernel = ggml_permute(ctx, kernel, 3, 2, 0, 1);
        }

        ggml_tensor * out = ggml_conv_2d_dw_direct(
            ctx, kernel, input,
            stride, stride, padding, padding, dilation, dilation);
        ggml_set_name(out, "out");
        return out;
    }
};

// GGML_OP_CONV_3D
struct test_conv_3d : public test_case {
    // Logical 5D dimensions
    const int64_t N, IC, ID, IH, IW;
    const int64_t OC, KD, KH, KW;
    // Conv params
    const int s0, s1, s2;
    const int p0, p1, p2;
    const int d0, d1, d2;
    // Types
    const ggml_type type_kernel;

    std::string op_desc(ggml_tensor * t) override {
        GGML_UNUSED(t);
        return "CONV_3D";
    }

    std::string vars() override {
        return VARS_TO_STR11(N, IC, ID, IH, IW, OC, KD, KH, KW, s0, s1) + "," +
               VARS_TO_STR8(s2, p0, p1, p2, d0, d1, d2, type_kernel);
    }

    double max_nmse_err() override {
        return 5e-4;
    }

    uint64_t op_flops(ggml_tensor * t) override {
        GGML_UNUSED(t);
        auto calc_conv_output_size = [](int64_t ins, int64_t ks, int s, int p, int d) -> int64_t {
            return (ins + 2 * p - d * (ks - 1) - 1) / s + 1;
        };
        const int64_t OD = calc_conv_output_size(ID, KD, s2, p2, d2);
        const int64_t OH = calc_conv_output_size(IH, KH, s1, p1, d1);
        const int64_t OW = calc_conv_output_size(IW, KW, s0, p0, d0);

        return (uint64_t)N * OC * OD * OH * OW * (2 * IC * KD * KH * KW - 1);
    }

    test_conv_3d(
        int64_t N, int64_t IC, int64_t ID, int64_t IH, int64_t IW,
        int64_t OC, int64_t KD, int64_t KH, int64_t KW,
        int s0, int s1, int s2,
        int p0, int p1, int p2,
        int d0, int d1, int d2,
        ggml_type type_kernel
    ) : N(N), IC(IC), ID(ID), IH(IH), IW(IW),
        OC(OC), KD(KD), KH(KH), KW(KW),
        s0(s0), s1(s1), s2(s2),
        p0(p0), p1(p1), p2(p2),
        d0(d0), d1(d1), d2(d2),
        type_kernel(type_kernel) {}

    ggml_tensor * build_graph(ggml_context * ctx) override {
        // GGML input tensor is packed as [W, H, D, C*N]
        const int64_t ne_input[] = {IW, IH, ID, IC * N};
        ggml_tensor * input = ggml_new_tensor(ctx, GGML_TYPE_F32, 4, ne_input);
        ggml_set_name(input, "input");

        // GGML kernel tensor is packed as [KW, KH, KD, IC*OC]
        const int64_t ne_kernel[] = {KW, KH, KD, IC * OC};
        ggml_tensor * kernel = ggml_new_tensor(ctx, type_kernel, 4, ne_kernel);
        ggml_set_name(kernel, "kernel");

        ggml_tensor * out = ggml_conv_3d_direct(ctx, kernel, input, s0, s1, s2, p0, p1, p2, d0, d1, d2, (int)IC, (int)N, (int)OC);
        ggml_set_name(out, "out");
        return out;
    }
};

// GGML_OP_CONCAT
struct test_concat : public test_case {
    const ggml_type type;
    const std::array<int64_t, 4> ne_a;
    const int64_t ne_b_d;
    const int dim;
    const int v; // view (1 << 0: non-cont a, 1 << 1: non-cont b)

    std::string vars() override {
        return VARS_TO_STR5(type, ne_a, ne_b_d, dim, v);
    }

    test_concat(ggml_type type = GGML_TYPE_F32,
            std::array<int64_t, 4> ne_a = {10, 5, 5, 5},
            int64_t ne_b_d = 5,
            int dim = 2, int v = 0)
        : type(type), ne_a(ne_a), ne_b_d(ne_b_d), dim(dim), v(v) {}

    ggml_tensor * build_graph(ggml_context * ctx) override {
        auto ne_b = ne_a;
        ne_b[dim] = ne_b_d;
        ggml_tensor * a;
        if (v & 1) {
            auto ne = ne_a; ne[0] *= 2; ne[1] *= 4; ne[2] *= 3;
            a = ggml_new_tensor(ctx, type, 4, ne.data());
            ggml_set_name(a, "a");

            a = ggml_view_4d(ctx, a, ne_a[0], ne_a[1], ne_a[2], ne_a[3], a->nb[1], a->nb[2], a->nb[3], 0);
            ggml_set_name(a, "view_of_a");
        } else {
            a = ggml_new_tensor(ctx, type, 4, ne_a.data());
            ggml_set_name(a, "a");
        }
        ggml_tensor * b;
        if (v & 2) {
            auto ne = ne_b; ne[0] *= 3; ne[1] *= 2; ne[2] *= 4;
            b = ggml_new_tensor(ctx, type, 4, ne.data());
            ggml_set_name(b, "b");

            b = ggml_view_4d(ctx, b, ne_b[0], ne_b[1], ne_b[2], ne_b[3], b->nb[1], b->nb[2], b->nb[3], 0);
            ggml_set_name(b, "view_of_b");
        } else {
            b = ggml_new_tensor(ctx, type, 4, ne_b.data());
            ggml_set_name(b, "b");
        }

        ggml_tensor * out = ggml_concat(ctx, a, b, dim);
        ggml_set_name(out, "out");

        return out;
    }
};

// GGML_OP_ARGSORT
struct test_argsort : public test_case {
    const ggml_type type;
    const std::array<int64_t, 4> ne;
    ggml_sort_order order;

    std::string vars() override {
        return VARS_TO_STR3(type, ne, order);
    }

    test_argsort(ggml_type type = GGML_TYPE_F32,
            std::array<int64_t, 4> ne = {16, 10, 10, 10},
            ggml_sort_order order = GGML_SORT_ORDER_ASC)
        : type(type), ne(ne), order(order) {}

    ggml_tensor * build_graph(ggml_context * ctx) override {
        ggml_tensor * a = ggml_new_tensor(ctx, type, 4, ne.data());
        ggml_set_name(a, "a");

        ggml_tensor * out = ggml_argsort(ctx, a, order);
        ggml_set_name(out, "out");

        return out;
    }

    void initialize_tensors(ggml_context * ctx) override {
        std::random_device rd;
        std::default_random_engine rng(rd());
        for (ggml_tensor * t = ggml_get_first_tensor(ctx); t != NULL; t = ggml_get_next_tensor(ctx, t)) {
            if (t->type == GGML_TYPE_I32) {
                // indices
                std::vector<int> data(ggml_nelements(t));
                for (int i = 0; i < ggml_nelements(t); i++) {
                    data[i] = rand();
                }
                std::shuffle(data.begin(), data.end(), rng);
                ggml_backend_tensor_set(t, data.data(), 0, ne[0]*ne[1]*ne[2]*ne[3] * sizeof(int));
            } else if (t->type == GGML_TYPE_F32) {
                // initialize with unique values to avoid ties
                for (int64_t r = 0; r < ggml_nrows(t); r++) {
                    std::vector<float> data(t->ne[0]);
                    for (int i = 0; i < t->ne[0]; i++) {
                        data[i] = i;
                    }
                    std::shuffle(data.begin(), data.end(), rng);
                    ggml_backend_tensor_set(t, data.data(), r * t->nb[1], t->ne[0] * sizeof(float));
                }
            } else {
                GGML_ABORT("fatal error");
            }
        }
    }
};

// GGML_OP_TOP_K
struct test_top_k : public test_case {
    const ggml_type type;
    const std::array<int64_t, 4> ne;
    const int k;

    std::string vars() override {
        return VARS_TO_STR3(type, ne, k);
    }

    test_top_k(ggml_type type = GGML_TYPE_F32,
            std::array<int64_t, 4> ne = {16, 10, 10, 10},
            int k = 4)
        : type(type), ne(ne), k(k) {}

    double max_err() override {
        return 0.0;
    }

    double err(const float * a, const float * b, size_t n) override {
        std::vector<int32_t> ia(n);
        std::vector<int32_t> ib(n);

        double diff = 0.0f;

        for (size_t i = 0; i < n; i++) {
            ia[i] = (int32_t) a[i];
            ib[i] = (int32_t) b[i];

            // penalize the result if the data is not integer valued
            diff += std::fabs(a[i] - ia[i]);
            diff += std::fabs(b[i] - ib[i]);
        }

        return diff + jdst(ia.data(), ib.data(), n);
    }

    ggml_tensor * build_graph(ggml_context * ctx) override {
        ggml_tensor * a = ggml_new_tensor(ctx, type, 4, ne.data());
        ggml_set_name(a, "a");

        ggml_tensor * out = ggml_top_k(ctx, a, k);
        ggml_set_name(out, "out");

        return out;
    }

    void initialize_tensors(ggml_context * ctx) override {
        std::random_device rd;
        std::default_random_engine rng(rd());
        for (ggml_tensor * t = ggml_get_first_tensor(ctx); t != NULL; t = ggml_get_next_tensor(ctx, t)) {
            // initialize with unique values to avoid ties
            for (int64_t r = 0; r < ggml_nrows(t); r++) {
                std::vector<float> data(t->ne[0]);
                for (int i = 0; i < t->ne[0]; i++) {
                    data[i] = i;
                }
                std::shuffle(data.begin(), data.end(), rng);
                ggml_backend_tensor_set(t, data.data(), r * t->nb[1], t->ne[0] * sizeof(float));
            }
        }
    }
};

struct test_topk_moe : public test_case {
    const std::array<int64_t, 4> ne;
    const int n_expert_used;
    const bool with_norm;
    const bool                   delayed_softmax;

    test_topk_moe(std::array<int64_t, 4> ne              = { 10, 5, 1, 1 },
                  int                    n_expert_used   = 1,
                  bool                   with_norm       = false,
                  bool                   delayed_softmax = false) :
        ne(ne),
        n_expert_used(n_expert_used),
        with_norm(with_norm),
        delayed_softmax(delayed_softmax) {
        GGML_ASSERT(n_expert_used <= ne[0]);
        GGML_ASSERT(!(with_norm && delayed_softmax));
    }

    std::string vars() override { return VARS_TO_STR4(ne, n_expert_used, with_norm, delayed_softmax); }

    std::string op_desc(ggml_tensor * t) override {
        GGML_UNUSED(t);
        return "TOPK_MOE";
    }

    bool run_whole_graph() override { return true; }

    ggml_tensor * build_graph(ggml_context * ctx) override {
        const int n_expert = ne[0];
        const int n_tokens = ne[1];

        ggml_tensor * logits = ggml_new_tensor(ctx, GGML_TYPE_F32, 4, ne.data());
        ggml_tensor * probs            = delayed_softmax ? logits : ggml_soft_max(ctx, logits);
        ggml_tensor * selected_experts = ggml_argsort_top_k(ctx, probs, n_expert_used); // [n_expert_used, n_tokens]

        ggml_tensor * out = ggml_get_rows(ctx, ggml_reshape_3d(ctx, probs, 1, n_expert, n_tokens), selected_experts); // [1, n_expert_used, n_tokens]

        if (delayed_softmax) {
            out = ggml_reshape_2d(ctx, out, n_expert_used, n_tokens);
            out = ggml_soft_max(ctx, out);  // [n_expert_used, n_tokens]
            out = ggml_reshape_3d(ctx, out, 1, n_expert_used, n_tokens);
        }

        if (with_norm) {
            out = ggml_reshape_2d(ctx, out, n_expert_used, n_tokens);
            ggml_tensor * weights_sum = ggml_sum_rows(ctx, out); // [1, n_tokens]

            weights_sum = ggml_clamp(ctx, weights_sum, 6.103515625e-5, INFINITY);
            out = ggml_div(ctx, out, weights_sum); // [n_expert_used, n_tokens]
            out = ggml_reshape_3d(ctx, out, 1, n_expert_used, n_tokens);
        }

        ggml_set_name(out, "out");
        return out;
    }
};

struct test_mul_mat_vec_fusion : public test_case {
    const ggml_type type;
    const ggml_glu_op glu_op;
    const int64_t m;
    const int64_t n;
    const int64_t k;
    const bool use_id;
    const int n_mats;
    const int n_used;
    const bool b;        // broadcast b matrix (only for use_id)
    const bool with_bias;
    const bool with_gate;
    std::array<int64_t, 2> batch_dims;

    test_mul_mat_vec_fusion(ggml_type type, ggml_glu_op op, int64_t m, int64_t n, int64_t k,
                        bool use_id = false, int n_mats = 1, int n_used = 1, bool b = false, bool with_bias = false, bool with_gate = true,
                        std::array<int64_t, 2> batch_dims = {4, 2})
    : type(type), glu_op(op), m(m), n(n), k(k), use_id(use_id), n_mats(n_mats), n_used(n_used), b(b), with_bias(with_bias), with_gate(with_gate), batch_dims(batch_dims) {
        if (use_id) {
            GGML_ASSERT(n_used <= n_mats);
        }
    }

    std::string vars() override {
        return VARS_TO_STR12(type, glu_op, m, n, k, use_id, n_mats, n_used, b, with_bias, with_gate, batch_dims);
    }

    std::string op_desc(ggml_tensor * t) override {
        GGML_UNUSED(t);
        return "MUL_MAT_VEC_FUSION";
    }

    bool run_whole_graph() override { return true; }

    ggml_tensor * build_gate(ggml_context * ctx, ggml_tensor * ffn_gate, ggml_tensor * ffn_up) {
        ggml_tensor * out = nullptr;
        if (with_gate) {
            if (glu_op == GGML_GLU_OP_SWIGLU_OAI) {
                constexpr float alpha = 1.702f;
                constexpr float limit = 7.0f;
                out = ggml_swiglu_oai(ctx, ffn_gate, ffn_up, alpha, limit);
            } else {
                out = ggml_glu_split(ctx, ffn_gate, ffn_up, glu_op);
            }
        }
        return out;
    }

    ggml_tensor * build_graph(ggml_context * ctx) override {
        if (!use_id) {
            const int              channels = batch_dims[0];
            const int              samples  = batch_dims[1];
            std::array<int64_t, 4> ne       = { k, m, channels, samples };
            std::array<int64_t, 4> ne0      = { k, n, channels, samples };

            ggml_tensor * cur  = ggml_new_tensor(ctx, GGML_TYPE_F32, 4, ne.data());
            ggml_tensor * gate = with_gate ? ggml_new_tensor(ctx, type, 4, ne0.data()) : nullptr;
            ggml_tensor * up   = ggml_new_tensor(ctx, type, 4, ne0.data());

            ggml_tensor * ffn_up = ggml_mul_mat(ctx, up, cur);
            if (with_bias) {
                std::array<int64_t, 4> bias_ne = { ffn_up->ne[0], 1, channels, samples };
                ggml_tensor * up_bias = ggml_new_tensor(ctx, GGML_TYPE_F32, 4, bias_ne.data());
                ffn_up = ggml_add(ctx, ffn_up, up_bias);
            }

            ggml_tensor * ffn_gate = with_gate ? ggml_mul_mat(ctx, gate, cur) : nullptr;
            if (with_bias && with_gate) {
                std::array<int64_t, 4> bias_ne   = { ffn_gate->ne[0], 1, channels, samples };
                ggml_tensor * gate_bias = ggml_new_tensor(ctx, GGML_TYPE_F32, 4, bias_ne.data());
                ffn_gate = ggml_add(ctx, ffn_gate, gate_bias);
            }

            ggml_tensor * out = with_gate ? build_gate(ctx, ffn_gate, ffn_up) : ffn_up;

            std::array<int64_t, 4> bias2_ne   = { out->ne[0], 1, channels, samples };
            ggml_tensor * bias2 = ggml_new_tensor(ctx, GGML_TYPE_F32, 4, bias2_ne.data());
            out = ggml_add(ctx, out, bias2);

            ggml_set_name(out, "out");
            return out;
        } else {
            ggml_tensor * gates = ggml_new_tensor_3d(ctx, type, k, n, n_mats);
            ggml_tensor * ups   = ggml_new_tensor_3d(ctx, type, k, n, n_mats);
            ggml_tensor * ids   = ggml_new_tensor_2d(ctx, GGML_TYPE_I32, n_mats, m);

            if (n_used != n_mats) {
                ids = ggml_view_2d(ctx, ids, n_used, m, ids->nb[1], 0);
            }

            ggml_tensor * cur = ggml_new_tensor_3d(ctx, GGML_TYPE_F32, k, this->b ? 1 : n_used, m);
            ggml_set_name(cur, "cur");

            ggml_tensor * ffn_up = ggml_mul_mat_id(ctx, ups, cur, ids);
            if (with_bias) {
                ggml_tensor * up_bias_param = ggml_new_tensor_2d(ctx, GGML_TYPE_F32, ffn_up->ne[0], n_mats);
                ffn_up = ggml_add_id(ctx, ffn_up, up_bias_param, ids);
            }

            ggml_tensor * ffn_gate = with_gate? ggml_mul_mat_id(ctx, gates, cur, ids) : nullptr;
            if (with_bias && with_gate) {
                ggml_tensor * gate_bias_param = ggml_new_tensor_2d(ctx, GGML_TYPE_F32, ffn_gate->ne[0], n_mats);
                ffn_gate = ggml_add_id(ctx, ffn_gate, gate_bias_param, ids);
            }

            ggml_tensor * out = with_gate ? build_gate(ctx, ffn_gate, ffn_up) : ffn_up;

            std::array<int64_t, 4> scale_ne { 1, out->ne[1], out->ne[2], out->ne[3] };
            ggml_tensor * scale = ggml_new_tensor(ctx, out->type, 4, scale_ne.data());
            out = ggml_mul(ctx, out, scale);

            ggml_set_name(out, "out");
            return out;
        }
    }

    void initialize_tensors(ggml_context * ctx) override {
        if (!use_id) {
            for (ggml_tensor * t = ggml_get_first_tensor(ctx); t != NULL; t = ggml_get_next_tensor(ctx, t)) {
                init_tensor_uniform(t);
            }
        } else {
            init_mul_mat_id_tensors(ctx, n_mats);
        }
    }

    double max_nmse_err() override {
        return 5e-3;
    }
};

// GGML_OP_SUM
struct test_sum : public test_case {
    const ggml_type type;
    const std::array<int64_t, 4> ne;
    const std::array<int64_t, 4> permute;
    bool _use_permute;

    std::string vars() override {
        std::string v = VARS_TO_STR2(type, ne);
        if (_use_permute) v += "," + VAR_TO_STR(permute);
        return v;
    }

    test_sum(ggml_type type = GGML_TYPE_F32,
            std::array<int64_t, 4> ne = {10, 5, 4, 3},
            std::array<int64_t, 4> permute = {0, 0, 0, 0})
        : type(type), ne(ne), permute(permute),
            _use_permute(permute[0] + permute[1] + permute[2] + permute[3] > 0) {}

    ggml_tensor * build_graph(ggml_context * ctx) override {
        ggml_tensor * a = ggml_new_tensor(ctx, type, 4, ne.data());
        ggml_set_param(a);
        ggml_set_name(a, "a");

        if (_use_permute) {
            a = ggml_permute(ctx, a, permute[0], permute[1], permute[2], permute[3]);
            ggml_set_name(a, "a_permuted");
        }

        ggml_tensor * out = ggml_sum(ctx, a);
        ggml_set_name(out, "out");

        return out;
    }

    float grad_eps() override {
        return 0.1f * sqrtf(ne[0]*ne[1]*ne[2]*ne[3]);
    }
};

// GGML_OP_SUM_ROWS
struct test_sum_rows : public test_case {
    const ggml_type type;
    const std::array<int64_t, 4> ne;
    const bool permute;
    const bool slice;

    std::string vars() override {
        return VARS_TO_STR4(type, ne, permute, slice);
    }

    test_sum_rows(ggml_type type = GGML_TYPE_F32,
            std::array<int64_t, 4> ne = {10, 5, 4, 3},
            bool permute = false, bool slice = false)
        : type(type), ne(ne), permute(permute), slice(slice) {}

    ggml_tensor * build_graph(ggml_context * ctx) override {
        ggml_tensor * a = ggml_new_tensor(ctx, type, 4, ne.data());
        ggml_set_param(a);
        ggml_set_name(a, "a");

        if (slice) {
            a = ggml_view_4d(ctx, a,
                             ne[0], ne[1], ne[2] / 2, ne[3] - 1,
                             a->nb[1], a->nb[2] * 2, a->nb[3], /*offset=*/a->nb[3]);
        }
        if (permute) {
            a = ggml_permute(ctx, a, 0, 2, 3, 1);
        }

        ggml_tensor * out = ggml_sum_rows(ctx, a);
        ggml_set_name(out, "out");

        return out;
    }
};

// GGML_OP_MEAN
struct test_mean : public test_case {
    const ggml_type type;
    const std::array<int64_t, 4> ne;

    std::string vars() override {
        return VARS_TO_STR2(type, ne);
    }

    test_mean(ggml_type type = GGML_TYPE_F32,
            std::array<int64_t, 4> ne = {10, 5, 4, 3})
        : type(type), ne(ne) {}

    ggml_tensor * build_graph(ggml_context * ctx) override {
        ggml_tensor * a = ggml_new_tensor(ctx, type, 4, ne.data());
        ggml_set_param(a);
        ggml_set_name(a, "a");

        ggml_tensor * out = ggml_mean(ctx, a);
        ggml_set_name(out, "out");

        return out;
    }

    float grad_eps() override {
        return 0.1f * ne[0]*ne[1]*ne[2]*ne[3];
    }
};

// GGML_OP_UPSCALE
struct test_upscale : public test_case {
    const ggml_type type;
    const std::array<int64_t, 4> ne;
    const int32_t scale_factor;
    const bool transpose;
    const ggml_scale_mode mode;

    std::string vars() override {
        return VARS_TO_STR5(type, ne, scale_factor, mode, transpose);
    }

    test_upscale(ggml_type type = GGML_TYPE_F32,
            std::array<int64_t, 4> ne = {512, 512, 3, 1},
            int32_t scale_factor = 2, ggml_scale_mode mode = GGML_SCALE_MODE_NEAREST, bool transpose = false)
        : type(type), ne(ne), scale_factor(scale_factor), transpose(transpose), mode(mode) {}

    ggml_tensor * build_graph(ggml_context * ctx) override {
        ggml_tensor * a = ggml_new_tensor(ctx, type, 4, ne.data());
        ggml_set_name(a, "a");

        if (transpose) {
            a = ggml_transpose(ctx, a);
            ggml_set_name(a, "a_transposed");
        }

        ggml_tensor * out = ggml_upscale(ctx, a, scale_factor, mode);
        ggml_set_name(out, "out");

        return out;
    }
};

// GGML_OP_UPSCALE (via ggml_interpolate)
struct test_interpolate : public test_case {
    const ggml_type type;
    const std::array<int64_t, 4> ne;
    const std::array<int64_t, 4> ne_tgt;
    const uint32_t mode = GGML_SCALE_MODE_NEAREST;

    std::string vars() override {
        ggml_scale_mode mode = (ggml_scale_mode)(this->mode & 0xFF);
        std::string flags = (this->mode & GGML_SCALE_FLAG_ALIGN_CORNERS) ? "align_corners" : "none";
        return VARS_TO_STR5(type, ne, ne_tgt, mode, flags);
    }

    test_interpolate(ggml_type type = GGML_TYPE_F32,
            std::array<int64_t, 4> ne     = {2, 5,  7, 11},
            std::array<int64_t, 4> ne_tgt = {5, 7, 11, 13},
            uint32_t mode = GGML_SCALE_MODE_NEAREST)
        : type(type), ne(ne), ne_tgt(ne_tgt), mode(mode) {}

    ggml_tensor * build_graph(ggml_context * ctx) override {
        ggml_tensor * a = ggml_new_tensor(ctx, type, 4, ne.data());
        ggml_set_name(a, "a");

        ggml_tensor * out = ggml_interpolate(ctx, a, ne_tgt[0], ne_tgt[1],ne_tgt[2], ne_tgt[3], mode);
        ggml_set_name(out, "out");

        return out;
    }
};

// GGML_OP_GROUP_NORM
struct test_group_norm : public test_case {
    const ggml_type type;
    const std::array<int64_t, 4> ne;
    const int32_t num_groups;
    const float eps;

    std::string vars() override {
        return VARS_TO_STR4(type, ne, num_groups, eps);
    }

    test_group_norm(ggml_type type = GGML_TYPE_F32,
            std::array<int64_t, 4> ne = {64, 64, 320, 1},
            int32_t num_groups = 32,
            float eps = 1e-6f)
        : type(type), ne(ne), num_groups(num_groups), eps(eps) {}

    ggml_tensor * build_graph(ggml_context * ctx) override {
        ggml_tensor * a = ggml_new_tensor(ctx, type, 4, ne.data());
        ggml_set_name(a, "a");

        ggml_tensor * out = ggml_group_norm(ctx, a, num_groups, eps);
        ggml_set_name(out, "out");

        return out;
    }
};

// GGML_OP_GROUP_NORM + GGML_OP_MUL + GGML_OP_ADD
struct test_group_norm_mul_add : public test_case {
    const ggml_type type;
    const std::array<int64_t, 4> ne;
    int num_groups;
    float eps;

    std::string op_desc(ggml_tensor * t) override {
        GGML_UNUSED(t);
        return "GROUP_NORM_MUL_ADD";
    }

    bool run_whole_graph() override { return true; }

    std::string vars() override {
        return VARS_TO_STR4(type, ne, num_groups, eps);
    }

    test_group_norm_mul_add(ggml_type type = GGML_TYPE_F32,
            std::array<int64_t, 4> ne = {128, 1, 1, 1},
            int num_groups = 4,
            float eps = 1e-5f)
        : type(type), ne(ne), num_groups(num_groups), eps(eps) {}

    ggml_tensor * build_graph(ggml_context * ctx) override {
        ggml_tensor * a = ggml_new_tensor(ctx, type, 4, ne.data());
        ggml_tensor * w = ggml_new_tensor(ctx, type, 4, ne.data());
        ggml_tensor * b = ggml_new_tensor(ctx, type, 4, ne.data());
        ggml_set_param(a); ggml_set_param(w); ggml_set_param(b);
        ggml_set_name(a, "a"); ggml_set_name(w, "w"); ggml_set_name(b, "b");
        ggml_tensor * n = ggml_group_norm(ctx, a, num_groups, eps);
        ggml_tensor * m = ggml_mul(ctx, n, w);
        ggml_tensor * out = ggml_add(ctx, m, b);
        ggml_set_name(out, "out");
        return out;
    }
};

// GGML_OP_L2_NORM
struct test_l2_norm : public test_case {
    const ggml_type type;
    const std::array<int64_t, 4> ne;
    const float eps;

    std::string vars() override {
        return VARS_TO_STR2(type, ne);
    }

    test_l2_norm(ggml_type type = GGML_TYPE_F32,
            std::array<int64_t, 4> ne = {64, 64, 320, 1},
            float eps = 1e-12f)
        : type(type), ne(ne), eps(eps) {}

    ggml_tensor * build_graph(ggml_context * ctx) override {
        ggml_tensor * a = ggml_new_tensor(ctx, type, 4, ne.data());
        ggml_set_name(a, "a");

        ggml_tensor * out = ggml_l2_norm(ctx, a, eps);
        ggml_set_name(out, "out");

        return out;
    }
};

// GGML_OP_ACC
struct test_acc : public test_case {
    const ggml_type type;
    const std::array<int64_t, 4> ne_a;
    const std::array<int64_t, 4> ne_b;

    std::string vars() override {
        return VARS_TO_STR3(type, ne_a, ne_b);
    }

    test_acc(ggml_type type = GGML_TYPE_F32,
            std::array<int64_t, 4> ne_a = {256, 17, 1, 1},
            std::array<int64_t, 4> ne_b = {256, 16, 1, 1})
        : type(type), ne_a(ne_a), ne_b(ne_b) {}

    ggml_tensor * build_graph(ggml_context * ctx) override {
        ggml_tensor * a = ggml_new_tensor(ctx, type, 4, ne_a.data());
        ggml_set_param(a);
        ggml_set_name(a, "a");

        ggml_tensor * b = ggml_new_tensor(ctx, type, 4, ne_b.data());
        ggml_set_param(b);
        ggml_set_name(b, "b");

        ggml_tensor * out = ggml_acc(ctx, a, b, a->nb[1], a->nb[2], a->nb[3], b->nb[1]);
        ggml_set_name(out, "out");

        return out;
    }
};

// GGML_OP_PAD
struct test_pad : public test_case {
    const ggml_type type;
    const std::array<int64_t, 4> ne_a;
    const int pad_0;
    const int pad_1;

    std::string vars() override {
        return VARS_TO_STR4(type, ne_a, pad_0, pad_1);
    }

    test_pad(ggml_type type = GGML_TYPE_F32,
            std::array<int64_t, 4> ne_a = {512, 512, 1, 1},
            int pad_0 = 1, int pad_1 = 1)
        : type(type), ne_a(ne_a), pad_0(pad_0), pad_1(pad_1)  {}

    ggml_tensor * build_graph(ggml_context * ctx) override {
        ggml_tensor * a = ggml_new_tensor(ctx, type, 4, ne_a.data());
        ggml_set_name(a, "a");

        ggml_tensor * out = ggml_pad(ctx, a, pad_0, pad_1, 0, 0);
        ggml_set_name(out, "out");

        return out;
    }
};

// GGML_OP_PAD (with extension)
struct test_pad_ext : public test_case {
    const ggml_type type;
    const std::array<int64_t, 4> ne_a;
    const int lp0;
    const int rp0;
    const int lp1;
    const int rp1;
    const int lp2;
    const int rp2;
    const int lp3;
    const int rp3;
    const bool v;

    std::string vars() override {
        return VARS_TO_STR11(type, ne_a, lp0, rp0, lp1, rp1, lp2, rp2, lp3, rp3, v);
    }

    test_pad_ext(ggml_type type = GGML_TYPE_F32,
            std::array<int64_t, 4> ne_a = {512, 512, 3, 1},
            int lp0 = 1, int rp0 = 1, int lp1 = 1, int rp1 = 1,
            int lp2 = 1, int rp2 = 1, int lp3 = 1, int rp3 = 1,
            bool v = false)
        : type(type), ne_a(ne_a), lp0(lp0), rp0(rp0), lp1(lp1), rp1(rp1), lp2(lp2), rp2(rp2), lp3(lp3), rp3(rp3), v(v) {}

    ggml_tensor * build_graph(ggml_context * ctx) override {
        ggml_tensor * a = ggml_new_tensor(ctx, type, 4, ne_a.data());
        ggml_set_name(a, "a");

        if (v) {
            a = ggml_view_4d(ctx, a, (a->ne[0] + 1) / 2, (a->ne[1] + 1) / 2, (a->ne[2] + 1) / 2, (a->ne[3] + 1) / 2, a->nb[1], a->nb[2], a->nb[3], 0);
            ggml_set_name(a, "view of a");
        }

        ggml_tensor * out = ggml_pad_ext(ctx, a, lp0, rp0, lp1, rp1, lp2, rp2, lp3, rp3);
        ggml_set_name(out, "out");

        return out;
    }
};

// GGML_OP_PAD_REFLECT_1D
struct test_pad_reflect_1d : public test_case {
    const ggml_type type;
    const std::array<int64_t, 4> ne_a;
    const int pad_0;
    const int pad_1;

    std::string vars() override {
        return VARS_TO_STR4(type, ne_a, pad_0, pad_1);
    }

    test_pad_reflect_1d(ggml_type type = GGML_TYPE_F32,
            std::array<int64_t, 4> ne_a = {512, 34, 2, 1},
            int pad_0 = 10, int pad_1 = 9)
        : type(type), ne_a(ne_a), pad_0(pad_0), pad_1(pad_1)  {}

    ggml_tensor * build_graph(ggml_context * ctx) override {
        ggml_tensor * a = ggml_new_tensor(ctx, type, 2, ne_a.data());
        ggml_set_name(a, "a");

        ggml_tensor * out = ggml_pad_reflect_1d(ctx, a, pad_0, pad_1);
        ggml_set_name(out, "out");

        return out;
    }
};

// GGML_OP_ROLL
struct test_roll : public test_case {
    const int shift0;
    const int shift1;
    const int shift3;
    const int shift4;

    std::string vars() override {
        return VARS_TO_STR4(shift0, shift1, shift3, shift4);
    }

    test_roll(int shift0 = 3, int shift1 = -2, int shift3 = 1, int shift4 = -1)
        : shift0(shift0), shift1(shift1), shift3(shift3), shift4(shift4) {}

    ggml_tensor * build_graph(ggml_context * ctx) override {
        int64_t ne[4] = {10, 5, 4, 3};
        ggml_tensor * a = ggml_new_tensor(ctx, GGML_TYPE_F32, 4, ne);
        ggml_set_name(a, "a");

        ggml_tensor * out = ggml_roll(ctx, a, shift0, shift1, shift3, shift4);
        ggml_set_name(out, "out");

        return out;
    }
};

// GGML_OP_ARANGE
struct test_arange : public test_case {
    const ggml_type type;
    const float start;
    const float stop;
    const float step;

    std::string vars() override {
        return VARS_TO_STR4(type, start, stop, step);
    }

    test_arange(ggml_type type = GGML_TYPE_F32,
            float start = 0.f, float stop = 10.f, float step = 1.f)
        : type(type), start(start), stop(stop), step(step)  {}

    ggml_tensor * build_graph(ggml_context * ctx) override {
        ggml_tensor * out = ggml_arange(ctx, start, stop, step);
        ggml_set_name(out, "out");

        return out;
    }
};

// GGML_OP_TIMESTEP_EMBEDDING
struct test_timestep_embedding : public test_case {
    const ggml_type type;
    const std::array<int64_t, 4> ne_a;
    const int dim;
    const int max_period;

    std::string vars() override {
        return VARS_TO_STR4(type, ne_a, dim, max_period);
    }

    test_timestep_embedding(ggml_type type = GGML_TYPE_F32,
            std::array<int64_t, 4> ne_a = {2, 1, 1, 1},
            int dim = 320, int max_period=10000)
        : type(type), ne_a(ne_a), dim(dim), max_period(max_period)  {}

    ggml_tensor * build_graph(ggml_context * ctx) override {
        ggml_tensor * a = ggml_new_tensor(ctx, type, 4, ne_a.data());
        ggml_set_name(a, "a");

        ggml_tensor * out = ggml_timestep_embedding(ctx, a, dim, max_period);
        ggml_set_name(out, "out");

        return out;
    }
};

// GGML_OP_LEAKY_RELU
struct test_leaky_relu : public test_case {
    const ggml_type type;
    const std::array<int64_t, 4> ne_a;
    const float negative_slope;

    std::string vars() override {
        return VARS_TO_STR3(type, ne_a, negative_slope);
    }

    test_leaky_relu(ggml_type type = GGML_TYPE_F32,
            std::array<int64_t, 4> ne_a = {10, 5, 4, 3},
            float negative_slope = 0.1f)
        : type(type), ne_a(ne_a), negative_slope(negative_slope)  {}

    ggml_tensor * build_graph(ggml_context * ctx) override {
        ggml_tensor * a = ggml_new_tensor(ctx, type, 4, ne_a.data());
        ggml_set_name(a, "a");

        ggml_tensor * out = ggml_leaky_relu(ctx, a, negative_slope, true);
        ggml_set_name(out, "out");

        return out;
    }
};

// GGML_OP_FLASH_ATTN_EXT
struct test_flash_attn_ext : public test_case {
    const int64_t hsk; // K head size
    const int64_t hsv; // V head size
    const int64_t nh; // num heads
    const std::array<int64_t, 2> nr23; // repeat in dim 2 and 3, tests for grouped-query attention
    const int64_t kv; // kv size
    const int64_t nb; // batch size

    const bool mask; // use mask
    const bool sinks; // use sinks

    const float max_bias; // ALiBi
    const float logit_softcap; // Gemma 2

    const ggml_prec prec;
    const ggml_type type_KV;
    std::array<int32_t, 4> permute;

    std::string vars() override {
        return VARS_TO_STR13(hsk, hsv, nh, nr23, kv, nb, mask, sinks, max_bias, logit_softcap, prec, type_KV, permute);
    }

    double max_nmse_err() override {
        return 5e-4;
    }

    uint64_t op_flops(ggml_tensor * t) override {
        GGML_UNUSED(t);
        // Just counting matmul costs:
        // Q*K^T is nb x hsk x kv, P*V is nb x kv x hsv, per head
        return (2 * nh*nr23[0] * nb * (hsk + hsv) * kv)*nr23[1];
    }

    test_flash_attn_ext(int64_t hsk = 128, int64_t hsv = 128, int64_t nh = 32, std::array<int64_t, 2> nr23 = {1, 1}, int64_t kv = 96, int64_t nb = 8,
                        bool mask = true, bool sinks = false, float max_bias = 0.0f, float logit_softcap = 0.0f, ggml_prec prec = GGML_PREC_F32,
                        ggml_type type_KV = GGML_TYPE_F16, std::array<int32_t, 4> permute = {0, 1, 2, 3})
        : hsk(hsk), hsv(hsv), nh(nh), nr23(nr23), kv(kv), nb(nb), mask(mask), sinks(sinks), max_bias(max_bias), logit_softcap(logit_softcap), prec(prec), type_KV(type_KV), permute(permute) {}

    ggml_tensor * build_graph(ggml_context * ctx) override {
        const int64_t hsk_padded = GGML_PAD(hsk, ggml_blck_size(type_KV));
        const int64_t hsv_padded = GGML_PAD(hsv, ggml_blck_size(type_KV));

        auto const &create_permuted = [&](ggml_type type, int64_t ne0, int64_t ne1, int64_t ne2, int64_t ne3, bool is_view) -> ggml_tensor * {
            int64_t ne[4] = {ne0, ne1, ne2, ne3};
            int64_t ne_perm[4];
            for (int i = 0; i < 4; ++i) {
                ne_perm[permute[i]] = ne[i];
            }
            ggml_tensor * t;
            if (is_view) {
                ggml_tensor * t0 = ggml_new_tensor_4d(ctx, type, ne_perm[0], 2*ne_perm[1], ne_perm[2], ne_perm[3]);
                t = ggml_view_4d(ctx, t0, ne_perm[0], ne_perm[1], ne_perm[2], ne_perm[3], t0->nb[1], t0->nb[2], t0->nb[3], 0);
            } else {
                t = ggml_new_tensor_4d(ctx, type, ne_perm[0], ne_perm[1], ne_perm[2], ne_perm[3]);
            }
            if (permute != std::array<int32_t, 4>{0, 1, 2, 3}) {
                t = ggml_permute(ctx, t, permute[0], permute[1], permute[2], permute[3]);
            }
            return t;
        };

        ggml_tensor * q = create_permuted(GGML_TYPE_F32, hsk_padded, nb, nh*nr23[0], nr23[1], false);
        ggml_set_name(q, "q");

        ggml_tensor * k = create_permuted(type_KV,       hsk_padded, kv, nh,         nr23[1], true); // the K tensor is usually a view of the K cache
        ggml_set_name(k, "k");

        ggml_tensor * v = create_permuted(type_KV,       hsv_padded, kv, nh,         nr23[1], true); // the V tensor is usually a view of the V cache
        ggml_set_name(v, "v");

        ggml_tensor * m = nullptr;
        if (mask) {
            m = ggml_new_tensor_4d(ctx, GGML_TYPE_F16, kv, GGML_PAD(nb, GGML_KQ_MASK_PAD), 1, nr23[1]);
            ggml_set_name(m, "m");
        }

        ggml_tensor * s = nullptr;
        if (sinks) {
            s = ggml_new_tensor_1d(ctx, GGML_TYPE_F32, q->ne[2]);
            ggml_set_name(s, "s");
        }

        ggml_tensor * out = ggml_flash_attn_ext(ctx, q, k, v, m, 1.0f/sqrtf(hsk), max_bias, logit_softcap);
        ggml_flash_attn_ext_add_sinks(out, s);
        ggml_flash_attn_ext_set_prec (out, prec);
        ggml_set_name(out, "out");

        return out;
    }

    void initialize_tensors(ggml_context * ctx) override {
        for (ggml_tensor * t = ggml_get_first_tensor(ctx); t != NULL; t = ggml_get_next_tensor(ctx, t)) {
            if (strcmp(t->name, "s") == 0) {
                // make the sink values more noticable in order to trigger a test failure when the implementation is wrong
                init_tensor_uniform(t, -10.0f, 10.0f);
            } else if (strcmp(t->name, "m") == 0) {
                init_tensor_kq_mask(t);
            } else {
                init_tensor_uniform(t);
            }
        }
    }

    bool grad_precise() override {
        return true;
    }
};

// GGML_OP_CROSS_ENTROPY_LOSS
struct test_cross_entropy_loss : public test_case {
    const ggml_type type;
    const std::array<int64_t, 4> ne;

    std::string vars() override {
        return VARS_TO_STR2(type, ne);
    }

    test_cross_entropy_loss(ggml_type type = GGML_TYPE_F32,
            std::array<int64_t, 4> ne = {10, 5, 4, 3})
        : type(type), ne(ne) {}

    ggml_tensor * build_graph(ggml_context * ctx) override {
        ggml_tensor * logits = ggml_new_tensor(ctx, type, 4, ne.data());
        ggml_set_param(logits);
        ggml_set_name(logits, "logits");

        ggml_tensor * labels = ggml_new_tensor(ctx, type, 4, ne.data());
        // The labels are assumed to be constant -> no gradients.
        ggml_set_name(labels, "labels");

        // Ensure labels add up to 1:
        labels = ggml_soft_max(ctx, labels);
        ggml_set_name(labels, "labels_normalized");

        ggml_tensor * out = ggml_cross_entropy_loss(ctx, logits, labels);
        ggml_set_name(out, "out");

        return out;
    }

    void initialize_tensors(ggml_context * ctx) override {
        // For larger abs. diffs between logits softmax is more linear, therefore more precise num. gradients.
        for (ggml_tensor * t = ggml_get_first_tensor(ctx); t != NULL; t = ggml_get_next_tensor(ctx, t)) {
            init_tensor_uniform(t, -100.0f, 100.0f);
        }
    }

    float grad_eps() override {
        return 1.0f;
    }

    bool grad_precise() override {
        return true;
    }
};

// GGML_OP_CROSS_ENTROPY_LOSS_BACK
struct test_cross_entropy_loss_back : public test_case {
    const ggml_type type;
    const std::array<int64_t, 4> ne;

    std::string vars() override {
        return VARS_TO_STR2(type, ne);
    }

    test_cross_entropy_loss_back(ggml_type type = GGML_TYPE_F32,
            std::array<int64_t, 4> ne = {10, 5, 4, 3})
        : type(type), ne(ne) {}

    ggml_tensor * build_graph(ggml_context * ctx) override {
        ggml_tensor * grad = ggml_new_tensor_1d(ctx, GGML_TYPE_F32, 1);
        ggml_set_name(grad, "grad");

        ggml_tensor * logits = ggml_new_tensor(ctx, type, 4, ne.data());
        ggml_set_name(logits, "logits");

        ggml_tensor * labels = ggml_new_tensor(ctx, type, 4, ne.data());
        ggml_set_name(labels, "labels");

        // Ensure labels add up to 1:
        labels = ggml_soft_max(ctx, labels);
        ggml_set_name(labels, "labels_normalized");

        ggml_tensor * out = ggml_cross_entropy_loss_back(ctx, grad, logits, labels);
        ggml_set_name(out, "out");

        return out;
    }
};

// GGML_OP_OPT_STEP_ADAMW
struct test_opt_step_adamw : public test_case {
    const ggml_type type;
    const std::array<int64_t, 4> ne;

    std::string vars() override {
        return VARS_TO_STR2(type, ne);
    }

    test_opt_step_adamw(ggml_type type = GGML_TYPE_F32,
            std::array<int64_t, 4> ne = {10, 5, 4, 3})
        : type(type), ne(ne) {}

    ggml_tensor * build_graph(ggml_context * ctx) override {
        ggml_tensor * a = ggml_new_tensor_4d(ctx, type, ne[0], ne[1], ne[2], ne[3]);
        ggml_set_param(a); // Despite tensor a having gradients the output tensor will not.
        ggml_set_name(a, "a");

        ggml_tensor * grad = ggml_new_tensor_4d(ctx, type, ne[0], ne[1], ne[2], ne[3]);
        ggml_set_name(grad, "grad");

        ggml_tensor * grad_m = ggml_new_tensor_4d(ctx, type, ne[0], ne[1], ne[2], ne[3]);
        ggml_set_name(grad_m, "grad_m");

        ggml_tensor * grad_v = ggml_new_tensor_4d(ctx, type, ne[0], ne[1], ne[2], ne[3]);
        ggml_set_name(grad_v, "grad_v");

        ggml_tensor * adamw_params = ggml_new_tensor_1d(ctx, GGML_TYPE_F32, 7);
        ggml_set_name(adamw_params, "adamw_params");

        ggml_tensor * out = ggml_opt_step_adamw(ctx, a, grad, grad_m, grad_v, adamw_params);
        ggml_set_name(out, "out");

        return out;
    }

    void initialize_tensors(ggml_context * ctx) override {
        for (ggml_tensor * t = ggml_get_first_tensor(ctx); t != NULL; t = ggml_get_next_tensor(ctx, t)) {
            init_tensor_uniform(t, 0.0f, 1.0f); // grad_v and adamw_params need non-negative values.
        }
    }

    bool grad_precise() override {
        return true;
    }
};

// GGML_OP_OPT_STEP_SGD
struct test_opt_step_sgd : public test_case {
    const ggml_type              type;
    const std::array<int64_t, 4> ne;

    std::string vars() override { return VARS_TO_STR2(type, ne); }

    test_opt_step_sgd(ggml_type type = GGML_TYPE_F32,
            std::array<int64_t, 4> ne = { 10, 5, 4, 3 })
        : type(type), ne(ne) {}

    ggml_tensor * build_graph(ggml_context * ctx) override {
        ggml_tensor * a = ggml_new_tensor_4d(ctx, type, ne[0], ne[1], ne[2], ne[3]);
        ggml_set_param(a);  // Despite tensor a having gradients the output tensor will not.
        ggml_set_name(a, "a");

        ggml_tensor * grad = ggml_new_tensor_4d(ctx, type, ne[0], ne[1], ne[2], ne[3]);
        ggml_set_name(grad, "grad");

        ggml_tensor * sgd_params = ggml_new_tensor_1d(ctx, GGML_TYPE_F32, 2);
        ggml_set_name(sgd_params, "sgd_params");

        ggml_tensor * out = ggml_opt_step_sgd(ctx, a, grad, sgd_params);

        ggml_set_name(out, "out");

        return out;
    }

    void initialize_tensors(ggml_context * ctx) override {
        for (ggml_tensor * t = ggml_get_first_tensor(ctx); t != NULL; t = ggml_get_next_tensor(ctx, t)) {
            init_tensor_uniform(t, 0.0f, 1.0f);  // sgd_params need non-negative values.
        }
    }

    bool grad_precise() override {
        return true;
    }
};

// GGML_OP_CUMSUM
struct test_cumsum : public test_case {
    const ggml_type              type;
    const std::array<int64_t, 4> ne;

    std::string vars() override { return VARS_TO_STR2(type, ne); }

    test_cumsum(ggml_type type = GGML_TYPE_F32,
            std::array<int64_t, 4> ne = { 10, 5, 4, 3 })
        : type(type), ne(ne) {}

    ggml_tensor * build_graph(ggml_context * ctx) override {
        ggml_tensor * a = ggml_new_tensor_4d(ctx, type, ne[0], ne[1], ne[2], ne[3]);
        ggml_set_param(a);
        ggml_set_name(a, "a");

        ggml_tensor * out = ggml_cumsum(ctx, a);

        ggml_set_name(out, "out");

        return out;
    }

    void initialize_tensors(ggml_context * ctx) override {
        for (ggml_tensor * t = ggml_get_first_tensor(ctx); t != NULL; t = ggml_get_next_tensor(ctx, t)) {
            init_tensor_uniform(t, -1.0f, 1.0f);
        }
    }
};

// GGML_OP_XIELU
struct test_xielu : public test_case {
    const ggml_type              type;
    const std::array<int64_t, 4> ne;

    std::string vars() override { return VARS_TO_STR2(type, ne); }

    test_xielu(ggml_type type = GGML_TYPE_F32,
            std::array<int64_t, 4> ne = { 10, 5, 4, 3 })
        : type(type), ne(ne) {}

    ggml_tensor * build_graph(ggml_context * ctx) override {
        ggml_tensor * a = ggml_new_tensor_4d(ctx, type, ne[0], ne[1], ne[2], ne[3]);
        ggml_set_param(a);
        ggml_set_name(a, "a");

        float alpha_n = 4.0f;
        float alpha_p = 20.0f;
        float beta = 0.5f;
        float eps = 0.0000001f;

        ggml_tensor * out = ggml_xielu(ctx, a, alpha_n, alpha_p, beta, eps);

        ggml_set_name(out, "out");

        return out;
    }

    void initialize_tensors(ggml_context * ctx) override {
        for (ggml_tensor * t = ggml_get_first_tensor(ctx); t != NULL; t = ggml_get_next_tensor(ctx, t)) {
            init_tensor_uniform(t, -1.0f, 1.0f);
        }
    }
};

// GGML_OP_TRI
struct test_tri : public test_case {
    const ggml_type              type;
    const std::array<int64_t, 4> ne;
    const ggml_tri_type          tri_type;

    std::string vars() override { return VARS_TO_STR3(type, ne, tri_type); }

    test_tri(ggml_tri_type tri_type, ggml_type type = GGML_TYPE_F32,
            std::array<int64_t, 4> ne = { 10, 10, 4, 3 })
        : type(type), ne(ne), tri_type(tri_type) {
            GGML_ASSERT(ne[0] == ne[1]);
        }

    ggml_tensor * build_graph(ggml_context * ctx) override {
        ggml_tensor * a = ggml_new_tensor_4d(ctx, type, ne[0], ne[1], ne[2], ne[3]);
        ggml_set_param(a);
        ggml_set_name(a, "a");

        ggml_tensor * out = ggml_tri(ctx, a, tri_type);

        ggml_set_name(out, "out");

        return out;
    }

    void initialize_tensors(ggml_context * ctx) override {
        for (ggml_tensor * t = ggml_get_first_tensor(ctx); t != NULL; t = ggml_get_next_tensor(ctx, t)) {
            init_tensor_uniform(t, -1.0f, 1.0f);
        }
    }
};

// GGML_OP_FILL
struct test_fill : public test_case {
    const ggml_type              type;
    const std::array<int64_t, 4> ne;
    float                        c;

    std::string vars() override { return VARS_TO_STR3(type, ne, c); }

    test_fill(float c, ggml_type type = GGML_TYPE_F32,
            std::array<int64_t, 4> ne = { 10, 10, 4, 3 })
        : type(type), ne(ne), c(c) {}

    ggml_tensor * build_graph(ggml_context * ctx) override {
        ggml_tensor * a = ggml_new_tensor_4d(ctx, type, ne[0], ne[1], ne[2], ne[3]);
        ggml_set_param(a);
        ggml_set_name(a, "a");

        ggml_tensor * out = ggml_fill(ctx, a, c);

        ggml_set_name(out, "out");

        return out;
    }
};

// GGML_OP_SOLVE_TRI
struct test_solve_tri : public test_case {
    const ggml_type              type;
    const std::array<int64_t, 4> ne_lhs;
    const std::array<int64_t, 4> ne_rhs;

    std::string vars() override { return VARS_TO_STR3(type, ne_lhs, ne_rhs); }

    test_solve_tri(ggml_type type = GGML_TYPE_F32,
            std::array<int64_t, 4> ne_lhs = { 10, 10, 4, 3 },
            std::array<int64_t, 4> ne_rhs = { 3, 10, 4, 3 }
        )
        : type(type), ne_lhs(ne_lhs), ne_rhs(ne_rhs) {}

    ggml_tensor * build_graph(ggml_context * ctx) override {
        ggml_tensor * a = ggml_new_tensor_4d(ctx, type, ne_lhs[0], ne_lhs[1], ne_lhs[2], ne_lhs[3]);
        ggml_set_param(a);
        ggml_set_name(a, "a");

        ggml_tensor * b = ggml_new_tensor_4d(ctx, type, ne_rhs[0], ne_rhs[1], ne_rhs[2], ne_rhs[3]);
        ggml_set_param(b);
        ggml_set_name(b, "b");

        ggml_tensor * out = ggml_solve_tri(ctx, a, b, true, true, false);
        ggml_set_name(out, "out");

        return out;
    }

    void initialize_tensors(ggml_context * ctx) override {
        for (ggml_tensor * t = ggml_get_first_tensor(ctx); t != NULL; t = ggml_get_next_tensor(ctx, t)) {
            if (strcmp(t->name, "a") == 0) {
                // note: avoid zeros in the diagonal
                init_tensor_tril(t, 0.1, 1.0f);
            } else {
                init_tensor_uniform(t, -1.0f, 1.0f);
            }
        }
    }
};

enum llm_norm_type {
    LLM_NORM,
    LLM_NORM_RMS,
};

struct llama_hparams {
    uint32_t n_vocab;
    uint32_t n_embd;
    uint32_t n_head;
    uint32_t n_head_kv;
    static constexpr uint32_t n_layer = 1;
    uint32_t n_rot;
    uint32_t n_embd_head; // dimension of values (d_v)
    uint32_t n_ff;

    float f_norm_eps;
    float f_norm_rms_eps;

    // cparams
    static constexpr uint32_t n_ctx = 512; // user-specified context size
    static constexpr uint32_t n_ctx_orig = n_ctx;

    // batch
    int32_t n_tokens;

    // llm_build_context
    static constexpr int32_t n_kv    = 32; // size of KV cache to consider (n_kv <= n_ctx
    static constexpr int32_t kv_head = 1;  // index of where we store new KV data in the cache

    uint32_t n_embd_gqa() const { // dimension of key embeddings across all k-v heads
        return n_embd_head * n_head_kv;
    }
};

// LLM base class
struct test_llm : public test_case {
    llama_hparams hp;

protected:
    test_llm(llama_hparams hp)
        : hp(std::move(hp)) {
    }

public:
    struct ggml_tensor * llm_build_norm(
            struct ggml_context * ctx,
             struct ggml_tensor * cur,
             struct ggml_tensor * mw,
             struct ggml_tensor * mb,
                  llm_norm_type   type) {
        switch (type) {
            case LLM_NORM:     cur = ggml_norm    (ctx, cur, hp.f_norm_eps); break;
            case LLM_NORM_RMS: cur = ggml_rms_norm(ctx, cur, hp.f_norm_rms_eps); break;
        }
        cur = ggml_mul(ctx, cur, mw);
        if (mb) {
            cur = ggml_add(ctx, cur, mb);
        }
        return cur;
    }

    void llm_build_kv_store(
            struct ggml_context * ctx,
             struct ggml_tensor * k_l,
             struct ggml_tensor * v_l,
             struct ggml_tensor * k_cur,
             struct ggml_tensor * v_cur) {
        // compute the transposed [n_tokens, n_embd] V matrix
        struct ggml_tensor * v_cur_t = ggml_transpose(ctx, ggml_reshape_2d(ctx, v_cur, hp.n_embd_gqa(), hp.n_tokens));

        struct ggml_tensor * k_cache_view = ggml_view_1d(ctx, k_l, hp.n_tokens*hp.n_embd_gqa(),
                (ggml_row_size(k_l->type, hp.n_embd_gqa()))*hp.kv_head);

        struct ggml_tensor * v_cache_view = ggml_view_2d(ctx, v_l, hp.n_tokens, hp.n_embd_gqa(),
                (  hp.n_ctx)*ggml_element_size(v_l),
                (hp.kv_head)*ggml_element_size(v_l));

        // important: storing RoPE-ed version of K in the KV cache!
        ggml_cpy(ctx, k_cur,   k_cache_view);
        ggml_cpy(ctx, v_cur_t, v_cache_view);
    }

    struct ggml_tensor * llm_build_kqv(
            struct ggml_context * ctx,
             struct ggml_tensor * k_l,
             struct ggml_tensor * v_l,
             struct ggml_tensor * q_cur,
             struct ggml_tensor * kq_mask,
                        float     kq_scale) {
        struct ggml_tensor * q = ggml_permute(ctx, q_cur, 0, 2, 1, 3);

        struct ggml_tensor * k =
            ggml_view_3d(ctx, k_l,
                    hp.n_embd_head, hp.n_kv, hp.n_head_kv,
                    ggml_row_size(k_l->type, hp.n_embd_gqa()),
                    ggml_row_size(k_l->type, hp.n_embd_head),
                    0);

        struct ggml_tensor * kq = ggml_mul_mat(ctx, k, q);

        kq = ggml_soft_max_ext(ctx, kq, kq_mask, kq_scale, 0.0f);

        // split cached v into n_head heads
        struct ggml_tensor * v =
            ggml_view_3d(ctx, v_l,
                    hp.n_kv, hp.n_embd_head, hp.n_head_kv,
                    ggml_element_size(v_l)*hp.n_ctx,
                    ggml_element_size(v_l)*hp.n_ctx*hp.n_embd_head,
                    0);

        struct ggml_tensor * kqv = ggml_mul_mat(ctx, v, kq);

        struct ggml_tensor * kqv_merged = ggml_permute(ctx, kqv, 0, 2, 1, 3);

        struct ggml_tensor * cur = ggml_cont_2d(ctx, kqv_merged, hp.n_embd_head*hp.n_head, hp.n_tokens);

        struct ggml_tensor * wo = ggml_new_tensor_2d(ctx, GGML_TYPE_Q4_0, hp.n_embd, hp.n_embd);
        cur = ggml_mul_mat(ctx, wo, cur);

        return cur;
    }

    void initialize_tensors(ggml_context * ctx) override {
        for (ggml_tensor * t = ggml_get_first_tensor(ctx); t != NULL; t = ggml_get_next_tensor(ctx, t)) {
            if (t->type == GGML_TYPE_I32) {
                // pos
                std::vector<int> data(hp.n_tokens);
                for (int i = 0; i < hp.n_tokens; i++) {
                    data[i] = rand() % hp.n_ctx;
                }
                ggml_backend_tensor_set(t, data.data(), 0, hp.n_tokens * sizeof(int));
            } else {
                init_tensor_uniform(t);
            }
        }
    }
};

// Llama
struct test_llama : public test_llm {
    static constexpr float freq_base = 10000.0f;
    static constexpr float freq_scale = 1.0f;
    static constexpr float ext_factor = 0.0f;
    static constexpr float attn_factor = 1.0f;
    static constexpr float beta_fast = 32.0f;
    static constexpr float beta_slow = 1.0f;
    bool fused;

    std::string op_desc(ggml_tensor * t) override {
        GGML_UNUSED(t);
        return "LLAMA";
    }

    std::string vars() override {
        auto n_tokens = hp.n_tokens;
        return VARS_TO_STR1(n_tokens);
    }

    double max_nmse_err() override {
        return 2e-3;
    }

    bool run_whole_graph() override { return fused; }

    test_llama(int n_tokens = 1, bool fused = false)
        : test_llm({
            /*n_vocab        =*/ 32000,
            /*n_embd         =*/ 3200,
            /*n_head         =*/ 32,
            /*n_head_kv      =*/ 32,
            /*n_rot          =*/ 100,
            /*n_embd_head    =*/ 100,
            /*n_ff           =*/ 8640,
            /*f_norm_eps     =*/ 0.f,
            /*f_norm_rms_eps =*/ 1e-5f,
            /*n_tokens       =*/ n_tokens,
        })
        , fused(fused)
    {
    }

    ggml_tensor * build_graph(ggml_context * ctx) override {
        struct ggml_tensor * cur;
        struct ggml_tensor * inpL;

        inpL = ggml_new_tensor_2d(ctx, GGML_TYPE_F32, hp.n_embd, hp.n_tokens);

        // inp_pos - contains the positions
        struct ggml_tensor * inp_pos = ggml_new_tensor_1d(ctx, GGML_TYPE_I32, hp.n_tokens);

        // KQ_mask (mask for 1 head, it will be broadcasted to all heads)
        struct ggml_tensor * KQ_mask = ggml_new_tensor_3d(ctx, GGML_TYPE_F16, hp.n_kv, hp.n_tokens, 1);

        ggml_tensor * k_l = ggml_new_tensor_1d(ctx, GGML_TYPE_F16, 1638400);
        ggml_tensor * v_l = ggml_new_tensor_1d(ctx, GGML_TYPE_F16, 1638400);

        for (uint32_t il = 0; il < hp.n_layer; ++il) {
            struct ggml_tensor * inpSA = inpL;

            // norm
            ggml_tensor * attn_norm = ggml_new_tensor_1d(ctx, GGML_TYPE_F32, hp.n_embd);
            cur = llm_build_norm(ctx, inpL, attn_norm, nullptr, LLM_NORM_RMS);

            // self-attention
            {
                ggml_tensor * wq = ggml_new_tensor_2d(ctx, GGML_TYPE_Q4_0, hp.n_embd, hp.n_embd);
                ggml_tensor * wk = ggml_new_tensor_2d(ctx, GGML_TYPE_Q4_0, hp.n_embd, hp.n_embd_gqa());
                ggml_tensor * wv = ggml_new_tensor_2d(ctx, GGML_TYPE_Q4_0, hp.n_embd, hp.n_embd_gqa());

                // compute Q and K and RoPE them
                struct ggml_tensor * Qcur = ggml_mul_mat(ctx, wq, cur);
                struct ggml_tensor * Kcur = ggml_mul_mat(ctx, wk, cur);
                struct ggml_tensor * Vcur = ggml_mul_mat(ctx, wv, cur);

                Qcur = ggml_rope_ext(
                    ctx, ggml_reshape_3d(ctx, Qcur, hp.n_embd_head, hp.n_head,    hp.n_tokens), inp_pos, nullptr,
                    hp.n_rot, 0, hp.n_ctx_orig, freq_base, freq_scale,
                    ext_factor, attn_factor, beta_fast, beta_slow
                );

                Kcur = ggml_rope_ext(
                    ctx, ggml_reshape_3d(ctx, Kcur, hp.n_embd_head, hp.n_head_kv, hp.n_tokens), inp_pos, nullptr,
                    hp.n_rot, 0, hp.n_ctx_orig, freq_base, freq_scale,
                    ext_factor, attn_factor, beta_fast, beta_slow
                );

                llm_build_kv_store(ctx, k_l, v_l, Kcur, Vcur);

                cur = llm_build_kqv(ctx, k_l, v_l, Qcur, KQ_mask, 1.0f/sqrtf(float(hp.n_embd_head)));
            }

            struct ggml_tensor * ffn_inp = ggml_add(ctx, cur, inpSA);

            // feed-forward network
            ggml_tensor * ffn_norm = ggml_new_tensor_1d(ctx, GGML_TYPE_F32, hp.n_embd);
            cur = llm_build_norm(ctx, ffn_inp, ffn_norm, nullptr, LLM_NORM_RMS);

            ggml_tensor * ffn_gate = ggml_new_tensor_2d(ctx, GGML_TYPE_Q4_0, hp.n_embd, hp.n_ff);
            ggml_tensor * ffn_down = ggml_new_tensor_2d(ctx, GGML_TYPE_Q4_0, hp.n_ff,   hp.n_embd);
            ggml_tensor * ffn_up   = ggml_new_tensor_2d(ctx, GGML_TYPE_Q4_0, hp.n_embd, hp.n_ff);
            struct ggml_tensor * tmp = ggml_mul_mat(ctx, ffn_up, cur);
            cur = ggml_mul_mat(ctx, ffn_gate, cur);
            cur = ggml_silu(ctx, cur);
            cur = ggml_mul(ctx, cur, tmp);
            cur = ggml_mul_mat(ctx, ffn_down, cur);

            cur = ggml_add(ctx, cur, ffn_inp);

            // input for next layer
            inpL = cur;
        }

        cur = inpL;

        ggml_tensor * output_norm = ggml_new_tensor_1d(ctx, GGML_TYPE_F32, hp.n_embd);
        cur = llm_build_norm(ctx, cur, output_norm, nullptr, LLM_NORM_RMS);

        // lm_head
        ggml_tensor * output = ggml_new_tensor_2d(ctx, GGML_TYPE_Q4_0, hp.n_embd, hp.n_vocab);
        cur = ggml_mul_mat(ctx, output, cur);

        return cur;
    }
};

// Falcon
struct test_falcon : public test_llm {
    static constexpr float freq_base = 10000.0f;
    static constexpr float freq_scale = 1.0f;
    static constexpr float ext_factor = 0.0f;
    static constexpr float attn_factor = 1.0f;
    static constexpr float beta_fast = 32.0f;
    static constexpr float beta_slow = 1.0f;

    std::string op_desc(ggml_tensor * t) override {
        GGML_UNUSED(t);
        return "FALCON";
    }

    std::string vars() override {
        auto n_tokens = hp.n_tokens;
        return VARS_TO_STR1(n_tokens);
    }

    double max_nmse_err() override {
        return 2e-3;
    }

    test_falcon(int n_tokens = 1)
        : test_llm({
            /*n_vocab        =*/ 32000,
            /*n_embd         =*/ 3200,
            /*n_head         =*/ 50,
            /*n_head_kv      =*/ 1,
            /*n_rot          =*/ 64,
            /*n_embd_head    =*/ 64,
            /*n_ff           =*/ 8640,
            /*f_norm_eps     =*/ 1e-5f,
            /*f_norm_rms_eps =*/ 0.f,
            /*n_tokens       =*/ n_tokens,
        }) {
    }

    ggml_tensor * build_graph(ggml_context * ctx) override {
        struct ggml_tensor * cur;
        struct ggml_tensor * inpL;

        inpL = ggml_new_tensor_2d(ctx, GGML_TYPE_F32, hp.n_embd, hp.n_tokens);

        // inp_pos - contains the positions
        struct ggml_tensor * inp_pos = ggml_new_tensor_1d(ctx, GGML_TYPE_I32, hp.n_tokens);

        // KQ_mask (mask for 1 head, it will be broadcasted to all heads)
        struct ggml_tensor * KQ_mask = ggml_new_tensor_3d(ctx, GGML_TYPE_F16, hp.n_kv, hp.n_tokens, 1);

        ggml_tensor * k_l = ggml_new_tensor_1d(ctx, GGML_TYPE_F16, 1638400);
        ggml_tensor * v_l = ggml_new_tensor_1d(ctx, GGML_TYPE_F16, 1638400);

        for (uint32_t il = 0; il < hp.n_layer; ++il) {
            // norm
            ggml_tensor * attn_norm_w = ggml_new_tensor_1d(ctx, GGML_TYPE_F32, hp.n_embd);
            ggml_tensor * attn_norm_b = ggml_new_tensor_1d(ctx, GGML_TYPE_F32, hp.n_embd);
            ggml_tensor * attn_norm = llm_build_norm(ctx, inpL, attn_norm_w, attn_norm_b, LLM_NORM);

            // self-attention
            {
                cur = attn_norm;

                ggml_tensor * wqkv = ggml_new_tensor_2d(ctx, GGML_TYPE_Q4_0, hp.n_embd, hp.n_embd + 2*hp.n_embd_gqa());

                cur = ggml_mul_mat(ctx, wqkv, cur);

                struct ggml_tensor * Qcur = ggml_cont(ctx, ggml_view_2d(ctx, cur, hp.n_embd,     hp.n_tokens, cur->nb[1], 0*sizeof(float)*(hp.n_embd)));
                struct ggml_tensor * Kcur = ggml_cont(ctx, ggml_view_2d(ctx, cur, hp.n_embd_gqa(), hp.n_tokens, cur->nb[1], 1*sizeof(float)*(hp.n_embd)));
                struct ggml_tensor * Vcur = ggml_cont(ctx, ggml_view_2d(ctx, cur, hp.n_embd_gqa(), hp.n_tokens, cur->nb[1], 1*sizeof(float)*(hp.n_embd + hp.n_embd_gqa())));

                Qcur = ggml_reshape_3d(ctx, Qcur, hp.n_embd_head, hp.n_head,    hp.n_tokens);
                Kcur = ggml_reshape_3d(ctx, Kcur, hp.n_embd_head, hp.n_head_kv, hp.n_tokens);

                // using mode = 2 for neox mode
                Qcur = ggml_rope_ext(
                    ctx, Qcur, inp_pos, nullptr, hp.n_rot, 2, hp.n_ctx_orig,
                    freq_base, freq_scale, ext_factor, attn_factor, beta_fast, beta_slow
                );

                Kcur = ggml_rope_ext(
                    ctx, Kcur, inp_pos, nullptr, hp.n_rot, 2, hp.n_ctx_orig,
                    freq_base, freq_scale, ext_factor, attn_factor, beta_fast, beta_slow
                );

                llm_build_kv_store(ctx, k_l, v_l, Kcur, Vcur);

                cur = llm_build_kqv(ctx, k_l, v_l, Qcur, KQ_mask, 1.0f/sqrtf(float(hp.n_embd_head)));
            }

            struct ggml_tensor * ffn_inp = cur;

            // feed forward
            {
                ggml_tensor * ffn_up   = ggml_new_tensor_2d(ctx, GGML_TYPE_Q4_0, hp.n_embd, hp.n_ff);
                ggml_tensor * ffn_down = ggml_new_tensor_2d(ctx, GGML_TYPE_Q4_0, hp.n_ff, hp.n_embd);
                cur = attn_norm;
                cur = ggml_mul_mat(ctx, ffn_up, cur);
                cur = ggml_gelu(ctx, cur);
                cur = ggml_mul_mat(ctx, ffn_down, cur);
            }

            cur = ggml_add(ctx, cur, ffn_inp);

            cur = ggml_add(ctx, cur, inpL);

            // input for next layer
            inpL = cur;
        }

        cur = inpL;

        ggml_tensor * output_norm   = ggml_new_tensor_1d(ctx, GGML_TYPE_F32, hp.n_embd);
        ggml_tensor * output_norm_b = ggml_new_tensor_1d(ctx, GGML_TYPE_F32, hp.n_embd);
        cur = llm_build_norm(ctx, cur, output_norm, output_norm_b, LLM_NORM);

        // lm_head
        ggml_tensor * output = ggml_new_tensor_2d(ctx, GGML_TYPE_Q8_0, hp.n_embd, hp.n_vocab);
        cur = ggml_mul_mat(ctx, output, cur);

        return cur;
    }
};


// ###########################################
// ## Section 3: GGML Op Test Instantiation ##
// ###########################################
static const ggml_type all_types[] = {
    GGML_TYPE_F32, GGML_TYPE_F16, GGML_TYPE_BF16,
    GGML_TYPE_Q4_0, GGML_TYPE_Q4_1,
    GGML_TYPE_Q5_0, GGML_TYPE_Q5_1,
    GGML_TYPE_Q8_0,
    GGML_TYPE_MXFP4,
    GGML_TYPE_Q2_K, GGML_TYPE_Q3_K,
    GGML_TYPE_Q4_K, GGML_TYPE_Q5_K,
    GGML_TYPE_Q6_K,
    // GGML_TYPE_TQ1_0, GGML_TYPE_TQ2_0, // TODO: implement for all backends
    GGML_TYPE_IQ2_XXS, GGML_TYPE_IQ2_XS, GGML_TYPE_IQ2_S,
    GGML_TYPE_IQ3_XXS, GGML_TYPE_IQ1_S, GGML_TYPE_IQ1_M,
    GGML_TYPE_IQ4_NL, GGML_TYPE_IQ3_S, GGML_TYPE_IQ4_XS,
};

static const ggml_type base_types[] = {
    GGML_TYPE_F32, GGML_TYPE_F16,
    GGML_TYPE_Q8_0, // for I8MM tests
    GGML_TYPE_Q4_0,
    GGML_TYPE_Q4_1, // for I8MM tests
    GGML_TYPE_Q4_K,
    GGML_TYPE_MXFP4, // TODO: or "other"
    GGML_TYPE_IQ2_XXS
};

static const ggml_type other_types[] = {
    GGML_TYPE_Q4_1,
    GGML_TYPE_Q5_0, GGML_TYPE_Q5_1,
    GGML_TYPE_Q8_0,
    GGML_TYPE_Q2_K, GGML_TYPE_Q3_K,
    GGML_TYPE_Q5_K,
    GGML_TYPE_Q6_K,
    // GGML_TYPE_TQ1_0, GGML_TYPE_TQ2_0, // TODO: implement for all backends
    GGML_TYPE_IQ2_XS, GGML_TYPE_IQ2_S,
    GGML_TYPE_IQ3_XXS, GGML_TYPE_IQ1_S, GGML_TYPE_IQ1_M,
    GGML_TYPE_IQ4_NL, GGML_TYPE_IQ3_S, GGML_TYPE_IQ4_XS,
    GGML_TYPE_BF16,
};

// Test cases for evaluation: should try to cover edge cases while using small input sizes to keep the runtime low
static std::vector<std::unique_ptr<test_case>> make_test_cases_eval() {
    std::vector<std::unique_ptr<test_case>> test_cases;
    std::default_random_engine rng(0);

    // unary ops
    for (ggml_type type : {GGML_TYPE_F16, GGML_TYPE_F32}) {
        for (int v : {0, 1}) {
            for (int op = 0; op < GGML_UNARY_OP_COUNT; op++) {
                if (op == GGML_UNARY_OP_XIELU) {
                    continue; // need extra params, separate test
                }
                test_cases.emplace_back(new test_unary((ggml_unary_op) op, type, { 128, 2, 2, 2 }, v));
                test_cases.emplace_back(new test_unary((ggml_unary_op) op, type, { 5, 7, 11, 13 }, v));
            }
        }
    }

    // glu ops
    for (ggml_type type : {GGML_TYPE_F16, GGML_TYPE_F32}) {
        for (int v : {0, 1}) {
            for (int op = 0; op < GGML_GLU_OP_COUNT; op++) {
                if (op == GGML_GLU_OP_SWIGLU_OAI) {
                    // SWIGLU_OAI is handled separately
                    continue;
                }

                for (bool swapped : {false, true}) {
                    test_cases.emplace_back(new test_glu((ggml_glu_op) op, type, { 128, 2, 2, 2 }, v, swapped));
                    test_cases.emplace_back(new test_glu((ggml_glu_op) op, type, { 5, 7, 11, 13 }, v, swapped));
                }

                test_cases.emplace_back(new test_glu_split((ggml_glu_op) op, type, { 128, 2, 2, 2 }, v));
                test_cases.emplace_back(new test_glu_split((ggml_glu_op) op, type, { 5, 7, 11, 13 }, v));
            }
        }
    }

    for (int v : {0, 1}) {
        for (float alpha : {.5f, 1.702f}) {
            for (float limit : {2.0f, 7.0f}) {
                test_cases.emplace_back(new test_swiglu_oai(GGML_TYPE_F32, { 128, 2, 2, 2 }, v, alpha, limit));
            }
        }
    }

    for (ggml_type type : {GGML_TYPE_F32, GGML_TYPE_Q4_0}) {
        test_cases.emplace_back(new test_get_rows(type, 300*256,   5,         4,   1,   2, false));
        test_cases.emplace_back(new test_get_rows(type,     256,   80000, 70000,   2,   1, false));
        test_cases.emplace_back(new test_get_rows(type,     256,   5,         4, 700, 100, false));
    }

    test_cases.emplace_back(new test_get_rows(GGML_TYPE_F32, 1, 8, 2, 1, 1, false));
    for (ggml_type type : all_types) {
        for (int b : {1, 7}) {
            for (bool v : {false, true}) {
                test_cases.emplace_back(new test_get_rows(type, 256, 5, 4, b, 1, v));
            }
        }
    }
    for (int b : {1, 7}) {
        for (bool v : {false, true}) {
            test_cases.emplace_back(new test_get_rows(GGML_TYPE_I32, 256, 5, 4, b, 1, v));
        }
    }

    test_cases.emplace_back(new test_get_rows_back(GGML_TYPE_F32, 1, 8, 2, 1, false));
    for (ggml_type type : all_types) {
        for (bool v : {false, true}) {
            test_cases.emplace_back(new test_get_rows_back(type, 256, 5, 4, 1, v));
        }
    }
    for (bool v : {false, true}) {
        test_cases.emplace_back(new test_get_rows_back(GGML_TYPE_I32, 256, 5, 4, 1, v));
    }

    test_cases.emplace_back(new test_set_rows(GGML_TYPE_F32, GGML_TYPE_I64, { 1, 8, 1, 3 }, { 1, 1 }, 2, false));
    test_cases.emplace_back(new test_set_rows(GGML_TYPE_F32, GGML_TYPE_I32, { 1, 8, 1, 3 }, { 1, 1 }, 2, false));
    test_cases.emplace_back(new test_set_rows(GGML_TYPE_Q8_0, GGML_TYPE_I32, { 256, 5, 1, 3 }, { 1, 1, }, 1, false));
    for (ggml_type type : all_types) {
        for (int b : {1, 7}) {
            for (bool v : {false, true}) {
                test_cases.emplace_back(new test_set_rows(type, GGML_TYPE_I64, { 256, 5,  b, 3 }, { 1, 1, }, 1, v));
                test_cases.emplace_back(new test_set_rows(type, GGML_TYPE_I64, { 256, 11, 1, b }, { 2, 3, }, 7, v));

                test_cases.emplace_back(new test_set_rows(type, GGML_TYPE_I64, { 3*ggml_blck_size(type), 3, b, 1 }, { 2, 3, }, 2, v));

                if (ggml_blck_size(type) == 1) {
                    test_cases.emplace_back(new test_set_rows(type, GGML_TYPE_I64, { 31, 3, b, 1 }, { 2, 3, }, 2, v));
                    test_cases.emplace_back(new test_set_rows(type, GGML_TYPE_I64, { 33, 5, 1, b }, { 2, 3, }, 1, v));
                }
            }
        }
    }

    for (int mode : { GGML_ROPE_TYPE_NORMAL, GGML_ROPE_TYPE_NEOX }) {
        for (ggml_type type : {GGML_TYPE_F16, GGML_TYPE_F32}) {
            test_cases.emplace_back(new test_rope_set_rows(type, GGML_TYPE_I64, { 128, 32, 1, 100 }, mode));
            test_cases.emplace_back(new test_rope_set_rows(type, GGML_TYPE_I64, { 128, 32, 512, 1 }, mode));
        }
    }

    for (ggml_type type_input : {GGML_TYPE_F32}) {
        for (ggml_op_pool pool_type : {GGML_OP_POOL_AVG, GGML_OP_POOL_MAX}) {
            for (int k0 : {1, 3}) {
                for (int k1 : {1, 3}) {
                    for (int s0 : {1, 2}) {
                        for (int s1 : {1, 2}) {
                            for (int p0 : {0, 1}) {
                                for (int p1 : {0, 1}) {
                                    test_cases.emplace_back(new test_pool2d(pool_type, type_input, {10, 10, 3, 1}, k0, k1, s0, s1, p0, p1));
                                }
                            }
                        }
                    }
                }
            }
        }
    }

#if 0
    // >4GB im2col destination. Too slow to run by default.
    // Test cases taken from Wan2.1 T2V 1.3B.
    test_cases.emplace_back(new test_im2col   (GGML_TYPE_F32, GGML_TYPE_F32, GGML_TYPE_F32, {832, 480, 192, 4}, {3, 3, 192, 96}, 1, 1, 1, 1, 1, 1, true));
    test_cases.emplace_back(new test_im2col_3d(GGML_TYPE_F32, GGML_TYPE_F32, GGML_TYPE_F32, {834, 482, 6, 96},  {3, 3,3, 9216}, 96, 1, 1, 1, 0, 0, 0, 1, 1, 1, false));
#endif

    // im2col 1D
    test_cases.emplace_back(new test_im2col(GGML_TYPE_F32, GGML_TYPE_F32, GGML_TYPE_F32, {3000, 128, 1, 1}, {3, 128, 1280, 1}, 1, 0, 1, 0, 1, 0, false));
    test_cases.emplace_back(new test_im2col(GGML_TYPE_F32, GGML_TYPE_F16, GGML_TYPE_F32, {3000, 128, 1, 1}, {3, 128, 1280, 1}, 1, 0, 1, 0, 1, 0, false));
    test_cases.emplace_back(new test_im2col(GGML_TYPE_F32, GGML_TYPE_F16, GGML_TYPE_F16, {3000, 128, 1, 1}, {3, 128, 1280, 1}, 1, 0, 1, 0, 1, 0, false));
    for (int s0 : {1, 3}) {
        for (int p0 : {0, 3}) {
            for (int d0 : {1, 3}) {
                test_cases.emplace_back(new test_im2col(
                    GGML_TYPE_F32, GGML_TYPE_F32, GGML_TYPE_F32, {20, 2, 2, 1}, {3, 2, 2, 1},
                    s0, 0, p0, 0, d0, 0, false));
            }
        }
    }

    // im2col 2D
    test_cases.emplace_back(new test_im2col(GGML_TYPE_F32, GGML_TYPE_F32, GGML_TYPE_F32));
    test_cases.emplace_back(new test_im2col(GGML_TYPE_F32, GGML_TYPE_F16, GGML_TYPE_F32));
    test_cases.emplace_back(new test_im2col(GGML_TYPE_F32, GGML_TYPE_F16, GGML_TYPE_F16));
    for (int s0 : {1, 3}) {
        for (int s1 : {1, 3}) {
            for (int p0 : {0, 3}) {
                for (int p1 : {0, 3}) {
                    for (int d0 : {1, 3}) {
                        for (int d1 : {1, 3}) {
                            test_cases.emplace_back(new test_im2col(
                                GGML_TYPE_F32, GGML_TYPE_F32, GGML_TYPE_F32, {20, 20, 2, 2}, {3, 3, 2, 2},
                                s0, s1, p0, p1, d0, d1, true));
                        }
                    }
                }
            }
        }
    }

    // extra tests for im2col 2D
    test_cases.emplace_back(new test_im2col(GGML_TYPE_F32, GGML_TYPE_F16, GGML_TYPE_F16, {12, 12, 1, 32}, {3, 3, 1, 32}, 1, 1, 1, 1, 1, 1, true));
    test_cases.emplace_back(new test_im2col(GGML_TYPE_F32, GGML_TYPE_F16, GGML_TYPE_F16, {12, 12, 2, 32}, {3, 3, 2, 32}, 1, 1, 1, 1, 1, 1, true));
    test_cases.emplace_back(new test_im2col(GGML_TYPE_F32, GGML_TYPE_F16, GGML_TYPE_F16, {12, 12, 1, 1024}, {3, 3, 1, 1024}, 1, 1, 1, 1, 1, 1, true));
    test_cases.emplace_back(new test_im2col(GGML_TYPE_F32, GGML_TYPE_F16, GGML_TYPE_F16, {12, 12, 2, 1024}, {3, 3, 2, 1024}, 1, 1, 1, 1, 1, 1, true));
    test_cases.emplace_back(new test_im2col(GGML_TYPE_F32, GGML_TYPE_F16, GGML_TYPE_F16, {12, 12, 1, 2048}, {3, 3, 1, 2048}, 1, 1, 1, 1, 1, 1, true));
    test_cases.emplace_back(new test_im2col(GGML_TYPE_F32, GGML_TYPE_F16, GGML_TYPE_F16, {12, 12, 2, 2048}, {3, 3, 2, 2048}, 1, 1, 1, 1, 1, 1, true));
    test_cases.emplace_back(new test_im2col(GGML_TYPE_F32, GGML_TYPE_F16, GGML_TYPE_F16, {12, 12, 1, 2560}, {3, 3, 1, 2560}, 1, 1, 1, 1, 1, 1, true));
    test_cases.emplace_back(new test_im2col(GGML_TYPE_F32, GGML_TYPE_F16, GGML_TYPE_F16, {12, 12, 2, 2560}, {3, 3, 2, 2560}, 1, 1, 1, 1, 1, 1, true));
    test_cases.emplace_back(new test_im2col(GGML_TYPE_F32, GGML_TYPE_F16, GGML_TYPE_F16, {5, 5, 1, 32}, {3, 4, 1, 32}, 1, 1, 0, 0, 1, 1, true));

    // im2col 3D
    test_cases.emplace_back(new test_im2col_3d(GGML_TYPE_F32, GGML_TYPE_F32, GGML_TYPE_F32));
    test_cases.emplace_back(new test_im2col_3d(GGML_TYPE_F32, GGML_TYPE_F16, GGML_TYPE_F32));
    test_cases.emplace_back(new test_im2col_3d(GGML_TYPE_F32, GGML_TYPE_F16, GGML_TYPE_F16));
    for (int s0 : {1, 3}) {
        for (int s1 : {1, 3}) {
            for (int s2 : {1, 3}) {
                for (int p0 : {0, 3}) {
                    for (int p1 : {0, 3}) {
                        for (int p2 : {0, 3}) {
                            for (int d0 : {1, 3}) {
                                for (int d1 : {1, 3}) {
                                    for (int d2 : {1, 3}) {
                                        for (int IC : {1, 3}) {
                                            for (bool v : {false, true}) {
                                                test_cases.emplace_back(new test_im2col_3d(
                                                    GGML_TYPE_F32, GGML_TYPE_F32, GGML_TYPE_F32, {20, 20, 10, 3}, {3, 3, 3, 3},
                                                    IC, s0, s1, s2, p0, p1, p2, d0, d1, d2, v));
                                            }
                                        }
                                    }
                                }
                            }
                        }
                    }
                }
            }
        }
    }

// Conv_2D test cases
#ifdef DETAILED_TESTS
    // Probably we do not have enough time to execute these in the pipeline.
    uint32_t iwh_idx  = 0;
    uint32_t kwh_idx  = 1;
    uint32_t Cout_idx = 2;
    uint32_t Cin_idx  = 3;
    uint32_t B_idx    = 4;

    std::vector<std::array<int, 5>> cases = {
  //{IWH, KWH, Cout, Cin, B}
  // K=CRS=NPQ=4096 conv_2d matmul performance
        {19,   4, 4096, 256, 16},
 // K=128, CRS=128, NPQ=4096
        { 19,  4, 128,  8,   16},
 // K=130, CRS=128, NPQ=4096
        { 19,  4, 130,  8,   16},
 // Edge case: K x CRS is small
        { 19,  2, 4,    4,   16},
 // A ConvNet's first layer
        { 224, 3, 8,    3,   1 },
 // A ConvNet's first layer with 2x2 convolution, and 1 channel
        { 224, 2, 8,    1,   1 },
 // A ConvNet's first layer with 2x2 convolution, and 1 channel, several images in the batch
        { 224, 2, 8,    1,   8 },
 // A middle layer of a ConvNet
        { 58,  3, 64,   32,  1 },
 // A middle layer of a ConvNet, several images in the batch
        { 58,  3, 64,   32,  8 },
 // A deep layer of a ConvNet, several images in the batch
        { 16,  3, 256,  128, 8 }
    };

    for (auto kernel_type : {GGML_TYPE_F32, GGML_TYPE_F16}) {
        for (auto act_case : cases) {
            test_cases.emplace_back(new test_conv_2d(
                { act_case[iwh_idx], act_case[iwh_idx], act_case[Cin_idx], act_case[B_idx] },
                { act_case[kwh_idx], act_case[kwh_idx], act_case[Cin_idx], act_case[Cout_idx] },
                kernel_type, 1, 1, 0, 0, 1, 1, false));
        }
    }
#endif

    // CONV_2D:
    auto calc_conv_output_size = [](int64_t ins, int64_t ks, int s, int p, int d) -> int64_t {
        return (ins + 2 * p - d * (ks - 1) - 1) / s + 1;
    };

    //uint32_t s0 = 3;
    uint32_t s1 = 5;
    uint32_t p0 = 5;
    //uint32_t p1 = 2;
    uint32_t d0 = 2;
    uint32_t d1 = 4;

    for (uint32_t s0 : { 1, 3 }) {
        for (uint32_t p1 : { 2, 5 }) {
            for (uint32_t Cin : { 1, 25 }) {
                for (uint32_t Cout : { 1, 12 }) {
                    for (uint32_t KH : { 1, 2, 3, 11 }) {
                        for (uint32_t KW : { 1, 2, 3, 11 }) {
                            for (uint32_t H : { 1, 133 }) {
                                for (uint32_t W : { 1, 141 }) {
                                    if (calc_conv_output_size(W, KW, s0, p0, d0) > 0 &&
                                        calc_conv_output_size(H, KH, s1, p1, d1) > 0) {
                                        for (auto kernel_type : {GGML_TYPE_F32, GGML_TYPE_F16}) {
                                            test_cases.emplace_back(new test_conv_2d(
                                                { W, H, Cin, 2 }, { KW, KH, Cin, Cout }, kernel_type, s0, s1, p0, p1, d0, d1, false));
                                        }
                                    }
                                }
                            }
                        }
                    }
                }
            }
        }
    }

    // sycl backend will limit task global_range < MAX_INT
    // test cases for 2D im2col with large input W and H (occurs in stable-diffusion)
    // however these cases need to alloc more memory which may fail in some devices (Intel Arc770, etc.)
    // these cases are verified (pass) in Intel(R) Data Center GPU Max 1100 (sycl backend) and NV A30 (cuda backend)
    // test_cases.emplace_back(new test_im2col(GGML_TYPE_F32, GGML_TYPE_F16, GGML_TYPE_F16, {1024, 1024, 256, 1}, {3, 3, 256, 1}, 1, 1, 1, 1, 1, 1, true));
    // test_cases.emplace_back(new test_im2col(GGML_TYPE_F32, GGML_TYPE_F16, GGML_TYPE_F32, {1024, 1024, 256, 1}, {3, 3, 256, 1}, 1, 1, 1, 1, 1, 1, true));

    test_cases.emplace_back(new test_conv_2d_dw({17, 34, 9, 1}, {3, 3, 1, 9}, 1, 0, 1, false));
    test_cases.emplace_back(new test_conv_2d_dw({17, 34, 9, 1}, {3, 3, 1, 9}, 1, 0, 1, true));
    test_cases.emplace_back(new test_conv_2d_dw({32, 8, 64, 1}, {3, 3, 1, 64}, 2, 1, 1, false));
    test_cases.emplace_back(new test_conv_2d_dw({32, 8, 64, 1}, {3, 3, 1, 64}, 2, 1, 1, true));

    // CONV_3D
    auto calc_conv_output_size_3d = [](int64_t ins, int64_t ks, int s, int p, int d) -> int64_t {
        return (ins + 2 * p - d * (ks - 1) - 1) / s + 1;
    };

    for (ggml_type kernel_type : {GGML_TYPE_F32, GGML_TYPE_F16}) {
        for (int N : {1, 2}) {
            for (int IC : {1, 3}) {
                for (int OC : {1, 4}) {
                    for (int s0 : {1, 2}) {
                        for (int p1 : {0, 1}) {
                            for (int d2 : {1, 2}) {
                                int64_t IW = 20, IH = 22, ID = 18;
                                int64_t KW = 3,  KH = 3,  KD = 3;
                                int s1 = s0, s2 = s0;
                                int p0 = p1, p2 = p1;
                                int d0 = d2, d1 = d2;

                                if (calc_conv_output_size_3d(IW, KW, s0, p0, d0) <= 0 ||
                                    calc_conv_output_size_3d(IH, KH, s1, p1, d1) <= 0 ||
                                    calc_conv_output_size_3d(ID, KD, s2, p2, d2) <= 0) {
                                    continue;
                                }
                                test_cases.emplace_back(new test_conv_3d(
                                    N, IC, ID, IH, IW,
                                    OC, KD, KH, KW,
                                    s0, s1, s2, p0, p1, p2, d0, d1, d2,
                                    kernel_type));

                                // Asymmetric kernel and params
                                int64_t asym_KW = 5, asym_KH = 1, asym_KD = 3;
                                int asym_s0 = 2, asym_s1 = 1, asym_s2 = 1;
                                int asym_p0 = 2, asym_p1 = 0, asym_p2 = 1;
                                int asym_d0 = 1, asym_d1 = 1, asym_d2 = 2;

                                if (calc_conv_output_size_3d(IW, asym_KW, asym_s0, asym_p0, asym_d0) <= 0 ||
                                    calc_conv_output_size_3d(IH, asym_KH, asym_s1, asym_p1, asym_d1) <= 0 ||
                                    calc_conv_output_size_3d(ID, asym_KD, asym_s2, asym_p2, asym_d2) <= 0) {
                                    continue;
                                }
                                test_cases.emplace_back(new test_conv_3d(
                                    N, IC, ID, IH, IW,
                                    OC, asym_KD, asym_KH, asym_KW,
                                    asym_s0, asym_s1, asym_s2, asym_p0, asym_p1, asym_p2, asym_d0, asym_d1, asym_d2,
                                    kernel_type));
                            }
                        }
                    }
                }
            }
        }
        // Case with kernel size 1
        test_cases.emplace_back(new test_conv_3d(1, 4, 8, 8, 8, 8, 1, 1, 1, 1, 1, 1, 0, 0, 0, 1, 1, 1, kernel_type));
    }

    for(uint32_t Cout : {1, 9}){
        for(uint32_t Cin : {1, 7}){
            for(uint32_t K : {1, 3, 1337}){
                for(uint32_t L : {1, 2, 13}){
                    for(uint32_t s0: {1, 2, 3}){
                        test_cases.emplace_back(new test_conv_transpose_1d({L,Cin,1,1}, {K,Cout,Cin,1}, s0, 0, 1));
                    }
                }
            }
        }
    }

    test_cases.emplace_back(new test_conv_transpose_1d());
    test_cases.emplace_back(new test_conv_transpose_1d({3,2,1,1}, {2,3,2,1}, 3, 0, 1));
    test_cases.emplace_back(new test_conv_transpose_1d({3,2,1,1}, {2,3,2,1}, 2, 0, 1));
    test_cases.emplace_back(new test_conv_transpose_1d({3,2,1,1}, {2,3,2,1}, 1, 0, 1));
    test_cases.emplace_back(new test_conv_transpose_1d({3,2,1,1}, {3,2,2,1}, 2, 0, 1));
    test_cases.emplace_back(new test_conv_transpose_1d({3,2,1,1}, {3,2,2,1}, 1, 0, 1));
    test_cases.emplace_back(new test_conv_transpose_1d({3,2,1,1}, {3,1,2,1}, 1, 0, 1));
    test_cases.emplace_back(new test_conv_transpose_1d({2,1,1,1}, {3,1,1,1}, 1, 0, 1));

    test_cases.emplace_back(new test_conv_transpose_2d({3, 2, 3, 1}, {2, 2, 1, 3}, 1));
    test_cases.emplace_back(new test_conv_transpose_2d({10, 10, 9, 1}, {3, 3, 1, 9}, 2));

    test_cases.emplace_back(new test_count_equal(GGML_TYPE_F32, {4,  500, 1, 1}));
    test_cases.emplace_back(new test_count_equal(GGML_TYPE_F32, {4, 5000, 1, 1}));

    test_cases.emplace_back(new test_argmax(GGML_TYPE_F32, {32,    1, 1, 1}));
    test_cases.emplace_back(new test_argmax(GGML_TYPE_F32, {32,  513, 1, 1}));
    test_cases.emplace_back(new test_argmax(GGML_TYPE_F32, {100,  10, 1, 1}));
    test_cases.emplace_back(new test_argmax(GGML_TYPE_F32, {1024, 10, 1, 1}));
    test_cases.emplace_back(new test_argmax(GGML_TYPE_F32, {1024, 12, 1, 1}));
    test_cases.emplace_back(new test_argmax(GGML_TYPE_F32, {2000, 10, 1, 1}));
    test_cases.emplace_back(new test_argmax(GGML_TYPE_F32, {5438,  3, 1, 1}));

    for (int ne3 : {1, 3}) { // CUDA backward pass only supports ne3 == 1
        test_cases.emplace_back(new test_repeat(GGML_TYPE_F32, {10, 5, 4, ne3}, {1, 1, 1, 1}));
        test_cases.emplace_back(new test_repeat(GGML_TYPE_F32, {10, 5, 4, ne3}, {2, 1, 1, 1}));
        test_cases.emplace_back(new test_repeat(GGML_TYPE_F32, {10, 5, 4, ne3}, {1, 2, 1, 1}));
        test_cases.emplace_back(new test_repeat(GGML_TYPE_F32, {10, 5, 4, ne3}, {1, 1, 2, 1}));
        test_cases.emplace_back(new test_repeat(GGML_TYPE_F32, {10, 5, 4, ne3}, {1, 1, 1, 2}));
        test_cases.emplace_back(new test_repeat(GGML_TYPE_I32, {10, 5, 4, ne3}, {2, 1, 1, 1}));
        test_cases.emplace_back(new test_repeat(GGML_TYPE_I16, {10, 5, 4, ne3}, {1, 1, 1, 2}));
    }

    for (bool view : {false, true}) {
        test_cases.emplace_back(new test_repeat_back(GGML_TYPE_F32, {8, 6, 4, 2}, {1, 1, 1, 1}, view));
        test_cases.emplace_back(new test_repeat_back(GGML_TYPE_F32, {8, 6, 4, 2}, {2, 1, 1, 1}, view));
        test_cases.emplace_back(new test_repeat_back(GGML_TYPE_F32, {8, 6, 4, 2}, {1, 2, 1, 1}, view));
        test_cases.emplace_back(new test_repeat_back(GGML_TYPE_F32, {8, 6, 4, 2}, {1, 1, 2, 1}, view));
        test_cases.emplace_back(new test_repeat_back(GGML_TYPE_F32, {8, 6, 4, 2}, {1, 1, 1, 2}, view));
    }

    test_cases.emplace_back(new test_dup(GGML_TYPE_F32));
    test_cases.emplace_back(new test_dup(GGML_TYPE_F16));
    test_cases.emplace_back(new test_dup(GGML_TYPE_I32));
    test_cases.emplace_back(new test_dup(GGML_TYPE_I16));
    test_cases.emplace_back(new test_dup(GGML_TYPE_F32, {10, 10, 5, 1}, {0, 2, 1, 3}));
    test_cases.emplace_back(new test_dup(GGML_TYPE_F16, {10, 10, 5, 1}, {0, 2, 1, 3})); // dup by rows
    test_cases.emplace_back(new test_dup(GGML_TYPE_F32, {10, 10, 5, 1}, {1, 0, 2, 3}));
    test_cases.emplace_back(new test_dup(GGML_TYPE_F16, {10, 10, 5, 1}, {1, 0, 2, 3})); // dup dst not-contiguous
    test_cases.emplace_back(new test_dup(GGML_TYPE_I16, {10,  8, 3, 1}, {0, 2, 1, 3}));
    test_cases.emplace_back(new test_dup(GGML_TYPE_I16, {10,  8, 3, 1}, {1, 2, 0, 3}));

    for (int dim = 1; dim < GGML_MAX_DIMS; ++dim) {
        test_cases.emplace_back(new test_set(GGML_TYPE_F32, GGML_TYPE_F32, {6, 5, 4, 3}, dim));
    }

    for (int dim = 1; dim < GGML_MAX_DIMS; ++dim) {
        test_cases.emplace_back(new test_set(GGML_TYPE_I32, GGML_TYPE_I32, {6, 5, 4, 3}, dim));
    }

    // same-type copy
    for (ggml_type type : all_types) {
        const auto nk = ggml_blck_size(type);

        for (int k = 1; k < 4; ++k) {
            test_cases.emplace_back(new test_cpy(type, type, {k*nk, 2, 3, 4}));
            test_cases.emplace_back(new test_cpy(type, type, {k*nk, 2, 3, 4}, {0, 2, 1, 3}));
            test_cases.emplace_back(new test_cpy(type, type, {k*nk, 2, 3, 4}, {0, 3, 1, 2}, {0, 2, 1, 3}));
        }
    }

    for (ggml_type type_src : {GGML_TYPE_F16, GGML_TYPE_BF16, GGML_TYPE_F32}) {
        for (ggml_type type_dst : all_types) {
            test_cases.emplace_back(new test_cpy(type_src, type_dst, {256, 4, 4, 4}));
            test_cases.emplace_back(new test_cpy(type_src, type_dst, {256, 2, 3, 4}, {0, 2, 1, 3})); // cpy by rows
        }
    }
    for (ggml_type type_src : all_types) {
        for (ggml_type type_dst : {GGML_TYPE_F32}) {
            test_cases.emplace_back(new test_cpy(type_src, type_dst, {256, 4, 4, 4}));
            test_cases.emplace_back(new test_cpy(type_src, type_dst, {256, 2, 3, 4}, {0, 2, 1, 3})); // cpy by rows
        }
    }
    for (ggml_type type_src : {GGML_TYPE_F16, GGML_TYPE_F32}) {
        for (ggml_type type_dst : {GGML_TYPE_F16, GGML_TYPE_F32}) {
            test_cases.emplace_back(new test_cpy(type_src, type_dst, {256, 2, 3, 4}, {1, 0, 2, 3})); // cpy not-contiguous
        }
    }
    test_cases.emplace_back(new test_cpy(GGML_TYPE_F32, GGML_TYPE_I32, {256, 2, 3, 4}));
    test_cases.emplace_back(new test_cpy(GGML_TYPE_F32, GGML_TYPE_I32, {256, 2, 3, 4}, {1, 0, 2, 3}));
    test_cases.emplace_back(new test_cpy(GGML_TYPE_I32, GGML_TYPE_F32, {256, 2, 3, 4}));
    test_cases.emplace_back(new test_cpy(GGML_TYPE_I32, GGML_TYPE_F32, {256, 2, 3, 4}, {1, 0, 2, 3}));
    test_cases.emplace_back(new test_cpy(GGML_TYPE_F16, GGML_TYPE_F16, {256, 4, 3, 1}, {0, 0, 0, 0}, {0, 0, 0, 0}, true));
    test_cases.emplace_back(new test_cpy(GGML_TYPE_F32, GGML_TYPE_F32, {256, 4, 3, 1}, {0, 0, 0, 0}, {0, 0, 0, 0}, true));
    test_cases.emplace_back(new test_cpy(GGML_TYPE_F32, GGML_TYPE_F32, {256, 4, 3, 3}, {0, 0, 0, 0}, {0, 0, 0, 0}, true));
    test_cases.emplace_back(new test_cpy(GGML_TYPE_BF16, GGML_TYPE_BF16, {256, 4, 3, 1}, {0, 0, 0, 0}, {0, 0, 0, 0}, true));
    test_cases.emplace_back(new test_cpy(GGML_TYPE_F16, GGML_TYPE_F16, {256, 4, 1, 1}, {0, 0, 0, 0}, {0, 0, 0, 0}, true));
    test_cases.emplace_back(new test_cpy(GGML_TYPE_F32, GGML_TYPE_F32, {256, 4, 1, 1}, {0, 0, 0, 0}, {0, 0, 0, 0}, true));
    test_cases.emplace_back(new test_cpy(GGML_TYPE_BF16, GGML_TYPE_BF16, {256, 4, 1, 1}, {0, 0, 0, 0}, {0, 0, 0, 0}, true));
    test_cases.emplace_back(new test_cpy(GGML_TYPE_I32, GGML_TYPE_I32, {256, 4, 1, 1}, {0, 0, 0, 0}, {0, 0, 0, 0}, true));
    test_cases.emplace_back(new test_cpy(GGML_TYPE_I32, GGML_TYPE_I32, {256, 1, 4, 1}, {1, 2, 0, 3}, {0, 0, 0, 0}));
    test_cases.emplace_back(new test_cpy(GGML_TYPE_F32, GGML_TYPE_F32, {256, 1, 4, 1}, {1, 2, 0, 3}, {0, 0, 0, 0}));

    for (ggml_type type_dst : { GGML_TYPE_F32, GGML_TYPE_I32, GGML_TYPE_F16, GGML_TYPE_BF16 }) {
        for (bool use_view_slice : { true, false }) {
            for (std::array<int64_t, 4> ne : std::initializer_list<std::array<int64_t, 4>>{ {2, 1, 1, 1}, {2, 1, 3, 5},
                {2, 3, 5, 7}, {1, 4, 4, 1}, {1, 8, 17, 1}, {10, 10, 10, 1} }) {
                if (use_view_slice && (type_dst == GGML_TYPE_F16 || type_dst == GGML_TYPE_BF16)) {
                    continue; // TODO: add after WebGPU is fixed
                }
                test_cases.emplace_back(new test_cont(type_dst, ne, use_view_slice));
            }
        }
    }

    auto add_test_bin_bcast = [&](ggml_type type, std::array<int64_t, 4> ne, std::array<int, 4> nr) {
        for (auto op : {ggml_add, ggml_sub, ggml_mul, ggml_div}) {
            test_cases.emplace_back(new test_bin_bcast(op, type, ne, nr));
        }
    };
    for (ggml_type type : {GGML_TYPE_F16, GGML_TYPE_F32}) {
        add_test_bin_bcast(type, {1, 1, 8, 1}, {1, 1, 1, 1});
        add_test_bin_bcast(type, {1, 1, 1, 1}, {32, 1, 1, 1});
        add_test_bin_bcast(type, {1, 1, 320, 320}, {1, 1, 1, 1});
        add_test_bin_bcast(type, {10, 5, 1, 1}, {1, 1, 1, 1});
        add_test_bin_bcast(type, {10, 5, 4, 1}, {1, 1, 1, 1});
        add_test_bin_bcast(type, {10, 5, 4, 3}, {1, 1, 1, 1});
        add_test_bin_bcast(type, {10, 5, 4, 3}, {2, 1, 1, 1});
        add_test_bin_bcast(type, {10, 5, 4, 3}, {1, 2, 1, 1});
        add_test_bin_bcast(type, {10, 5, 4, 3}, {1, 1, 2, 1});
        add_test_bin_bcast(type, {10, 5, 4, 3}, {1, 1, 1, 2});
        add_test_bin_bcast(type, {10, 5, 4, 3}, {1, 1, 2, 2});
        add_test_bin_bcast(type, {10, 5, 4, 3}, {1, 2, 2, 2});
        add_test_bin_bcast(type, {10, 5, 4, 3}, {2, 2, 2, 2});

        // test case for k_bin_bcast_unravel in CUDA backend
        add_test_bin_bcast(type, {1, 1, 65536, 1}, {256, 1, 1, 1});

        // stable diffusion
        add_test_bin_bcast(type, {1280, 1, 1, 1}, {1, 1, 1, 1});
        add_test_bin_bcast(type, {1280, 1, 1, 1}, {1, 16, 16, 1});
        add_test_bin_bcast(type, {1280, 16, 16, 1}, {1, 1, 1, 1});
        add_test_bin_bcast(type, {1280, 1, 1, 1}, {1, 256, 1, 1});
        add_test_bin_bcast(type, {1, 1, 1280, 1}, {16, 16, 1, 1});
        add_test_bin_bcast(type, {16, 16, 1280, 1}, {1, 1, 1, 1});
        add_test_bin_bcast(type, {1, 1, 1920, 1}, {16, 16, 1, 1});
        add_test_bin_bcast(type, {1, 1, 2560, 1}, {16, 16, 1, 1});
        add_test_bin_bcast(type, {1, 1, 1280, 1}, {32, 32, 1, 1});
        add_test_bin_bcast(type, {1, 1, 1920, 1}, {32, 32, 1, 1});
        add_test_bin_bcast(type, {1, 1, 640, 1}, {32, 32, 1, 1});
        add_test_bin_bcast(type, {5120, 1, 1, 1}, {1, 256, 1, 1});
        add_test_bin_bcast(type, {640, 1, 1, 1}, {1, 1, 1, 1});
        add_test_bin_bcast(type, {64, 262144, 1, 1}, {1, 1, 1, 1});
        //add_test_bin_bcast(type, {3, 3, 2560, 1280}, {1, 1, 1, 1});
        //add_test_bin_bcast(type, {3, 3, 2560, 1280}, {2, 1, 1, 1});
    }

    // single inplace tests, especially important for WebGPU backend since kernels for inplace vs. not are different
    test_cases.emplace_back(new test_bin_bcast(ggml_add_inplace, GGML_TYPE_F32, {16, 5, 4, 3}, {1, 1, 1, 1}, 16));
    test_cases.emplace_back(new test_bin_bcast(ggml_mul_inplace, GGML_TYPE_F32, {16, 5, 4, 3}, {1, 1, 1, 1}, 16));
    test_cases.emplace_back(new test_bin_bcast(ggml_sub_inplace, GGML_TYPE_F32, {16, 5, 4, 3}, {1, 1, 1, 1}, 16));
    test_cases.emplace_back(new test_bin_bcast(ggml_div_inplace, GGML_TYPE_F32, {16, 5, 4, 3}, {1, 1, 1, 1}, 16));

    // fusion
    test_cases.emplace_back(new test_bin_bcast(ggml_add, GGML_TYPE_F32, {10, 5, 4, 3}, {2, 1, 1, 1}, 2));
    test_cases.emplace_back(new test_bin_bcast(ggml_add, GGML_TYPE_F32, {16, 5, 4, 3}, {1, 2, 1, 1}, 3));
    test_cases.emplace_back(new test_bin_bcast(ggml_add, GGML_TYPE_F32, {10, 5, 4, 3}, {1, 1, 2, 1}, 4));
    test_cases.emplace_back(new test_bin_bcast(ggml_add, GGML_TYPE_F32, {16, 5, 4, 3}, {1, 1, 1, 2}, 5));
    test_cases.emplace_back(new test_bin_bcast(ggml_add, GGML_TYPE_F32, {10, 5, 4, 3}, {1, 1, 2, 2}, 6));
    test_cases.emplace_back(new test_bin_bcast(ggml_add, GGML_TYPE_F32, {10, 5, 4, 3}, {1, 2, 2, 2}, 7));
    test_cases.emplace_back(new test_bin_bcast(ggml_add, GGML_TYPE_F32, {16, 5, 4, 3}, {2, 2, 2, 2}, 8));
    test_cases.emplace_back(new test_bin_bcast(ggml_add, GGML_TYPE_F32, {16, 5, 4, 3}, {1, 1, 1, 1}, 16));

    test_cases.emplace_back(new test_add1());
    test_cases.emplace_back(new test_add1(GGML_TYPE_F32, {1024, 1024, 1, 1}));
    test_cases.emplace_back(new test_scale());
    test_cases.emplace_back(new test_scale(GGML_TYPE_F32, {10, 10, 10, 10}, 2.0f, 1.0f));
    test_cases.emplace_back(new test_scale(GGML_TYPE_F32, {10, 10, 10, 10}, 2.0f, 1.0f, true)); // inplace test
    test_cases.emplace_back(new test_scale(GGML_TYPE_F32, {100, 10, 10, 10}, 2.0f, 1.0f));
    test_cases.emplace_back(new test_softcap(GGML_TYPE_F32, {10, 10, 10, 10}, 50.0f));
    test_cases.emplace_back(new test_silu_back());

    for (float eps : {0.0f, 1e-6f, 1e-4f, 1e-1f}) {
        for (bool v : {false, true}) {
            test_cases.emplace_back(new test_norm    (GGML_TYPE_F32, {64, 5, 4, 3}, v, eps));
            test_cases.emplace_back(new test_rms_norm(GGML_TYPE_F32, {64, 5, 4, 3}, v, eps));
        }
        test_cases.emplace_back(new test_rms_norm_back(GGML_TYPE_F32, {64, 5, 4, 3}, eps));
        test_cases.emplace_back(new test_l2_norm      (GGML_TYPE_F32, {64, 5, 4, 3}, eps));
    }

    // in-place tests
    test_cases.emplace_back(new test_rms_norm(GGML_TYPE_F32, {64, 5, 4, 3}, false, 1e-6f, true));

    for (float eps : {0.0f, 1e-6f, 1e-4f, 1e-1f, 1.0f}) {
        test_cases.emplace_back(new test_rms_norm_mul_add(GGML_TYPE_F32, {64, 5, 4, 3}, eps, false));
        test_cases.emplace_back(new test_rms_norm_mul_add(GGML_TYPE_F32, {64, 5, 4, 3}, eps, true));
        test_cases.emplace_back(new test_norm_mul_add(GGML_TYPE_F32, {64, 5, 4, 3}, eps, false));
        test_cases.emplace_back(new test_norm_mul_add(GGML_TYPE_F32, {64, 5, 4, 3}, eps, true));
    }
    for (uint32_t n : {1, 511, 1025, 8192, 33*512}) {
        for (bool multi_add : {false, true}) {
            test_cases.emplace_back(new test_rms_norm_mul_add(GGML_TYPE_F32, {n, 1, 1, 1}, 1e-6f, false, multi_add));
        }
    }

    for (auto multi_add : {false, true}) {
        for (auto set_rows : {false, true}) {
            for (auto rope : {GGML_ROPE_TYPE_NORMAL, GGML_ROPE_TYPE_NEOX}) {
                test_cases.emplace_back(new test_rms_norm_mul_rope({768, 1, 1, 1}, 1e-6f, multi_add, set_rows, rope));
                test_cases.emplace_back(new test_rms_norm_mul_rope({768, 3, 1, 1}, 1e-6f, multi_add, set_rows, rope));
                test_cases.emplace_back(new test_rms_norm_mul_rope({768, 3, 5, 1}, 1e-6f, multi_add, set_rows, rope));
                test_cases.emplace_back(new test_rms_norm_mul_rope({128, 32, 2, 1}, 1e-6f, multi_add, set_rows, rope));
                test_cases.emplace_back(new test_rms_norm_mul_rope({128, 4, 2, 1}, 1e-6f, multi_add, set_rows, rope));
                test_cases.emplace_back(new test_rms_norm_mul_rope({128, 32, 50, 1}, 1e-6f, multi_add, set_rows, rope));
                test_cases.emplace_back(new test_rms_norm_mul_rope({128, 4, 50, 1}, 1e-6f, multi_add, set_rows, rope));
                test_cases.emplace_back(new test_rms_norm_mul_rope({8192, 2, 2, 1}, 1e-6f, multi_add, set_rows, rope));
                test_cases.emplace_back(new test_rms_norm_mul_rope({8192, 2, 2, 1}, 1e-6f, multi_add, set_rows, rope));
            }
        }
    }

    test_cases.emplace_back(new test_l2_norm(GGML_TYPE_F32, {64, 5, 4, 3}, 1e-12f));

    for (int64_t d_conv : {3, 4}) {
        for (int64_t d_inner: {1024, 1536, 2048}) {
            test_cases.emplace_back(new test_ssm_conv(GGML_TYPE_F32, {4, d_inner, 1, 1}, {d_conv, d_inner, 1, 1}));
            test_cases.emplace_back(new test_ssm_conv(GGML_TYPE_F32, {8, d_inner, 1, 1}, {d_conv, d_inner, 1, 1}));
            test_cases.emplace_back(new test_ssm_conv(GGML_TYPE_F32, {4, d_inner, 4, 1}, {d_conv, d_inner, 1, 1}));
        }
    }

    test_cases.emplace_back(new test_ssm_scan(GGML_TYPE_F32, 16, 1, 1024, 1, 32, 4)); // Mamba-1
    test_cases.emplace_back(new test_ssm_scan(GGML_TYPE_F32, 128, 64, 16, 2, 32, 4)); // Mamba-2
    test_cases.emplace_back(new test_ssm_scan(GGML_TYPE_F32, 256, 64,  8, 2, 32, 4)); // Falcon-H1

    test_cases.emplace_back(new test_rwkv_wkv6(GGML_TYPE_F32, 32, 64, 1, 1));
    test_cases.emplace_back(new test_rwkv_wkv6(GGML_TYPE_F32, 32, 64, 32, 1));
    test_cases.emplace_back(new test_rwkv_wkv6(GGML_TYPE_F32, 32, 64, 32, 4));
    test_cases.emplace_back(new test_rwkv_wkv6(GGML_TYPE_F32, 32, 64, 128, 4));

    test_cases.emplace_back(new test_rwkv_wkv7(GGML_TYPE_F32, 32, 64, 1, 1));
    test_cases.emplace_back(new test_rwkv_wkv7(GGML_TYPE_F32, 32, 64, 32, 1));
    test_cases.emplace_back(new test_rwkv_wkv7(GGML_TYPE_F32, 32, 64, 32, 4));
    test_cases.emplace_back(new test_rwkv_wkv7(GGML_TYPE_F32, 32, 64, 128, 4));

    test_cases.emplace_back(new test_gla(GGML_TYPE_F32, 32, 64, 1, 1));
    test_cases.emplace_back(new test_gla(GGML_TYPE_F32, 32, 64, 32, 1));
    test_cases.emplace_back(new test_gla(GGML_TYPE_F32, 32, 64, 32, 4));
    test_cases.emplace_back(new test_gla(GGML_TYPE_F32, 32, 64, 128, 4));

#if 0
    // > 4GB A matrix. Too slow to be enabled by default.
    test_cases.emplace_back(new test_mul_mat(GGML_TYPE_F16, GGML_TYPE_F16,  900000,  3, 2592, {1, 1}, {1, 1}));
    test_cases.emplace_back(new test_mul_mat(GGML_TYPE_F16, GGML_TYPE_F16, 1700000, 96, 2592, {1, 1}, {1, 1}));
    test_cases.emplace_back(new test_mul_mat(GGML_TYPE_F16, GGML_TYPE_F16, 1700000,  3, 2592, {1, 1}, {1, 1}));
    test_cases.emplace_back(new test_mul_mat(GGML_TYPE_F16, GGML_TYPE_F16, 1700000,  1, 2592, {1, 1}, {1, 1}));
#endif

    for (ggml_type type_a : all_types) {
        for (int i = 1; i < 10; ++i) {
            test_cases.emplace_back(new test_mul_mat(type_a,    GGML_TYPE_F32, 16,  i, 256, { 1,  1}, {1, 1}));
        }
    }

#if 0
    {
        // Test paths in OpenCL
        std::vector<int> ns = {32, 64, 128, 256, 512, 1024, 4096};
        std::vector<int> ks = {896, 1536, 4096};
        for (auto n : ns) {
            for (auto k : ks) {
                test_cases.emplace_back(new test_mul_mat(GGML_TYPE_Q8_0, GGML_TYPE_F32, 1024, n, k, {1, 1}, {1, 1}));
            }
        }
    }
#endif

#if 1
    for (ggml_type type_a : base_types) {
        for (ggml_type type_b : {GGML_TYPE_F32, GGML_TYPE_F16}) {
            std::vector<int> ks = { 256 };
            if (ggml_blck_size(type_a) == 1) {
                ks.push_back(4);
            }
            for (auto k : ks) {
                // test cases without permutation
                test_cases.emplace_back(new test_mul_mat(type_a, type_b, 16,  1, k, {1, 1}, {1, 1}));
                test_cases.emplace_back(new test_mul_mat(type_a, type_b, 16,  1, k, {1, 1}, {2, 1}));
                test_cases.emplace_back(new test_mul_mat(type_a, type_b, 16,  1, k, {1, 1}, {1, 2}));
                test_cases.emplace_back(new test_mul_mat(type_a, type_b, 16,  1, k, {3, 1}, {1, 1}));
                test_cases.emplace_back(new test_mul_mat(type_a, type_b, 16,  1, k, {3, 1}, {2, 1}));
                test_cases.emplace_back(new test_mul_mat(type_a, type_b, 16,  1, k, {3, 2}, {1, 1}));
                test_cases.emplace_back(new test_mul_mat(type_a, type_b, 16,  1, k, {3, 2}, {2, 1}));
                test_cases.emplace_back(new test_mul_mat(type_a, type_b, 16,  1, k, {3, 2}, {1, 2}));
                test_cases.emplace_back(new test_mul_mat(type_a, type_b, 16,  1, k, {3, 2}, {2, 2}));

                test_cases.emplace_back(new test_mul_mat(type_a, type_b, 16, 16, k, {1, 1}, {1, 1}));
                test_cases.emplace_back(new test_mul_mat(type_a, type_b, 16, 16, k, {1, 1}, {2, 1}));
                test_cases.emplace_back(new test_mul_mat(type_a, type_b, 16, 16, k, {1, 1}, {1, 2}));
                test_cases.emplace_back(new test_mul_mat(type_a, type_b, 16, 16, k, {3, 1}, {1, 1}));
                test_cases.emplace_back(new test_mul_mat(type_a, type_b, 16, 16, k, {3, 1}, {2, 1}));
                test_cases.emplace_back(new test_mul_mat(type_a, type_b, 16, 16, k, {3, 2}, {1, 1}));
                test_cases.emplace_back(new test_mul_mat(type_a, type_b, 16, 16, k, {3, 2}, {2, 1}));
                test_cases.emplace_back(new test_mul_mat(type_a, type_b, 16, 16, k, {3, 2}, {1, 2}));
                test_cases.emplace_back(new test_mul_mat(type_a, type_b, 16, 16, k, {3, 2}, {2, 2}));

                // test cases with permutation
                test_cases.emplace_back(new test_mul_mat(type_a, type_b, 16,  1, k, {2, 3}, {1, 1}, {0, 2, 1, 3}));
                test_cases.emplace_back(new test_mul_mat(type_a, type_b, 16,  1, k, {2, 3}, {1, 1}, {0, 1, 3, 2}));
                test_cases.emplace_back(new test_mul_mat(type_a, type_b, 16,  1, k, {2, 3}, {1, 1}, {0, 3, 2, 1}));

                test_cases.emplace_back(new test_mul_mat(type_a, type_b, 16,  8, k, {2, 3}, {1, 1}, {0, 2, 1, 3}));
                test_cases.emplace_back(new test_mul_mat(type_a, type_b, 16,  8, k, {2, 3}, {1, 1}, {0, 1, 3, 2}));
                test_cases.emplace_back(new test_mul_mat(type_a, type_b, 16,  8, k, {2, 3}, {1, 1}, {0, 3, 2, 1}));

                test_cases.emplace_back(new test_mul_mat(type_a, type_b, 16, 16, k, {2, 3}, {1, 1}, {0, 2, 1, 3}));
                test_cases.emplace_back(new test_mul_mat(type_a, type_b, 16, 16, k, {2, 3}, {1, 1}, {0, 1, 3, 2}));
                test_cases.emplace_back(new test_mul_mat(type_a, type_b, 16, 16, k, {2, 3}, {1, 1}, {0, 3, 2, 1}));
            }

            // test cases with large ne00/ne10 to cover stream-k fixup
            test_cases.emplace_back(new test_mul_mat(type_a, type_b, 16,  1, 1024, {3, 2}, {1, 1}));
            test_cases.emplace_back(new test_mul_mat(type_a, type_b, 16,  8, 1024, {3, 2}, {1, 1}));
            test_cases.emplace_back(new test_mul_mat(type_a, type_b, 16, 16, 1024, {3, 2}, {1, 1}));

            // test cases with large batch size
            test_cases.emplace_back(new test_mul_mat(type_a, type_b, 16, 8, 256, {1536, 1}, {1, 1}));
        }
    }
    for (ggml_type type_a : other_types) {
        for (ggml_type type_b : {GGML_TYPE_F32}) {
            if (ggml_blck_size(type_a) != 256) {
                test_cases.emplace_back(new test_mul_mat(type_a, type_b, 16, 1, ggml_blck_size(type_a), {1,  1}, {1, 1}));
            }
            test_cases.emplace_back(new test_mul_mat(type_a, type_b, 16, 1, 256, {1,  1}, {1, 1}));
        }
    }
#else
    // m = a rows
    // n = b rows
    // k = cols
    std::uniform_int_distribution<> dist_m(1, 128);
    std::uniform_int_distribution<> dist_n(16, 128);
    std::uniform_int_distribution<> dist_k(1, 16);
    for (int i = 0; i < 1000; i++) {
        for (ggml_type type_a : all_types) {
            for (ggml_type type_b : {GGML_TYPE_F32}) {
                int m = dist_m(rng);
                int n = dist_n(rng);
                int k = dist_k(rng) * ggml_blck_size(type_a);
                test_cases.emplace_back(new test_mul_mat(type_a, type_b, m, n, k, { 1,  1}, {1, 1}));
            }
        }
    }
#endif

    test_cases.emplace_back(new test_mul_mat(GGML_TYPE_F16, GGML_TYPE_F32,  64, 2,  128, { 8,  1}, {1, 1}));
    test_cases.emplace_back(new test_mul_mat(GGML_TYPE_F16, GGML_TYPE_F32,  83, 2,  128, { 8,  1}, {4, 1}));
    test_cases.emplace_back(new test_mul_mat(GGML_TYPE_F16, GGML_TYPE_F32,  64, 2,   64, { 8,  1}, {4, 1}));
    test_cases.emplace_back(new test_mul_mat(GGML_TYPE_F16, GGML_TYPE_F32,  83, 2,   64, { 8,  1}, {4, 1}));
    test_cases.emplace_back(new test_mul_mat(GGML_TYPE_F16, GGML_TYPE_F32,  64, 45, 128, { 8,  1}, {4, 1}));
    test_cases.emplace_back(new test_mul_mat(GGML_TYPE_F16, GGML_TYPE_F32, 128, 45,  64, { 8,  1}, {4, 1}));
    test_cases.emplace_back(new test_mul_mat(GGML_TYPE_F16, GGML_TYPE_F32, 1056, 1, 193, {1,  1}, {4, 1}, {0, 2, 1, 3}));
    test_cases.emplace_back(new test_mul_mat(GGML_TYPE_F16, GGML_TYPE_F32, 1056, 1, 67,  {1,  1}, {4, 1}, {0, 2, 1, 3}));
    test_cases.emplace_back(new test_mul_mat(GGML_TYPE_F32, GGML_TYPE_F32, 16, 32, 32, { 1,  1}, {1, 1}, {0, 1, 2, 3}, 64, 3));
    test_cases.emplace_back(new test_mul_mat(GGML_TYPE_F32, GGML_TYPE_F32, 64, 77, 77, {12,1}, {1,1}));

    test_cases.emplace_back(new test_mul_mat(GGML_TYPE_Q4_0, GGML_TYPE_F32, 576, 512, 576, {1,1}, {1,1}));

#if 0
    // test the mat-mat path for Metal
    for (int k = 1; k < 512; ++k) {
        test_cases.emplace_back(new test_mul_mat(GGML_TYPE_F16, GGML_TYPE_F32, 64, 127, k, {12,1}, {1,1}));
        test_cases.emplace_back(new test_mul_mat(GGML_TYPE_F32, GGML_TYPE_F32, 64, 127, k, {12,1}, {1,1}));
        test_cases.emplace_back(new test_mul_mat(GGML_TYPE_F16, GGML_TYPE_F32, 64, 77, k, {12,1}, {1,1}));
        test_cases.emplace_back(new test_mul_mat(GGML_TYPE_F32, GGML_TYPE_F32, 64, 77, k, {12,1}, {1,1}));
        test_cases.emplace_back(new test_mul_mat(GGML_TYPE_F16, GGML_TYPE_F32, 64, 128, k, {12,1}, {1,1}));
        test_cases.emplace_back(new test_mul_mat(GGML_TYPE_F32, GGML_TYPE_F32, 64, 128, k, {12,1}, {1,1}));
        test_cases.emplace_back(new test_mul_mat_id(GGML_TYPE_F16, GGML_TYPE_F32, 16, 16, false, 50, 200, k));
        test_cases.emplace_back(new test_mul_mat_id(GGML_TYPE_F16, GGML_TYPE_F32, 16, 16, true, 50, 200, k));
        test_cases.emplace_back(new test_mul_mat_id(GGML_TYPE_F32, GGML_TYPE_F32, 16, 16, false, 50, 200, k));
        test_cases.emplace_back(new test_mul_mat_id(GGML_TYPE_F32, GGML_TYPE_F32, 16, 16, true, 50, 200, k));
    }
#endif

    for (auto bs2 : {1,3}) {
        for (auto bs : {1,2,4,8}) {
            for (auto nr : {1,4}) {
                for (uint32_t m = 0; m < 2; ++m) {
                    for (uint32_t k = 0; k < 2; ++k) {
                        for (ggml_type type: {GGML_TYPE_F16, GGML_TYPE_BF16, GGML_TYPE_F32}) {
                            test_cases.emplace_back(new test_mul_mat(type, GGML_TYPE_F32, 1056 + m, 1, 128 + k,  {bs,  bs2}, {nr, 1}, {0, 2, 1, 3}));
                            test_cases.emplace_back(new test_mul_mat(type, GGML_TYPE_F32, 128 + m,  1, 1056 + k, {bs,  bs2}, {nr, 1}, {0, 1, 2, 3}, 2*1056 + k));
                        }
                    }
                }
            }
        }
    }

    // sycl backend will limit task global_range < MAX_INT
    // test case for f16-type-convert-to-fp32 kernel with large k under fp32 compute dtype (occurs in stable-diffusion)
    // however this case needs to alloc more memory which may fail in some devices (Intel Arc770, etc.)
    // this case is verified (pass) in Intel(R) Data Center GPU Max 1100 (sycl backend) and NV A30 (cuda backend)
    // test_cases.emplace_back(new test_mul_mat(GGML_TYPE_F16, GGML_TYPE_F16, 512, 262144, 9216, {1, 1}, {1, 1}));

    // test large experts*tokens
    for (bool b : {false, true}) {
        test_cases.emplace_back(new test_mul_mat_id(GGML_TYPE_F16, GGML_TYPE_F32, 16, 16, b, 32, 1024, 16));
        test_cases.emplace_back(new test_mul_mat_id(GGML_TYPE_F16, GGML_TYPE_F32, 2, 2, b, 32, 8192, 64));
        test_cases.emplace_back(new test_mul_mat_id(GGML_TYPE_F16, GGML_TYPE_F32, 16, 16, b, 50, 200, 64));
    }

    test_cases.emplace_back(new test_mul_mat_id(GGML_TYPE_F16, GGML_TYPE_F32, 1, 1, false, 8, 16, 1));
    test_cases.emplace_back(new test_mul_mat_id_fusion(GGML_TYPE_F16, GGML_TYPE_F32, 16, 16, false, 32, 32, 32, 3));

    // gpt-oss issue with Vulkan mmq_id
    test_cases.emplace_back(new test_mul_mat_id(GGML_TYPE_MXFP4, GGML_TYPE_F32, 32, 2, false, 2880, 32, 2880));

    for (ggml_type type_a : base_types) {
        for (ggml_type type_b : {GGML_TYPE_F32 /*, GGML_TYPE_F16 */}) {
            for (int n_mats : {4, 8}) {
                for (int n_used : {1, 2, 4}) {
                    for (bool b : {false, true}) {
                        for (int n : {1, 4, 5, 17, 32, 129}) {
                            int m = 512;
                            int k = 256;
                            test_cases.emplace_back(new test_mul_mat_id(type_a, type_b, n_mats, n_used, b, m, n, k));
                        }
                    }
                }
            }
        }
    }

    for (ggml_type type_a : other_types) {
        for (ggml_type type_b : {GGML_TYPE_F32 /*, GGML_TYPE_F16 */}) {
            for (int n_mats : {4}) {
                for (int n_used : {2}) {
                    for (bool b : {false}) {
                        for (int n : {1, 32}) {
                            int m = 512;
                            int k = 256;
                            test_cases.emplace_back(new test_mul_mat_id(type_a, type_b, n_mats, n_used, b, m, n, k));
                        }
                    }
                }
            }
        }
    }

    for (int bs : {1, 4, 512}) {
        for (ggml_type type_a : {GGML_TYPE_F32, GGML_TYPE_F16, GGML_TYPE_Q4_0, GGML_TYPE_Q4_K}) {
            for (ggml_type type_b : {GGML_TYPE_F32}) {
                // test with mul after (ffn_moe_weighted)
                test_cases.emplace_back(new test_mul_mat_id_fusion(type_a, type_b, 128, 8, false, 768, bs, 2048, 1, true));
            }
        }
    }

    for (ggml_type type_a : base_types) {
        for (ggml_type type_b : {GGML_TYPE_F32, GGML_TYPE_F16}) {
            for (int n : {1, 16}) {
                for (int k : {1, 16}) {
                    for (int bs2 : {1, 3}) {
                        for (int bs3 : {1, 3}) {
                            for (int nr2 : {1, 2}) {
                                for (int nr3 : {1, 2}) {
                                    test_cases.emplace_back(new test_out_prod(type_a, type_b, 256, n, k, {bs2, bs3}, {nr2, nr3}));
                                }
                            }
                        }
                    }
                }
            }
        }
    }

    // add_id
    for (ggml_type type_a : {GGML_TYPE_F32}) {
        for (ggml_type type_b : {GGML_TYPE_F32}) {
            for (int n_mats : {4, 8}) {
                for (int n_used : {1, 2, 4}) {
                    for (int n_embd : {32, 129}) {
                        for (int n_token : {1, 32, 129}) {
                            test_cases.emplace_back(new test_add_id(type_a, type_b, n_embd, n_mats, n_used, n_token));
                        }
                    }
                }
            }
        }
    }

    for (ggml_type type : {GGML_TYPE_F16, GGML_TYPE_F32}) {
        test_cases.emplace_back(new test_sqr       (type));
        test_cases.emplace_back(new test_sqrt      (type));
        test_cases.emplace_back(new test_log       (type));
        test_cases.emplace_back(new test_sin       (type));
        test_cases.emplace_back(new test_cos       (type));
        test_cases.emplace_back(new test_clamp     (type));
        test_cases.emplace_back(new test_leaky_relu(type));
        test_cases.emplace_back(new test_floor     (type));
        test_cases.emplace_back(new test_ceil      (type));
        test_cases.emplace_back(new test_round     (type));
        test_cases.emplace_back(new test_trunc     (type));
        test_cases.emplace_back(new test_sqr       (type, {7, 1, 5, 3}));
        test_cases.emplace_back(new test_sqrt      (type, {7, 1, 5, 3}));
        test_cases.emplace_back(new test_log       (type, {7, 1, 5, 3}));
        test_cases.emplace_back(new test_sin       (type, {7, 1, 5, 3}));
        test_cases.emplace_back(new test_cos       (type, {7, 1, 5, 3}));
        test_cases.emplace_back(new test_clamp     (type, {7, 1, 5, 3}));
        test_cases.emplace_back(new test_leaky_relu(type, {7, 1, 5, 3}));
        test_cases.emplace_back(new test_floor     (type, {7, 1, 5, 3}));
        test_cases.emplace_back(new test_floor     (type, { 1024, 1024, 1, 1 }));
        test_cases.emplace_back(new test_ceil      (type, {7, 1, 5, 3}));
        test_cases.emplace_back(new test_ceil      (type, { 1024, 1024, 1, 1 }));
        test_cases.emplace_back(new test_round     (type, {7, 1, 5, 3}));
        test_cases.emplace_back(new test_round     (type, { 1024, 1024, 1, 1 }));
        test_cases.emplace_back(new test_trunc     (type, {7, 1, 5, 3}));
        test_cases.emplace_back(new test_trunc     (type, { 1024, 1024, 1, 1 }));
    }

    test_cases.emplace_back(new test_diag_mask_inf(GGML_TYPE_F32, {10, 10, 1, 1}, 5));
    test_cases.emplace_back(new test_diag_mask_inf(GGML_TYPE_F32, {10, 10, 3, 1}, 5));
    test_cases.emplace_back(new test_diag_mask_inf(GGML_TYPE_F32, {10, 10, 3, 2}, 5));

#if 0
    std::uniform_int_distribution<> dist_ne1(1, 50);
    int exponent = 1;
    while (exponent < (1 << 17)) {
        std::uniform_int_distribution<> dist_ne0(exponent, 2*exponent);

        for (int n = 0; n < 10; ++n) {
            int64_t ne0 = dist_ne0(rng);
            int64_t ne1 = dist_ne1(rng);
            test_cases.emplace_back(new test_soft_max(GGML_TYPE_F32, GGML_TYPE_F32, {ne0, ne1, 1, 1}, n/2 == 0, 0.1f, ne0 < 1000 ? 4.0f : 0.0f));
        }

        exponent <<= 1;
    }
#endif
    for (bool mask : {false, true}) {
        for (bool sinks : {false, true}) {
            for (float max_bias : {0.0f, 8.0f}) {
                if (!mask && max_bias > 0.0f) continue;
                for (float scale : {1.0f, 0.1f}) {
                    for (int64_t ne0 : {16, 1024}) {
                        for (int64_t ne1 : {16, 1024}) {
                            if (mask) {
                                for (ggml_type m_prec : {GGML_TYPE_F32, GGML_TYPE_F16}) {
                                    test_cases.emplace_back(new test_soft_max(GGML_TYPE_F32, {ne0,   ne1,   1, 1}, mask, sinks, m_prec, {1, 1}, scale, max_bias));
                                    test_cases.emplace_back(new test_soft_max(GGML_TYPE_F32, {ne0-1, ne1-1, 1, 1}, mask, sinks, m_prec, {1, 1}, scale, max_bias));

                                    if (ne0 <= 32 && ne1 <= 32) {
                                        test_cases.emplace_back(new test_soft_max(GGML_TYPE_F32, {ne0,   ne1,   1, 3}, mask, sinks, m_prec, {3, 1}, scale, max_bias));
                                        test_cases.emplace_back(new test_soft_max(GGML_TYPE_F32, {ne0-1, ne1-1, 1, 1}, mask, sinks, m_prec, {2, 3}, scale, max_bias));
                                    }
                                }
                            } else {
                                /* The precision of mask here doesn't matter as boolean mask is false */
                                test_cases.emplace_back(new test_soft_max(GGML_TYPE_F32, {ne0,   ne1,   1, 1}, mask, sinks, GGML_TYPE_F32, {1, 1}, scale, max_bias));
                                test_cases.emplace_back(new test_soft_max(GGML_TYPE_F32, {ne0-1, ne1-1, 1, 1}, mask, sinks, GGML_TYPE_F32, {1, 1}, scale, max_bias));
                            }
                        }
                    }
                }
            }
            // inplace tests
            test_cases.emplace_back(new test_soft_max(GGML_TYPE_F32, {16, 2, 32, 1}, mask, sinks, GGML_TYPE_F32, {1, 1}, 0.1f, 0.0f, true));
            test_cases.emplace_back(new test_soft_max(GGML_TYPE_F32, {16, 2, 32, 1}, mask, sinks, GGML_TYPE_F16, {1, 1}, 0.1f, 0.0f, true));
        }
    }
    test_cases.emplace_back(new test_soft_max(GGML_TYPE_F32, {16, 2, 32, 1}, true,  true,  GGML_TYPE_F32, {1, 1}, 0.1f, 0.0f));
    test_cases.emplace_back(new test_soft_max(GGML_TYPE_F32, {16, 2, 32, 1}, true,  false, GGML_TYPE_F16, {1, 1}, 0.1f, 0.0f));
    test_cases.emplace_back(new test_soft_max(GGML_TYPE_F32, {16, 2, 32, 1}, false, true,  GGML_TYPE_F32, {1, 1}, 0.1f, 0.0f));
    test_cases.emplace_back(new test_soft_max(GGML_TYPE_F32, {32, 2, 32, 1}, true,  true,  GGML_TYPE_F32, {1, 1}, 0.1f, 0.0f));
    test_cases.emplace_back(new test_soft_max(GGML_TYPE_F32, {32, 2, 32, 1}, true,  false, GGML_TYPE_F16, {1, 1}, 0.1f, 0.0f));
    test_cases.emplace_back(new test_soft_max(GGML_TYPE_F32, {32, 2, 32, 1}, true,  true,  GGML_TYPE_F32, {1, 1}, 0.1f, 8.0f));
    test_cases.emplace_back(new test_soft_max(GGML_TYPE_F32, {32, 2, 32, 1}, true,  true,  GGML_TYPE_F16, {1, 1}, 0.1f, 8.0f));

    for (float max_bias : {0.0f, 8.0f}) {
        for (float scale : {1.0f, 0.1f}) {
            for (int64_t ne0 : {16, 1024}) {
                for (int64_t ne1 : {16, 1024}) {
                    test_cases.emplace_back(new test_soft_max_back(GGML_TYPE_F32, {ne0,   ne1,   1, 1}, scale, max_bias));
                    test_cases.emplace_back(new test_soft_max_back(GGML_TYPE_F32, {ne0-1, ne1-1, 1, 1}, scale, max_bias));
                    test_cases.emplace_back(new test_soft_max_back(GGML_TYPE_F32, {ne0,   ne1,   2, 3}, scale, max_bias));
                }
            }
        }
    }

    for (bool fw : {true, false}) { // fw == forward
        bool all = true;

        for (float fs : { 1.0f, 1.4245f }) {
            for (float ef : { 0.0f, 0.7465f }) {
                for (float af : { 1.0f, 1.4245f }) {
                    for (ggml_type type : {GGML_TYPE_F32, GGML_TYPE_F16}) {
                        for (bool ff : {false, true}) { // freq_factors
                            for (float v : { 0, 1 }) {
                                test_cases.emplace_back(new test_rope(type, {128,  32, 2, 1}, 128, GGML_ROPE_TYPE_NORMAL, 512, fs, ef, af, ff, v, fw)); // llama 7B

                                if (all) {
                                    test_cases.emplace_back(new test_rope(type, {128,  40, 2, 1}, 128, GGML_ROPE_TYPE_NORMAL, 512, fs, ef, af, ff, v, fw)); // llama 13B
                                    test_cases.emplace_back(new test_rope(type, {128,  52, 2, 1}, 128, GGML_ROPE_TYPE_NORMAL, 512, fs, ef, af, ff, v, fw)); // llama 30B
                                    test_cases.emplace_back(new test_rope(type, {128,  64, 2, 1}, 128, GGML_ROPE_TYPE_NORMAL, 512, fs, ef, af, ff, v, fw)); // llama 65B
                                }

                                if (all) {
                                    test_cases.emplace_back(new test_rope(type, { 64,   1, 2, 1},  64, GGML_ROPE_TYPE_NEOX, 512, fs, ef, af, ff, v, fw)); // neox (falcon 7B)
                                    test_cases.emplace_back(new test_rope(type, { 64,  71, 2, 1},  64, GGML_ROPE_TYPE_NEOX, 512, fs, ef, af, ff, v, fw)); // neox (falcon 7B)
                                    test_cases.emplace_back(new test_rope(type, { 64,   8, 2, 1},  64, GGML_ROPE_TYPE_NEOX, 512, fs, ef, af, ff, v, fw)); // neox (falcon 40B)

                                    test_cases.emplace_back(new test_rope(type, { 80,  32, 2, 1},  20, GGML_ROPE_TYPE_NORMAL, 512, fs, ef, af, ff, v, fw));
                                    test_cases.emplace_back(new test_rope(type, { 80,  32, 2, 1},  32, GGML_ROPE_TYPE_NORMAL, 512, fs, ef, af, ff, v, fw));
                                    test_cases.emplace_back(new test_rope(type, { 80,  32, 4, 1},  32, GGML_ROPE_TYPE_NORMAL, 512, fs, ef, af, ff, v, fw));

                                    test_cases.emplace_back(new test_rope(type, { 80,  32, 2, 1},  20, GGML_ROPE_TYPE_NEOX, 512, fs, ef, af, ff, v, fw)); // neox (stablelm)
                                    test_cases.emplace_back(new test_rope(type, { 80,  32, 2, 1},  32, GGML_ROPE_TYPE_NEOX, 512, fs, ef, af, ff, v, fw)); // neox (phi-2)
                                    test_cases.emplace_back(new test_rope(type, { 80,  32, 4, 1},  32, GGML_ROPE_TYPE_NEOX, 512, fs, ef, af, ff, v, fw)); // neox (phi-2)
                                }

                                if (all) {
                                    test_cases.emplace_back(new test_rope(type, {128,  12, 2, 1}, 128, GGML_ROPE_TYPE_MROPE,  512, fs, ef, af, ff, v, fw)); // rope_multi,m-rope (qwen2vl 2B)
                                    test_cases.emplace_back(new test_rope(type, {128,  28, 2, 1}, 128, GGML_ROPE_TYPE_MROPE,  512, fs, ef, af, ff, v, fw)); // rope_multi,m-rope (qwen2vl 7B)
                                    test_cases.emplace_back(new test_rope(type, {128,  12, 2, 1},  20, GGML_ROPE_TYPE_MROPE,  512, fs, ef, af, ff, v, fw));
                                    test_cases.emplace_back(new test_rope(type, {128,  28, 2, 1},  32, GGML_ROPE_TYPE_MROPE,  512, fs, ef, af, ff, v, fw));
                                    test_cases.emplace_back(new test_rope(type, {128,  12, 2, 1}, 128, GGML_ROPE_TYPE_IMROPE,  512, fs, ef, af, ff, v, fw)); // rope_multi,imrope (qwen3vl 2B)
                                    test_cases.emplace_back(new test_rope(type, {128,  28, 2, 1}, 128, GGML_ROPE_TYPE_IMROPE,  512, fs, ef, af, ff, v, fw)); // rope_multi,imrope (qwen3vl 7B)
                                    test_cases.emplace_back(new test_rope(type, {128,  12, 2, 1},  20, GGML_ROPE_TYPE_IMROPE,  512, fs, ef, af, ff, v, fw));
                                    test_cases.emplace_back(new test_rope(type, {128,  28, 2, 1},  32, GGML_ROPE_TYPE_IMROPE,  512, fs, ef, af, ff, v, fw));
                                    test_cases.emplace_back(new test_rope(type, { 80,  16, 2, 1},  80, GGML_ROPE_TYPE_VISION, 512, fs, ef, af, ff, v, fw)); // rope_multi,m-rope (qwen2vl ViT)
                                    test_cases.emplace_back(new test_rope(type, {128,  16, 2, 1}, 128, GGML_ROPE_TYPE_IMROPE, 512, fs, ef, af, ff, v, fw)); // rope_multi,m-rope (qwen3vl)
                                }

                                test_cases.emplace_back(new test_rope(type, { 64, 128, 2, 1},  64, GGML_ROPE_TYPE_NEOX, 512, fs, ef, af, ff, v, fw)); // neox (falcon 40B)
                            }
                        }

                        all = false;
                    }
                }
            }
        }
    }

    // single inplace test per type/mode/ff
    for (ggml_type type : {GGML_TYPE_F32, GGML_TYPE_F16}) {
        for (int mode : {GGML_ROPE_TYPE_NORMAL, GGML_ROPE_TYPE_NEOX, GGML_ROPE_TYPE_MROPE, GGML_ROPE_TYPE_IMROPE, GGML_ROPE_TYPE_VISION}) {
            for (bool ff : {false, true}) {
                test_cases.emplace_back(new test_rope(type, {128,  32, 2, 1}, 128, mode, 512, 1.4245f, 0.7465f, 1.4245f, ff, 0, true, true));
            }
        }
    }

    for (int v : { 0, 1, 2, 3 }) {
        for (int dim : { 0, 1, 2, 3, }) {
            test_cases.emplace_back(new test_concat(GGML_TYPE_F32, {11, 12, 13, 14}, 7, dim, v));
            test_cases.emplace_back(new test_concat(GGML_TYPE_I32, {11, 12, 13, 14}, 7, dim, v));
        }
    }

    for (ggml_sort_order order : {GGML_SORT_ORDER_ASC, GGML_SORT_ORDER_DESC}) {
        for (uint32_t i = 4; i <= 1024*1024; i *= 2) {
            test_cases.emplace_back(new test_argsort(GGML_TYPE_F32, {i-1, 1, 1, 1}));
            test_cases.emplace_back(new test_argsort(GGML_TYPE_F32, {i, 1, 1, 1}));
        }
        test_cases.emplace_back(new test_argsort(GGML_TYPE_F32, {16, 10, 10, 10}, order));
        test_cases.emplace_back(new test_argsort(GGML_TYPE_F32, {60, 10, 10, 10}, order)); // qwen
        test_cases.emplace_back(new test_argsort(GGML_TYPE_F32, {1023, 2, 1, 3}, order));
        test_cases.emplace_back(new test_argsort(GGML_TYPE_F32, {1024, 2, 1, 3}, order));
        test_cases.emplace_back(new test_argsort(GGML_TYPE_F32, {1025, 2, 1, 3}, order));
        test_cases.emplace_back(new test_argsort(GGML_TYPE_F32, {2047, 2, 1, 3}, order));
        test_cases.emplace_back(new test_argsort(GGML_TYPE_F32, {2048, 2, 1, 3}, order));
        test_cases.emplace_back(new test_argsort(GGML_TYPE_F32, {2049, 2, 1, 3}, order));
        test_cases.emplace_back(new test_argsort(GGML_TYPE_F32, {2, 8, 8192, 1}, order)); // bailingmoe2 (group selection)
    }

    for (int i = 0; i < 20; ++i) {
        for (int k : {1, 2, 3, 7, 15, 100, 500, 1023, 9999}) {
            if (k <= 1<<i) {
                test_cases.emplace_back(new test_top_k(GGML_TYPE_F32, {(1<<i), 1, 1, 1}, k));
                test_cases.emplace_back(new test_top_k(GGML_TYPE_F32, {(1<<i) + 11, 1, 2, 1}, k));
            }
        }
    }
    for (int k : {1, 2, 3, 7, 15}) {
        test_cases.emplace_back(new test_top_k(GGML_TYPE_F32, {16, 10, 10, 10}, k));
        test_cases.emplace_back(new test_top_k(GGML_TYPE_F32, {60, 10, 10, 10}, k));
        test_cases.emplace_back(new test_top_k(GGML_TYPE_F32, {1023, 2, 1, 3}, k));
        test_cases.emplace_back(new test_top_k(GGML_TYPE_F32, {1024, 2, 1, 3}, k));
        test_cases.emplace_back(new test_top_k(GGML_TYPE_F32, {1025, 2, 1, 3}, k));
        test_cases.emplace_back(new test_top_k(GGML_TYPE_F32, {16384, 1, 1, 1}, k));
        test_cases.emplace_back(new test_top_k(GGML_TYPE_F32, {2047, 2, 1, 3}, k));
        test_cases.emplace_back(new test_top_k(GGML_TYPE_F32, {2048, 2, 1, 3}, k));
        test_cases.emplace_back(new test_top_k(GGML_TYPE_F32, {2049, 2, 1, 3}, k));
    }

    // exhaustive top_k tests
    //for (int i = 1; i < 9999; ++i) {
    //    test_cases.emplace_back(new test_top_k(GGML_TYPE_F32, {i, 2, 1, 3}, rand() % i + 1));
    //}

    for (ggml_scale_mode mode : {GGML_SCALE_MODE_NEAREST, GGML_SCALE_MODE_BILINEAR, GGML_SCALE_MODE_BICUBIC}) {
        test_cases.emplace_back(new test_upscale(GGML_TYPE_F32, {512, 512, 3, 2}, 2, mode));
        test_cases.emplace_back(new test_upscale(GGML_TYPE_F32, {512, 512, 3, 2}, 2, mode, true));
        test_cases.emplace_back(new test_interpolate(GGML_TYPE_F32, {2, 5,  7, 11}, {5, 7, 11, 13}, mode));
        test_cases.emplace_back(new test_interpolate(GGML_TYPE_F32, {5, 7, 11, 13}, {2, 5,  7, 11}, mode));
    }
    for (ggml_scale_mode mode : {GGML_SCALE_MODE_BILINEAR, GGML_SCALE_MODE_BICUBIC}) {
        test_cases.emplace_back(new test_interpolate(GGML_TYPE_F32, {2, 5, 7, 11}, {5, 7, 11, 13}, mode | GGML_SCALE_FLAG_ALIGN_CORNERS));
        test_cases.emplace_back(new test_interpolate(GGML_TYPE_F32, {1, 4, 3, 2}, {2, 8, 3, 2}, mode | GGML_SCALE_FLAG_ALIGN_CORNERS));
        test_cases.emplace_back(new test_interpolate(GGML_TYPE_F32, {4, 1, 3, 2}, {1, 1, 3, 2}, mode | GGML_SCALE_FLAG_ALIGN_CORNERS));
    }

    test_cases.emplace_back(new test_sum());
    test_cases.emplace_back(new test_sum_rows());
    test_cases.emplace_back(new test_sum(GGML_TYPE_F32, {11, 5, 6, 3}, {0, 2, 1, 3}));  // row-contiguous but non-contiguous
    test_cases.emplace_back(new test_sum(GGML_TYPE_F32, {11, 5, 6, 3}, {0, 3, 2, 1}));
    test_cases.emplace_back(new test_sum(GGML_TYPE_F32, {11, 5, 6, 3}, {0, 1, 3, 2}));
    test_cases.emplace_back(new test_sum_rows(GGML_TYPE_F32, { 11, 5, 6, 3 }, true, false));
    test_cases.emplace_back(new test_sum_rows(GGML_TYPE_F32, { 11, 5, 6, 3 }, false, true));
    test_cases.emplace_back(new test_sum_rows(GGML_TYPE_F32, { 11, 5, 6, 3 }, true, true));
    test_cases.emplace_back(new test_mean());
    test_cases.emplace_back(new test_sum(GGML_TYPE_F32, { 33, 1, 1, 1 }));
    test_cases.emplace_back(new test_sum_rows(GGML_TYPE_F32, { 33, 1, 1, 1 }));
    test_cases.emplace_back(new test_mean(GGML_TYPE_F32, { 33, 1, 1, 1 }));
    test_cases.emplace_back(new test_sum(GGML_TYPE_F32, { 33, 1024, 1, 1 }));
    test_cases.emplace_back(new test_sum_rows(GGML_TYPE_F32, { 33, 1024, 1, 1 }));
    test_cases.emplace_back(new test_sum(GGML_TYPE_F32, { 33, 256, 1, 1 }));
    test_cases.emplace_back(new test_sum(GGML_TYPE_F32, { 33, 256, 1, 1 }, { 1, 0, 2, 3 })); // sum dst not-contiguous
    test_cases.emplace_back(new test_sum_rows(GGML_TYPE_F32, { 33, 256, 1, 1 }));
    test_cases.emplace_back(new test_mean(GGML_TYPE_F32, { 33, 256, 1, 1 }));
    test_cases.emplace_back(new test_mean(GGML_TYPE_F32, { 32769, 1, 1, 1 }));
    test_cases.emplace_back(new test_group_norm(GGML_TYPE_F32, {64, 64, 320, 1}));
    test_cases.emplace_back(new test_group_norm(GGML_TYPE_F32, {9, 9, 1280, 1}));
    test_cases.emplace_back(new test_group_norm_mul_add(GGML_TYPE_F32, {64, 64, 320, 1}));
    test_cases.emplace_back(new test_group_norm_mul_add(GGML_TYPE_F32, {9, 9, 1280, 1}));
    test_cases.emplace_back(new test_acc());
    test_cases.emplace_back(new test_pad());
    test_cases.emplace_back(new test_pad_ext());
    test_cases.emplace_back(new test_pad_reflect_1d());
    test_cases.emplace_back(new test_pad_reflect_1d(GGML_TYPE_F32, {3000, 384, 4, 1}));
    test_cases.emplace_back(new test_roll());
    test_cases.emplace_back(new test_arange());
    test_cases.emplace_back(new test_arange(GGML_TYPE_F32, 0.0f, 1048576.0f, 1.0f));
    test_cases.emplace_back(new test_timestep_embedding());
    test_cases.emplace_back(new test_leaky_relu());

    test_cases.emplace_back(new test_cumsum(GGML_TYPE_F32, { 10, 5, 4, 3 }));
    test_cases.emplace_back(new test_cumsum(GGML_TYPE_F32, { 127, 5, 4, 3 }));
    test_cases.emplace_back(new test_cumsum(GGML_TYPE_F32, { 128, 5, 4, 3 }));
    test_cases.emplace_back(new test_cumsum(GGML_TYPE_F32, { 255, 5, 4, 3 }));
    test_cases.emplace_back(new test_cumsum(GGML_TYPE_F32, { 256, 5, 4, 3 }));
    test_cases.emplace_back(new test_cumsum(GGML_TYPE_F32, { 511, 5, 4, 3 }));
    test_cases.emplace_back(new test_cumsum(GGML_TYPE_F32, { 512, 5, 4, 3 }));
    test_cases.emplace_back(new test_cumsum(GGML_TYPE_F32, { 1023, 5, 4, 3 }));
    test_cases.emplace_back(new test_cumsum(GGML_TYPE_F32, { 1024, 5, 4, 3 }));
    test_cases.emplace_back(new test_cumsum(GGML_TYPE_F32, { 2047, 5, 4, 3 }));
    test_cases.emplace_back(new test_cumsum(GGML_TYPE_F32, { 2048, 5, 4, 3 }));
    test_cases.emplace_back(new test_cumsum(GGML_TYPE_F32, { 201*1204, 1, 1, 1 }));
    test_cases.emplace_back(new test_cumsum(GGML_TYPE_F32, { 312*1205, 1, 1, 1 }));

    test_cases.emplace_back(new test_xielu());

    test_cases.emplace_back(new test_tri(GGML_TRI_TYPE_LOWER));
    test_cases.emplace_back(new test_tri(GGML_TRI_TYPE_LOWER_DIAG));
    test_cases.emplace_back(new test_tri(GGML_TRI_TYPE_UPPER));
    test_cases.emplace_back(new test_tri(GGML_TRI_TYPE_UPPER_DIAG));

    test_cases.emplace_back(new test_fill(0.0f));
    test_cases.emplace_back(new test_fill(2.0f, GGML_TYPE_F32, { 303, 207, 11, 3 }));
    test_cases.emplace_back(new test_fill(-152.0f, GGML_TYPE_F32, { 800, 600, 4, 4 }));
    test_cases.emplace_back(new test_fill(3.5f, GGML_TYPE_F32, { 2048, 512, 2, 2 }));

    test_cases.emplace_back(new test_solve_tri());
    test_cases.emplace_back(new test_solve_tri(GGML_TYPE_F32, { 11, 11, 1, 1 }, { 5, 11, 1, 1 }));
    test_cases.emplace_back(new test_solve_tri(GGML_TYPE_F32, { 17, 17, 2, 4 }, { 9, 17, 2, 4 }));
    test_cases.emplace_back(new test_solve_tri(GGML_TYPE_F32, { 30, 30, 7, 1 }, { 8, 30, 7, 1 }));
    test_cases.emplace_back(new test_solve_tri(GGML_TYPE_F32, { 42, 42, 5, 2 }, { 10, 42, 5, 2 }));
    test_cases.emplace_back(new test_solve_tri(GGML_TYPE_F32, { 64, 64, 2, 2 }, { 10, 64, 2, 2 }));
    test_cases.emplace_back(new test_solve_tri(GGML_TYPE_F32, { 100, 100, 4, 4 }, { 41, 100, 4, 4 }));

    for (bool v : {false, true}) {
        test_cases.emplace_back(new test_pad_ext(GGML_TYPE_F32, {512, 512, 1, 1}, 0, 1, 0, 1, 0, 0, 0, 0, v));
        test_cases.emplace_back(new test_pad_ext(GGML_TYPE_F32, {11, 22, 33, 44}, 1, 2, 3, 4, 5, 6, 7, 8, v));
    }

    for (int hsk : { 40, 64, 72, 80, 96, 128, 192, 256, 576 }) {
        for (int hsv : { 40, 64, 72, 80, 96, 128, 192, 256, 512 }) {
            if (hsk != 192 && hsk != 576 && hsk != hsv) continue;
            if (hsk == 192 && (hsv != 128 && hsv != 192)) continue;
            if (hsk == 576 && hsv != 512) continue; // DeepSeek MLA

            for (bool mask : { true, false } ) {
                for (bool sinks : { true, false } ) {
                    for (float max_bias : { 0.0f, 8.0f }) {
                        if (!mask && max_bias > 0.0f) continue;
                        for (float logit_softcap : {0.0f, 10.0f}) {
                            if (hsk != 128 && logit_softcap != 0.0f) continue;
                            for (int nh : { 4, }) {
                                for (int nr3 : { 1, 3, }) {
                                    if (hsk > 64 && nr3 > 1) continue; // skip broadcast for large head sizes
                                    for (int nr2 : { 1, 4, 16 }) {
                                        if (nr2 == 16 && hsk != 128) continue;
                                        //for (int kv : { 1, 17, 31, 33, 61, 113, 65, 127, 129, 130, 255, 260, 371, 380, 407, 512, 1024, }) {
                                        for (int kv : { 113, 512, 1024, }) {
                                            if (nr2 != 1 && kv != 512) continue;
                                            for (int nb : { 1, 3, 32, 35, }) {
                                                for (ggml_prec prec : {GGML_PREC_F32, GGML_PREC_DEFAULT}) {
                                                    if (hsk != 128 && prec == GGML_PREC_DEFAULT) continue;
                                                    for (ggml_type type_KV : {GGML_TYPE_F32, GGML_TYPE_F16, GGML_TYPE_BF16, GGML_TYPE_Q8_0, GGML_TYPE_Q4_0}) {
                                                        test_cases.emplace_back(new test_flash_attn_ext(
                                                                    hsk, hsv, nh, {nr2, nr3}, kv, nb, mask, sinks, max_bias, logit_softcap, prec, type_KV));
                                                        // run fewer test cases permuted
                                                        if (mask == true && max_bias == 0.0f && logit_softcap == 0 && kv == 512) {
                                                            test_cases.emplace_back(new test_flash_attn_ext(
                                                                        hsk, hsv, nh, {nr2, nr3}, kv, nb, mask, sinks, max_bias, logit_softcap, prec, type_KV, {0, 2, 1, 3}));
                                                        }
                                                    }
                                                }
                                            }
                                        }
                                    }
                                }
                            }
                        }
                    }
                }
            }
        }
    }

    test_cases.emplace_back(new test_cross_entropy_loss     (GGML_TYPE_F32, {   10, 5, 4, 3}));
    test_cases.emplace_back(new test_cross_entropy_loss     (GGML_TYPE_F32, {30000, 1, 1, 1}));
    test_cases.emplace_back(new test_cross_entropy_loss_back(GGML_TYPE_F32, {   10, 5, 4, 3}));
    test_cases.emplace_back(new test_cross_entropy_loss_back(GGML_TYPE_F32, {30000, 1, 1, 1}));

    test_cases.emplace_back(new test_opt_step_adamw(GGML_TYPE_F32, {10, 5, 4, 3}));
    test_cases.emplace_back(new test_opt_step_sgd(GGML_TYPE_F32, {10, 5, 4, 3}));

    for (ggml_type type : base_types) {
        for (bool with_gate : {false, true}) {
            for (bool use_id : {false, true}) {
                for (bool b : {false, true}) {
                    if (!use_id && b) {
                        continue;
                    }
                    for (bool with_bias : {false, true}) {
                        if (!with_gate && !with_bias) {
                            continue;
                        }
                        for (ggml_glu_op glu_op : {GGML_GLU_OP_SWIGLU, GGML_GLU_OP_GEGLU}) {
                            if (!with_bias && glu_op == GGML_GLU_OP_SWIGLU_OAI) {
                                continue;
                            }
                            if (!with_gate && glu_op != GGML_GLU_OP_SWIGLU) {
                                continue;
                            }
                            test_cases.emplace_back(new test_mul_mat_vec_fusion(type, glu_op, 1, 32, 256,
                                use_id, 16, 8, b, with_bias, with_gate));
                            test_cases.emplace_back(new test_mul_mat_vec_fusion(type, glu_op, 1, 32, 256,
                                use_id, 16, 8, b, with_bias, with_gate, {1, 1}));
                        }
                    }
                }
            }
        }
    }

    for (bool with_norm : {false, true}) {
        test_cases.emplace_back(new test_topk_moe({8, 22, 1, 1}, 4, with_norm));
        test_cases.emplace_back(new test_topk_moe({32, 22, 1, 1}, 8, with_norm));
        test_cases.emplace_back(new test_topk_moe({128, 1, 1, 1}, 128, with_norm));
    }

    test_cases.emplace_back(new test_topk_moe({ 8, 22, 1, 1 }, 4, /*with_norm*/ false, /*delayed_softmax*/ true));
    test_cases.emplace_back(new test_topk_moe({ 32, 22, 1, 1 }, 8, /*with_norm*/ false, /*delayed_softmax*/ true));

#if 0
    // these tests are disabled to save execution time, sbut they can be handy for debugging
    test_cases.emplace_back(new test_llama(2, true));
    test_cases.emplace_back(new test_llama(1));
    test_cases.emplace_back(new test_llama(2));
    test_cases.emplace_back(new test_falcon(1));
    test_cases.emplace_back(new test_falcon(2));
#endif

    return test_cases;
}

// Test cases for performance evaluation: should be representative of real-world use cases
static std::vector<std::unique_ptr<test_case>> make_test_cases_perf() {
    std::vector<std::unique_ptr<test_case>> test_cases;

    // Conv2d: K=CRS=NPQ=4096 matmul performance
    uint32_t                        iwh_idx  = 0;
    uint32_t                        kwh_idx  = 1;
    uint32_t                        Cout_idx = 2;
    uint32_t                        Cin_idx  = 3;
    uint32_t                        B_idx    = 4;
    std::vector<std::array<int, 5>> cases    = {
  //{IWH, KWH, Cout, Cin, B}
  // K=CRS=NPQ=4096 conv2d matmul performance
        {19,   4, 4096, 256, 16},
 // K=128, CRS=128, NPQ=4096
        { 19,  4, 128,  8,   16},
 // K=130, CRS=128, NPQ=4096
        { 19,  4, 130,  8,   16},
 // Edge case: K x CRS is small
        { 19,  2, 4,    4,   16},
 // A ConvNet's first layer
        { 224, 3, 8,    3,   1 },
 // A ConvNet's first layer with 2x2 convolution, and 1 channel
        { 224, 2, 8,    1,   1 },
 // A ConvNet's first layer with 2x2 convolution, and 1 channel, several images in the batch
        { 224, 2, 8,    1,   8 },
 // A middle layer of a ConvNet
        { 58,  3, 64,   32,  1 },
 // A middle layer of a ConvNet, several images in the batch
        { 58,  3, 64,   32,  8 },
 // A deep layer of a ConvNet, several images in the batch
        { 16,  3, 512,  128, 8 },
    };

    for (auto kernel_type : {GGML_TYPE_F32, GGML_TYPE_F16}) {
        for (auto act_case : cases) {
            // Direct CONV_2D
            test_cases.emplace_back(new test_conv_2d(
                { act_case[iwh_idx], act_case[iwh_idx], act_case[Cin_idx], act_case[B_idx] },
                { act_case[kwh_idx], act_case[kwh_idx], act_case[Cin_idx], act_case[Cout_idx] },
                kernel_type, 1, 1, 0, 0, 1, 1, false));
        }
    }

    test_cases.emplace_back(new test_bin_bcast(ggml_add, GGML_TYPE_F32, {4096, 1, 1, 1}, {1,   1, 1, 1}));
    test_cases.emplace_back(new test_bin_bcast(ggml_add, GGML_TYPE_F32, {4096, 1, 1, 1}, {1, 512, 1, 1}));

    test_cases.emplace_back(new test_cpy(GGML_TYPE_F32,  GGML_TYPE_F16,  {512, 3072, 1, 1}));
    test_cases.emplace_back(new test_cpy(GGML_TYPE_F32,  GGML_TYPE_F32,  {8192, 512, 2, 1}, {0, 2, 1, 3}));
    test_cases.emplace_back(new test_cpy(GGML_TYPE_F32,  GGML_TYPE_F32,  {3072, 512, 2, 1}, {0, 2, 1, 3}));
    test_cases.emplace_back(new test_cpy(GGML_TYPE_F32,  GGML_TYPE_Q4_0, {8192, 512, 2, 1}));
    test_cases.emplace_back(new test_cpy(GGML_TYPE_Q4_0, GGML_TYPE_F32,  {8192, 512, 2, 1}));

    test_cases.emplace_back(new test_cpy(GGML_TYPE_F32, GGML_TYPE_F32, {768*1024, 256, 1, 1}, {1, 0, 2, 3}, {0, 0, 0, 0}));
    test_cases.emplace_back(new test_cpy(GGML_TYPE_F16, GGML_TYPE_F16, {768*1024, 256, 1, 1}, {1, 0, 2, 3}, {0, 0, 0, 0}));
    test_cases.emplace_back(new test_cpy(GGML_TYPE_F16, GGML_TYPE_F16, {768, 1024, 256, 1}, {1, 0, 2, 3}, {0, 0, 0, 0}));
    test_cases.emplace_back(new test_cpy(GGML_TYPE_BF16, GGML_TYPE_BF16, {768, 1024, 256, 1}, {1, 0, 2, 3}, {0, 0, 0, 0}));

    test_cases.emplace_back(new test_cpy(GGML_TYPE_F32, GGML_TYPE_F32, {768*1024, 256, 1, 1}, {0, 0, 0, 0}, {0, 0, 0, 0}, true));
    test_cases.emplace_back(new test_cpy(GGML_TYPE_F32, GGML_TYPE_F32, {768, 1024, 256, 1}, {0, 0, 0, 0}, {0, 0, 0, 0}, true));
    test_cases.emplace_back(new test_cpy(GGML_TYPE_F16, GGML_TYPE_F16, {768*1024, 256, 1, 1}, {0, 0, 0, 0}, {0, 0, 0, 0}, true));
    test_cases.emplace_back(new test_cpy(GGML_TYPE_F16, GGML_TYPE_F16, {768, 1024, 256, 1}, {0, 0, 0, 0}, {0, 0, 0, 0}, true));
    test_cases.emplace_back(new test_cpy(GGML_TYPE_BF16, GGML_TYPE_BF16, {768, 1024, 256, 1}, {0, 0, 0, 0}, {0, 0, 0, 0}, true));


    test_cases.emplace_back(new test_soft_max(GGML_TYPE_F32, {4096, 4096, 5, 1}, false, false, GGML_TYPE_F32, {1, 1}, 1.0f, 0.0f));
    test_cases.emplace_back(new test_soft_max(GGML_TYPE_F32, {12888, 256, 5, 1}, false, false, GGML_TYPE_F32, {1, 1}, 1.0f, 0.0f));
    test_cases.emplace_back(new test_soft_max(GGML_TYPE_F32, {77, 4096, 5, 1}, false, false, GGML_TYPE_F32, {1, 1}, 1.0f, 0.0f));
    test_cases.emplace_back(new test_soft_max(GGML_TYPE_F32, {1024, 1024, 10, 1}, false, false, GGML_TYPE_F32, {1, 1}, 1.0f, 0.0f));
    test_cases.emplace_back(new test_soft_max(GGML_TYPE_F32, {77, 1024, 10, 1}, false, false, GGML_TYPE_F32, {1, 1}, 1.0f, 0.0f));
    test_cases.emplace_back(new test_soft_max(GGML_TYPE_F32, {256, 256, 20, 1}, false, false, GGML_TYPE_F32, {1, 1}, 1.0f, 0.0f));
    test_cases.emplace_back(new test_soft_max(GGML_TYPE_F32, {64, 64, 20, 1}, false, false, GGML_TYPE_F32, {1, 1}, 1.0f, 0.0f));
    test_cases.emplace_back(new test_soft_max(GGML_TYPE_F32, {77, 64, 20, 1}, false, false, GGML_TYPE_F32, {1, 1}, 1.0f, 0.0f));

    test_cases.emplace_back(new test_argmax(GGML_TYPE_F32, {32, 10, 1, 1}));
    test_cases.emplace_back(new test_argmax(GGML_TYPE_F32, {1024, 10, 1, 1}));
    test_cases.emplace_back(new test_argmax(GGML_TYPE_F32, {32000, 512, 1, 1}));

    test_cases.emplace_back(new test_pad_reflect_1d(GGML_TYPE_F32, {512, 34, 2, 1}));
    test_cases.emplace_back(new test_pad_reflect_1d(GGML_TYPE_F32, {3000, 80, 1, 1}));
    test_cases.emplace_back(new test_pad_reflect_1d(GGML_TYPE_F32, {3000, 80, 4, 1}));
    test_cases.emplace_back(new test_pad_reflect_1d(GGML_TYPE_F32, {3000, 384, 1, 1}));
    test_cases.emplace_back(new test_pad_reflect_1d(GGML_TYPE_F32, {3000, 384, 4, 1}));

    test_cases.emplace_back(new test_mul_mat(GGML_TYPE_F16, GGML_TYPE_F32, 16416, 1, 128, {8,  1}, {4, 1}, {0, 2, 1, 3}));
    test_cases.emplace_back(new test_mul_mat(GGML_TYPE_F16, GGML_TYPE_F32, 128, 1, 16416, {8,  1}, {4, 1}, {0, 1, 2, 3}, 2*16416));

    test_cases.emplace_back(new test_solve_tri(GGML_TYPE_F32, { 64, 64, 4, 2 }, { 6, 64, 4, 2 }));
    test_cases.emplace_back(new test_solve_tri(GGML_TYPE_F32, { 128, 128, 4, 1 }, { 8, 128, 4, 1 }));

    for (int bs : {1, 2, 3, 4, 5, 8, 512}) {
        for (ggml_type type_a : all_types) {
            for (ggml_type type_b : {GGML_TYPE_F32}) {
                test_cases.emplace_back(new test_mul_mat(type_a, type_b, 4096, bs, 14336, {1,  1}, {1, 1}));
            }
        }
    }

    // qwen3-30b-a3b
    for (int bs : {1, 4, 8, 32, 64, 128, 256, 512}) {
        for (ggml_type type_a : {GGML_TYPE_F32, GGML_TYPE_F16, GGML_TYPE_Q4_0, GGML_TYPE_Q8_0, GGML_TYPE_Q4_K, GGML_TYPE_Q6_K, GGML_TYPE_IQ2_XS}) {
            for (ggml_type type_b : {GGML_TYPE_F32}) {
                test_cases.emplace_back(new test_mul_mat_id(type_a, type_b, 128, 8, false, 768, bs, 2048));
                test_cases.emplace_back(new test_mul_mat_id_fusion(type_a, type_b, 128, 8, false, 768, bs, 2048, 1));
            }
        }
    }

    for (int bs : {1, 4, 8, 32, 64, 128, 256, 512}) {
        for (ggml_type type_a : {GGML_TYPE_F32, GGML_TYPE_F16, GGML_TYPE_Q4_0, GGML_TYPE_Q8_0, GGML_TYPE_Q4_K, GGML_TYPE_Q6_K, GGML_TYPE_IQ2_XS}) {
            for (ggml_type type_b : {GGML_TYPE_F32}) {
                test_cases.emplace_back(new test_mul_mat_id(type_a, type_b, 32, 4, false, 1792, bs, 2048));
                test_cases.emplace_back(new test_mul_mat_id_fusion(type_a, type_b, 32, 4, false, 1792, bs, 2048, 1));
            }
        }
    }


    // gpt-oss-20b
    for (int bs : {1, 4, 8, 512}) {
        for (ggml_type type_a : {GGML_TYPE_MXFP4}) {
            for (ggml_type type_b : {GGML_TYPE_F32}) {
                test_cases.emplace_back(new test_mul_mat_id(type_a, type_b, 32, 4, false, 2880, bs, 2880));
                test_cases.emplace_back(new test_mul_mat_id_fusion(type_a, type_b, 32, 4, false, 2880, bs, 2880, 1));
            }
        }
    }

    for (int K : {3, 5}) {
        for (int IC : {256, 2560}) {
            for (int IW_IH : {32, 64, 256}) {
                if (IC == 2560 && IW_IH == 256) {
                    // too big
                    continue;
                }
                test_cases.emplace_back(new test_im2col(GGML_TYPE_F32, GGML_TYPE_F16, GGML_TYPE_F32, {IW_IH, IW_IH, IC, 1}, {K, K, IC, 1}, 1, 1, 1, 1, 1, 1, true));
            }
        }
    }

    // Qwen3-VL-8B https://github.com/ggml-org/llama.cpp/issues/17012
    test_cases.emplace_back(new test_flash_attn_ext(72, 72, 16, {1, 1}, 5776, 5776, false, false, 0, 0, GGML_PREC_F32, GGML_TYPE_F16));

    for (int kv : { 4096, 8192, 16384, }) {
        for (int hs : { 64, 128, }) {
            for (int nr : { 1, 4, }) {
                test_cases.emplace_back(new test_flash_attn_ext(hs, hs, 8, {nr, 1}, kv, 1, true, false, 0, 0, GGML_PREC_F32, GGML_TYPE_F16));
            }
        }
    }

    test_cases.emplace_back(new test_conv_2d_dw({512, 512, 256, 1}, {3, 3, 1, 256}, 1, 1, 1, false));
    test_cases.emplace_back(new test_conv_2d_dw({512, 512, 256, 1}, {3, 3, 1, 256}, 1, 1, 1, true));

    test_cases.emplace_back(new test_conv_transpose_2d({256, 256, 256, 1}, {3, 3, 16, 256}, 1));
    test_cases.emplace_back(new test_conv_transpose_2d({16, 16, 16, 1}, {3, 3, 8, 16}, 1));
    test_cases.emplace_back(new test_conv_transpose_2d({10, 10, 9, 1}, {3, 3, 1, 9}, 2));

    test_cases.emplace_back(new test_mean(GGML_TYPE_F32, {256, 256, 3, 1}));


    for (int n_token : {1, 512}) {
        test_cases.emplace_back(new test_add_id(GGML_TYPE_F32, GGML_TYPE_F32, 2880, 128, 4, n_token));
        test_cases.emplace_back(new test_add_id(GGML_TYPE_F32, GGML_TYPE_F32, 2880, 32, 4, n_token));
    }

    for (bool fw : {true, false}) { // fw == forward
        for (ggml_type type : {GGML_TYPE_F32, GGML_TYPE_F16}) {
            for (bool ff : {false, true}) { // freq_factors
                for (float v : { 0, 1 }) {
                    test_cases.emplace_back(new test_rope(type, {128,  32, 512, 1}, 128, GGML_ROPE_TYPE_NORMAL, 512, 1.0f, 0.0f, 1.0f, ff, v, fw)); // llama 7B
                    test_cases.emplace_back(new test_rope(type, {128,  64, 512, 1}, 128, GGML_ROPE_TYPE_NORMAL, 512, 1.0f, 0.0f, 1.0f, ff, v, fw)); // llama 65B
                    test_cases.emplace_back(new test_rope(type, { 80,  32, 512, 1},  20, GGML_ROPE_TYPE_NEOX, 512, 1.0f, 0.0f, 1.0f, ff, v, fw)); // neox (stablelm)
                    test_cases.emplace_back(new test_rope(type, { 64,   8, 512, 1},  64, GGML_ROPE_TYPE_NEOX, 512, 1.0f, 0.0f, 1.0f, ff, v, fw)); // neox (falcon 40B)
                    test_cases.emplace_back(new test_rope(type, {128,  12, 512, 1}, 128, GGML_ROPE_TYPE_MROPE,  512, 1.0f, 0.0f, 1.0f, ff, v, fw)); // rope_multi,m-rope (qwen2vl 2B)
                    test_cases.emplace_back(new test_rope(type, {128,  12, 2, 1}, 128, GGML_ROPE_TYPE_IMROPE,  512, 1.0f, 0.0f, 1.0f, ff, v, fw)); // rope_multi,imrope (qwen3vl 2B)
                    test_cases.emplace_back(new test_rope(type, { 80,  16, 2, 1},  80, GGML_ROPE_TYPE_VISION, 512, 1.0f, 0.0f, 1.0f, ff, v, fw)); // rope_multi,m-rope (qwen2vl ViT)
                }
            }
        }
    }

    std::vector<std::array<int64_t, 4>> reduce_rows_cases = {
        { 8192, 1,    1, 1 },
        { 8192, 8192, 1, 1 },
        { 128,  8192, 1, 1 },
    };

    for (auto it: reduce_rows_cases){
        test_cases.emplace_back(new test_mean(GGML_TYPE_F32, it));
        test_cases.emplace_back(new test_sum_rows(GGML_TYPE_F32, it));
        test_cases.emplace_back(new test_sum(GGML_TYPE_F32, it));
    }

    test_cases.emplace_back(new test_argsort(GGML_TYPE_F32, {65000, 16, 1, 1}));
<<<<<<< HEAD
    test_cases.emplace_back(new test_argsort(GGML_TYPE_F32, {200000, 1, 1, 1}));
    test_cases.emplace_back(new test_argsort(GGML_TYPE_F32, {200000, 16, 1, 1}));
=======

    test_cases.emplace_back(new test_top_k(GGML_TYPE_F32, {2, 1, 1, 1}, 1));
>>>>>>> 8c32d9d9
    for (auto k : {1, 10, 40, 400}) {
        for (auto nrows : {1, 16}) {
            for (auto cols : {k, 1000, 65000, 200000}) {
                test_cases.emplace_back(new test_top_k(GGML_TYPE_F32, {cols, nrows, 1, 1}, k));
            }
        }
    }

    return test_cases;
}

static bool test_backend(ggml_backend_t backend, test_mode mode, const char * op_names_filter, const char * params_filter,
                         printer * output_printer) {
    auto filter_test_cases = [](std::vector<std::unique_ptr<test_case>> & test_cases, const char * params_filter) {
        if (params_filter == nullptr) {
            return;
        }

        std::regex params_filter_regex(params_filter);

        for (auto it = test_cases.begin(); it != test_cases.end();) {
            if (!std::regex_search((*it)->vars(), params_filter_regex)) {
                it = test_cases.erase(it);
                continue;
            }

            it++;
        }
    };

    if (mode == MODE_TEST) {
        auto test_cases = make_test_cases_eval();
        filter_test_cases(test_cases, params_filter);
        ggml_backend_t backend_cpu = ggml_backend_init_by_type(GGML_BACKEND_DEVICE_TYPE_CPU, NULL);
        if (backend_cpu == NULL) {
            test_operation_info info("", "", "CPU");
            info.set_error("backend", "Failed to initialize CPU backend");
            output_printer->print_operation(info);
            return false;
        }

        size_t n_ok = 0;
        size_t                   tests_run = 0;
        std::vector<std::string> failed_tests;
        for (auto & test : test_cases) {
            test_status_t status = test->eval(backend, backend_cpu, op_names_filter, output_printer);
            if (status == test_status_t::SKIPPED || status == test_status_t::NOT_SUPPORTED) {
                continue;
            }
            tests_run++;
            if (status == test_status_t::OK) {
                n_ok++;
            } else if (status == test_status_t::FAIL) {
                failed_tests.push_back(test->current_op_name + "(" + test->vars() + ")");
            }
        }
        output_printer->print_summary(test_summary_info(n_ok, tests_run, false));
        output_printer->print_failed_tests(failed_tests);

        ggml_backend_free(backend_cpu);

        return n_ok == tests_run;
    }

    if (mode == MODE_GRAD) {
        auto test_cases = make_test_cases_eval();
        filter_test_cases(test_cases, params_filter);
        size_t n_ok = 0;
        for (auto & test : test_cases) {
            if (test->eval_grad(backend, op_names_filter, output_printer)) {
                n_ok++;
            }
        }
        output_printer->print_summary(test_summary_info(n_ok, test_cases.size(), false));

        return n_ok == test_cases.size();
    }

    if (mode == MODE_PERF) {
        auto test_cases = make_test_cases_perf();
        filter_test_cases(test_cases, params_filter);
        for (auto & test : test_cases) {
            test->eval_perf(backend, op_names_filter, output_printer);
        }
        return true;
    }

    if (mode == MODE_SUPPORT) {
        auto test_cases = make_test_cases_eval();
        filter_test_cases(test_cases, params_filter);

        // Filter out fusion cases
        test_cases.erase(
            std::remove_if(test_cases.begin(), test_cases.end(), [](const std::unique_ptr<test_case> & tc) {
                return tc->run_whole_graph();
            }),
            test_cases.end()
        );

        for (auto & test : test_cases) {
            test->eval_support(backend, op_names_filter, output_printer);
        }
        return true;
    }

    GGML_ABORT("fatal error");
}

static void list_all_ops() {
    printf("GGML operations:\n");
    std::set<std::string> all_ops;

    for (int i = 1; i < GGML_OP_COUNT; i++) {
        all_ops.insert(ggml_op_name((enum ggml_op)i));
    }
    for (int i = 0; i < GGML_UNARY_OP_COUNT; i++) {
        all_ops.insert(ggml_unary_op_name((enum ggml_unary_op)i));
    }
    for (int i = 0; i < GGML_GLU_OP_COUNT; i++) {
        all_ops.insert(ggml_glu_op_name((enum ggml_glu_op)i));
    }
    for (const auto & op : all_ops) {
        printf("  %s\n", op.c_str());
    }
    printf("\nTotal: %zu operations\n", all_ops.size());
}

static void show_test_coverage() {
    std::set<std::string> all_ops;
    for (int i = 1; i < GGML_OP_COUNT; i++) {
        auto op = (enum ggml_op)i;
        if (op == GGML_OP_VIEW      ||
            op == GGML_OP_RESHAPE   ||
            op == GGML_OP_PERMUTE   ||
            op == GGML_OP_TRANSPOSE ||
            op == GGML_OP_CONT      ||
            op == GGML_OP_GLU       ||
            op == GGML_OP_UNARY) {
            continue;
        }
        all_ops.insert(ggml_op_name(op));
    }
    for (int i = 0; i < GGML_UNARY_OP_COUNT; i++) {
        all_ops.insert(ggml_unary_op_name((enum ggml_unary_op)i));
    }
    for (int i = 0; i < GGML_GLU_OP_COUNT; i++) {
        all_ops.insert(ggml_glu_op_name((enum ggml_glu_op)i));
    }
    auto test_cases = make_test_cases_eval();
    // Filter out fusion cases
    test_cases.erase(
        std::remove_if(test_cases.begin(), test_cases.end(), [](const std::unique_ptr<test_case> & tc) {
            return tc->run_whole_graph();
        }),
        test_cases.end()
    );

    std::set<std::string> tested_ops;

    ggml_init_params params = {
        /* .mem_size = */ ggml_tensor_overhead()*128 + ggml_graph_overhead(),
        /* .mem_base = */ NULL,
        /* .no_alloc = */ true,
    };

    for (auto & test_case : test_cases) {
        ggml_context * ctx = ggml_init(params);
        if (ctx) {
            test_case->mode = MODE_TEST;
            ggml_tensor * out = test_case->build_graph(ctx);
            if (out && out->op != GGML_OP_NONE) {
                if (out->op == GGML_OP_UNARY) {
                    tested_ops.insert(ggml_unary_op_name(ggml_get_unary_op(out)));
                } else if (out->op == GGML_OP_GLU) {
                    tested_ops.insert(ggml_glu_op_name(ggml_get_glu_op(out)));
                } else {
                    tested_ops.insert(ggml_op_name(out->op));
                }
            }
            ggml_free(ctx);
        }
    }
    std::set<std::string> covered_ops;
    std::set<std::string> uncovered_ops;
    for (const auto & op : all_ops) {
        if (tested_ops.count(op) > 0) {
            covered_ops.insert(op);
        } else {
            uncovered_ops.insert(op);
        }
    }

    printf("Operations covered by tests (%zu):\n", covered_ops.size());
    for (const auto & op : covered_ops) {
        printf("  ✓ %s\n", op.c_str());
    }
    printf("\nOperations without tests (%zu):\n", uncovered_ops.size());
    for (const auto & op : uncovered_ops) {
        printf("  ✗ %s\n", op.c_str());
    }

    printf("\nCoverage Summary:\n");
    printf("  Total operations: %zu\n", all_ops.size());
    printf("  Tested operations: %zu\n", covered_ops.size());
    printf("  Untested operations: %zu\n", uncovered_ops.size());
    printf("  Coverage: %.1f%%\n", (double)covered_ops.size() / all_ops.size() * 100.0);
}

static void usage(char ** argv) {
    printf("Usage: %s [mode] [-o <op,..>] [-b <backend>] [-p <params regex>] [--output <console|sql|csv>] [--list-ops] [--show-coverage]\n", argv[0]);
    printf("    valid modes:\n");
    printf("      - test (default, compare with CPU backend for correctness)\n");
    printf("      - grad (compare gradients from backpropagation with method of finite differences)\n");
    printf("      - perf (performance evaluation)\n");
    printf("      - support (probe backend operation support)\n");
    printf("    op names for -o are as given by ggml_op_desc() (e.g. ADD, MUL_MAT, etc),\n");
    printf("        optionally including the full test case string (e.g. \"ADD(type=f16,ne=[1,1,8,1],nr=[1,1,1,1],nf=1)\")\n");
    printf("    --output specifies output format (default: console, options: console, sql, csv)\n");
    printf("    --list-ops lists all available GGML operations\n");
    printf("    --show-coverage shows test coverage\n");
}

int main(int argc, char ** argv) {
    test_mode mode = MODE_TEST;
    output_formats output_format = CONSOLE;
    const char * op_names_filter = nullptr;
    const char * backend_filter = nullptr;
    const char * params_filter = nullptr;

    for (int i = 1; i < argc; i++) {
        if (strcmp(argv[i], "test") == 0) {
            mode = MODE_TEST;
        } else if (strcmp(argv[i], "perf") == 0) {
            mode = MODE_PERF;
        } else if (strcmp(argv[i], "grad") == 0) {
            mode = MODE_GRAD;
        } else if (strcmp(argv[i], "support") == 0) {
            mode = MODE_SUPPORT;
        } else if (strcmp(argv[i], "-o") == 0) {
            if (i + 1 < argc) {
                op_names_filter = argv[++i];
            } else {
                usage(argv);
                return 1;
            }
        } else if (strcmp(argv[i], "-b") == 0) {
            if (i + 1 < argc) {
                backend_filter = argv[++i];
            } else {
                usage(argv);
                return 1;
            }
        } else if (strcmp(argv[i], "-p") == 0) {
            if (i + 1 < argc) {
                params_filter = argv[++i];
            } else {
                usage(argv);
                return 1;
            }
        } else if (strcmp(argv[i], "--output") == 0) {
            if (i + 1 < argc) {
                if (!output_format_from_str(argv[++i], output_format)) {
                    usage(argv);
                    return 1;
                }
            } else {
                usage(argv);
                return 1;
            }
        } else if (strcmp(argv[i], "--list-ops") == 0) {
            list_all_ops();
            return 0;
        } else if (strcmp(argv[i], "--show-coverage") == 0) {
            show_test_coverage();
            return 0;
        } else {
            usage(argv);
            return 1;
        }
    }

    // load and enumerate backends
    ggml_backend_load_all();

    // Create printer for output format
    std::unique_ptr<printer> output_printer = create_printer(output_format);
    if (output_printer) {
        output_printer->print_header();
    }

    output_printer->print_testing_start(testing_start_info(ggml_backend_dev_count()));

    size_t n_ok = 0;

    for (size_t i = 0; i < ggml_backend_dev_count(); i++) {
        ggml_backend_dev_t dev = ggml_backend_dev_get(i);

        if (backend_filter != NULL && strcmp(backend_filter, ggml_backend_dev_name(dev)) != 0) {
            output_printer->print_backend_init(
                backend_init_info(i, ggml_backend_dev_count(), ggml_backend_dev_name(dev), true, "Skipping"));
            n_ok++;
            continue;
        }

        if (backend_filter == NULL && ggml_backend_dev_type(dev) == GGML_BACKEND_DEVICE_TYPE_CPU && mode != MODE_GRAD) {
            output_printer->print_backend_init(backend_init_info(
                i, ggml_backend_dev_count(), ggml_backend_dev_name(dev), true, "Skipping CPU backend"));
            n_ok++;
            continue;
        }

        ggml_backend_t backend = ggml_backend_dev_init(dev, NULL);
        GGML_ASSERT(backend != NULL);

        ggml_backend_reg_t reg = ggml_backend_dev_backend_reg(dev);
        auto ggml_backend_set_n_threads_fn = (ggml_backend_set_n_threads_t) ggml_backend_reg_get_proc_address(reg, "ggml_backend_set_n_threads");
        if (ggml_backend_set_n_threads_fn) {
            // TODO: better value for n_threads
            ggml_backend_set_n_threads_fn(backend, std::thread::hardware_concurrency());
        }

        size_t free, total;  // NOLINT
        ggml_backend_dev_memory(dev, &free, &total);
        output_printer->print_backend_init(backend_init_info(i, ggml_backend_dev_count(), ggml_backend_dev_name(dev),
                                                             false, "", ggml_backend_dev_description(dev),
                                                             total / 1024 / 1024, free / 1024 / 1024, true));

        bool ok = test_backend(backend, mode, op_names_filter, params_filter, output_printer.get());

        if (ok) {
            n_ok++;
        }
        output_printer->print_backend_status(
            backend_status_info(ggml_backend_name(backend), ok ? test_status_t::OK : test_status_t::FAIL));

        ggml_backend_free(backend);
    }

    ggml_quantize_free();

    if (output_printer) {
        output_printer->print_footer();
    }

    output_printer->print_overall_summary(
        overall_summary_info(n_ok, ggml_backend_dev_count(), n_ok == ggml_backend_dev_count()));

    if (n_ok != ggml_backend_dev_count()) {
        return 1;
    }

    return 0;
}<|MERGE_RESOLUTION|>--- conflicted
+++ resolved
@@ -8043,13 +8043,10 @@
     }
 
     test_cases.emplace_back(new test_argsort(GGML_TYPE_F32, {65000, 16, 1, 1}));
-<<<<<<< HEAD
     test_cases.emplace_back(new test_argsort(GGML_TYPE_F32, {200000, 1, 1, 1}));
     test_cases.emplace_back(new test_argsort(GGML_TYPE_F32, {200000, 16, 1, 1}));
-=======
 
     test_cases.emplace_back(new test_top_k(GGML_TYPE_F32, {2, 1, 1, 1}, 1));
->>>>>>> 8c32d9d9
     for (auto k : {1, 10, 40, 400}) {
         for (auto nrows : {1, 16}) {
             for (auto cols : {k, 1000, 65000, 200000}) {
