// This file defines tests for various GGML ops and backends.
// For the forward pass it asserts that the results of multiple backends computing the same GGML ops are consistent.
// For the backward pass it asserts that the gradients from backpropagation are consistent
// with the gradients obtained via the method of finite differences ("grad" mode, this is optional).
// It is also possible to check the performance ("perf" mode).
//
// this file has three sections: Section 1 does general setup, section 2 defines the GGML ops to be tested,
// and section 3 defines which tests to run.
// Quick start for adding a new GGML op: Go to section 2 and create a struct that inherits from test_case,
// then go to section 3 and add an instantiation of your struct.


// ##############################
// ## Section 1: General Setup ##
// ##############################


#include <ggml.h>
#include <ggml-alloc.h>
#include <ggml-backend.h>
#include <ggml-cpp.h>

#include <algorithm>
#include <array>
#include <cfloat>
#include <cinttypes>
#include <cstdarg>
#include <cstdint>
#include <cstdio>
#include <cstdlib>
#include <cstring>
#include <ctime>
#include <future>
#include <memory>
#include <random>
#include <regex>
#include <set>
#include <string>
#include <string_view>
#include <thread>
#include <vector>

static void init_tensor_uniform(ggml_tensor * tensor, float min = -1.0f, float max = 1.0f) {
    size_t nels = ggml_nelements(tensor);
    std::vector<float> data(nels);
    {
        // parallel initialization
        static const size_t n_threads = std::thread::hardware_concurrency();
        // static RNG initialization (revisit if n_threads stops being constant)
        static std::vector<std::default_random_engine> generators = []() {
            std::random_device rd;
            std::vector<std::default_random_engine> vec;
            vec.reserve(n_threads);
            //for (size_t i = 0; i < n_threads; i++) { vec.emplace_back(1234 + i); } // fixed seed
            for (size_t i = 0; i < n_threads; i++) { vec.emplace_back(rd()); }
            return vec;
        }();

        auto init_thread = [&](size_t ith, size_t start, size_t end) {
            std::uniform_real_distribution<float> distribution(min, max);
            auto & gen = generators[ith];
            for (size_t i = start; i < end; i++) {
                data[i] = distribution(gen);
            }
        };

        std::vector<std::future<void>> tasks;
        tasks.reserve(n_threads);
        for (size_t i = 0; i < n_threads; i++) {
            size_t start =     i*nels/n_threads;
            size_t end   = (i+1)*nels/n_threads;
            tasks.push_back(std::async(std::launch::async, init_thread, i, start, end));
        }
        for (auto & t : tasks) {
            t.get();
        }
    }

    if (tensor->type == GGML_TYPE_F32 || tensor->type == GGML_TYPE_I32) {
        ggml_backend_tensor_set(tensor, data.data(), 0, nels * sizeof(float));
    } else if (ggml_is_quantized(tensor->type) || tensor->type == GGML_TYPE_F16 || tensor->type == GGML_TYPE_BF16) {
        GGML_ASSERT(nels % ggml_blck_size(tensor->type) == 0);

         // dummy importance matrix
        std::vector<float> imatrix(tensor->ne[0], 1.0f);
        const float * im = imatrix.data();
        if (!ggml_quantize_requires_imatrix(tensor->type)) {
            // when the imatrix is optional, we want to test both quantization with and without imatrix
            // use one of the random numbers to decide
            if (data[0] > 0.5f*(min + max)) {
                im = nullptr;
            }
        }

        std::vector<uint8_t> dataq(ggml_row_size(tensor->type, nels));
        {
            // parallel quantization by block
            size_t blck_size = ggml_blck_size(tensor->type);
            size_t n_blocks = nels / blck_size;

            auto quantize_thread = [&](size_t start, size_t end) {
                ggml_quantize_chunk(tensor->type, data.data(), dataq.data(),
                    start * blck_size, end - start, blck_size, im);
            };

            const size_t min_blocks_per_thread = 1;
            const size_t n_threads = std::min<size_t>(std::thread::hardware_concurrency()/2,
                                                      std::max<size_t>(1, n_blocks / min_blocks_per_thread));
            std::vector<std::future<void>> tasks;
            tasks.reserve(n_threads);
            for (size_t i = 0; i < n_threads; i++) {
                size_t start =     i*n_blocks/n_threads;
                size_t end   = (i+1)*n_blocks/n_threads;
                tasks.push_back(std::async(std::launch::async, quantize_thread, start, end));
            }
            for (auto & t : tasks) {
                t.get();
            }
        }
        ggml_backend_tensor_set(tensor, dataq.data(), 0, dataq.size());
    } else if (tensor->type == GGML_TYPE_I8 || tensor->type == GGML_TYPE_I16 || tensor->type == GGML_TYPE_I32) {
        // This is going to create some weird integers though.
        ggml_backend_tensor_set(tensor, data.data(), 0, ggml_nbytes(tensor));
    } else if (tensor->type == GGML_TYPE_I64) {
        // Integers with a size of 8 bytes can be set by mirroring the float data, the specific values are again not really meaningful.
        const size_t nbytes_half = ggml_nbytes(tensor)/2;
        ggml_backend_tensor_set(tensor, data.data(), 0*nbytes_half, nbytes_half);
        ggml_backend_tensor_set(tensor, data.data(), 1*nbytes_half, nbytes_half);
    } else {
        GGML_ABORT("fatal error");
    }
}

static std::vector<float> tensor_to_float(const ggml_tensor * t) {
    std::vector<float> tv;
    tv.reserve(ggml_nelements(t));

    std::vector<uint8_t> buf(ggml_nbytes(t));
    ggml_backend_tensor_get(t, buf.data(), 0, ggml_nbytes(t));

    const auto * tt = ggml_get_type_traits(t->type);
    size_t bs = ggml_blck_size(t->type);
    std::vector<float> vq(ggml_blck_size(t->type));
    bool quantized = ggml_is_quantized(t->type);

    // access elements by index to avoid gaps in views
    for (int64_t i3 = 0; i3 < t->ne[3]; i3++) {
        for (int64_t i2 = 0; i2 < t->ne[2]; i2++) {
            for (int64_t i1 = 0; i1 < t->ne[1]; i1++) {
                for (int64_t i0 = 0; i0 < t->ne[0]; i0 += bs) {
                    size_t i = i3*t->nb[3] + i2*t->nb[2] + i1*t->nb[1] + i0/bs*t->nb[0];
                    if (t->type == GGML_TYPE_F16) {
                        tv.push_back(ggml_fp16_to_fp32(*(ggml_fp16_t*)&buf[i]));
                    } else if (t->type == GGML_TYPE_BF16) {
                        tv.push_back(ggml_bf16_to_fp32(*(ggml_bf16_t*)&buf[i]));
                    } else if (t->type == GGML_TYPE_F32) {
                        tv.push_back(*(float *) &buf[i]);
                    } else if (t->type == GGML_TYPE_I64) {
                        tv.push_back((float)*(int64_t *) &buf[i]);
                    } else if (t->type == GGML_TYPE_I32) {
                        tv.push_back((float)*(int32_t *) &buf[i]);
                    } else if (t->type == GGML_TYPE_I16) {
                        tv.push_back((float)*(int16_t *) &buf[i]);
                    } else if (t->type == GGML_TYPE_I8) {
                        tv.push_back((float)*(int8_t *) &buf[i]);
                    } else if (quantized) {
                        tt->to_float(&buf[i], vq.data(), bs);
                        tv.insert(tv.end(), vq.begin(), vq.end());
                    } else {
                        GGML_ABORT("fatal error");
                    }
                }
            }
        }
    }

    return tv;
}

// normalized mean squared error = mse(a, b) / mse(a, 0)
static double nmse(const float * a, const float * b, size_t n) {
    double mse_a_b = 0.0;
    double mse_a_0 = 0.0;

    for (size_t i = 0; i < n; i++) {
        float a_i = a[i];
        float b_i = b[i];

        mse_a_b += (a_i - b_i) * (a_i - b_i);
        mse_a_0 += a_i * a_i;
    }

    return mse_a_b / mse_a_0;
}

// maximum absolute asymmetry between a and b
// asymmetry: (a - b) / (a + b)
// This is more stable than relative error if one of the values fluctuates towards zero.
// n: number of values to compare.
// expected_vals: optional vector of expected values for a. If expected_vals is not empty, filter out all comparisons where
//     a does not match any of the expected values. Needed for noncontinuous gradients where the numerical calculation can fail.
static double mean_abs_asymm(const float * a, const float * b, const size_t n, const std::vector<float> & expected_vals) {
    double sum = 0.0f;

    size_t nvalid = 0;
    for (size_t i = 0; i < n; i++) {
        if (!expected_vals.empty()) {
            bool matches_any = false;
            for (const float & ev : expected_vals) {
                if (fabsf(a[i] - ev) < 1e-3f) {
                    matches_any = true;
                    break;
                }
            }
            if (!matches_any) {
                continue;
            }
        }

        const float asymm = (a[i] - b[i]) / (a[i] + b[i]);

        sum += fabsf(asymm);
        nvalid++;
    }

    return sum/nvalid;
}

// utils for printing the variables of the test cases

template<typename T>
static std::string var_to_str(const T & x) {
    return std::to_string(x);
}

template<typename T, size_t N>
static std::string var_to_str(const T (&x)[N]) {
    std::string s = "[";
    for (size_t i = 0; i < N; i++) {
        if (i > 0) {
            s += ",";
        }
        s += var_to_str(x[i]);
    }
    s += "]";
    return s;
}

template<typename T, size_t N>
static std::string var_to_str(const std::array<T, N> & x) {
    std::string s = "[";
    for (size_t i = 0; i < N; i++) {
        if (i > 0) {
            s += ",";
        }
        s += var_to_str(x[i]);
    }
    s += "]";
    return s;
}

static std::string var_to_str(ggml_type type) {
    return ggml_type_name(type);
}

static std::string var_to_str(ggml_prec prec) {
    return prec == GGML_PREC_F32 ? "f32" : "def";
}

static std::string var_to_str(ggml_op_pool pool) {
    switch (pool) {
        case GGML_OP_POOL_AVG:  return "avg";
        case GGML_OP_POOL_MAX:  return "max";
        default:                return std::to_string(pool);
    }
}

static std::string var_to_str(ggml_scale_mode mode) {
    switch (mode) {
        case GGML_SCALE_MODE_NEAREST:  return "nearest";
        case GGML_SCALE_MODE_BILINEAR: return "bilinear";
        default:                      return std::to_string(mode);
    }
}

#define VAR_TO_STR(x) (#x "=" + var_to_str(x))

#define VARS_TO_STR1(a) VAR_TO_STR(a)
#define VARS_TO_STR2(a, b) VAR_TO_STR(a) + "," + VAR_TO_STR(b)
#define VARS_TO_STR3(a, b, c) VAR_TO_STR(a) + "," + VARS_TO_STR2(b, c)
#define VARS_TO_STR4(a, b, c, d) VAR_TO_STR(a) + "," + VARS_TO_STR3(b, c, d)
#define VARS_TO_STR5(a, b, c, d, e) VAR_TO_STR(a) + "," + VARS_TO_STR4(b, c, d, e)
#define VARS_TO_STR6(a, b, c, d, e, f) VAR_TO_STR(a) + "," + VARS_TO_STR5(b, c, d, e, f)
#define VARS_TO_STR7(a, b, c, d, e, f, g) VAR_TO_STR(a) + "," + VARS_TO_STR6(b, c, d, e, f, g)
#define VARS_TO_STR8(a, b, c, d, e, f, g, h) VAR_TO_STR(a) + "," + VARS_TO_STR7(b, c, d, e, f, g, h)
#define VARS_TO_STR9(a, b, c, d, e, f, g, h, i) VAR_TO_STR(a) + "," + VARS_TO_STR8(b, c, d, e, f, g, h, i)
#define VARS_TO_STR10(a, b, c, d, e, f, g, h, i, j) VAR_TO_STR(a) + "," + VARS_TO_STR9(b, c, d, e, f, g, h, i, j)
#define VARS_TO_STR11(a, b, c, d, e, f, g, h, i, j, k) VAR_TO_STR(a) + "," + VARS_TO_STR10(b, c, d, e, f, g, h, i, j, k)
#define VARS_TO_STR12(a, b, c, d, e, f, g, h, i, j, k, l) VAR_TO_STR(a) + "," + VARS_TO_STR11(b, c, d, e, f, g, h, i, j, k, l)
#define VARS_TO_STR13(a, b, c, d, e, f, g, h, i, j, k, l, m) VAR_TO_STR(a) + "," + VARS_TO_STR12(b, c, d, e, f, g, h, i, j, k, l, m)
#define VARS_TO_STR14(a, b, c, d, e, f, g, h, i, j, k, l, m, n) VAR_TO_STR(a) + "," + VARS_TO_STR13(b, c, d, e, f, g, h, i, j, k, l, m, n)
#define VARS_TO_STR15(a, b, c, d, e, f, g, h, i, j, k, l, m, n, o) VAR_TO_STR(a) + "," + VARS_TO_STR14(b, c, d, e, f, g, h, i, j, k, l, m, n, o)
#define VARS_TO_STR16(a, b, c, d, e, f, g, h, i, j, k, l, m, n, o, p) VAR_TO_STR(a) + "," + VARS_TO_STR15(b, c, d, e, f, g, h, i, j, k, l, m, n, o, p)

#ifdef GGML_USE_SYCL
static bool inline _isinf(float f) {
    return (*(uint32_t *)&f & 0x7fffffff) == 0x7f800000;
}
#else
static bool inline _isinf(float f) { return std::isinf(f); }
#endif

// accept FLT_MAX as infinity
static bool isinf_or_max(float f) {
    return _isinf(f) || f == FLT_MAX || f == -FLT_MAX;
}

static bool ggml_is_view_op(enum ggml_op op) {
    return op == GGML_OP_VIEW || op == GGML_OP_RESHAPE || op == GGML_OP_PERMUTE || op == GGML_OP_TRANSPOSE;
}

enum test_mode {
    MODE_TEST,
    MODE_PERF,
    MODE_GRAD,
    MODE_SUPPORT,
};

// Output format support similar to llama-bench
enum output_formats { CONSOLE, SQL, CSV };

static const char * output_format_str(output_formats format) {
    switch (format) {
        case CONSOLE:
            return "console";
        case SQL:
            return "sql";
        case CSV:
            return "csv";
        default:
            GGML_ABORT("invalid output format");
    }
}

static bool output_format_from_str(const std::string & s, output_formats & format) {
    if (s == "console") {
        format = CONSOLE;
    } else if (s == "sql") {
        format = SQL;
    } else if (s == "csv") {
        format = CSV;
    } else {
        return false;
    }
    return true;
}

// Test result structure for SQL output
struct test_result {
    std::string test_time;
    std::string build_commit;
    std::string backend_name;
    std::string op_name;
    std::string op_params;
    std::string test_mode;
    bool        supported;
    bool        passed;
    std::string error_message;
    double      time_us;
    double      flops;
    double      bandwidth_gb_s;
    size_t      memory_kb;
    int         n_runs;
    std::string device_description;
    std::string backend_reg_name;

    test_result() {
        // Initialize with default values
        time_us        = 0.0;
        flops          = 0.0;
        bandwidth_gb_s = 0.0;
        memory_kb      = 0;
        n_runs         = 0;
        supported      = false;
        passed         = false;

        // Set test time
        time_t t = time(NULL);
        char   buf[32];
        std::strftime(buf, sizeof(buf), "%FT%TZ", gmtime(&t));
        test_time = buf;

        // Set build info
        build_commit = ggml_commit();
    }

    test_result(const std::string & backend_name, const std::string & op_name, const std::string & op_params,
                const std::string & test_mode, bool supported, bool passed, const std::string & error_message = "",
                double time_us = 0.0, double flops = 0.0, double bandwidth_gb_s = 0.0, size_t memory_kb = 0,
                int n_runs = 0, const std::string & device_description = "", const std::string & backend_reg_name = "") :
        backend_name(backend_name),
        op_name(op_name),
        op_params(op_params),
        test_mode(test_mode),
        supported(supported),
        passed(passed),
        error_message(error_message),
        time_us(time_us),
        flops(flops),
        bandwidth_gb_s(bandwidth_gb_s),
        memory_kb(memory_kb),
        n_runs(n_runs),
        device_description(device_description),
        backend_reg_name(backend_reg_name) {
        // Set test time
        time_t t = time(NULL);
        char   buf[32];
        std::strftime(buf, sizeof(buf), "%FT%TZ", gmtime(&t));
        test_time = buf;

        // Set build info
        build_commit = ggml_commit();
    }

    static const std::vector<std::string> & get_fields() {
        static const std::vector<std::string> fields = {
            "test_time", "build_commit",  "backend_name", "op_name", "op_params",      "test_mode", "supported",
            "passed",    "error_message", "time_us",      "flops",   "bandwidth_gb_s", "memory_kb", "n_runs",
            "device_description", "backend_reg_name"
        };
        return fields;
    }

    enum field_type { STRING, BOOL, INT, FLOAT };

    static field_type get_field_type(const std::string & field) {
        if (field == "supported" || field == "passed") {
            return BOOL;
        }
        if (field == "memory_kb" || field == "n_runs") {
            return INT;
        }
        if (field == "time_us" || field == "flops" || field == "bandwidth_gb_s") {
            return FLOAT;
        }
        return STRING;
    }

    std::vector<std::string> get_values() const {
        return { test_time,
                 build_commit,
                 backend_name,
                 op_name,
                 op_params,
                 test_mode,
                 std::to_string(supported),
                 std::to_string(passed),
                 error_message,
                 std::to_string(time_us),
                 std::to_string(flops),
                 std::to_string(bandwidth_gb_s),
                 std::to_string(memory_kb),
                 std::to_string(n_runs),
                 device_description,
                 backend_reg_name };
    }
};

// Printer classes for different output formats
enum class test_status_t { NOT_SUPPORTED, OK, FAIL };

struct test_operation_info {
    std::string   op_name;
    std::string   op_params;
    std::string   backend_name;
    test_status_t status = test_status_t::OK;
    std::string   failure_reason;

    // Additional information fields that were previously in separate structs
    std::string error_component;
    std::string error_details;

    // Gradient info
    int64_t     gradient_index = -1;
    std::string gradient_param_name;
    float       gradient_value = 0.0f;

    // MAA error info
    double maa_error     = 0.0;
    double maa_threshold = 0.0;

    // Flags for different types of information
    bool has_error            = false;
    bool has_gradient_info    = false;
    bool has_maa_error        = false;
    bool is_compare_failure   = false;
    bool is_large_tensor_skip = false;

    test_operation_info() = default;

    test_operation_info(const std::string & op_name, const std::string & op_params, const std::string & backend_name,
                        test_status_t status = test_status_t::OK, const std::string & failure_reason = "") :
        op_name(op_name),
        op_params(op_params),
        backend_name(backend_name),
        status(status),
        failure_reason(failure_reason) {}

    // Set error information
    void set_error(const std::string & component, const std::string & details) {
        has_error       = true;
        error_component = component;
        error_details   = details;
        if (status == test_status_t::OK) {
            status = test_status_t::FAIL;
        }
    }

    // Set gradient information
    void set_gradient_info(int64_t index, const std::string & param_name, float value) {
        has_gradient_info   = true;
        gradient_index      = index;
        gradient_param_name = param_name;
        gradient_value      = value;
        if (status == test_status_t::OK) {
            status = test_status_t::FAIL;
        }
    }

    // Set MAA error information
    void set_maa_error(double error, double threshold) {
        has_maa_error = true;
        maa_error     = error;
        maa_threshold = threshold;
        if (status == test_status_t::OK) {
            status = test_status_t::FAIL;
        }
    }

    // Set compare failure
    void set_compare_failure() {
        is_compare_failure = true;
        if (status == test_status_t::OK) {
            status = test_status_t::FAIL;
        }
    }

    // Set large tensor skip
    void set_large_tensor_skip() { is_large_tensor_skip = true; }
};

struct test_summary_info {
    size_t tests_passed;
    size_t tests_total;
    bool   is_backend_summary = false;  // true for backend summary, false for test summary

    test_summary_info() = default;

    test_summary_info(size_t tests_passed, size_t tests_total, bool is_backend_summary = false) :
        tests_passed(tests_passed),
        tests_total(tests_total),
        is_backend_summary(is_backend_summary) {}
};

struct testing_start_info {
    size_t device_count;

    testing_start_info() = default;

    testing_start_info(size_t device_count) : device_count(device_count) {}
};

struct backend_init_info {
    size_t      device_index;
    size_t      total_devices;
    std::string device_name;
    bool        skipped = false;
    std::string skip_reason;
    std::string description;
    size_t      memory_total_mb = 0;
    size_t      memory_free_mb  = 0;
    bool        has_memory_info = false;

    backend_init_info() = default;

    backend_init_info(size_t device_index, size_t total_devices, const std::string & device_name, bool skipped = false,
                      const std::string & skip_reason = "", const std::string & description = "",
                      size_t memory_total_mb = 0, size_t memory_free_mb = 0, bool has_memory_info = false) :
        device_index(device_index),
        total_devices(total_devices),
        device_name(device_name),
        skipped(skipped),
        skip_reason(skip_reason),
        description(description),
        memory_total_mb(memory_total_mb),
        memory_free_mb(memory_free_mb),
        has_memory_info(has_memory_info) {}
};

struct backend_status_info {
    std::string   backend_name;
    test_status_t status;

    backend_status_info() = default;

    backend_status_info(const std::string & backend_name, test_status_t status) :
        backend_name(backend_name),
        status(status) {}
};

struct overall_summary_info {
    size_t backends_passed;
    size_t backends_total;
    bool   all_passed;

    overall_summary_info() = default;

    overall_summary_info(size_t backends_passed, size_t backends_total, bool all_passed) :
        backends_passed(backends_passed),
        backends_total(backends_total),
        all_passed(all_passed) {}
};

struct printer {
    virtual ~printer() {}

    FILE * fout = stdout;

    virtual void print_header() {}

    virtual void print_test_result(const test_result & result) = 0;

    virtual void print_footer() {}

    virtual void print_operation(const test_operation_info & info) { (void) info; }

    virtual void print_summary(const test_summary_info & info) { (void) info; }

    virtual void print_testing_start(const testing_start_info & info) { (void) info; }

    virtual void print_backend_init(const backend_init_info & info) { (void) info; }

    virtual void print_backend_status(const backend_status_info & info) { (void) info; }

    virtual void print_overall_summary(const overall_summary_info & info) { (void) info; }
};

struct console_printer : public printer {
    void print_test_result(const test_result & result) override {
        if (result.test_mode == "test") {
            print_test_console(result);
        } else if (result.test_mode == "perf") {
            print_perf_console(result);
        } else if (result.test_mode == "support") {
            print_support_console(result);
        }
    }

    void print_operation(const test_operation_info & info) override {
        printf("  %s(%s): ", info.op_name.c_str(), info.op_params.c_str());
        fflush(stdout);

        // Handle large tensor skip first
        if (info.is_large_tensor_skip) {
            printf("skipping large tensors for speed \n");
            return;
        }

        // Handle not supported status
        if (info.status == test_status_t::NOT_SUPPORTED) {
            if (!info.failure_reason.empty()) {
                printf("not supported [%s]\n", info.failure_reason.c_str());
            } else {
                printf("not supported [%s]\n", info.backend_name.c_str());
            }
            return;
        }

        // Handle errors and additional information
        if (info.has_error) {
            if (info.error_component == "allocation") {
                fprintf(stderr, "failed to allocate tensors [%s] ", info.backend_name.c_str());
            } else if (info.error_component == "backend") {
                fprintf(stderr, "  Failed to initialize %s backend\n", info.backend_name.c_str());
            } else {
                fprintf(stderr, "Error in %s: %s\n", info.error_component.c_str(), info.error_details.c_str());
            }
        }

        // Handle gradient info
        if (info.has_gradient_info) {
            printf("[%s] nonfinite gradient at index %" PRId64 " (%s=%f) ", info.op_name.c_str(), info.gradient_index,
                   info.gradient_param_name.c_str(), info.gradient_value);
        }

        // Handle MAA error
        if (info.has_maa_error) {
            printf("[%s] MAA = %.9f > %.9f ", info.op_name.c_str(), info.maa_error, info.maa_threshold);
        }

        // Handle compare failure
        if (info.is_compare_failure) {
            printf("compare failed ");
        }

        // Print final status
        if (info.status == test_status_t::OK) {
            printf("\033[1;32mOK\033[0m\n");
        } else {
            printf("\033[1;31mFAIL\033[0m\n");
        }
    }

    void print_summary(const test_summary_info & info) override {
        if (info.is_backend_summary) {
            printf("%zu/%zu backends passed\n", info.tests_passed, info.tests_total);
        } else {
            printf("  %zu/%zu tests passed\n", info.tests_passed, info.tests_total);
        }
    }

    void print_backend_status(const backend_status_info & info) override {
        printf("  Backend %s: ", info.backend_name.c_str());
        if (info.status == test_status_t::OK) {
            printf("\033[1;32mOK\033[0m\n");
        } else {
            printf("\033[1;31mFAIL\033[0m\n");
        }
    }

    void print_testing_start(const testing_start_info & info) override {
        printf("Testing %zu devices\n\n", info.device_count);
    }

    void print_backend_init(const backend_init_info & info) override {
        printf("Backend %zu/%zu: %s\n", info.device_index + 1, info.total_devices, info.device_name.c_str());

        if (info.skipped) {
            printf("  %s\n", info.skip_reason.c_str());
            return;
        }

        if (!info.description.empty()) {
            printf("  Device description: %s\n", info.description.c_str());
        }

        if (info.has_memory_info) {
            printf("  Device memory: %zu MB (%zu MB free)\n", info.memory_total_mb, info.memory_free_mb);
        }

        printf("\n");
    }

    void print_overall_summary(const overall_summary_info & info) override {
        printf("%zu/%zu backends passed\n", info.backends_passed, info.backends_total);
        if (info.all_passed) {
            printf("\033[1;32mOK\033[0m\n");
        } else {
            printf("\033[1;31mFAIL\033[0m\n");
        }
    }

  private:
    void print_test_console(const test_result & result) {
        printf("  %s(%s): ", result.op_name.c_str(), result.op_params.c_str());
        fflush(stdout);

        if (!result.supported) {
            printf("not supported [%s] ", result.backend_name.c_str());
            printf("\n");
            return;
        }

        if (result.passed) {
            printf("\033[1;32mOK\033[0m\n");
        } else {
            printf("\033[1;31mFAIL\033[0m\n");
        }
    }

    void print_perf_console(const test_result & result) {
        int len = printf("  %s(%s): ", result.op_name.c_str(), result.op_params.c_str());
        fflush(stdout);

        if (!result.supported) {
            printf("not supported\n");
            return;
        }

        // align while also leaving some margin for variations in parameters
        int align = 8;
        int last  = (len + align - 1) / align * align;
        if (last - len < 5) {
            last += align;
        }
        printf("%*s", last - len, "");

        printf("    %8d runs - %8.2f us/run - ", result.n_runs, result.time_us);

        if (result.flops > 0) {
            auto format_flops = [](double flops) -> std::string {
                char buf[256];
                if (flops >= 1e12) {
                    snprintf(buf, sizeof(buf), "%6.2f TFLOP", flops / 1e12);
                } else if (flops >= 1e9) {
                    snprintf(buf, sizeof(buf), "%6.2f GFLOP", flops / 1e9);
                } else if (flops >= 1e6) {
                    snprintf(buf, sizeof(buf), "%6.2f MFLOP", flops / 1e6);
                } else {
                    snprintf(buf, sizeof(buf), "%6.2f kFLOP", flops / 1e3);
                }
                return buf;
            };
            uint64_t op_flops_per_run = result.flops * result.time_us / 1e6;
            printf("%s/run - \033[1;34m%sS\033[0m", format_flops(op_flops_per_run).c_str(),
                   format_flops(result.flops).c_str());
        } else {
            printf("%8zu kB/run - \033[1;34m%7.2f GB/s\033[0m", result.memory_kb, result.bandwidth_gb_s);
        }
        printf("\n");
    }

    void print_support_console(const test_result & result) {
        printf("  %s(%s): ", result.op_name.c_str(), result.op_params.c_str());
        fflush(stdout);

        if (result.supported) {
            printf("\033[1;32mSUPPORTED\033[0m\n");
        } else {
            printf("\033[1;31mNOT SUPPORTED\033[0m\n");
        }
    }
};

struct sql_printer : public printer {
    static std::string get_sql_field_type(const std::string & field) {
        switch (test_result::get_field_type(field)) {
            case test_result::STRING:
                return "TEXT";
            case test_result::BOOL:
            case test_result::INT:
                return "INTEGER";
            case test_result::FLOAT:
                return "REAL";
            default:
                GGML_ABORT("invalid field type");
        }
    }

    void print_header() override {
        std::vector<std::string> fields = test_result::get_fields();
        fprintf(fout, "CREATE TABLE IF NOT EXISTS test_backend_ops (\n");
        for (size_t i = 0; i < fields.size(); i++) {
            fprintf(fout, "  %s %s%s\n", fields[i].c_str(), get_sql_field_type(fields[i]).c_str(),
                    i < fields.size() - 1 ? "," : "");
        }
        fprintf(fout, ");\n\n");
    }

    void print_test_result(const test_result & result) override {
        fprintf(fout, "INSERT INTO test_backend_ops (");
        std::vector<std::string> fields = test_result::get_fields();
        for (size_t i = 0; i < fields.size(); i++) {
            fprintf(fout, "%s%s", fields[i].c_str(), i < fields.size() - 1 ? ", " : "");
        }
        fprintf(fout, ") VALUES (");
        std::vector<std::string> values = result.get_values();
        for (size_t i = 0; i < values.size(); i++) {
            fprintf(fout, "'%s'%s", values[i].c_str(), i < values.size() - 1 ? ", " : "");
        }
        fprintf(fout, ");\n");
    }
};

struct csv_printer : public printer {
    void print_header() override {

        std::vector<std::string> fields     = test_result::get_fields();
        std::vector<std::string> fields_csv = get_fields_csv();
        for (size_t i = 0; i < fields.size(); i++) {
            if (std::find(std::begin(fields_csv), std::end(fields_csv), fields[i]) == std::end(fields_csv)) {
                continue;
            }
            printf("\"%s\"%s", fields[i].c_str(), i < fields.size() - 1 ? "," : "");
        }
        printf("\n");
    }

    void print_test_result(const test_result & result) override {

        std::vector<std::string> values     = result.get_values();
        std::vector<std::string> fields     = test_result::get_fields();
        std::vector<std::string> fields_csv = get_fields_csv();

        for (size_t i = 0; i < values.size(); i++) {

            if (std::find(std::begin(fields_csv), std::end(fields_csv), fields[i]) == std::end(fields_csv)) {
                continue;
            }

            // Escape quotes and wrap in quotes for CSV
            std::string escaped_value = values[i];
            size_t pos = 0;
            while ((pos = escaped_value.find("\"", pos)) != std::string::npos) {
                escaped_value.replace(pos, 1, "\"\"");
                pos += 2;
            }
            printf("\"%s\"%s", escaped_value.c_str(), i < values.size() - 1 ? "," : "");
        }
        printf("\n");
    }

    static std::vector<std::string> get_fields_csv() {
        return {
            "op_name",
            "op_params",
            "supported",
            "error_message",
            "test_mode",
            "backend_reg_name",
            "backend_name",
        };
    }

};

static std::unique_ptr<printer> create_printer(output_formats format) {
    switch (format) {
        case CONSOLE:
            return std::make_unique<console_printer>();
        case SQL:
            return std::make_unique<sql_printer>();
        case CSV:
            return std::make_unique<csv_printer>();
    }
    GGML_ABORT("invalid output format");
}

struct test_case {
    virtual ~test_case() {}

    virtual std::string op_desc(ggml_tensor * t) {
        return ggml_op_desc(t);
    }

    virtual std::string vars() {
        return "";
    }

    virtual ggml_tensor * build_graph(ggml_context * ctx) = 0;

    virtual double max_nmse_err() {
        return 1e-7;
    }

    virtual double max_maa_err() {
        return 1e-4;
    }

    virtual float grad_eps() {
        return 1e-1f;
    }

    // If false, estimate gradient with 2 points, neglects 3rd order derivative and higher.
    // If true,  estimate gradient with 4 points, neglects 5th order derivative and higher.
    virtual bool grad_precise() {
        return false;
    }

    // Skip gradient checks if total number of gradients to be checked is larger than this (to speed up the tests).
    virtual int64_t grad_nmax() {
        return 10000;
    }

    // No effect if empty.
    // If not empty, skip all gradient checks where the numerical result does not match any of the values.
    // Needed for dealing with noncontinuous gradients (e.g. ReLU) where estimation using finite differences is unreliable.
    virtual std::vector<float> grad_expect() {
        return {};
    }

    virtual void initialize_tensors(ggml_context * ctx) {
        for (ggml_tensor * t = ggml_get_first_tensor(ctx); t != nullptr; t = ggml_get_next_tensor(ctx, t)) {
            init_tensor_uniform(t);
        }
    }

    virtual size_t op_size(ggml_tensor * t) {
        size_t size = ggml_nbytes(t);
        // add source tensors
        for (int i = 0; i < GGML_MAX_SRC; i++) {
            if (t->src[i] != NULL) {
                size += ggml_nbytes(t->src[i]);
            }
        }
        return size;
    }

    virtual uint64_t op_flops(ggml_tensor * t) {
        GGML_UNUSED(t);
        return 0;
    }

    virtual bool run_whole_graph() { return false; }

    ggml_cgraph * gf = nullptr;
    ggml_cgraph * gb = nullptr;

    static const int sentinel_size = 1024;

    test_mode mode;

    std::vector<ggml_tensor *> sentinels;

    void add_sentinel(ggml_context * ctx) {
        if (mode == MODE_PERF || mode == MODE_GRAD || mode == MODE_SUPPORT) {
            return;
        }
        ggml_tensor * sentinel = ::ggml_new_tensor_1d(ctx, GGML_TYPE_F32, sentinel_size);
        ggml_format_name(sentinel, "sent_%zu", sentinels.size());
        sentinels.push_back(sentinel);
    }

    // hijack ggml_new_tensor to add sentinels after each tensor to check for overflows in the backend

    ggml_tensor * ggml_new_tensor(ggml_context * ctx, ggml_type type, int n_dims, const int64_t * ne) {
        ggml_tensor * t = ::ggml_new_tensor(ctx, type, n_dims, ne);
        add_sentinel(ctx);
        return t;
    }

    ggml_tensor * ggml_new_tensor_1d(ggml_context * ctx, ggml_type type, int64_t ne0) {
        ggml_tensor * t = ::ggml_new_tensor_1d(ctx, type, ne0);
        add_sentinel(ctx);
        return t;
    }

    ggml_tensor * ggml_new_tensor_2d(ggml_context * ctx, ggml_type type, int64_t ne0, int64_t ne1) {
        ggml_tensor * t = ::ggml_new_tensor_2d(ctx, type, ne0, ne1);
        add_sentinel(ctx);
        return t;
    }

    ggml_tensor * ggml_new_tensor_3d(ggml_context * ctx, ggml_type type, int64_t ne0, int64_t ne1, int64_t ne2) {
        ggml_tensor * t = ::ggml_new_tensor_3d(ctx, type, ne0, ne1, ne2);
        add_sentinel(ctx);
        return t;
    }

    ggml_tensor * ggml_new_tensor_4d(ggml_context * ctx, ggml_type type, int64_t ne0, int64_t ne1, int64_t ne2, int64_t ne3) {
        ggml_tensor * t = ::ggml_new_tensor_4d(ctx, type, ne0, ne1, ne2, ne3);
        add_sentinel(ctx);
        return t;
    }

    // Checks an op against the test filter, which is a comma separated list of OP names or specific variations
    bool matches_filter(ggml_tensor * op, const char * op_names_filter) {
        if (op_names_filter) {
            const auto op_name = op_desc(op);
            const auto op_full_name = op_name + "(" + vars() + ")";
            std::string_view filter(op_names_filter);
            while (!filter.empty()) {
                auto comma_pos = filter.find_first_of(',');
                const auto lparen_pos = filter.find_first_of('(');
                if (lparen_pos < comma_pos) {
                    auto rparen_pos = filter.find_first_of(')');
                    comma_pos = filter.find_first_of(',', rparen_pos);
                    const auto op_filter = filter.substr(0, comma_pos);
                    if (op_filter == op_full_name) {
                        return true;
                    }
                } else {
                    const auto op_filter = filter.substr(0, comma_pos);
                    if (op_filter == op_name) {
                        return true;
                    }
                }
                filter = comma_pos != std::string_view::npos ? filter.substr(comma_pos + 1) : "";
            }
            return false;
        } else {
            return true;
        }
    }

    bool eval(ggml_backend_t backend1, ggml_backend_t backend2, const char * op_names_filter, printer * output_printer) {
        mode = MODE_TEST;

        ggml_init_params params = {
            /* .mem_size = */ ggml_tensor_overhead()*128 + ggml_graph_overhead(),
            /* .mem_base = */ NULL,
            /* .no_alloc = */ true,
        };
        ggml_context * ctx = ggml_init(params);
        GGML_ASSERT(ctx);

        gf = ggml_new_graph(ctx);

        // pre-graph sentinel
        add_sentinel(ctx);

        ggml_tensor * out = build_graph(ctx);
        std::string current_op_name = op_desc(out);
        if (!matches_filter(out, op_names_filter)) {
            //printf("  %s: skipping\n", op_desc(out).c_str());
            ggml_free(ctx);
            return true;
        }

        // check if the backends support the ops
        bool supported = true;
        for (ggml_backend_t backend : {backend1, backend2}) {
            for (ggml_tensor * t = ggml_get_first_tensor(ctx); t != NULL; t = ggml_get_next_tensor(ctx, t)) {
                if (!ggml_backend_supports_op(backend, t)) {
                    supported = false;
                    break;
                }
            }
        }

        if (!supported) {
            // Create test result for unsupported operation
            test_result result(ggml_backend_name(backend1), current_op_name, vars(), "test",
                             false, false, "not supported");

            if (output_printer) {
                output_printer->print_test_result(result);
            }

            ggml_free(ctx);
            return true;
        }

        // post-graph sentinel
        add_sentinel(ctx);

        // allocate
        ggml_backend_buffer_t buf = ggml_backend_alloc_ctx_tensors(ctx, backend1);

        if (buf == NULL) {
            printf("failed to allocate tensors [%s] ", ggml_backend_name(backend1));
            ggml_free(ctx);
            return false;
        }

        // build graph
        ggml_build_forward_expand(gf, out);

        // add sentinels as graph nodes so that they are checked in the callback
        for (ggml_tensor * sentinel : sentinels) {
            ggml_graph_add_node(gf, sentinel);
        }

        // randomize tensors
        initialize_tensors(ctx);

        // compare
        struct callback_userdata {
            bool   ok;
            double max_err;
            ggml_backend_t backend1;
            ggml_backend_t backend2;
        };

        callback_userdata ud {
            true,
            max_nmse_err(),
            backend1,
            backend2
        };

        auto callback = [](int index, ggml_tensor * t1, ggml_tensor * t2, void * user_data) -> bool {
            callback_userdata * ud = (callback_userdata *) user_data;
            const char * bn1 = ggml_backend_name(ud->backend1);
            const char * bn2 = ggml_backend_name(ud->backend2);

            if (t1->op == GGML_OP_NONE) {
                // sentinels must be unchanged
                std::vector<uint8_t> t1_data(ggml_nbytes(t1));
                std::vector<uint8_t> t2_data(ggml_nbytes(t2));
                ggml_backend_tensor_get(t1, t1_data.data(), 0, ggml_nbytes(t1));
                ggml_backend_tensor_get(t2, t2_data.data(), 0, ggml_nbytes(t2));

                if (memcmp(t1_data.data(), t2_data.data(), ggml_nbytes(t1)) != 0) {
                    printf("sentinel mismatch: %s ", t1->name);
                    ud->ok = false;
                    return true;
                }
            }

            std::vector<float> f1 = tensor_to_float(t1);
            std::vector<float> f2 = tensor_to_float(t2);

            for (size_t i = 0; i < f1.size(); i++) {
                // check for nans
                if (std::isnan(f1[i]) || std::isnan(f2[i])) {
                    printf("[%s] NaN at index %zu (%s=%f %s=%f) ", ggml_op_desc(t1), i, bn1, f1[i], bn2, f2[i]);
                    ud->ok = false;
                    return true;
                }
                // check for infs: both must be inf of the same sign, or both must be finite
                if (isinf_or_max(f1[i]) || isinf_or_max(f2[i])) {
                    if (isinf_or_max(f1[i]) && isinf_or_max(f2[i])) {
                        if (std::signbit(f1[i]) != std::signbit(f2[i])) {
                            printf("[%s] inf sign mismatch: %s=%f %s=%f ", ggml_op_desc(t1), bn1, f1[i], bn2, f2[i]);
                            ud->ok = false;
                            return true;
                        }
                    } else {
                        printf("[%s] inf mismatch: %s=%f %s=%f ", ggml_op_desc(t1), bn1, f1[i], bn2, f2[i]);
                        ud->ok = false;
                        return true;
                    }
                }
            }

            double err = nmse(f1.data(), f2.data(), f1.size());
            if (err > ud->max_err) {
                printf("[%s] NMSE = %.9f > %.9f ", ggml_op_desc(t1), err, ud->max_err);
                //for (int i = 0; i < (int) f1.size(); i++) {
                //    printf("%5d %9.6f %9.6f, diff = %9.6f\n", i, f1[i], f2[i], f1[i] - f2[i]);
                //}
                //printf("\n");
                //exit(1);
                ud->ok = false;
            }
            return true;

            GGML_UNUSED(index);
        };

        const bool cmp_ok = ggml_backend_compare_graph_backend(backend1, backend2, gf, callback, &ud, run_whole_graph() ? out : nullptr);

        ggml_backend_buffer_free(buf);

        ggml_free(ctx);

        // Create test result
        bool        test_passed = ud.ok && cmp_ok;
        std::string error_msg   = test_passed ? "" : (!cmp_ok ? "compare failed" : "test failed");
        test_result result(ggml_backend_name(backend1), current_op_name, vars(), "test", supported, test_passed,
                           error_msg);

        if (output_printer) {
            output_printer->print_test_result(result);
        }

        return test_passed;
    }

    bool eval_perf(ggml_backend_t backend, const char * op_names_filter, printer * output_printer) {
        mode = MODE_PERF;

        static const size_t graph_nodes = 8192;

        ggml_init_params params = {
            /* .mem_size = */ ggml_tensor_overhead()*128 + ggml_graph_overhead_custom(graph_nodes, false),
            /* .mem_base = */ NULL,
            /* .no_alloc = */ true,
        };
        ggml_context_ptr ctx(ggml_init(params)); // smart ptr
        GGML_ASSERT(ctx);

        ggml_tensor * out             = build_graph(ctx.get());
        std::string   current_op_name = op_desc(out);
        if (!matches_filter(out, op_names_filter)) {
            //printf("  %s: skipping\n", op_desc(out).c_str());
            return true;
        }

        if (!ggml_backend_supports_op(backend, out)) {
            // Create test result for unsupported performance test
            test_result result(ggml_backend_name(backend), current_op_name, vars(), "perf", false, false,
                               "not supported");

            output_printer->print_test_result(result);

            return true;
        }

        // allocate
        ggml_backend_buffer_ptr buf(ggml_backend_alloc_ctx_tensors(ctx.get(), backend)); // smart ptr

        if (buf == NULL) {
            printf("failed to allocate tensors\n");
            return false;
        }

        // randomize tensors
        initialize_tensors(ctx.get());

        // build graph
        ggml_cgraph * gf = ggml_new_graph_custom(ctx.get(), graph_nodes, false);
        ggml_build_forward_expand(gf, out);

        // warmup run
        ggml_status status = ggml_backend_graph_compute(backend, gf);
        if (status != GGML_STATUS_SUCCESS) {
            fprintf(stderr, "%s: ggml_backend_graph_compute failed. status=%s \n", __func__, ggml_status_to_string(status));
            return false;
        }

        // determine number of runs
        int n_runs;
        bool is_cpu = ggml_backend_dev_type(ggml_backend_get_device(backend)) == GGML_BACKEND_DEVICE_TYPE_CPU;
        if (op_flops(out) > 0) {
            // based on flops
            const uint64_t GFLOP = 1000 * 1000 * 1000;
            const uint64_t target_flops_cpu =   8ULL * GFLOP;
            const uint64_t target_flops_gpu = 100ULL * GFLOP;
            uint64_t target_flops = is_cpu ? target_flops_cpu : target_flops_gpu;
            n_runs = std::min<int>(ggml_graph_size(gf) - ggml_graph_n_nodes(gf), target_flops / op_flops(out)) + 1;
        } else {
            // based on memory size
            const size_t GB = 1ULL << 30;
            const size_t target_size_cpu =  8 * GB;
            const size_t target_size_gpu = 32 * GB;
            size_t target_size = is_cpu ? target_size_cpu : target_size_gpu;
            n_runs = std::min<int>(ggml_graph_size(gf) - ggml_graph_n_nodes(gf), target_size / op_size(out)) + 1;
        }

        // duplicate the op
        for (int i = 1; i < n_runs; i++) {
            ggml_graph_add_node(gf, out);
        }

        // calculate memory
        size_t mem = n_runs * op_size(out);
        auto tensor_op_size = [](ggml_tensor * t) {
            size_t size = ggml_nbytes(t);
            // add source tensors
            for (int i = 0; i < GGML_MAX_SRC; i++) {
                if (t->src[i] != NULL) {
                    size += ggml_nbytes(t->src[i]);
                }
            }
            return size;
        };
        for (int i = 0; i < ggml_graph_n_nodes(gf); ++i) {
            if (ggml_is_view_op(ggml_graph_node(gf, i)->op) || ggml_graph_node(gf, i) == out) {
                continue;
            }
            mem += tensor_op_size(ggml_graph_node(gf, i));
        }

        // run
        int64_t total_time_us = 0;
        int64_t total_mem = 0;
        int total_runs = 0;
        do {
            int64_t start_time = ggml_time_us();
            ggml_status status = ggml_backend_graph_compute(backend, gf);
            if (status != GGML_STATUS_SUCCESS) {
                fprintf(stderr, "%s: ggml_backend_graph_compute failed. status=%s \n", __func__, ggml_status_to_string(status));
                return false;
            }
            int64_t end_time = ggml_time_us();

            total_time_us += end_time - start_time;
            total_mem += mem;
            total_runs += n_runs;
        } while (total_time_us < 1000*1000); // run for at least 1 second

        // Create test result
        double avg_time_us      = (double) total_time_us / total_runs;
        double calculated_flops = (op_flops(out) > 0) ? (op_flops(out) * total_runs) / (total_time_us / 1e6) : 0.0;
        double calculated_bandwidth =
            (op_flops(out) == 0) ? total_mem / (total_time_us / 1e6) / 1024.0 / 1024.0 / 1024.0 : 0.0;
        size_t calculated_memory_kb = op_size(out) / 1024;

        test_result result(ggml_backend_name(backend), current_op_name, vars(), "perf", true, true, "", avg_time_us,
                           calculated_flops, calculated_bandwidth, calculated_memory_kb, total_runs);

        if (output_printer) {
            output_printer->print_test_result(result);
        }

        return true;
    }

    bool eval_support(ggml_backend_t backend, const char * op_names_filter, printer * output_printer) {
        mode = MODE_SUPPORT;

        static const size_t graph_nodes = 8192;

        ggml_init_params params = {
            /* .mem_size = */ ggml_tensor_overhead()*128 + ggml_graph_overhead_custom(graph_nodes, false),
            /* .mem_base = */ NULL,
            /* .no_alloc = */ true,
        };
        ggml_context_ptr ctx(ggml_init(params)); // smart ptr
        GGML_ASSERT(ctx);

        ggml_tensor * out             = build_graph(ctx.get());
        std::string   current_op_name = op_desc(out);
        if (!matches_filter(out, op_names_filter)) {
            return true;
        }

        bool supported = ggml_backend_supports_op(backend, out);

        std::string device_desc = ggml_backend_dev_description(ggml_backend_get_device(backend));
        std::string backend_reg_name = ggml_backend_reg_name(ggml_backend_dev_backend_reg(ggml_backend_get_device(backend)));

        test_result result(ggml_backend_name(backend), current_op_name, vars(), "support", supported, supported,
                           supported ? "yes" : "no", 0.0, 0.0, 0.0, 0, 0, device_desc, backend_reg_name);

        output_printer->print_test_result(result);

        return true;
    }

    bool eval_grad(ggml_backend_t backend, const char * op_names_filter, printer * output_printer) {
        mode = MODE_GRAD;
        const std::vector<float> expect = grad_expect();

        ggml_init_params params = {
            /* .mem_size = */ ggml_tensor_overhead()*128 + 2*ggml_graph_overhead_custom(GGML_DEFAULT_GRAPH_SIZE, true),
            /* .mem_base = */ NULL,
            /* .no_alloc = */ true,
        };
        ggml_context_ptr ctx(ggml_init(params)); // smart ptr
        GGML_ASSERT(ctx);

        gf = ggml_new_graph_custom(ctx.get(), GGML_DEFAULT_GRAPH_SIZE, true);
        gb = ggml_new_graph_custom(ctx.get(), GGML_DEFAULT_GRAPH_SIZE, true);

        ggml_tensor * out = build_graph(ctx.get());

        if (!matches_filter(out, op_names_filter) || out->op == GGML_OP_OPT_STEP_ADAMW) {
            return true;
        }

        if (out->type != GGML_TYPE_F32) {
            output_printer->print_operation(test_operation_info(op_desc(out), vars(), ggml_backend_name(backend),
                                                                test_status_t::NOT_SUPPORTED,
                                                                out->name + std::string("->type != FP32")));
            return true;
        }

        // Print operation info first
        output_printer->print_operation(test_operation_info(op_desc(out), vars(), ggml_backend_name(backend)));

        // check if the backend supports the ops
        bool        supported  = true;
        bool        any_params = false;
        std::string failure_reason;

        for (ggml_tensor * t = ggml_get_first_tensor(ctx.get()); t != NULL; t = ggml_get_next_tensor(ctx.get(), t)) {
            if (!ggml_backend_supports_op(backend, t)) {
                supported      = false;
                failure_reason = ggml_backend_name(backend);
                break;
            }
            if ((t->flags & GGML_TENSOR_FLAG_PARAM)) {
                any_params = true;
                if (t->type != GGML_TYPE_F32) {
                    supported      = false;
                    failure_reason = std::string(t->name) + "->type != FP32";
                    break;
                }
            }
        }
        if (!any_params) {
            supported      = false;
            failure_reason = op_desc(out);
        }

        if (!supported) {
            output_printer->print_operation(test_operation_info(op_desc(out), vars(), ggml_backend_name(backend),
                                                                test_status_t::NOT_SUPPORTED, failure_reason));
            return true;
        }

        int64_t ngrads = 0;
        for (ggml_tensor * t = ggml_get_first_tensor(ctx.get()); t != NULL; t = ggml_get_next_tensor(ctx.get(), t)) {
            if (t->flags & GGML_TENSOR_FLAG_PARAM) {
                ngrads += ggml_nelements(t);
            }
        }
        if (ngrads > grad_nmax()) {
            test_operation_info info(op_desc(out), vars(), ggml_backend_name(backend));
            info.set_large_tensor_skip();
            output_printer->print_operation(info);
            return true;
        }


        if (!ggml_is_scalar(out)) {
            out = ggml_sum(ctx.get(), out);
            ggml_set_name(out, "sum_of_out");
        }
        ggml_set_loss(out);

        ggml_build_forward_expand(gf, out);
        ggml_graph_cpy(gf, gb);
        ggml_build_backward_expand(ctx.get(), gb, nullptr);
        if (expect.size() != 1 || expect[0] != 0.0f) {
            GGML_ASSERT(ggml_graph_n_nodes(gb) > ggml_graph_n_nodes(gf));
            for (ggml_tensor * t = ggml_get_first_tensor(ctx.get()); t != NULL; t = ggml_get_next_tensor(ctx.get(), t)) {
                GGML_ASSERT(!(t->flags & GGML_TENSOR_FLAG_PARAM) || ggml_graph_get_grad(gb, t)->op != GGML_OP_NONE);
            }
        }

        for (ggml_tensor * t = ggml_get_first_tensor(ctx.get()); t != NULL; t = ggml_get_next_tensor(ctx.get(), t)) {
            if (!ggml_backend_supports_op(backend, t)) {
                output_printer->print_operation(test_operation_info(op_desc(out), vars(), ggml_backend_name(backend),
                                                                    test_status_t::NOT_SUPPORTED,
                                                                    ggml_backend_name(backend)));
                supported = false;
                break;
            }
            if ((t->flags & GGML_TENSOR_FLAG_PARAM) && t->type != GGML_TYPE_F32) {
                output_printer->print_operation(test_operation_info(op_desc(out), vars(), ggml_backend_name(backend),
                                                                    test_status_t::NOT_SUPPORTED,
                                                                    std::string(t->name) + "->type != FP32"));
                supported = false;
                break;
            }
        }
        if (!supported) {
            return true;
        }

        // allocate
        ggml_backend_buffer_ptr buf(ggml_backend_alloc_ctx_tensors(ctx.get(), backend)); // smart ptr
        if (buf == NULL) {
            test_operation_info info(op_desc(out), vars(), ggml_backend_name(backend));
            info.set_error("allocation", "");
            output_printer->print_operation(info);
            return false;
        }

        initialize_tensors(ctx.get()); // Randomizes all tensors (including gradients).
        ggml_graph_reset(gb);    // Sets gradients to 1 if loss, 0 otherwise.

        ggml_status status = ggml_backend_graph_compute(backend, gf);
        if (status != GGML_STATUS_SUCCESS) {
            fprintf(stderr, "%s: ggml_backend_graph_compute failed. status=%s \n", __func__, ggml_status_to_string(status));
            return false;
        }
        status = ggml_backend_graph_compute(backend, gb);
        if (status != GGML_STATUS_SUCCESS) {
            fprintf(stderr, "%s: ggml_backend_graph_compute failed. status=%s \n", __func__, ggml_status_to_string(status));
            return false;
        }

        bool ok = true;
        for (struct ggml_tensor * t = ggml_get_first_tensor(ctx.get()); t != nullptr; t = ggml_get_next_tensor(ctx.get(), t)) {
            if (!(t->flags & GGML_TENSOR_FLAG_PARAM)) {
                continue;
            }

            const char * bn = ggml_backend_name(backend);
            const int64_t ne = ggml_nelements(t);

            std::vector<float> ga;
            struct ggml_tensor * grad = ggml_graph_get_grad(gb, t);
            if (grad) {
                ga = tensor_to_float(grad);
            } else {
                ga.resize(ne); // default value is 0.0f
            }

            for (int64_t i = 0; i < ne; ++i) { // gradient algebraic
                // check for nans
                if (!std::isfinite(ga[i])) {
                    test_operation_info info(op_desc(out), vars(), ggml_backend_name(backend));
                    info.set_gradient_info(i, bn, ga[i]);
                    output_printer->print_operation(info);
                    ok = false;
                    break;
                }
            }
            if (!ok) {
                break;
            }

            std::vector<float> gn(ne); // gradient numeric
            GGML_ASSERT(ga.size() == gn.size());

            std::vector<float> x0 = tensor_to_float(t); // original t data
            GGML_ASSERT(ggml_is_scalar(out));
            GGML_ASSERT(out->type == GGML_TYPE_F32);

            const float eps = grad_eps();
            for (int64_t i = 0; i < ne; ++i) {
                const float xiu  = x0[i] + 1.0f*eps; // x, index i, up
                const float xiuh = x0[i] + 0.5f*eps; // x, index i, up half
                const float xidh = x0[i] - 0.5f*eps; // x, index i, down half
                const float xid  = x0[i] - 1.0f*eps; // x, index i, down

                float fu, fuh, fdh, fd; // output values for xiu, xiuh, xid, xidh

                ggml_backend_tensor_set(t, &xiu, i*sizeof(float), sizeof(float));
                status = ggml_backend_graph_compute(backend, gf);
                if (status != GGML_STATUS_SUCCESS) {
                    fprintf(stderr, "%s: ggml_backend_graph_compute failed. status=%s \n", __func__, ggml_status_to_string(status));
                    return false;
                }
                ggml_backend_tensor_get(out, &fu, 0, ggml_nbytes(out));

                ggml_backend_tensor_set(t, &xid, i*sizeof(float), sizeof(float));
                status = ggml_backend_graph_compute(backend, gf);
                if (status != GGML_STATUS_SUCCESS) {
                    fprintf(stderr, "%s: ggml_backend_graph_compute failed. status=%s \n", __func__, ggml_status_to_string(status));
                    return false;
                }
                ggml_backend_tensor_get(out, &fd, 0, ggml_nbytes(out));

                if (grad_precise()) {
                    ggml_backend_tensor_set(t, &xiuh, i*sizeof(float), sizeof(float));
                    status = ggml_backend_graph_compute(backend, gf);
                    if (status != GGML_STATUS_SUCCESS) {
                        fprintf(stderr, "%s: ggml_backend_graph_compute failed. status=%s \n", __func__, ggml_status_to_string(status));
                        return false;
                    }
                    ggml_backend_tensor_get(out, &fuh, 0, ggml_nbytes(out));

                    ggml_backend_tensor_set(t, &xidh, i*sizeof(float), sizeof(float));
                    status = ggml_backend_graph_compute(backend, gf);
                    if (status != GGML_STATUS_SUCCESS) {
                        fprintf(stderr, "%s: ggml_backend_graph_compute failed. status=%s \n", __func__, ggml_status_to_string(status));
                        return false;
                    }
                    ggml_backend_tensor_get(out, &fdh, 0, ggml_nbytes(out));

                    gn[i] = (8.0*(double)fuh + (double)fd - (8.0*(double)fdh + (double)fu)) / (6.0*(double)eps);
                } else {
                    gn[i] = (fu - fd) / (2.0f*eps);
                }

                ggml_backend_tensor_set(t, x0.data(), 0, ggml_nbytes(t));
            }

            const double err = mean_abs_asymm(gn.data(), ga.data(), gn.size(), expect);
            if (err > max_maa_err()) {
                test_operation_info info(op_desc(out), vars(), ggml_backend_name(backend));
                info.set_maa_error(err, max_maa_err());
                output_printer->print_operation(info);
                ok = false;
                break;
            }
            if (!ok) {
                break;
            }
        }

        // Create final test result
        test_operation_info final_info(op_desc(out), vars(), ggml_backend_name(backend));
        if (!ok) {
            final_info.set_compare_failure();
        }
        final_info.status = ok ? test_status_t::OK : test_status_t::FAIL;
        output_printer->print_operation(final_info);

        if (ok) {
            return true;
        }

        return false;
    }
};


// ###################################
// ## Section 2: GGML Op Defintions ##
// ###################################


// The following is an example showing the bare minimum for creating a test for a GGML op.

// GGML_OP_EXAMPLE
struct test_example : public test_case {
    // Always define these 2 or variants thereof:
    const ggml_type type; // The type of the input tensors.
    const std::array<int64_t, 4> ne; // The shape of the input tensors.
    // For some ops it's necessary to define multiple types or shapes for the inputs.
    // Or they may need additional parameters.

    // Put all parameters needed to fully define the test into one of the VARS_TO_STR macros.
    // In most cases these are just the properties of the struct that you defined above.
    // This is needed for info prints.
    std::string vars() override {
        return VARS_TO_STR2(type, ne);
    }

    // Define a constructor for the struct.
    // In most cases it will be sufficient to have the same arguments as the struct has properties
    // and just use initializer lists.
    test_example(ggml_type type = GGML_TYPE_F32,
            std::array<int64_t, 4> ne = {10, 5, 4, 3})
        : type(type), ne(ne) {}

    // Define how a simple GGML compute graph can be constructed for the new GGML op.
    ggml_tensor * build_graph(ggml_context * ctx) override {
        // Step 1: create input tensors that don't depend on any other tensors:
        ggml_tensor * a = ggml_new_tensor(ctx, type, 4, ne.data());
        ggml_set_name(a, "a"); // Setting names is optional but it's useful for debugging.

        ggml_tensor * b = ggml_new_tensor(ctx, type, 4, ne.data());
        ggml_set_name(b, "b");

        // Step 2: use the op that you want to test in the GGML compute graph.
        ggml_tensor * out = ggml_add(ctx, a, b); // For this example we're just doing a simple addition.
        ggml_set_name(out, "out");

        // Step 3: return the output tensor.
        return out;
    }
    // In order to also check the gradients for your op, add calls like ggml_set_param(a)
    // immediately after you create the tensors.
    // This is optional and only makes sense if a backward pass has actually been implemented for the new op.
};


// GGML_OP_UNARY
struct test_unary : public test_case {
    const ggml_unary_op op;
    const ggml_type type;
    const std::array<int64_t, 4> ne_a;
    int v; // view (1 : non-contiguous a)

    std::string vars() override {
        return VARS_TO_STR3(type, ne_a, v);
    }

    test_unary(ggml_unary_op op,
            ggml_type type = GGML_TYPE_F32,
            std::array<int64_t, 4> ne_a = {128, 2, 2, 2},
            int v = 0)
        : op(op), type(type), ne_a(ne_a), v(v) {}

    ggml_tensor * build_graph(ggml_context * ctx) override {
        const bool grad_supported = op == GGML_UNARY_OP_ABS || op == GGML_UNARY_OP_SGN || op == GGML_UNARY_OP_NEG ||
            op == GGML_UNARY_OP_STEP || op == GGML_UNARY_OP_RELU || op == GGML_UNARY_OP_SILU;

        ggml_tensor * a;
        if (v & 1) {
            auto ne = ne_a; ne[0] *= 3;
            a = ggml_new_tensor(ctx, type, 4, ne.data());
            if (grad_supported) {
                ggml_set_param(a);
            }
            ggml_set_name(a, "a");

            a = ggml_view_4d(ctx, a, ne_a[0], ne_a[1], ne_a[2], ne_a[3], a->nb[1], a->nb[2], a->nb[3], 0);
            ggml_set_name(a, "view_of_a");
        } else {
            a = ggml_new_tensor(ctx, type, 4, ne_a.data());
            if (grad_supported) {
                ggml_set_param(a);
            }
            ggml_set_name(a, "a");
        }

        ggml_tensor * out = ggml_unary(ctx, a, op);
        ggml_set_name(out, "out");

        return out;
    }

    void initialize_tensors(ggml_context * ctx) override {
        for (ggml_tensor * t = ggml_get_first_tensor(ctx); t != NULL; t = ggml_get_next_tensor(ctx, t)) {
            // test extended range of values to check for NaNs in GELU
            init_tensor_uniform(t, -150.f, 150.f);
        }
    }

    float grad_eps() override {
        return 15.0f;
    }

    std::vector<float> grad_expect() override {
        if (op == GGML_UNARY_OP_ABS) {
            return {-1.0f, 1.0f};
        }
        if (op == GGML_UNARY_OP_SGN || op == GGML_UNARY_OP_STEP) {
            return {0.0f};
        }
        if (op == GGML_UNARY_OP_RELU) {
            return {0.0f, 1.0f};
        }
        return {};
    }

};

// GGML_OP_GLU
struct test_glu : public test_case {
    const ggml_glu_op op;
    const ggml_type type;
    const std::array<int64_t, 4> ne_a;
    int v; // view (1 : non-contiguous a)
    bool swapped;

    std::string vars() override {
        return VARS_TO_STR4(type, ne_a, v, swapped);
    }

    test_glu(ggml_glu_op op,
            ggml_type type = GGML_TYPE_F32,
            std::array<int64_t, 4> ne_a = {128, 2, 2, 2},
            int v = 0,
            bool swapped = false)
        : op(op), type(type), ne_a(ne_a), v(v), swapped(swapped) {}

    ggml_tensor * build_graph(ggml_context * ctx) override {
        ggml_tensor * a;
        if (v & 1) {
            auto ne = ne_a; ne[0] *= 3;
            a = ggml_new_tensor(ctx, type, 4, ne.data());
            ggml_set_name(a, "a");

            a = ggml_view_4d(ctx, a, ne_a[0], ne_a[1], ne_a[2], ne_a[3], a->nb[1], a->nb[2], a->nb[3], 0);
            ggml_set_name(a, "view_of_a");
        } else {
            a = ggml_new_tensor(ctx, type, 4, ne_a.data());
            ggml_set_name(a, "a");
        }

        ggml_tensor * out = ggml_glu(ctx, a, op, swapped);
        ggml_set_name(out, "out");

        return out;
    }

    void initialize_tensors(ggml_context * ctx) override {
        for (ggml_tensor * t = ggml_get_first_tensor(ctx); t != NULL; t = ggml_get_next_tensor(ctx, t)) {
            // test extended range of values to check for NaNs in GELU
            init_tensor_uniform(t, -150.f, 150.f);
        }
    }
};

struct test_glu_split : public test_case {
    const ggml_glu_op op;
    const ggml_type type;
    const std::array<int64_t, 4> ne_a;
    int v; // view (1 : non-contiguous a)

    std::string vars() override {
        return VARS_TO_STR3(type, ne_a, v) + ",split";
    }

    test_glu_split(ggml_glu_op op,
            ggml_type type = GGML_TYPE_F32,
            std::array<int64_t, 4> ne_a = {128, 2, 2, 2},
            int v = 0)
        : op(op), type(type), ne_a(ne_a), v(v) {}

    ggml_tensor * build_graph(ggml_context * ctx) override {
        ggml_tensor * a;
        ggml_tensor * b;
        if (v & 1) {
            auto ne = ne_a; ne[0] *= 3;
            a = ggml_new_tensor(ctx, type, 4, ne.data());
            ggml_set_param(a);
            ggml_set_name(a, "a");

            a = ggml_view_4d(ctx, a, ne_a[0], ne_a[1], ne_a[2], ne_a[3], a->nb[1], a->nb[2], a->nb[3], 0);
            ggml_set_name(a, "view_of_a");

            b = ggml_new_tensor(ctx, type, 4, ne.data());
            ggml_set_param(b);
            ggml_set_name(b, "b");

            b = ggml_view_4d(ctx, b, ne_a[0], ne_a[1], ne_a[2], ne_a[3], b->nb[1], b->nb[2], b->nb[3], 0);
            ggml_set_name(a, "view_of_b");
        } else {
            a = ggml_new_tensor(ctx, type, 4, ne_a.data());
            ggml_set_param(a);
            ggml_set_name(a, "a");

            b = ggml_new_tensor(ctx, type, 4, ne_a.data());
            ggml_set_param(b);
            ggml_set_name(b, "b");
        }

        ggml_tensor * out = ggml_glu_split(ctx, a, b, op);
        ggml_set_name(out, "out");

        return out;
    }

    void initialize_tensors(ggml_context * ctx) override {
        for (ggml_tensor * t = ggml_get_first_tensor(ctx); t != NULL; t = ggml_get_next_tensor(ctx, t)) {
            // test extended range of values to check for NaNs in GELU
            init_tensor_uniform(t, -150.f, 150.f);
        }
    }
};

struct test_swiglu_oai : public test_case {
    const ggml_type type;
    const std::array<int64_t, 4> ne_a;
    int v; // view (1 : non-contiguous a)
    float alpha;
    float limit;

    std::string vars() override {
        return VARS_TO_STR5(type, ne_a, v, alpha, limit);
    }

    test_swiglu_oai(ggml_type type = GGML_TYPE_F32,
                    std::array<int64_t, 4> ne_a = {128, 2, 2, 2},
                    int v = 0,
                    float alpha = 1.702f,
                    float limit = 7.0f)
        : type(type), ne_a(ne_a), v(v), alpha(alpha), limit(limit) {}

    ggml_tensor * build_graph(ggml_context * ctx) override {
        ggml_tensor * a;
        ggml_tensor * b;
        if (v & 1) {
            auto ne = ne_a; ne[0] *= 3;
            a = ggml_new_tensor(ctx, type, 4, ne.data());
            ggml_set_param(a);
            ggml_set_name(a, "a");

            a = ggml_view_4d(ctx, a, ne_a[0], ne_a[1], ne_a[2], ne_a[3], a->nb[1], a->nb[2], a->nb[3], 0);
            ggml_set_name(a, "view_of_a");

            b = ggml_new_tensor(ctx, type, 4, ne.data());
            ggml_set_param(b);
            ggml_set_name(b, "b");

            b = ggml_view_4d(ctx, b, ne_a[0], ne_a[1], ne_a[2], ne_a[3], b->nb[1], b->nb[2], b->nb[3], 0);
            ggml_set_name(a, "view_of_b");
        } else {
            a = ggml_new_tensor(ctx, type, 4, ne_a.data());
            ggml_set_param(a);
            ggml_set_name(a, "a");

            b = ggml_new_tensor(ctx, type, 4, ne_a.data());
            ggml_set_param(b);
            ggml_set_name(b, "b");
        }

        ggml_tensor * out = ggml_swiglu_oai(ctx, a, b, alpha, limit);
        ggml_set_name(out, "out");

        return out;
    }

    void initialize_tensors(ggml_context * ctx) override {
        for (ggml_tensor * t = ggml_get_first_tensor(ctx); t != NULL; t = ggml_get_next_tensor(ctx, t)) {
            // test extended range of values to check for NaNs in GELU
            init_tensor_uniform(t, -150.f, 150.f);
        }
    }
};

// GGML_OP_GET_ROWS
struct test_get_rows : public test_case {
    const ggml_type type;
    const int n; // cols
    const int m; // rows
    const int r; // rows to get
    const int be1; // batch size
    const int be2; // batch size
    const bool v; // view (non-contiguous src1)

    std::string vars() override {
        return VARS_TO_STR7(type, n, m, r, be1, be2, v);
    }

    test_get_rows(ggml_type type = GGML_TYPE_F32, int n = 10, int m = 5, int r = 3, int be1 = 1, int be2 = 1, bool v = false)
        : type(type), n(n), m(m), r(r), be1(be1), be2(be2), v(v) {}

    ggml_tensor * build_graph(ggml_context * ctx) override {
        ggml_tensor * in = ggml_new_tensor_4d(ctx, type, n, m, be1, be2);
        ggml_set_name(in, "in");

        ggml_tensor * rows = ggml_new_tensor_3d(ctx, GGML_TYPE_I32, r, be1, be2);
        ggml_set_name(rows, "rows");
        if (v) {
            rows = ggml_view_3d(ctx, rows, r/2, be1, be2, rows->nb[1], rows->nb[2], 0);
            ggml_set_name(rows, "view_of_rows");
        }

        const bool grad_supported = ggml_is_matrix(in) && ggml_is_vector(rows);
        if (grad_supported) {
            ggml_set_param(in);
            // rows is a constant input -> no gradients
        }

        ggml_tensor * out = ggml_get_rows(ctx, in, rows);
        ggml_set_name(out, "out");

        return out;
    }

    void initialize_tensors(ggml_context * ctx) override {
        for (ggml_tensor * t = ggml_get_first_tensor(ctx); t != NULL; t = ggml_get_next_tensor(ctx, t)) {
            if (t->type == GGML_TYPE_I32) {
                if (ggml_is_view_op(t->op)) { continue; }
                // rows
                std::vector<int> data(r*be1*be2);
                for (int i = 0; i < r*be1*be2; i++) {
                    data[i] = rand() % m;
                }
                ggml_backend_tensor_set(t, data.data(), 0, r * be1 * be2 * sizeof(int));
            } else {
                init_tensor_uniform(t);
            }
        }
    }
};

// GGML_OP_GET_ROWS_BACK
struct test_get_rows_back : public test_case {
    const ggml_type type;
    const int n; // cols
    const int m; // rows
    const int r; // rows to get
    const int b; // batch size
    const bool v; // view (non-contiguous src1)

    std::string vars() override {
        return VARS_TO_STR6(type, n, m, r, b, v);
    }

    test_get_rows_back(ggml_type type = GGML_TYPE_F32, int n = 10, int m = 5, int r = 3, int b = 1, bool v = false)
        : type(type), n(n), m(m), r(r), b(b), v(v) {}

    ggml_tensor * build_graph(ggml_context * ctx) override {
        ggml_tensor * in_forward = ggml_new_tensor_3d(ctx, type, n, m, b);
        ggml_set_name(in_forward, "in_forward");

        ggml_tensor * rows = ggml_new_tensor_2d(ctx, GGML_TYPE_I32, r, b);
        ggml_set_name(rows, "rows");
        if (v) {
            rows = ggml_view_2d(ctx, rows, r/2, b, rows->nb[1], 0);
            ggml_set_name(rows, "view_of_rows");
        }

        ggml_tensor * grad = ggml_new_tensor_3d(ctx, type, n, r, b);
        ggml_set_name(grad, "grad");

        ggml_tensor * out = ggml_get_rows_back(ctx, grad, rows, in_forward);
        ggml_set_name(out, "out");

        return out;
    }

    void initialize_tensors(ggml_context * ctx) override {
        for (ggml_tensor * t = ggml_get_first_tensor(ctx); t != NULL; t = ggml_get_next_tensor(ctx, t)) {
            if (t->type == GGML_TYPE_I32) {
                if (ggml_is_view_op(t->op)) { continue; }
                // rows
                std::vector<int> data(r*b);
                for (int i = 0; i < r*b; i++) {
                    data[i] = rand() % m;
                }
                ggml_backend_tensor_set(t, data.data(), 0, r * b * sizeof(int));
            } else {
                init_tensor_uniform(t);
            }
        }
    }
};

// GGML_OP_SET_ROWS
struct test_set_rows : public test_case {
    const ggml_type type;
    const ggml_type type_idx;
    const std::array<int64_t, 4> ne;
    const std::array<int, 2> nr23; // broadcast only dims 2 and 3
    const int r; // rows to set
    const bool v; // view (non-contiguous src1)

    std::string vars() override {
        return VARS_TO_STR6(type, type_idx, ne, nr23, r, v);
    }

    test_set_rows(ggml_type type,
            ggml_type type_idx,
            std::array<int64_t, 4> ne,
            std::array<int, 2> nr23,
            int r, bool v = false)
        : type(type), type_idx(type_idx), ne(ne), nr23(nr23), r(r), v(v) {}

    ggml_tensor * build_graph(ggml_context * ctx) override {
        ggml_tensor * dst = ggml_new_tensor_4d(ctx, type,          ne[0], ne[1], ne[2]*nr23[0], ne[3]*nr23[1]);
        ggml_set_name(dst, "dst");

        ggml_tensor * src = ggml_new_tensor_4d(ctx, GGML_TYPE_F32, ne[0], r,     ne[2]*nr23[0], ne[3]*nr23[1]);
        ggml_set_name(src, "src");

        ggml_tensor * row_idxs = ggml_new_tensor_3d(ctx, type_idx, r, ne[2], ne[3]);
        ggml_set_name(row_idxs, "row_idxs");

        if (v) {
            src      = ggml_view_4d(ctx, src, ne[0], r/2, ne[2]*nr23[0], ne[3]*nr23[1], src->nb[1], src->nb[2], src->nb[3], 0);
            row_idxs = ggml_view_3d(ctx, row_idxs, r/2, ne[2], ne[3], row_idxs->nb[1], row_idxs->nb[2], 0);
            ggml_set_name(row_idxs, "view_of_rows");
        }

        ggml_tensor * out = ggml_set_rows(ctx, dst, src, row_idxs);
        ggml_set_name(out, "out");

        return out;
    }

    void initialize_tensors(ggml_context * ctx) override {
        std::random_device rd;
        std::default_random_engine rng(rd());
        for (ggml_tensor * t = ggml_get_first_tensor(ctx); t != NULL; t = ggml_get_next_tensor(ctx, t)) {
            if (t->type == GGML_TYPE_I64 || t->type == GGML_TYPE_I32) {
                if (ggml_is_view_op(t->op)) {
                    continue;
                }

                for (int i2 = 0; i2 < t->ne[2]; i2++) {
                    for (int i1 = 0; i1 < t->ne[1]; i1++) {
                        // generate a shuffled subset of row indices
                        std::vector<int64_t> data(ne[1]);
                        for (int i = 0; i < ne[1]; i++) {
                            data[i] = i;
                        }
                        std::shuffle(data.begin(), data.end(), rng);
                        data.resize(t->ne[0]);

                        const size_t offs = i1*t->nb[1] + i2*t->nb[2];
                        if (t->type == GGML_TYPE_I32) {
                            // TODO: Make a template or something
                            std::vector<int32_t> data_i32(t->ne[0]);
                            for (int i = 0; i < t->ne[0]; i++) {
                                data_i32[i] = static_cast<int32_t>(data[i]);
                            }
                            ggml_backend_tensor_set(t, data_i32.data(), offs, t->ne[0]*sizeof(int32_t));
                        } else {
                            ggml_backend_tensor_set(t, data.data(), offs, t->ne[0]*sizeof(int64_t));
                        }
                    }
                }
            } else {
                init_tensor_uniform(t);
            }
        }
    }
};

// GGML_OP_ARGMAX
struct test_argmax : public test_case {
    const ggml_type type;
    const std::array<int64_t, 4> ne;

    std::string vars() override {
        return VARS_TO_STR2(type, ne);
    }

    test_argmax(ggml_type type = GGML_TYPE_F32,
            std::array<int64_t, 4> ne = {10, 100, 1, 1})
        : type(type), ne(ne) {}

    ggml_tensor * build_graph(ggml_context * ctx) override {
        ggml_tensor * a = ggml_new_tensor(ctx, type, 4, ne.data());
        ggml_set_name(a, "a");

        ggml_tensor * out = ggml_argmax(ctx, a);
        ggml_set_name(out, "out");

        return out;
    }

    void initialize_tensors(ggml_context * ctx) override {
        std::random_device rd;
        std::default_random_engine rng(rd());
        for (ggml_tensor * t = ggml_get_first_tensor(ctx); t != NULL; t = ggml_get_next_tensor(ctx, t)) {
            if (t->type == GGML_TYPE_F32) {
                // initialize with unique values to avoid ties
                for (int64_t r = 0; r < ggml_nrows(t); r++) {
                    std::vector<float> data(t->ne[0]);
                    for (int i = 0; i < t->ne[0]; i++) {
                        data[i] = i;
                    }
                    std::shuffle(data.begin(), data.end(), rng);
                    ggml_backend_tensor_set(t, data.data(), r * t->nb[1], t->ne[0] * sizeof(float));
                }
            } else {
                init_tensor_uniform(t);
            }
        }
    }

    double max_nmse_err() override {
        return 0.0;
    }
};

// GGML_OP_COUNT_EQUAL
struct test_count_equal : public test_case {
    const ggml_type type;
    const std::array<int64_t, 4> ne;

    std::string vars() override {
        return VARS_TO_STR2(type, ne);
    }

    test_count_equal(ggml_type type = GGML_TYPE_F32,
            std::array<int64_t, 4> ne = {4, 500, 1, 1})
        : type(type), ne(ne) {}

    ggml_tensor * build_graph(ggml_context * ctx) override {
        ggml_tensor * a = ggml_new_tensor(ctx, type, 4, ne.data());
        ggml_set_name(a, "a");

        ggml_tensor * a_argmax = ggml_argmax(ctx, a);
        ggml_set_name(a_argmax, "a_argmax");

        ggml_tensor * b = ggml_new_tensor(ctx, type, 4, ne.data());
        ggml_set_name(b, "b");

        ggml_tensor * b_argmax = ggml_argmax(ctx, b);
        ggml_set_name(b_argmax, "b_argmax");

        ggml_tensor * out = ggml_count_equal(ctx, a_argmax, b_argmax);
        ggml_set_name(out, "out");

        return out;
    }

    double max_nmse_err() override {
        return 0.0;
    }

    void initialize_tensors(ggml_context * ctx) override {
        std::random_device rd;
        std::default_random_engine rng(rd());
        for (ggml_tensor * t = ggml_get_first_tensor(ctx); t != NULL; t = ggml_get_next_tensor(ctx, t)) {
            if (t->type == GGML_TYPE_F32) {
                // initialize with unique values to avoid ties
                for (int64_t r = 0; r < ggml_nrows(t); r++) {
                    std::vector<float> data(t->ne[0]);
                    for (int i = 0; i < t->ne[0]; i++) {
                        data[i] = i;
                    }
                    std::shuffle(data.begin(), data.end(), rng);
                    ggml_backend_tensor_set(t, data.data(), r * t->nb[1], t->ne[0] * sizeof(float));
                }
            } else {
                init_tensor_uniform(t);
            }
        }
    }
};

// GGML_OP_REPEAT
struct test_repeat : public test_case {
    const ggml_type type;
    const std::array<int64_t, 4> ne;
    const std::array<int, 4> nr;

    std::string vars() override {
        return VARS_TO_STR3(type, ne, nr);
    }

    size_t op_size(ggml_tensor * t) override {
        return ggml_nbytes(t) * 2;
    }

    test_repeat(ggml_type type = GGML_TYPE_F32,
            std::array<int64_t, 4> ne = {10, 5, 4, 3},
            std::array<int, 4> nr = {2, 2, 2, 2})
        : type(type), ne(ne), nr(nr) {}

    ggml_tensor * build_graph(ggml_context * ctx) override {
        ggml_tensor * target = ggml_new_tensor_4d(ctx, type, ne[0]*nr[0], ne[1]*nr[1], ne[2]*nr[2], ne[3]*nr[3]);
        ggml_set_name(target, "target");

        ggml_tensor * src = ggml_new_tensor(ctx, type, 4, ne.data());
        ggml_set_param(src);
        ggml_set_name(src, "src");

        ggml_tensor * out = ggml_repeat(ctx, src, target);
        ggml_set_name(out, "out");

        return out;
    }
};

// GGML_OP_REPEAT_BACK
struct test_repeat_back : public test_case {
    const ggml_type type;
    const std::array<int64_t, 4> ne;
    const std::array<int, 4> nr;
    const bool v; // whether src is a noncontiguous view

    std::string vars() override {
        return VARS_TO_STR4(type, ne, nr, v);
    }

    size_t op_size(ggml_tensor * t) override {
        return ggml_nbytes(t) * 2;
    }

    test_repeat_back(ggml_type type = GGML_TYPE_F32,
            std::array<int64_t, 4> ne = {8, 6, 4, 2},
            std::array<int, 4> nr = {2, 2, 2, 2},
            bool v = false)
        : type(type), ne(ne), nr(nr), v(v) {}

    ggml_tensor * build_graph(ggml_context * ctx) override {
        ggml_tensor * src = ggml_new_tensor_4d(ctx, type, ne[0]*nr[0], ne[1]*nr[1], ne[2]*nr[2], ne[3]*nr[3]);
        ggml_set_name(src, "src");

        if (v) {
            GGML_ASSERT(ne[0] % 2 == 0);
            GGML_ASSERT(ne[1] % 2 == 0);
            GGML_ASSERT(ne[2] % 2 == 0);
            GGML_ASSERT(ne[3] % 2 == 0);
            GGML_ASSERT(nr[0] % 2 == 0 || nr[0] == 1);
            GGML_ASSERT(nr[1] % 2 == 0 || nr[1] == 1);
            GGML_ASSERT(nr[2] % 2 == 0 || nr[2] == 1);
            GGML_ASSERT(nr[3] % 2 == 0 || nr[3] == 1);

            const int64_t ne00 = nr[0] == 1 ? src->ne[0] : src->ne[0] / 2;
            const int64_t ne01 = nr[1] == 1 ? src->ne[1] : src->ne[1] / 2;
            const int64_t ne02 = nr[2] == 1 ? src->ne[2] : src->ne[2] / 2;
            const int64_t ne03 = nr[3] == 1 ? src->ne[3] : src->ne[3] / 2;

            src = ggml_view_4d(ctx, src, ne00, ne01, ne02, ne03, src->nb[1], src->nb[2], src->nb[3], 0);
        }

        ggml_tensor * target = ggml_new_tensor(ctx, type, 4, ne.data());
        ggml_set_name(target, "target");

        ggml_tensor * out = ggml_repeat_back(ctx, src, target);
        ggml_set_name(out, "out");

        return out;
    }
};

// GGML_OP_DUP
struct test_dup : public test_case {
    const ggml_type type;
    const std::array<int64_t, 4> ne;
    const std::array<int64_t, 4> permute;
    bool _use_permute;

    std::string vars() override {
        std::string v = VARS_TO_STR2(type, ne);
        if (_use_permute) v += "," + VAR_TO_STR(permute);
        return v;
    }

    test_dup(ggml_type type = GGML_TYPE_F32,
            std::array<int64_t, 4> ne = {10, 10, 20, 1},
            std::array<int64_t, 4> permute = {0, 0, 0, 0})
        : type(type), ne(ne), permute(permute),
            _use_permute(permute[0] + permute[1] + permute[2] + permute[3] > 0) {}

    ggml_tensor * build_graph(ggml_context * ctx) override {
        ggml_tensor * src = ggml_new_tensor(ctx, type, 4, ne.data());
        ggml_set_param(src);
        ggml_set_name(src, "src");

        if (_use_permute) {
            src = ggml_permute(ctx, src, permute[0], permute[1], permute[2], permute[3]);
            ggml_set_name(src, "src_permuted");
        }

        ggml_tensor * out = ggml_dup(ctx, src);
        ggml_set_name(out, "out");

        return out;
    }
};

// GGML_OP_SET
struct test_set : public test_case {
    const ggml_type type_src;
    const ggml_type type_dst;
    const std::array<int64_t, 4> ne;
    const int dim;

    std::string vars() override {
        return VARS_TO_STR4(type_src, type_dst, ne, dim);
    }

    size_t op_size(ggml_tensor * t) override {
        return ggml_nbytes(t) + ggml_nbytes(t->src[0]);
    }

    test_set(ggml_type type_src = GGML_TYPE_F32, ggml_type type_dst = GGML_TYPE_F32,
            std::array<int64_t, 4> ne = {6, 5, 4, 3}, int dim = 1)
        : type_src(type_src), type_dst(type_dst), ne(ne), dim(dim) {}

    ggml_tensor * build_graph(ggml_context * ctx) override {
        ggml_tensor * src = ggml_new_tensor(ctx, type_src, 4, ne.data());
        ggml_set_param(src);
        ggml_set_name(src, "src");

        auto ne_dst = ne;
        for (int i = 0; i < dim; ++i) {
            ne_dst[i] *= 2;
        }
        ggml_tensor* dst = ggml_new_tensor(ctx, type_dst, 4, ne_dst.data());
        ggml_set_param(dst);
        ggml_set_name(dst, "dst");

        size_t offset = 0;
        for (int i = 0; i < dim; ++i) {
            offset += ((ne_dst[i] - ne[i])/2)*dst->nb[i];
        }
        ggml_tensor * out = ggml_set(ctx, dst, src,
            // The backward pass requires setting a contiguous region:
            src->nb[1], src->nb[2], src->nb[3], offset);
        ggml_set_name(out, "out");

        return out;
    }
};

// GGML_OP_CPY
struct test_cpy : public test_case {
    const ggml_type type_src;
    const ggml_type type_dst;
    const std::array<int64_t, 4> ne;
    const std::array<int64_t, 4> permute_src;
    const std::array<int64_t, 4> permute_dst;
    bool _src_use_permute;
    bool _dst_use_permute;

    std::string vars() override {
        return VARS_TO_STR5(type_src, type_dst, ne, permute_src, permute_dst);
    }

    double max_nmse_err() override {
        return 1e-6;
    }

    size_t op_size(ggml_tensor * t) override {
        return ggml_nbytes(t) + ggml_nbytes(t->src[0]);
    }

    test_cpy(ggml_type type_src = GGML_TYPE_F32, ggml_type type_dst = GGML_TYPE_F32,
            std::array<int64_t, 4> ne = {10, 10, 10, 1},
            std::array<int64_t, 4> permute_src = {0, 0, 0, 0},
            std::array<int64_t, 4> permute_dst = {0, 0, 0, 0})
        : type_src(type_src), type_dst(type_dst), ne(ne), permute_src(permute_src), permute_dst(permute_dst),
          _src_use_permute(permute_src[0] + permute_src[1] + permute_src[2] + permute_src[3] > 0),
          _dst_use_permute(permute_dst[0] + permute_dst[1] + permute_dst[2] + permute_dst[3] > 0) {}

    ggml_tensor * build_graph(ggml_context * ctx) override {
        ggml_tensor * src = ggml_new_tensor(ctx, type_src, 4, ne.data());
        ggml_set_param(src);
        ggml_set_name(src, "src");

        if (_src_use_permute) {
            src = ggml_permute(ctx, src, permute_src[0], permute_src[1], permute_src[2], permute_src[3]);
            ggml_set_name(src, "src_permuted");
        }

        ggml_tensor * dst = ggml_new_tensor(ctx, type_dst, 4, src->ne);
        ggml_set_name(dst, "dst");

        if (_dst_use_permute) {
            dst = ggml_permute(ctx, dst, permute_dst[0], permute_dst[1], permute_dst[2], permute_dst[3]);
            ggml_set_name(dst, "dst_permuted");
        }

        ggml_tensor * out = ggml_cpy(ctx, src, dst);
        ggml_set_name(out, "out");

        return out;
    }

    void initialize_tensors(ggml_context * ctx) override {
        for (ggml_tensor * t = ggml_get_first_tensor(ctx); t != NULL; t = ggml_get_next_tensor(ctx, t)) {
            // test extended range of values to check if casting between f32 and i32 is consistent
            init_tensor_uniform(t, -150.f, 150.f);
        }
    }
};

// GGML_OP_CONT
struct test_cont : public test_case {
    const ggml_type type;
    const std::array<int64_t, 4> ne;

    std::string vars() override {
        return VARS_TO_STR2(type, ne);
    }

    test_cont(ggml_type type = GGML_TYPE_F32,
            std::array<int64_t, 4> ne = {10, 10, 10, 1})
        : type(type), ne(ne) {}

    ggml_tensor * build_graph(ggml_context * ctx) override {
        ggml_tensor * src = ggml_new_tensor(ctx, type, 4, ne.data());
        ggml_set_param(src);
        ggml_set_name(src, "src");

        src = ggml_transpose(ctx, src);
        ggml_set_name(src, "src_transposed");

        ggml_tensor * out = ggml_cont(ctx, src);
        ggml_set_name(out, "out");

        return out;
    }
};

// GGML_OP_ADD
// GGML_OP_SUB
// GGML_OP_MUL
// GGML_OP_DIV
struct test_bin_bcast : public test_case {
    using op_t = ggml_tensor * (*) (ggml_context *, ggml_tensor *, ggml_tensor *);
    op_t op;
    const ggml_type type;
    const std::array<int64_t, 4> ne;
    const std::array<int, 4> nr;
    int nf; // number of fused ops, nf == 1 -> single op (no fusion)

    bool run_whole_graph() override { return true; }

    std::string vars() override {
        return VARS_TO_STR4(type, ne, nr, nf);
    }

    size_t op_size(ggml_tensor * t) override {
        return ggml_nbytes(t) * 3;
    }

    test_bin_bcast(op_t op, ggml_type type = GGML_TYPE_F32,
            std::array<int64_t, 4> ne = {10, 10, 1, 1},
            std::array<int, 4> nr = {1, 2, 1, 1},
            int nf = 1)
        : op(op), type(type), ne(ne), nr(nr), nf(nf) {}

    ggml_tensor * build_graph(ggml_context * ctx) override {
        GGML_ASSERT(nf <= 16);

        ggml_tensor * a = ggml_new_tensor_4d(ctx, type, ne[0]*nr[0], ne[1]*nr[1], ne[2]*nr[2], ne[3]*nr[3]);
        ggml_set_name(a, "a");

        ggml_tensor * b[16];
        for (int i = 0; i < nf; ++i) {
            b[i] = ggml_new_tensor(ctx, type, 4, ne.data());
            ggml_set_name(b[i], (std::string("b") + std::to_string(i)).c_str());
        }

        // The backward pass supports broadcasting only for GGML_ADD:
        const bool grad_supported = op == ggml_add && ggml_are_same_shape(a, b[0]) && nf == 1;
        if (grad_supported) {
            ggml_set_param(a);
            ggml_set_param(b[0]);
        }

        ggml_tensor * out = a;

        for (int i = 0; i < nf; ++i) {
            out = op(ctx, out, b[i]);
        }

        ggml_set_name(out, "out");

        return out;
    }

    void initialize_tensors(ggml_context * ctx) override {
        for (ggml_tensor * t = ggml_get_first_tensor(ctx); t != NULL; t = ggml_get_next_tensor(ctx, t)) {
            if (op == ggml_mul || op == ggml_div) {
                // MUL and DIV have numerical issues around zero:
                init_tensor_uniform(t, 0.9f, 1.1f);
            } else {
                init_tensor_uniform(t);
            }
        }
    }

    float grad_eps() override {
        return 0.1f * (op == ggml_mul ? ne[0]*ne[1]*ne[2]*ne[3] : 1);
    }

    bool grad_precise() override {
        return op == ggml_div;
    }

    double max_maa_err() override {
        return op == ggml_add ? 1e-4 : 1e-3;
    }
};

// GGML_OP_ADD_ID
struct test_add_id : public test_case {
    const ggml_type type_a;
    const ggml_type type_b;
    const int64_t n_embd;
    const int64_t n_experts;
    const int64_t n_experts_used;
    const int64_t n_token;

    std::string vars() override {
        return VARS_TO_STR6(type_a, type_b, n_embd, n_experts, n_experts_used, n_token);
    }

    size_t op_size(ggml_tensor * t) override {
        return ggml_nbytes(t) + ggml_nbytes(t->src[0]) + ggml_nbytes(t->src[2]);
    }

    test_add_id(ggml_type type_a = GGML_TYPE_F32,
            ggml_type type_b = GGML_TYPE_F32,
            int64_t n_embd = 128,
            int64_t n_experts = 16,
            int64_t n_experts_used = 8,
            int64_t n_token = 10)
        : type_a(type_a), type_b(type_b), n_embd(n_embd),
          n_experts(n_experts), n_experts_used(n_experts_used), n_token(n_token) {}

    ggml_tensor * build_graph(ggml_context * ctx) override {
        ggml_tensor * a = ggml_new_tensor_3d(ctx, type_a, n_embd, n_experts_used, n_token);
        ggml_tensor * b = ggml_new_tensor_2d(ctx, type_b, n_embd, n_experts);
        ggml_tensor * ids = ggml_new_tensor_2d(ctx, GGML_TYPE_I32, n_experts, n_token);
        if (n_experts_used != n_experts) {
            ids = ggml_view_2d(ctx, ids, n_experts_used, n_token, ids->nb[1], 0);
            ggml_set_name(ids, "view_of_ids");
        }

        ggml_tensor * out = ggml_add_id(ctx, a, b, ids);
        ggml_set_name(out, "out");
        return out;
    }

    void initialize_tensors(ggml_context * ctx) override {
        for (ggml_tensor * t = ggml_get_first_tensor(ctx); t != NULL; t = ggml_get_next_tensor(ctx, t)) {
            if (t->type == GGML_TYPE_I32) {
                if (ggml_is_view_op(t->op)) { continue; }
                std::random_device rd;
                std::default_random_engine rng(rd());
                // ids
                for (int64_t r = 0; r < ggml_nrows(t); r++) {
                    std::vector<int32_t> data(t->ne[0]);
                    for (int i = 0; i < t->ne[0]; i++) {
                        data[i] = i % n_experts;
                    }
                    std::shuffle(data.begin(), data.end(), rng);
                    ggml_backend_tensor_set(t, data.data(), r * t->nb[1], t->ne[0] * sizeof(int32_t));
                }
            } else {
                init_tensor_uniform(t);
            }
        }
    }
};

// GGML_OP_ADD1
struct test_add1 : public test_case {
    const ggml_type type;
    const std::array<int64_t, 4> ne;

    std::string vars() override {
        return VARS_TO_STR2(type, ne);
    }

    test_add1(ggml_type type = GGML_TYPE_F32,
            std::array<int64_t, 4> ne = {10, 5, 4, 3})
        : type(type), ne(ne) {}

    ggml_tensor * build_graph(ggml_context * ctx) override {
        ggml_tensor * a = ggml_new_tensor(ctx, type, 4, ne.data());
        ggml_set_param(a);
        ggml_set_name(a, "a");

        ggml_tensor * b = ggml_new_tensor_1d(ctx, type, 1);
        // ggml_set_param(b); // TODO: implement
        ggml_set_name(b, "b");

        ggml_tensor * out = ggml_add1(ctx, a, b);
        ggml_set_name(out, "out");

        return out;
    }

    float grad_eps() override {
        return 0.1f * ne[0]*ne[1]*ne[2]*ne[3];
    }
};

// GGML_OP_SCALE
struct test_scale : public test_case {
    const ggml_type type;
    const std::array<int64_t, 4> ne;
    float scale;
    float bias;
    bool inplace;

    std::string vars() override {
        return VARS_TO_STR5(type, ne, scale, bias, inplace);
    }

    test_scale(ggml_type type = GGML_TYPE_F32,
            std::array<int64_t, 4> ne = {10, 10, 10, 10},
            float scale = 2.0f,
            float bias = 0.0f,
            bool inplace = false)
        : type(type), ne(ne), scale(scale), bias(bias), inplace(inplace) {}

    ggml_tensor * build_graph(ggml_context * ctx) override {
        ggml_tensor * a = ggml_new_tensor(ctx, type, 4, ne.data());
        ggml_set_param(a);
        ggml_set_name(a, "a");

        ggml_tensor * out;
        if (inplace) {
            out = ggml_scale_bias_inplace(ctx, a, scale, bias);
        } else {
            out = ggml_scale_bias(ctx, a, scale, bias);
        }
        ggml_set_name(out, "out");

        return out;
    }
};

// GGML_OP_SCALE + GGML_UNARY_OP_TANH + GGML_OP_SCALE
struct test_softcap : public test_case {
    const ggml_type type;
    const std::array<int64_t, 4> ne;
    float softcap;

    std::string op_desc(ggml_tensor * t) override {
        GGML_UNUSED(t);
        return "SOFTCAP";
    }

    bool run_whole_graph() override { return true; }

    std::string vars() override {
        return VARS_TO_STR3(type, ne, softcap);
    }

    test_softcap(ggml_type type = GGML_TYPE_F32,
            std::array<int64_t, 4> ne = {10, 10, 10, 10},
            float softcap = 30.0f)
        : type(type), ne(ne), softcap(softcap) {}

    ggml_tensor * build_graph(ggml_context * ctx) override {
        ggml_tensor * a = ggml_new_tensor(ctx, type, 4, ne.data());

        ggml_set_param(a);
        ggml_set_name(a, "a");

        ggml_tensor * out = ggml_scale(ctx, ggml_tanh(ctx, ggml_scale(ctx, a, 1.0f / softcap)), softcap);
        ggml_set_name(out, "out");

        return out;
    }
};

// GGML_OP_SILU_BACK
struct test_silu_back : public test_case {
    const ggml_type type;
    const std::array<int64_t, 4> ne;
    float eps;

    std::string vars() override {
        return VARS_TO_STR3(type, ne, eps);
    }

    test_silu_back(ggml_type type = GGML_TYPE_F32,
            std::array<int64_t, 4> ne = {64, 5, 4, 3},
            float eps = 1e-6f)
        : type(type), ne(ne), eps(eps) {}

    ggml_tensor * build_graph(ggml_context * ctx) override {
        ggml_tensor * a = ggml_new_tensor(ctx, type, 4, ne.data());
        ggml_set_name(a, "a");

        ggml_tensor * grad = ggml_new_tensor(ctx, type, 4, ne.data());
        ggml_set_name(grad, "grad");

        ggml_tensor * out = ggml_silu_back(ctx, a, grad);
        ggml_set_name(out, "out");

        return out;
    }

    bool grad_precise() override {
        return true;
    }
};

// GGML_OP_NORM
struct test_norm : public test_case {
    const ggml_type type;
    const std::array<int64_t, 4> ne;
    const bool v; // whether a is a non-contiguous view
    const float eps;

    std::string vars() override {
        return VARS_TO_STR4(type, ne, v, eps);
    }

    test_norm(ggml_type type = GGML_TYPE_F32,
            std::array<int64_t, 4> ne = {64, 5, 4, 3},
            bool v = false,
            float eps = 1e-6f)
        : type(type), ne(ne), v(v), eps(eps) {}

    ggml_tensor * build_graph(ggml_context * ctx) override {
        ggml_tensor * a = ggml_new_tensor(ctx, type, 4, ne.data());
        ggml_set_name(a, "a");

        if (v) {
            a = ggml_view_4d(ctx, a, a->ne[0]/2, a->ne[1]/2, a->ne[2]/2, a->ne[3]/2, a->nb[1], a->nb[2], a->nb[3], 0);
            ggml_set_name(a, "view of a");
        }

        ggml_tensor * out = ggml_norm(ctx, a, eps);
        ggml_set_name(out, "out");

        return out;
    }
};

// GGML_OP_NORM + GGML_OP_MUL + GGML_OP_ADD
struct test_norm_mul_add : public test_case {
    const ggml_type type;
    const std::array<int64_t, 4> ne;
    float eps;
    const bool broadcast;

    std::string op_desc(ggml_tensor * t) override {
        GGML_UNUSED(t);
        return "NORM_MUL_ADD";
    }

    bool run_whole_graph() override { return true; }

    std::string vars() override {
        return VARS_TO_STR4(type, ne, eps, broadcast);
    }

    test_norm_mul_add(ggml_type type = GGML_TYPE_F32,
            std::array<int64_t, 4> ne = {128, 2, 1, 1},
            float eps = 1e-5f,
            bool broadcast = false)
        : type(type), ne(ne), eps(eps), broadcast(broadcast) {}

    ggml_tensor * build_graph(ggml_context * ctx) override {
        std::array<int64_t, 4> broadcast_dims = {ne[0], ne[1] * 2, ne[2] * 2, ne[3] * 2};

        ggml_tensor * a = ggml_new_tensor(ctx, type, 4, broadcast ? broadcast_dims.data() : ne.data());
        ggml_tensor * w = ggml_new_tensor(ctx, type, 4, ne.data());
        ggml_tensor * b = ggml_new_tensor(ctx, type, 4, ne.data());
        ggml_set_param(a); ggml_set_param(w); ggml_set_param(b);
        ggml_set_name(a, "a"); ggml_set_name(w, "w"); ggml_set_name(b, "b");

        // Use a, w and b early to avoid OP_NONE in graph
        a = ggml_add(ctx, ggml_add(ctx, a, w), b);

        ggml_tensor * n = ggml_norm(ctx, a, eps);
        ggml_tensor * m = ggml_mul(ctx, n, w);
        ggml_tensor * out = ggml_add(ctx, m, b);
        ggml_set_name(out, "out");
        return out;
    }
};
// GGML_OP_RMS_NORM
struct test_rms_norm : public test_case {
    const ggml_type type;
    const std::array<int64_t, 4> ne;
    const bool v; // whether a is a non-contiguous view
    const float eps;
    const bool inplace; // whether to do the operation inplace

    std::string vars() override {
        return VARS_TO_STR5(type, ne, v, eps, inplace);
    }

    test_rms_norm(ggml_type type = GGML_TYPE_F32,
            std::array<int64_t, 4> ne = {64, 5, 4, 3},
            bool v = false,
            float eps = 1e-6f,
            bool inplace = false)
        : type(type), ne(ne), v(v), eps(eps), inplace(inplace) {}

    ggml_tensor * build_graph(ggml_context * ctx) override {
        ggml_tensor * a = ggml_new_tensor(ctx, type, 4, ne.data());
        ggml_set_param(a);
        ggml_set_name(a, "a");

        if (v) {
            a = ggml_view_4d(ctx, a, a->ne[0]/2, a->ne[1]/2, a->ne[2]/2, a->ne[3]/2, a->nb[1], a->nb[2], a->nb[3], 0);
            ggml_set_name(a, "view of a");
        }

        ggml_tensor * out;
        if (inplace) {
            out = ggml_rms_norm_inplace(ctx, a, eps);
        } else {
            out = ggml_rms_norm(ctx, a, eps);
        }
        ggml_set_name(out, "out");

        return out;
    }

    void initialize_tensors(ggml_context * ctx) override {
        for (ggml_tensor * t = ggml_get_first_tensor(ctx); t != NULL; t = ggml_get_next_tensor(ctx, t)) {
            init_tensor_uniform(t, -10.f, 10.f);
        }
    }

    float grad_eps() override {
        return 1.0f;
    }

    bool grad_precise() override {
        return true;
    }
};

// GGML_OP_RMS_NORM_BACK
struct test_rms_norm_back : public test_case {
    const ggml_type type;
    const std::array<int64_t, 4> ne;
    const float eps;

    std::string vars() override {
        return VARS_TO_STR3(type, ne, eps);
    }

    test_rms_norm_back(ggml_type type = GGML_TYPE_F32,
            std::array<int64_t, 4> ne = {64, 5, 4, 3},
            float eps = 1e-6f)
        : type(type), ne(ne), eps(eps) {}

    ggml_tensor * build_graph(ggml_context * ctx) override {
        ggml_tensor * a = ggml_new_tensor(ctx, type, 4, ne.data());
        ggml_set_name(a, "a");

        ggml_tensor * b = ggml_new_tensor(ctx, type, 4, ne.data());
        ggml_set_name(b, "b");

        ggml_tensor * out = ggml_rms_norm_back(ctx, a, b, eps);
        ggml_set_name(out, "out");

        return out;
    }

    void initialize_tensors(ggml_context * ctx) override {
        for (ggml_tensor * t = ggml_get_first_tensor(ctx); t != NULL; t = ggml_get_next_tensor(ctx, t)) {
            init_tensor_uniform(t, -10.f, 10.f);
        }
    }
};

// GGML_OP_RMS_NORM + GGML_OP_MUL + GGML_OP_ADD
struct test_rms_norm_mul_add : public test_case {
    const ggml_type type;
    const std::array<int64_t, 4> ne;
    const float eps;
    const bool broadcast;
    const bool multi_add; // test a sequence of adds feeding into rms_norm

    std::string op_desc(ggml_tensor * t) override {
        GGML_UNUSED(t);
        return "RMS_NORM_MUL_ADD";
    }

    bool run_whole_graph() override { return true; }

    std::string vars() override {
        return VARS_TO_STR5(type, ne, eps, broadcast, multi_add);
    }

    test_rms_norm_mul_add(ggml_type type = GGML_TYPE_F32,
            std::array<int64_t, 4> ne = {64, 5, 4, 3},
            float eps = 1e-6f, bool broadcast = false, bool multi_add = false)
        : type(type), ne(ne), eps(eps), broadcast(broadcast), multi_add(multi_add) {}

    ggml_tensor * build_graph(ggml_context * ctx) override {
        std::array<int64_t, 4> broadcast_dims = {ne[0]*2, ne[1]*3, ne[2]*3, ne[3]*4};

        ggml_tensor * a = ggml_new_tensor(ctx, type, 4, broadcast ? broadcast_dims.data() : ne.data());
        ggml_tensor * b = ggml_new_tensor(ctx, type, 4, ne.data());
        ggml_tensor * c = ggml_new_tensor(ctx, type, 4, ne.data());

        ggml_set_param(a);
        ggml_set_name(a, "a");
        ggml_set_param(b);
        ggml_set_name(b, "b");
        ggml_set_param(c);
        ggml_set_name(c, "c");

        // Use a, b and c early, so we don't end up with an OP_NONE between rms_norm and mul
        a = ggml_add(ctx, ggml_add(ctx, a, b), c);
        if (multi_add) {
            a = ggml_add(ctx, ggml_add(ctx, a, b), c);
        }
        ggml_tensor * out = ggml_add(ctx, ggml_mul(ctx, ggml_rms_norm(ctx, a, eps), b), c);
        ggml_set_name(out, "out");

        return out;
    }

    void initialize_tensors(ggml_context * ctx) override {
        for (ggml_tensor * t = ggml_get_first_tensor(ctx); t != NULL; t = ggml_get_next_tensor(ctx, t)) {
            init_tensor_uniform(t, -10.f, 10.f);
        }
    }

    float grad_eps() override {
        return 1.0f;
    }

    bool grad_precise() override {
        return true;
    }
};

// GGML_OP_SSM_CONV
struct test_ssm_conv : public test_case {
    const ggml_type type;
    const std::array<int64_t, 4> ne_a;
    const std::array<int64_t, 4> ne_b;

    std::string vars() override {
        return VARS_TO_STR3(type, ne_a, ne_b);
    }

    test_ssm_conv(ggml_type type = GGML_TYPE_F32,
            std::array<int64_t, 4> ne_a = {10, 10, 10, 1},
            std::array<int64_t, 4> ne_b = {3, 3, 1, 1})
        : type(type), ne_a(ne_a), ne_b(ne_b) {}

    ggml_tensor * build_graph(ggml_context * ctx) override {
        ggml_tensor * a   = ggml_new_tensor(ctx, type, 4, ne_a.data());
        ggml_tensor * b   = ggml_new_tensor(ctx, type, 4, ne_b.data());
        ggml_tensor * out = ggml_ssm_conv(ctx, a, b);
        return out;
    }
};

// GGML_OP_SSM_SCAN
struct test_ssm_scan : public test_case {
    const ggml_type type;

    const int64_t d_state;
    const int64_t head_dim;
    const int64_t n_head;
    const int64_t n_group;
    const int64_t n_seq_tokens;
    const int64_t n_seqs;

    std::string vars() override {
        return VARS_TO_STR7(type, d_state, head_dim, n_head, n_group, n_seq_tokens, n_seqs);
    }

    test_ssm_scan(ggml_type type = GGML_TYPE_F32,
            int64_t d_state = 32,
            int64_t head_dim = 1, // non-zero for Mamba-2
            int64_t n_head  = 32,
            int64_t n_group = 1,
            int64_t n_seq_tokens = 32,
            int64_t n_seqs = 32)
        : type(type), d_state(d_state), head_dim(head_dim), n_head(n_head), n_group(n_group), n_seq_tokens(n_seq_tokens), n_seqs(n_seqs) {}

    ggml_tensor * build_graph(ggml_context * ctx) override {
        ggml_tensor * s   = ggml_new_tensor_4d(ctx, type, d_state,  head_dim,     n_head,       n_seqs);
        ggml_tensor * x   = ggml_new_tensor_4d(ctx, type, head_dim, n_head,       n_seq_tokens, n_seqs);
        ggml_tensor * dt  = ggml_new_tensor_3d(ctx, type, n_head,   n_seq_tokens, n_seqs);
        ggml_tensor * A   = ggml_new_tensor_2d(ctx, type, (head_dim > 1) ? 1 : d_state, n_head);
        ggml_tensor * B   = ggml_new_tensor_4d(ctx, type, d_state,  n_group,      n_seq_tokens, n_seqs);
        ggml_tensor * C   = ggml_new_tensor_4d(ctx, type, d_state,  n_group,      n_seq_tokens, n_seqs);
        ggml_tensor * ids = ggml_new_tensor_1d(ctx, GGML_TYPE_I32,  n_seqs);
        ggml_tensor * out = ggml_ssm_scan(ctx, s, x, dt, A, B, C, ids);
        return out;
    }

    // similar to test_mul_mat_id
    void initialize_tensors(ggml_context * ctx) override {
        std::random_device rd;
        std::default_random_engine rng(rd());
        for (ggml_tensor * t = ggml_get_first_tensor(ctx); t != NULL; t = ggml_get_next_tensor(ctx, t)) {
            if (t->type == GGML_TYPE_I32) {
                if (ggml_is_view_op(t->op)) { continue; }
                // ids
                for (int64_t r = 0; r < ggml_nrows(t); r++) {
                    std::vector<int32_t> data(t->ne[0]);
                    for (int i = 0; i < t->ne[0]; i++) {
                        data[i] = i;
                    }
                    std::shuffle(data.begin(), data.end(), rng);
                    ggml_backend_tensor_set(t, data.data(), r * t->nb[1], t->ne[0] * sizeof(int32_t));
                }
            } else {
                init_tensor_uniform(t);
            }
        }
    }
};

// GGML_OP_RWKV_WKV6
struct test_rwkv_wkv6 : public test_case {
    const ggml_type type;

    const int64_t head_count;
    const int64_t head_size;
    const int64_t n_seq_tokens;
    const int64_t n_seqs;

    std::string vars() override {
        return VARS_TO_STR5(type, head_count, head_size, n_seq_tokens, n_seqs);
    }

    test_rwkv_wkv6(ggml_type type = GGML_TYPE_F32,
            int64_t head_count = 32, int64_t head_size = 64, int64_t n_seq_tokens = 32, int64_t n_seqs = 32)
        : type(type), head_count(head_count), head_size(head_size), n_seq_tokens(n_seq_tokens), n_seqs(n_seqs) {}

    ggml_tensor * build_graph(ggml_context * ctx) override {
        const int64_t n_tokens = n_seq_tokens * n_seqs;
        ggml_tensor * r   = ggml_new_tensor(ctx, type, 3, std::vector<int64_t>{ head_size, head_count, n_tokens }.data());
        ggml_tensor * k   = ggml_new_tensor(ctx, type, 3, std::vector<int64_t>{ head_size, head_count, n_tokens }.data());
        ggml_tensor * v   = ggml_new_tensor(ctx, type, 3, std::vector<int64_t>{ head_size, head_count, n_tokens }.data());
        ggml_tensor * tf  = ggml_new_tensor(ctx, type, 2, std::vector<int64_t>{ head_size, head_count }.data());
        ggml_tensor * td  = ggml_new_tensor(ctx, type, 3, std::vector<int64_t>{ head_size, head_count, n_tokens }.data());
        ggml_tensor * s   = ggml_new_tensor(ctx, type, 2, std::vector<int64_t>{ head_size * head_size * head_count, n_seqs }.data());
        ggml_tensor * out = ggml_rwkv_wkv6(ctx, k, v, r, tf, td, s);
        return out;
    }
};

// GGML_OP_GATED_LINEAR_ATTN
struct test_gla : public test_case {
    const ggml_type type;

    const int64_t head_count;
    const int64_t head_size;
    const int64_t n_seq_tokens;
    const int64_t n_seqs;

    std::string vars() override {
        return VARS_TO_STR5(type, head_count, head_size, n_seq_tokens, n_seqs);
    }

    test_gla(ggml_type type = GGML_TYPE_F32,
            int64_t head_count = 32, int64_t head_size = 64, int64_t n_seq_tokens = 32, int64_t n_seqs = 32)
        : type(type), head_count(head_count), head_size(head_size), n_seq_tokens(n_seq_tokens), n_seqs(n_seqs) {}

    ggml_tensor * build_graph(ggml_context * ctx) override {
        const int64_t n_tokens = n_seq_tokens * n_seqs;
        ggml_tensor * q   = ggml_new_tensor(ctx, type, 3, std::vector<int64_t>{ head_size, head_count, n_tokens }.data());
        ggml_tensor * k   = ggml_new_tensor(ctx, type, 3, std::vector<int64_t>{ head_size, head_count, n_tokens }.data());
        ggml_tensor * v   = ggml_new_tensor(ctx, type, 3, std::vector<int64_t>{ head_size, head_count, n_tokens }.data());
        ggml_tensor * g   = ggml_new_tensor(ctx, type, 3, std::vector<int64_t>{ head_size, head_count, n_tokens }.data());
        ggml_tensor * s   = ggml_new_tensor(ctx, type, 2, std::vector<int64_t>{ head_size * head_size * head_count, n_seqs }.data());
        ggml_tensor * out = ggml_gated_linear_attn(ctx, k, v, q, g, s, pow(head_size, -0.5));
        return out;
    }
};

// GGML_OP_RWKV_WKV7
struct test_rwkv_wkv7 : public test_case {
    const ggml_type type;

    const int64_t head_count;
    const int64_t head_size;
    const int64_t n_seq_tokens;
    const int64_t n_seqs;

    std::string vars() override {
        return VARS_TO_STR5(type, head_count, head_size, n_seq_tokens, n_seqs);
    }

    test_rwkv_wkv7(ggml_type type = GGML_TYPE_F32,
            int64_t head_count = 32, int64_t head_size = 64, int64_t n_seq_tokens = 32, int64_t n_seqs = 32)
        : type(type), head_count(head_count), head_size(head_size), n_seq_tokens(n_seq_tokens), n_seqs(n_seqs) {}

    ggml_tensor * build_graph(ggml_context * ctx) override {
        const int64_t n_tokens = n_seq_tokens * n_seqs;
        ggml_tensor * r   = ggml_new_tensor(ctx, type, 3, std::vector<int64_t>{ head_size, head_count, n_tokens }.data());
        ggml_tensor * w   = ggml_new_tensor(ctx, type, 3, std::vector<int64_t>{ head_size, head_count, n_tokens }.data());
        ggml_tensor * k   = ggml_new_tensor(ctx, type, 3, std::vector<int64_t>{ head_size, head_count, n_tokens }.data());
        ggml_tensor * v   = ggml_new_tensor(ctx, type, 3, std::vector<int64_t>{ head_size, head_count, n_tokens }.data());
        ggml_tensor * a   = ggml_new_tensor(ctx, type, 3, std::vector<int64_t>{ head_size, head_count, n_tokens }.data());
        ggml_tensor * b   = ggml_new_tensor(ctx, type, 3, std::vector<int64_t>{ head_size, head_count, n_tokens }.data());
        // Outputs may become NaN with long seqlen without these normalization
        a = ggml_l2_norm(ctx, a, 1e-7F);
        b = ggml_l2_norm(ctx, b, 1e-7F);
        ggml_tensor * s   = ggml_new_tensor(ctx, type, 2, std::vector<int64_t>{ head_size * head_size * head_count, n_seqs }.data());
        ggml_tensor * out = ggml_rwkv_wkv7(ctx, r, w, k, v, a, b, s);
        return out;
    }
};

// GGML_OP_MUL_MAT
struct test_mul_mat : public test_case {
    const ggml_type type_a;
    const ggml_type type_b;
    const int64_t m;
    const int64_t n;
    const int64_t k;
    const std::array<int64_t, 2> bs;  // dims 3 and 4
    const std::array<int64_t, 2> nr;  // repeat in dims 3 and 4
    const std::array<int64_t, 4> per; // permutation of dimensions
    const bool v; // whether a and b are non-contiguous views
    const uint32_t o; // number of outputs

    std::string vars() override {
        return VARS_TO_STR10(type_a, type_b, m, n, k, bs, nr, per, v, o);
    }

    double max_nmse_err() override {
        return 5e-4;
    }

    int64_t grad_nmax() override {
        return 20000;
    }

    uint64_t op_flops(ggml_tensor * t) override {
        GGML_UNUSED(t);
        return 2 * m * n * k * bs[0] * nr[0] * bs[1] * nr[1];
    }

    test_mul_mat(ggml_type type_a = GGML_TYPE_F32, ggml_type type_b = GGML_TYPE_F32,
            int64_t m = 32, int64_t n = 32, int64_t k = 32,
            std::array<int64_t, 2> bs = {10, 10},
            std::array<int64_t, 2> nr = {2, 2},
            std::array<int64_t, 4> per = {0, 1, 2, 3},
            bool v = false, uint32_t o = 1)
        : type_a(type_a), type_b(type_b), m(m), n(n), k(k), bs(bs), nr(nr), per(per), v(v), o(o) {}

    ggml_tensor * build_graph(ggml_context * ctx) override {
        // C^T = A * B^T: (k, m) * (k, n) => (m, n)
        ggml_tensor * a;
        ggml_tensor * b;

        const int npermuted = (per[0] != 0) + (per[1] != 1) + (per[2] != 2) + (per[3] != 3);
        if (npermuted > 0) {
            GGML_ASSERT(npermuted == 2);
            GGML_ASSERT(!v); // not handled
            GGML_ASSERT(!ggml_is_quantized(type_a) || per[0] == 0);
            GGML_ASSERT(!ggml_is_quantized(type_b) || per[0] == 0);

            // Create tensors with the permuted dimensions, then permute them back to the dimensions given by m,n,k.
            const int64_t ne_a[4] = {k, m, bs[0],       bs[1]};
            const int64_t ne_b[4] = {k, n, bs[0]*nr[0], bs[1]*nr[1]};

            a = ggml_new_tensor_4d(ctx, type_a, ne_a[per[0]], ne_a[per[1]], ne_a[per[2]], ne_a[per[3]]);
            b = ggml_new_tensor_4d(ctx, type_b, ne_b[per[0]], ne_b[per[1]], ne_b[per[2]], ne_b[per[3]]);
            if (!ggml_is_quantized(type_a)) {
                if (bs[1] == 1 && nr[1] == 1) {
                    ggml_set_param(a);
                }
                ggml_set_param(b);
            }
            ggml_set_name(a, "a");
            ggml_set_name(b, "b");

            a = ggml_permute(ctx, a, per[0], per[1], per[2], per[3]);
            b = ggml_permute(ctx, b, per[0], per[1], per[2], per[3]);
            ggml_set_name(a, "a_permuted");
            ggml_set_name(b, "b_permuted");
        } else {
            if (v) {
                a = ggml_new_tensor_4d(ctx, type_a, k*2, m, bs[0],       bs[1]);
                b = ggml_new_tensor_4d(ctx, type_b, k*2, n, bs[0]*nr[0], bs[1]*nr[1]);

                if (!ggml_is_quantized(type_a)) {
                    if (bs[1] == 1 && nr[1] == 1) {
                        ggml_set_param(a);
                    }
                    ggml_set_param(b);
                }

                a = ggml_view_4d(ctx, a, k, m, bs[0],       bs[1],       a->nb[1], a->nb[2], a->nb[3], 0);
                b = ggml_view_4d(ctx, b, k, n, bs[0]*nr[0], bs[1]*nr[1], b->nb[1], b->nb[2], b->nb[3], 0);
            } else {
                a = ggml_new_tensor_4d(ctx, type_a, k, m, bs[0],       bs[1]);
                b = ggml_new_tensor_4d(ctx, type_b, k, n, bs[0]*nr[0], bs[1]*nr[1]);

                if (!ggml_is_quantized(type_a)) {
                    if (bs[1] == 1 && nr[1] == 1) {
                        ggml_set_param(a);
                    }
                    ggml_set_param(b);
                }
            }
            ggml_set_name(a, "a");
            ggml_set_name(b, "b");
        }

        ggml_tensor * out = ggml_mul_mat(ctx, a, b);
        ggml_set_name(out, "out");
        for (uint32_t i = 1; i < o; ++i) {
            ggml_tensor * out2 = ggml_mul_mat(ctx, a, b);
            ggml_set_name(out2, "out2");
            out = ggml_add(ctx, out, out2);
        }

        return out;
    }

    bool run_whole_graph() override { return o > 1; }

    std::string op_desc(ggml_tensor * t) override {
        GGML_UNUSED(t);
        return ggml_op_name(GGML_OP_MUL_MAT);
    }
};

// GGML_OP_MUL_MAT_ID
struct test_mul_mat_id : public test_case {
    const ggml_type type_a;
    const ggml_type type_b;
    const int n_mats;
    const int n_used;
    const bool b; // broadcast b matrix
    const int64_t m;
    const int64_t n;
    const int64_t k;
    const uint32_t o; // number of outputs

    std::string vars() override {
        return VARS_TO_STR9(type_a, type_b, n_mats, n_used, b, m, n, k, o);
    }

    double max_nmse_err() override {
        return 5e-4;
    }

    uint64_t op_flops(ggml_tensor * t) override {
        GGML_UNUSED(t);
        return 2 * m * k * n * n_used;
    }

    test_mul_mat_id(ggml_type type_a = GGML_TYPE_F32, ggml_type type_b = GGML_TYPE_F32,
            int n_mats = 8, int n_used = 2, bool b = false,
            int64_t m = 32, int64_t n = 32, int64_t k = 32, uint32_t o = 1)
        : type_a(type_a), type_b(type_b), n_mats(n_mats), n_used(n_used), b(b),
            m(m), n(n), k(k), o(o) {
            GGML_ASSERT(n_used <= n_mats);
        }

    ggml_tensor * build_graph(ggml_context * ctx) override {
        // C^T = A * B^T: (k, m) * (k, n) => (m, n)
        ggml_tensor * as = ggml_new_tensor_3d(ctx, type_a, k, m, n_mats);
        ggml_set_name(as, "as");

        ggml_tensor * ids = ggml_new_tensor_2d(ctx, GGML_TYPE_I32, n_mats, n);
        ggml_set_name(ids, "ids");
        if (n_used != n_mats) {
            ids = ggml_view_2d(ctx, ids, n_used, n, ids->nb[1], 0);
            ggml_set_name(ids, "view_of_ids");
        }

        ggml_tensor * b = ggml_new_tensor_3d(ctx, type_b, k, this->b ? 1 : n_used, n);
        ggml_set_name(b, "b");

        ggml_tensor * out = ggml_mul_mat_id(ctx, as, b, ids);
        ggml_set_name(out, "out");

        for (uint32_t i = 1; i < o; ++i) {
            ggml_tensor * a2 = ggml_new_tensor_3d(ctx, type_a, k, m, n_mats);
            ggml_tensor * out2 = ggml_mul_mat_id(ctx, a2, b, ids);
            ggml_set_name(out2, "out2");
            out = ggml_add(ctx, out, out2);
        }

        return out;
    }

    void initialize_tensors(ggml_context * ctx) override {
        for (ggml_tensor * t = ggml_get_first_tensor(ctx); t != NULL; t = ggml_get_next_tensor(ctx, t)) {
            if (t->type == GGML_TYPE_I32) {
                if (ggml_is_view_op(t->op)) { continue; }
                std::random_device rd;
                std::default_random_engine rng(rd());
                // ids
                for (int64_t r = 0; r < ggml_nrows(t); r++) {
                    std::vector<int32_t> data(t->ne[0]);
                    for (int i = 0; i < t->ne[0]; i++) {
                        data[i] = i % n_mats;
                    }
                    std::shuffle(data.begin(), data.end(), rng);
                    ggml_backend_tensor_set(t, data.data(), r * t->nb[1], t->ne[0] * sizeof(int32_t));
                }
            } else {
                init_tensor_uniform(t);
            }
        }
    }

    bool run_whole_graph() override { return o > 1; }

    std::string op_desc(ggml_tensor * t) override {
        GGML_UNUSED(t);
        return ggml_op_name(GGML_OP_MUL_MAT_ID);
    }
};

// GGML_OP_OUT_PROD
struct test_out_prod : public test_case {
    const ggml_type type_a;
    const ggml_type type_b;
    const int64_t m;
    const int64_t n;
    const int64_t k;
    const std::array<int64_t, 2> bs; // dims 3 and 4
    const std::array<int64_t, 2> nr; // repeat in dims 3 and 4
    const bool trans_b;

    std::string vars() override {
        return VARS_TO_STR8(type_a, type_b, m, n, k, bs, nr, trans_b);
    }

    double max_nmse_err() override {
        return 5e-4;
    }

    test_out_prod(ggml_type type_a = GGML_TYPE_F32, ggml_type type_b = GGML_TYPE_F32,
            int64_t m = 32, int64_t n = 32, int64_t k = 32,
            std::array<int64_t, 2> bs = {10, 10},
            std::array<int64_t, 2> nr = {2, 2},
            bool trans_b = false)
        : type_a(type_a), type_b(type_b), m(m), n(n), k(k), bs(bs), nr(nr), trans_b(trans_b) {}

    ggml_tensor * build_graph(ggml_context * ctx) override {
        ggml_tensor * a = ggml_new_tensor_4d(ctx, type_a, m, k, bs[0], bs[1]);
        ggml_set_name(a, "a");

        ggml_tensor * b;
        if (trans_b) {
            b = ggml_new_tensor_4d(ctx, type_b, k, n, bs[0]*nr[0], bs[1]*nr[1]);
            b = ggml_transpose(ctx, b);
        } else {
            b = ggml_new_tensor_4d(ctx, type_b, n, k, bs[0]*nr[0], bs[1]*nr[1]);
        }
        ggml_set_name(b, "b");

        ggml_tensor * out = ggml_out_prod(ctx, a, b);
        ggml_set_name(out, "out");

        return out;
    }
};

// GGML_OP_SQR
struct test_sqr : public test_case {
    const ggml_type type;
    const std::array<int64_t, 4> ne;

    std::string vars() override {
        return VARS_TO_STR2(type, ne);
    }

    test_sqr(ggml_type type = GGML_TYPE_F32,
            std::array<int64_t, 4> ne = {10, 5, 4, 3})
        : type(type), ne(ne) {}

    ggml_tensor * build_graph(ggml_context * ctx) override {
        ggml_tensor * a = ggml_new_tensor(ctx, type, 4, ne.data());
        ggml_set_param(a);
        ggml_set_name(a, "a");

        ggml_tensor * out = ggml_sqr(ctx, a);
        ggml_set_name(out, "out");

        return out;
    }

    float grad_eps() override {
        return 0.1f * 0.25f*ne[0]*ne[1]*ne[2]*ne[3]; // 10% of expected value of sum.
    }
};

// GGML_OP_SQRT
struct test_sqrt : public test_case {
    const ggml_type type;
    const std::array<int64_t, 4> ne;

    std::string vars() override {
        return VARS_TO_STR2(type, ne);
    }

    test_sqrt(ggml_type type = GGML_TYPE_F32,
            std::array<int64_t, 4> ne = {10, 3, 3, 2})
        : type(type), ne(ne) {}

    ggml_tensor * build_graph(ggml_context * ctx) override {
        ggml_tensor * a = ggml_new_tensor(ctx, type, 4, ne.data());
        ggml_set_param(a);
        ggml_set_name(a, "a");

        ggml_tensor * out = ggml_sqrt(ctx, a);
        ggml_set_name(out, "out");

        return out;
    }

    void initialize_tensors(ggml_context * ctx) override {
        // fill with positive values
        for (ggml_tensor * t = ggml_get_first_tensor(ctx); t != NULL; t = ggml_get_next_tensor(ctx, t)) {
            init_tensor_uniform(t, 50.0f, 100.0f);
        }
    }

    float grad_eps() override {
        return 20.0f;
    }

    bool grad_precise() override {
        return true;
    }
};

// GGML_OP_LOG
struct test_log : public test_case {
    const ggml_type type;
    const std::array<int64_t, 4> ne;

    std::string vars() override {
        return VARS_TO_STR2(type, ne);
    }

    test_log(ggml_type type = GGML_TYPE_F32,
            std::array<int64_t, 4> ne = {10, 5, 4, 3})
        : type(type), ne(ne) {}

    ggml_tensor * build_graph(ggml_context * ctx) override {
        ggml_tensor * a = ggml_new_tensor(ctx, type, 4, ne.data());
        ggml_set_param(a);
        ggml_set_name(a, "a");

        ggml_tensor * out = ggml_log(ctx, a);
        ggml_set_name(out, "out");

        return out;
    }

    void initialize_tensors(ggml_context * ctx) override {
        for (ggml_tensor * t = ggml_get_first_tensor(ctx); t != NULL; t = ggml_get_next_tensor(ctx, t)) {
            // log(1) == 0, cluster values there to keep the sum low for better precision in the backward pass:
            init_tensor_uniform(t, 0.9f, 1.1f);
        }
    }

    bool grad_precise() override {
        return true;
    }
};

// GGML_OP_SIN
struct test_sin : public test_case {
    const ggml_type type;
    const std::array<int64_t, 4> ne;

    std::string vars() override {
        return VARS_TO_STR2(type, ne);
    }

    test_sin(ggml_type type = GGML_TYPE_F32,
            std::array<int64_t, 4> ne = {10, 2, 2, 2})
        : type(type), ne(ne) {}

    ggml_tensor * build_graph(ggml_context * ctx) override {
        ggml_tensor * a = ggml_new_tensor(ctx, type, 4, ne.data());
        ggml_set_param(a);
        ggml_set_name(a, "a");

        ggml_tensor * out = ggml_sin(ctx, a);
        ggml_set_name(out, "out");

        return out;
    }

    void initialize_tensors(ggml_context * ctx) override {
        for (ggml_tensor * t = ggml_get_first_tensor(ctx); t != NULL; t = ggml_get_next_tensor(ctx, t)) {
            init_tensor_uniform(t, -6.5f, 6.5f); // Covers interval [-2*pi, 2*pi].
        }
    }

    double max_maa_err() override {
        return 1e-3;
    }

    float grad_eps() override {
        return 0.2f;
    }

    bool grad_precise() override {
        return true;
    }
};

// GGML_OP_COS
struct test_cos : public test_case {
    const ggml_type type;
    const std::array<int64_t, 4> ne;

    std::string vars() override {
        return VARS_TO_STR2(type, ne);
    }

    test_cos(ggml_type type = GGML_TYPE_F32,
            std::array<int64_t, 4> ne = {10, 2, 2, 2})
        : type(type), ne(ne) {}

    ggml_tensor * build_graph(ggml_context * ctx) override {
        ggml_tensor * a = ggml_new_tensor(ctx, type, 4, ne.data());
        ggml_set_param(a);
        ggml_set_name(a, "a");

        ggml_tensor * out = ggml_cos(ctx, a);
        ggml_set_name(out, "out");

        return out;
    }

    void initialize_tensors(ggml_context * ctx) override {
        for (ggml_tensor * t = ggml_get_first_tensor(ctx); t != NULL; t = ggml_get_next_tensor(ctx, t)) {
            init_tensor_uniform(t, -6.5f, 6.5f); // Covers interval [-2*pi, 2*pi].
        }
    }

    double max_maa_err() override {
        return 1e-3;
    }

    float grad_eps() override {
        return 0.2f;
    }

    bool grad_precise() override {
        return true;
    }
};

// GGML_OP_CLAMP
struct test_clamp : public test_case {
    const ggml_type type;
    const std::array<int64_t, 4> ne;
    float min;
    float max;

    std::string vars() override {
        return VARS_TO_STR4(type, ne, min, max);
    }

    test_clamp(ggml_type type = GGML_TYPE_F32,
            std::array<int64_t, 4> ne = {10, 5, 4, 3},
            float min = -0.5f, float max = 0.5f)
        : type(type), ne(ne), min(min), max(max) {}

    ggml_tensor * build_graph(ggml_context * ctx) override {
        ggml_tensor * a = ggml_new_tensor(ctx, type, 4, ne.data());
        ggml_set_name(a, "a");

        ggml_tensor * out = ggml_clamp(ctx, a, min, max);
        ggml_set_name(out, "out");

        return out;
    }

    float grad_eps() override {
        return 1e-2f;
    }

    std::vector<float> grad_expect() override {
        return {0.0f, 1.0f};
    }
};

// GGML_OP_DIAG_MASK_INF
struct test_diag_mask_inf : public test_case {
    const ggml_type type;
    const std::array<int64_t, 4> ne;
    const int n_past;

    std::string vars() override {
        return VARS_TO_STR3(type, ne, n_past);
    }

    test_diag_mask_inf(ggml_type type = GGML_TYPE_F32,
            std::array<int64_t, 4> ne = {10, 10, 3, 2},
            int n_past = 5)
        : type(type), ne(ne), n_past(n_past) {}

    ggml_tensor * build_graph(ggml_context * ctx) override {
        ggml_tensor * a = ggml_new_tensor(ctx, type, 4, ne.data());
        ggml_set_param(a);
        ggml_set_name(a, "a");

        ggml_tensor * out = ggml_diag_mask_inf(ctx, a, n_past);
        ggml_set_name(out, "out");

        return out;
    }
};

// GGML_OP_SOFT_MAX
struct test_soft_max : public test_case {
    const ggml_type type;
    const std::array<int64_t, 4> ne;
    const bool mask;
    const bool sinks;
    const ggml_type m_prec;
    const std::array<int64_t, 2> nr23; // broadcast only dims 2 and 3
    const float scale;
    const float max_bias;

    std::string vars() override {
        return VARS_TO_STR8(type, ne, mask, sinks, m_prec, nr23, scale, max_bias);
    }

    // the 1024 test with bias occasionally fails:
    // SOFT_MAX(type=f32,ne=[1024,16,1,1],mask=1,scale=1.000000,max_bias=8.000000): [SOFT_MAX] NMSE = 0.000000103 > 0.000000100 FAIL
    virtual double max_nmse_err() override {
        return 1e-6;
    }

    test_soft_max(ggml_type type = GGML_TYPE_F32,
            std::array<int64_t, 4> ne = {10, 5, 4, 3},
            bool mask = false,
            bool sinks = false,
            ggml_type m_prec = GGML_TYPE_F32,
            std::array<int64_t, 2> nr23 = {1, 1},
            float scale = 1.0f,
            float max_bias = 0.0f)
        : type(type), ne(ne), mask(mask), sinks(sinks), m_prec(m_prec), nr23(nr23), scale(scale), max_bias(max_bias) {}

    ggml_tensor * build_graph(ggml_context * ctx) override {
        ggml_tensor * a = ggml_new_tensor_4d(ctx, type, ne[0], ne[1], ne[2]*nr23[0], ne[3]*nr23[1]);
        ggml_set_param(a);
        ggml_set_name(a, "a");

        ggml_tensor * mask = nullptr;
        if (this->mask) {
            mask = ggml_new_tensor_4d(ctx, m_prec, ne[0], ne[1], ne[2], ne[3]);
            ggml_set_name(mask, "mask");
        }

        ggml_tensor * sinks = nullptr;
        if (this->sinks) {
            sinks = ggml_new_tensor_1d(ctx, GGML_TYPE_F32, ne[2]*nr23[0]);
            ggml_set_name(sinks, "sinks");
        }

        ggml_tensor * out = ggml_soft_max_ext(ctx, a, mask, scale, max_bias);
        ggml_soft_max_add_sinks(out, sinks);
        ggml_set_name(out, "out");

        return out;
    }

    bool grad_precise() override {
        return true;
    }
};

// GGML_OP_SOFT_MAX_BACK
struct test_soft_max_back : public test_case {
    const ggml_type type;
    const std::array<int64_t, 4> ne;
    const float scale;
    const float max_bias;

    std::string vars() override {
        return VARS_TO_STR4(type, ne, scale, max_bias);
    }

    test_soft_max_back(ggml_type type = GGML_TYPE_F32,
            std::array<int64_t, 4> ne = {10, 5, 4, 3},
            float scale = 1.0f,
            float max_bias = 0.0f)
        : type(type), ne(ne), scale(scale), max_bias(max_bias) {}

    ggml_tensor * build_graph(ggml_context * ctx) override {
        ggml_tensor * a = ggml_new_tensor(ctx, type, 4, ne.data());
        ggml_set_name(a, "a");

        ggml_tensor * b = ggml_new_tensor(ctx, type, 4, ne.data());
        ggml_set_name(a, "a");

        ggml_tensor * out = ggml_soft_max_ext_back(ctx, a, b, scale, max_bias);
        ggml_set_name(out, "out");

        return out;
    }
};

// GGML_OP_ROPE + GGML_OP_ROPE_BACK
struct test_rope : public test_case {
    const ggml_type type;
    const std::array<int64_t, 4> ne_a;
    int n_dims;
    int mode;
    int n_ctx; // used to generate positions
    float fs; // freq_scale
    float ef; // ext_factor
    float af; // attn_factor
    bool ff;
    int v; // view (1 : non-contiguous a)
    bool forward;
    bool inplace;

    std::string vars() override {
        // forward can be inferred from the op, does not need to be printed
        return VARS_TO_STR11(type, ne_a, n_dims, mode, n_ctx, fs, ef, af, ff, v, inplace);
    }

    test_rope(ggml_type type = GGML_TYPE_F32,
            std::array<int64_t, 4> ne_a = {10, 5, 3, 1},
            int n_dims = 10, int mode = 0, int n_ctx = 512, float fs = 1.0f,
            float ef = 0.0f, float af = 0.0f, bool ff = false, int v = 0, bool forward = true, bool inplace = false)
        : type(type), ne_a(ne_a), n_dims(n_dims), mode(mode), n_ctx(n_ctx), fs(fs), ef(ef), af(af), ff(ff), v(v), forward(forward), inplace(inplace) {}

    ggml_tensor * build_graph(ggml_context * ctx) override {
        ggml_tensor * a;
        if (v & 1) {
            auto ne = ne_a; ne[0] *= 2; ne[1] *= 4; ne[2] *= 3;
            a = ggml_new_tensor(ctx, type, 4, ne.data());
            if (forward) {
                ggml_set_param(a);
            }
            ggml_set_name(a, "a");

            a = ggml_view_4d(ctx, a, ne_a[0], ne_a[1], ne_a[2], ne_a[3], a->nb[1], a->nb[2], a->nb[3], 0);
            ggml_set_name(a, "view_of_a");
        } else {
            a = ggml_new_tensor(ctx, type, 4, ne_a.data());
            if (forward) {
                ggml_set_param(a);
            }
            ggml_set_name(a, "a");
        }

        const bool is_mrope = mode & GGML_ROPE_TYPE_MROPE;
        const bool is_vision = mode == GGML_ROPE_TYPE_VISION;

        ggml_tensor * pos;
        if (is_mrope || is_vision) {
            pos = ggml_new_tensor_1d(ctx, GGML_TYPE_I32, ne_a[2] * 4);
        } else {
            pos = ggml_new_tensor_1d(ctx, GGML_TYPE_I32, ne_a[2]);
        }
        ggml_set_name(pos, "pos");

        ggml_tensor * freq = nullptr;
        if (ff) {
            freq = ggml_new_tensor_1d(ctx, GGML_TYPE_F32, n_dims/2);
            ggml_set_name(freq, "freq");
        }

        ggml_tensor * out;
        if (is_mrope) {
            if (is_vision) {
                GGML_ASSERT(n_dims/4 > 0);
                int rope_sections[4] = {n_dims/4, n_dims/4, 0, 0}; // Vision-RoPE only use first two dimension for image (x, y) coordinate
                if (forward) {
                    if (inplace) {
                        out = ggml_rope_multi_inplace(ctx, a, pos, freq, n_dims/2, rope_sections, mode, 0, 10000.0f, fs, ef, af, 1.0f, 1.0f);
                    } else {
                        out = ggml_rope_multi(ctx, a, pos, freq, n_dims/2, rope_sections, mode, 0, 10000.0f, fs, ef, af, 1.0f, 1.0f);
                    }
                } else {
                    out = ggml_rope_multi_back(ctx, a, pos, freq, n_dims/2, rope_sections, mode, 0, 10000.0f, fs, ef, af, 1.0f, 1.0f);
                }
            } else {
                GGML_ASSERT(n_dims/3 > 0);
                int rope_sections[4] = {n_dims/3, n_dims/3, n_dims/3, 0};
                if (forward) {
                    if (inplace) {
                        out = ggml_rope_multi_inplace(ctx, a, pos, freq, n_dims, rope_sections, mode, 0, 10000.0f, fs, ef, af, 1.0f, 1.0f);
                    } else {
                        out = ggml_rope_multi(ctx, a, pos, freq, n_dims, rope_sections, mode, 0, 10000.0f, fs, ef, af, 1.0f, 1.0f);
                    }
                } else {
                    out = ggml_rope_multi_back(ctx, a, pos, freq, n_dims, rope_sections, mode, 0, 10000.0f, fs, ef, af, 1.0f, 1.0f);
                }
            }
        } else {
            if (forward) {
                if (inplace) {
                    out = ggml_rope_ext_inplace(ctx, a, pos, freq, n_dims, mode, 0, 10000.0f, fs, ef, af, 1.0f, 1.0f);
                } else {
                    out = ggml_rope_ext(ctx, a, pos, freq, n_dims, mode, 0, 10000.0f, fs, ef, af, 1.0f, 1.0f);
                }
            } else {
                out = ggml_rope_ext_back(ctx, a, pos, freq, n_dims, mode, 0, 10000.0f, fs, ef, af, 1.0f, 1.0f);
            }

            // TODO: add test with a non-contiguous view as input ; this case is needed for build_rope_2d in clip.cpp
        }
        ggml_set_name(out, "out");

        return out;
    }

    void initialize_tensors(ggml_context * ctx) override {
        for (ggml_tensor * t = ggml_get_first_tensor(ctx); t != NULL; t = ggml_get_next_tensor(ctx, t)) {
            if (t->type == GGML_TYPE_I32) {
                // pos
                const int num_pos_ids = (mode & GGML_ROPE_TYPE_MROPE) ? ne_a[2] * 4 : ne_a[2];
                std::vector<int> data(num_pos_ids);
                for (int i = 0; i < num_pos_ids; i++) {
                    data[i] = rand() % n_ctx;
                }
                ggml_backend_tensor_set(t, data.data(), 0, num_pos_ids * sizeof(int));
            } else {
                if (t->ne[0] == n_dims/2) {
                    // frequency factors in the range [0.9f, 1.1f]
                    init_tensor_uniform(t, 0.9f, 1.1f);
                } else {
                    init_tensor_uniform(t);
                }
            }
        }
    }

    double max_maa_err() override {
        return 1e-3;
    }

    bool grad_precise() override {
        return true;
    }
};

// GGML_OP_POOL2D
struct test_pool2d : public test_case {
    enum ggml_op_pool pool_type;
    const ggml_type type_input;
    const std::array<int64_t, 4> ne_input;
    // kernel size
    const int k0;
    const int k1;
    // stride
    const int s0;
    const int s1;
    // padding
    const int p0;
    const int p1;

    std::string vars() override {
        return VARS_TO_STR9(pool_type, type_input, ne_input, k0, k1, s0, s1, p0, p1);
    }

    test_pool2d(ggml_op_pool pool_type = GGML_OP_POOL_AVG,
            ggml_type type_input = GGML_TYPE_F32,
            std::array<int64_t, 4> ne_input = {10, 10, 3, 1}, // [input_width, input_height, input_channels, 1]
            int k0 = 3, int k1 = 3,
            int s0 = 1, int s1 = 1,
            int p0 = 1, int p1 = 1)
        : pool_type(pool_type), type_input(type_input), ne_input(ne_input), k0(k0), k1(k1), s0(s0), s1(s1), p0(p0), p1(p1) {}

    ggml_tensor * build_graph(ggml_context * ctx) override {
        ggml_tensor * input = ggml_new_tensor(ctx, type_input, 4, ne_input.data());
        ggml_set_param(input);
        ggml_set_name(input, "input");

        ggml_tensor * out = ggml_pool_2d(ctx, input, pool_type, k0, k1, s0, s1, p0, p1);
        ggml_set_name(out, "out");

        return out;
    }
};

// GGML_OP_CONV_TRANSPOSE_1D
struct test_conv_transpose_1d : public test_case {
    const std::array<int64_t, 4> ne_input;
    const std::array<int64_t, 4> ne_kernel;

    const int s0; // stride
    const int p0; // padding
    const int d0; // dilation

    std::string vars() override {
        return VARS_TO_STR5(ne_input, ne_kernel, s0, p0, d0);
    }

    test_conv_transpose_1d(std::array<int64_t, 4> ne_input = {197, 32, 1, 1}, // [input_width, input_channels, 1 /* assert in cpu kernel*/, 1 (should be batch)]
                           std::array<int64_t, 4> ne_kernel = {16, 32, 32, 1}, // [kernel_width, output_channels, input_channels, 1 (should be batch)]
                           int s0 = 1, int p0 = 0, int d0 = 1)
        : ne_input(ne_input), ne_kernel(ne_kernel), s0(s0), p0(p0), d0(d0) {}

    ggml_tensor * build_graph(ggml_context * ctx) override {
        ggml_tensor * input = ggml_new_tensor(ctx, GGML_TYPE_F32, 4, ne_input.data());
        ggml_set_name(input, "input");

        ggml_tensor * kernel = ggml_new_tensor(ctx, GGML_TYPE_F32, 4, ne_kernel.data());
        ggml_set_name(kernel, "kernel");

        ggml_tensor * out = ggml_conv_transpose_1d(ctx, kernel, input, s0, p0, d0);
        ggml_set_name(out, "out");

        return out;
    }
};

// GGML_OP_CONV_TRANSPOSE_2D
struct test_conv_transpose_2d : public test_case {
    const std::array<int64_t, 4> ne_input;
    const std::array<int64_t, 4> ne_kernel;
    const int stride;

    std::string vars() override {
        return VARS_TO_STR3(ne_input, ne_kernel, stride);
    }

    double max_nmse_err() override {
        return 5e-4; // The default 1e-7 is too small for Vulkan.
    }

    test_conv_transpose_2d(std::array<int64_t, 4> ne_input = {10, 10, 3, 1}, // [input_width, input_height, input_channels, 1]
                           std::array<int64_t, 4> ne_kernel = {3, 3, 3, 1}, // [kernel_width, kernel_height, input_channels, 1]
                           int stride = 1)
        : ne_input(ne_input), ne_kernel(ne_kernel), stride(stride){}

    ggml_tensor * build_graph(ggml_context * ctx) override {
        ggml_tensor * input = ggml_new_tensor(ctx, GGML_TYPE_F32, 4, ne_input.data());
        ggml_set_name(input, "input");

        ggml_tensor * kernel = ggml_new_tensor(ctx, GGML_TYPE_F16, 4, ne_kernel.data());
        ggml_set_name(kernel, "kernel");

        ggml_tensor * out = ggml_conv_transpose_2d_p0(ctx, kernel, input, stride);
        ggml_set_name(out, "out");

        return out;
    }
};

// GGML_OP_IM2COL
struct test_im2col : public test_case {
    const ggml_type type_input;
    const ggml_type type_kernel;
    const ggml_type dst_type;
    const std::array<int64_t, 4> ne_input;
    const std::array<int64_t, 4> ne_kernel;
    // stride
    const int s0;
    const int s1;
    // padding
    const int p0;
    const int p1;
    // dilation
    const int d0;
    const int d1;
    // mode
    const bool is_2D;

    std::string vars() override {
        return VARS_TO_STR12(type_input, type_kernel, dst_type, ne_input, ne_kernel, s0, s1, p0, p1, d0, d1, is_2D);
    }

    test_im2col(ggml_type type_input = GGML_TYPE_F32, ggml_type type_kernel = GGML_TYPE_F16, ggml_type dst_type = GGML_TYPE_F32,
            std::array<int64_t, 4> ne_input = {10, 10, 3, 1}, // [input_width, input_height, input_channels, 1]
            std::array<int64_t, 4> ne_kernel = {3, 3, 3, 1}, // [kernel_width, kernel_height, input_channels, 1]
            int s0 = 1, int s1 = 1,
            int p0 = 1, int p1 = 1,
            int d0 = 1, int d1 = 1,
            bool is_2D = true)
        : type_input(type_input), type_kernel(type_kernel), dst_type(dst_type), ne_input(ne_input), ne_kernel(ne_kernel), s0(s0), s1(s1), p0(p0), p1(p1), d0(d0), d1(d1), is_2D(is_2D) {}

    ggml_tensor * build_graph(ggml_context * ctx) override {
        ggml_tensor * input = ggml_new_tensor(ctx, type_input, 4, ne_input.data());
        ggml_set_param(input);
        ggml_set_name(input, "input");

        ggml_tensor * kernel = ggml_new_tensor(ctx, type_kernel, 4, ne_kernel.data());
        ggml_set_name(kernel, "kernel");

        ggml_tensor * out = ggml_im2col(ctx, kernel, input, s0, s1, p0, p1, d0, d1, is_2D, dst_type);
        ggml_set_name(out, "out");

        return out;
    }
};

// GGML_OP_IM2COL_3D
struct test_im2col_3d : public test_case {
    const ggml_type type_input;
    const ggml_type type_kernel;
    const ggml_type dst_type;
    const std::array<int64_t, 4> ne_input;
    const std::array<int64_t, 4> ne_kernel;
    // stride
    const int s0;
    const int s1;
    const int s2;
    // padding
    const int p0;
    const int p1;
    const int p2;
    // dilation
    const int d0;
    const int d1;
    const int d2;

    const int64_t IC;
    const bool v;

    std::string vars() override {
        return VARS_TO_STR16(type_input, type_kernel, dst_type, ne_input, ne_kernel, IC, s0, s1, s2, p0, p1, p2, d0, d1, d2, v);
    }

    test_im2col_3d(ggml_type type_input = GGML_TYPE_F32, ggml_type type_kernel = GGML_TYPE_F16, ggml_type dst_type = GGML_TYPE_F32,
                std::array<int64_t, 4> ne_input = {10, 10, 10, 9}, // [OC*IC, KD, KH, KW]
                std::array<int64_t, 4> ne_kernel = {3, 3, 3, 1}, // [N*IC, ID, IH, IW]
                int64_t IC = 3,
                int s0 = 1, int s1 = 1, int s2 = 1,
                int p0 = 1, int p1 = 1, int p2 = 1,
                int d0 = 1, int d1 = 1, int d2 = 1,
                bool v = false)
        : type_input(type_input), type_kernel(type_kernel), dst_type(dst_type), ne_input(ne_input), ne_kernel(ne_kernel), s0(s0), s1(s1), s2(s2), p0(p0), p1(p1), p2(p2), d0(d0), d1(d1), d2(d2), IC(IC), v(v) {}

    ggml_tensor * build_graph(ggml_context * ctx) override {
        ggml_tensor * input = ggml_new_tensor(ctx, type_input, 4, ne_input.data());
        ggml_set_param(input);
        ggml_set_name(input, "input");

        if (v) {
            input = ggml_view_4d(ctx, input, ne_input[0] - 2, ne_input[1] - 2, ne_input[2] - 2, ne_input[3] - 2, input->nb[1], input->nb[2], input->nb[3], 0);
            ggml_set_name(input, "view_of_input");
        }

        ggml_tensor * kernel = ggml_new_tensor(ctx, type_kernel, 4, ne_kernel.data());
        ggml_set_name(kernel, "kernel");

        ggml_tensor * out = ggml_im2col_3d(ctx, kernel, input, IC, s0, s1, s2, p0, p1, p2, d0, d1, d2, dst_type);
        ggml_set_name(out, "out");

        return out;
    }
};

// CONV_2D
struct test_conv_2d : public test_case {
    const std::array<int64_t, 4> ne_input;
    const std::array<int64_t, 4> ne_kernel;
    const ggml_type              type_kernel;
    const int                    stride0;
    const int                    stride1;
    const int                    padding0;
    const int                    padding1;
    const int                    dilation0;
    const int                    dilation1;
    // Whether the inputs are contiguous in the channel dim or the width dim
    const bool                   cwhn;

    // If true, the direct CONV_2D will be used in the graph, otherwise it
    // uses ggml_conv_2d:
    // * if the program is called with -o CONV_2D_DIRECT_IMPL, the
    // CONV_2D graph will be built, while
    // * if the program is called with -o CONV_2D_INDIRECT_IMPL, the
    // IM2COL -> MUL_MM graph will be built.

    std::string vars() override {
        return VARS_TO_STR10(ne_input, ne_kernel, type_kernel, stride0, stride1, padding0, padding1, dilation0, dilation1, cwhn);
    }

    double max_nmse_err() override {
        return 5e-4;
    }

    uint64_t op_flops(ggml_tensor * t) override {
        GGML_UNUSED(t);
        // Just counting matmul costs:
        // KxCRS @ CRSxNPQ = KxNPQ --> KxNPQx(CRS+CRS-1) flops

        // Copied from ggml.c: int64_t ggml_calc_conv_output_size(int64_t ins, int64_t ks, int s, int p, int d)
        auto calc_conv_output_size = [](int64_t ins, int64_t ks, int s, int p, int d) -> int64_t {
            return (ins + 2 * p - d * (ks - 1) - 1) / s + 1;
        };

        int64_t W    = ne_input[0];
        int64_t H    = ne_input[1];
        int64_t KW   = ne_kernel[0];
        int64_t KH   = ne_kernel[1];
        int64_t Cin  = ne_kernel[2];
        int64_t Cout = ne_kernel[3];
        int64_t N    = ne_input[3];
        int64_t OH   = calc_conv_output_size(H, KH, stride0, padding0, dilation0);
        int64_t OW   = calc_conv_output_size(W, KW, stride0, padding0, dilation0);

        int64_t K   = Cout;
        int64_t CRS = Cin * KH * KW;
        int64_t NPQ = N * OH * OW;

        return K * NPQ * (2 * CRS - 1);
    }

    test_conv_2d(std::array<int64_t, 4> ne_input  = { 64, 64, 16, 1 },
                 std::array<int64_t, 4> ne_kernel = { 3, 3, 1, 16 }, ggml_type type_kernel = GGML_TYPE_F32, int stride0 = 1,
                 int stride1 = 1, int padding0 = 0, int padding1 = 0, int dilation0 = 1, int dilation1 = 1, bool cwhn = false) :
        ne_input(ne_input),
        ne_kernel(ne_kernel),
        type_kernel(type_kernel),
        stride0(stride0),
        stride1(stride1),
        padding0(padding0),
        padding1(padding1),
        dilation0(dilation0),
        dilation1(dilation1),
        cwhn(cwhn) {}

    ggml_tensor * build_graph(ggml_context * ctx) override {
        ggml_tensor * input = ggml_new_tensor(ctx, GGML_TYPE_F32, 4, ne_input.data());
        ggml_set_name(input, "input");

        ggml_tensor * kernel = ggml_new_tensor(ctx, type_kernel, 4, ne_kernel.data());
        ggml_set_name(kernel, "kernel");

        if (cwhn) {
            // change memory layout to channel-most-contiguous (CWHN),
            // then permute it back so NE matches the original input
            input  = ggml_cont(ctx, ggml_permute(ctx, input, 1, 2, 0, 3));
            input  = ggml_permute(ctx, input, 2, 0, 1, 3);
            kernel = ggml_cont(ctx, ggml_permute(ctx, kernel, 2, 3, 1, 0));
            kernel = ggml_permute(ctx, kernel, 3, 2, 0, 1);
        }

        ggml_tensor * out =
            ggml_conv_2d_direct(ctx, kernel, input, stride0, stride1, padding0, padding1, dilation0, dilation1);
        ggml_set_name(out, "out");
        return out;
    }
};

// GGML_OP_CONV_2D_DW
struct test_conv_2d_dw : public test_case {
    const std::array<int64_t, 4> ne_input;
    const std::array<int64_t, 4> ne_kernel;
    const int stride;
    const int padding;
    const int dilation;
    const bool cwhn;

    std::string vars() override {
        return VARS_TO_STR6(ne_input, ne_kernel, stride, padding, dilation, cwhn);
    }

    test_conv_2d_dw(std::array<int64_t, 4> ne_input = {64, 64, 16, 1},
            std::array<int64_t, 4> ne_kernel = {3, 3, 1, 16},
            int stride = 1, int padding = 0, int dilation = 1, bool cwhn = false)
        : ne_input(ne_input), ne_kernel(ne_kernel), stride(stride), padding(padding), dilation(dilation), cwhn(cwhn) {}

    ggml_tensor * build_graph(ggml_context * ctx) override {
        ggml_tensor * input = ggml_new_tensor(ctx, GGML_TYPE_F32, 4, ne_input.data());
        ggml_set_name(input, "input");

        ggml_tensor * kernel = ggml_new_tensor(ctx, GGML_TYPE_F32, 4, ne_kernel.data());
        ggml_set_name(kernel, "kernel");

        if (cwhn) {
            // change memory layout to channel-most-contiguous (CWHN),
            // then permute it back so NE matches the original input
            input = ggml_cont(ctx, ggml_permute(ctx, input, 1, 2, 0, 3));
            input = ggml_permute(ctx, input, 2, 0, 1, 3);
            kernel = ggml_cont(ctx, ggml_permute(ctx, kernel, 2, 3, 1, 0));
            kernel = ggml_permute(ctx, kernel, 3, 2, 0, 1);
        }

        ggml_tensor * out = ggml_conv_2d_dw_direct(
            ctx, kernel, input,
            stride, stride, padding, padding, dilation, dilation);
        ggml_set_name(out, "out");
        return out;
    }
};

// GGML_OP_CONV_3D
struct test_conv_3d : public test_case {
    // Logical 5D dimensions
    const int64_t N, IC, ID, IH, IW;
    const int64_t OC, KD, KH, KW;
    // Conv params
    const int s0, s1, s2;
    const int p0, p1, p2;
    const int d0, d1, d2;
    // Types
    const ggml_type type_kernel;

    std::string op_desc(ggml_tensor * t) override {
        GGML_UNUSED(t);
        return "CONV_3D";
    }

    std::string vars() override {
        return VARS_TO_STR11(N, IC, ID, IH, IW, OC, KD, KH, KW, s0, s1) + "," +
               VARS_TO_STR8(s2, p0, p1, p2, d0, d1, d2, type_kernel);
    }

    double max_nmse_err() override {
        return 5e-4;
    }

    uint64_t op_flops(ggml_tensor * t) override {
        GGML_UNUSED(t);
        auto calc_conv_output_size = [](int64_t ins, int64_t ks, int s, int p, int d) -> int64_t {
            return (ins + 2 * p - d * (ks - 1) - 1) / s + 1;
        };
        const int64_t OD = calc_conv_output_size(ID, KD, s2, p2, d2);
        const int64_t OH = calc_conv_output_size(IH, KH, s1, p1, d1);
        const int64_t OW = calc_conv_output_size(IW, KW, s0, p0, d0);

        return (uint64_t)N * OC * OD * OH * OW * (2 * IC * KD * KH * KW - 1);
    }

    test_conv_3d(
        int64_t N, int64_t IC, int64_t ID, int64_t IH, int64_t IW,
        int64_t OC, int64_t KD, int64_t KH, int64_t KW,
        int s0, int s1, int s2,
        int p0, int p1, int p2,
        int d0, int d1, int d2,
        ggml_type type_kernel
    ) : N(N), IC(IC), ID(ID), IH(IH), IW(IW),
        OC(OC), KD(KD), KH(KH), KW(KW),
        s0(s0), s1(s1), s2(s2),
        p0(p0), p1(p1), p2(p2),
        d0(d0), d1(d1), d2(d2),
        type_kernel(type_kernel) {}

    ggml_tensor * build_graph(ggml_context * ctx) override {
        // GGML input tensor is packed as [W, H, D, C*N]
        const int64_t ne_input[] = {IW, IH, ID, IC * N};
        ggml_tensor * input = ggml_new_tensor(ctx, GGML_TYPE_F32, 4, ne_input);
        ggml_set_name(input, "input");

        // GGML kernel tensor is packed as [KW, KH, KD, IC*OC]
        const int64_t ne_kernel[] = {KW, KH, KD, IC * OC};
        ggml_tensor * kernel = ggml_new_tensor(ctx, type_kernel, 4, ne_kernel);
        ggml_set_name(kernel, "kernel");

        ggml_tensor * out = ggml_conv_3d_direct(ctx, kernel, input, s0, s1, s2, p0, p1, p2, d0, d1, d2, (int)IC, (int)N, (int)OC);
        ggml_set_name(out, "out");
        return out;
    }
};

// GGML_OP_CONCAT
struct test_concat : public test_case {
    const ggml_type type;
    const std::array<int64_t, 4> ne_a;
    const int64_t ne_b_d;
    const int dim;
    const int v; // view (1 << 0: non-cont a, 1 << 1: non-cont b)

    std::string vars() override {
        return VARS_TO_STR5(type, ne_a, ne_b_d, dim, v);
    }

    test_concat(ggml_type type = GGML_TYPE_F32,
            std::array<int64_t, 4> ne_a = {10, 5, 5, 5},
            int64_t ne_b_d = 5,
            int dim = 2, int v = 0)
        : type(type), ne_a(ne_a), ne_b_d(ne_b_d), dim(dim), v(v) {}

    ggml_tensor * build_graph(ggml_context * ctx) override {
        auto ne_b = ne_a;
        ne_b[dim] = ne_b_d;
        ggml_tensor * a;
        if (v & 1) {
            auto ne = ne_a; ne[0] *= 2; ne[1] *= 4; ne[2] *= 3;
            a = ggml_new_tensor(ctx, type, 4, ne.data());
            ggml_set_name(a, "a");

            a = ggml_view_4d(ctx, a, ne_a[0], ne_a[1], ne_a[2], ne_a[3], a->nb[1], a->nb[2], a->nb[3], 0);
            ggml_set_name(a, "view_of_a");
        } else {
            a = ggml_new_tensor(ctx, type, 4, ne_a.data());
            ggml_set_name(a, "a");
        }
        ggml_tensor * b;
        if (v & 2) {
            auto ne = ne_b; ne[0] *= 3; ne[1] *= 2; ne[2] *= 4;
            b = ggml_new_tensor(ctx, type, 4, ne.data());
            ggml_set_name(b, "b");

            b = ggml_view_4d(ctx, b, ne_b[0], ne_b[1], ne_b[2], ne_b[3], b->nb[1], b->nb[2], b->nb[3], 0);
            ggml_set_name(b, "view_of_b");
        } else {
            b = ggml_new_tensor(ctx, type, 4, ne_b.data());
            ggml_set_name(b, "b");
        }

        ggml_tensor * out = ggml_concat(ctx, a, b, dim);
        ggml_set_name(out, "out");

        return out;
    }
};

// GGML_OP_ARGSORT
struct test_argsort : public test_case {
    const ggml_type type;
    const std::array<int64_t, 4> ne;
    ggml_sort_order order;

    std::string vars() override {
        return VARS_TO_STR3(type, ne, order);
    }

    test_argsort(ggml_type type = GGML_TYPE_F32,
            std::array<int64_t, 4> ne = {16, 10, 10, 10},
            ggml_sort_order order = GGML_SORT_ORDER_ASC)
        : type(type), ne(ne), order(order) {}

    ggml_tensor * build_graph(ggml_context * ctx) override {
        ggml_tensor * a = ggml_new_tensor(ctx, type, 4, ne.data());
        ggml_set_name(a, "a");

        ggml_tensor * out = ggml_argsort(ctx, a, order);
        ggml_set_name(out, "out");

        return out;
    }

    void initialize_tensors(ggml_context * ctx) override {
        std::random_device rd;
        std::default_random_engine rng(rd());
        for (ggml_tensor * t = ggml_get_first_tensor(ctx); t != NULL; t = ggml_get_next_tensor(ctx, t)) {
            if (t->type == GGML_TYPE_I32) {
                // indices
                std::vector<int> data(ggml_nelements(t));
                for (int i = 0; i < ggml_nelements(t); i++) {
                    data[i] = rand();
                }
                std::shuffle(data.begin(), data.end(), rng);
                ggml_backend_tensor_set(t, data.data(), 0, ne[0]*ne[1]*ne[2]*ne[3] * sizeof(int));
            } else if (t->type == GGML_TYPE_F32) {
                // initialize with unique values to avoid ties
                for (int64_t r = 0; r < ggml_nrows(t); r++) {
                    std::vector<float> data(t->ne[0]);
                    for (int i = 0; i < t->ne[0]; i++) {
                        data[i] = i;
                    }
                    std::shuffle(data.begin(), data.end(), rng);
                    ggml_backend_tensor_set(t, data.data(), r * t->nb[1], t->ne[0] * sizeof(float));
                }
            } else {
                GGML_ABORT("fatal error");
            }
        }
    }
};

struct test_topk_moe: public test_case {
    const std::array<int64_t, 4> ne;
    const int n_expert_used;
    const bool with_norm;
    test_topk_moe(std::array<int64_t, 4> ne = {10, 5, 1, 1}, int n_expert_used = 1, bool with_norm = false)
    : ne(ne), n_expert_used(n_expert_used), with_norm(with_norm) {
        GGML_ASSERT(n_expert_used <= ne[0]);
    }

    std::string vars() override {
        return VARS_TO_STR3(ne, n_expert_used, with_norm);
    }

    std::string op_desc(ggml_tensor * t) override {
        GGML_UNUSED(t);
        return "TOPK_MOE";
    }

    bool run_whole_graph() override { return true; }

    ggml_tensor * build_graph(ggml_context * ctx) override {
        const int n_expert = ne[0];
        const int n_tokens = ne[1];

        ggml_tensor * logits = ggml_new_tensor(ctx, GGML_TYPE_F32, 4, ne.data());
        ggml_tensor * probs  = ggml_soft_max(ctx, logits);
        ggml_tensor * selected_experts = ggml_top_k(ctx, probs, n_expert_used); // [n_expert_used, n_tokens]

        ggml_tensor * out = ggml_get_rows(ctx, ggml_reshape_3d(ctx, probs, 1, n_expert, n_tokens), selected_experts); // [1, n_expert_used, n_tokens]

        if (with_norm) {
            out = ggml_reshape_2d(ctx, out, n_expert_used, n_tokens);
            ggml_tensor * weights_sum = ggml_sum_rows(ctx, out); // [1, n_tokens]

            out = ggml_div(ctx, out, weights_sum); // [n_expert_used, n_tokens]
            out = ggml_reshape_3d(ctx, out, 1, n_expert_used, n_tokens);
        }

        ggml_set_name(out, "out");
        return out;
    }
};

// GGML_OP_SUM
struct test_sum : public test_case {
    const ggml_type type;
    const std::array<int64_t, 4> ne;

    std::string vars() override {
        return VARS_TO_STR2(type, ne);
    }

    test_sum(ggml_type type = GGML_TYPE_F32,
            std::array<int64_t, 4> ne = {10, 5, 4, 3})
        : type(type), ne(ne) {}

    ggml_tensor * build_graph(ggml_context * ctx) override {
        ggml_tensor * a = ggml_new_tensor(ctx, type, 4, ne.data());
        ggml_set_param(a);
        ggml_set_name(a, "a");

        ggml_tensor * out = ggml_sum(ctx, a);
        ggml_set_name(out, "out");

        return out;
    }

    float grad_eps() override {
        return 0.1f * sqrtf(ne[0]*ne[1]*ne[2]*ne[3]);
    }
};

// GGML_OP_SUM_ROWS
struct test_sum_rows : public test_case {
    const ggml_type type;
    const std::array<int64_t, 4> ne;
    const bool permute;
    const bool slice;

    std::string vars() override {
        return VARS_TO_STR4(type, ne, permute, slice);
    }

    test_sum_rows(ggml_type type = GGML_TYPE_F32,
            std::array<int64_t, 4> ne = {10, 5, 4, 3},
            bool permute = false, bool slice = false)
        : type(type), ne(ne), permute(permute), slice(slice) {}

    ggml_tensor * build_graph(ggml_context * ctx) override {
        ggml_tensor * a = ggml_new_tensor(ctx, type, 4, ne.data());
        ggml_set_param(a);
        ggml_set_name(a, "a");

        if (slice) {
            a = ggml_view_4d(ctx, a,
                             ne[0], ne[1], ne[2] / 2, ne[3] - 1,
                             a->nb[1], a->nb[2] * 2, a->nb[3], /*offset=*/a->nb[3]);
        }
        if (permute) {
            a = ggml_permute(ctx, a, 0, 2, 3, 1);
        }

        ggml_tensor * out = ggml_sum_rows(ctx, a);
        ggml_set_name(out, "out");

        return out;
    }
};

// GGML_OP_MEAN
struct test_mean : public test_case {
    const ggml_type type;
    const std::array<int64_t, 4> ne;

    std::string vars() override {
        return VARS_TO_STR2(type, ne);
    }

    test_mean(ggml_type type = GGML_TYPE_F32,
            std::array<int64_t, 4> ne = {10, 5, 4, 3})
        : type(type), ne(ne) {}

    ggml_tensor * build_graph(ggml_context * ctx) override {
        ggml_tensor * a = ggml_new_tensor(ctx, type, 4, ne.data());
        ggml_set_param(a);
        ggml_set_name(a, "a");

        ggml_tensor * out = ggml_mean(ctx, a);
        ggml_set_name(out, "out");

        return out;
    }

    float grad_eps() override {
        return 0.1f * ne[0]*ne[1]*ne[2]*ne[3];
    }
};

// GGML_OP_UPSCALE
struct test_upscale : public test_case {
    const ggml_type type;
    const std::array<int64_t, 4> ne;
    const int32_t scale_factor;
    const bool transpose;
    const ggml_scale_mode mode;

    std::string vars() override {
        return VARS_TO_STR5(type, ne, scale_factor, mode, transpose);
    }

    test_upscale(ggml_type type = GGML_TYPE_F32,
            std::array<int64_t, 4> ne = {512, 512, 3, 1},
            int32_t scale_factor = 2, ggml_scale_mode mode = GGML_SCALE_MODE_NEAREST, bool transpose = false)
        : type(type), ne(ne), scale_factor(scale_factor), transpose(transpose), mode(mode) {}

    ggml_tensor * build_graph(ggml_context * ctx) override {
        ggml_tensor * a = ggml_new_tensor(ctx, type, 4, ne.data());
        ggml_set_name(a, "a");

        if (transpose) {
            a = ggml_transpose(ctx, a);
            ggml_set_name(a, "a_transposed");
        }

        ggml_tensor * out = ggml_upscale(ctx, a, scale_factor, mode);
        ggml_set_name(out, "out");

        return out;
    }
};

// GGML_OP_UPSCALE (via ggml_interpolate)
struct test_interpolate : public test_case {
    const ggml_type type;
    const std::array<int64_t, 4> ne;
    const std::array<int64_t, 4> ne_tgt;
    const uint32_t mode = GGML_SCALE_MODE_NEAREST;

    std::string vars() override {
        return VARS_TO_STR4(type, ne, ne_tgt, mode);
    }

    test_interpolate(ggml_type type = GGML_TYPE_F32,
            std::array<int64_t, 4> ne     = {2, 5,  7, 11},
            std::array<int64_t, 4> ne_tgt = {5, 7, 11, 13},
            uint32_t mode = GGML_SCALE_MODE_NEAREST)
        : type(type), ne(ne), ne_tgt(ne_tgt), mode(mode) {}

    ggml_tensor * build_graph(ggml_context * ctx) override {
        ggml_tensor * a = ggml_new_tensor(ctx, type, 4, ne.data());
        ggml_set_name(a, "a");

        ggml_tensor * out = ggml_interpolate(ctx, a, ne_tgt[0], ne_tgt[1],ne_tgt[2], ne_tgt[3], mode);
        ggml_set_name(out, "out");

        return out;
    }
};

// GGML_OP_GROUP_NORM
struct test_group_norm : public test_case {
    const ggml_type type;
    const std::array<int64_t, 4> ne;
    const int32_t num_groups;
    const float eps;

    std::string vars() override {
        return VARS_TO_STR4(type, ne, num_groups, eps);
    }

    test_group_norm(ggml_type type = GGML_TYPE_F32,
            std::array<int64_t, 4> ne = {64, 64, 320, 1},
            int32_t num_groups = 32,
            float eps = 1e-6f)
        : type(type), ne(ne), num_groups(num_groups), eps(eps) {}

    ggml_tensor * build_graph(ggml_context * ctx) override {
        ggml_tensor * a = ggml_new_tensor(ctx, type, 4, ne.data());
        ggml_set_name(a, "a");

        ggml_tensor * out = ggml_group_norm(ctx, a, num_groups, eps);
        ggml_set_name(out, "out");

        return out;
    }
};

// GGML_OP_GROUP_NORM + GGML_OP_MUL + GGML_OP_ADD
struct test_group_norm_mul_add : public test_case {
    const ggml_type type;
    const std::array<int64_t, 4> ne;
    int num_groups;
    float eps;

    std::string op_desc(ggml_tensor * t) override {
        GGML_UNUSED(t);
        return "GROUP_NORM_MUL_ADD";
    }

    bool run_whole_graph() override { return true; }

    std::string vars() override {
        return VARS_TO_STR4(type, ne, num_groups, eps);
    }

    test_group_norm_mul_add(ggml_type type = GGML_TYPE_F32,
            std::array<int64_t, 4> ne = {128, 1, 1, 1},
            int num_groups = 4,
            float eps = 1e-5f)
        : type(type), ne(ne), num_groups(num_groups), eps(eps) {}

    ggml_tensor * build_graph(ggml_context * ctx) override {
        ggml_tensor * a = ggml_new_tensor(ctx, type, 4, ne.data());
        ggml_tensor * w = ggml_new_tensor(ctx, type, 4, ne.data());
        ggml_tensor * b = ggml_new_tensor(ctx, type, 4, ne.data());
        ggml_set_param(a); ggml_set_param(w); ggml_set_param(b);
        ggml_set_name(a, "a"); ggml_set_name(w, "w"); ggml_set_name(b, "b");
        ggml_tensor * n = ggml_group_norm(ctx, a, num_groups, eps);
        ggml_tensor * m = ggml_mul(ctx, n, w);
        ggml_tensor * out = ggml_add(ctx, m, b);
        ggml_set_name(out, "out");
        return out;
    }
};

// GGML_OP_L2_NORM
struct test_l2_norm : public test_case {
    const ggml_type type;
    const std::array<int64_t, 4> ne;
    const float eps;

    std::string vars() override {
        return VARS_TO_STR2(type, ne);
    }

    test_l2_norm(ggml_type type = GGML_TYPE_F32,
            std::array<int64_t, 4> ne = {64, 64, 320, 1},
            float eps = 1e-12f)
        : type(type), ne(ne), eps(eps) {}

    ggml_tensor * build_graph(ggml_context * ctx) override {
        ggml_tensor * a = ggml_new_tensor(ctx, type, 4, ne.data());
        ggml_set_name(a, "a");

        ggml_tensor * out = ggml_l2_norm(ctx, a, eps);
        ggml_set_name(out, "out");

        return out;
    }
};

// GGML_OP_ACC
struct test_acc : public test_case {
    const ggml_type type;
    const std::array<int64_t, 4> ne_a;
    const std::array<int64_t, 4> ne_b;

    std::string vars() override {
        return VARS_TO_STR3(type, ne_a, ne_b);
    }

    test_acc(ggml_type type = GGML_TYPE_F32,
            std::array<int64_t, 4> ne_a = {256, 17, 1, 1},
            std::array<int64_t, 4> ne_b = {256, 16, 1, 1})
        : type(type), ne_a(ne_a), ne_b(ne_b) {}

    ggml_tensor * build_graph(ggml_context * ctx) override {
        ggml_tensor * a = ggml_new_tensor(ctx, type, 4, ne_a.data());
        ggml_set_param(a);
        ggml_set_name(a, "a");

        ggml_tensor * b = ggml_new_tensor(ctx, type, 4, ne_b.data());
        ggml_set_param(b);
        ggml_set_name(b, "b");

        ggml_tensor * out = ggml_acc(ctx, a, b, a->nb[1], a->nb[2], a->nb[3], b->nb[1]);
        ggml_set_name(out, "out");

        return out;
    }
};

// GGML_OP_PAD
struct test_pad : public test_case {
    const ggml_type type;
    const std::array<int64_t, 4> ne_a;
    const int pad_0;
    const int pad_1;

    std::string vars() override {
        return VARS_TO_STR4(type, ne_a, pad_0, pad_1);
    }

    test_pad(ggml_type type = GGML_TYPE_F32,
            std::array<int64_t, 4> ne_a = {512, 512, 1, 1},
            int pad_0 = 1, int pad_1 = 1)
        : type(type), ne_a(ne_a), pad_0(pad_0), pad_1(pad_1)  {}

    ggml_tensor * build_graph(ggml_context * ctx) override {
        ggml_tensor * a = ggml_new_tensor(ctx, type, 4, ne_a.data());
        ggml_set_name(a, "a");

        ggml_tensor * out = ggml_pad(ctx, a, pad_0, pad_1, 0, 0);
        ggml_set_name(out, "out");

        return out;
    }
};

struct test_pad_ext : public test_case {
    const ggml_type type;
    const std::array<int64_t, 4> ne_a;
    const int lp0;
    const int rp0;
    const int lp1;
    const int rp1;
    const int lp2;
    const int rp2;
    const int lp3;
    const int rp3;
    const bool v;

    std::string vars() override {
        return VARS_TO_STR11(type, ne_a, lp0, rp0, lp1, rp1, lp2, rp2, lp3, rp3, v);
    }

    test_pad_ext(ggml_type type = GGML_TYPE_F32,
            std::array<int64_t, 4> ne_a = {512, 512, 3, 1},
            int lp0 = 1, int rp0 = 1, int lp1 = 1, int rp1 = 1,
            int lp2 = 1, int rp2 = 1, int lp3 = 1, int rp3 = 1,
            bool v = false)
        : type(type), ne_a(ne_a), lp0(lp0), rp0(rp0), lp1(lp1), rp1(rp1), lp2(lp2), rp2(rp2), lp3(lp3), rp3(rp3), v(v) {}

    ggml_tensor * build_graph(ggml_context * ctx) override {
        ggml_tensor * a = ggml_new_tensor(ctx, type, 4, ne_a.data());
        ggml_set_name(a, "a");

        if (v) {
            a = ggml_view_4d(ctx, a, (a->ne[0] + 1) / 2, (a->ne[1] + 1) / 2, (a->ne[2] + 1) / 2, (a->ne[3] + 1) / 2, a->nb[1], a->nb[2], a->nb[3], 0);
            ggml_set_name(a, "view of a");
        }

        ggml_tensor * out = ggml_pad_ext(ctx, a, lp0, rp0, lp1, rp1, lp2, rp2, lp3, rp3);
        ggml_set_name(out, "out");

        return out;
    }
};

// GGML_OP_PAD_REFLECT_1D
struct test_pad_reflect_1d : public test_case {
    const ggml_type type;
    const std::array<int64_t, 4> ne_a;
    const int pad_0;
    const int pad_1;

    std::string vars() override {
        return VARS_TO_STR4(type, ne_a, pad_0, pad_1);
    }

    test_pad_reflect_1d(ggml_type type = GGML_TYPE_F32,
            std::array<int64_t, 4> ne_a = {512, 34, 2, 1},
            int pad_0 = 10, int pad_1 = 9)
        : type(type), ne_a(ne_a), pad_0(pad_0), pad_1(pad_1)  {}

    ggml_tensor * build_graph(ggml_context * ctx) override {
        ggml_tensor * a = ggml_new_tensor(ctx, type, 2, ne_a.data());
        ggml_set_name(a, "a");

        ggml_tensor * out = ggml_pad_reflect_1d(ctx, a, pad_0, pad_1);
        ggml_set_name(out, "out");

        return out;
    }
};

// GGML_OP_ROLL
struct test_roll : public test_case {
    const int shift0;
    const int shift1;
    const int shift3;
    const int shift4;

    std::string vars() override {
        return VARS_TO_STR4(shift0, shift1, shift3, shift4);
    }

    test_roll(int shift0 = 3, int shift1 = -2, int shift3 = 1, int shift4 = -1)
        : shift0(shift0), shift1(shift1), shift3(shift3), shift4(shift4) {}

    ggml_tensor * build_graph(ggml_context * ctx) override {
        int64_t ne[4] = {10, 5, 4, 3};
        ggml_tensor * a = ggml_new_tensor(ctx, GGML_TYPE_F32, 4, ne);
        ggml_set_name(a, "a");

        ggml_tensor * out = ggml_roll(ctx, a, shift0, shift1, shift3, shift4);
        ggml_set_name(out, "out");

        return out;
    }
};

// GGML_OP_ARANGE
struct test_arange : public test_case {
    const ggml_type type;
    const float start;
    const float stop;
    const float step;

    std::string vars() override {
        return VARS_TO_STR4(type, start, stop, step);
    }

    test_arange(ggml_type type = GGML_TYPE_F32,
            float start = 0.f, float stop = 10.f, float step = 1.f)
        : type(type), start(start), stop(stop), step(step)  {}

    ggml_tensor * build_graph(ggml_context * ctx) override {
        ggml_tensor * out = ggml_arange(ctx, start, stop, step);
        ggml_set_name(out, "out");

        return out;
    }
};

// GGML_OP_TIMESTEP_EMBEDDING
struct test_timestep_embedding : public test_case {
    const ggml_type type;
    const std::array<int64_t, 4> ne_a;
    const int dim;
    const int max_period;

    std::string vars() override {
        return VARS_TO_STR4(type, ne_a, dim, max_period);
    }

    test_timestep_embedding(ggml_type type = GGML_TYPE_F32,
            std::array<int64_t, 4> ne_a = {2, 1, 1, 1},
            int dim = 320, int max_period=10000)
        : type(type), ne_a(ne_a), dim(dim), max_period(max_period)  {}

    ggml_tensor * build_graph(ggml_context * ctx) override {
        ggml_tensor * a = ggml_new_tensor(ctx, type, 4, ne_a.data());
        ggml_set_name(a, "a");

        ggml_tensor * out = ggml_timestep_embedding(ctx, a, dim, max_period);
        ggml_set_name(out, "out");

        return out;
    }
};

// GGML_OP_LEAKY_RELU
struct test_leaky_relu : public test_case {
    const ggml_type type;
    const std::array<int64_t, 4> ne_a;
    const float negative_slope;

    std::string vars() override {
        return VARS_TO_STR3(type, ne_a, negative_slope);
    }

    test_leaky_relu(ggml_type type = GGML_TYPE_F32,
            std::array<int64_t, 4> ne_a = {10, 5, 4, 3},
            float negative_slope = 0.1f)
        : type(type), ne_a(ne_a), negative_slope(negative_slope)  {}

    ggml_tensor * build_graph(ggml_context * ctx) override {
        ggml_tensor * a = ggml_new_tensor(ctx, type, 4, ne_a.data());
        ggml_set_name(a, "a");

        ggml_tensor * out = ggml_leaky_relu(ctx, a, negative_slope, true);
        ggml_set_name(out, "out");

        return out;
    }
};

// GGML_OP_FLASH_ATTN_EXT
struct test_flash_attn_ext : public test_case {
    const int64_t hsk; // K head size
    const int64_t hsv; // V head size
    const int64_t nh; // num heads
    const std::array<int64_t, 2> nr23; // repeat in dim 2 and 3, tests for grouped-query attention
    const int64_t kv; // kv size
    const int64_t nb; // batch size

    const bool mask; // use mask
    const bool sinks; // use sinks

    const float max_bias; // ALiBi
    const float logit_softcap; // Gemma 2

    const ggml_prec prec;
    const ggml_type type_KV;
    std::array<int32_t, 4> permute;

    std::string vars() override {
        return VARS_TO_STR13(hsk, hsv, nh, nr23, kv, nb, mask, sinks, max_bias, logit_softcap, prec, type_KV, permute);
    }

    double max_nmse_err() override {
        return 5e-4;
    }

    uint64_t op_flops(ggml_tensor * t) override {
        GGML_UNUSED(t);
        // Just counting matmul costs:
        // Q*K^T is nb x hsk x kv, P*V is nb x kv x hsv, per head
        return (2 * nh*nr23[0] * nb * (hsk + hsv) * kv)*nr23[1];
    }

    test_flash_attn_ext(int64_t hsk = 128, int64_t hsv = 128, int64_t nh = 32, std::array<int64_t, 2> nr23 = {1, 1}, int64_t kv = 96, int64_t nb = 8,
                        bool mask = true, bool sinks = false, float max_bias = 0.0f, float logit_softcap = 0.0f, ggml_prec prec = GGML_PREC_F32,
                        ggml_type type_KV = GGML_TYPE_F16, std::array<int32_t, 4> permute = {0, 1, 2, 3})
        : hsk(hsk), hsv(hsv), nh(nh), nr23(nr23), kv(kv), nb(nb), mask(mask), sinks(sinks), max_bias(max_bias), logit_softcap(logit_softcap), prec(prec), type_KV(type_KV), permute(permute) {}

    ggml_tensor * build_graph(ggml_context * ctx) override {
        const int64_t hsk_padded = GGML_PAD(hsk, ggml_blck_size(type_KV));
        const int64_t hsv_padded = GGML_PAD(hsv, ggml_blck_size(type_KV));

        auto const &create_permuted = [&](ggml_type type, int64_t ne0, int64_t ne1, int64_t ne2, int64_t ne3, bool is_view) -> ggml_tensor * {
            int64_t ne[4] = {ne0, ne1, ne2, ne3};
            int64_t ne_perm[4];
            for (int i = 0; i < 4; ++i) {
                ne_perm[permute[i]] = ne[i];
            }
            ggml_tensor * t;
            if (is_view) {
                ggml_tensor * t0 = ggml_new_tensor_4d(ctx, type, ne_perm[0], 2*ne_perm[1], ne_perm[2], ne_perm[3]);
                t = ggml_view_4d(ctx, t0, ne_perm[0], ne_perm[1], ne_perm[2], ne_perm[3], t0->nb[1], t0->nb[2], t0->nb[3], 0);
            } else {
                t = ggml_new_tensor_4d(ctx, type, ne_perm[0], ne_perm[1], ne_perm[2], ne_perm[3]);
            }
            if (permute != std::array<int32_t, 4>{0, 1, 2, 3}) {
                t = ggml_permute(ctx, t, permute[0], permute[1], permute[2], permute[3]);
            }
            return t;
        };

        ggml_tensor * q = create_permuted(GGML_TYPE_F32, hsk_padded, nb, nh*nr23[0], nr23[1], false);
        ggml_set_name(q, "q");

        ggml_tensor * k = create_permuted(type_KV,       hsk_padded, kv, nh,         nr23[1], true); // the K tensor is usually a view of the K cache
        ggml_set_name(k, "k");

        ggml_tensor * v = create_permuted(type_KV,       hsv_padded, kv, nh,         nr23[1], true); // the V tensor is usually a view of the V cache
        ggml_set_name(v, "v");

        ggml_tensor * m = nullptr;
        if (mask) {
            m = ggml_new_tensor_4d(ctx, GGML_TYPE_F16, kv, GGML_PAD(nb, GGML_KQ_MASK_PAD), 1, nr23[1]);
            ggml_set_name(m, "m");
        }

        ggml_tensor * s = nullptr;
        if (sinks) {
            s = ggml_new_tensor_1d(ctx, GGML_TYPE_F32, q->ne[2]);
            ggml_set_name(s, "s");
        }

        ggml_tensor * out = ggml_flash_attn_ext(ctx, q, k, v, m, 1.0f/sqrtf(hsk), max_bias, logit_softcap);
        ggml_flash_attn_ext_add_sinks(out, s);
        ggml_flash_attn_ext_set_prec (out, prec);
        ggml_set_name(out, "out");

        return out;
    }

    void initialize_tensors(ggml_context * ctx) override {
        for (ggml_tensor * t = ggml_get_first_tensor(ctx); t != NULL; t = ggml_get_next_tensor(ctx, t)) {
            if (strcmp(t->name, "s") == 0) {
                // make the sink values more noticable in order to trigger a test failure when the implementation is wrong
                init_tensor_uniform(t, -10.0f, 10.0f);
            } else {
                init_tensor_uniform(t);
            }
        }
    }

    bool grad_precise() override {
        return true;
    }
};

// GGML_OP_CROSS_ENTROPY_LOSS
struct test_cross_entropy_loss : public test_case {
    const ggml_type type;
    const std::array<int64_t, 4> ne;

    std::string vars() override {
        return VARS_TO_STR2(type, ne);
    }

    test_cross_entropy_loss(ggml_type type = GGML_TYPE_F32,
            std::array<int64_t, 4> ne = {10, 5, 4, 3})
        : type(type), ne(ne) {}

    ggml_tensor * build_graph(ggml_context * ctx) override {
        ggml_tensor * logits = ggml_new_tensor(ctx, type, 4, ne.data());
        ggml_set_param(logits);
        ggml_set_name(logits, "logits");

        ggml_tensor * labels = ggml_new_tensor(ctx, type, 4, ne.data());
        // The labels are assumed to be constant -> no gradients.
        ggml_set_name(labels, "labels");

        // Ensure labels add up to 1:
        labels = ggml_soft_max(ctx, labels);
        ggml_set_name(labels, "labels_normalized");

        ggml_tensor * out = ggml_cross_entropy_loss(ctx, logits, labels);
        ggml_set_name(out, "out");

        return out;
    }

    void initialize_tensors(ggml_context * ctx) override {
        // For larger abs. diffs between logits softmax is more linear, therefore more precise num. gradients.
        for (ggml_tensor * t = ggml_get_first_tensor(ctx); t != NULL; t = ggml_get_next_tensor(ctx, t)) {
            init_tensor_uniform(t, -100.0f, 100.0f);
        }
    }

    float grad_eps() override {
        return 1.0f;
    }

    bool grad_precise() override {
        return true;
    }
};

// GGML_OP_CROSS_ENTROPY_LOSS_BACK
struct test_cross_entropy_loss_back : public test_case {
    const ggml_type type;
    const std::array<int64_t, 4> ne;

    std::string vars() override {
        return VARS_TO_STR2(type, ne);
    }

    test_cross_entropy_loss_back(ggml_type type = GGML_TYPE_F32,
            std::array<int64_t, 4> ne = {10, 5, 4, 3})
        : type(type), ne(ne) {}

    ggml_tensor * build_graph(ggml_context * ctx) override {
        ggml_tensor * grad = ggml_new_tensor_1d(ctx, GGML_TYPE_F32, 1);
        ggml_set_name(grad, "grad");

        ggml_tensor * logits = ggml_new_tensor(ctx, type, 4, ne.data());
        ggml_set_name(logits, "logits");

        ggml_tensor * labels = ggml_new_tensor(ctx, type, 4, ne.data());
        ggml_set_name(labels, "labels");

        // Ensure labels add up to 1:
        labels = ggml_soft_max(ctx, labels);
        ggml_set_name(labels, "labels_normalized");

        ggml_tensor * out = ggml_cross_entropy_loss_back(ctx, grad, logits, labels);
        ggml_set_name(out, "out");

        return out;
    }
};

// GGML_OP_OPT_STEP_ADAMW
struct test_opt_step_adamw : public test_case {
    const ggml_type type;
    const std::array<int64_t, 4> ne;

    std::string vars() override {
        return VARS_TO_STR2(type, ne);
    }

    test_opt_step_adamw(ggml_type type = GGML_TYPE_F32,
            std::array<int64_t, 4> ne = {10, 5, 4, 3})
        : type(type), ne(ne) {}

    ggml_tensor * build_graph(ggml_context * ctx) override {
        ggml_tensor * a = ggml_new_tensor_4d(ctx, type, ne[0], ne[1], ne[2], ne[3]);
        ggml_set_param(a); // Despite tensor a having gradients the output tensor will not.
        ggml_set_name(a, "a");

        ggml_tensor * grad = ggml_new_tensor_4d(ctx, type, ne[0], ne[1], ne[2], ne[3]);
        ggml_set_name(grad, "grad");

        ggml_tensor * grad_m = ggml_new_tensor_4d(ctx, type, ne[0], ne[1], ne[2], ne[3]);
        ggml_set_name(grad_m, "grad_m");

        ggml_tensor * grad_v = ggml_new_tensor_4d(ctx, type, ne[0], ne[1], ne[2], ne[3]);
        ggml_set_name(grad_v, "grad_v");

        ggml_tensor * adamw_params = ggml_new_tensor_1d(ctx, GGML_TYPE_F32, 7);
        ggml_set_name(adamw_params, "adamw_params");

        ggml_tensor * out = ggml_opt_step_adamw(ctx, a, grad, grad_m, grad_v, adamw_params);
        ggml_set_name(out, "out");

        return out;
    }

    void initialize_tensors(ggml_context * ctx) override {
        for (ggml_tensor * t = ggml_get_first_tensor(ctx); t != NULL; t = ggml_get_next_tensor(ctx, t)) {
            init_tensor_uniform(t, 0.0f, 1.0f); // grad_v and adamw_params need non-negative values.
        }
    }

    bool grad_precise() override {
        return true;
    }
};

struct test_opt_step_sgd : public test_case {
    const ggml_type              type;
    const std::array<int64_t, 4> ne;

    std::string vars() override { return VARS_TO_STR2(type, ne); }

    test_opt_step_sgd(ggml_type type = GGML_TYPE_F32,
            std::array<int64_t, 4> ne = { 10, 5, 4, 3 })
        : type(type), ne(ne) {}

    ggml_tensor * build_graph(ggml_context * ctx) override {
        ggml_tensor * a = ggml_new_tensor_4d(ctx, type, ne[0], ne[1], ne[2], ne[3]);
        ggml_set_param(a);  // Despite tensor a having gradients the output tensor will not.
        ggml_set_name(a, "a");

        ggml_tensor * grad = ggml_new_tensor_4d(ctx, type, ne[0], ne[1], ne[2], ne[3]);
        ggml_set_name(grad, "grad");

        ggml_tensor * sgd_params = ggml_new_tensor_1d(ctx, GGML_TYPE_F32, 2);
        ggml_set_name(sgd_params, "sgd_params");

        ggml_tensor * out = ggml_opt_step_sgd(ctx, a, grad, sgd_params);

        ggml_set_name(out, "out");

        return out;
    }

    void initialize_tensors(ggml_context * ctx) override {
        for (ggml_tensor * t = ggml_get_first_tensor(ctx); t != NULL; t = ggml_get_next_tensor(ctx, t)) {
            init_tensor_uniform(t, 0.0f, 1.0f);  // sgd_params need non-negative values.
        }
    }

    bool grad_precise() override {
        return true;
    }
};

enum llm_norm_type {
    LLM_NORM,
    LLM_NORM_RMS,
};

struct llama_hparams {
    uint32_t n_vocab;
    uint32_t n_embd;
    uint32_t n_head;
    uint32_t n_head_kv;
    static constexpr uint32_t n_layer = 1;
    uint32_t n_rot;
    uint32_t n_embd_head; // dimension of values (d_v)
    uint32_t n_ff;

    float f_norm_eps;
    float f_norm_rms_eps;

    // cparams
    static constexpr uint32_t n_ctx = 512; // user-specified context size
    static constexpr uint32_t n_ctx_orig = n_ctx;

    // batch
    int32_t n_tokens;

    // llm_build_context
    static constexpr int32_t n_kv    = 32; // size of KV cache to consider (n_kv <= n_ctx
    static constexpr int32_t kv_head = 1;  // index of where we store new KV data in the cache

    uint32_t n_embd_gqa() const { // dimension of key embeddings across all k-v heads
        return n_embd_head * n_head_kv;
    }
};

// LLM base class
struct test_llm : public test_case {
    llama_hparams hp;

protected:
    test_llm(llama_hparams hp)
        : hp(std::move(hp)) {
    }

public:
    struct ggml_tensor * llm_build_norm(
            struct ggml_context * ctx,
             struct ggml_tensor * cur,
             struct ggml_tensor * mw,
             struct ggml_tensor * mb,
                  llm_norm_type   type) {
        switch (type) {
            case LLM_NORM:     cur = ggml_norm    (ctx, cur, hp.f_norm_eps); break;
            case LLM_NORM_RMS: cur = ggml_rms_norm(ctx, cur, hp.f_norm_rms_eps); break;
        }
        cur = ggml_mul(ctx, cur, mw);
        if (mb) {
            cur = ggml_add(ctx, cur, mb);
        }
        return cur;
    }

    void llm_build_kv_store(
            struct ggml_context * ctx,
             struct ggml_tensor * k_l,
             struct ggml_tensor * v_l,
             struct ggml_tensor * k_cur,
             struct ggml_tensor * v_cur) {
        // compute the transposed [n_tokens, n_embd] V matrix
        struct ggml_tensor * v_cur_t = ggml_transpose(ctx, ggml_reshape_2d(ctx, v_cur, hp.n_embd_gqa(), hp.n_tokens));

        struct ggml_tensor * k_cache_view = ggml_view_1d(ctx, k_l, hp.n_tokens*hp.n_embd_gqa(),
                (ggml_row_size(k_l->type, hp.n_embd_gqa()))*hp.kv_head);

        struct ggml_tensor * v_cache_view = ggml_view_2d(ctx, v_l, hp.n_tokens, hp.n_embd_gqa(),
                (  hp.n_ctx)*ggml_element_size(v_l),
                (hp.kv_head)*ggml_element_size(v_l));

        // important: storing RoPE-ed version of K in the KV cache!
        ggml_cpy(ctx, k_cur,   k_cache_view);
        ggml_cpy(ctx, v_cur_t, v_cache_view);
    }

    struct ggml_tensor * llm_build_kqv(
            struct ggml_context * ctx,
             struct ggml_tensor * k_l,
             struct ggml_tensor * v_l,
             struct ggml_tensor * q_cur,
             struct ggml_tensor * kq_mask,
                        float     kq_scale) {
        struct ggml_tensor * q = ggml_permute(ctx, q_cur, 0, 2, 1, 3);

        struct ggml_tensor * k =
            ggml_view_3d(ctx, k_l,
                    hp.n_embd_head, hp.n_kv, hp.n_head_kv,
                    ggml_row_size(k_l->type, hp.n_embd_gqa()),
                    ggml_row_size(k_l->type, hp.n_embd_head),
                    0);

        struct ggml_tensor * kq = ggml_mul_mat(ctx, k, q);

        kq = ggml_soft_max_ext(ctx, kq, kq_mask, kq_scale, 0.0f);

        // split cached v into n_head heads
        struct ggml_tensor * v =
            ggml_view_3d(ctx, v_l,
                    hp.n_kv, hp.n_embd_head, hp.n_head_kv,
                    ggml_element_size(v_l)*hp.n_ctx,
                    ggml_element_size(v_l)*hp.n_ctx*hp.n_embd_head,
                    0);

        struct ggml_tensor * kqv = ggml_mul_mat(ctx, v, kq);

        struct ggml_tensor * kqv_merged = ggml_permute(ctx, kqv, 0, 2, 1, 3);

        struct ggml_tensor * cur = ggml_cont_2d(ctx, kqv_merged, hp.n_embd_head*hp.n_head, hp.n_tokens);

        struct ggml_tensor * wo = ggml_new_tensor_2d(ctx, GGML_TYPE_Q4_0, hp.n_embd, hp.n_embd);
        cur = ggml_mul_mat(ctx, wo, cur);

        return cur;
    }

    void initialize_tensors(ggml_context * ctx) override {
        for (ggml_tensor * t = ggml_get_first_tensor(ctx); t != NULL; t = ggml_get_next_tensor(ctx, t)) {
            if (t->type == GGML_TYPE_I32) {
                // pos
                std::vector<int> data(hp.n_tokens);
                for (int i = 0; i < hp.n_tokens; i++) {
                    data[i] = rand() % hp.n_ctx;
                }
                ggml_backend_tensor_set(t, data.data(), 0, hp.n_tokens * sizeof(int));
            } else {
                init_tensor_uniform(t);
            }
        }
    }
};

// Llama
struct test_llama : public test_llm {
    static constexpr float freq_base = 10000.0f;
    static constexpr float freq_scale = 1.0f;
    static constexpr float ext_factor = 0.0f;
    static constexpr float attn_factor = 1.0f;
    static constexpr float beta_fast = 32.0f;
    static constexpr float beta_slow = 1.0f;
    bool fused;

    std::string op_desc(ggml_tensor * t) override {
        GGML_UNUSED(t);
        return "LLAMA";
    }

    std::string vars() override {
        auto n_tokens = hp.n_tokens;
        return VARS_TO_STR1(n_tokens);
    }

    double max_nmse_err() override {
        return 2e-3;
    }

    bool run_whole_graph() override { return fused; }

    test_llama(int n_tokens = 1, bool fused = false)
        : test_llm({
            /*n_vocab        =*/ 32000,
            /*n_embd         =*/ 3200,
            /*n_head         =*/ 32,
            /*n_head_kv      =*/ 32,
            /*n_rot          =*/ 100,
            /*n_embd_head    =*/ 100,
            /*n_ff           =*/ 8640,
            /*f_norm_eps     =*/ 0.f,
            /*f_norm_rms_eps =*/ 1e-5f,
            /*n_tokens       =*/ n_tokens,
        })
        , fused(fused)
    {
    }

    ggml_tensor * build_graph(ggml_context * ctx) override {
        struct ggml_tensor * cur;
        struct ggml_tensor * inpL;

        inpL = ggml_new_tensor_2d(ctx, GGML_TYPE_F32, hp.n_embd, hp.n_tokens);

        // inp_pos - contains the positions
        struct ggml_tensor * inp_pos = ggml_new_tensor_1d(ctx, GGML_TYPE_I32, hp.n_tokens);

        // KQ_mask (mask for 1 head, it will be broadcasted to all heads)
        struct ggml_tensor * KQ_mask = ggml_new_tensor_3d(ctx, GGML_TYPE_F16, hp.n_kv, hp.n_tokens, 1);

        ggml_tensor * k_l = ggml_new_tensor_1d(ctx, GGML_TYPE_F16, 1638400);
        ggml_tensor * v_l = ggml_new_tensor_1d(ctx, GGML_TYPE_F16, 1638400);

        for (uint32_t il = 0; il < hp.n_layer; ++il) {
            struct ggml_tensor * inpSA = inpL;

            // norm
            ggml_tensor * attn_norm = ggml_new_tensor_1d(ctx, GGML_TYPE_F32, hp.n_embd);
            cur = llm_build_norm(ctx, inpL, attn_norm, nullptr, LLM_NORM_RMS);

            // self-attention
            {
                ggml_tensor * wq = ggml_new_tensor_2d(ctx, GGML_TYPE_Q4_0, hp.n_embd, hp.n_embd);
                ggml_tensor * wk = ggml_new_tensor_2d(ctx, GGML_TYPE_Q4_0, hp.n_embd, hp.n_embd_gqa());
                ggml_tensor * wv = ggml_new_tensor_2d(ctx, GGML_TYPE_Q4_0, hp.n_embd, hp.n_embd_gqa());

                // compute Q and K and RoPE them
                struct ggml_tensor * Qcur = ggml_mul_mat(ctx, wq, cur);
                struct ggml_tensor * Kcur = ggml_mul_mat(ctx, wk, cur);
                struct ggml_tensor * Vcur = ggml_mul_mat(ctx, wv, cur);

                Qcur = ggml_rope_ext(
                    ctx, ggml_reshape_3d(ctx, Qcur, hp.n_embd_head, hp.n_head,    hp.n_tokens), inp_pos, nullptr,
                    hp.n_rot, 0, hp.n_ctx_orig, freq_base, freq_scale,
                    ext_factor, attn_factor, beta_fast, beta_slow
                );

                Kcur = ggml_rope_ext(
                    ctx, ggml_reshape_3d(ctx, Kcur, hp.n_embd_head, hp.n_head_kv, hp.n_tokens), inp_pos, nullptr,
                    hp.n_rot, 0, hp.n_ctx_orig, freq_base, freq_scale,
                    ext_factor, attn_factor, beta_fast, beta_slow
                );

                llm_build_kv_store(ctx, k_l, v_l, Kcur, Vcur);

                cur = llm_build_kqv(ctx, k_l, v_l, Qcur, KQ_mask, 1.0f/sqrtf(float(hp.n_embd_head)));
            }

            struct ggml_tensor * ffn_inp = ggml_add(ctx, cur, inpSA);

            // feed-forward network
            ggml_tensor * ffn_norm = ggml_new_tensor_1d(ctx, GGML_TYPE_F32, hp.n_embd);
            cur = llm_build_norm(ctx, ffn_inp, ffn_norm, nullptr, LLM_NORM_RMS);

            ggml_tensor * ffn_gate = ggml_new_tensor_2d(ctx, GGML_TYPE_Q4_0, hp.n_embd, hp.n_ff);
            ggml_tensor * ffn_down = ggml_new_tensor_2d(ctx, GGML_TYPE_Q4_0, hp.n_ff,   hp.n_embd);
            ggml_tensor * ffn_up   = ggml_new_tensor_2d(ctx, GGML_TYPE_Q4_0, hp.n_embd, hp.n_ff);
            struct ggml_tensor * tmp = ggml_mul_mat(ctx, ffn_up, cur);
            cur = ggml_mul_mat(ctx, ffn_gate, cur);
            cur = ggml_silu(ctx, cur);
            cur = ggml_mul(ctx, cur, tmp);
            cur = ggml_mul_mat(ctx, ffn_down, cur);

            cur = ggml_add(ctx, cur, ffn_inp);

            // input for next layer
            inpL = cur;
        }

        cur = inpL;

        ggml_tensor * output_norm = ggml_new_tensor_1d(ctx, GGML_TYPE_F32, hp.n_embd);
        cur = llm_build_norm(ctx, cur, output_norm, nullptr, LLM_NORM_RMS);

        // lm_head
        ggml_tensor * output = ggml_new_tensor_2d(ctx, GGML_TYPE_Q4_0, hp.n_embd, hp.n_vocab);
        cur = ggml_mul_mat(ctx, output, cur);

        return cur;
    }
};

// Falcon
struct test_falcon : public test_llm {
    static constexpr float freq_base = 10000.0f;
    static constexpr float freq_scale = 1.0f;
    static constexpr float ext_factor = 0.0f;
    static constexpr float attn_factor = 1.0f;
    static constexpr float beta_fast = 32.0f;
    static constexpr float beta_slow = 1.0f;

    std::string op_desc(ggml_tensor * t) override {
        GGML_UNUSED(t);
        return "FALCON";
    }

    std::string vars() override {
        auto n_tokens = hp.n_tokens;
        return VARS_TO_STR1(n_tokens);
    }

    double max_nmse_err() override {
        return 2e-3;
    }

    test_falcon(int n_tokens = 1)
        : test_llm({
            /*n_vocab        =*/ 32000,
            /*n_embd         =*/ 3200,
            /*n_head         =*/ 50,
            /*n_head_kv      =*/ 1,
            /*n_rot          =*/ 64,
            /*n_embd_head    =*/ 64,
            /*n_ff           =*/ 8640,
            /*f_norm_eps     =*/ 1e-5f,
            /*f_norm_rms_eps =*/ 0.f,
            /*n_tokens       =*/ n_tokens,
        }) {
    }

    ggml_tensor * build_graph(ggml_context * ctx) override {
        struct ggml_tensor * cur;
        struct ggml_tensor * inpL;

        inpL = ggml_new_tensor_2d(ctx, GGML_TYPE_F32, hp.n_embd, hp.n_tokens);

        // inp_pos - contains the positions
        struct ggml_tensor * inp_pos = ggml_new_tensor_1d(ctx, GGML_TYPE_I32, hp.n_tokens);

        // KQ_mask (mask for 1 head, it will be broadcasted to all heads)
        struct ggml_tensor * KQ_mask = ggml_new_tensor_3d(ctx, GGML_TYPE_F16, hp.n_kv, hp.n_tokens, 1);

        ggml_tensor * k_l = ggml_new_tensor_1d(ctx, GGML_TYPE_F16, 1638400);
        ggml_tensor * v_l = ggml_new_tensor_1d(ctx, GGML_TYPE_F16, 1638400);

        for (uint32_t il = 0; il < hp.n_layer; ++il) {
            // norm
            ggml_tensor * attn_norm_w = ggml_new_tensor_1d(ctx, GGML_TYPE_F32, hp.n_embd);
            ggml_tensor * attn_norm_b = ggml_new_tensor_1d(ctx, GGML_TYPE_F32, hp.n_embd);
            ggml_tensor * attn_norm = llm_build_norm(ctx, inpL, attn_norm_w, attn_norm_b, LLM_NORM);

            // self-attention
            {
                cur = attn_norm;

                ggml_tensor * wqkv = ggml_new_tensor_2d(ctx, GGML_TYPE_Q4_0, hp.n_embd, hp.n_embd + 2*hp.n_embd_gqa());

                cur = ggml_mul_mat(ctx, wqkv, cur);

                struct ggml_tensor * Qcur = ggml_cont(ctx, ggml_view_2d(ctx, cur, hp.n_embd,     hp.n_tokens, cur->nb[1], 0*sizeof(float)*(hp.n_embd)));
                struct ggml_tensor * Kcur = ggml_cont(ctx, ggml_view_2d(ctx, cur, hp.n_embd_gqa(), hp.n_tokens, cur->nb[1], 1*sizeof(float)*(hp.n_embd)));
                struct ggml_tensor * Vcur = ggml_cont(ctx, ggml_view_2d(ctx, cur, hp.n_embd_gqa(), hp.n_tokens, cur->nb[1], 1*sizeof(float)*(hp.n_embd + hp.n_embd_gqa())));

                Qcur = ggml_reshape_3d(ctx, Qcur, hp.n_embd_head, hp.n_head,    hp.n_tokens);
                Kcur = ggml_reshape_3d(ctx, Kcur, hp.n_embd_head, hp.n_head_kv, hp.n_tokens);

                // using mode = 2 for neox mode
                Qcur = ggml_rope_ext(
                    ctx, Qcur, inp_pos, nullptr, hp.n_rot, 2, hp.n_ctx_orig,
                    freq_base, freq_scale, ext_factor, attn_factor, beta_fast, beta_slow
                );

                Kcur = ggml_rope_ext(
                    ctx, Kcur, inp_pos, nullptr, hp.n_rot, 2, hp.n_ctx_orig,
                    freq_base, freq_scale, ext_factor, attn_factor, beta_fast, beta_slow
                );

                llm_build_kv_store(ctx, k_l, v_l, Kcur, Vcur);

                cur = llm_build_kqv(ctx, k_l, v_l, Qcur, KQ_mask, 1.0f/sqrtf(float(hp.n_embd_head)));
            }

            struct ggml_tensor * ffn_inp = cur;

            // feed forward
            {
                ggml_tensor * ffn_up   = ggml_new_tensor_2d(ctx, GGML_TYPE_Q4_0, hp.n_embd, hp.n_ff);
                ggml_tensor * ffn_down = ggml_new_tensor_2d(ctx, GGML_TYPE_Q4_0, hp.n_ff, hp.n_embd);
                cur = attn_norm;
                cur = ggml_mul_mat(ctx, ffn_up, cur);
                cur = ggml_gelu(ctx, cur);
                cur = ggml_mul_mat(ctx, ffn_down, cur);
            }

            cur = ggml_add(ctx, cur, ffn_inp);

            cur = ggml_add(ctx, cur, inpL);

            // input for next layer
            inpL = cur;
        }

        cur = inpL;

        ggml_tensor * output_norm   = ggml_new_tensor_1d(ctx, GGML_TYPE_F32, hp.n_embd);
        ggml_tensor * output_norm_b = ggml_new_tensor_1d(ctx, GGML_TYPE_F32, hp.n_embd);
        cur = llm_build_norm(ctx, cur, output_norm, output_norm_b, LLM_NORM);

        // lm_head
        ggml_tensor * output = ggml_new_tensor_2d(ctx, GGML_TYPE_Q8_0, hp.n_embd, hp.n_vocab);
        cur = ggml_mul_mat(ctx, output, cur);

        return cur;
    }
};


// ###########################################
// ## Section 3: GGML Op Test Instantiation ##
// ###########################################
static const ggml_type all_types[] = {
    GGML_TYPE_F32, GGML_TYPE_F16, GGML_TYPE_BF16,
    GGML_TYPE_Q4_0, GGML_TYPE_Q4_1,
    GGML_TYPE_Q5_0, GGML_TYPE_Q5_1,
    GGML_TYPE_Q8_0,
    GGML_TYPE_MXFP4,
    GGML_TYPE_Q2_K, GGML_TYPE_Q3_K,
    GGML_TYPE_Q4_K, GGML_TYPE_Q5_K,
    GGML_TYPE_Q6_K,
    // GGML_TYPE_TQ1_0, GGML_TYPE_TQ2_0, // TODO: implement for all backends
    GGML_TYPE_IQ2_XXS, GGML_TYPE_IQ2_XS, GGML_TYPE_IQ2_S,
    GGML_TYPE_IQ3_XXS, GGML_TYPE_IQ1_S, GGML_TYPE_IQ1_M,
    GGML_TYPE_IQ4_NL, GGML_TYPE_IQ3_S, GGML_TYPE_IQ4_XS,
};

static const ggml_type base_types[] = {
    GGML_TYPE_F32, GGML_TYPE_F16,
    GGML_TYPE_Q8_0, // for I8MM tests
    GGML_TYPE_Q4_0,
    GGML_TYPE_Q4_1, // for I8MM tests
    GGML_TYPE_Q4_K,
    GGML_TYPE_MXFP4, // TODO: or "other"
    GGML_TYPE_IQ2_XXS
};

static const ggml_type other_types[] = {
    GGML_TYPE_Q4_1,
    GGML_TYPE_Q5_0, GGML_TYPE_Q5_1,
    GGML_TYPE_Q8_0,
    GGML_TYPE_Q2_K, GGML_TYPE_Q3_K,
    GGML_TYPE_Q5_K,
    GGML_TYPE_Q6_K,
    // GGML_TYPE_TQ1_0, GGML_TYPE_TQ2_0, // TODO: implement for all backends
    GGML_TYPE_IQ2_XS, GGML_TYPE_IQ2_S,
    GGML_TYPE_IQ3_XXS, GGML_TYPE_IQ1_S, GGML_TYPE_IQ1_M,
    GGML_TYPE_IQ4_NL, GGML_TYPE_IQ3_S, GGML_TYPE_IQ4_XS,
    GGML_TYPE_BF16,
};

// Test cases for evaluation: should try to cover edge cases while using small input sizes to keep the runtime low
static std::vector<std::unique_ptr<test_case>> make_test_cases_eval() {
    std::vector<std::unique_ptr<test_case>> test_cases;
    std::default_random_engine rng(0);

    // unary ops
    for (ggml_type type : {GGML_TYPE_F16, GGML_TYPE_F32}) {
        for (int v : {0, 1}) {
            for (int op = 0; op < GGML_UNARY_OP_COUNT; op++) {
                test_cases.emplace_back(new test_unary((ggml_unary_op) op, type, { 128, 2, 2, 2 }, v));
                test_cases.emplace_back(new test_unary((ggml_unary_op) op, type, { 5, 7, 11, 13 }, v));
            }
        }
    }

    // glu ops
    for (ggml_type type : {GGML_TYPE_F16, GGML_TYPE_F32}) {
        for (int v : {0, 1}) {
            for (int op = 0; op < GGML_GLU_OP_COUNT; op++) {
                if (op == GGML_GLU_OP_SWIGLU_OAI) {
                    // SWIGLU_OAI is handled separately
                    continue;
                }

                for (bool swapped : {false, true}) {
                    test_cases.emplace_back(new test_glu((ggml_glu_op) op, type, { 128, 2, 2, 2 }, v, swapped));
                    test_cases.emplace_back(new test_glu((ggml_glu_op) op, type, { 5, 7, 11, 13 }, v, swapped));
                }

                test_cases.emplace_back(new test_glu_split((ggml_glu_op) op, type, { 128, 2, 2, 2 }, v));
                test_cases.emplace_back(new test_glu_split((ggml_glu_op) op, type, { 5, 7, 11, 13 }, v));
            }
        }
    }

    for (int v : {0, 1}) {
        for (float alpha : {.5f, 1.702f}) {
            for (float limit : {2.0f, 7.0f}) {
                test_cases.emplace_back(new test_swiglu_oai(GGML_TYPE_F32, { 128, 2, 2, 2 }, v, alpha, limit));
            }
        }
    }

    for (ggml_type type : {GGML_TYPE_F32, GGML_TYPE_Q4_0}) {
        test_cases.emplace_back(new test_get_rows(type, 300*256,   5,         4,   1,   2, false));
        test_cases.emplace_back(new test_get_rows(type,     256,   80000, 70000,   2,   1, false));
        test_cases.emplace_back(new test_get_rows(type,     256,   5,         4, 700, 100, false));
    }

    test_cases.emplace_back(new test_get_rows(GGML_TYPE_F32, 1, 8, 2, 1, 1, false));
    for (ggml_type type : all_types) {
        for (int b : {1, 7}) {
            for (bool v : {false, true}) {
                test_cases.emplace_back(new test_get_rows(type, 256, 5, 4, b, 1, v));
            }
        }
    }
    for (int b : {1, 7}) {
        for (bool v : {false, true}) {
            test_cases.emplace_back(new test_get_rows(GGML_TYPE_I32, 256, 5, 4, b, 1, v));
        }
    }

    test_cases.emplace_back(new test_get_rows_back(GGML_TYPE_F32, 1, 8, 2, 1, false));
    for (ggml_type type : all_types) {
        for (bool v : {false, true}) {
            test_cases.emplace_back(new test_get_rows_back(type, 256, 5, 4, 1, v));
        }
    }
    for (bool v : {false, true}) {
        test_cases.emplace_back(new test_get_rows_back(GGML_TYPE_I32, 256, 5, 4, 1, v));
    }

    test_cases.emplace_back(new test_set_rows(GGML_TYPE_F32, GGML_TYPE_I64, { 1, 8, 1, 3 }, { 1, 1 }, 2, false));
    test_cases.emplace_back(new test_set_rows(GGML_TYPE_F32, GGML_TYPE_I32, { 1, 8, 1, 3 }, { 1, 1 }, 2, false));
    test_cases.emplace_back(new test_set_rows(GGML_TYPE_Q8_0, GGML_TYPE_I32, { 256, 5, 1, 3 }, { 1, 1, }, 1, false));
    for (ggml_type type : all_types) {
        for (int b : {1, 7}) {
            for (bool v : {false, true}) {
                test_cases.emplace_back(new test_set_rows(type, GGML_TYPE_I64, { 256, 5,  b, 3 }, { 1, 1, }, 1, v));
                test_cases.emplace_back(new test_set_rows(type, GGML_TYPE_I64, { 256, 11, 1, b }, { 2, 3, }, 7, v));

                test_cases.emplace_back(new test_set_rows(type, GGML_TYPE_I64, { 3*ggml_blck_size(type), 3, b, 1 }, { 2, 3, }, 2, v));

                if (ggml_blck_size(type) == 1) {
                    test_cases.emplace_back(new test_set_rows(type, GGML_TYPE_I64, { 31, 3, b, 1 }, { 2, 3, }, 2, v));
                    test_cases.emplace_back(new test_set_rows(type, GGML_TYPE_I64, { 33, 5, 1, b }, { 2, 3, }, 1, v));
                }
            }
        }
    }

    for (ggml_type type_input : {GGML_TYPE_F32}) {
        for (ggml_op_pool pool_type : {GGML_OP_POOL_AVG, GGML_OP_POOL_MAX}) {
            for (int k0 : {1, 3}) {
                for (int k1 : {1, 3}) {
                    for (int s0 : {1, 2}) {
                        for (int s1 : {1, 2}) {
                            for (int p0 : {0, 1}) {
                                for (int p1 : {0, 1}) {
                                    test_cases.emplace_back(new test_pool2d(pool_type, type_input, {10, 10, 3, 1}, k0, k1, s0, s1, p0, p1));
                                }
                            }
                        }
                    }
                }
            }
        }
    }

#if 0
    // >4GB im2col destination. Too slow to run by default.
    // Test cases taken from Wan2.1 T2V 1.3B.
    test_cases.emplace_back(new test_im2col   (GGML_TYPE_F32, GGML_TYPE_F32, GGML_TYPE_F32, {832, 480, 192, 4}, {3, 3, 192, 96}, 1, 1, 1, 1, 1, 1, true));
    test_cases.emplace_back(new test_im2col_3d(GGML_TYPE_F32, GGML_TYPE_F32, GGML_TYPE_F32, {834, 482, 6, 96},  {3, 3,3, 9216}, 96, 1, 1, 1, 0, 0, 0, 1, 1, 1, false));
#endif

    // im2col 1D
    test_cases.emplace_back(new test_im2col(GGML_TYPE_F32, GGML_TYPE_F32, GGML_TYPE_F32, {3000, 128, 1, 1}, {3, 128, 1280, 1}, 1, 0, 1, 0, 1, 0, false));
    test_cases.emplace_back(new test_im2col(GGML_TYPE_F32, GGML_TYPE_F16, GGML_TYPE_F32, {3000, 128, 1, 1}, {3, 128, 1280, 1}, 1, 0, 1, 0, 1, 0, false));
    test_cases.emplace_back(new test_im2col(GGML_TYPE_F32, GGML_TYPE_F16, GGML_TYPE_F16, {3000, 128, 1, 1}, {3, 128, 1280, 1}, 1, 0, 1, 0, 1, 0, false));
    for (int s0 : {1, 3}) {
        for (int p0 : {0, 3}) {
            for (int d0 : {1, 3}) {
                test_cases.emplace_back(new test_im2col(
                    GGML_TYPE_F32, GGML_TYPE_F32, GGML_TYPE_F32, {20, 2, 2, 1}, {3, 2, 2, 1},
                    s0, 0, p0, 0, d0, 0, false));
            }
        }
    }

    // im2col 2D
    test_cases.emplace_back(new test_im2col(GGML_TYPE_F32, GGML_TYPE_F32, GGML_TYPE_F32));
    test_cases.emplace_back(new test_im2col(GGML_TYPE_F32, GGML_TYPE_F16, GGML_TYPE_F32));
    test_cases.emplace_back(new test_im2col(GGML_TYPE_F32, GGML_TYPE_F16, GGML_TYPE_F16));
    for (int s0 : {1, 3}) {
        for (int s1 : {1, 3}) {
            for (int p0 : {0, 3}) {
                for (int p1 : {0, 3}) {
                    for (int d0 : {1, 3}) {
                        for (int d1 : {1, 3}) {
                            test_cases.emplace_back(new test_im2col(
                                GGML_TYPE_F32, GGML_TYPE_F32, GGML_TYPE_F32, {20, 20, 2, 2}, {3, 3, 2, 2},
                                s0, s1, p0, p1, d0, d1, true));
                        }
                    }
                }
            }
        }
    }

    // extra tests for im2col 2D
    test_cases.emplace_back(new test_im2col(GGML_TYPE_F32, GGML_TYPE_F16, GGML_TYPE_F16, {12, 12, 1, 32}, {3, 3, 1, 32}, 1, 1, 1, 1, 1, 1, true));
    test_cases.emplace_back(new test_im2col(GGML_TYPE_F32, GGML_TYPE_F16, GGML_TYPE_F16, {12, 12, 2, 32}, {3, 3, 2, 32}, 1, 1, 1, 1, 1, 1, true));
    test_cases.emplace_back(new test_im2col(GGML_TYPE_F32, GGML_TYPE_F16, GGML_TYPE_F16, {12, 12, 1, 1024}, {3, 3, 1, 1024}, 1, 1, 1, 1, 1, 1, true));
    test_cases.emplace_back(new test_im2col(GGML_TYPE_F32, GGML_TYPE_F16, GGML_TYPE_F16, {12, 12, 2, 1024}, {3, 3, 2, 1024}, 1, 1, 1, 1, 1, 1, true));
    test_cases.emplace_back(new test_im2col(GGML_TYPE_F32, GGML_TYPE_F16, GGML_TYPE_F16, {12, 12, 1, 2048}, {3, 3, 1, 2048}, 1, 1, 1, 1, 1, 1, true));
    test_cases.emplace_back(new test_im2col(GGML_TYPE_F32, GGML_TYPE_F16, GGML_TYPE_F16, {12, 12, 2, 2048}, {3, 3, 2, 2048}, 1, 1, 1, 1, 1, 1, true));
    test_cases.emplace_back(new test_im2col(GGML_TYPE_F32, GGML_TYPE_F16, GGML_TYPE_F16, {12, 12, 1, 2560}, {3, 3, 1, 2560}, 1, 1, 1, 1, 1, 1, true));
    test_cases.emplace_back(new test_im2col(GGML_TYPE_F32, GGML_TYPE_F16, GGML_TYPE_F16, {12, 12, 2, 2560}, {3, 3, 2, 2560}, 1, 1, 1, 1, 1, 1, true));
    test_cases.emplace_back(new test_im2col(GGML_TYPE_F32, GGML_TYPE_F16, GGML_TYPE_F16, {5, 5, 1, 32}, {3, 4, 1, 32}, 1, 1, 0, 0, 1, 1, true));

    // im2col 3D
    test_cases.emplace_back(new test_im2col_3d(GGML_TYPE_F32, GGML_TYPE_F32, GGML_TYPE_F32));
    test_cases.emplace_back(new test_im2col_3d(GGML_TYPE_F32, GGML_TYPE_F16, GGML_TYPE_F32));
    test_cases.emplace_back(new test_im2col_3d(GGML_TYPE_F32, GGML_TYPE_F16, GGML_TYPE_F16));
    for (int s0 : {1, 3}) {
        for (int s1 : {1, 3}) {
            for (int s2 : {1, 3}) {
                for (int p0 : {0, 3}) {
                    for (int p1 : {0, 3}) {
                        for (int p2 : {0, 3}) {
                            for (int d0 : {1, 3}) {
                                for (int d1 : {1, 3}) {
                                    for (int d2 : {1, 3}) {
                                        for (int IC : {1, 3}) {
                                            for (bool v : {false, true}) {
                                                test_cases.emplace_back(new test_im2col_3d(
                                                    GGML_TYPE_F32, GGML_TYPE_F32, GGML_TYPE_F32, {20, 20, 10, 3}, {3, 3, 3, 3},
                                                    IC, s0, s1, s2, p0, p1, p2, d0, d1, d2, v));
                                            }
                                        }
                                    }
                                }
                            }
                        }
                    }
                }
            }
        }
    }

// Conv_2D test cases
#ifdef DETAILED_TESTS
    // Probably we do not have enough time to execute these in the pipeline.
    uint32_t iwh_idx  = 0;
    uint32_t kwh_idx  = 1;
    uint32_t Cout_idx = 2;
    uint32_t Cin_idx  = 3;
    uint32_t B_idx    = 4;

    std::vector<std::array<int, 5>> cases = {
  //{IWH, KWH, Cout, Cin, B}
  // K=CRS=NPQ=4096 conv_2d matmul performance
        {19,   4, 4096, 256, 16},
 // K=128, CRS=128, NPQ=4096
        { 19,  4, 128,  8,   16},
 // K=130, CRS=128, NPQ=4096
        { 19,  4, 130,  8,   16},
 // Edge case: K x CRS is small
        { 19,  2, 4,    4,   16},
 // A ConvNet's first layer
        { 224, 3, 8,    3,   1 },
 // A ConvNet's first layer with 2x2 convolution, and 1 channel
        { 224, 2, 8,    1,   1 },
 // A ConvNet's first layer with 2x2 convolution, and 1 channel, several images in the batch
        { 224, 2, 8,    1,   8 },
 // A middle layer of a ConvNet
        { 58,  3, 64,   32,  1 },
 // A middle layer of a ConvNet, several images in the batch
        { 58,  3, 64,   32,  8 },
 // A deep layer of a ConvNet, several images in the batch
        { 16,  3, 256,  128, 8 }
    };

    for (auto kernel_type : {GGML_TYPE_F32, GGML_TYPE_F16}) {
        for (auto act_case : cases) {
            test_cases.emplace_back(new test_conv_2d(
                { act_case[iwh_idx], act_case[iwh_idx], act_case[Cin_idx], act_case[B_idx] },
                { act_case[kwh_idx], act_case[kwh_idx], act_case[Cin_idx], act_case[Cout_idx] },
                kernel_type, 1, 1, 0, 0, 1, 1, false));
        }
    }
#endif

    // CONV_2D:
    auto calc_conv_output_size = [](int64_t ins, int64_t ks, int s, int p, int d) -> int64_t {
        return (ins + 2 * p - d * (ks - 1) - 1) / s + 1;
    };

    //uint32_t s0 = 3;
    uint32_t s1 = 5;
    uint32_t p0 = 5;
    //uint32_t p1 = 2;
    uint32_t d0 = 2;
    uint32_t d1 = 4;

    for (uint32_t s0 : { 1, 3 }) {
        for (uint32_t p1 : { 2, 5 }) {
            for (uint32_t Cin : { 1, 25 }) {
                for (uint32_t Cout : { 1, 12 }) {
                    for (uint32_t KH : { 1, 2, 3, 11 }) {
                        for (uint32_t KW : { 1, 2, 3, 11 }) {
                            for (uint32_t H : { 1, 133 }) {
                                for (uint32_t W : { 1, 141 }) {
                                    if (calc_conv_output_size(W, KW, s0, p0, d0) > 0 &&
                                        calc_conv_output_size(H, KH, s1, p1, d1) > 0) {
                                        for (auto kernel_type : {GGML_TYPE_F32, GGML_TYPE_F16}) {
                                            test_cases.emplace_back(new test_conv_2d(
                                                { W, H, Cin, 2 }, { KW, KH, Cin, Cout }, kernel_type, s0, s1, p0, p1, d0, d1, false));
                                        }
                                    }
                                }
                            }
                        }
                    }
                }
            }
        }
    }

    // sycl backend will limit task global_range < MAX_INT
    // test cases for 2D im2col with large input W and H (occurs in stable-diffusion)
    // however these cases need to alloc more memory which may fail in some devices (Intel Arc770, etc.)
    // these cases are verified (pass) in Intel(R) Data Center GPU Max 1100 (sycl backend) and NV A30 (cuda backend)
    // test_cases.emplace_back(new test_im2col(GGML_TYPE_F32, GGML_TYPE_F16, GGML_TYPE_F16, {1024, 1024, 256, 1}, {3, 3, 256, 1}, 1, 1, 1, 1, 1, 1, true));
    // test_cases.emplace_back(new test_im2col(GGML_TYPE_F32, GGML_TYPE_F16, GGML_TYPE_F32, {1024, 1024, 256, 1}, {3, 3, 256, 1}, 1, 1, 1, 1, 1, 1, true));

    test_cases.emplace_back(new test_conv_2d_dw({17, 34, 9, 1}, {3, 3, 1, 9}, 1, 0, 1, false));
    test_cases.emplace_back(new test_conv_2d_dw({17, 34, 9, 1}, {3, 3, 1, 9}, 1, 0, 1, true));
    test_cases.emplace_back(new test_conv_2d_dw({32, 8, 64, 1}, {3, 3, 1, 64}, 2, 1, 1, false));
    test_cases.emplace_back(new test_conv_2d_dw({32, 8, 64, 1}, {3, 3, 1, 64}, 2, 1, 1, true));

    // CONV_3D
    auto calc_conv_output_size_3d = [](int64_t ins, int64_t ks, int s, int p, int d) -> int64_t {
        return (ins + 2 * p - d * (ks - 1) - 1) / s + 1;
    };

    for (ggml_type kernel_type : {GGML_TYPE_F32, GGML_TYPE_F16}) {
        for (int N : {1, 2}) {
            for (int IC : {1, 3}) {
                for (int OC : {1, 4}) {
                    for (int s0 : {1, 2}) {
                        for (int p1 : {0, 1}) {
                            for (int d2 : {1, 2}) {
                                int64_t IW = 20, IH = 22, ID = 18;
                                int64_t KW = 3,  KH = 3,  KD = 3;
                                int s1 = s0, s2 = s0;
                                int p0 = p1, p2 = p1;
                                int d0 = d2, d1 = d2;

                                if (calc_conv_output_size_3d(IW, KW, s0, p0, d0) <= 0 ||
                                    calc_conv_output_size_3d(IH, KH, s1, p1, d1) <= 0 ||
                                    calc_conv_output_size_3d(ID, KD, s2, p2, d2) <= 0) {
                                    continue;
                                }
                                test_cases.emplace_back(new test_conv_3d(
                                    N, IC, ID, IH, IW,
                                    OC, KD, KH, KW,
                                    s0, s1, s2, p0, p1, p2, d0, d1, d2,
                                    kernel_type));

                                // Asymmetric kernel and params
                                int64_t asym_KW = 5, asym_KH = 1, asym_KD = 3;
                                int asym_s0 = 2, asym_s1 = 1, asym_s2 = 1;
                                int asym_p0 = 2, asym_p1 = 0, asym_p2 = 1;
                                int asym_d0 = 1, asym_d1 = 1, asym_d2 = 2;

                                if (calc_conv_output_size_3d(IW, asym_KW, asym_s0, asym_p0, asym_d0) <= 0 ||
                                    calc_conv_output_size_3d(IH, asym_KH, asym_s1, asym_p1, asym_d1) <= 0 ||
                                    calc_conv_output_size_3d(ID, asym_KD, asym_s2, asym_p2, asym_d2) <= 0) {
                                    continue;
                                }
                                test_cases.emplace_back(new test_conv_3d(
                                    N, IC, ID, IH, IW,
                                    OC, asym_KD, asym_KH, asym_KW,
                                    asym_s0, asym_s1, asym_s2, asym_p0, asym_p1, asym_p2, asym_d0, asym_d1, asym_d2,
                                    kernel_type));
                            }
                        }
                    }
                }
            }
        }
        // Case with kernel size 1
        test_cases.emplace_back(new test_conv_3d(1, 4, 8, 8, 8, 8, 1, 1, 1, 1, 1, 1, 0, 0, 0, 1, 1, 1, kernel_type));
    }

    for(uint32_t Cout : {1, 9}){
        for(uint32_t Cin : {1, 7}){
            for(uint32_t K : {1, 3, 1337}){
                for(uint32_t L : {1, 2, 13}){
                    for(uint32_t s0: {1, 2, 3}){
                        test_cases.emplace_back(new test_conv_transpose_1d({L,Cin,1,1}, {K,Cout,Cin,1}, s0, 0, 1));
                    }
                }
            }
        }
    }

    test_cases.emplace_back(new test_conv_transpose_1d());
    test_cases.emplace_back(new test_conv_transpose_1d({3,2,1,1}, {2,3,2,1}, 3, 0, 1));
    test_cases.emplace_back(new test_conv_transpose_1d({3,2,1,1}, {2,3,2,1}, 2, 0, 1));
    test_cases.emplace_back(new test_conv_transpose_1d({3,2,1,1}, {2,3,2,1}, 1, 0, 1));
    test_cases.emplace_back(new test_conv_transpose_1d({3,2,1,1}, {3,2,2,1}, 2, 0, 1));
    test_cases.emplace_back(new test_conv_transpose_1d({3,2,1,1}, {3,2,2,1}, 1, 0, 1));
    test_cases.emplace_back(new test_conv_transpose_1d({3,2,1,1}, {3,1,2,1}, 1, 0, 1));
    test_cases.emplace_back(new test_conv_transpose_1d({2,1,1,1}, {3,1,1,1}, 1, 0, 1));

    test_cases.emplace_back(new test_conv_transpose_2d({3, 2, 3, 1}, {2, 2, 1, 3}, 1));
    test_cases.emplace_back(new test_conv_transpose_2d({10, 10, 9, 1}, {3, 3, 1, 9}, 2));

    test_cases.emplace_back(new test_count_equal(GGML_TYPE_F32, {4,  500, 1, 1}));
    test_cases.emplace_back(new test_count_equal(GGML_TYPE_F32, {4, 5000, 1, 1}));

    test_cases.emplace_back(new test_argmax(GGML_TYPE_F32, {32,    1, 1, 1}));
    test_cases.emplace_back(new test_argmax(GGML_TYPE_F32, {32,  513, 1, 1}));
    test_cases.emplace_back(new test_argmax(GGML_TYPE_F32, {100,  10, 1, 1}));
    test_cases.emplace_back(new test_argmax(GGML_TYPE_F32, {1024, 10, 1, 1}));
    test_cases.emplace_back(new test_argmax(GGML_TYPE_F32, {1024, 12, 1, 1}));
    test_cases.emplace_back(new test_argmax(GGML_TYPE_F32, {2000, 10, 1, 1}));
    test_cases.emplace_back(new test_argmax(GGML_TYPE_F32, {5438,  3, 1, 1}));

    for (int ne3 : {1, 3}) { // CUDA backward pass only supports ne3 == 1
        test_cases.emplace_back(new test_repeat(GGML_TYPE_F32, {10, 5, 4, ne3}, {1, 1, 1, 1}));
        test_cases.emplace_back(new test_repeat(GGML_TYPE_F32, {10, 5, 4, ne3}, {2, 1, 1, 1}));
        test_cases.emplace_back(new test_repeat(GGML_TYPE_F32, {10, 5, 4, ne3}, {1, 2, 1, 1}));
        test_cases.emplace_back(new test_repeat(GGML_TYPE_F32, {10, 5, 4, ne3}, {1, 1, 2, 1}));
        test_cases.emplace_back(new test_repeat(GGML_TYPE_F32, {10, 5, 4, ne3}, {1, 1, 1, 2}));
        test_cases.emplace_back(new test_repeat(GGML_TYPE_I32, {10, 5, 4, ne3}, {2, 1, 1, 1}));
        test_cases.emplace_back(new test_repeat(GGML_TYPE_I16, {10, 5, 4, ne3}, {1, 1, 1, 2}));
    }

    for (bool view : {false, true}) {
        test_cases.emplace_back(new test_repeat_back(GGML_TYPE_F32, {8, 6, 4, 2}, {1, 1, 1, 1}, view));
        test_cases.emplace_back(new test_repeat_back(GGML_TYPE_F32, {8, 6, 4, 2}, {2, 1, 1, 1}, view));
        test_cases.emplace_back(new test_repeat_back(GGML_TYPE_F32, {8, 6, 4, 2}, {1, 2, 1, 1}, view));
        test_cases.emplace_back(new test_repeat_back(GGML_TYPE_F32, {8, 6, 4, 2}, {1, 1, 2, 1}, view));
        test_cases.emplace_back(new test_repeat_back(GGML_TYPE_F32, {8, 6, 4, 2}, {1, 1, 1, 2}, view));
    }

    test_cases.emplace_back(new test_dup(GGML_TYPE_F32));
    test_cases.emplace_back(new test_dup(GGML_TYPE_F16));
    test_cases.emplace_back(new test_dup(GGML_TYPE_I32));
    test_cases.emplace_back(new test_dup(GGML_TYPE_I16));
    test_cases.emplace_back(new test_dup(GGML_TYPE_F32, {10, 10, 5, 1}, {0, 2, 1, 3}));
    test_cases.emplace_back(new test_dup(GGML_TYPE_F16, {10, 10, 5, 1}, {0, 2, 1, 3})); // dup by rows
    test_cases.emplace_back(new test_dup(GGML_TYPE_F32, {10, 10, 5, 1}, {1, 0, 2, 3}));
    test_cases.emplace_back(new test_dup(GGML_TYPE_F16, {10, 10, 5, 1}, {1, 0, 2, 3})); // dup dst not-contiguous
    test_cases.emplace_back(new test_dup(GGML_TYPE_I16, {10,  8, 3, 1}, {0, 2, 1, 3}));
    test_cases.emplace_back(new test_dup(GGML_TYPE_I16, {10,  8, 3, 1}, {1, 2, 0, 3}));

    for (int dim = 1; dim < GGML_MAX_DIMS; ++dim) {
        test_cases.emplace_back(new test_set(GGML_TYPE_F32, GGML_TYPE_F32, {6, 5, 4, 3}, dim));
    }

    for (int dim = 1; dim < GGML_MAX_DIMS; ++dim) {
        test_cases.emplace_back(new test_set(GGML_TYPE_I32, GGML_TYPE_I32, {6, 5, 4, 3}, dim));
    }

    // same-type copy
    for (ggml_type type : all_types) {
        const auto nk = ggml_blck_size(type);

        for (int k = 1; k < 4; ++k) {
            test_cases.emplace_back(new test_cpy(type, type, {k*nk, 2, 3, 4}));
            test_cases.emplace_back(new test_cpy(type, type, {k*nk, 2, 3, 4}, {0, 2, 1, 3}));
            test_cases.emplace_back(new test_cpy(type, type, {k*nk, 2, 3, 4}, {0, 3, 1, 2}, {0, 2, 1, 3}));
        }
    }

    for (ggml_type type_src : {GGML_TYPE_F16, GGML_TYPE_BF16, GGML_TYPE_F32}) {
        for (ggml_type type_dst : all_types) {
            test_cases.emplace_back(new test_cpy(type_src, type_dst, {256, 4, 4, 4}));
            test_cases.emplace_back(new test_cpy(type_src, type_dst, {256, 2, 3, 4}, {0, 2, 1, 3})); // cpy by rows
        }
    }
    for (ggml_type type_src : all_types) {
        for (ggml_type type_dst : {GGML_TYPE_F32}) {
            test_cases.emplace_back(new test_cpy(type_src, type_dst, {256, 4, 4, 4}));
            test_cases.emplace_back(new test_cpy(type_src, type_dst, {256, 2, 3, 4}, {0, 2, 1, 3})); // cpy by rows
        }
    }
    for (ggml_type type_src : {GGML_TYPE_F16, GGML_TYPE_F32}) {
        for (ggml_type type_dst : {GGML_TYPE_F16, GGML_TYPE_F32}) {
            test_cases.emplace_back(new test_cpy(type_src, type_dst, {256, 2, 3, 4}, {1, 0, 2, 3})); // cpy not-contiguous
        }
    }
    test_cases.emplace_back(new test_cpy(GGML_TYPE_F32, GGML_TYPE_I32, {256, 2, 3, 4}));
    test_cases.emplace_back(new test_cpy(GGML_TYPE_F32, GGML_TYPE_I32, {256, 2, 3, 4}, {1, 0, 2, 3}));
    test_cases.emplace_back(new test_cpy(GGML_TYPE_I32, GGML_TYPE_F32, {256, 2, 3, 4}));
    test_cases.emplace_back(new test_cpy(GGML_TYPE_I32, GGML_TYPE_F32, {256, 2, 3, 4}, {1, 0, 2, 3}));

    test_cases.emplace_back(new test_cont());
    test_cases.emplace_back(new test_cont(GGML_TYPE_F32, {2, 1, 1 ,1}));
    test_cases.emplace_back(new test_cont(GGML_TYPE_F32, {2, 1, 3 ,5}));
    test_cases.emplace_back(new test_cont(GGML_TYPE_F32, {2, 3, 5 ,7}));
    test_cases.emplace_back(new test_cont(GGML_TYPE_F16, {2, 1, 1 ,1}));
    test_cases.emplace_back(new test_cont(GGML_TYPE_F16, {2, 1, 3 ,5}));
    test_cases.emplace_back(new test_cont(GGML_TYPE_F16, {2, 3, 5 ,7}));
    test_cases.emplace_back(new test_cont(GGML_TYPE_BF16, {2, 1, 1 ,1}));
    test_cases.emplace_back(new test_cont(GGML_TYPE_BF16, {2, 1, 3 ,5}));
    test_cases.emplace_back(new test_cont(GGML_TYPE_BF16, {2, 3, 5 ,7}));

    auto add_test_bin_bcast = [&](ggml_type type, std::array<int64_t, 4> ne, std::array<int, 4> nr) {
        for (auto op : {ggml_add, ggml_sub, ggml_mul, ggml_div}) {
            test_cases.emplace_back(new test_bin_bcast(op, type, ne, nr));
        }
    };
    for (ggml_type type : {GGML_TYPE_F16, GGML_TYPE_F32}) {
        add_test_bin_bcast(type, {1, 1, 8, 1}, {1, 1, 1, 1});
        add_test_bin_bcast(type, {1, 1, 1, 1}, {32, 1, 1, 1});
        add_test_bin_bcast(type, {1, 1, 320, 320}, {1, 1, 1, 1});
        add_test_bin_bcast(type, {10, 5, 1, 1}, {1, 1, 1, 1});
        add_test_bin_bcast(type, {10, 5, 4, 1}, {1, 1, 1, 1});
        add_test_bin_bcast(type, {10, 5, 4, 3}, {1, 1, 1, 1});
        add_test_bin_bcast(type, {10, 5, 4, 3}, {2, 1, 1, 1});
        add_test_bin_bcast(type, {10, 5, 4, 3}, {1, 2, 1, 1});
        add_test_bin_bcast(type, {10, 5, 4, 3}, {1, 1, 2, 1});
        add_test_bin_bcast(type, {10, 5, 4, 3}, {1, 1, 1, 2});
        add_test_bin_bcast(type, {10, 5, 4, 3}, {1, 1, 2, 2});
        add_test_bin_bcast(type, {10, 5, 4, 3}, {1, 2, 2, 2});
        add_test_bin_bcast(type, {10, 5, 4, 3}, {2, 2, 2, 2});

        // test case for k_bin_bcast_unravel in CUDA backend
        add_test_bin_bcast(type, {1, 1, 65536, 1}, {256, 1, 1, 1});

        // stable diffusion
        add_test_bin_bcast(type, {1280, 1, 1, 1}, {1, 1, 1, 1});
        add_test_bin_bcast(type, {1280, 1, 1, 1}, {1, 16, 16, 1});
        add_test_bin_bcast(type, {1280, 16, 16, 1}, {1, 1, 1, 1});
        add_test_bin_bcast(type, {1280, 1, 1, 1}, {1, 256, 1, 1});
        add_test_bin_bcast(type, {1, 1, 1280, 1}, {16, 16, 1, 1});
        add_test_bin_bcast(type, {16, 16, 1280, 1}, {1, 1, 1, 1});
        add_test_bin_bcast(type, {1, 1, 1920, 1}, {16, 16, 1, 1});
        add_test_bin_bcast(type, {1, 1, 2560, 1}, {16, 16, 1, 1});
        add_test_bin_bcast(type, {1, 1, 1280, 1}, {32, 32, 1, 1});
        add_test_bin_bcast(type, {1, 1, 1920, 1}, {32, 32, 1, 1});
        add_test_bin_bcast(type, {1, 1, 640, 1}, {32, 32, 1, 1});
        add_test_bin_bcast(type, {5120, 1, 1, 1}, {1, 256, 1, 1});
        add_test_bin_bcast(type, {640, 1, 1, 1}, {1, 1, 1, 1});
        //add_test_bin_bcast(type, {3, 3, 2560, 1280}, {1, 1, 1, 1});
        //add_test_bin_bcast(type, {3, 3, 2560, 1280}, {2, 1, 1, 1});
    }

    // single inplace tests, especially important for WebGPU backend since kernels for inplace vs. not are different
    test_cases.emplace_back(new test_bin_bcast(ggml_add_inplace, GGML_TYPE_F32, {16, 5, 4, 3}, {1, 1, 1, 1}, 16));
    test_cases.emplace_back(new test_bin_bcast(ggml_mul_inplace, GGML_TYPE_F32, {16, 5, 4, 3}, {1, 1, 1, 1}, 16));
    test_cases.emplace_back(new test_bin_bcast(ggml_sub_inplace, GGML_TYPE_F32, {16, 5, 4, 3}, {1, 1, 1, 1}, 16));
    test_cases.emplace_back(new test_bin_bcast(ggml_div_inplace, GGML_TYPE_F32, {16, 5, 4, 3}, {1, 1, 1, 1}, 16));

    // fusion
    test_cases.emplace_back(new test_bin_bcast(ggml_add, GGML_TYPE_F32, {10, 5, 4, 3}, {2, 1, 1, 1}, 2));
    test_cases.emplace_back(new test_bin_bcast(ggml_add, GGML_TYPE_F32, {16, 5, 4, 3}, {1, 2, 1, 1}, 3));
    test_cases.emplace_back(new test_bin_bcast(ggml_add, GGML_TYPE_F32, {10, 5, 4, 3}, {1, 1, 2, 1}, 4));
    test_cases.emplace_back(new test_bin_bcast(ggml_add, GGML_TYPE_F32, {16, 5, 4, 3}, {1, 1, 1, 2}, 5));
    test_cases.emplace_back(new test_bin_bcast(ggml_add, GGML_TYPE_F32, {10, 5, 4, 3}, {1, 1, 2, 2}, 6));
    test_cases.emplace_back(new test_bin_bcast(ggml_add, GGML_TYPE_F32, {10, 5, 4, 3}, {1, 2, 2, 2}, 7));
    test_cases.emplace_back(new test_bin_bcast(ggml_add, GGML_TYPE_F32, {16, 5, 4, 3}, {2, 2, 2, 2}, 8));
    test_cases.emplace_back(new test_bin_bcast(ggml_add, GGML_TYPE_F32, {16, 5, 4, 3}, {1, 1, 1, 1}, 16));

    test_cases.emplace_back(new test_add1());
    test_cases.emplace_back(new test_scale());
    test_cases.emplace_back(new test_scale(GGML_TYPE_F32, {10, 10, 10, 10}, 2.0f, 1.0f));
<<<<<<< HEAD
    test_cases.emplace_back(new test_scale(GGML_TYPE_F32, {10, 10, 10, 10}, 2.0f, 1.0f, true)); // inplace test

=======
    test_cases.emplace_back(new test_scale(GGML_TYPE_F32, {100, 10, 10, 10}, 2.0f, 1.0f));
>>>>>>> 5f7e166c
    test_cases.emplace_back(new test_softcap(GGML_TYPE_F32, {10, 10, 10, 10}, 50.0f));
    test_cases.emplace_back(new test_silu_back());

    for (float eps : {0.0f, 1e-6f, 1e-4f, 1e-1f}) {
        for (bool v : {false, true}) {
            test_cases.emplace_back(new test_norm    (GGML_TYPE_F32, {64, 5, 4, 3}, v, eps));
            test_cases.emplace_back(new test_rms_norm(GGML_TYPE_F32, {64, 5, 4, 3}, v, eps));
        }
        test_cases.emplace_back(new test_rms_norm_back(GGML_TYPE_F32, {64, 5, 4, 3}, eps));
        test_cases.emplace_back(new test_l2_norm      (GGML_TYPE_F32, {64, 5, 4, 3}, eps));
    }

    // in-place tests
    test_cases.emplace_back(new test_rms_norm(GGML_TYPE_F32, {64, 5, 4, 3}, false, 1e-6f, true));

    for (float eps : {0.0f, 1e-6f, 1e-4f, 1e-1f, 1.0f}) {
        test_cases.emplace_back(new test_rms_norm_mul_add(GGML_TYPE_F32, {64, 5, 4, 3}, eps, false));
        test_cases.emplace_back(new test_rms_norm_mul_add(GGML_TYPE_F32, {64, 5, 4, 3}, eps, true));
        test_cases.emplace_back(new test_norm_mul_add(GGML_TYPE_F32, {64, 5, 4, 3}, eps, false));
        test_cases.emplace_back(new test_norm_mul_add(GGML_TYPE_F32, {64, 5, 4, 3}, eps, true));
    }
    for (uint32_t n : {1, 511, 1025, 8192, 33*512}) {
        for (bool multi_add : {false, true}) {
            test_cases.emplace_back(new test_rms_norm_mul_add(GGML_TYPE_F32, {n, 1, 1, 1}, 1e-6f, false, multi_add));
        }
    }

    test_cases.emplace_back(new test_l2_norm(GGML_TYPE_F32, {64, 5, 4, 3}, 1e-12f));

    for (int64_t d_conv : {3, 4}) {
        for (int64_t d_inner: {1024, 1536, 2048}) {
            test_cases.emplace_back(new test_ssm_conv(GGML_TYPE_F32, {4, d_inner, 1, 1}, {d_conv, d_inner, 1, 1}));
            test_cases.emplace_back(new test_ssm_conv(GGML_TYPE_F32, {8, d_inner, 1, 1}, {d_conv, d_inner, 1, 1}));
            test_cases.emplace_back(new test_ssm_conv(GGML_TYPE_F32, {4, d_inner, 4, 1}, {d_conv, d_inner, 1, 1}));
        }
    }

    test_cases.emplace_back(new test_ssm_scan(GGML_TYPE_F32, 16, 1, 1024, 1, 32, 4)); // Mamba-1
    test_cases.emplace_back(new test_ssm_scan(GGML_TYPE_F32, 128, 64, 16, 2, 32, 4)); // Mamba-2
    test_cases.emplace_back(new test_ssm_scan(GGML_TYPE_F32, 256, 64,  8, 2, 32, 4)); // Falcon-H1

    test_cases.emplace_back(new test_rwkv_wkv6(GGML_TYPE_F32, 32, 64, 1, 1));
    test_cases.emplace_back(new test_rwkv_wkv6(GGML_TYPE_F32, 32, 64, 32, 1));
    test_cases.emplace_back(new test_rwkv_wkv6(GGML_TYPE_F32, 32, 64, 32, 4));
    test_cases.emplace_back(new test_rwkv_wkv6(GGML_TYPE_F32, 32, 64, 128, 4));

    test_cases.emplace_back(new test_rwkv_wkv7(GGML_TYPE_F32, 32, 64, 1, 1));
    test_cases.emplace_back(new test_rwkv_wkv7(GGML_TYPE_F32, 32, 64, 32, 1));
    test_cases.emplace_back(new test_rwkv_wkv7(GGML_TYPE_F32, 32, 64, 32, 4));
    test_cases.emplace_back(new test_rwkv_wkv7(GGML_TYPE_F32, 32, 64, 128, 4));

    test_cases.emplace_back(new test_gla(GGML_TYPE_F32, 32, 64, 1, 1));
    test_cases.emplace_back(new test_gla(GGML_TYPE_F32, 32, 64, 32, 1));
    test_cases.emplace_back(new test_gla(GGML_TYPE_F32, 32, 64, 32, 4));
    test_cases.emplace_back(new test_gla(GGML_TYPE_F32, 32, 64, 128, 4));

#if 0
    // > 4GB A matrix. Too slow to be enabled by default.
    test_cases.emplace_back(new test_mul_mat(GGML_TYPE_F16, GGML_TYPE_F16,  900000,  3, 2592, {1, 1}, {1, 1}));
    test_cases.emplace_back(new test_mul_mat(GGML_TYPE_F16, GGML_TYPE_F16, 1700000, 96, 2592, {1, 1}, {1, 1}));
    test_cases.emplace_back(new test_mul_mat(GGML_TYPE_F16, GGML_TYPE_F16, 1700000,  3, 2592, {1, 1}, {1, 1}));
    test_cases.emplace_back(new test_mul_mat(GGML_TYPE_F16, GGML_TYPE_F16, 1700000,  1, 2592, {1, 1}, {1, 1}));
#endif

    for (ggml_type type_a : all_types) {
        for (int i = 1; i < 10; ++i) {
            test_cases.emplace_back(new test_mul_mat(type_a,    GGML_TYPE_F32, 16,  i, 256, { 1,  1}, {1, 1}));
        }
    }

#if 1
    for (ggml_type type_a : base_types) {
        for (ggml_type type_b : {GGML_TYPE_F32, GGML_TYPE_F16}) {
            std::vector<int> ks = { 256 };
            if (ggml_blck_size(type_a) == 1) {
                ks.push_back(4);
            }
            for (auto k : ks) {
                // test cases without permutation
                test_cases.emplace_back(new test_mul_mat(type_a, type_b, 16,  1, k, {1, 1}, {1, 1}));
                test_cases.emplace_back(new test_mul_mat(type_a, type_b, 16,  1, k, {1, 1}, {2, 1}));
                test_cases.emplace_back(new test_mul_mat(type_a, type_b, 16,  1, k, {1, 1}, {1, 2}));
                test_cases.emplace_back(new test_mul_mat(type_a, type_b, 16,  1, k, {3, 1}, {1, 1}));
                test_cases.emplace_back(new test_mul_mat(type_a, type_b, 16,  1, k, {3, 1}, {2, 1}));
                test_cases.emplace_back(new test_mul_mat(type_a, type_b, 16,  1, k, {3, 2}, {1, 1}));
                test_cases.emplace_back(new test_mul_mat(type_a, type_b, 16,  1, k, {3, 2}, {2, 1}));
                test_cases.emplace_back(new test_mul_mat(type_a, type_b, 16,  1, k, {3, 2}, {1, 2}));
                test_cases.emplace_back(new test_mul_mat(type_a, type_b, 16,  1, k, {3, 2}, {2, 2}));

                test_cases.emplace_back(new test_mul_mat(type_a, type_b, 16, 16, k, {1, 1}, {1, 1}));
                test_cases.emplace_back(new test_mul_mat(type_a, type_b, 16, 16, k, {1, 1}, {2, 1}));
                test_cases.emplace_back(new test_mul_mat(type_a, type_b, 16, 16, k, {1, 1}, {1, 2}));
                test_cases.emplace_back(new test_mul_mat(type_a, type_b, 16, 16, k, {3, 1}, {1, 1}));
                test_cases.emplace_back(new test_mul_mat(type_a, type_b, 16, 16, k, {3, 1}, {2, 1}));
                test_cases.emplace_back(new test_mul_mat(type_a, type_b, 16, 16, k, {3, 2}, {1, 1}));
                test_cases.emplace_back(new test_mul_mat(type_a, type_b, 16, 16, k, {3, 2}, {2, 1}));
                test_cases.emplace_back(new test_mul_mat(type_a, type_b, 16, 16, k, {3, 2}, {1, 2}));
                test_cases.emplace_back(new test_mul_mat(type_a, type_b, 16, 16, k, {3, 2}, {2, 2}));

                // test cases with permutation
                test_cases.emplace_back(new test_mul_mat(type_a, type_b, 16,  1, k, {2, 3}, {1, 1}, {0, 2, 1, 3}));
                test_cases.emplace_back(new test_mul_mat(type_a, type_b, 16,  1, k, {2, 3}, {1, 1}, {0, 1, 3, 2}));
                test_cases.emplace_back(new test_mul_mat(type_a, type_b, 16,  1, k, {2, 3}, {1, 1}, {0, 3, 2, 1}));

                test_cases.emplace_back(new test_mul_mat(type_a, type_b, 16,  8, k, {2, 3}, {1, 1}, {0, 2, 1, 3}));
                test_cases.emplace_back(new test_mul_mat(type_a, type_b, 16,  8, k, {2, 3}, {1, 1}, {0, 1, 3, 2}));
                test_cases.emplace_back(new test_mul_mat(type_a, type_b, 16,  8, k, {2, 3}, {1, 1}, {0, 3, 2, 1}));

                test_cases.emplace_back(new test_mul_mat(type_a, type_b, 16, 16, k, {2, 3}, {1, 1}, {0, 2, 1, 3}));
                test_cases.emplace_back(new test_mul_mat(type_a, type_b, 16, 16, k, {2, 3}, {1, 1}, {0, 1, 3, 2}));
                test_cases.emplace_back(new test_mul_mat(type_a, type_b, 16, 16, k, {2, 3}, {1, 1}, {0, 3, 2, 1}));
            }

            // test cases with large ne00/ne10 to cover stream-k fixup
            test_cases.emplace_back(new test_mul_mat(type_a, type_b, 16,  1, 1024, {3, 2}, {1, 1}));
            test_cases.emplace_back(new test_mul_mat(type_a, type_b, 16,  8, 1024, {3, 2}, {1, 1}));
            test_cases.emplace_back(new test_mul_mat(type_a, type_b, 16, 16, 1024, {3, 2}, {1, 1}));
        }
    }
    for (ggml_type type_a : other_types) {
        for (ggml_type type_b : {GGML_TYPE_F32}) {
            if (ggml_blck_size(type_a) != 256) {
                test_cases.emplace_back(new test_mul_mat(type_a, type_b, 16, 1, ggml_blck_size(type_a), {1,  1}, {1, 1}));
            }
            test_cases.emplace_back(new test_mul_mat(type_a, type_b, 16, 1, 256, {1,  1}, {1, 1}));
        }
    }
#else
    // m = a rows
    // n = b rows
    // k = cols
    std::uniform_int_distribution<> dist_m(1, 128);
    std::uniform_int_distribution<> dist_n(16, 128);
    std::uniform_int_distribution<> dist_k(1, 16);
    for (int i = 0; i < 1000; i++) {
        for (ggml_type type_a : all_types) {
            for (ggml_type type_b : {GGML_TYPE_F32}) {
                int m = dist_m(rng);
                int n = dist_n(rng);
                int k = dist_k(rng) * ggml_blck_size(type_a);
                test_cases.emplace_back(new test_mul_mat(type_a, type_b, m, n, k, { 1,  1}, {1, 1}));
            }
        }
    }
#endif

    test_cases.emplace_back(new test_mul_mat(GGML_TYPE_F16, GGML_TYPE_F32,  64, 2,  128, { 8,  1}, {1, 1}));
    test_cases.emplace_back(new test_mul_mat(GGML_TYPE_F16, GGML_TYPE_F32,  83, 2,  128, { 8,  1}, {4, 1}));
    test_cases.emplace_back(new test_mul_mat(GGML_TYPE_F16, GGML_TYPE_F32,  64, 2,   64, { 8,  1}, {4, 1}));
    test_cases.emplace_back(new test_mul_mat(GGML_TYPE_F16, GGML_TYPE_F32,  83, 2,   64, { 8,  1}, {4, 1}));
    test_cases.emplace_back(new test_mul_mat(GGML_TYPE_F16, GGML_TYPE_F32,  64, 45, 128, { 8,  1}, {4, 1}));
    test_cases.emplace_back(new test_mul_mat(GGML_TYPE_F16, GGML_TYPE_F32, 128, 45,  64, { 8,  1}, {4, 1}));
    test_cases.emplace_back(new test_mul_mat(GGML_TYPE_F16, GGML_TYPE_F32, 1056, 1, 193, {1,  1}, {4, 1}, {0, 2, 1, 3}));
    test_cases.emplace_back(new test_mul_mat(GGML_TYPE_F16, GGML_TYPE_F32, 1056, 1, 67,  {1,  1}, {4, 1}, {0, 2, 1, 3}));
    test_cases.emplace_back(new test_mul_mat(GGML_TYPE_F32, GGML_TYPE_F32, 16, 32, 32, { 1,  1}, {1, 1}, {0, 1, 2, 3}, true, 3));
    test_cases.emplace_back(new test_mul_mat(GGML_TYPE_F32, GGML_TYPE_F32, 64, 77, 77, {12,1}, {1,1}));

#if 0
    // test the mat-mat path for Metal
    for (int k = 1; k < 512; ++k) {
        test_cases.emplace_back(new test_mul_mat(GGML_TYPE_F16, GGML_TYPE_F32, 64, 127, k, {12,1}, {1,1}));
        test_cases.emplace_back(new test_mul_mat(GGML_TYPE_F32, GGML_TYPE_F32, 64, 127, k, {12,1}, {1,1}));
        test_cases.emplace_back(new test_mul_mat(GGML_TYPE_F16, GGML_TYPE_F32, 64, 77, k, {12,1}, {1,1}));
        test_cases.emplace_back(new test_mul_mat(GGML_TYPE_F32, GGML_TYPE_F32, 64, 77, k, {12,1}, {1,1}));
        test_cases.emplace_back(new test_mul_mat(GGML_TYPE_F16, GGML_TYPE_F32, 64, 128, k, {12,1}, {1,1}));
        test_cases.emplace_back(new test_mul_mat(GGML_TYPE_F32, GGML_TYPE_F32, 64, 128, k, {12,1}, {1,1}));
        test_cases.emplace_back(new test_mul_mat_id(GGML_TYPE_F16, GGML_TYPE_F32, 16, 16, false, 50, 200, k));
        test_cases.emplace_back(new test_mul_mat_id(GGML_TYPE_F16, GGML_TYPE_F32, 16, 16, true, 50, 200, k));
        test_cases.emplace_back(new test_mul_mat_id(GGML_TYPE_F32, GGML_TYPE_F32, 16, 16, false, 50, 200, k));
        test_cases.emplace_back(new test_mul_mat_id(GGML_TYPE_F32, GGML_TYPE_F32, 16, 16, true, 50, 200, k));
    }
#endif

    for (auto bs2 : {1,3}) {
        for (auto bs : {1,2,4,8}) {
            for (auto nr : {1,4}) {
                for (uint32_t m = 0; m < 2; ++m) {
                    for (uint32_t k = 0; k < 2; ++k) {
                        for (ggml_type type: {GGML_TYPE_F16, GGML_TYPE_BF16, GGML_TYPE_F32}) {
                            test_cases.emplace_back(new test_mul_mat(type, GGML_TYPE_F32, 1056 + m, 1, 128 + k,  {bs,  bs2}, {nr, 1}, {0, 2, 1, 3}));
                            test_cases.emplace_back(new test_mul_mat(type, GGML_TYPE_F32, 128 + m,  1, 1056 + k, {bs,  bs2}, {nr, 1}, {0, 1, 2, 3}, true));
                        }
                    }
                }
            }
        }
    }

    // sycl backend will limit task global_range < MAX_INT
    // test case for f16-type-convert-to-fp32 kernel with large k under fp32 compute dtype (occurs in stable-diffusion)
    // however this case needs to alloc more memory which may fail in some devices (Intel Arc770, etc.)
    // this case is verified (pass) in Intel(R) Data Center GPU Max 1100 (sycl backend) and NV A30 (cuda backend)
    // test_cases.emplace_back(new test_mul_mat(GGML_TYPE_F16, GGML_TYPE_F16, 512, 262144, 9216, {1, 1}, {1, 1}));

    // test large experts*tokens
    for (bool b : {false, true}) {
        test_cases.emplace_back(new test_mul_mat_id(GGML_TYPE_F16, GGML_TYPE_F32, 16, 16, b, 32, 1024, 16));
        test_cases.emplace_back(new test_mul_mat_id(GGML_TYPE_F16, GGML_TYPE_F32, 2, 2, b, 32, 8192, 64));
        test_cases.emplace_back(new test_mul_mat_id(GGML_TYPE_F16, GGML_TYPE_F32, 16, 16, b, 50, 200, 64));
    }

    test_cases.emplace_back(new test_mul_mat_id(GGML_TYPE_F16, GGML_TYPE_F32, 1, 1, false, 8, 16, 1));
    test_cases.emplace_back(new test_mul_mat_id(GGML_TYPE_F16, GGML_TYPE_F32, 16, 16, false, 32, 32, 32, 3));

    for (ggml_type type_a : base_types) {
        for (ggml_type type_b : {GGML_TYPE_F32 /*, GGML_TYPE_F16 */}) {
            for (int n_mats : {4, 8}) {
                for (int n_used : {1, 2, 4}) {
                    for (bool b : {false, true}) {
                        for (int n : {1, 4, 5, 17, 32, 129}) {
                            int m = 512;
                            int k = 256;
                            test_cases.emplace_back(new test_mul_mat_id(type_a, type_b, n_mats, n_used, b, m, n, k));
                        }
                    }
                }
            }
        }
    }

    for (ggml_type type_a : other_types) {
        for (ggml_type type_b : {GGML_TYPE_F32 /*, GGML_TYPE_F16 */}) {
            for (int n_mats : {4}) {
                for (int n_used : {2}) {
                    for (bool b : {false}) {
                        for (int n : {1, 32}) {
                            int m = 512;
                            int k = 256;
                            test_cases.emplace_back(new test_mul_mat_id(type_a, type_b, n_mats, n_used, b, m, n, k));
                        }
                    }
                }
            }
        }
    }

    for (ggml_type type_a : base_types) {
        for (ggml_type type_b : {GGML_TYPE_F32, GGML_TYPE_F16}) {
            for (int n : {1, 16}) {
                for (int k : {1, 16}) {
                    for (int bs2 : {1, 3}) {
                        for (int bs3 : {1, 3}) {
                            for (int nr2 : {1, 2}) {
                                for (int nr3 : {1, 2}) {
                                    test_cases.emplace_back(new test_out_prod(type_a, type_b, 256, n, k, {bs2, bs3}, {nr2, nr3}));
                                }
                            }
                        }
                    }
                }
            }
        }
    }

    // add_id
    for (ggml_type type_a : {GGML_TYPE_F32}) {
        for (ggml_type type_b : {GGML_TYPE_F32}) {
            for (int n_mats : {4, 8}) {
                for (int n_used : {1, 2, 4}) {
                    for (int n_embd : {32, 129}) {
                        for (int n_token : {1, 32, 129}) {
                            test_cases.emplace_back(new test_add_id(type_a, type_b, n_embd, n_mats, n_used, n_token));
                        }
                    }
                }
            }
        }
    }

    for (ggml_type type : {GGML_TYPE_F16, GGML_TYPE_F32}) {
        test_cases.emplace_back(new test_sqr       (type));
        test_cases.emplace_back(new test_sqrt      (type));
        test_cases.emplace_back(new test_log       (type));
        test_cases.emplace_back(new test_sin       (type));
        test_cases.emplace_back(new test_cos       (type));
        test_cases.emplace_back(new test_clamp     (type));
        test_cases.emplace_back(new test_leaky_relu(type));
        test_cases.emplace_back(new test_sqr       (type, {7, 1, 5, 3}));
        test_cases.emplace_back(new test_sqrt      (type, {7, 1, 5, 3}));
        test_cases.emplace_back(new test_log       (type, {7, 1, 5, 3}));
        test_cases.emplace_back(new test_sin       (type, {7, 1, 5, 3}));
        test_cases.emplace_back(new test_cos       (type, {7, 1, 5, 3}));
        test_cases.emplace_back(new test_clamp     (type, {7, 1, 5, 3}));
        test_cases.emplace_back(new test_leaky_relu(type, {7, 1, 5, 3}));
    }

    test_cases.emplace_back(new test_diag_mask_inf(GGML_TYPE_F32, {10, 10, 1, 1}, 5));
    test_cases.emplace_back(new test_diag_mask_inf(GGML_TYPE_F32, {10, 10, 3, 1}, 5));
    test_cases.emplace_back(new test_diag_mask_inf(GGML_TYPE_F32, {10, 10, 3, 2}, 5));

#if 0
    std::uniform_int_distribution<> dist_ne1(1, 50);
    int exponent = 1;
    while (exponent < (1 << 17)) {
        std::uniform_int_distribution<> dist_ne0(exponent, 2*exponent);

        for (int n = 0; n < 10; ++n) {
            int64_t ne0 = dist_ne0(rng);
            int64_t ne1 = dist_ne1(rng);
            test_cases.emplace_back(new test_soft_max(GGML_TYPE_F32, GGML_TYPE_F32, {ne0, ne1, 1, 1}, n/2 == 0, 0.1f, ne0 < 1000 ? 4.0f : 0.0f));
        }

        exponent <<= 1;
    }
#endif
    for (bool mask : {false, true}) {
        for (bool sinks : {false, true}) {
            for (float max_bias : {0.0f, 8.0f}) {
                if (!mask && max_bias > 0.0f) continue;
                for (float scale : {1.0f, 0.1f}) {
                    for (int64_t ne0 : {16, 1024}) {
                        for (int64_t ne1 : {16, 1024}) {
                            if (mask) {
                                for (ggml_type m_prec : {GGML_TYPE_F32, GGML_TYPE_F16}) {
                                    test_cases.emplace_back(new test_soft_max(GGML_TYPE_F32, {ne0,   ne1,   1, 1}, mask, sinks, m_prec, {1, 1}, scale, max_bias));
                                    test_cases.emplace_back(new test_soft_max(GGML_TYPE_F32, {ne0-1, ne1-1, 1, 1}, mask, sinks, m_prec, {1, 1}, scale, max_bias));

                                    if (ne0 <= 32 && ne1 <= 32) {
                                        test_cases.emplace_back(new test_soft_max(GGML_TYPE_F32, {ne0,   ne1,   1, 3}, mask, sinks, m_prec, {3, 1}, scale, max_bias));
                                        test_cases.emplace_back(new test_soft_max(GGML_TYPE_F32, {ne0-1, ne1-1, 1, 1}, mask, sinks, m_prec, {2, 3}, scale, max_bias));
                                    }
                                }
                            } else {
                                /* The precision of mask here doesn't matter as boolean mask is false */
                                test_cases.emplace_back(new test_soft_max(GGML_TYPE_F32, {ne0,   ne1,   1, 1}, mask, sinks, GGML_TYPE_F32, {1, 1}, scale, max_bias));
                                test_cases.emplace_back(new test_soft_max(GGML_TYPE_F32, {ne0-1, ne1-1, 1, 1}, mask, sinks, GGML_TYPE_F32, {1, 1}, scale, max_bias));
                            }
                        }
                    }
                }
            }
        }
    }
    test_cases.emplace_back(new test_soft_max(GGML_TYPE_F32, {16, 2, 32, 1}, true,  true,  GGML_TYPE_F32, {1, 1}, 0.1f, 0.0f));
    test_cases.emplace_back(new test_soft_max(GGML_TYPE_F32, {16, 2, 32, 1}, true,  false, GGML_TYPE_F16, {1, 1}, 0.1f, 0.0f));
    test_cases.emplace_back(new test_soft_max(GGML_TYPE_F32, {16, 2, 32, 1}, false, true,  GGML_TYPE_F32, {1, 1}, 0.1f, 0.0f));
    test_cases.emplace_back(new test_soft_max(GGML_TYPE_F32, {32, 2, 32, 1}, true,  true,  GGML_TYPE_F32, {1, 1}, 0.1f, 0.0f));
    test_cases.emplace_back(new test_soft_max(GGML_TYPE_F32, {32, 2, 32, 1}, true,  false, GGML_TYPE_F16, {1, 1}, 0.1f, 0.0f));
    test_cases.emplace_back(new test_soft_max(GGML_TYPE_F32, {32, 2, 32, 1}, true,  true,  GGML_TYPE_F32, {1, 1}, 0.1f, 8.0f));
    test_cases.emplace_back(new test_soft_max(GGML_TYPE_F32, {32, 2, 32, 1}, true,  true,  GGML_TYPE_F16, {1, 1}, 0.1f, 8.0f));

    for (float max_bias : {0.0f, 8.0f}) {
        for (float scale : {1.0f, 0.1f}) {
            for (int64_t ne0 : {16, 1024}) {
                for (int64_t ne1 : {16, 1024}) {
                    test_cases.emplace_back(new test_soft_max_back(GGML_TYPE_F32, {ne0,   ne1,   1, 1}, scale, max_bias));
                    test_cases.emplace_back(new test_soft_max_back(GGML_TYPE_F32, {ne0-1, ne1-1, 1, 1}, scale, max_bias));
                    test_cases.emplace_back(new test_soft_max_back(GGML_TYPE_F32, {ne0,   ne1,   2, 3}, scale, max_bias));
                }
            }
        }
    }

    for (bool fw : {true, false}) { // fw == forward
        bool all = true;

        for (float fs : { 1.0f, 1.4245f }) {
            for (float ef : { 0.0f, 0.7465f }) {
                for (float af : { 1.0f, 1.4245f }) {
                    for (ggml_type type : {GGML_TYPE_F32, GGML_TYPE_F16}) {
                        for (bool ff : {false, true}) { // freq_factors
                            for (float v : { 0, 1 }) {
                                test_cases.emplace_back(new test_rope(type, {128,  32, 2, 1}, 128, 0, 512, fs, ef, af, ff, v, fw)); // llama 7B

                                if (all) {
                                    test_cases.emplace_back(new test_rope(type, {128,  40, 2, 1}, 128, 0, 512, fs, ef, af, ff, v, fw)); // llama 13B
                                    test_cases.emplace_back(new test_rope(type, {128,  52, 2, 1}, 128, 0, 512, fs, ef, af, ff, v, fw)); // llama 30B
                                    test_cases.emplace_back(new test_rope(type, {128,  64, 2, 1}, 128, 0, 512, fs, ef, af, ff, v, fw)); // llama 65B
                                }

                                if (all) {
                                    test_cases.emplace_back(new test_rope(type, { 64,   1, 2, 1},  64, 2, 512, fs, ef, af, ff, v, fw)); // neox (falcon 7B)
                                    test_cases.emplace_back(new test_rope(type, { 64,  71, 2, 1},  64, 2, 512, fs, ef, af, ff, v, fw)); // neox (falcon 7B)
                                    test_cases.emplace_back(new test_rope(type, { 64,   8, 2, 1},  64, 2, 512, fs, ef, af, ff, v, fw)); // neox (falcon 40B)

                                    test_cases.emplace_back(new test_rope(type, { 80,  32, 2, 1},  20, 0, 512, fs, ef, af, ff, v, fw));
                                    test_cases.emplace_back(new test_rope(type, { 80,  32, 2, 1},  32, 0, 512, fs, ef, af, ff, v, fw));
                                    test_cases.emplace_back(new test_rope(type, { 80,  32, 4, 1},  32, 0, 512, fs, ef, af, ff, v, fw));

                                    test_cases.emplace_back(new test_rope(type, { 80,  32, 2, 1},  20, 2, 512, fs, ef, af, ff, v, fw)); // neox (stablelm)
                                    test_cases.emplace_back(new test_rope(type, { 80,  32, 2, 1},  32, 2, 512, fs, ef, af, ff, v, fw)); // neox (phi-2)
                                    test_cases.emplace_back(new test_rope(type, { 80,  32, 4, 1},  32, 2, 512, fs, ef, af, ff, v, fw)); // neox (phi-2)
                                }

                                if (all) {
                                    test_cases.emplace_back(new test_rope(type, {128,  12, 2, 1}, 128, GGML_ROPE_TYPE_MROPE,  512, fs, ef, af, ff, v, fw)); // rope_multi,m-rope (qwen2vl 2B)
                                    test_cases.emplace_back(new test_rope(type, {128,  28, 2, 1}, 128, GGML_ROPE_TYPE_MROPE,  512, fs, ef, af, ff, v, fw)); // rope_multi,m-rope (qwen2vl 7B)
                                    test_cases.emplace_back(new test_rope(type, {128,  12, 2, 1},  20, GGML_ROPE_TYPE_MROPE,  512, fs, ef, af, ff, v, fw));
                                    test_cases.emplace_back(new test_rope(type, {128,  28, 2, 1},  32, GGML_ROPE_TYPE_MROPE,  512, fs, ef, af, ff, v, fw));
                                    test_cases.emplace_back(new test_rope(type, { 80,  16, 2, 1},  80, GGML_ROPE_TYPE_VISION, 512, fs, ef, af, ff, v, fw)); // rope_multi,m-rope (qwen2vl ViT)
                                }

                                test_cases.emplace_back(new test_rope(type, { 64, 128, 2, 1},  64, 2, 512, fs, ef, af, ff, v, fw)); // neox (falcon 40B)
                            }
                        }

                        all = false;
                    }
                }
            }
        }
    }

    // single inplace test per type/mode/ff
    for (ggml_type type : {GGML_TYPE_F32, GGML_TYPE_F16}) {
        for (int mode : {0, 2, 8, 24}) {
            for (bool ff : {false, true}) {
                test_cases.emplace_back(new test_rope(type, {128,  32, 2, 1}, 128, mode, 512, 1.4245f, 0.7465f, 1.4245f, ff, 0, true, true));
            }
        }
    }

    for (int v : { 0, 1, 2, 3 }) {
        for (int dim : { 0, 1, 2, 3, }) {
            test_cases.emplace_back(new test_concat(GGML_TYPE_F32, {11, 12, 13, 14}, 7, dim, v));
            test_cases.emplace_back(new test_concat(GGML_TYPE_I32, {11, 12, 13, 14}, 7, dim, v));
        }
    }

    for (ggml_sort_order order : {GGML_SORT_ORDER_ASC, GGML_SORT_ORDER_DESC}) {
        test_cases.emplace_back(new test_argsort(GGML_TYPE_F32, {8, 1, 1, 1}, order));
        test_cases.emplace_back(new test_argsort(GGML_TYPE_F32, {16, 10, 10, 10}, order));
        test_cases.emplace_back(new test_argsort(GGML_TYPE_F32, {60, 10, 10, 10}, order)); // qwen
        test_cases.emplace_back(new test_argsort(GGML_TYPE_F32, {1024, 1, 1, 1}, order));
        test_cases.emplace_back(new test_argsort(GGML_TYPE_F32, {16384, 1, 1, 1}, order)); // bailingmoe2 (group selection)
    }

    for (ggml_scale_mode mode : {GGML_SCALE_MODE_NEAREST, GGML_SCALE_MODE_BILINEAR}) {
        test_cases.emplace_back(new test_upscale(GGML_TYPE_F32, {512, 512, 3, 2}, 2, mode));
        test_cases.emplace_back(new test_upscale(GGML_TYPE_F32, {512, 512, 3, 2}, 2, mode, true));
        test_cases.emplace_back(new test_interpolate(GGML_TYPE_F32, {2, 5,  7, 11}, {5, 7, 11, 13}, mode));
        test_cases.emplace_back(new test_interpolate(GGML_TYPE_F32, {5, 7, 11, 13}, {2, 5,  7, 11}, mode));
    }
    test_cases.emplace_back(new test_interpolate(GGML_TYPE_F32, {2, 5,  7, 11}, {5, 7, 11, 13}, GGML_SCALE_MODE_BILINEAR | GGML_SCALE_FLAG_ALIGN_CORNERS));

    test_cases.emplace_back(new test_sum());
    test_cases.emplace_back(new test_sum_rows());
    test_cases.emplace_back(new test_sum_rows(GGML_TYPE_F32, { 11, 5, 6, 3 }, true, false));
    test_cases.emplace_back(new test_sum_rows(GGML_TYPE_F32, { 11, 5, 6, 3 }, false, true));
    test_cases.emplace_back(new test_sum_rows(GGML_TYPE_F32, { 11, 5, 6, 3 }, true, true));
    test_cases.emplace_back(new test_mean());
    test_cases.emplace_back(new test_sum(GGML_TYPE_F32, { 33, 1, 1, 1 }));
    test_cases.emplace_back(new test_sum_rows(GGML_TYPE_F32, { 33, 1, 1, 1 }));
    test_cases.emplace_back(new test_mean(GGML_TYPE_F32, { 33, 1, 1, 1 }));
    test_cases.emplace_back(new test_sum(GGML_TYPE_F32, { 33, 1024, 1, 1 }));
    test_cases.emplace_back(new test_sum_rows(GGML_TYPE_F32, { 33, 1024, 1, 1 }));
    test_cases.emplace_back(new test_sum(GGML_TYPE_F32, { 33, 256, 1, 1 }));
    test_cases.emplace_back(new test_sum_rows(GGML_TYPE_F32, { 33, 256, 1, 1 }));
    test_cases.emplace_back(new test_mean(GGML_TYPE_F32, { 33, 256, 1, 1 }));
    test_cases.emplace_back(new test_mean(GGML_TYPE_F32, { 32769, 1, 1, 1 }));
    test_cases.emplace_back(new test_group_norm(GGML_TYPE_F32, {64, 64, 320, 1}));
    test_cases.emplace_back(new test_group_norm(GGML_TYPE_F32, {9, 9, 1280, 1}));
    test_cases.emplace_back(new test_group_norm_mul_add(GGML_TYPE_F32, {64, 64, 320, 1}));
    test_cases.emplace_back(new test_group_norm_mul_add(GGML_TYPE_F32, {9, 9, 1280, 1}));
    test_cases.emplace_back(new test_acc());
    test_cases.emplace_back(new test_pad());
    test_cases.emplace_back(new test_pad_ext());
    test_cases.emplace_back(new test_pad_reflect_1d());
    test_cases.emplace_back(new test_pad_reflect_1d(GGML_TYPE_F32, {3000, 384, 4, 1}));
    test_cases.emplace_back(new test_roll());
    test_cases.emplace_back(new test_arange());
    test_cases.emplace_back(new test_timestep_embedding());
    test_cases.emplace_back(new test_leaky_relu());

    for (bool v : {false, true}) {
        test_cases.emplace_back(new test_pad_ext(GGML_TYPE_F32, {512, 512, 1, 1}, 0, 1, 0, 1, 0, 0, 0, 0, v));
        test_cases.emplace_back(new test_pad_ext(GGML_TYPE_F32, {11, 22, 33, 44}, 1, 2, 3, 4, 5, 6, 7, 8, v));
    }

    for (int hsk : { 40, 64, 80, 96, 128, 192, 256, 576 }) {
        for (int hsv : { 40, 64, 80, 96, 128, 192, 256, 512 }) {
            if (hsk != 192 && hsk != 576 && hsk != hsv) continue;
            if (hsk == 192 && (hsv != 128 && hsv != 192)) continue;
            if (hsk == 576 && hsv != 512) continue; // DeepSeek MLA

            for (bool mask : { true, false } ) {
                for (bool sinks : { true, false } ) {
                    for (float max_bias : { 0.0f, 8.0f }) {
                        if (!mask && max_bias > 0.0f) continue;
                        for (float logit_softcap : {0.0f, 10.0f}) {
                            if (hsk != 128 && logit_softcap != 0.0f) continue;
                            for (int nh : { 4, }) {
                                for (int nr3 : { 1, 3, }) {
                                    if (hsk > 64 && nr3 > 1) continue; // skip broadcast for large head sizes
                                    for (int nr2 : { 1, 4, 16 }) {
                                        if (nr2 == 16 && hsk != 128) continue;
                                        for (int kv : { 512, 1024, }) {
                                            if (nr2 != 1 && kv != 512) continue;
                                            for (int nb : { 1, 3, 32, 35, }) {
                                                for (ggml_prec prec : {GGML_PREC_F32, GGML_PREC_DEFAULT}) {
                                                    if (hsk != 128 && prec == GGML_PREC_DEFAULT) continue;
                                                    for (ggml_type type_KV : {GGML_TYPE_F16, GGML_TYPE_BF16, GGML_TYPE_Q8_0, GGML_TYPE_Q4_0}) {
                                                        test_cases.emplace_back(new test_flash_attn_ext(
                                                                    hsk, hsv, nh, {nr2, nr3}, kv, nb, mask, sinks, max_bias, logit_softcap, prec, type_KV));
                                                        // run fewer test cases permuted
                                                        if (mask == true && max_bias == 0.0f && logit_softcap == 0 && kv == 512) {
                                                            test_cases.emplace_back(new test_flash_attn_ext(
                                                                        hsk, hsv, nh, {nr2, nr3}, kv, nb, mask, sinks, max_bias, logit_softcap, prec, type_KV, {0, 2, 1, 3}));
                                                        }
                                                    }
                                                }
                                            }
                                        }
                                    }
                                }
                            }
                        }
                    }
                }
            }
        }
    }

    test_cases.emplace_back(new test_cross_entropy_loss     (GGML_TYPE_F32, {   10, 5, 4, 3}));
    test_cases.emplace_back(new test_cross_entropy_loss     (GGML_TYPE_F32, {30000, 1, 1, 1}));
    test_cases.emplace_back(new test_cross_entropy_loss_back(GGML_TYPE_F32, {   10, 5, 4, 3}));
    test_cases.emplace_back(new test_cross_entropy_loss_back(GGML_TYPE_F32, {30000, 1, 1, 1}));

    test_cases.emplace_back(new test_opt_step_adamw(GGML_TYPE_F32, {10, 5, 4, 3}));
    test_cases.emplace_back(new test_opt_step_sgd(GGML_TYPE_F32, {10, 5, 4, 3}));

    for (bool with_norm : {false, true}) {
        test_cases.emplace_back(new test_topk_moe({8, 22, 1, 1}, 4, with_norm));
        test_cases.emplace_back(new test_topk_moe({32, 22, 1, 1}, 8, with_norm));
        test_cases.emplace_back(new test_topk_moe({128, 1, 1, 1}, 128, with_norm));
    }

#if 0
    // these tests are disabled to save execution time, sbut they can be handy for debugging
    test_cases.emplace_back(new test_llama(2, true));
    test_cases.emplace_back(new test_llama(1));
    test_cases.emplace_back(new test_llama(2));
    test_cases.emplace_back(new test_falcon(1));
    test_cases.emplace_back(new test_falcon(2));
#endif

    return test_cases;
}

// Test cases for performance evaluation: should be representative of real-world use cases
static std::vector<std::unique_ptr<test_case>> make_test_cases_perf() {
    std::vector<std::unique_ptr<test_case>> test_cases;

    // Conv2d: K=CRS=NPQ=4096 matmul performance
    uint32_t                        iwh_idx  = 0;
    uint32_t                        kwh_idx  = 1;
    uint32_t                        Cout_idx = 2;
    uint32_t                        Cin_idx  = 3;
    uint32_t                        B_idx    = 4;
    std::vector<std::array<int, 5>> cases    = {
  //{IWH, KWH, Cout, Cin, B}
  // K=CRS=NPQ=4096 conv2d matmul performance
        {19,   4, 4096, 256, 16},
 // K=128, CRS=128, NPQ=4096
        { 19,  4, 128,  8,   16},
 // K=130, CRS=128, NPQ=4096
        { 19,  4, 130,  8,   16},
 // Edge case: K x CRS is small
        { 19,  2, 4,    4,   16},
 // A ConvNet's first layer
        { 224, 3, 8,    3,   1 },
 // A ConvNet's first layer with 2x2 convolution, and 1 channel
        { 224, 2, 8,    1,   1 },
 // A ConvNet's first layer with 2x2 convolution, and 1 channel, several images in the batch
        { 224, 2, 8,    1,   8 },
 // A middle layer of a ConvNet
        { 58,  3, 64,   32,  1 },
 // A middle layer of a ConvNet, several images in the batch
        { 58,  3, 64,   32,  8 },
 // A deep layer of a ConvNet, several images in the batch
        { 16,  3, 512,  128, 8 },
    };

    for (auto kernel_type : {GGML_TYPE_F32, GGML_TYPE_F16}) {
        for (auto act_case : cases) {
            // Direct CONV_2D
            test_cases.emplace_back(new test_conv_2d(
                { act_case[iwh_idx], act_case[iwh_idx], act_case[Cin_idx], act_case[B_idx] },
                { act_case[kwh_idx], act_case[kwh_idx], act_case[Cin_idx], act_case[Cout_idx] },
                kernel_type, 1, 1, 0, 0, 1, 1, false));
        }
    }

    test_cases.emplace_back(new test_bin_bcast(ggml_add, GGML_TYPE_F32, {4096, 1, 1, 1}, {1,   1, 1, 1}));
    test_cases.emplace_back(new test_bin_bcast(ggml_add, GGML_TYPE_F32, {4096, 1, 1, 1}, {1, 512, 1, 1}));

    test_cases.emplace_back(new test_cpy(GGML_TYPE_F32,  GGML_TYPE_F16,  {512, 3072, 1, 1}));
    test_cases.emplace_back(new test_cpy(GGML_TYPE_F32,  GGML_TYPE_F32,  {8192, 512, 2, 1}, {0, 2, 1, 3}));
    test_cases.emplace_back(new test_cpy(GGML_TYPE_F32,  GGML_TYPE_F32,  {3072, 512, 2, 1}, {0, 2, 1, 3}));
    test_cases.emplace_back(new test_cpy(GGML_TYPE_F32,  GGML_TYPE_Q4_0, {8192, 512, 2, 1}));
    test_cases.emplace_back(new test_cpy(GGML_TYPE_Q4_0, GGML_TYPE_F32,  {8192, 512, 2, 1}));

    test_cases.emplace_back(new test_soft_max(GGML_TYPE_F32, {4096, 4096, 5, 1}, false, false, GGML_TYPE_F32, {1, 1}, 1.0f, 0.0f));
    test_cases.emplace_back(new test_soft_max(GGML_TYPE_F32, {12888, 256, 5, 1}, false, false, GGML_TYPE_F32, {1, 1}, 1.0f, 0.0f));
    test_cases.emplace_back(new test_soft_max(GGML_TYPE_F32, {77, 4096, 5, 1}, false, false, GGML_TYPE_F32, {1, 1}, 1.0f, 0.0f));
    test_cases.emplace_back(new test_soft_max(GGML_TYPE_F32, {1024, 1024, 10, 1}, false, false, GGML_TYPE_F32, {1, 1}, 1.0f, 0.0f));
    test_cases.emplace_back(new test_soft_max(GGML_TYPE_F32, {77, 1024, 10, 1}, false, false, GGML_TYPE_F32, {1, 1}, 1.0f, 0.0f));
    test_cases.emplace_back(new test_soft_max(GGML_TYPE_F32, {256, 256, 20, 1}, false, false, GGML_TYPE_F32, {1, 1}, 1.0f, 0.0f));
    test_cases.emplace_back(new test_soft_max(GGML_TYPE_F32, {64, 64, 20, 1}, false, false, GGML_TYPE_F32, {1, 1}, 1.0f, 0.0f));
    test_cases.emplace_back(new test_soft_max(GGML_TYPE_F32, {77, 64, 20, 1}, false, false, GGML_TYPE_F32, {1, 1}, 1.0f, 0.0f));

    test_cases.emplace_back(new test_argmax(GGML_TYPE_F32, {32, 10, 1, 1}));
    test_cases.emplace_back(new test_argmax(GGML_TYPE_F32, {1024, 10, 1, 1}));
    test_cases.emplace_back(new test_argmax(GGML_TYPE_F32, {32000, 512, 1, 1}));

    test_cases.emplace_back(new test_pad_reflect_1d(GGML_TYPE_F32, {512, 34, 2, 1}));
    test_cases.emplace_back(new test_pad_reflect_1d(GGML_TYPE_F32, {3000, 80, 1, 1}));
    test_cases.emplace_back(new test_pad_reflect_1d(GGML_TYPE_F32, {3000, 80, 4, 1}));
    test_cases.emplace_back(new test_pad_reflect_1d(GGML_TYPE_F32, {3000, 384, 1, 1}));
    test_cases.emplace_back(new test_pad_reflect_1d(GGML_TYPE_F32, {3000, 384, 4, 1}));

    test_cases.emplace_back(new test_mul_mat(GGML_TYPE_F16, GGML_TYPE_F32, 16416, 1, 128, {8,  1}, {4, 1}, {0, 2, 1, 3}));
    test_cases.emplace_back(new test_mul_mat(GGML_TYPE_F16, GGML_TYPE_F32, 128, 1, 16416, {8,  1}, {4, 1}, {0, 1, 2, 3}, true));

    for (int bs : {1, 2, 3, 4, 5, 8, 512}) {
        for (ggml_type type_a : all_types) {
            for (ggml_type type_b : {GGML_TYPE_F32}) {
                test_cases.emplace_back(new test_mul_mat(type_a, type_b, 4096, bs, 14336, {1,  1}, {1, 1}));
            }
        }
    }

    // qwen3-30b-a3b
    for (int bs : {1, 4, 8, 32, 64, 128, 512}) {
        for (ggml_type type_a : {GGML_TYPE_F32, GGML_TYPE_F16, GGML_TYPE_Q4_0, GGML_TYPE_Q8_0, GGML_TYPE_Q4_K, GGML_TYPE_Q6_K, GGML_TYPE_IQ2_XS}) {
            for (ggml_type type_b : {GGML_TYPE_F32}) {
                test_cases.emplace_back(new test_mul_mat_id(type_a, type_b, 128, 8, false, 768, bs, 2048, 1));
            }
        }
    }

    // gpt-oss-20b
    for (int bs : {1, 4, 8, 512}) {
        for (ggml_type type_a : {GGML_TYPE_MXFP4}) {
            for (ggml_type type_b : {GGML_TYPE_F32}) {
                test_cases.emplace_back(new test_mul_mat_id(type_a, type_b, 32, 4, false, 2880, bs, 2880, 1));
            }
        }
    }

    for (int K : {3, 5}) {
        for (int IC : {256, 2560}) {
            for (int IW_IH : {32, 64, 256}) {
                if (IC == 2560 && IW_IH == 256) {
                    // too big
                    continue;
                }
                test_cases.emplace_back(new test_im2col(GGML_TYPE_F32, GGML_TYPE_F16, GGML_TYPE_F32, {IW_IH, IW_IH, IC, 1}, {K, K, IC, 1}, 1, 1, 1, 1, 1, 1, true));
            }
        }
    }

    for (int kv : { 4096, 8192, 16384, }) {
        for (int hs : { 64, 128, }) {
            for (int nr : { 1, 4, }) {
                test_cases.emplace_back(new test_flash_attn_ext(hs, hs, 8, {nr, 1}, kv, 1, true, false, 0, 0, GGML_PREC_F32, GGML_TYPE_F16));
            }
        }
    }

    test_cases.emplace_back(new test_conv_2d_dw({512, 512, 256, 1}, {3, 3, 1, 256}, 1, 1, 1, false));
    test_cases.emplace_back(new test_conv_2d_dw({512, 512, 256, 1}, {3, 3, 1, 256}, 1, 1, 1, true));

    test_cases.emplace_back(new test_conv_transpose_2d({256, 256, 256, 1}, {3, 3, 16, 256}, 1));

    test_cases.emplace_back(new test_mean(GGML_TYPE_F32, {256, 256, 3, 1}));


    for (int n_token : {1, 512}) {
        test_cases.emplace_back(new test_add_id(GGML_TYPE_F32, GGML_TYPE_F32, 2880, 128, 4, n_token));
        test_cases.emplace_back(new test_add_id(GGML_TYPE_F32, GGML_TYPE_F32, 2880, 32, 4, n_token));
    }

    std::vector<std::array<int64_t, 4>> reduce_rows_cases = {
        { 8192, 1,    1, 1 },
        { 8192, 8192, 1, 1 },
        { 128,  8192, 1, 1 },
    };

    for (auto it: reduce_rows_cases){
        test_cases.emplace_back(new test_mean(GGML_TYPE_F32, it));
        test_cases.emplace_back(new test_sum_rows(GGML_TYPE_F32, it));
        test_cases.emplace_back(new test_sum(GGML_TYPE_F32, it));
    }

    return test_cases;
}

static bool test_backend(ggml_backend_t backend, test_mode mode, const char * op_names_filter, const char * params_filter,
                         printer * output_printer) {
    auto filter_test_cases = [](std::vector<std::unique_ptr<test_case>> & test_cases, const char * params_filter) {
        if (params_filter == nullptr) {
            return;
        }

        std::regex params_filter_regex(params_filter);

        for (auto it = test_cases.begin(); it != test_cases.end();) {
            if (!std::regex_search((*it)->vars(), params_filter_regex)) {
                it = test_cases.erase(it);
                continue;
            }

            it++;
        }
    };

    if (mode == MODE_TEST) {
        auto test_cases = make_test_cases_eval();
        filter_test_cases(test_cases, params_filter);
        ggml_backend_t backend_cpu = ggml_backend_init_by_type(GGML_BACKEND_DEVICE_TYPE_CPU, NULL);
        if (backend_cpu == NULL) {
            test_operation_info info("", "", "CPU");
            info.set_error("backend", "Failed to initialize CPU backend");
            output_printer->print_operation(info);
            return false;
        }

        size_t n_ok = 0;
        for (auto & test : test_cases) {
            if (test->eval(backend, backend_cpu, op_names_filter, output_printer)) {
                n_ok++;
            }
        }
        output_printer->print_summary(test_summary_info(n_ok, test_cases.size(), false));

        ggml_backend_free(backend_cpu);

        return n_ok == test_cases.size();
    }

    if (mode == MODE_GRAD) {
        auto test_cases = make_test_cases_eval();
        filter_test_cases(test_cases, params_filter);
        size_t n_ok = 0;
        for (auto & test : test_cases) {
            if (test->eval_grad(backend, op_names_filter, output_printer)) {
                n_ok++;
            }
        }
        output_printer->print_summary(test_summary_info(n_ok, test_cases.size(), false));

        return n_ok == test_cases.size();
    }

    if (mode == MODE_PERF) {
        auto test_cases = make_test_cases_perf();
        filter_test_cases(test_cases, params_filter);
        for (auto & test : test_cases) {
            test->eval_perf(backend, op_names_filter, output_printer);
        }
        return true;
    }

    if (mode == MODE_SUPPORT) {
        auto test_cases = make_test_cases_eval();
        filter_test_cases(test_cases, params_filter);
        for (auto & test : test_cases) {
            test->eval_support(backend, op_names_filter, output_printer);
        }
        return true;
    }

    GGML_ABORT("fatal error");
}

static void list_all_ops() {
    printf("GGML operations:\n");
    std::set<std::string> all_ops;

    for (int i = 1; i < GGML_OP_COUNT; i++) {
        all_ops.insert(ggml_op_name((enum ggml_op)i));
    }
    for (int i = 0; i < GGML_UNARY_OP_COUNT; i++) {
        all_ops.insert(ggml_unary_op_name((enum ggml_unary_op)i));
    }
    for (int i = 0; i < GGML_GLU_OP_COUNT; i++) {
        all_ops.insert(ggml_glu_op_name((enum ggml_glu_op)i));
    }
    for (const auto & op : all_ops) {
        printf("  %s\n", op.c_str());
    }
    printf("\nTotal: %zu operations\n", all_ops.size());
}

static void show_test_coverage() {
    std::set<std::string> all_ops;
    for (int i = 1; i < GGML_OP_COUNT; i++) {
        auto op = (enum ggml_op)i;
        if (op == GGML_OP_VIEW      ||
            op == GGML_OP_RESHAPE   ||
            op == GGML_OP_PERMUTE   ||
            op == GGML_OP_TRANSPOSE ||
            op == GGML_OP_CONT      ||
            op == GGML_OP_GLU       ||
            op == GGML_OP_UNARY) {
            continue;
        }
        all_ops.insert(ggml_op_name(op));
    }
    for (int i = 0; i < GGML_UNARY_OP_COUNT; i++) {
        all_ops.insert(ggml_unary_op_name((enum ggml_unary_op)i));
    }
    for (int i = 0; i < GGML_GLU_OP_COUNT; i++) {
        all_ops.insert(ggml_glu_op_name((enum ggml_glu_op)i));
    }
    auto test_cases = make_test_cases_eval();
    std::set<std::string> tested_ops;

    ggml_init_params params = {
        /* .mem_size = */ ggml_tensor_overhead()*128 + ggml_graph_overhead(),
        /* .mem_base = */ NULL,
        /* .no_alloc = */ true,
    };

    for (auto & test_case : test_cases) {
        ggml_context * ctx = ggml_init(params);
        if (ctx) {
            test_case->mode = MODE_TEST;
            ggml_tensor * out = test_case->build_graph(ctx);
            if (out && out->op != GGML_OP_NONE) {
                if (out->op == GGML_OP_UNARY) {
                    tested_ops.insert(ggml_unary_op_name(ggml_get_unary_op(out)));
                } else if (out->op == GGML_OP_GLU) {
                    tested_ops.insert(ggml_glu_op_name(ggml_get_glu_op(out)));
                } else {
                    tested_ops.insert(ggml_op_name(out->op));
                }
            }
            ggml_free(ctx);
        }
    }
    std::set<std::string> covered_ops;
    std::set<std::string> uncovered_ops;
    for (const auto & op : all_ops) {
        if (tested_ops.count(op) > 0) {
            covered_ops.insert(op);
        } else {
            uncovered_ops.insert(op);
        }
    }

    printf("Operations covered by tests (%zu):\n", covered_ops.size());
    for (const auto & op : covered_ops) {
        printf("  ✓ %s\n", op.c_str());
    }
    printf("\nOperations without tests (%zu):\n", uncovered_ops.size());
    for (const auto & op : uncovered_ops) {
        printf("  ✗ %s\n", op.c_str());
    }

    printf("\nCoverage Summary:\n");
    printf("  Total operations: %zu\n", all_ops.size());
    printf("  Tested operations: %zu\n", covered_ops.size());
    printf("  Untested operations: %zu\n", uncovered_ops.size());
    printf("  Coverage: %.1f%%\n", (double)covered_ops.size() / all_ops.size() * 100.0);
}

static void usage(char ** argv) {
    printf("Usage: %s [mode] [-o <op,..>] [-b <backend>] [-p <params regex>] [--output <console|sql|csv>] [--list-ops] [--show-coverage]\n", argv[0]);
    printf("    valid modes:\n");
    printf("      - test (default, compare with CPU backend for correctness)\n");
    printf("      - grad (compare gradients from backpropagation with method of finite differences)\n");
    printf("      - perf (performance evaluation)\n");
    printf("      - support (probe backend operation support)\n");
    printf("    op names for -o are as given by ggml_op_desc() (e.g. ADD, MUL_MAT, etc),\n");
    printf("        optionally including the full test case string (e.g. \"ADD(type=f16,ne=[1,1,8,1],nr=[1,1,1,1],nf=1)\")\n");
    printf("    --output specifies output format (default: console, options: console, sql, csv)\n");
    printf("    --list-ops lists all available GGML operations\n");
    printf("    --show-coverage shows test coverage\n");
}

int main(int argc, char ** argv) {
    test_mode mode = MODE_TEST;
    output_formats output_format = CONSOLE;
    const char * op_names_filter = nullptr;
    const char * backend_filter = nullptr;
    const char * params_filter = nullptr;

    for (int i = 1; i < argc; i++) {
        if (strcmp(argv[i], "test") == 0) {
            mode = MODE_TEST;
        } else if (strcmp(argv[i], "perf") == 0) {
            mode = MODE_PERF;
        } else if (strcmp(argv[i], "grad") == 0) {
            mode = MODE_GRAD;
        } else if (strcmp(argv[i], "support") == 0) {
            mode = MODE_SUPPORT;
        } else if (strcmp(argv[i], "-o") == 0) {
            if (i + 1 < argc) {
                op_names_filter = argv[++i];
            } else {
                usage(argv);
                return 1;
            }
        } else if (strcmp(argv[i], "-b") == 0) {
            if (i + 1 < argc) {
                backend_filter = argv[++i];
            } else {
                usage(argv);
                return 1;
            }
        } else if (strcmp(argv[i], "-p") == 0) {
            if (i + 1 < argc) {
                params_filter = argv[++i];
            } else {
                usage(argv);
                return 1;
            }
        } else if (strcmp(argv[i], "--output") == 0) {
            if (i + 1 < argc) {
                if (!output_format_from_str(argv[++i], output_format)) {
                    usage(argv);
                    return 1;
                }
            } else {
                usage(argv);
                return 1;
            }
        } else if (strcmp(argv[i], "--list-ops") == 0) {
            list_all_ops();
            return 0;
        } else if (strcmp(argv[i], "--show-coverage") == 0) {
            show_test_coverage();
            return 0;
        } else {
            usage(argv);
            return 1;
        }
    }

    // load and enumerate backends
    ggml_backend_load_all();

    // Create printer for output format
    std::unique_ptr<printer> output_printer = create_printer(output_format);
    if (output_printer) {
        output_printer->print_header();
    }

    output_printer->print_testing_start(testing_start_info(ggml_backend_dev_count()));

    size_t n_ok = 0;

    for (size_t i = 0; i < ggml_backend_dev_count(); i++) {
        ggml_backend_dev_t dev = ggml_backend_dev_get(i);

        if (backend_filter != NULL && strcmp(backend_filter, ggml_backend_dev_name(dev)) != 0) {
            output_printer->print_backend_init(
                backend_init_info(i, ggml_backend_dev_count(), ggml_backend_dev_name(dev), true, "Skipping"));
            n_ok++;
            continue;
        }

        if (backend_filter == NULL && ggml_backend_dev_type(dev) == GGML_BACKEND_DEVICE_TYPE_CPU && mode != MODE_GRAD) {
            output_printer->print_backend_init(backend_init_info(
                i, ggml_backend_dev_count(), ggml_backend_dev_name(dev), true, "Skipping CPU backend"));
            n_ok++;
            continue;
        }

        ggml_backend_t backend = ggml_backend_dev_init(dev, NULL);
        GGML_ASSERT(backend != NULL);

        ggml_backend_reg_t reg = ggml_backend_dev_backend_reg(dev);
        auto ggml_backend_set_n_threads_fn = (ggml_backend_set_n_threads_t) ggml_backend_reg_get_proc_address(reg, "ggml_backend_set_n_threads");
        if (ggml_backend_set_n_threads_fn) {
            // TODO: better value for n_threads
            ggml_backend_set_n_threads_fn(backend, std::thread::hardware_concurrency());
        }

        size_t free, total;  // NOLINT
        ggml_backend_dev_memory(dev, &free, &total);
        output_printer->print_backend_init(backend_init_info(i, ggml_backend_dev_count(), ggml_backend_dev_name(dev),
                                                             false, "", ggml_backend_dev_description(dev),
                                                             total / 1024 / 1024, free / 1024 / 1024, true));

        bool ok = test_backend(backend, mode, op_names_filter, params_filter, output_printer.get());

        if (ok) {
            n_ok++;
        }
        output_printer->print_backend_status(
            backend_status_info(ggml_backend_name(backend), ok ? test_status_t::OK : test_status_t::FAIL));

        ggml_backend_free(backend);
    }

    ggml_quantize_free();

    if (output_printer) {
        output_printer->print_footer();
    }

    output_printer->print_overall_summary(
        overall_summary_info(n_ok, ggml_backend_dev_count(), n_ok == ggml_backend_dev_count()));

    if (n_ok != ggml_backend_dev_count()) {
        return 1;
    }

    return 0;
}<|MERGE_RESOLUTION|>--- conflicted
+++ resolved
@@ -6184,12 +6184,8 @@
     test_cases.emplace_back(new test_add1());
     test_cases.emplace_back(new test_scale());
     test_cases.emplace_back(new test_scale(GGML_TYPE_F32, {10, 10, 10, 10}, 2.0f, 1.0f));
-<<<<<<< HEAD
     test_cases.emplace_back(new test_scale(GGML_TYPE_F32, {10, 10, 10, 10}, 2.0f, 1.0f, true)); // inplace test
-
-=======
     test_cases.emplace_back(new test_scale(GGML_TYPE_F32, {100, 10, 10, 10}, 2.0f, 1.0f));
->>>>>>> 5f7e166c
     test_cases.emplace_back(new test_softcap(GGML_TYPE_F32, {10, 10, 10, 10}, 50.0f));
     test_cases.emplace_back(new test_silu_back());
 
