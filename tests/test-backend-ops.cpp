--- conflicted
+++ resolved
@@ -7146,11 +7146,7 @@
     test_cases.emplace_back(new test_cpy(GGML_TYPE_I32, GGML_TYPE_I32, {256, 1, 4, 1}, {1, 2, 0, 3}, {0, 0, 0, 0}));
     test_cases.emplace_back(new test_cpy(GGML_TYPE_F32, GGML_TYPE_F32, {256, 1, 4, 1}, {1, 2, 0, 3}, {0, 0, 0, 0}));
 
-<<<<<<< HEAD
-    for (ggml_type type_dst : { GGML_TYPE_F32, GGML_TYPE_F16, GGML_TYPE_BF16 }) {
-=======
     for (ggml_type type_dst : { GGML_TYPE_F32, GGML_TYPE_I32, GGML_TYPE_F16, GGML_TYPE_BF16 }) {
->>>>>>> 96ac5a23
         for (bool use_view_slice : { true, false }) {
             for (std::array<int64_t, 4> ne : std::initializer_list<std::array<int64_t, 4>>{ {2, 1, 1, 1}, {2, 1, 3, 5},
                 {2, 3, 5, 7}, {1, 4, 4, 1}, {1, 8, 17, 1}, {10, 10, 10, 1} }) {
