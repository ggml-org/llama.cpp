--- conflicted
+++ resolved
@@ -8040,24 +8040,15 @@
     }
 
     test_cases.emplace_back(new test_argsort(GGML_TYPE_F32, {65000, 16, 1, 1}));
-<<<<<<< HEAD
     test_cases.emplace_back(new test_argsort(GGML_TYPE_F32, {200000, 1, 1, 1}));
     test_cases.emplace_back(new test_argsort(GGML_TYPE_F32, {200000, 16, 1, 1}));
-    test_cases.emplace_back(new test_top_k(GGML_TYPE_F32, {65000, 16, 1, 1}, 40));
-    test_cases.emplace_back(new test_top_k(GGML_TYPE_F32, {65000, 1, 1, 1}, 40));
-    test_cases.emplace_back(new test_top_k(GGML_TYPE_F32, {65000, 1, 1, 1}, 1));
-    test_cases.emplace_back(new test_top_k(GGML_TYPE_F32, {200000, 1, 1, 1}, 400));
-    test_cases.emplace_back(new test_top_k(GGML_TYPE_F32, {200000, 1, 1, 1}, 40));
-    test_cases.emplace_back(new test_top_k(GGML_TYPE_F32, {200000, 1, 1, 1}, 1));
-=======
-    for (auto k : {1, 10, 40}) {
+    for (auto k : {1, 10, 40, 400}) {
         for (auto nrows : {1, 16}) {
             for (auto cols : {k, 1000, 65000, 200000}) {
                 test_cases.emplace_back(new test_top_k(GGML_TYPE_F32, {cols, nrows, 1, 1}, k));
             }
         }
     }
->>>>>>> eec1e33a
 
     return test_cases;
 }
