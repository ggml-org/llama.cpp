// This file defines tests for various GGML ops and backends.
// For the forward pass it asserts that the results of multiple backends computing the same GGML ops are consistent.
// For the backward pass it asserts that the gradients from backpropagation are consistent
// with the gradients obtained via the method of finite differences ("grad" mode, this is optional).
// It is also possible to check the performance ("perf" mode).
//
// this file has three sections: Section 1 does general setup, section 2 defines the GGML ops to be tested,
// and section 3 defines which tests to run.
// Quick start for adding a new GGML op: Go to section 2 and create a struct that inherits from test_case,
// then go to section 3 and add an instantiation of your struct.


// ##############################
// ## Section 1: General Setup ##
// ##############################


#include <ggml.h>
#include <ggml-alloc.h>
#include <ggml-backend.h>
#include <ggml-cpp.h>

#include <algorithm>
#include <array>
#include <cfloat>
#include <cinttypes>
#include <cstdarg>
#include <cstdint>
#include <cstdio>
#include <cstdlib>
#include <cstring>
#include <ctime>
#include <future>
#include <memory>
#include <random>
#include <regex>
#include <set>
#include <string>
#include <string_view>
#include <thread>
#include <vector>

static void init_tensor_uniform(ggml_tensor * tensor, float min = -1.0f, float max = 1.0f) {
    size_t nels = ggml_nelements(tensor);
    std::vector<float> data(nels);
    {
        // parallel initialization
        static const size_t n_threads = std::thread::hardware_concurrency();
        // static RNG initialization (revisit if n_threads stops being constant)
        static std::vector<std::default_random_engine> generators = []() {
            std::random_device rd;
            std::vector<std::default_random_engine> vec;
            vec.reserve(n_threads);
            //for (size_t i = 0; i < n_threads; i++) { vec.emplace_back(1234 + i); } // fixed seed
            for (size_t i = 0; i < n_threads; i++) { vec.emplace_back(rd()); }
            return vec;
        }();

        auto init_thread = [&](size_t ith, size_t start, size_t end) {
            std::uniform_real_distribution<float> distribution(min, max);
            auto & gen = generators[ith];
            for (size_t i = start; i < end; i++) {
                data[i] = distribution(gen);
            }
        };

        std::vector<std::future<void>> tasks;
        tasks.reserve(n_threads);
        for (size_t i = 0; i < n_threads; i++) {
            size_t start =     i*nels/n_threads;
            size_t end   = (i+1)*nels/n_threads;
            tasks.push_back(std::async(std::launch::async, init_thread, i, start, end));
        }
        for (auto & t : tasks) {
            t.get();
        }
    }

    if (tensor->type == GGML_TYPE_F32 || tensor->type == GGML_TYPE_I32) {
        ggml_backend_tensor_set(tensor, data.data(), 0, nels * sizeof(float));
    } else if (ggml_is_quantized(tensor->type) || tensor->type == GGML_TYPE_F16 || tensor->type == GGML_TYPE_BF16) {
        GGML_ASSERT(nels % ggml_blck_size(tensor->type) == 0);

         // dummy importance matrix
        std::vector<float> imatrix(tensor->ne[0], 1.0f);
        const float * im = imatrix.data();
        if (!ggml_quantize_requires_imatrix(tensor->type)) {
            // when the imatrix is optional, we want to test both quantization with and without imatrix
            // use one of the random numbers to decide
            if (data[0] > 0.5f*(min + max)) {
                im = nullptr;
            }
        }

        std::vector<uint8_t> dataq(ggml_row_size(tensor->type, nels));
        {
            // parallel quantization by block
            size_t blck_size = ggml_blck_size(tensor->type);
            size_t n_blocks = nels / blck_size;

            auto quantize_thread = [&](size_t start, size_t end) {
                ggml_quantize_chunk(tensor->type, data.data(), dataq.data(),
                    start * blck_size, end - start, blck_size, im);
            };

            const size_t min_blocks_per_thread = 1;
            const size_t n_threads = std::min<size_t>(std::thread::hardware_concurrency()/2,
                                                      std::max<size_t>(1, n_blocks / min_blocks_per_thread));
            std::vector<std::future<void>> tasks;
            tasks.reserve(n_threads);
            for (size_t i = 0; i < n_threads; i++) {
                size_t start =     i*n_blocks/n_threads;
                size_t end   = (i+1)*n_blocks/n_threads;
                tasks.push_back(std::async(std::launch::async, quantize_thread, start, end));
            }
            for (auto & t : tasks) {
                t.get();
            }
        }
        ggml_backend_tensor_set(tensor, dataq.data(), 0, dataq.size());
    } else if (tensor->type == GGML_TYPE_I8 || tensor->type == GGML_TYPE_I16 || tensor->type == GGML_TYPE_I32) {
        // This is going to create some weird integers though.
        ggml_backend_tensor_set(tensor, data.data(), 0, ggml_nbytes(tensor));
    } else if (tensor->type == GGML_TYPE_I64) {
        // Integers with a size of 8 bytes can be set by mirroring the float data, the specific values are again not really meaningful.
        const size_t nbytes_half = ggml_nbytes(tensor)/2;
        ggml_backend_tensor_set(tensor, data.data(), 0*nbytes_half, nbytes_half);
        ggml_backend_tensor_set(tensor, data.data(), 1*nbytes_half, nbytes_half);
    } else {
        GGML_ABORT("fatal error");
    }
}

// generate an F16 mask where certain blocks are randomly masked with -INF value
static void init_tensor_kq_mask(ggml_tensor * tensor, float min = -1.0f, float max = 1.0f) {
    GGML_ASSERT(tensor->type == GGML_TYPE_F16);

    GGML_TENSOR_LOCALS( int32_t, ne, tensor, ne);

    std::vector<float>       data_f32(ne0*ne1*ne2*ne3);
    std::vector<ggml_fp16_t> data_f16(ne0*ne1*ne2*ne3);

    std::random_device rd;
    std::mt19937 gen(rd());
    std::uniform_real_distribution<float> dis(min, max);

    for (size_t i = 0; i < data_f32.size(); i++) {
        data_f32[i] = dis(gen);
    }

    // block size
    const int blck0 = 128;
    const int blck1 = 64;

    // number of INF blocks
    const int n_inf_blocks = 0.1*(ne0*ne1*ne2*ne3)/(blck0*blck1);

    for (int b = 0; b < n_inf_blocks; b++) {
        const int p3 = (rd() % ne3);
        const int p2 = (rd() % ne2);
        const int p1 = (rd() % ne1);
        const int p0 = (rd() % ne0);

        for (int i1 = 0; i1 < blck1 && p1 + i1 < ne1; i1++) {
            const int idx = p3*ne2*ne1*ne0 + p2*ne1*ne0 + (p1 + i1)*ne0 + p0;

            for (int i0 = 0; i0 < blck0 && p0 + i0 < ne0; i0++) {
                data_f32[idx + i0] = -INFINITY;
            }
        }
    }

    ggml_fp32_to_fp16_row(data_f32.data(), data_f16.data(), ne0*ne1*ne2*ne3);

    ggml_backend_tensor_set(tensor, data_f16.data(), 0, data_f16.size()*sizeof(ggml_fp16_t));
}

// generate a lower triangular matrix
static void init_tensor_tril(ggml_tensor * tensor, float min = -1.0f, float max = 1.0f) {
    GGML_ASSERT(tensor->type == GGML_TYPE_F32);
    GGML_ASSERT(tensor->ne[0] == tensor->ne[1]);

    GGML_TENSOR_LOCALS(int32_t, ne, tensor, ne);
    GGML_TENSOR_LOCALS(size_t, nb, tensor, nb);

    std::vector<float> data_f32(ne0*ne1*ne2*ne3);

    std::random_device rd;
    std::mt19937 gen(rd());
    std::uniform_real_distribution<float> dis(min, max);

    for (int64_t i3 = 0; i3 < ne3; i3++) {
        for (int64_t i2 = 0; i2 < ne2; i2++) {
            for (int64_t i1 = 0; i1 < ne1; i1++) {
                for (int64_t i0 = 0; i0 < ne0; i0++) {
                    int64_t idx = (i0 * nb0 + i1 * nb1 + i2 * nb2 + i3 * nb3) / sizeof(float);
                    if (i0 <= i1) {
                        data_f32[idx] = dis(gen);
                    } else {
                        data_f32[idx] = 0.0f;
                    }
                }
            }
        }
    }

    ggml_backend_tensor_set(tensor, data_f32.data(), 0, ggml_nbytes(tensor));
}

static std::vector<float> tensor_to_float(const ggml_tensor * t) {
    std::vector<float> tv;
    tv.reserve(ggml_nelements(t));

    std::vector<uint8_t> buf(ggml_nbytes(t));
    ggml_backend_tensor_get(t, buf.data(), 0, ggml_nbytes(t));

    const auto * tt = ggml_get_type_traits(t->type);
    size_t bs = ggml_blck_size(t->type);
    std::vector<float> vq(ggml_blck_size(t->type));
    bool quantized = ggml_is_quantized(t->type);

    // access elements by index to avoid gaps in views
    for (int64_t i3 = 0; i3 < t->ne[3]; i3++) {
        for (int64_t i2 = 0; i2 < t->ne[2]; i2++) {
            for (int64_t i1 = 0; i1 < t->ne[1]; i1++) {
                for (int64_t i0 = 0; i0 < t->ne[0]; i0 += bs) {
                    size_t i = i3*t->nb[3] + i2*t->nb[2] + i1*t->nb[1] + i0/bs*t->nb[0];
                    if (t->type == GGML_TYPE_F16) {
                        tv.push_back(ggml_fp16_to_fp32(*(ggml_fp16_t*)&buf[i]));
                    } else if (t->type == GGML_TYPE_BF16) {
                        tv.push_back(ggml_bf16_to_fp32(*(ggml_bf16_t*)&buf[i]));
                    } else if (t->type == GGML_TYPE_F32) {
                        tv.push_back(*(float *) &buf[i]);
                    } else if (t->type == GGML_TYPE_I64) {
                        tv.push_back((float)*(int64_t *) &buf[i]);
                    } else if (t->type == GGML_TYPE_I32) {
                        tv.push_back((float)*(int32_t *) &buf[i]);
                    } else if (t->type == GGML_TYPE_I16) {
                        tv.push_back((float)*(int16_t *) &buf[i]);
                    } else if (t->type == GGML_TYPE_I8) {
                        tv.push_back((float)*(int8_t *) &buf[i]);
                    } else if (quantized) {
                        tt->to_float(&buf[i], vq.data(), bs);
                        tv.insert(tv.end(), vq.begin(), vq.end());
                    } else {
                        GGML_ABORT("fatal error");
                    }
                }
            }
        }
    }

    return tv;
}

// normalized mean squared error = mse(a, b) / mse(a, 0)
static double nmse(const float * a, const float * b, size_t n) {
    double mse_a_b = 0.0;
    double mse_a_0 = 0.0;

    for (size_t i = 0; i < n; i++) {
        float a_i = a[i];
        float b_i = b[i];

        mse_a_b += (a_i - b_i) * (a_i - b_i);
        mse_a_0 += a_i * a_i;
    }

    return mse_a_b / mse_a_0;
}

// maximum absolute asymmetry between a and b
// asymmetry: (a - b) / (a + b)
// This is more stable than relative error if one of the values fluctuates towards zero.
// n: number of values to compare.
// expected_vals: optional vector of expected values for a. If expected_vals is not empty, filter out all comparisons where
//     a does not match any of the expected values. Needed for noncontinuous gradients where the numerical calculation can fail.
static double mean_abs_asymm(const float * a, const float * b, const size_t n, const std::vector<float> & expected_vals) {
    double sum = 0.0f;

    size_t nvalid = 0;
    for (size_t i = 0; i < n; i++) {
        if (!expected_vals.empty()) {
            bool matches_any = false;
            for (const float & ev : expected_vals) {
                if (fabsf(a[i] - ev) < 1e-3f) {
                    matches_any = true;
                    break;
                }
            }
            if (!matches_any) {
                continue;
            }
        }

        const float asymm = (a[i] - b[i]) / (a[i] + b[i]);

        sum += fabsf(asymm);
        nvalid++;
    }

    return sum/nvalid;
}

// utils for printing the variables of the test cases

static std::string var_to_str(const std::string & x) {
    return x;
}

template<typename T>
static std::string var_to_str(const T & x) {
    return std::to_string(x);
}

template<typename T, size_t N>
static std::string var_to_str(const T (&x)[N]) {
    std::string s = "[";
    for (size_t i = 0; i < N; i++) {
        if (i > 0) {
            s += ",";
        }
        s += var_to_str(x[i]);
    }
    s += "]";
    return s;
}

template<typename T, size_t N>
static std::string var_to_str(const std::array<T, N> & x) {
    std::string s = "[";
    for (size_t i = 0; i < N; i++) {
        if (i > 0) {
            s += ",";
        }
        s += var_to_str(x[i]);
    }
    s += "]";
    return s;
}

static std::string var_to_str(ggml_type type) {
    return ggml_type_name(type);
}

static std::string var_to_str(ggml_prec prec) {
    return prec == GGML_PREC_F32 ? "f32" : "def";
}

static std::string var_to_str(ggml_op_pool pool) {
    switch (pool) {
        case GGML_OP_POOL_AVG:  return "avg";
        case GGML_OP_POOL_MAX:  return "max";
        default:                return std::to_string(pool);
    }
}

static std::string var_to_str(ggml_scale_mode mode) {
    switch (mode) {
        case GGML_SCALE_MODE_NEAREST:  return "nearest";
        case GGML_SCALE_MODE_BILINEAR: return "bilinear";
        case GGML_SCALE_MODE_BICUBIC:  return "bicubic";
        default:                       return std::to_string(mode);
    }
}

#define VAR_TO_STR(x) (#x "=" + var_to_str(x))

#define VARS_TO_STR1(a) VAR_TO_STR(a)
#define VARS_TO_STR2(a, b) VAR_TO_STR(a) + "," + VAR_TO_STR(b)
#define VARS_TO_STR3(a, b, c) VAR_TO_STR(a) + "," + VARS_TO_STR2(b, c)
#define VARS_TO_STR4(a, b, c, d) VAR_TO_STR(a) + "," + VARS_TO_STR3(b, c, d)
#define VARS_TO_STR5(a, b, c, d, e) VAR_TO_STR(a) + "," + VARS_TO_STR4(b, c, d, e)
#define VARS_TO_STR6(a, b, c, d, e, f) VAR_TO_STR(a) + "," + VARS_TO_STR5(b, c, d, e, f)
#define VARS_TO_STR7(a, b, c, d, e, f, g) VAR_TO_STR(a) + "," + VARS_TO_STR6(b, c, d, e, f, g)
#define VARS_TO_STR8(a, b, c, d, e, f, g, h) VAR_TO_STR(a) + "," + VARS_TO_STR7(b, c, d, e, f, g, h)
#define VARS_TO_STR9(a, b, c, d, e, f, g, h, i) VAR_TO_STR(a) + "," + VARS_TO_STR8(b, c, d, e, f, g, h, i)
#define VARS_TO_STR10(a, b, c, d, e, f, g, h, i, j) VAR_TO_STR(a) + "," + VARS_TO_STR9(b, c, d, e, f, g, h, i, j)
#define VARS_TO_STR11(a, b, c, d, e, f, g, h, i, j, k) VAR_TO_STR(a) + "," + VARS_TO_STR10(b, c, d, e, f, g, h, i, j, k)
#define VARS_TO_STR12(a, b, c, d, e, f, g, h, i, j, k, l) VAR_TO_STR(a) + "," + VARS_TO_STR11(b, c, d, e, f, g, h, i, j, k, l)
#define VARS_TO_STR13(a, b, c, d, e, f, g, h, i, j, k, l, m) VAR_TO_STR(a) + "," + VARS_TO_STR12(b, c, d, e, f, g, h, i, j, k, l, m)
#define VARS_TO_STR14(a, b, c, d, e, f, g, h, i, j, k, l, m, n) VAR_TO_STR(a) + "," + VARS_TO_STR13(b, c, d, e, f, g, h, i, j, k, l, m, n)
#define VARS_TO_STR15(a, b, c, d, e, f, g, h, i, j, k, l, m, n, o) VAR_TO_STR(a) + "," + VARS_TO_STR14(b, c, d, e, f, g, h, i, j, k, l, m, n, o)
#define VARS_TO_STR16(a, b, c, d, e, f, g, h, i, j, k, l, m, n, o, p) VAR_TO_STR(a) + "," + VARS_TO_STR15(b, c, d, e, f, g, h, i, j, k, l, m, n, o, p)

#ifdef GGML_USE_SYCL
static bool inline _isinf(float f) {
    return (*(uint32_t *)&f & 0x7fffffff) == 0x7f800000;
}
#else
static bool inline _isinf(float f) { return std::isinf(f); }
#endif

// accept FLT_MAX as infinity
static bool isinf_or_max(float f) {
    return _isinf(f) || f == FLT_MAX || f == -FLT_MAX;
}

static bool ggml_is_view_op(enum ggml_op op) {
    return op == GGML_OP_VIEW || op == GGML_OP_RESHAPE || op == GGML_OP_PERMUTE || op == GGML_OP_TRANSPOSE;
}

enum test_mode {
    MODE_TEST,
    MODE_PERF,
    MODE_GRAD,
    MODE_SUPPORT,
};

// Output format support similar to llama-bench
enum output_formats { CONSOLE, SQL, CSV };

static const char * output_format_str(output_formats format) {
    switch (format) {
        case CONSOLE:
            return "console";
        case SQL:
            return "sql";
        case CSV:
            return "csv";
        default:
            GGML_ABORT("invalid output format");
    }
}

static bool output_format_from_str(const std::string & s, output_formats & format) {
    if (s == "console") {
        format = CONSOLE;
    } else if (s == "sql") {
        format = SQL;
    } else if (s == "csv") {
        format = CSV;
    } else {
        return false;
    }
    return true;
}

// Test result structure for SQL output
struct test_result {
    std::string test_time;
    std::string build_commit;
    std::string backend_name;
    std::string op_name;
    std::string op_params;
    std::string test_mode;
    bool        supported;
    bool        passed;
    std::string error_message;
    double      time_us;
    double      flops;
    double      bandwidth_gb_s;
    size_t      memory_kb;
    int         n_runs;
    std::string device_description;
    std::string backend_reg_name;

    test_result() {
        // Initialize with default values
        time_us        = 0.0;
        flops          = 0.0;
        bandwidth_gb_s = 0.0;
        memory_kb      = 0;
        n_runs         = 0;
        supported      = false;
        passed         = false;

        // Set test time
        time_t t = time(NULL);
        char   buf[32];
        std::strftime(buf, sizeof(buf), "%FT%TZ", gmtime(&t));
        test_time = buf;

        // Set build info
        build_commit = ggml_commit();
    }

    test_result(const std::string & backend_name, const std::string & op_name, const std::string & op_params,
                const std::string & test_mode, bool supported, bool passed, const std::string & error_message = "",
                double time_us = 0.0, double flops = 0.0, double bandwidth_gb_s = 0.0, size_t memory_kb = 0,
                int n_runs = 0, const std::string & device_description = "", const std::string & backend_reg_name = "") :
        backend_name(backend_name),
        op_name(op_name),
        op_params(op_params),
        test_mode(test_mode),
        supported(supported),
        passed(passed),
        error_message(error_message),
        time_us(time_us),
        flops(flops),
        bandwidth_gb_s(bandwidth_gb_s),
        memory_kb(memory_kb),
        n_runs(n_runs),
        device_description(device_description),
        backend_reg_name(backend_reg_name) {
        // Set test time
        time_t t = time(NULL);
        char   buf[32];
        std::strftime(buf, sizeof(buf), "%FT%TZ", gmtime(&t));
        test_time = buf;

        // Set build info
        build_commit = ggml_commit();
    }

    static const std::vector<std::string> & get_fields() {
        static const std::vector<std::string> fields = {
            "test_time", "build_commit",  "backend_name", "op_name", "op_params",      "test_mode", "supported",
            "passed",    "error_message", "time_us",      "flops",   "bandwidth_gb_s", "memory_kb", "n_runs",
            "device_description", "backend_reg_name"
        };
        return fields;
    }

    enum field_type { STRING, BOOL, INT, FLOAT };

    static field_type get_field_type(const std::string & field) {
        if (field == "supported" || field == "passed") {
            return BOOL;
        }
        if (field == "memory_kb" || field == "n_runs") {
            return INT;
        }
        if (field == "time_us" || field == "flops" || field == "bandwidth_gb_s") {
            return FLOAT;
        }
        return STRING;
    }

    std::vector<std::string> get_values() const {
        return { test_time,
                 build_commit,
                 backend_name,
                 op_name,
                 op_params,
                 test_mode,
                 std::to_string(supported),
                 std::to_string(passed),
                 error_message,
                 std::to_string(time_us),
                 std::to_string(flops),
                 std::to_string(bandwidth_gb_s),
                 std::to_string(memory_kb),
                 std::to_string(n_runs),
                 device_description,
                 backend_reg_name };
    }
};

// Printer classes for different output formats
enum class test_status_t { NOT_SUPPORTED, OK, FAIL, SKIPPED };

struct test_operation_info {
    std::string   op_name;
    std::string   op_params;
    std::string   backend_name;
    test_status_t status = test_status_t::OK;
    std::string   failure_reason;

    // Additional information fields that were previously in separate structs
    std::string error_component;
    std::string error_details;

    // Gradient info
    int64_t     gradient_index = -1;
    std::string gradient_param_name;
    float       gradient_value = 0.0f;

    // MAA error info
    double maa_error     = 0.0;
    double maa_threshold = 0.0;

    // Flags for different types of information
    bool has_error            = false;
    bool has_gradient_info    = false;
    bool has_maa_error        = false;
    bool is_compare_failure   = false;
    bool is_large_tensor_skip = false;

    test_operation_info() = default;

    test_operation_info(const std::string & op_name, const std::string & op_params, const std::string & backend_name,
                        test_status_t status = test_status_t::OK, const std::string & failure_reason = "") :
        op_name(op_name),
        op_params(op_params),
        backend_name(backend_name),
        status(status),
        failure_reason(failure_reason) {}

    // Set error information
    void set_error(const std::string & component, const std::string & details) {
        has_error       = true;
        error_component = component;
        error_details   = details;
        if (status == test_status_t::OK) {
            status = test_status_t::FAIL;
        }
    }

    // Set gradient information
    void set_gradient_info(int64_t index, const std::string & param_name, float value) {
        has_gradient_info   = true;
        gradient_index      = index;
        gradient_param_name = param_name;
        gradient_value      = value;
        if (status == test_status_t::OK) {
            status = test_status_t::FAIL;
        }
    }

    // Set MAA error information
    void set_maa_error(double error, double threshold) {
        has_maa_error = true;
        maa_error     = error;
        maa_threshold = threshold;
        if (status == test_status_t::OK) {
            status = test_status_t::FAIL;
        }
    }

    // Set compare failure
    void set_compare_failure() {
        is_compare_failure = true;
        if (status == test_status_t::OK) {
            status = test_status_t::FAIL;
        }
    }

    // Set large tensor skip
    void set_large_tensor_skip() { is_large_tensor_skip = true; }
};

struct test_summary_info {
    size_t tests_passed;
    size_t tests_total;
    bool   is_backend_summary = false;  // true for backend summary, false for test summary

    test_summary_info() = default;

    test_summary_info(size_t tests_passed, size_t tests_total, bool is_backend_summary = false) :
        tests_passed(tests_passed),
        tests_total(tests_total),
        is_backend_summary(is_backend_summary) {}
};

struct testing_start_info {
    size_t device_count;

    testing_start_info() = default;

    testing_start_info(size_t device_count) : device_count(device_count) {}
};

struct backend_init_info {
    size_t      device_index;
    size_t      total_devices;
    std::string device_name;
    bool        skipped = false;
    std::string skip_reason;
    std::string description;
    size_t      memory_total_mb = 0;
    size_t      memory_free_mb  = 0;
    bool        has_memory_info = false;

    backend_init_info() = default;

    backend_init_info(size_t device_index, size_t total_devices, const std::string & device_name, bool skipped = false,
                      const std::string & skip_reason = "", const std::string & description = "",
                      size_t memory_total_mb = 0, size_t memory_free_mb = 0, bool has_memory_info = false) :
        device_index(device_index),
        total_devices(total_devices),
        device_name(device_name),
        skipped(skipped),
        skip_reason(skip_reason),
        description(description),
        memory_total_mb(memory_total_mb),
        memory_free_mb(memory_free_mb),
        has_memory_info(has_memory_info) {}
};

struct backend_status_info {
    std::string   backend_name;
    test_status_t status;

    backend_status_info() = default;

    backend_status_info(const std::string & backend_name, test_status_t status) :
        backend_name(backend_name),
        status(status) {}
};

struct overall_summary_info {
    size_t backends_passed;
    size_t backends_total;
    bool   all_passed;

    overall_summary_info() = default;

    overall_summary_info(size_t backends_passed, size_t backends_total, bool all_passed) :
        backends_passed(backends_passed),
        backends_total(backends_total),
        all_passed(all_passed) {}
};

struct printer {
    virtual ~printer() {}

    FILE * fout = stdout;

    virtual void print_header() {}

    virtual void print_test_result(const test_result & result) = 0;

    virtual void print_footer() {}

    virtual void print_operation(const test_operation_info & info) { (void) info; }

    virtual void print_summary(const test_summary_info & info) { (void) info; }

    virtual void print_testing_start(const testing_start_info & info) { (void) info; }

    virtual void print_backend_init(const backend_init_info & info) { (void) info; }

    virtual void print_backend_status(const backend_status_info & info) { (void) info; }

    virtual void print_overall_summary(const overall_summary_info & info) { (void) info; }

    virtual void print_failed_tests(const std::vector<std::string> & failed_tests) { (void) failed_tests; }
};

struct console_printer : public printer {
    void print_test_result(const test_result & result) override {
        if (result.test_mode == "test") {
            print_test_console(result);
        } else if (result.test_mode == "perf") {
            print_perf_console(result);
        } else if (result.test_mode == "support") {
            print_support_console(result);
        }
    }

    void print_operation(const test_operation_info & info) override {
        printf("  %s(%s): ", info.op_name.c_str(), info.op_params.c_str());
        fflush(stdout);

        // Handle large tensor skip first
        if (info.is_large_tensor_skip) {
            printf("skipping large tensors for speed \n");
            return;
        }

        // Handle not supported status
        if (info.status == test_status_t::NOT_SUPPORTED) {
            if (!info.failure_reason.empty()) {
                printf("not supported [%s]\n", info.failure_reason.c_str());
            } else {
                printf("not supported [%s]\n", info.backend_name.c_str());
            }
            return;
        }

        // Handle errors and additional information
        if (info.has_error) {
            if (info.error_component == "allocation") {
                fprintf(stderr, "failed to allocate tensors [%s] ", info.backend_name.c_str());
            } else if (info.error_component == "backend") {
                fprintf(stderr, "  Failed to initialize %s backend\n", info.backend_name.c_str());
            } else {
                fprintf(stderr, "Error in %s: %s\n", info.error_component.c_str(), info.error_details.c_str());
            }
        }

        // Handle gradient info
        if (info.has_gradient_info) {
            printf("[%s] nonfinite gradient at index %" PRId64 " (%s=%f) ", info.op_name.c_str(), info.gradient_index,
                   info.gradient_param_name.c_str(), info.gradient_value);
        }

        // Handle MAA error
        if (info.has_maa_error) {
            printf("[%s] MAA = %.9f > %.9f ", info.op_name.c_str(), info.maa_error, info.maa_threshold);
        }

        // Handle compare failure
        if (info.is_compare_failure) {
            printf("compare failed ");
        }

        // Print final status
        if (info.status == test_status_t::OK) {
            printf("\033[1;32mOK\033[0m\n");
        } else {
            printf("\033[1;31mFAIL\033[0m\n");
        }
    }

    void print_summary(const test_summary_info & info) override {
        if (info.is_backend_summary) {
            printf("%zu/%zu backends passed\n", info.tests_passed, info.tests_total);
        } else {
            printf("  %zu/%zu tests passed\n", info.tests_passed, info.tests_total);
        }
    }

    void print_backend_status(const backend_status_info & info) override {
        printf("  Backend %s: ", info.backend_name.c_str());
        if (info.status == test_status_t::OK) {
            printf("\033[1;32mOK\033[0m\n");
        } else {
            printf("\033[1;31mFAIL\033[0m\n");
        }
    }

    void print_testing_start(const testing_start_info & info) override {
        printf("Testing %zu devices\n\n", info.device_count);
    }

    void print_backend_init(const backend_init_info & info) override {
        printf("Backend %zu/%zu: %s\n", info.device_index + 1, info.total_devices, info.device_name.c_str());

        if (info.skipped) {
            printf("  %s\n", info.skip_reason.c_str());
            return;
        }

        if (!info.description.empty()) {
            printf("  Device description: %s\n", info.description.c_str());
        }

        if (info.has_memory_info) {
            printf("  Device memory: %zu MB (%zu MB free)\n", info.memory_total_mb, info.memory_free_mb);
        }

        printf("\n");
    }

    void print_overall_summary(const overall_summary_info & info) override {
        printf("%zu/%zu backends passed\n", info.backends_passed, info.backends_total);
        if (info.all_passed) {
            printf("\033[1;32mOK\033[0m\n");
        } else {
            printf("\033[1;31mFAIL\033[0m\n");
        }
    }

    void print_failed_tests(const std::vector<std::string> & failed_tests) override {
        if (failed_tests.empty()) {
            return;
        }

        printf("\nFailing tests:\n");
        for (const auto & test_name : failed_tests) {
            printf("  %s\n", test_name.c_str());
        }
    }

  private:
    void print_test_console(const test_result & result) {
        printf("  %s(%s): ", result.op_name.c_str(), result.op_params.c_str());
        fflush(stdout);

        if (!result.supported) {
            printf("not supported [%s] ", result.backend_name.c_str());
            printf("\n");
            return;
        }

        if (result.passed) {
            printf("\033[1;32mOK\033[0m\n");
        } else {
            printf("\033[1;31mFAIL\033[0m\n");
        }
    }

    void print_perf_console(const test_result & result) {
        int len = printf("  %s(%s): ", result.op_name.c_str(), result.op_params.c_str());
        fflush(stdout);

        if (!result.supported) {
            printf("not supported\n");
            return;
        }

        // align while also leaving some margin for variations in parameters
        int align = 8;
        int last  = (len + align - 1) / align * align;
        if (last - len < 5) {
            last += align;
        }
        printf("%*s", last - len, "");

        printf("    %8d runs - %8.2f us/run - ", result.n_runs, result.time_us);

        if (result.flops > 0) {
            auto format_flops = [](double flops) -> std::string {
                char buf[256];
                if (flops >= 1e12) {
                    snprintf(buf, sizeof(buf), "%6.2f TFLOP", flops / 1e12);
                } else if (flops >= 1e9) {
                    snprintf(buf, sizeof(buf), "%6.2f GFLOP", flops / 1e9);
                } else if (flops >= 1e6) {
                    snprintf(buf, sizeof(buf), "%6.2f MFLOP", flops / 1e6);
                } else {
                    snprintf(buf, sizeof(buf), "%6.2f kFLOP", flops / 1e3);
                }
                return buf;
            };
            uint64_t op_flops_per_run = result.flops * result.time_us / 1e6;
            printf("%s/run - \033[1;34m%sS\033[0m", format_flops(op_flops_per_run).c_str(),
                   format_flops(result.flops).c_str());
        } else {
            printf("%8zu kB/run - \033[1;34m%7.2f GB/s\033[0m", result.memory_kb, result.bandwidth_gb_s);
        }
        printf("\n");
    }

    void print_support_console(const test_result & result) {
        printf("  %s(%s): ", result.op_name.c_str(), result.op_params.c_str());
        fflush(stdout);

        if (result.supported) {
            printf("\033[1;32mSUPPORTED\033[0m\n");
        } else {
            printf("\033[1;31mNOT SUPPORTED\033[0m\n");
        }
    }
};

struct sql_printer : public printer {
    static std::string get_sql_field_type(const std::string & field) {
        switch (test_result::get_field_type(field)) {
            case test_result::STRING:
                return "TEXT";
            case test_result::BOOL:
            case test_result::INT:
                return "INTEGER";
            case test_result::FLOAT:
                return "REAL";
            default:
                GGML_ABORT("invalid field type");
        }
    }

    void print_header() override {
        std::vector<std::string> fields = test_result::get_fields();
        fprintf(fout, "CREATE TABLE IF NOT EXISTS test_backend_ops (\n");
        for (size_t i = 0; i < fields.size(); i++) {
            fprintf(fout, "  %s %s%s\n", fields[i].c_str(), get_sql_field_type(fields[i]).c_str(),
                    i < fields.size() - 1 ? "," : "");
        }
        fprintf(fout, ");\n\n");
    }

    void print_test_result(const test_result & result) override {
        fprintf(fout, "INSERT INTO test_backend_ops (");
        std::vector<std::string> fields = test_result::get_fields();
        for (size_t i = 0; i < fields.size(); i++) {
            fprintf(fout, "%s%s", fields[i].c_str(), i < fields.size() - 1 ? ", " : "");
        }
        fprintf(fout, ") VALUES (");
        std::vector<std::string> values = result.get_values();
        for (size_t i = 0; i < values.size(); i++) {
            fprintf(fout, "'%s'%s", values[i].c_str(), i < values.size() - 1 ? ", " : "");
        }
        fprintf(fout, ");\n");
    }
};

struct csv_printer : public printer {
    void print_header() override {

        std::vector<std::string> fields     = test_result::get_fields();
        std::vector<std::string> fields_csv = get_fields_csv();
        for (size_t i = 0; i < fields.size(); i++) {
            if (std::find(std::begin(fields_csv), std::end(fields_csv), fields[i]) == std::end(fields_csv)) {
                continue;
            }
            printf("\"%s\"%s", fields[i].c_str(), i < fields.size() - 1 ? "," : "");
        }
        printf("\n");
    }

    void print_test_result(const test_result & result) override {

        std::vector<std::string> values     = result.get_values();
        std::vector<std::string> fields     = test_result::get_fields();
        std::vector<std::string> fields_csv = get_fields_csv();

        for (size_t i = 0; i < values.size(); i++) {

            if (std::find(std::begin(fields_csv), std::end(fields_csv), fields[i]) == std::end(fields_csv)) {
                continue;
            }

            // Escape quotes and wrap in quotes for CSV
            std::string escaped_value = values[i];
            size_t pos = 0;
            while ((pos = escaped_value.find("\"", pos)) != std::string::npos) {
                escaped_value.replace(pos, 1, "\"\"");
                pos += 2;
            }
            printf("\"%s\"%s", escaped_value.c_str(), i < values.size() - 1 ? "," : "");
        }
        printf("\n");
    }

    static std::vector<std::string> get_fields_csv() {
        return {
            "op_name",
            "op_params",
            "supported",
            "error_message",
            "test_mode",
            "backend_reg_name",
            "backend_name",
        };
    }

};

static std::unique_ptr<printer> create_printer(output_formats format) {
    switch (format) {
        case CONSOLE:
            return std::make_unique<console_printer>();
        case SQL:
            return std::make_unique<sql_printer>();
        case CSV:
            return std::make_unique<csv_printer>();
    }
    GGML_ABORT("invalid output format");
}

struct test_case {
    virtual ~test_case() {}

    virtual std::string op_desc(ggml_tensor * t) {
        return ggml_op_desc(t);
    }

    virtual std::string vars() {
        return "";
    }

    virtual ggml_tensor * build_graph(ggml_context * ctx) = 0;

    virtual double max_nmse_err() {
        return 1e-7;
    }

    virtual double max_maa_err() {
        return 1e-4;
    }

    virtual float grad_eps() {
        return 1e-1f;
    }

    // If false, estimate gradient with 2 points, neglects 3rd order derivative and higher.
    // If true,  estimate gradient with 4 points, neglects 5th order derivative and higher.
    virtual bool grad_precise() {
        return false;
    }

    // Skip gradient checks if total number of gradients to be checked is larger than this (to speed up the tests).
    virtual int64_t grad_nmax() {
        return 10000;
    }

    // No effect if empty.
    // If not empty, skip all gradient checks where the numerical result does not match any of the values.
    // Needed for dealing with noncontinuous gradients (e.g. ReLU) where estimation using finite differences is unreliable.
    virtual std::vector<float> grad_expect() {
        return {};
    }

    virtual void initialize_tensors(ggml_context * ctx) {
        for (ggml_tensor * t = ggml_get_first_tensor(ctx); t != nullptr; t = ggml_get_next_tensor(ctx, t)) {
            init_tensor_uniform(t);
        }
    }

    virtual size_t op_size(ggml_tensor * t) {
        size_t size = ggml_nbytes(t);
        // add source tensors
        for (int i = 0; i < GGML_MAX_SRC; i++) {
            if (t->src[i] != NULL) {
                size += ggml_nbytes(t->src[i]);
            }
        }
        return size;
    }

    virtual uint64_t op_flops(ggml_tensor * t) {
        GGML_UNUSED(t);
        return 0;
    }

    virtual bool run_whole_graph() { return false; }

    ggml_cgraph * gf = nullptr;
    ggml_cgraph * gb = nullptr;

    static const int sentinel_size = 1024;

    test_mode mode;

    std::vector<ggml_tensor *> sentinels;

    std::string current_op_name;

    void add_sentinel(ggml_context * ctx) {
        if (mode == MODE_PERF || mode == MODE_GRAD || mode == MODE_SUPPORT) {
            return;
        }
        ggml_tensor * sentinel = ::ggml_new_tensor_1d(ctx, GGML_TYPE_F32, sentinel_size);
        ggml_format_name(sentinel, "sent_%zu", sentinels.size());
        sentinels.push_back(sentinel);
    }

    // hijack ggml_new_tensor to add sentinels after each tensor to check for overflows in the backend

    ggml_tensor * ggml_new_tensor(ggml_context * ctx, ggml_type type, int n_dims, const int64_t * ne) {
        ggml_tensor * t = ::ggml_new_tensor(ctx, type, n_dims, ne);
        add_sentinel(ctx);
        return t;
    }

    ggml_tensor * ggml_new_tensor_1d(ggml_context * ctx, ggml_type type, int64_t ne0) {
        ggml_tensor * t = ::ggml_new_tensor_1d(ctx, type, ne0);
        add_sentinel(ctx);
        return t;
    }

    ggml_tensor * ggml_new_tensor_2d(ggml_context * ctx, ggml_type type, int64_t ne0, int64_t ne1) {
        ggml_tensor * t = ::ggml_new_tensor_2d(ctx, type, ne0, ne1);
        add_sentinel(ctx);
        return t;
    }

    ggml_tensor * ggml_new_tensor_3d(ggml_context * ctx, ggml_type type, int64_t ne0, int64_t ne1, int64_t ne2) {
        ggml_tensor * t = ::ggml_new_tensor_3d(ctx, type, ne0, ne1, ne2);
        add_sentinel(ctx);
        return t;
    }

    ggml_tensor * ggml_new_tensor_4d(ggml_context * ctx, ggml_type type, int64_t ne0, int64_t ne1, int64_t ne2, int64_t ne3) {
        ggml_tensor * t = ::ggml_new_tensor_4d(ctx, type, ne0, ne1, ne2, ne3);
        add_sentinel(ctx);
        return t;
    }

    // Checks an op against the test filter, which is a comma separated list of OP names or specific variations
    bool matches_filter(ggml_tensor * op, const char * op_names_filter) {
        if (op_names_filter) {
            const auto op_name = op_desc(op);
            const auto op_full_name = op_name + "(" + vars() + ")";
            std::string_view filter(op_names_filter);
            while (!filter.empty()) {
                auto comma_pos = filter.find_first_of(',');
                const auto lparen_pos = filter.find_first_of('(');
                if (lparen_pos < comma_pos) {
                    auto rparen_pos = filter.find_first_of(')');
                    comma_pos = filter.find_first_of(',', rparen_pos);
                    const auto op_filter = filter.substr(0, comma_pos);
                    if (op_filter == op_full_name) {
                        return true;
                    }
                } else {
                    const auto op_filter = filter.substr(0, comma_pos);
                    if (op_filter == op_name) {
                        return true;
                    }
                }
                filter = comma_pos != std::string_view::npos ? filter.substr(comma_pos + 1) : "";
            }
            return false;
        } else {
            return true;
        }
    }

    test_status_t eval(ggml_backend_t backend1,
                       ggml_backend_t backend2,
                       const char *   op_names_filter,
                       printer *      output_printer) {
        mode = MODE_TEST;

        ggml_init_params params = {
            /* .mem_size = */ ggml_tensor_overhead()*128 + ggml_graph_overhead(),
            /* .mem_base = */ NULL,
            /* .no_alloc = */ true,
        };
        ggml_context * ctx = ggml_init(params);
        GGML_ASSERT(ctx);

        gf = ggml_new_graph(ctx);

        // pre-graph sentinel
        add_sentinel(ctx);

        ggml_tensor * out = build_graph(ctx);
        current_op_name   = op_desc(out);

        if (!matches_filter(out, op_names_filter)) {
            //printf("  %s: skipping\n", op_desc(out).c_str());
            ggml_free(ctx);
            return test_status_t::SKIPPED;
        }

        // check if the backends support the ops
        bool supported = true;
        for (ggml_backend_t backend : {backend1, backend2}) {
            for (ggml_tensor * t = ggml_get_first_tensor(ctx); t != NULL; t = ggml_get_next_tensor(ctx, t)) {
                if (!ggml_backend_supports_op(backend, t)) {
                    supported = false;
                    break;
                }
            }
        }

        if (!supported) {
            // Create test result for unsupported operation
            test_result result(ggml_backend_name(backend1), current_op_name, vars(), "test",
                             false, false, "not supported");

            if (output_printer) {
                output_printer->print_test_result(result);
            }

            ggml_free(ctx);
            return test_status_t::NOT_SUPPORTED;
        }

        // post-graph sentinel
        add_sentinel(ctx);

        // allocate
        ggml_backend_buffer_t buf = ggml_backend_alloc_ctx_tensors(ctx, backend1);

        if (buf == NULL) {
            printf("failed to allocate tensors [%s] ", ggml_backend_name(backend1));
            ggml_free(ctx);
            return test_status_t::FAIL;
        }

        // build graph
        ggml_build_forward_expand(gf, out);

        // add sentinels as graph nodes so that they are checked in the callback
        for (ggml_tensor * sentinel : sentinels) {
            ggml_graph_add_node(gf, sentinel);
        }

        // randomize tensors
        initialize_tensors(ctx);

        // compare
        struct callback_userdata {
            bool   ok;
            double max_err;
            ggml_backend_t backend1;
            ggml_backend_t backend2;
        };

        callback_userdata ud {
            true,
            max_nmse_err(),
            backend1,
            backend2
        };

        auto callback = [](int index, ggml_tensor * t1, ggml_tensor * t2, void * user_data) -> bool {
            callback_userdata * ud = (callback_userdata *) user_data;
            const char * bn1 = ggml_backend_name(ud->backend1);
            const char * bn2 = ggml_backend_name(ud->backend2);

            if (t1->op == GGML_OP_NONE) {
                // sentinels must be unchanged
                std::vector<uint8_t> t1_data(ggml_nbytes(t1));
                std::vector<uint8_t> t2_data(ggml_nbytes(t2));
                ggml_backend_tensor_get(t1, t1_data.data(), 0, ggml_nbytes(t1));
                ggml_backend_tensor_get(t2, t2_data.data(), 0, ggml_nbytes(t2));

                if (memcmp(t1_data.data(), t2_data.data(), ggml_nbytes(t1)) != 0) {
                    printf("sentinel mismatch: %s ", t1->name);
                    ud->ok = false;
                    return true;
                }
            }

            std::vector<float> f1 = tensor_to_float(t1);
            std::vector<float> f2 = tensor_to_float(t2);

            for (size_t i = 0; i < f1.size(); i++) {
                // check for nans
                if (std::isnan(f1[i]) || std::isnan(f2[i])) {
                    printf("[%s] NaN at index %zu (%s=%f %s=%f) ", ggml_op_desc(t1), i, bn1, f1[i], bn2, f2[i]);
                    ud->ok = false;
                    return true;
                }
                // check for infs: both must be inf of the same sign, or both must be finite
                if (isinf_or_max(f1[i]) || isinf_or_max(f2[i])) {
                    if (isinf_or_max(f1[i]) && isinf_or_max(f2[i])) {
                        if (std::signbit(f1[i]) != std::signbit(f2[i])) {
                            printf("[%s] inf sign mismatch: %s=%f %s=%f ", ggml_op_desc(t1), bn1, f1[i], bn2, f2[i]);
                            ud->ok = false;
                            return true;
                        }
                    } else {
                        printf("[%s] inf mismatch: %s=%f %s=%f ", ggml_op_desc(t1), bn1, f1[i], bn2, f2[i]);
                        ud->ok = false;
                        return true;
                    }
                }
            }

            double err = nmse(f1.data(), f2.data(), f1.size());
            if (err > ud->max_err) {
                printf("[%s] NMSE = %.9f > %.9f ", ggml_op_desc(t1), err, ud->max_err);
                //for (int i = 0; i < (int) f1.size(); i++) {
                //    printf("%5d %9.6f %9.6f, diff = %9.6f\n", i, f1[i], f2[i], f1[i] - f2[i]);
                //}
                //printf("\n");
                //exit(1);
                ud->ok = false;
            }
            return true;

            GGML_UNUSED(index);
        };

        const bool cmp_ok = ggml_backend_compare_graph_backend(backend1, backend2, gf, callback, &ud, run_whole_graph() ? out : nullptr);

        ggml_backend_buffer_free(buf);

        ggml_free(ctx);

        // Create test result
        bool        test_passed = ud.ok && cmp_ok;
        std::string error_msg   = test_passed ? "" : (!cmp_ok ? "compare failed" : "test failed");
        test_result result(ggml_backend_name(backend1), current_op_name, vars(), "test", supported, test_passed,
                           error_msg);

        if (output_printer) {
            output_printer->print_test_result(result);
        }

        return test_passed ? test_status_t::OK : test_status_t::FAIL;
    }

    bool eval_perf(ggml_backend_t backend, const char * op_names_filter, printer * output_printer) {
        mode = MODE_PERF;

        static const size_t graph_nodes = 8192;

        ggml_init_params params = {
            /* .mem_size = */ ggml_tensor_overhead()*128 + ggml_graph_overhead_custom(graph_nodes, false),
            /* .mem_base = */ NULL,
            /* .no_alloc = */ true,
        };
        ggml_context_ptr ctx(ggml_init(params)); // smart ptr
        GGML_ASSERT(ctx);

        ggml_tensor * out             = build_graph(ctx.get());
        current_op_name               = op_desc(out);
        if (!matches_filter(out, op_names_filter)) {
            //printf("  %s: skipping\n", op_desc(out).c_str());
            return true;
        }

        if (!ggml_backend_supports_op(backend, out)) {
            // Create test result for unsupported performance test
            test_result result(ggml_backend_name(backend), current_op_name, vars(), "perf", false, false,
                               "not supported");

            output_printer->print_test_result(result);

            return true;
        }

        // allocate
        ggml_backend_buffer_ptr buf(ggml_backend_alloc_ctx_tensors(ctx.get(), backend)); // smart ptr

        if (buf == NULL) {
            printf("failed to allocate tensors\n");
            return false;
        }

        // randomize tensors
        initialize_tensors(ctx.get());

        // build graph
        ggml_cgraph * gf = ggml_new_graph_custom(ctx.get(), graph_nodes, false);
        ggml_build_forward_expand(gf, out);

        // warmup run
        ggml_status status = ggml_backend_graph_compute(backend, gf);
        if (status != GGML_STATUS_SUCCESS) {
            fprintf(stderr, "%s: ggml_backend_graph_compute failed. status=%s \n", __func__, ggml_status_to_string(status));
            return false;
        }

        // determine number of runs
        int n_runs;
        bool is_cpu = ggml_backend_dev_type(ggml_backend_get_device(backend)) == GGML_BACKEND_DEVICE_TYPE_CPU;
        if (op_flops(out) > 0) {
            // based on flops
            const uint64_t GFLOP = 1000 * 1000 * 1000;
            const uint64_t target_flops_cpu =   8ULL * GFLOP;
            const uint64_t target_flops_gpu = 100ULL * GFLOP;
            uint64_t target_flops = is_cpu ? target_flops_cpu : target_flops_gpu;
            n_runs = std::min<int>(ggml_graph_size(gf) - ggml_graph_n_nodes(gf), target_flops / op_flops(out)) + 1;
        } else {
            // based on memory size
            const size_t GB = 1ULL << 30;
            const size_t target_size_cpu =  8 * GB;
            const size_t target_size_gpu = 32 * GB;
            size_t target_size = is_cpu ? target_size_cpu : target_size_gpu;
            n_runs = std::min<int>(ggml_graph_size(gf) - ggml_graph_n_nodes(gf), target_size / op_size(out)) + 1;
        }

        // duplicate the op
        for (int i = 1; i < n_runs; i++) {
            ggml_graph_add_node(gf, out);
        }

        // calculate memory
        size_t mem = n_runs * op_size(out);
        auto tensor_op_size = [](ggml_tensor * t) {
            size_t size = ggml_nbytes(t);
            // add source tensors
            for (int i = 0; i < GGML_MAX_SRC; i++) {
                if (t->src[i] != NULL) {
                    size += ggml_nbytes(t->src[i]);
                }
            }
            return size;
        };
        for (int i = 0; i < ggml_graph_n_nodes(gf); ++i) {
            if (ggml_is_view_op(ggml_graph_node(gf, i)->op) || ggml_graph_node(gf, i) == out) {
                continue;
            }
            mem += tensor_op_size(ggml_graph_node(gf, i));
        }

        // run
        int64_t total_time_us = 0;
        int64_t total_mem = 0;
        int total_runs = 0;
        do {
            int64_t start_time = ggml_time_us();
            ggml_status status = ggml_backend_graph_compute(backend, gf);
            if (status != GGML_STATUS_SUCCESS) {
                fprintf(stderr, "%s: ggml_backend_graph_compute failed. status=%s \n", __func__, ggml_status_to_string(status));
                return false;
            }
            int64_t end_time = ggml_time_us();

            total_time_us += end_time - start_time;
            total_mem += mem;
            total_runs += n_runs;
        } while (total_time_us < 1000*1000); // run for at least 1 second

        // Create test result
        double avg_time_us      = (double) total_time_us / total_runs;
        double calculated_flops = (op_flops(out) > 0) ? (op_flops(out) * total_runs) / (total_time_us / 1e6) : 0.0;
        double calculated_bandwidth =
            (op_flops(out) == 0) ? total_mem / (total_time_us / 1e6) / 1024.0 / 1024.0 / 1024.0 : 0.0;
        size_t calculated_memory_kb = op_size(out) / 1024;

        test_result result(ggml_backend_name(backend), current_op_name, vars(), "perf", true, true, "", avg_time_us,
                           calculated_flops, calculated_bandwidth, calculated_memory_kb, total_runs);

        if (output_printer) {
            output_printer->print_test_result(result);
        }

        return true;
    }

    bool eval_support(ggml_backend_t backend, const char * op_names_filter, printer * output_printer) {
        mode = MODE_SUPPORT;

        static const size_t graph_nodes = 8192;

        ggml_init_params params = {
            /* .mem_size = */ ggml_tensor_overhead()*128 + ggml_graph_overhead_custom(graph_nodes, false),
            /* .mem_base = */ NULL,
            /* .no_alloc = */ true,
        };
        ggml_context_ptr ctx(ggml_init(params)); // smart ptr
        GGML_ASSERT(ctx);

        gf = ggml_new_graph_custom(ctx.get(), graph_nodes, false);

        ggml_tensor * out = build_graph(ctx.get());
        current_op_name   = op_desc(out);

        if (!matches_filter(out, op_names_filter)) {
            return true;
        }

        bool supported = ggml_backend_supports_op(backend, out);

        std::string device_desc = ggml_backend_dev_description(ggml_backend_get_device(backend));
        std::string backend_reg_name = ggml_backend_reg_name(ggml_backend_dev_backend_reg(ggml_backend_get_device(backend)));

        test_result result(ggml_backend_name(backend), current_op_name, vars(), "support", supported, supported,
                           supported ? "yes" : "no", 0.0, 0.0, 0.0, 0, 0, device_desc, backend_reg_name);

        output_printer->print_test_result(result);

        return true;
    }

    bool eval_grad(ggml_backend_t backend, const char * op_names_filter, printer * output_printer) {
        mode = MODE_GRAD;
        const std::vector<float> expect = grad_expect();

        ggml_init_params params = {
            /* .mem_size = */ ggml_tensor_overhead()*128 + 2*ggml_graph_overhead_custom(GGML_DEFAULT_GRAPH_SIZE, true),
            /* .mem_base = */ NULL,
            /* .no_alloc = */ true,
        };
        ggml_context_ptr ctx(ggml_init(params)); // smart ptr
        GGML_ASSERT(ctx);

        gf = ggml_new_graph_custom(ctx.get(), GGML_DEFAULT_GRAPH_SIZE, true);
        gb = ggml_new_graph_custom(ctx.get(), GGML_DEFAULT_GRAPH_SIZE, true);

        ggml_tensor * out = build_graph(ctx.get());

        if (!matches_filter(out, op_names_filter) || out->op == GGML_OP_OPT_STEP_ADAMW) {
            return true;
        }

        if (out->type != GGML_TYPE_F32) {
            output_printer->print_operation(test_operation_info(op_desc(out), vars(), ggml_backend_name(backend),
                                                                test_status_t::NOT_SUPPORTED,
                                                                out->name + std::string("->type != FP32")));
            return true;
        }

        // Print operation info first
        output_printer->print_operation(test_operation_info(op_desc(out), vars(), ggml_backend_name(backend)));

        // check if the backend supports the ops
        bool        supported  = true;
        bool        any_params = false;
        std::string failure_reason;

        for (ggml_tensor * t = ggml_get_first_tensor(ctx.get()); t != NULL; t = ggml_get_next_tensor(ctx.get(), t)) {
            if (!ggml_backend_supports_op(backend, t)) {
                supported      = false;
                failure_reason = ggml_backend_name(backend);
                break;
            }
            if ((t->flags & GGML_TENSOR_FLAG_PARAM)) {
                any_params = true;
                if (t->type != GGML_TYPE_F32) {
                    supported      = false;
                    failure_reason = std::string(t->name) + "->type != FP32";
                    break;
                }
            }
        }
        if (!any_params) {
            supported      = false;
            failure_reason = op_desc(out);
        }

        if (!supported) {
            output_printer->print_operation(test_operation_info(op_desc(out), vars(), ggml_backend_name(backend),
                                                                test_status_t::NOT_SUPPORTED, failure_reason));
            return true;
        }

        int64_t ngrads = 0;
        for (ggml_tensor * t = ggml_get_first_tensor(ctx.get()); t != NULL; t = ggml_get_next_tensor(ctx.get(), t)) {
            if (t->flags & GGML_TENSOR_FLAG_PARAM) {
                ngrads += ggml_nelements(t);
            }
        }
        if (ngrads > grad_nmax()) {
            test_operation_info info(op_desc(out), vars(), ggml_backend_name(backend));
            info.set_large_tensor_skip();
            output_printer->print_operation(info);
            return true;
        }


        if (!ggml_is_scalar(out)) {
            out = ggml_sum(ctx.get(), out);
            ggml_set_name(out, "sum_of_out");
        }
        ggml_set_loss(out);

        ggml_build_forward_expand(gf, out);
        ggml_graph_cpy(gf, gb);
        ggml_build_backward_expand(ctx.get(), gb, nullptr);
        if (expect.size() != 1 || expect[0] != 0.0f) {
            GGML_ASSERT(ggml_graph_n_nodes(gb) > ggml_graph_n_nodes(gf));
            for (ggml_tensor * t = ggml_get_first_tensor(ctx.get()); t != NULL; t = ggml_get_next_tensor(ctx.get(), t)) {
                GGML_ASSERT(!(t->flags & GGML_TENSOR_FLAG_PARAM) || ggml_graph_get_grad(gb, t)->op != GGML_OP_NONE);
            }
        }

        for (ggml_tensor * t = ggml_get_first_tensor(ctx.get()); t != NULL; t = ggml_get_next_tensor(ctx.get(), t)) {
            if (!ggml_backend_supports_op(backend, t)) {
                output_printer->print_operation(test_operation_info(op_desc(out), vars(), ggml_backend_name(backend),
                                                                    test_status_t::NOT_SUPPORTED,
                                                                    ggml_backend_name(backend)));
                supported = false;
                break;
            }
            if ((t->flags & GGML_TENSOR_FLAG_PARAM) && t->type != GGML_TYPE_F32) {
                output_printer->print_operation(test_operation_info(op_desc(out), vars(), ggml_backend_name(backend),
                                                                    test_status_t::NOT_SUPPORTED,
                                                                    std::string(t->name) + "->type != FP32"));
                supported = false;
                break;
            }
        }
        if (!supported) {
            return true;
        }

        // allocate
        ggml_backend_buffer_ptr buf(ggml_backend_alloc_ctx_tensors(ctx.get(), backend)); // smart ptr
        if (buf == NULL) {
            test_operation_info info(op_desc(out), vars(), ggml_backend_name(backend));
            info.set_error("allocation", "");
            output_printer->print_operation(info);
            return false;
        }

        initialize_tensors(ctx.get()); // Randomizes all tensors (including gradients).
        ggml_graph_reset(gb);    // Sets gradients to 1 if loss, 0 otherwise.

        ggml_status status = ggml_backend_graph_compute(backend, gf);
        if (status != GGML_STATUS_SUCCESS) {
            fprintf(stderr, "%s: ggml_backend_graph_compute failed. status=%s \n", __func__, ggml_status_to_string(status));
            return false;
        }
        status = ggml_backend_graph_compute(backend, gb);
        if (status != GGML_STATUS_SUCCESS) {
            fprintf(stderr, "%s: ggml_backend_graph_compute failed. status=%s \n", __func__, ggml_status_to_string(status));
            return false;
        }

        bool ok = true;
        for (struct ggml_tensor * t = ggml_get_first_tensor(ctx.get()); t != nullptr; t = ggml_get_next_tensor(ctx.get(), t)) {
            if (!(t->flags & GGML_TENSOR_FLAG_PARAM)) {
                continue;
            }

            const char * bn = ggml_backend_name(backend);
            const int64_t ne = ggml_nelements(t);

            std::vector<float> ga;
            struct ggml_tensor * grad = ggml_graph_get_grad(gb, t);
            if (grad) {
                ga = tensor_to_float(grad);
            } else {
                ga.resize(ne); // default value is 0.0f
            }

            for (int64_t i = 0; i < ne; ++i) { // gradient algebraic
                // check for nans
                if (!std::isfinite(ga[i])) {
                    test_operation_info info(op_desc(out), vars(), ggml_backend_name(backend));
                    info.set_gradient_info(i, bn, ga[i]);
                    output_printer->print_operation(info);
                    ok = false;
                    break;
                }
            }
            if (!ok) {
                break;
            }

            std::vector<float> gn(ne); // gradient numeric
            GGML_ASSERT(ga.size() == gn.size());

            std::vector<float> x0 = tensor_to_float(t); // original t data
            GGML_ASSERT(ggml_is_scalar(out));
            GGML_ASSERT(out->type == GGML_TYPE_F32);

            const float eps = grad_eps();
            for (int64_t i = 0; i < ne; ++i) {
                const float xiu  = x0[i] + 1.0f*eps; // x, index i, up
                const float xiuh = x0[i] + 0.5f*eps; // x, index i, up half
                const float xidh = x0[i] - 0.5f*eps; // x, index i, down half
                const float xid  = x0[i] - 1.0f*eps; // x, index i, down

                float fu, fuh, fdh, fd; // output values for xiu, xiuh, xid, xidh

                ggml_backend_tensor_set(t, &xiu, i*sizeof(float), sizeof(float));
                status = ggml_backend_graph_compute(backend, gf);
                if (status != GGML_STATUS_SUCCESS) {
                    fprintf(stderr, "%s: ggml_backend_graph_compute failed. status=%s \n", __func__, ggml_status_to_string(status));
                    return false;
                }
                ggml_backend_tensor_get(out, &fu, 0, ggml_nbytes(out));

                ggml_backend_tensor_set(t, &xid, i*sizeof(float), sizeof(float));
                status = ggml_backend_graph_compute(backend, gf);
                if (status != GGML_STATUS_SUCCESS) {
                    fprintf(stderr, "%s: ggml_backend_graph_compute failed. status=%s \n", __func__, ggml_status_to_string(status));
                    return false;
                }
                ggml_backend_tensor_get(out, &fd, 0, ggml_nbytes(out));

                if (grad_precise()) {
                    ggml_backend_tensor_set(t, &xiuh, i*sizeof(float), sizeof(float));
                    status = ggml_backend_graph_compute(backend, gf);
                    if (status != GGML_STATUS_SUCCESS) {
                        fprintf(stderr, "%s: ggml_backend_graph_compute failed. status=%s \n", __func__, ggml_status_to_string(status));
                        return false;
                    }
                    ggml_backend_tensor_get(out, &fuh, 0, ggml_nbytes(out));

                    ggml_backend_tensor_set(t, &xidh, i*sizeof(float), sizeof(float));
                    status = ggml_backend_graph_compute(backend, gf);
                    if (status != GGML_STATUS_SUCCESS) {
                        fprintf(stderr, "%s: ggml_backend_graph_compute failed. status=%s \n", __func__, ggml_status_to_string(status));
                        return false;
                    }
                    ggml_backend_tensor_get(out, &fdh, 0, ggml_nbytes(out));

                    gn[i] = (8.0*(double)fuh + (double)fd - (8.0*(double)fdh + (double)fu)) / (6.0*(double)eps);
                } else {
                    gn[i] = (fu - fd) / (2.0f*eps);
                }

                ggml_backend_tensor_set(t, x0.data(), 0, ggml_nbytes(t));
            }

            const double err = mean_abs_asymm(gn.data(), ga.data(), gn.size(), expect);
            if (err > max_maa_err()) {
                test_operation_info info(op_desc(out), vars(), ggml_backend_name(backend));
                info.set_maa_error(err, max_maa_err());
                output_printer->print_operation(info);
                ok = false;
                break;
            }
            if (!ok) {
                break;
            }
        }

        // Create final test result
        test_operation_info final_info(op_desc(out), vars(), ggml_backend_name(backend));
        if (!ok) {
            final_info.set_compare_failure();
        }
        final_info.status = ok ? test_status_t::OK : test_status_t::FAIL;
        output_printer->print_operation(final_info);

        if (ok) {
            return true;
        }

        return false;
    }
};


// ###################################
// ## Section 2: GGML Op Defintions ##
// ###################################


// The following is an example showing the bare minimum for creating a test for a GGML op.

// GGML_OP_EXAMPLE
struct test_example : public test_case {
    // Always define these 2 or variants thereof:
    const ggml_type type; // The type of the input tensors.
    const std::array<int64_t, 4> ne; // The shape of the input tensors.
    // For some ops it's necessary to define multiple types or shapes for the inputs.
    // Or they may need additional parameters.

    // Put all parameters needed to fully define the test into one of the VARS_TO_STR macros.
    // In most cases these are just the properties of the struct that you defined above.
    // This is needed for info prints.
    std::string vars() override {
        return VARS_TO_STR2(type, ne);
    }

    // Define a constructor for the struct.
    // In most cases it will be sufficient to have the same arguments as the struct has properties
    // and just use initializer lists.
    test_example(ggml_type type = GGML_TYPE_F32,
            std::array<int64_t, 4> ne = {10, 5, 4, 3})
        : type(type), ne(ne) {}

    // Define how a simple GGML compute graph can be constructed for the new GGML op.
    ggml_tensor * build_graph(ggml_context * ctx) override {
        // Step 1: create input tensors that don't depend on any other tensors:
        ggml_tensor * a = ggml_new_tensor(ctx, type, 4, ne.data());
        ggml_set_name(a, "a"); // Setting names is optional but it's useful for debugging.

        ggml_tensor * b = ggml_new_tensor(ctx, type, 4, ne.data());
        ggml_set_name(b, "b");

        // Step 2: use the op that you want to test in the GGML compute graph.
        ggml_tensor * out = ggml_add(ctx, a, b); // For this example we're just doing a simple addition.
        ggml_set_name(out, "out");

        // Step 3: return the output tensor.
        return out;
    }
    // In order to also check the gradients for your op, add calls like ggml_set_param(a)
    // immediately after you create the tensors.
    // This is optional and only makes sense if a backward pass has actually been implemented for the new op.
};


// GGML_OP_UNARY
struct test_unary : public test_case {
    const ggml_unary_op op;
    const ggml_type type;
    const std::array<int64_t, 4> ne_a;
    int v; // view (1 : non-contiguous a)

    std::string vars() override {
        return VARS_TO_STR3(type, ne_a, v);
    }

    test_unary(ggml_unary_op op,
            ggml_type type = GGML_TYPE_F32,
            std::array<int64_t, 4> ne_a = {128, 2, 2, 2},
            int v = 0)
        : op(op), type(type), ne_a(ne_a), v(v) {}

    ggml_tensor * build_graph(ggml_context * ctx) override {
        const bool grad_supported = op == GGML_UNARY_OP_ABS || op == GGML_UNARY_OP_SGN || op == GGML_UNARY_OP_NEG ||
            op == GGML_UNARY_OP_STEP || op == GGML_UNARY_OP_RELU || op == GGML_UNARY_OP_SILU ||
            op == GGML_UNARY_OP_EXPM1 || op == GGML_UNARY_OP_SOFTPLUS;

        ggml_tensor * a;
        if (v & 1) {
            auto ne = ne_a; ne[0] *= 3;
            a = ggml_new_tensor(ctx, type, 4, ne.data());
            if (grad_supported) {
                ggml_set_param(a);
            }
            ggml_set_name(a, "a");

            a = ggml_view_4d(ctx, a, ne_a[0], ne_a[1], ne_a[2], ne_a[3], a->nb[1], a->nb[2], a->nb[3], 0);
            ggml_set_name(a, "view_of_a");
        } else {
            a = ggml_new_tensor(ctx, type, 4, ne_a.data());
            if (grad_supported) {
                ggml_set_param(a);
            }
            ggml_set_name(a, "a");
        }

        ggml_tensor * out = ggml_unary(ctx, a, op);
        ggml_set_name(out, "out");

        return out;
    }

    void initialize_tensors(ggml_context * ctx) override {
        for (ggml_tensor * t = ggml_get_first_tensor(ctx); t != NULL; t = ggml_get_next_tensor(ctx, t)) {
            // test extended range of values to check for NaNs in GELU
            init_tensor_uniform(t, -150.f, 150.f);
        }
    }

    float grad_eps() override {
        return 15.0f;
    }

    std::vector<float> grad_expect() override {
        if (op == GGML_UNARY_OP_ABS) {
            return {-1.0f, 1.0f};
        }
        if (op == GGML_UNARY_OP_SGN || op == GGML_UNARY_OP_STEP) {
            return {0.0f};
        }
        if (op == GGML_UNARY_OP_RELU) {
            return {0.0f, 1.0f};
        }
        return {};
    }

};

// GGML_OP_GLU
struct test_glu : public test_case {
    const ggml_glu_op op;
    const ggml_type type;
    const std::array<int64_t, 4> ne_a;
    int v; // view (1 : non-contiguous a)
    bool swapped;

    std::string vars() override {
        return VARS_TO_STR4(type, ne_a, v, swapped);
    }

    test_glu(ggml_glu_op op,
            ggml_type type = GGML_TYPE_F32,
            std::array<int64_t, 4> ne_a = {128, 2, 2, 2},
            int v = 0,
            bool swapped = false)
        : op(op), type(type), ne_a(ne_a), v(v), swapped(swapped) {}

    ggml_tensor * build_graph(ggml_context * ctx) override {
        ggml_tensor * a;
        if (v & 1) {
            auto ne = ne_a; ne[0] *= 3;
            a = ggml_new_tensor(ctx, type, 4, ne.data());
            ggml_set_name(a, "a");

            a = ggml_view_4d(ctx, a, ne_a[0], ne_a[1], ne_a[2], ne_a[3], a->nb[1], a->nb[2], a->nb[3], 0);
            ggml_set_name(a, "view_of_a");
        } else {
            a = ggml_new_tensor(ctx, type, 4, ne_a.data());
            ggml_set_name(a, "a");
        }

        ggml_tensor * out = ggml_glu(ctx, a, op, swapped);
        ggml_set_name(out, "out");

        return out;
    }

    void initialize_tensors(ggml_context * ctx) override {
        for (ggml_tensor * t = ggml_get_first_tensor(ctx); t != NULL; t = ggml_get_next_tensor(ctx, t)) {
            // test extended range of values to check for NaNs in GELU
            init_tensor_uniform(t, -150.f, 150.f);
        }
    }
};

struct test_glu_split : public test_case {
    const ggml_glu_op op;
    const ggml_type type;
    const std::array<int64_t, 4> ne_a;
    int v; // view (1 : non-contiguous a)

    std::string vars() override {
        return VARS_TO_STR3(type, ne_a, v) + ",split";
    }

    test_glu_split(ggml_glu_op op,
            ggml_type type = GGML_TYPE_F32,
            std::array<int64_t, 4> ne_a = {128, 2, 2, 2},
            int v = 0)
        : op(op), type(type), ne_a(ne_a), v(v) {}

    ggml_tensor * build_graph(ggml_context * ctx) override {
        ggml_tensor * a;
        ggml_tensor * b;
        if (v & 1) {
            auto ne = ne_a; ne[0] *= 3;
            a = ggml_new_tensor(ctx, type, 4, ne.data());
            ggml_set_param(a);
            ggml_set_name(a, "a");

            a = ggml_view_4d(ctx, a, ne_a[0], ne_a[1], ne_a[2], ne_a[3], a->nb[1], a->nb[2], a->nb[3], 0);
            ggml_set_name(a, "view_of_a");

            b = ggml_new_tensor(ctx, type, 4, ne.data());
            ggml_set_param(b);
            ggml_set_name(b, "b");

            b = ggml_view_4d(ctx, b, ne_a[0], ne_a[1], ne_a[2], ne_a[3], b->nb[1], b->nb[2], b->nb[3], 0);
            ggml_set_name(a, "view_of_b");
        } else {
            a = ggml_new_tensor(ctx, type, 4, ne_a.data());
            ggml_set_param(a);
            ggml_set_name(a, "a");

            b = ggml_new_tensor(ctx, type, 4, ne_a.data());
            ggml_set_param(b);
            ggml_set_name(b, "b");
        }

        ggml_tensor * out = ggml_glu_split(ctx, a, b, op);
        ggml_set_name(out, "out");

        return out;
    }

    void initialize_tensors(ggml_context * ctx) override {
        for (ggml_tensor * t = ggml_get_first_tensor(ctx); t != NULL; t = ggml_get_next_tensor(ctx, t)) {
            // test extended range of values to check for NaNs in GELU
            init_tensor_uniform(t, -150.f, 150.f);
        }
    }
};

struct test_swiglu_oai : public test_case {
    const ggml_type type;
    const std::array<int64_t, 4> ne_a;
    int v; // view (1 : non-contiguous a)
    float alpha;
    float limit;

    std::string vars() override {
        return VARS_TO_STR5(type, ne_a, v, alpha, limit);
    }

    test_swiglu_oai(ggml_type type = GGML_TYPE_F32,
                    std::array<int64_t, 4> ne_a = {128, 2, 2, 2},
                    int v = 0,
                    float alpha = 1.702f,
                    float limit = 7.0f)
        : type(type), ne_a(ne_a), v(v), alpha(alpha), limit(limit) {}

    ggml_tensor * build_graph(ggml_context * ctx) override {
        ggml_tensor * a;
        ggml_tensor * b;
        if (v & 1) {
            auto ne = ne_a; ne[0] *= 3;
            a = ggml_new_tensor(ctx, type, 4, ne.data());
            ggml_set_param(a);
            ggml_set_name(a, "a");

            a = ggml_view_4d(ctx, a, ne_a[0], ne_a[1], ne_a[2], ne_a[3], a->nb[1], a->nb[2], a->nb[3], 0);
            ggml_set_name(a, "view_of_a");

            b = ggml_new_tensor(ctx, type, 4, ne.data());
            ggml_set_param(b);
            ggml_set_name(b, "b");

            b = ggml_view_4d(ctx, b, ne_a[0], ne_a[1], ne_a[2], ne_a[3], b->nb[1], b->nb[2], b->nb[3], 0);
            ggml_set_name(a, "view_of_b");
        } else {
            a = ggml_new_tensor(ctx, type, 4, ne_a.data());
            ggml_set_param(a);
            ggml_set_name(a, "a");

            b = ggml_new_tensor(ctx, type, 4, ne_a.data());
            ggml_set_param(b);
            ggml_set_name(b, "b");
        }

        ggml_tensor * out = ggml_swiglu_oai(ctx, a, b, alpha, limit);
        ggml_set_name(out, "out");

        return out;
    }

    void initialize_tensors(ggml_context * ctx) override {
        for (ggml_tensor * t = ggml_get_first_tensor(ctx); t != NULL; t = ggml_get_next_tensor(ctx, t)) {
            // test extended range of values to check for NaNs in GELU
            init_tensor_uniform(t, -150.f, 150.f);
        }
    }
};

// GGML_OP_GET_ROWS
struct test_get_rows : public test_case {
    const ggml_type type;
    const int n; // cols
    const int m; // rows
    const int r; // rows to get
    const int be1; // batch size
    const int be2; // batch size
    const bool v; // view (non-contiguous src1)

    std::string vars() override {
        return VARS_TO_STR7(type, n, m, r, be1, be2, v);
    }

    test_get_rows(ggml_type type = GGML_TYPE_F32, int n = 10, int m = 5, int r = 3, int be1 = 1, int be2 = 1, bool v = false)
        : type(type), n(n), m(m), r(r), be1(be1), be2(be2), v(v) {}

    ggml_tensor * build_graph(ggml_context * ctx) override {
        ggml_tensor * in = ggml_new_tensor_4d(ctx, type, n, m, be1, be2);
        ggml_set_name(in, "in");

        ggml_tensor * rows = ggml_new_tensor_3d(ctx, GGML_TYPE_I32, r, be1, be2);
        ggml_set_name(rows, "rows");
        if (v) {
            rows = ggml_view_3d(ctx, rows, r/2, be1, be2, rows->nb[1], rows->nb[2], 0);
            ggml_set_name(rows, "view_of_rows");
        }

        const bool grad_supported = ggml_is_matrix(in) && ggml_is_vector(rows);
        if (grad_supported) {
            ggml_set_param(in);
            // rows is a constant input -> no gradients
        }

        ggml_tensor * out = ggml_get_rows(ctx, in, rows);
        ggml_set_name(out, "out");

        return out;
    }

    void initialize_tensors(ggml_context * ctx) override {
        for (ggml_tensor * t = ggml_get_first_tensor(ctx); t != NULL; t = ggml_get_next_tensor(ctx, t)) {
            if (t->type == GGML_TYPE_I32) {
                if (ggml_is_view_op(t->op)) { continue; }
                // rows
                std::vector<int> data(r*be1*be2);
                for (int i = 0; i < r*be1*be2; i++) {
                    data[i] = rand() % m;
                }
                ggml_backend_tensor_set(t, data.data(), 0, r * be1 * be2 * sizeof(int));
            } else {
                init_tensor_uniform(t);
            }
        }
    }
};

// GGML_OP_GET_ROWS_BACK
struct test_get_rows_back : public test_case {
    const ggml_type type;
    const int n; // cols
    const int m; // rows
    const int r; // rows to get
    const int b; // batch size
    const bool v; // view (non-contiguous src1)

    std::string vars() override {
        return VARS_TO_STR6(type, n, m, r, b, v);
    }

    test_get_rows_back(ggml_type type = GGML_TYPE_F32, int n = 10, int m = 5, int r = 3, int b = 1, bool v = false)
        : type(type), n(n), m(m), r(r), b(b), v(v) {}

    ggml_tensor * build_graph(ggml_context * ctx) override {
        ggml_tensor * in_forward = ggml_new_tensor_3d(ctx, type, n, m, b);
        ggml_set_name(in_forward, "in_forward");

        ggml_tensor * rows = ggml_new_tensor_2d(ctx, GGML_TYPE_I32, r, b);
        ggml_set_name(rows, "rows");
        if (v) {
            rows = ggml_view_2d(ctx, rows, r/2, b, rows->nb[1], 0);
            ggml_set_name(rows, "view_of_rows");
        }

        ggml_tensor * grad = ggml_new_tensor_3d(ctx, type, n, r, b);
        ggml_set_name(grad, "grad");

        ggml_tensor * out = ggml_get_rows_back(ctx, grad, rows, in_forward);
        ggml_set_name(out, "out");

        return out;
    }

    void initialize_tensors(ggml_context * ctx) override {
        for (ggml_tensor * t = ggml_get_first_tensor(ctx); t != NULL; t = ggml_get_next_tensor(ctx, t)) {
            if (t->type == GGML_TYPE_I32) {
                if (ggml_is_view_op(t->op)) { continue; }
                // rows
                std::vector<int> data(r*b);
                for (int i = 0; i < r*b; i++) {
                    data[i] = rand() % m;
                }
                ggml_backend_tensor_set(t, data.data(), 0, r * b * sizeof(int));
            } else {
                init_tensor_uniform(t);
            }
        }
    }
};

static void init_set_rows_row_ids(ggml_tensor * t, int num_rows) {
    std::random_device rd;
    std::default_random_engine rng(rd());
    for (int i2 = 0; i2 < t->ne[2]; i2++) {
        for (int i1 = 0; i1 < t->ne[1]; i1++) {
            // generate a shuffled subset of row indices
            std::vector<int64_t> data(num_rows);
            for (int i = 0; i < num_rows; i++) {
                data[i] = i;
            }
            std::shuffle(data.begin(), data.end(), rng);
            data.resize(t->ne[0]);

            const size_t offs = i1*t->nb[1] + i2*t->nb[2];
            if (t->type == GGML_TYPE_I32) {
                // TODO: Make a template or something
                std::vector<int32_t> data_i32(t->ne[0]);
                for (int i = 0; i < t->ne[0]; i++) {
                    data_i32[i] = static_cast<int32_t>(data[i]);
                }
                ggml_backend_tensor_set(t, data_i32.data(), offs, t->ne[0]*sizeof(int32_t));
            } else {
                ggml_backend_tensor_set(t, data.data(), offs, t->ne[0]*sizeof(int64_t));
            }
        }
    }
}

// GGML_OP_SET_ROWS
struct test_set_rows : public test_case {
    const ggml_type type;
    const ggml_type type_idx;
    const std::array<int64_t, 4> ne;
    const std::array<int, 2> nr23; // broadcast only dims 2 and 3
    const int r; // rows to set
    const bool v; // view (non-contiguous src1)

    std::string vars() override {
        return VARS_TO_STR6(type, type_idx, ne, nr23, r, v);
    }

    test_set_rows(ggml_type type,
            ggml_type type_idx,
            std::array<int64_t, 4> ne,
            std::array<int, 2> nr23,
            int r, bool v = false)
        : type(type), type_idx(type_idx), ne(ne), nr23(nr23), r(r), v(v) {}

    ggml_tensor * build_graph(ggml_context * ctx) override {
        ggml_tensor * dst = ggml_new_tensor_4d(ctx, type,          ne[0], ne[1], ne[2]*nr23[0], ne[3]*nr23[1]);
        ggml_set_name(dst, "dst");

        ggml_tensor * src = ggml_new_tensor_4d(ctx, GGML_TYPE_F32, ne[0], r,     ne[2]*nr23[0], ne[3]*nr23[1]);
        ggml_set_name(src, "src");

        ggml_tensor * row_idxs = ggml_new_tensor_3d(ctx, type_idx, r, ne[2], ne[3]);
        ggml_set_name(row_idxs, "row_idxs");

        if (v) {
            src      = ggml_view_4d(ctx, src, ne[0], r/2, ne[2]*nr23[0], ne[3]*nr23[1], src->nb[1], src->nb[2], src->nb[3], 0);
            row_idxs = ggml_view_3d(ctx, row_idxs, r/2, ne[2], ne[3], row_idxs->nb[1], row_idxs->nb[2], 0);
            ggml_set_name(row_idxs, "view_of_rows");
        }

        ggml_tensor * out = ggml_set_rows(ctx, dst, src, row_idxs);
        ggml_set_name(out, "out");

        return out;
    }

    void initialize_tensors(ggml_context * ctx) override {
        for (ggml_tensor * t = ggml_get_first_tensor(ctx); t != NULL; t = ggml_get_next_tensor(ctx, t)) {
            if (t->type == GGML_TYPE_I64 || t->type == GGML_TYPE_I32) {
                if (ggml_is_view_op(t->op)) {
                    continue;
                }

                init_set_rows_row_ids(t, ne[1]);
            } else {
                init_tensor_uniform(t);
            }
        }
    }

    double max_nmse_err() override {
        if (type == GGML_TYPE_Q4_0 || type == GGML_TYPE_Q4_1 || type == GGML_TYPE_IQ4_NL ||
            type == GGML_TYPE_Q5_0 || type == GGML_TYPE_Q5_1 || type == GGML_TYPE_Q8_0) {
            // estimate what the max nmse error would be if one quantized value is
            // off by one. The test values are distributed in [-1,1], so it'll be
            // roughly (2.0 / 2^bits)^2, divided by the mean square value of the reference,
            // which is roughly 0.25 times the number of elements.
            double err_estimate = 1.0f/8.0f;
            if (type == GGML_TYPE_Q5_0 || type == GGML_TYPE_Q5_1) {
                err_estimate /= 2.0f;
            }
            if (type == GGML_TYPE_Q8_0) {
                err_estimate /= 8.0f;
            }
            err_estimate *= err_estimate;
            err_estimate /= 0.25f*float(ne[0] * r * ne[2]*nr23[0] * ne[3]*nr23[1]);
            return err_estimate;
        }
        return 1e-7;
    }
};

// GGML_OP_ROPE + GGML_OP_VIEW + GGML_OP_SET_ROWS
struct test_rope_set_rows : public test_case {
    const ggml_type type;
    const ggml_type type_idx;
    const std::array<int64_t, 4> ne;
    int mode;

    std::string vars() override {
        return VARS_TO_STR4(type, type_idx, ne, mode);
    }

    std::string op_desc(ggml_tensor * t) override {
        GGML_UNUSED(t);
        return "ROPE_SET_ROWS";
    }

    bool run_whole_graph() override { return true; }

    test_rope_set_rows(ggml_type type,
            ggml_type type_idx,
            std::array<int64_t, 4> ne,
            int mode)
        : type(type), type_idx(type_idx), ne(ne), mode(mode) {}

    ggml_tensor * build_graph(ggml_context * ctx) override {
        ggml_tensor * src = ggml_new_tensor_4d(ctx, GGML_TYPE_F32, ne[0], ne[1], ne[2], 1);
        ggml_set_name(src, "src");

        ggml_tensor * pos = ggml_new_tensor_1d(ctx, GGML_TYPE_I32, ne[2]);

        ggml_tensor * rope = ggml_rope(ctx, src, pos, ne[0], mode);

        ggml_tensor * view = ggml_view_2d(ctx, rope, ne[0] * ne[1], ne[2], rope->nb[2], 0);

        ggml_tensor * dst = ggml_new_tensor_4d(ctx, type, ne[0] * ne[1], ne[2] * ne[3], 1, 1);
        ggml_set_name(dst, "dst");

        ggml_tensor * row_idxs = ggml_new_tensor_3d(ctx, type_idx, ne[2], 1, 1);
        ggml_set_name(row_idxs, "row_idxs");

        ggml_tensor * out = ggml_set_rows(ctx, dst, view, row_idxs);
        ggml_set_name(out, "out");

        return out;
    }

    void initialize_tensors(ggml_context * ctx) override {
        for (ggml_tensor * t = ggml_get_first_tensor(ctx); t != NULL; t = ggml_get_next_tensor(ctx, t)) {
            if (t->type == GGML_TYPE_I64 || t->type == GGML_TYPE_I32) {
                if (ggml_is_view_op(t->op)) {
                    continue;
                }

                init_set_rows_row_ids(t, ne[2]);
            } else {
                init_tensor_uniform(t);
            }
        }
    }
};

// GGML_OP_RMS_NORM + GGML_OP_MUL + GGML_OP_ROPE (+ GGML_OP_VIEW + GGML_OP_SET_ROWS)
struct test_rms_norm_mul_rope : public test_case {
    const std::array<int64_t, 4> ne;
    const float eps;
    const bool multi_add; // test a sequence of adds feeding into rms_norm
    const bool set_rows;
    int mode;

    std::string op_desc(ggml_tensor * t) override {
        GGML_UNUSED(t);
        return "RMS_NORM_MUL_ROPE";
    }

    bool run_whole_graph() override { return true; }

    std::string vars() override {
        return VARS_TO_STR5(ne, eps, multi_add, set_rows, mode);
    }

    test_rms_norm_mul_rope(std::array<int64_t, 4> ne, float eps = 1e-6f, bool multi_add = false,
                           bool set_rows = false, int mode = GGML_ROPE_TYPE_NORMAL)
        : ne(ne), eps(eps), multi_add(multi_add), set_rows(set_rows), mode(mode) {}

    ggml_tensor * build_graph(ggml_context * ctx) override {
        ggml_tensor * a = ggml_new_tensor_4d(ctx, GGML_TYPE_F32, ne[0], ne[1], ne[2], 1);
        ggml_tensor * b = ggml_new_tensor_4d(ctx, GGML_TYPE_F32, ne[0], ne[1], ne[2], 1);
        ggml_tensor * c = ggml_new_tensor_4d(ctx, GGML_TYPE_F32, ne[0], ne[1], ne[2], 1);

        if (multi_add) {
            a = ggml_add(ctx, ggml_add(ctx, a, b), c);
        }

        a = ggml_mul(ctx, ggml_rms_norm(ctx, a, eps), b);

        ggml_tensor * pos = ggml_new_tensor_1d(ctx, GGML_TYPE_I32, ne[2]);

        ggml_tensor * rope = ggml_rope(ctx, a, pos, ne[0], mode);

        ggml_tensor * out;

        if (set_rows) {
            ggml_tensor * view = ggml_view_2d(ctx, rope, ne[0] * ne[1], ne[2], rope->nb[2], 0);

            ggml_tensor * dst = ggml_new_tensor_4d(ctx, GGML_TYPE_F16, ne[0] * ne[1], ne[2] * ne[3], 1, 1);
            ggml_set_name(dst, "dst");

            ggml_tensor * row_idxs = ggml_new_tensor_3d(ctx, GGML_TYPE_I64, ne[2], 1, 1);
            ggml_set_name(row_idxs, "row_idxs");

            out = ggml_set_rows(ctx, dst, view, row_idxs);
            ggml_set_name(out, "out");
        } else {
            out = rope;
        }

        return out;
    }

    void initialize_tensors(ggml_context * ctx) override {
        for (ggml_tensor * t = ggml_get_first_tensor(ctx); t != NULL; t = ggml_get_next_tensor(ctx, t)) {
            if (t->type == GGML_TYPE_I64 || t->type == GGML_TYPE_I32) {
                if (ggml_is_view_op(t->op)) {
                    continue;
                }

                init_set_rows_row_ids(t, ne[2]);
            } else {
                init_tensor_uniform(t);
            }
        }
    }
};

// GGML_OP_ARGMAX
struct test_argmax : public test_case {
    const ggml_type type;
    const std::array<int64_t, 4> ne;

    std::string vars() override {
        return VARS_TO_STR2(type, ne);
    }

    test_argmax(ggml_type type = GGML_TYPE_F32,
            std::array<int64_t, 4> ne = {10, 100, 1, 1})
        : type(type), ne(ne) {}

    ggml_tensor * build_graph(ggml_context * ctx) override {
        ggml_tensor * a = ggml_new_tensor(ctx, type, 4, ne.data());
        ggml_set_name(a, "a");

        ggml_tensor * out = ggml_argmax(ctx, a);
        ggml_set_name(out, "out");

        return out;
    }

    void initialize_tensors(ggml_context * ctx) override {
        std::random_device rd;
        std::default_random_engine rng(rd());
        for (ggml_tensor * t = ggml_get_first_tensor(ctx); t != NULL; t = ggml_get_next_tensor(ctx, t)) {
            if (t->type == GGML_TYPE_F32) {
                // initialize with unique values to avoid ties
                for (int64_t r = 0; r < ggml_nrows(t); r++) {
                    std::vector<float> data(t->ne[0]);
                    for (int i = 0; i < t->ne[0]; i++) {
                        data[i] = i;
                    }
                    std::shuffle(data.begin(), data.end(), rng);
                    ggml_backend_tensor_set(t, data.data(), r * t->nb[1], t->ne[0] * sizeof(float));
                }
            } else {
                init_tensor_uniform(t);
            }
        }
    }

    double max_nmse_err() override {
        return 0.0;
    }
};

// GGML_OP_COUNT_EQUAL
struct test_count_equal : public test_case {
    const ggml_type type;
    const std::array<int64_t, 4> ne;

    std::string vars() override {
        return VARS_TO_STR2(type, ne);
    }

    test_count_equal(ggml_type type = GGML_TYPE_F32,
            std::array<int64_t, 4> ne = {4, 500, 1, 1})
        : type(type), ne(ne) {}

    ggml_tensor * build_graph(ggml_context * ctx) override {
        ggml_tensor * a = ggml_new_tensor(ctx, type, 4, ne.data());
        ggml_set_name(a, "a");

        ggml_tensor * a_argmax = ggml_argmax(ctx, a);
        ggml_set_name(a_argmax, "a_argmax");

        ggml_tensor * b = ggml_new_tensor(ctx, type, 4, ne.data());
        ggml_set_name(b, "b");

        ggml_tensor * b_argmax = ggml_argmax(ctx, b);
        ggml_set_name(b_argmax, "b_argmax");

        ggml_tensor * out = ggml_count_equal(ctx, a_argmax, b_argmax);
        ggml_set_name(out, "out");

        return out;
    }

    double max_nmse_err() override {
        return 0.0;
    }

    void initialize_tensors(ggml_context * ctx) override {
        std::random_device rd;
        std::default_random_engine rng(rd());
        for (ggml_tensor * t = ggml_get_first_tensor(ctx); t != NULL; t = ggml_get_next_tensor(ctx, t)) {
            if (t->type == GGML_TYPE_F32) {
                // initialize with unique values to avoid ties
                for (int64_t r = 0; r < ggml_nrows(t); r++) {
                    std::vector<float> data(t->ne[0]);
                    for (int i = 0; i < t->ne[0]; i++) {
                        data[i] = i;
                    }
                    std::shuffle(data.begin(), data.end(), rng);
                    ggml_backend_tensor_set(t, data.data(), r * t->nb[1], t->ne[0] * sizeof(float));
                }
            } else {
                init_tensor_uniform(t);
            }
        }
    }
};

// GGML_OP_REPEAT
struct test_repeat : public test_case {
    const ggml_type type;
    const std::array<int64_t, 4> ne;
    const std::array<int, 4> nr;

    std::string vars() override {
        return VARS_TO_STR3(type, ne, nr);
    }

    size_t op_size(ggml_tensor * t) override {
        return ggml_nbytes(t) * 2;
    }

    test_repeat(ggml_type type = GGML_TYPE_F32,
            std::array<int64_t, 4> ne = {10, 5, 4, 3},
            std::array<int, 4> nr = {2, 2, 2, 2})
        : type(type), ne(ne), nr(nr) {}

    ggml_tensor * build_graph(ggml_context * ctx) override {
        ggml_tensor * target = ggml_new_tensor_4d(ctx, type, ne[0]*nr[0], ne[1]*nr[1], ne[2]*nr[2], ne[3]*nr[3]);
        ggml_set_name(target, "target");

        ggml_tensor * src = ggml_new_tensor(ctx, type, 4, ne.data());
        ggml_set_param(src);
        ggml_set_name(src, "src");

        ggml_tensor * out = ggml_repeat(ctx, src, target);
        ggml_set_name(out, "out");

        return out;
    }
};

// GGML_OP_REPEAT_BACK
struct test_repeat_back : public test_case {
    const ggml_type type;
    const std::array<int64_t, 4> ne;
    const std::array<int, 4> nr;
    const bool v; // whether src is a noncontiguous view

    std::string vars() override {
        return VARS_TO_STR4(type, ne, nr, v);
    }

    size_t op_size(ggml_tensor * t) override {
        return ggml_nbytes(t) * 2;
    }

    test_repeat_back(ggml_type type = GGML_TYPE_F32,
            std::array<int64_t, 4> ne = {8, 6, 4, 2},
            std::array<int, 4> nr = {2, 2, 2, 2},
            bool v = false)
        : type(type), ne(ne), nr(nr), v(v) {}

    ggml_tensor * build_graph(ggml_context * ctx) override {
        ggml_tensor * src = ggml_new_tensor_4d(ctx, type, ne[0]*nr[0], ne[1]*nr[1], ne[2]*nr[2], ne[3]*nr[3]);
        ggml_set_name(src, "src");

        if (v) {
            GGML_ASSERT(ne[0] % 2 == 0);
            GGML_ASSERT(ne[1] % 2 == 0);
            GGML_ASSERT(ne[2] % 2 == 0);
            GGML_ASSERT(ne[3] % 2 == 0);
            GGML_ASSERT(nr[0] % 2 == 0 || nr[0] == 1);
            GGML_ASSERT(nr[1] % 2 == 0 || nr[1] == 1);
            GGML_ASSERT(nr[2] % 2 == 0 || nr[2] == 1);
            GGML_ASSERT(nr[3] % 2 == 0 || nr[3] == 1);

            const int64_t ne00 = nr[0] == 1 ? src->ne[0] : src->ne[0] / 2;
            const int64_t ne01 = nr[1] == 1 ? src->ne[1] : src->ne[1] / 2;
            const int64_t ne02 = nr[2] == 1 ? src->ne[2] : src->ne[2] / 2;
            const int64_t ne03 = nr[3] == 1 ? src->ne[3] : src->ne[3] / 2;

            src = ggml_view_4d(ctx, src, ne00, ne01, ne02, ne03, src->nb[1], src->nb[2], src->nb[3], 0);
        }

        ggml_tensor * target = ggml_new_tensor(ctx, type, 4, ne.data());
        ggml_set_name(target, "target");

        ggml_tensor * out = ggml_repeat_back(ctx, src, target);
        ggml_set_name(out, "out");

        return out;
    }
};

// GGML_OP_DUP
struct test_dup : public test_case {
    const ggml_type type;
    const std::array<int64_t, 4> ne;
    const std::array<int64_t, 4> permute;
    bool _use_permute;

    std::string vars() override {
        std::string v = VARS_TO_STR2(type, ne);
        if (_use_permute) v += "," + VAR_TO_STR(permute);
        return v;
    }

    test_dup(ggml_type type = GGML_TYPE_F32,
            std::array<int64_t, 4> ne = {10, 10, 20, 1},
            std::array<int64_t, 4> permute = {0, 0, 0, 0})
        : type(type), ne(ne), permute(permute),
            _use_permute(permute[0] + permute[1] + permute[2] + permute[3] > 0) {}

    ggml_tensor * build_graph(ggml_context * ctx) override {
        ggml_tensor * src = ggml_new_tensor(ctx, type, 4, ne.data());
        ggml_set_param(src);
        ggml_set_name(src, "src");

        if (_use_permute) {
            src = ggml_permute(ctx, src, permute[0], permute[1], permute[2], permute[3]);
            ggml_set_name(src, "src_permuted");
        }

        ggml_tensor * out = ggml_dup(ctx, src);
        ggml_set_name(out, "out");

        return out;
    }
};

// GGML_OP_SET
struct test_set : public test_case {
    const ggml_type type_src;
    const ggml_type type_dst;
    const std::array<int64_t, 4> ne;
    const int dim;

    std::string vars() override {
        return VARS_TO_STR4(type_src, type_dst, ne, dim);
    }

    size_t op_size(ggml_tensor * t) override {
        return ggml_nbytes(t) + ggml_nbytes(t->src[0]);
    }

    test_set(ggml_type type_src = GGML_TYPE_F32, ggml_type type_dst = GGML_TYPE_F32,
            std::array<int64_t, 4> ne = {6, 5, 4, 3}, int dim = 1)
        : type_src(type_src), type_dst(type_dst), ne(ne), dim(dim) {}

    ggml_tensor * build_graph(ggml_context * ctx) override {
        ggml_tensor * src = ggml_new_tensor(ctx, type_src, 4, ne.data());
        ggml_set_param(src);
        ggml_set_name(src, "src");

        auto ne_dst = ne;
        for (int i = 0; i < dim; ++i) {
            ne_dst[i] *= 2;
        }
        ggml_tensor* dst = ggml_new_tensor(ctx, type_dst, 4, ne_dst.data());
        ggml_set_param(dst);
        ggml_set_name(dst, "dst");

        size_t offset = 0;
        for (int i = 0; i < dim; ++i) {
            offset += ((ne_dst[i] - ne[i])/2)*dst->nb[i];
        }
        ggml_tensor * out = ggml_set(ctx, dst, src,
            // The backward pass requires setting a contiguous region:
            src->nb[1], src->nb[2], src->nb[3], offset);
        ggml_set_name(out, "out");

        return out;
    }
};

// GGML_OP_CPY
struct test_cpy : public test_case {
    const ggml_type type_src;
    const ggml_type type_dst;
    const std::array<int64_t, 4> ne;
    const std::array<int64_t, 4> permute_src;
    const std::array<int64_t, 4> permute_dst;
    bool _src_use_permute;
    bool _dst_use_permute;
    bool _src_transpose;

    std::string vars() override {
        return VARS_TO_STR6(type_src, type_dst, ne, permute_src, permute_dst, _src_transpose);
    }

    double max_nmse_err() override {
        if (type_src == type_dst) {
            return 0.0;
        }
        if (type_dst == GGML_TYPE_Q4_0 || type_dst == GGML_TYPE_Q4_1 || type_dst == GGML_TYPE_IQ4_NL ||
            type_dst == GGML_TYPE_Q5_0 || type_dst == GGML_TYPE_Q5_1 || type_dst == GGML_TYPE_Q8_0) {
            // estimate what the max nmse error would be if one quantized value is
            // off by one. The test values are distributed in [-150,150], so it'll be
            // roughly (150*2.0 / 2^bits)^2, divided by the mean square value of the reference,
            // which is roughly 0.25*150^2 times the number of elements.
            double err_estimate = 1.0f/8.0f * 150.0f;
            if (type_dst == GGML_TYPE_IQ4_NL) {
                // iq4_nl values are a bit more spread out
                err_estimate *= 2.0f;
            }
            if (type_dst == GGML_TYPE_Q5_0 || type_dst == GGML_TYPE_Q5_1) {
                err_estimate /= 2.0f;
            }
            if (type_dst == GGML_TYPE_Q8_0) {
                err_estimate /= 8.0f;
            }
            err_estimate *= err_estimate;
            err_estimate /= (150.0f*150.0f*0.25f)*float(ne[0] * ne[1] * ne[2] * ne[3]);
            return err_estimate;
        }
        return 1e-6;
    }

    size_t op_size(ggml_tensor * t) override {
        return ggml_nbytes(t) + ggml_nbytes(t->src[0]);
    }

    test_cpy(ggml_type type_src = GGML_TYPE_F32, ggml_type type_dst = GGML_TYPE_F32,
            std::array<int64_t, 4> ne = {10, 10, 10, 1},
            std::array<int64_t, 4> permute_src = {0, 0, 0, 0},
            std::array<int64_t, 4> permute_dst = {0, 0, 0, 0},
            bool transpose_src = false)
        : type_src(type_src), type_dst(type_dst), ne(ne), permute_src(permute_src), permute_dst(permute_dst),
          _src_use_permute(permute_src[0] + permute_src[1] + permute_src[2] + permute_src[3] > 0),
          _dst_use_permute(permute_dst[0] + permute_dst[1] + permute_dst[2] + permute_dst[3] > 0),
          _src_transpose(transpose_src){}

    ggml_tensor * build_graph(ggml_context * ctx) override {
        ggml_tensor * src = ggml_new_tensor(ctx, type_src, 4, ne.data());
        ggml_set_param(src);
        ggml_set_name(src, "src");

        if (_src_use_permute) {
            src = ggml_permute(ctx, src, permute_src[0], permute_src[1], permute_src[2], permute_src[3]);
            ggml_set_name(src, "src_permuted");
        }

        if (_src_transpose) {
            src = ggml_transpose(ctx, src);
            ggml_set_name(src, "src_transposed");
        }

        ggml_tensor * dst = ggml_new_tensor(ctx, type_dst, 4, src->ne);
        ggml_set_name(dst, "dst");

        if (_dst_use_permute) {
            dst = ggml_permute(ctx, dst, permute_dst[0], permute_dst[1], permute_dst[2], permute_dst[3]);
            ggml_set_name(dst, "dst_permuted");
        }

        ggml_tensor * out = ggml_cpy(ctx, src, dst);
        ggml_set_name(out, "out");

        return out;
    }

    void initialize_tensors(ggml_context * ctx) override {
        for (ggml_tensor * t = ggml_get_first_tensor(ctx); t != NULL; t = ggml_get_next_tensor(ctx, t)) {
            // test extended range of values to check if casting between f32 and i32 is consistent
            init_tensor_uniform(t, -150.f, 150.f);
        }
    }
};

// GGML_OP_CONT
struct test_cont : public test_case {
    const ggml_type type;
    const std::array<int64_t, 4> ne;
    bool use_view_slice;

    std::string vars() override {
        return VARS_TO_STR3(type, ne, use_view_slice);
    }

    test_cont(ggml_type type = GGML_TYPE_F32,
            std::array<int64_t, 4> ne = {10, 10, 10, 1},
            bool use_view_slice = false)
        : type(type), ne(ne), use_view_slice(use_view_slice) {}

    ggml_tensor * build_graph(ggml_context * ctx) override {
        ggml_tensor * src = ggml_new_tensor(ctx, type, 4, ne.data());
        ggml_set_param(src);
        ggml_set_name(src, "src");


        ggml_tensor * dst;
        if (use_view_slice) {
            dst = ggml_view_4d(ctx, src, src->ne[0], 1, src->ne[2], src->ne[3],
                src->nb[1], src->nb[2], src->nb[3], src->nb[0] * (src->ne[1] - 1));
            ggml_set_name(dst, "src_view_slice");
        } else {
            dst = ggml_transpose(ctx, src);
            ggml_set_name(dst, "src_transposed");
        }

        ggml_tensor * out = ggml_cont(ctx, dst);
        ggml_set_name(out, "out");

        return out;
    }
};

// GGML_OP_ADD
// GGML_OP_SUB
// GGML_OP_MUL
// GGML_OP_DIV
struct test_bin_bcast : public test_case {
    using op_t = ggml_tensor * (*) (ggml_context *, ggml_tensor *, ggml_tensor *);
    op_t op;
    const ggml_type type;
    const std::array<int64_t, 4> ne;
    const std::array<int, 4> nr;
    int nf; // number of fused ops, nf == 1 -> single op (no fusion)

    bool run_whole_graph() override { return nf > 1; }

    std::string vars() override {
        return VARS_TO_STR4(type, ne, nr, nf);
    }

    size_t op_size(ggml_tensor * t) override {
        return ggml_nbytes(t) * 3;
    }

    test_bin_bcast(op_t op, ggml_type type = GGML_TYPE_F32,
            std::array<int64_t, 4> ne = {10, 10, 1, 1},
            std::array<int, 4> nr = {1, 2, 1, 1},
            int nf = 1)
        : op(op), type(type), ne(ne), nr(nr), nf(nf) {}

    ggml_tensor * build_graph(ggml_context * ctx) override {
        GGML_ASSERT(nf <= 16);

        ggml_tensor * a = ggml_new_tensor_4d(ctx, type, ne[0]*nr[0], ne[1]*nr[1], ne[2]*nr[2], ne[3]*nr[3]);
        ggml_set_name(a, "a");

        ggml_tensor * b[16];
        for (int i = 0; i < nf; ++i) {
            b[i] = ggml_new_tensor(ctx, type, 4, ne.data());
            ggml_set_name(b[i], (std::string("b") + std::to_string(i)).c_str());
        }

        // The backward pass supports broadcasting only for GGML_ADD:
        const bool grad_supported = op == ggml_add && ggml_are_same_shape(a, b[0]) && nf == 1;
        if (grad_supported) {
            ggml_set_param(a);
            ggml_set_param(b[0]);
        }

        ggml_tensor * out = a;

        for (int i = 0; i < nf; ++i) {
            out = op(ctx, out, b[i]);
        }

        ggml_set_name(out, "out");

        return out;
    }

    void initialize_tensors(ggml_context * ctx) override {
        for (ggml_tensor * t = ggml_get_first_tensor(ctx); t != NULL; t = ggml_get_next_tensor(ctx, t)) {
            if (op == ggml_mul || op == ggml_div) {
                // MUL and DIV have numerical issues around zero:
                init_tensor_uniform(t, 0.9f, 1.1f);
            } else {
                init_tensor_uniform(t);
            }
        }
    }

    float grad_eps() override {
        return 0.1f * (op == ggml_mul ? ne[0]*ne[1]*ne[2]*ne[3] : 1);
    }

    bool grad_precise() override {
        return op == ggml_div;
    }

    double max_maa_err() override {
        return op == ggml_add ? 1e-4 : 1e-3;
    }
};

// GGML_OP_ADD_ID
struct test_add_id : public test_case {
    const ggml_type type_a;
    const ggml_type type_b;
    const int64_t n_embd;
    const int64_t n_experts;
    const int64_t n_experts_used;
    const int64_t n_token;

    std::string vars() override {
        return VARS_TO_STR6(type_a, type_b, n_embd, n_experts, n_experts_used, n_token);
    }

    size_t op_size(ggml_tensor * t) override {
        return ggml_nbytes(t) + ggml_nbytes(t->src[0]) + ggml_nbytes(t->src[2]);
    }

    test_add_id(ggml_type type_a = GGML_TYPE_F32,
            ggml_type type_b = GGML_TYPE_F32,
            int64_t n_embd = 128,
            int64_t n_experts = 16,
            int64_t n_experts_used = 8,
            int64_t n_token = 10)
        : type_a(type_a), type_b(type_b), n_embd(n_embd),
          n_experts(n_experts), n_experts_used(n_experts_used), n_token(n_token) {}

    ggml_tensor * build_graph(ggml_context * ctx) override {
        ggml_tensor * a = ggml_new_tensor_3d(ctx, type_a, n_embd, n_experts_used, n_token);
        ggml_tensor * b = ggml_new_tensor_2d(ctx, type_b, n_embd, n_experts);
        ggml_tensor * ids = ggml_new_tensor_2d(ctx, GGML_TYPE_I32, n_experts, n_token);
        if (n_experts_used != n_experts) {
            ids = ggml_view_2d(ctx, ids, n_experts_used, n_token, ids->nb[1], 0);
            ggml_set_name(ids, "view_of_ids");
        }

        ggml_tensor * out = ggml_add_id(ctx, a, b, ids);
        ggml_set_name(out, "out");
        return out;
    }

    void initialize_tensors(ggml_context * ctx) override {
        for (ggml_tensor * t = ggml_get_first_tensor(ctx); t != NULL; t = ggml_get_next_tensor(ctx, t)) {
            if (t->type == GGML_TYPE_I32) {
                if (ggml_is_view_op(t->op)) { continue; }
                std::random_device rd;
                std::default_random_engine rng(rd());
                // ids
                for (int64_t r = 0; r < ggml_nrows(t); r++) {
                    std::vector<int32_t> data(t->ne[0]);
                    for (int i = 0; i < t->ne[0]; i++) {
                        data[i] = i % n_experts;
                    }
                    std::shuffle(data.begin(), data.end(), rng);
                    ggml_backend_tensor_set(t, data.data(), r * t->nb[1], t->ne[0] * sizeof(int32_t));
                }
            } else {
                init_tensor_uniform(t);
            }
        }
    }
};

// GGML_OP_ADD1
struct test_add1 : public test_case {
    const ggml_type type;
    const std::array<int64_t, 4> ne;

    std::string vars() override {
        return VARS_TO_STR2(type, ne);
    }

    test_add1(ggml_type type = GGML_TYPE_F32,
            std::array<int64_t, 4> ne = {10, 5, 4, 3})
        : type(type), ne(ne) {}

    ggml_tensor * build_graph(ggml_context * ctx) override {
        ggml_tensor * a = ggml_new_tensor(ctx, type, 4, ne.data());
        ggml_set_param(a);
        ggml_set_name(a, "a");

        ggml_tensor * b = ggml_new_tensor_1d(ctx, type, 1);
        // ggml_set_param(b); // TODO: implement
        ggml_set_name(b, "b");

        ggml_tensor * out = ggml_add1(ctx, a, b);
        ggml_set_name(out, "out");

        return out;
    }

    float grad_eps() override {
        return 0.1f * ne[0]*ne[1]*ne[2]*ne[3];
    }
};

// GGML_OP_SCALE
struct test_scale : public test_case {
    const ggml_type type;
    const std::array<int64_t, 4> ne;
    float scale;
    float bias;
    bool inplace;

    std::string vars() override {
        return VARS_TO_STR5(type, ne, scale, bias, inplace);
    }

    test_scale(ggml_type type = GGML_TYPE_F32,
            std::array<int64_t, 4> ne = {10, 10, 10, 10},
            float scale = 2.0f,
            float bias = 0.0f,
            bool inplace = false)
        : type(type), ne(ne), scale(scale), bias(bias), inplace(inplace) {}

    ggml_tensor * build_graph(ggml_context * ctx) override {
        ggml_tensor * a = ggml_new_tensor(ctx, type, 4, ne.data());
        ggml_set_param(a);
        ggml_set_name(a, "a");

        ggml_tensor * out;
        if (inplace) {
            out = ggml_scale_bias_inplace(ctx, a, scale, bias);
        } else {
            out = ggml_scale_bias(ctx, a, scale, bias);
        }
        ggml_set_name(out, "out");

        return out;
    }
};

// GGML_OP_SCALE + GGML_UNARY_OP_TANH + GGML_OP_SCALE
struct test_softcap : public test_case {
    const ggml_type type;
    const std::array<int64_t, 4> ne;
    float softcap;

    std::string op_desc(ggml_tensor * t) override {
        GGML_UNUSED(t);
        return "SOFTCAP";
    }

    bool run_whole_graph() override { return true; }

    std::string vars() override {
        return VARS_TO_STR3(type, ne, softcap);
    }

    test_softcap(ggml_type type = GGML_TYPE_F32,
            std::array<int64_t, 4> ne = {10, 10, 10, 10},
            float softcap = 30.0f)
        : type(type), ne(ne), softcap(softcap) {}

    ggml_tensor * build_graph(ggml_context * ctx) override {
        ggml_tensor * a = ggml_new_tensor(ctx, type, 4, ne.data());

        ggml_set_param(a);
        ggml_set_name(a, "a");

        ggml_tensor * out = ggml_scale(ctx, ggml_tanh(ctx, ggml_scale(ctx, a, 1.0f / softcap)), softcap);
        ggml_set_name(out, "out");

        return out;
    }
};

// GGML_OP_SILU_BACK
struct test_silu_back : public test_case {
    const ggml_type type;
    const std::array<int64_t, 4> ne;
    float eps;

    std::string vars() override {
        return VARS_TO_STR3(type, ne, eps);
    }

    test_silu_back(ggml_type type = GGML_TYPE_F32,
            std::array<int64_t, 4> ne = {64, 5, 4, 3},
            float eps = 1e-6f)
        : type(type), ne(ne), eps(eps) {}

    ggml_tensor * build_graph(ggml_context * ctx) override {
        ggml_tensor * a = ggml_new_tensor(ctx, type, 4, ne.data());
        ggml_set_name(a, "a");

        ggml_tensor * grad = ggml_new_tensor(ctx, type, 4, ne.data());
        ggml_set_name(grad, "grad");

        ggml_tensor * out = ggml_silu_back(ctx, a, grad);
        ggml_set_name(out, "out");

        return out;
    }

    bool grad_precise() override {
        return true;
    }
};

// GGML_OP_NORM
struct test_norm : public test_case {
    const ggml_type type;
    const std::array<int64_t, 4> ne;
    const bool v; // whether a is a non-contiguous view
    const float eps;

    std::string vars() override {
        return VARS_TO_STR4(type, ne, v, eps);
    }

    test_norm(ggml_type type = GGML_TYPE_F32,
            std::array<int64_t, 4> ne = {64, 5, 4, 3},
            bool v = false,
            float eps = 1e-6f)
        : type(type), ne(ne), v(v), eps(eps) {}

    ggml_tensor * build_graph(ggml_context * ctx) override {
        ggml_tensor * a = ggml_new_tensor(ctx, type, 4, ne.data());
        ggml_set_name(a, "a");

        if (v) {
            a = ggml_view_4d(ctx, a, a->ne[0]/2, a->ne[1]/2, a->ne[2]/2, a->ne[3]/2, a->nb[1], a->nb[2], a->nb[3], 0);
            ggml_set_name(a, "view of a");
        }

        ggml_tensor * out = ggml_norm(ctx, a, eps);
        ggml_set_name(out, "out");

        return out;
    }
};

// GGML_OP_NORM + GGML_OP_MUL + GGML_OP_ADD
struct test_norm_mul_add : public test_case {
    const ggml_type type;
    const std::array<int64_t, 4> ne;
    float eps;
    const bool broadcast;

    std::string op_desc(ggml_tensor * t) override {
        GGML_UNUSED(t);
        return "NORM_MUL_ADD";
    }

    bool run_whole_graph() override { return true; }

    std::string vars() override {
        return VARS_TO_STR4(type, ne, eps, broadcast);
    }

    test_norm_mul_add(ggml_type type = GGML_TYPE_F32,
            std::array<int64_t, 4> ne = {128, 2, 1, 1},
            float eps = 1e-5f,
            bool broadcast = false)
        : type(type), ne(ne), eps(eps), broadcast(broadcast) {}

    ggml_tensor * build_graph(ggml_context * ctx) override {
        std::array<int64_t, 4> broadcast_dims = {ne[0], ne[1] * 2, ne[2] * 2, ne[3] * 2};

        ggml_tensor * a = ggml_new_tensor(ctx, type, 4, broadcast ? broadcast_dims.data() : ne.data());
        ggml_tensor * w = ggml_new_tensor(ctx, type, 4, ne.data());
        ggml_tensor * b = ggml_new_tensor(ctx, type, 4, ne.data());
        ggml_set_param(a); ggml_set_param(w); ggml_set_param(b);
        ggml_set_name(a, "a"); ggml_set_name(w, "w"); ggml_set_name(b, "b");

        // Use a, w and b early to avoid OP_NONE in graph
        a = ggml_add(ctx, ggml_add(ctx, a, w), b);

        ggml_tensor * n = ggml_norm(ctx, a, eps);
        ggml_tensor * m = ggml_mul(ctx, n, w);
        ggml_tensor * out = ggml_add(ctx, m, b);
        ggml_set_name(out, "out");
        return out;
    }
};
// GGML_OP_RMS_NORM
struct test_rms_norm : public test_case {
    const ggml_type type;
    const std::array<int64_t, 4> ne;
    const bool v; // whether a is a non-contiguous view
    const float eps;
    const bool inplace; // whether to do the operation inplace

    std::string vars() override {
        return VARS_TO_STR5(type, ne, v, eps, inplace);
    }

    test_rms_norm(ggml_type type = GGML_TYPE_F32,
            std::array<int64_t, 4> ne = {64, 5, 4, 3},
            bool v = false,
            float eps = 1e-6f,
            bool inplace = false)
        : type(type), ne(ne), v(v), eps(eps), inplace(inplace) {}

    ggml_tensor * build_graph(ggml_context * ctx) override {
        ggml_tensor * a = ggml_new_tensor(ctx, type, 4, ne.data());
        ggml_set_param(a);
        ggml_set_name(a, "a");

        if (v) {
            a = ggml_view_4d(ctx, a, a->ne[0]/2, a->ne[1]/2, a->ne[2]/2, a->ne[3]/2, a->nb[1], a->nb[2], a->nb[3], 0);
            ggml_set_name(a, "view of a");
        }

        ggml_tensor * out;
        if (inplace) {
            out = ggml_rms_norm_inplace(ctx, a, eps);
        } else {
            out = ggml_rms_norm(ctx, a, eps);
        }
        ggml_set_name(out, "out");

        return out;
    }

    void initialize_tensors(ggml_context * ctx) override {
        for (ggml_tensor * t = ggml_get_first_tensor(ctx); t != NULL; t = ggml_get_next_tensor(ctx, t)) {
            init_tensor_uniform(t, -10.f, 10.f);
        }
    }

    float grad_eps() override {
        return 1.0f;
    }

    bool grad_precise() override {
        return true;
    }
};

// GGML_OP_RMS_NORM_BACK
struct test_rms_norm_back : public test_case {
    const ggml_type type;
    const std::array<int64_t, 4> ne;
    const float eps;

    std::string vars() override {
        return VARS_TO_STR3(type, ne, eps);
    }

    test_rms_norm_back(ggml_type type = GGML_TYPE_F32,
            std::array<int64_t, 4> ne = {64, 5, 4, 3},
            float eps = 1e-6f)
        : type(type), ne(ne), eps(eps) {}

    ggml_tensor * build_graph(ggml_context * ctx) override {
        ggml_tensor * a = ggml_new_tensor(ctx, type, 4, ne.data());
        ggml_set_name(a, "a");

        ggml_tensor * b = ggml_new_tensor(ctx, type, 4, ne.data());
        ggml_set_name(b, "b");

        ggml_tensor * out = ggml_rms_norm_back(ctx, a, b, eps);
        ggml_set_name(out, "out");

        return out;
    }

    void initialize_tensors(ggml_context * ctx) override {
        for (ggml_tensor * t = ggml_get_first_tensor(ctx); t != NULL; t = ggml_get_next_tensor(ctx, t)) {
            init_tensor_uniform(t, -10.f, 10.f);
        }
    }
};

// GGML_OP_RMS_NORM + GGML_OP_MUL + GGML_OP_ADD
struct test_rms_norm_mul_add : public test_case {
    const ggml_type type;
    const std::array<int64_t, 4> ne;
    const float eps;
    const bool broadcast;
    const bool multi_add; // test a sequence of adds feeding into rms_norm

    std::string op_desc(ggml_tensor * t) override {
        GGML_UNUSED(t);
        return "RMS_NORM_MUL_ADD";
    }

    bool run_whole_graph() override { return true; }

    std::string vars() override {
        return VARS_TO_STR5(type, ne, eps, broadcast, multi_add);
    }

    test_rms_norm_mul_add(ggml_type type = GGML_TYPE_F32,
            std::array<int64_t, 4> ne = {64, 5, 4, 3},
            float eps = 1e-6f, bool broadcast = false, bool multi_add = false)
        : type(type), ne(ne), eps(eps), broadcast(broadcast), multi_add(multi_add) {}

    ggml_tensor * build_graph(ggml_context * ctx) override {
        std::array<int64_t, 4> broadcast_dims = {ne[0]*2, ne[1]*3, ne[2]*3, ne[3]*4};

        ggml_tensor * a = ggml_new_tensor(ctx, type, 4, broadcast ? broadcast_dims.data() : ne.data());
        ggml_tensor * b = ggml_new_tensor(ctx, type, 4, ne.data());
        ggml_tensor * c = ggml_new_tensor(ctx, type, 4, ne.data());

        ggml_set_param(a);
        ggml_set_name(a, "a");
        ggml_set_param(b);
        ggml_set_name(b, "b");
        ggml_set_param(c);
        ggml_set_name(c, "c");

        // Use a, b and c early, so we don't end up with an OP_NONE between rms_norm and mul
        a = ggml_add(ctx, ggml_add(ctx, a, b), c);
        if (multi_add) {
            a = ggml_add(ctx, ggml_add(ctx, a, b), c);
        }
        ggml_tensor * out = ggml_add(ctx, ggml_mul(ctx, ggml_rms_norm(ctx, a, eps), b), c);
        ggml_set_name(out, "out");

        return out;
    }

    void initialize_tensors(ggml_context * ctx) override {
        for (ggml_tensor * t = ggml_get_first_tensor(ctx); t != NULL; t = ggml_get_next_tensor(ctx, t)) {
            init_tensor_uniform(t, -10.f, 10.f);
        }
    }

    float grad_eps() override {
        return 1.0f;
    }

    bool grad_precise() override {
        return true;
    }
};

// GGML_OP_SSM_CONV
struct test_ssm_conv : public test_case {
    const ggml_type type;
    const std::array<int64_t, 4> ne_a;
    const std::array<int64_t, 4> ne_b;

    std::string vars() override {
        return VARS_TO_STR3(type, ne_a, ne_b);
    }

    test_ssm_conv(ggml_type type = GGML_TYPE_F32,
            std::array<int64_t, 4> ne_a = {10, 10, 10, 1},
            std::array<int64_t, 4> ne_b = {3, 3, 1, 1})
        : type(type), ne_a(ne_a), ne_b(ne_b) {}

    ggml_tensor * build_graph(ggml_context * ctx) override {
        ggml_tensor * a   = ggml_new_tensor(ctx, type, 4, ne_a.data());
        ggml_tensor * b   = ggml_new_tensor(ctx, type, 4, ne_b.data());
        ggml_tensor * out = ggml_ssm_conv(ctx, a, b);
        return out;
    }
};

// GGML_OP_SSM_SCAN
struct test_ssm_scan : public test_case {
    const ggml_type type;

    const int64_t d_state;
    const int64_t head_dim;
    const int64_t n_head;
    const int64_t n_group;
    const int64_t n_seq_tokens;
    const int64_t n_seqs;

    std::string vars() override {
        return VARS_TO_STR7(type, d_state, head_dim, n_head, n_group, n_seq_tokens, n_seqs);
    }

    test_ssm_scan(ggml_type type = GGML_TYPE_F32,
            int64_t d_state = 32,
            int64_t head_dim = 1, // non-zero for Mamba-2
            int64_t n_head  = 32,
            int64_t n_group = 1,
            int64_t n_seq_tokens = 32,
            int64_t n_seqs = 32)
        : type(type), d_state(d_state), head_dim(head_dim), n_head(n_head), n_group(n_group), n_seq_tokens(n_seq_tokens), n_seqs(n_seqs) {}

    ggml_tensor * build_graph(ggml_context * ctx) override {
        ggml_tensor * s   = ggml_new_tensor_4d(ctx, type, d_state,  head_dim,     n_head,       n_seqs);
        ggml_tensor * x   = ggml_new_tensor_4d(ctx, type, head_dim, n_head,       n_seq_tokens, n_seqs);
        ggml_tensor * dt  = ggml_new_tensor_3d(ctx, type, n_head,   n_seq_tokens, n_seqs);
        ggml_tensor * A   = ggml_new_tensor_2d(ctx, type, (head_dim > 1) ? 1 : d_state, n_head);
        ggml_tensor * B   = ggml_new_tensor_4d(ctx, type, d_state,  n_group,      n_seq_tokens, n_seqs);
        ggml_tensor * C   = ggml_new_tensor_4d(ctx, type, d_state,  n_group,      n_seq_tokens, n_seqs);
        ggml_tensor * ids = ggml_new_tensor_1d(ctx, GGML_TYPE_I32,  n_seqs);
        ggml_tensor * out = ggml_ssm_scan(ctx, s, x, dt, A, B, C, ids);
        return out;
    }

    // similar to test_mul_mat_id
    void initialize_tensors(ggml_context * ctx) override {
        std::random_device rd;
        std::default_random_engine rng(rd());
        for (ggml_tensor * t = ggml_get_first_tensor(ctx); t != NULL; t = ggml_get_next_tensor(ctx, t)) {
            if (t->type == GGML_TYPE_I32) {
                if (ggml_is_view_op(t->op)) { continue; }
                // ids
                for (int64_t r = 0; r < ggml_nrows(t); r++) {
                    std::vector<int32_t> data(t->ne[0]);
                    for (int i = 0; i < t->ne[0]; i++) {
                        data[i] = i;
                    }
                    std::shuffle(data.begin(), data.end(), rng);
                    ggml_backend_tensor_set(t, data.data(), r * t->nb[1], t->ne[0] * sizeof(int32_t));
                }
            } else {
                init_tensor_uniform(t);
            }
        }
    }
};

// GGML_OP_RWKV_WKV6
struct test_rwkv_wkv6 : public test_case {
    const ggml_type type;

    const int64_t head_count;
    const int64_t head_size;
    const int64_t n_seq_tokens;
    const int64_t n_seqs;

    std::string vars() override {
        return VARS_TO_STR5(type, head_count, head_size, n_seq_tokens, n_seqs);
    }

    test_rwkv_wkv6(ggml_type type = GGML_TYPE_F32,
            int64_t head_count = 32, int64_t head_size = 64, int64_t n_seq_tokens = 32, int64_t n_seqs = 32)
        : type(type), head_count(head_count), head_size(head_size), n_seq_tokens(n_seq_tokens), n_seqs(n_seqs) {}

    ggml_tensor * build_graph(ggml_context * ctx) override {
        const int64_t n_tokens = n_seq_tokens * n_seqs;
        ggml_tensor * r   = ggml_new_tensor(ctx, type, 3, std::vector<int64_t>{ head_size, head_count, n_tokens }.data());
        ggml_tensor * k   = ggml_new_tensor(ctx, type, 3, std::vector<int64_t>{ head_size, head_count, n_tokens }.data());
        ggml_tensor * v   = ggml_new_tensor(ctx, type, 3, std::vector<int64_t>{ head_size, head_count, n_tokens }.data());
        ggml_tensor * tf  = ggml_new_tensor(ctx, type, 2, std::vector<int64_t>{ head_size, head_count }.data());
        ggml_tensor * td  = ggml_new_tensor(ctx, type, 3, std::vector<int64_t>{ head_size, head_count, n_tokens }.data());
        ggml_tensor * s   = ggml_new_tensor(ctx, type, 2, std::vector<int64_t>{ head_size * head_size * head_count, n_seqs }.data());
        ggml_tensor * out = ggml_rwkv_wkv6(ctx, k, v, r, tf, td, s);
        return out;
    }
};

// GGML_OP_GATED_LINEAR_ATTN
struct test_gla : public test_case {
    const ggml_type type;

    const int64_t head_count;
    const int64_t head_size;
    const int64_t n_seq_tokens;
    const int64_t n_seqs;

    std::string vars() override {
        return VARS_TO_STR5(type, head_count, head_size, n_seq_tokens, n_seqs);
    }

    test_gla(ggml_type type = GGML_TYPE_F32,
            int64_t head_count = 32, int64_t head_size = 64, int64_t n_seq_tokens = 32, int64_t n_seqs = 32)
        : type(type), head_count(head_count), head_size(head_size), n_seq_tokens(n_seq_tokens), n_seqs(n_seqs) {}

    ggml_tensor * build_graph(ggml_context * ctx) override {
        const int64_t n_tokens = n_seq_tokens * n_seqs;
        ggml_tensor * q   = ggml_new_tensor(ctx, type, 3, std::vector<int64_t>{ head_size, head_count, n_tokens }.data());
        ggml_tensor * k   = ggml_new_tensor(ctx, type, 3, std::vector<int64_t>{ head_size, head_count, n_tokens }.data());
        ggml_tensor * v   = ggml_new_tensor(ctx, type, 3, std::vector<int64_t>{ head_size, head_count, n_tokens }.data());
        ggml_tensor * g   = ggml_new_tensor(ctx, type, 3, std::vector<int64_t>{ head_size, head_count, n_tokens }.data());
        ggml_tensor * s   = ggml_new_tensor(ctx, type, 2, std::vector<int64_t>{ head_size * head_size * head_count, n_seqs }.data());
        ggml_tensor * out = ggml_gated_linear_attn(ctx, k, v, q, g, s, pow(head_size, -0.5));
        return out;
    }
};

// GGML_OP_RWKV_WKV7
struct test_rwkv_wkv7 : public test_case {
    const ggml_type type;

    const int64_t head_count;
    const int64_t head_size;
    const int64_t n_seq_tokens;
    const int64_t n_seqs;

    std::string vars() override {
        return VARS_TO_STR5(type, head_count, head_size, n_seq_tokens, n_seqs);
    }

    test_rwkv_wkv7(ggml_type type = GGML_TYPE_F32,
            int64_t head_count = 32, int64_t head_size = 64, int64_t n_seq_tokens = 32, int64_t n_seqs = 32)
        : type(type), head_count(head_count), head_size(head_size), n_seq_tokens(n_seq_tokens), n_seqs(n_seqs) {}

    ggml_tensor * build_graph(ggml_context * ctx) override {
        const int64_t n_tokens = n_seq_tokens * n_seqs;
        ggml_tensor * r   = ggml_new_tensor(ctx, type, 3, std::vector<int64_t>{ head_size, head_count, n_tokens }.data());
        ggml_tensor * w   = ggml_new_tensor(ctx, type, 3, std::vector<int64_t>{ head_size, head_count, n_tokens }.data());
        ggml_tensor * k   = ggml_new_tensor(ctx, type, 3, std::vector<int64_t>{ head_size, head_count, n_tokens }.data());
        ggml_tensor * v   = ggml_new_tensor(ctx, type, 3, std::vector<int64_t>{ head_size, head_count, n_tokens }.data());
        ggml_tensor * a   = ggml_new_tensor(ctx, type, 3, std::vector<int64_t>{ head_size, head_count, n_tokens }.data());
        ggml_tensor * b   = ggml_new_tensor(ctx, type, 3, std::vector<int64_t>{ head_size, head_count, n_tokens }.data());
        // Outputs may become NaN with long seqlen without these normalization
        a = ggml_l2_norm(ctx, a, 1e-7F);
        b = ggml_l2_norm(ctx, b, 1e-7F);
        ggml_tensor * s   = ggml_new_tensor(ctx, type, 2, std::vector<int64_t>{ head_size * head_size * head_count, n_seqs }.data());
        ggml_tensor * out = ggml_rwkv_wkv7(ctx, r, w, k, v, a, b, s);
        return out;
    }
};

// GGML_OP_MUL_MAT
struct test_mul_mat : public test_case {
    const ggml_type type_a;
    const ggml_type type_b;
    const int64_t m;
    const int64_t n;
    const int64_t k;
    const std::array<int64_t, 2> bs;  // dims 3 and 4
    const std::array<int64_t, 2> nr;  // repeat in dims 3 and 4
    const std::array<int64_t, 4> per; // permutation of dimensions
    const int64_t k_v; // size of k in memory, resulting in a non-contiguous view for k_v > k, no view for k_v == 0
    const uint32_t o; // number of outputs

    std::string vars() override {
        return VARS_TO_STR10(type_a, type_b, m, n, k, bs, nr, per, k_v, o);
    }

    double max_nmse_err() override {
        return 5e-4;
    }

    int64_t grad_nmax() override {
        return 20000;
    }

    uint64_t op_flops(ggml_tensor * t) override {
        GGML_UNUSED(t);
        return 2 * m * n * k * bs[0] * nr[0] * bs[1] * nr[1];
    }

    test_mul_mat(ggml_type type_a = GGML_TYPE_F32, ggml_type type_b = GGML_TYPE_F32,
            int64_t m = 32, int64_t n = 32, int64_t k = 32,
            std::array<int64_t, 2> bs = {10, 10},
            std::array<int64_t, 2> nr = {2, 2},
            std::array<int64_t, 4> per = {0, 1, 2, 3},
            int64_t k_v = 0, uint32_t o = 1)
        : type_a(type_a), type_b(type_b), m(m), n(n), k(k), bs(bs), nr(nr), per(per), k_v(k_v), o(o) {}

    ggml_tensor * build_graph(ggml_context * ctx) override {
        // C^T = A * B^T: (k, m) * (k, n) => (m, n)
        ggml_tensor * a;
        ggml_tensor * b;

        const int npermuted = (per[0] != 0) + (per[1] != 1) + (per[2] != 2) + (per[3] != 3);
        if (npermuted > 0) {
            GGML_ASSERT(npermuted == 2);
            GGML_ASSERT(k_v == 0); // not handled
            GGML_ASSERT(!ggml_is_quantized(type_a) || per[0] == 0);
            GGML_ASSERT(!ggml_is_quantized(type_b) || per[0] == 0);

            // Create tensors with the permuted dimensions, then permute them back to the dimensions given by m,n,k.
            const int64_t ne_a[4] = {k, m, bs[0],       bs[1]};
            const int64_t ne_b[4] = {k, n, bs[0]*nr[0], bs[1]*nr[1]};

            a = ggml_new_tensor_4d(ctx, type_a, ne_a[per[0]], ne_a[per[1]], ne_a[per[2]], ne_a[per[3]]);
            b = ggml_new_tensor_4d(ctx, type_b, ne_b[per[0]], ne_b[per[1]], ne_b[per[2]], ne_b[per[3]]);
            if (!ggml_is_quantized(type_a)) {
                if (bs[1] == 1 && nr[1] == 1) {
                    ggml_set_param(a);
                }
                ggml_set_param(b);
            }
            ggml_set_name(a, "a");
            ggml_set_name(b, "b");

            a = ggml_permute(ctx, a, per[0], per[1], per[2], per[3]);
            b = ggml_permute(ctx, b, per[0], per[1], per[2], per[3]);
            ggml_set_name(a, "a_permuted");
            ggml_set_name(b, "b_permuted");
        } else {
            const int64_t k_physical = k_v == 0 ? k : k_v;
            a = ggml_new_tensor_4d(ctx, type_a, k_physical, m, bs[0],       bs[1]);
            b = ggml_new_tensor_4d(ctx, type_b, k_physical, n, bs[0]*nr[0], bs[1]*nr[1]);

            if (!ggml_is_quantized(type_a)) {
                if (bs[1] == 1 && nr[1] == 1) {
                    ggml_set_param(a);
                }
                ggml_set_param(b);
            }

            if (k_v != 0) {
                GGML_ASSERT(k_v > k);
                a = ggml_view_4d(ctx, a, k, m, bs[0],       bs[1],       a->nb[1], a->nb[2], a->nb[3], 0);
                b = ggml_view_4d(ctx, b, k, n, bs[0]*nr[0], bs[1]*nr[1], b->nb[1], b->nb[2], b->nb[3], 0);
            }
            ggml_set_name(a, "a");
            ggml_set_name(b, "b");
        }

        ggml_tensor * out = ggml_mul_mat(ctx, a, b);
        ggml_set_name(out, "out");
        for (uint32_t i = 1; i < o; ++i) {
            ggml_tensor * out2 = ggml_mul_mat(ctx, a, b);
            ggml_set_name(out2, "out2");
            out = ggml_add(ctx, out, out2);
        }

        return out;
    }

    bool run_whole_graph() override { return o > 1; }

    std::string op_desc(ggml_tensor * t) override {
        GGML_UNUSED(t);
        return ggml_op_name(GGML_OP_MUL_MAT);
    }
};

static void init_mul_mat_id_tensors(ggml_context * ctx, int n_mats) {
    std::random_device rd;
    std::default_random_engine rng(rd());
    for (ggml_tensor * t = ggml_get_first_tensor(ctx); t != NULL; t = ggml_get_next_tensor(ctx, t)) {
        if (t->type == GGML_TYPE_I32) {
            if (ggml_is_view_op(t->op)) { continue; }
            // ids
            for (int64_t r = 0; r < ggml_nrows(t); r++) {
                std::vector<int32_t> data(t->ne[0]);
                for (int i = 0; i < t->ne[0]; i++) {
                    data[i] = i % n_mats;
                }
                std::shuffle(data.begin(), data.end(), rng);
                ggml_backend_tensor_set(t, data.data(), r * t->nb[1], t->ne[0] * sizeof(int32_t));
            }
        } else {
            init_tensor_uniform(t);
        }
    }
}

// GGML_OP_MUL_MAT_ID
struct test_mul_mat_id : public test_case {
    const ggml_type type_a;
    const ggml_type type_b;
    const int n_mats;
    const int n_used;
    const bool b; // broadcast b matrix
    const int64_t m;
    const int64_t n;
    const int64_t k;

    std::string vars() override {
        return VARS_TO_STR8(type_a, type_b, n_mats, n_used, b, m, n, k);
    }

    double max_nmse_err() override {
        return 5e-4;
    }

    uint64_t op_flops(ggml_tensor * t) override {
        GGML_UNUSED(t);
        return 2 * m * k * n * n_used;
    }

    test_mul_mat_id(ggml_type type_a = GGML_TYPE_F32, ggml_type type_b = GGML_TYPE_F32,
            int n_mats = 8, int n_used = 2, bool b = false,
            int64_t m = 32, int64_t n = 32, int64_t k = 32)
        : type_a(type_a), type_b(type_b), n_mats(n_mats), n_used(n_used), b(b),
            m(m), n(n), k(k) {
            GGML_ASSERT(n_used <= n_mats);
        }

    ggml_tensor * build_graph(ggml_context * ctx) override {
        // C^T = A * B^T: (k, m) * (k, n) => (m, n)
        ggml_tensor * as = ggml_new_tensor_3d(ctx, type_a, k, m, n_mats);
        ggml_set_name(as, "as");

        ggml_tensor * ids = ggml_new_tensor_2d(ctx, GGML_TYPE_I32, n_mats, n);
        ggml_set_name(ids, "ids");
        if (n_used != n_mats) {
            ids = ggml_view_2d(ctx, ids, n_used, n, ids->nb[1], 0);
            ggml_set_name(ids, "view_of_ids");
        }

        ggml_tensor * b = ggml_new_tensor_3d(ctx, type_b, k, this->b ? 1 : n_used, n);
        ggml_set_name(b, "b");

        ggml_tensor * out = ggml_mul_mat_id(ctx, as, b, ids);
        ggml_set_name(out, "out");

        return out;
    }

    void initialize_tensors(ggml_context * ctx) override {
        init_mul_mat_id_tensors(ctx, n_mats);
    }
};

// GGML_OP_MUL_MAT_ID + GGML_OP_ADD or GGML_OP_MUL
struct test_mul_mat_id_fusion : public test_case {
    const ggml_type type_a;
    const ggml_type type_b;
    const int n_mats;
    const int n_used;
    const bool b; // broadcast b matrix
    const int64_t m;
    const int64_t n;
    const int64_t k;
    const uint32_t o; // number of outputs
    const bool mul;

    std::string vars() override {
        return VARS_TO_STR10(type_a, type_b, n_mats, n_used, b, m, n, k, o, mul);
    }

    double max_nmse_err() override {
        return 5e-4;
    }

    uint64_t op_flops(ggml_tensor * t) override {
        GGML_UNUSED(t);
        return 2 * m * k * n * n_used;
    }

    test_mul_mat_id_fusion(ggml_type type_a = GGML_TYPE_F32, ggml_type type_b = GGML_TYPE_F32,
            int n_mats = 8, int n_used = 2, bool b = false,
            int64_t m = 32, int64_t n = 32, int64_t k = 32, uint32_t o = 1, bool mul = false)
        : type_a(type_a), type_b(type_b), n_mats(n_mats), n_used(n_used), b(b),
            m(m), n(n), k(k), o(o), mul(mul) {
            GGML_ASSERT(n_used <= n_mats);
        }

    ggml_tensor * build_graph(ggml_context * ctx) override {
        // C^T = A * B^T: (k, m) * (k, n) => (m, n)
        ggml_tensor * as = ggml_new_tensor_3d(ctx, type_a, k, m, n_mats);
        ggml_set_name(as, "as");

        ggml_tensor * ids = ggml_new_tensor_2d(ctx, GGML_TYPE_I32, n_mats, n);
        ggml_set_name(ids, "ids");
        if (n_used != n_mats) {
            ids = ggml_view_2d(ctx, ids, n_used, n, ids->nb[1], 0);
            ggml_set_name(ids, "view_of_ids");
        }

        ggml_tensor * b = ggml_new_tensor_3d(ctx, type_b, k, this->b ? 1 : n_used, n);
        ggml_set_name(b, "b");

        ggml_tensor * out = ggml_mul_mat_id(ctx, as, b, ids);
        ggml_set_name(out, "out");

        for (uint32_t i = 1; i < o; ++i) {
            ggml_tensor * a2 = ggml_new_tensor_3d(ctx, type_a, k, m, n_mats);
            ggml_tensor * out2 = ggml_mul_mat_id(ctx, a2, b, ids);
            ggml_set_name(out2, "out2");
            out = ggml_add(ctx, out, out2);
        }

        if (mul) {
            std::array<int64_t, 4> ne { 1, out->ne[1], out->ne[2], out->ne[3] };
            ne[0] = 1;
            ggml_tensor * m = ggml_new_tensor(ctx, out->type, 4, ne.data());
            out = ggml_mul(ctx, out, m);
        }

        return out;
    }

    void initialize_tensors(ggml_context * ctx) override {
        init_mul_mat_id_tensors(ctx, n_mats);
    }

    bool run_whole_graph() override { return true; }

    std::string op_desc(ggml_tensor * t) override {
        GGML_UNUSED(t);
        return "MUL_MAT_ID_FUSION";
    }
};

// GGML_OP_OUT_PROD
struct test_out_prod : public test_case {
    const ggml_type type_a;
    const ggml_type type_b;
    const int64_t m;
    const int64_t n;
    const int64_t k;
    const std::array<int64_t, 2> bs; // dims 3 and 4
    const std::array<int64_t, 2> nr; // repeat in dims 3 and 4
    const bool trans_b;

    std::string vars() override {
        return VARS_TO_STR8(type_a, type_b, m, n, k, bs, nr, trans_b);
    }

    double max_nmse_err() override {
        return 5e-4;
    }

    test_out_prod(ggml_type type_a = GGML_TYPE_F32, ggml_type type_b = GGML_TYPE_F32,
            int64_t m = 32, int64_t n = 32, int64_t k = 32,
            std::array<int64_t, 2> bs = {10, 10},
            std::array<int64_t, 2> nr = {2, 2},
            bool trans_b = false)
        : type_a(type_a), type_b(type_b), m(m), n(n), k(k), bs(bs), nr(nr), trans_b(trans_b) {}

    ggml_tensor * build_graph(ggml_context * ctx) override {
        ggml_tensor * a = ggml_new_tensor_4d(ctx, type_a, m, k, bs[0], bs[1]);
        ggml_set_name(a, "a");

        ggml_tensor * b;
        if (trans_b) {
            b = ggml_new_tensor_4d(ctx, type_b, k, n, bs[0]*nr[0], bs[1]*nr[1]);
            b = ggml_transpose(ctx, b);
        } else {
            b = ggml_new_tensor_4d(ctx, type_b, n, k, bs[0]*nr[0], bs[1]*nr[1]);
        }
        ggml_set_name(b, "b");

        ggml_tensor * out = ggml_out_prod(ctx, a, b);
        ggml_set_name(out, "out");

        return out;
    }
};

// GGML_OP_SQR
struct test_sqr : public test_case {
    const ggml_type type;
    const std::array<int64_t, 4> ne;

    std::string vars() override {
        return VARS_TO_STR2(type, ne);
    }

    test_sqr(ggml_type type = GGML_TYPE_F32,
            std::array<int64_t, 4> ne = {10, 5, 4, 3})
        : type(type), ne(ne) {}

    ggml_tensor * build_graph(ggml_context * ctx) override {
        ggml_tensor * a = ggml_new_tensor(ctx, type, 4, ne.data());
        ggml_set_param(a);
        ggml_set_name(a, "a");

        ggml_tensor * out = ggml_sqr(ctx, a);
        ggml_set_name(out, "out");

        return out;
    }

    float grad_eps() override {
        return 0.1f * 0.25f*ne[0]*ne[1]*ne[2]*ne[3]; // 10% of expected value of sum.
    }
};

// GGML_OP_SQRT
struct test_sqrt : public test_case {
    const ggml_type type;
    const std::array<int64_t, 4> ne;

    std::string vars() override {
        return VARS_TO_STR2(type, ne);
    }

    test_sqrt(ggml_type type = GGML_TYPE_F32,
            std::array<int64_t, 4> ne = {10, 3, 3, 2})
        : type(type), ne(ne) {}

    ggml_tensor * build_graph(ggml_context * ctx) override {
        ggml_tensor * a = ggml_new_tensor(ctx, type, 4, ne.data());
        ggml_set_param(a);
        ggml_set_name(a, "a");

        ggml_tensor * out = ggml_sqrt(ctx, a);
        ggml_set_name(out, "out");

        return out;
    }

    void initialize_tensors(ggml_context * ctx) override {
        // fill with positive values
        for (ggml_tensor * t = ggml_get_first_tensor(ctx); t != NULL; t = ggml_get_next_tensor(ctx, t)) {
            init_tensor_uniform(t, 50.0f, 100.0f);
        }
    }

    float grad_eps() override {
        return 20.0f;
    }

    bool grad_precise() override {
        return true;
    }
};

// GGML_OP_LOG
struct test_log : public test_case {
    const ggml_type type;
    const std::array<int64_t, 4> ne;

    std::string vars() override {
        return VARS_TO_STR2(type, ne);
    }

    test_log(ggml_type type = GGML_TYPE_F32,
            std::array<int64_t, 4> ne = {10, 5, 4, 3})
        : type(type), ne(ne) {}

    ggml_tensor * build_graph(ggml_context * ctx) override {
        ggml_tensor * a = ggml_new_tensor(ctx, type, 4, ne.data());
        ggml_set_param(a);
        ggml_set_name(a, "a");

        ggml_tensor * out = ggml_log(ctx, a);
        ggml_set_name(out, "out");

        return out;
    }

    void initialize_tensors(ggml_context * ctx) override {
        for (ggml_tensor * t = ggml_get_first_tensor(ctx); t != NULL; t = ggml_get_next_tensor(ctx, t)) {
            // log(1) == 0, cluster values there to keep the sum low for better precision in the backward pass:
            init_tensor_uniform(t, 0.9f, 1.1f);
        }
    }

    bool grad_precise() override {
        return true;
    }
};

// GGML_OP_SIN
struct test_sin : public test_case {
    const ggml_type type;
    const std::array<int64_t, 4> ne;

    std::string vars() override {
        return VARS_TO_STR2(type, ne);
    }

    test_sin(ggml_type type = GGML_TYPE_F32,
            std::array<int64_t, 4> ne = {10, 2, 2, 2})
        : type(type), ne(ne) {}

    ggml_tensor * build_graph(ggml_context * ctx) override {
        ggml_tensor * a = ggml_new_tensor(ctx, type, 4, ne.data());
        ggml_set_param(a);
        ggml_set_name(a, "a");

        ggml_tensor * out = ggml_sin(ctx, a);
        ggml_set_name(out, "out");

        return out;
    }

    void initialize_tensors(ggml_context * ctx) override {
        for (ggml_tensor * t = ggml_get_first_tensor(ctx); t != NULL; t = ggml_get_next_tensor(ctx, t)) {
            init_tensor_uniform(t, -6.5f, 6.5f); // Covers interval [-2*pi, 2*pi].
        }
    }

    double max_maa_err() override {
        return 1e-3;
    }

    float grad_eps() override {
        return 0.2f;
    }

    bool grad_precise() override {
        return true;
    }
};

// GGML_OP_COS
struct test_cos : public test_case {
    const ggml_type type;
    const std::array<int64_t, 4> ne;

    std::string vars() override {
        return VARS_TO_STR2(type, ne);
    }

    test_cos(ggml_type type = GGML_TYPE_F32,
            std::array<int64_t, 4> ne = {10, 2, 2, 2})
        : type(type), ne(ne) {}

    ggml_tensor * build_graph(ggml_context * ctx) override {
        ggml_tensor * a = ggml_new_tensor(ctx, type, 4, ne.data());
        ggml_set_param(a);
        ggml_set_name(a, "a");

        ggml_tensor * out = ggml_cos(ctx, a);
        ggml_set_name(out, "out");

        return out;
    }

    void initialize_tensors(ggml_context * ctx) override {
        for (ggml_tensor * t = ggml_get_first_tensor(ctx); t != NULL; t = ggml_get_next_tensor(ctx, t)) {
            init_tensor_uniform(t, -6.5f, 6.5f); // Covers interval [-2*pi, 2*pi].
        }
    }

    double max_maa_err() override {
        return 1e-3;
    }

    float grad_eps() override {
        return 0.2f;
    }

    bool grad_precise() override {
        return true;
    }
};

// GGML_OP_CLAMP
struct test_clamp : public test_case {
    const ggml_type type;
    const std::array<int64_t, 4> ne;
    float min;
    float max;

    std::string vars() override {
        return VARS_TO_STR4(type, ne, min, max);
    }

    test_clamp(ggml_type type = GGML_TYPE_F32,
            std::array<int64_t, 4> ne = {10, 5, 4, 3},
            float min = -0.5f, float max = 0.5f)
        : type(type), ne(ne), min(min), max(max) {}

    ggml_tensor * build_graph(ggml_context * ctx) override {
        ggml_tensor * a = ggml_new_tensor(ctx, type, 4, ne.data());
        ggml_set_name(a, "a");

        ggml_tensor * out = ggml_clamp(ctx, a, min, max);
        ggml_set_name(out, "out");

        return out;
    }

    float grad_eps() override {
        return 1e-2f;
    }

    std::vector<float> grad_expect() override {
        return {0.0f, 1.0f};
    }
};

// GGML_OP_FLOOR
struct test_floor : public test_case {
    const ggml_type type;
    const std::array<int64_t, 4> ne;

    std::string vars() override {
        return VARS_TO_STR2(type, ne);
    }

    test_floor(ggml_type type = GGML_TYPE_F32,
               std::array<int64_t, 4> ne = {10, 2, 2, 2})
        : type(type), ne(ne) {}

    ggml_tensor * build_graph(ggml_context * ctx) override {
        ggml_tensor * a = ggml_new_tensor(ctx, type, 4, ne.data());
        ggml_set_param(a);
        ggml_set_name(a, "a");

        ggml_tensor * out = ggml_floor(ctx, a);
        ggml_set_name(out, "out");

        return out;
    }

    void initialize_tensors(ggml_context * ctx) override {
        for (ggml_tensor * t = ggml_get_first_tensor(ctx); t != NULL; t = ggml_get_next_tensor(ctx, t)) {
            init_tensor_uniform(t, -10.0f, 10.0f);
        }
    }
};

// GGML_OP_CEIL
struct test_ceil : public test_case {
    const ggml_type type;
    const std::array<int64_t, 4> ne;

    std::string vars() override {
        return VARS_TO_STR2(type, ne);
    }

    test_ceil(ggml_type type = GGML_TYPE_F32,
              std::array<int64_t, 4> ne = {10, 2, 2, 2})
        : type(type), ne(ne) {}

    ggml_tensor * build_graph(ggml_context * ctx) override {
        ggml_tensor * a = ggml_new_tensor(ctx, type, 4, ne.data());
        ggml_set_param(a);
        ggml_set_name(a, "a");

        ggml_tensor * out = ggml_ceil(ctx, a);
        ggml_set_name(out, "out");

        return out;
    }

    void initialize_tensors(ggml_context * ctx) override {
        for (ggml_tensor * t = ggml_get_first_tensor(ctx); t != NULL; t = ggml_get_next_tensor(ctx, t)) {
            init_tensor_uniform(t, -10.0f, 10.0f);
        }
    }
};

// GGML_OP_ROUND
struct test_round : public test_case {
    const ggml_type type;
    const std::array<int64_t, 4> ne;

    std::string vars() override {
        return VARS_TO_STR2(type, ne);
    }

    test_round(ggml_type type = GGML_TYPE_F32,
               std::array<int64_t, 4> ne = {10, 2, 2, 2})
        : type(type), ne(ne) {}

    ggml_tensor * build_graph(ggml_context * ctx) override {
        ggml_tensor * a = ggml_new_tensor(ctx, type, 4, ne.data());
        ggml_set_param(a);
        ggml_set_name(a, "a");

        ggml_tensor * out = ggml_round(ctx, a);
        ggml_set_name(out, "out");

        return out;
    }

    void initialize_tensors(ggml_context * ctx) override {
        for (ggml_tensor * t = ggml_get_first_tensor(ctx); t != NULL; t = ggml_get_next_tensor(ctx, t)) {
            init_tensor_uniform(t, -10.0f, 10.0f);
        }
    }
};

// GGML_OP_TRUNC
struct test_trunc : public test_case {
    const ggml_type type;
    const std::array<int64_t, 4> ne;

    std::string vars() override {
        return VARS_TO_STR2(type, ne);
    }

    test_trunc(ggml_type type = GGML_TYPE_F32,
               std::array<int64_t, 4> ne = {10, 2, 2, 2})
        : type(type), ne(ne) {}

    ggml_tensor * build_graph(ggml_context * ctx) override {
        ggml_tensor * a = ggml_new_tensor(ctx, type, 4, ne.data());
        ggml_set_param(a);
        ggml_set_name(a, "a");

        ggml_tensor * out = ggml_trunc(ctx, a);
        ggml_set_name(out, "out");

        return out;
    }

    void initialize_tensors(ggml_context * ctx) override {
        for (ggml_tensor * t = ggml_get_first_tensor(ctx); t != NULL; t = ggml_get_next_tensor(ctx, t)) {
            init_tensor_uniform(t, -10.0f, 10.0f);
        }
    }
};

// GGML_OP_DIAG_MASK_INF
struct test_diag_mask_inf : public test_case {
    const ggml_type type;
    const std::array<int64_t, 4> ne;
    const int n_past;

    std::string vars() override {
        return VARS_TO_STR3(type, ne, n_past);
    }

    test_diag_mask_inf(ggml_type type = GGML_TYPE_F32,
            std::array<int64_t, 4> ne = {10, 10, 3, 2},
            int n_past = 5)
        : type(type), ne(ne), n_past(n_past) {}

    ggml_tensor * build_graph(ggml_context * ctx) override {
        ggml_tensor * a = ggml_new_tensor(ctx, type, 4, ne.data());
        ggml_set_param(a);
        ggml_set_name(a, "a");

        ggml_tensor * out = ggml_diag_mask_inf(ctx, a, n_past);
        ggml_set_name(out, "out");

        return out;
    }
};

// GGML_OP_SOFT_MAX
struct test_soft_max : public test_case {
    const ggml_type type;
    const std::array<int64_t, 4> ne;
    const bool mask;
    const bool sinks;
    const ggml_type m_prec;
    const std::array<int64_t, 2> nr23; // broadcast only dims 2 and 3
    const float scale;
    const float max_bias;
    const bool inplace;

    std::string vars() override {
        return VARS_TO_STR9(type, ne, mask, sinks, m_prec, nr23, scale, max_bias, inplace);
    }

    // the 1024 test with bias occasionally fails:
    // SOFT_MAX(type=f32,ne=[1024,16,1,1],mask=1,scale=1.000000,max_bias=8.000000): [SOFT_MAX] NMSE = 0.000000103 > 0.000000100 FAIL
    virtual double max_nmse_err() override {
        return 1e-6;
    }

    test_soft_max(ggml_type type = GGML_TYPE_F32,
            std::array<int64_t, 4> ne = {10, 5, 4, 3},
            bool mask = false,
            bool sinks = false,
            ggml_type m_prec = GGML_TYPE_F32,
            std::array<int64_t, 2> nr23 = {1, 1},
            float scale = 1.0f,
            float max_bias = 0.0f,
            bool inplace = false)
        : type(type), ne(ne), mask(mask), sinks(sinks), m_prec(m_prec), nr23(nr23), scale(scale), max_bias(max_bias), inplace(inplace) {}

    ggml_tensor * build_graph(ggml_context * ctx) override {
        ggml_tensor * a = ggml_new_tensor_4d(ctx, type, ne[0], ne[1], ne[2]*nr23[0], ne[3]*nr23[1]);
        ggml_set_param(a);
        ggml_set_name(a, "a");

        ggml_tensor * mask = nullptr;
        if (this->mask) {
            mask = ggml_new_tensor_4d(ctx, m_prec, ne[0], ne[1], ne[2], ne[3]);
            ggml_set_name(mask, "mask");
        }

        ggml_tensor * sinks = nullptr;
        if (this->sinks) {
            sinks = ggml_new_tensor_1d(ctx, GGML_TYPE_F32, ne[2]*nr23[0]);
            ggml_set_name(sinks, "sinks");
        }

        ggml_tensor * out;
        if (inplace) {
            out = ggml_soft_max_ext_inplace(ctx, a, mask, scale, max_bias);
        } else {
            out = ggml_soft_max_ext(ctx, a, mask, scale, max_bias);
        }
        ggml_soft_max_add_sinks(out, sinks);
        ggml_set_name(out, "out");

        return out;
    }

    bool grad_precise() override {
        return true;
    }
};

// GGML_OP_SOFT_MAX_BACK
struct test_soft_max_back : public test_case {
    const ggml_type type;
    const std::array<int64_t, 4> ne;
    const float scale;
    const float max_bias;

    std::string vars() override {
        return VARS_TO_STR4(type, ne, scale, max_bias);
    }

    test_soft_max_back(ggml_type type = GGML_TYPE_F32,
            std::array<int64_t, 4> ne = {10, 5, 4, 3},
            float scale = 1.0f,
            float max_bias = 0.0f)
        : type(type), ne(ne), scale(scale), max_bias(max_bias) {}

    ggml_tensor * build_graph(ggml_context * ctx) override {
        ggml_tensor * a = ggml_new_tensor(ctx, type, 4, ne.data());
        ggml_set_name(a, "a");

        ggml_tensor * b = ggml_new_tensor(ctx, type, 4, ne.data());
        ggml_set_name(a, "a");

        ggml_tensor * out = ggml_soft_max_ext_back(ctx, a, b, scale, max_bias);
        ggml_set_name(out, "out");

        return out;
    }
};

// GGML_OP_ROPE + GGML_OP_ROPE_BACK
struct test_rope : public test_case {
    const ggml_type type;
    const std::array<int64_t, 4> ne_a;
    int n_dims;
    int mode;
    int n_ctx; // used to generate positions
    float fs; // freq_scale
    float ef; // ext_factor
    float af; // attn_factor
    bool ff;
    int v; // view (1 : non-contiguous a)
    bool forward;
    bool inplace;

    std::string vars() override {
        // forward can be inferred from the op, does not need to be printed
        return VARS_TO_STR11(type, ne_a, n_dims, mode, n_ctx, fs, ef, af, ff, v, inplace);
    }

    test_rope(ggml_type type = GGML_TYPE_F32,
            std::array<int64_t, 4> ne_a = {10, 5, 3, 1},
            int n_dims = 10, int mode = GGML_ROPE_TYPE_NORMAL, int n_ctx = 512, float fs = 1.0f,
            float ef = 0.0f, float af = 0.0f, bool ff = false, int v = 0, bool forward = true, bool inplace = false)
        : type(type), ne_a(ne_a), n_dims(n_dims), mode(mode), n_ctx(n_ctx), fs(fs), ef(ef), af(af), ff(ff), v(v), forward(forward), inplace(inplace) {}

    ggml_tensor * build_graph(ggml_context * ctx) override {
        ggml_tensor * a;
        if (v & 1) {
            auto ne = ne_a; ne[0] *= 2; ne[1] *= 4; ne[2] *= 3;
            a = ggml_new_tensor(ctx, type, 4, ne.data());
            if (forward) {
                ggml_set_param(a);
            }
            ggml_set_name(a, "a");

            a = ggml_view_4d(ctx, a, ne_a[0], ne_a[1], ne_a[2], ne_a[3], a->nb[1], a->nb[2], a->nb[3], 0);
            ggml_set_name(a, "view_of_a");
        } else {
            a = ggml_new_tensor(ctx, type, 4, ne_a.data());
            if (forward) {
                ggml_set_param(a);
            }
            ggml_set_name(a, "a");
        }

        const bool is_mrope = mode & GGML_ROPE_TYPE_MROPE;
        const bool is_vision = mode == GGML_ROPE_TYPE_VISION;

        ggml_tensor * pos;
        if (is_mrope || is_vision) {
            pos = ggml_new_tensor_1d(ctx, GGML_TYPE_I32, ne_a[2] * 4);
        } else {
            pos = ggml_new_tensor_1d(ctx, GGML_TYPE_I32, ne_a[2]);
        }
        ggml_set_name(pos, "pos");

        ggml_tensor * freq = nullptr;
        if (ff) {
            freq = ggml_new_tensor_1d(ctx, GGML_TYPE_F32, n_dims/2);
            ggml_set_name(freq, "freq");
        }

        ggml_tensor * out;
        if (is_mrope) {
            if (is_vision) {
                GGML_ASSERT(n_dims/4 > 0);
                int rope_sections[4] = {n_dims/4, n_dims/4, 0, 0}; // Vision-RoPE only use first two dimension for image (x, y) coordinate
                if (forward) {
                    if (inplace) {
                        out = ggml_rope_multi_inplace(ctx, a, pos, freq, n_dims/2, rope_sections, mode, 0, 10000.0f, fs, ef, af, 1.0f, 1.0f);
                    } else {
                        out = ggml_rope_multi(ctx, a, pos, freq, n_dims/2, rope_sections, mode, 0, 10000.0f, fs, ef, af, 1.0f, 1.0f);
                    }
                } else {
                    out = ggml_rope_multi_back(ctx, a, pos, freq, n_dims/2, rope_sections, mode, 0, 10000.0f, fs, ef, af, 1.0f, 1.0f);
                }
            } else {
                GGML_ASSERT(n_dims/3 > 0);
                int rope_sections[4] = {n_dims/3, n_dims/3, n_dims/3, 0};
                if (forward) {
                    if (inplace) {
                        out = ggml_rope_multi_inplace(ctx, a, pos, freq, n_dims, rope_sections, mode, 0, 10000.0f, fs, ef, af, 1.0f, 1.0f);
                    } else {
                        out = ggml_rope_multi(ctx, a, pos, freq, n_dims, rope_sections, mode, 0, 10000.0f, fs, ef, af, 1.0f, 1.0f);
                    }
                } else {
                    out = ggml_rope_multi_back(ctx, a, pos, freq, n_dims, rope_sections, mode, 0, 10000.0f, fs, ef, af, 1.0f, 1.0f);
                }
            }
        } else {
            if (forward) {
                if (inplace) {
                    out = ggml_rope_ext_inplace(ctx, a, pos, freq, n_dims, mode, 0, 10000.0f, fs, ef, af, 1.0f, 1.0f);
                } else {
                    out = ggml_rope_ext(ctx, a, pos, freq, n_dims, mode, 0, 10000.0f, fs, ef, af, 1.0f, 1.0f);
                }
            } else {
                out = ggml_rope_ext_back(ctx, a, pos, freq, n_dims, mode, 0, 10000.0f, fs, ef, af, 1.0f, 1.0f);
            }

            // TODO: add test with a non-contiguous view as input ; this case is needed for build_rope_2d in clip.cpp
        }
        ggml_set_name(out, "out");

        return out;
    }

    void initialize_tensors(ggml_context * ctx) override {
        for (ggml_tensor * t = ggml_get_first_tensor(ctx); t != NULL; t = ggml_get_next_tensor(ctx, t)) {
            if (t->type == GGML_TYPE_I32) {
                // pos
                const int num_pos_ids = (mode & GGML_ROPE_TYPE_MROPE) ? ne_a[2] * 4 : ne_a[2];
                std::vector<int> data(num_pos_ids);
                for (int i = 0; i < num_pos_ids; i++) {
                    data[i] = rand() % n_ctx;
                }
                ggml_backend_tensor_set(t, data.data(), 0, num_pos_ids * sizeof(int));
            } else {
                if (t->ne[0] == n_dims/2) {
                    // frequency factors in the range [0.9f, 1.1f]
                    init_tensor_uniform(t, 0.9f, 1.1f);
                } else {
                    init_tensor_uniform(t);
                }
            }
        }
    }

    double max_maa_err() override {
        return 1e-3;
    }

    bool grad_precise() override {
        return true;
    }
};

// GGML_OP_POOL2D
struct test_pool2d : public test_case {
    enum ggml_op_pool pool_type;
    const ggml_type type_input;
    const std::array<int64_t, 4> ne_input;
    // kernel size
    const int k0;
    const int k1;
    // stride
    const int s0;
    const int s1;
    // padding
    const int p0;
    const int p1;

    std::string vars() override {
        return VARS_TO_STR9(pool_type, type_input, ne_input, k0, k1, s0, s1, p0, p1);
    }

    test_pool2d(ggml_op_pool pool_type = GGML_OP_POOL_AVG,
            ggml_type type_input = GGML_TYPE_F32,
            std::array<int64_t, 4> ne_input = {10, 10, 3, 1}, // [input_width, input_height, input_channels, 1]
            int k0 = 3, int k1 = 3,
            int s0 = 1, int s1 = 1,
            int p0 = 1, int p1 = 1)
        : pool_type(pool_type), type_input(type_input), ne_input(ne_input), k0(k0), k1(k1), s0(s0), s1(s1), p0(p0), p1(p1) {}

    ggml_tensor * build_graph(ggml_context * ctx) override {
        ggml_tensor * input = ggml_new_tensor(ctx, type_input, 4, ne_input.data());
        ggml_set_param(input);
        ggml_set_name(input, "input");

        ggml_tensor * out = ggml_pool_2d(ctx, input, pool_type, k0, k1, s0, s1, p0, p1);
        ggml_set_name(out, "out");

        return out;
    }
};

// GGML_OP_CONV_TRANSPOSE_1D
struct test_conv_transpose_1d : public test_case {
    const std::array<int64_t, 4> ne_input;
    const std::array<int64_t, 4> ne_kernel;

    const int s0; // stride
    const int p0; // padding
    const int d0; // dilation

    std::string vars() override {
        return VARS_TO_STR5(ne_input, ne_kernel, s0, p0, d0);
    }

    test_conv_transpose_1d(std::array<int64_t, 4> ne_input = {197, 32, 1, 1}, // [input_width, input_channels, 1 /* assert in cpu kernel*/, 1 (should be batch)]
                           std::array<int64_t, 4> ne_kernel = {16, 32, 32, 1}, // [kernel_width, output_channels, input_channels, 1 (should be batch)]
                           int s0 = 1, int p0 = 0, int d0 = 1)
        : ne_input(ne_input), ne_kernel(ne_kernel), s0(s0), p0(p0), d0(d0) {}

    ggml_tensor * build_graph(ggml_context * ctx) override {
        ggml_tensor * input = ggml_new_tensor(ctx, GGML_TYPE_F32, 4, ne_input.data());
        ggml_set_name(input, "input");

        ggml_tensor * kernel = ggml_new_tensor(ctx, GGML_TYPE_F32, 4, ne_kernel.data());
        ggml_set_name(kernel, "kernel");

        ggml_tensor * out = ggml_conv_transpose_1d(ctx, kernel, input, s0, p0, d0);
        ggml_set_name(out, "out");

        return out;
    }
};

// GGML_OP_CONV_TRANSPOSE_2D
struct test_conv_transpose_2d : public test_case {
    const std::array<int64_t, 4> ne_input;
    const std::array<int64_t, 4> ne_kernel;
    const int stride;

    std::string vars() override {
        return VARS_TO_STR3(ne_input, ne_kernel, stride);
    }

    double max_nmse_err() override {
        return 5e-4; // The default 1e-7 is too small for Vulkan.
    }

    test_conv_transpose_2d(std::array<int64_t, 4> ne_input = {10, 10, 3, 1}, // [input_width, input_height, input_channels, 1]
                           std::array<int64_t, 4> ne_kernel = {3, 3, 3, 1}, // [kernel_width, kernel_height, input_channels, 1]
                           int stride = 1)
        : ne_input(ne_input), ne_kernel(ne_kernel), stride(stride){}

    ggml_tensor * build_graph(ggml_context * ctx) override {
        ggml_tensor * input = ggml_new_tensor(ctx, GGML_TYPE_F32, 4, ne_input.data());
        ggml_set_name(input, "input");

        ggml_tensor * kernel = ggml_new_tensor(ctx, GGML_TYPE_F16, 4, ne_kernel.data());
        ggml_set_name(kernel, "kernel");

        ggml_tensor * out = ggml_conv_transpose_2d_p0(ctx, kernel, input, stride);
        ggml_set_name(out, "out");

        return out;
    }
};

// GGML_OP_IM2COL
struct test_im2col : public test_case {
    const ggml_type type_input;
    const ggml_type type_kernel;
    const ggml_type dst_type;
    const std::array<int64_t, 4> ne_input;
    const std::array<int64_t, 4> ne_kernel;
    // stride
    const int s0;
    const int s1;
    // padding
    const int p0;
    const int p1;
    // dilation
    const int d0;
    const int d1;
    // mode
    const bool is_2D;

    std::string vars() override {
        return VARS_TO_STR12(type_input, type_kernel, dst_type, ne_input, ne_kernel, s0, s1, p0, p1, d0, d1, is_2D);
    }

    test_im2col(ggml_type type_input = GGML_TYPE_F32, ggml_type type_kernel = GGML_TYPE_F16, ggml_type dst_type = GGML_TYPE_F32,
            std::array<int64_t, 4> ne_input = {10, 10, 3, 1}, // [input_width, input_height, input_channels, 1]
            std::array<int64_t, 4> ne_kernel = {3, 3, 3, 1}, // [kernel_width, kernel_height, input_channels, 1]
            int s0 = 1, int s1 = 1,
            int p0 = 1, int p1 = 1,
            int d0 = 1, int d1 = 1,
            bool is_2D = true)
        : type_input(type_input), type_kernel(type_kernel), dst_type(dst_type), ne_input(ne_input), ne_kernel(ne_kernel), s0(s0), s1(s1), p0(p0), p1(p1), d0(d0), d1(d1), is_2D(is_2D) {}

    ggml_tensor * build_graph(ggml_context * ctx) override {
        ggml_tensor * input = ggml_new_tensor(ctx, type_input, 4, ne_input.data());
        ggml_set_param(input);
        ggml_set_name(input, "input");

        ggml_tensor * kernel = ggml_new_tensor(ctx, type_kernel, 4, ne_kernel.data());
        ggml_set_name(kernel, "kernel");

        ggml_tensor * out = ggml_im2col(ctx, kernel, input, s0, s1, p0, p1, d0, d1, is_2D, dst_type);
        ggml_set_name(out, "out");

        return out;
    }
};

// GGML_OP_IM2COL_3D
struct test_im2col_3d : public test_case {
    const ggml_type type_input;
    const ggml_type type_kernel;
    const ggml_type dst_type;
    const std::array<int64_t, 4> ne_input;
    const std::array<int64_t, 4> ne_kernel;
    // stride
    const int s0;
    const int s1;
    const int s2;
    // padding
    const int p0;
    const int p1;
    const int p2;
    // dilation
    const int d0;
    const int d1;
    const int d2;

    const int64_t IC;
    const bool v;

    std::string vars() override {
        return VARS_TO_STR16(type_input, type_kernel, dst_type, ne_input, ne_kernel, IC, s0, s1, s2, p0, p1, p2, d0, d1, d2, v);
    }

    test_im2col_3d(ggml_type type_input = GGML_TYPE_F32, ggml_type type_kernel = GGML_TYPE_F16, ggml_type dst_type = GGML_TYPE_F32,
                std::array<int64_t, 4> ne_input = {10, 10, 10, 9}, // [OC*IC, KD, KH, KW]
                std::array<int64_t, 4> ne_kernel = {3, 3, 3, 1}, // [N*IC, ID, IH, IW]
                int64_t IC = 3,
                int s0 = 1, int s1 = 1, int s2 = 1,
                int p0 = 1, int p1 = 1, int p2 = 1,
                int d0 = 1, int d1 = 1, int d2 = 1,
                bool v = false)
        : type_input(type_input), type_kernel(type_kernel), dst_type(dst_type), ne_input(ne_input), ne_kernel(ne_kernel), s0(s0), s1(s1), s2(s2), p0(p0), p1(p1), p2(p2), d0(d0), d1(d1), d2(d2), IC(IC), v(v) {}

    ggml_tensor * build_graph(ggml_context * ctx) override {
        ggml_tensor * input = ggml_new_tensor(ctx, type_input, 4, ne_input.data());
        ggml_set_param(input);
        ggml_set_name(input, "input");

        if (v) {
            input = ggml_view_4d(ctx, input, ne_input[0] - 2, ne_input[1] - 2, ne_input[2] - 2, ne_input[3] - 2, input->nb[1], input->nb[2], input->nb[3], 0);
            ggml_set_name(input, "view_of_input");
        }

        ggml_tensor * kernel = ggml_new_tensor(ctx, type_kernel, 4, ne_kernel.data());
        ggml_set_name(kernel, "kernel");

        ggml_tensor * out = ggml_im2col_3d(ctx, kernel, input, IC, s0, s1, s2, p0, p1, p2, d0, d1, d2, dst_type);
        ggml_set_name(out, "out");

        return out;
    }
};

// CONV_2D
struct test_conv_2d : public test_case {
    const std::array<int64_t, 4> ne_input;
    const std::array<int64_t, 4> ne_kernel;
    const ggml_type              type_kernel;
    const int                    stride0;
    const int                    stride1;
    const int                    padding0;
    const int                    padding1;
    const int                    dilation0;
    const int                    dilation1;
    // Whether the inputs are contiguous in the channel dim or the width dim
    const bool                   cwhn;

    // If true, the direct CONV_2D will be used in the graph, otherwise it
    // uses ggml_conv_2d:
    // * if the program is called with -o CONV_2D_DIRECT_IMPL, the
    // CONV_2D graph will be built, while
    // * if the program is called with -o CONV_2D_INDIRECT_IMPL, the
    // IM2COL -> MUL_MM graph will be built.

    std::string vars() override {
        return VARS_TO_STR10(ne_input, ne_kernel, type_kernel, stride0, stride1, padding0, padding1, dilation0, dilation1, cwhn);
    }

    double max_nmse_err() override {
        return 5e-4;
    }

    uint64_t op_flops(ggml_tensor * t) override {
        GGML_UNUSED(t);
        // Just counting matmul costs:
        // KxCRS @ CRSxNPQ = KxNPQ --> KxNPQx(CRS+CRS-1) flops

        // Copied from ggml.c: int64_t ggml_calc_conv_output_size(int64_t ins, int64_t ks, int s, int p, int d)
        auto calc_conv_output_size = [](int64_t ins, int64_t ks, int s, int p, int d) -> int64_t {
            return (ins + 2 * p - d * (ks - 1) - 1) / s + 1;
        };

        int64_t W    = ne_input[0];
        int64_t H    = ne_input[1];
        int64_t KW   = ne_kernel[0];
        int64_t KH   = ne_kernel[1];
        int64_t Cin  = ne_kernel[2];
        int64_t Cout = ne_kernel[3];
        int64_t N    = ne_input[3];
        int64_t OH   = calc_conv_output_size(H, KH, stride0, padding0, dilation0);
        int64_t OW   = calc_conv_output_size(W, KW, stride0, padding0, dilation0);

        int64_t K   = Cout;
        int64_t CRS = Cin * KH * KW;
        int64_t NPQ = N * OH * OW;

        return K * NPQ * (2 * CRS - 1);
    }

    test_conv_2d(std::array<int64_t, 4> ne_input  = { 64, 64, 16, 1 },
                 std::array<int64_t, 4> ne_kernel = { 3, 3, 1, 16 }, ggml_type type_kernel = GGML_TYPE_F32, int stride0 = 1,
                 int stride1 = 1, int padding0 = 0, int padding1 = 0, int dilation0 = 1, int dilation1 = 1, bool cwhn = false) :
        ne_input(ne_input),
        ne_kernel(ne_kernel),
        type_kernel(type_kernel),
        stride0(stride0),
        stride1(stride1),
        padding0(padding0),
        padding1(padding1),
        dilation0(dilation0),
        dilation1(dilation1),
        cwhn(cwhn) {}

    ggml_tensor * build_graph(ggml_context * ctx) override {
        ggml_tensor * input = ggml_new_tensor(ctx, GGML_TYPE_F32, 4, ne_input.data());
        ggml_set_name(input, "input");

        ggml_tensor * kernel = ggml_new_tensor(ctx, type_kernel, 4, ne_kernel.data());
        ggml_set_name(kernel, "kernel");

        if (cwhn) {
            // change memory layout to channel-most-contiguous (CWHN),
            // then permute it back so NE matches the original input
            input  = ggml_cont(ctx, ggml_permute(ctx, input, 1, 2, 0, 3));
            input  = ggml_permute(ctx, input, 2, 0, 1, 3);
            kernel = ggml_cont(ctx, ggml_permute(ctx, kernel, 2, 3, 1, 0));
            kernel = ggml_permute(ctx, kernel, 3, 2, 0, 1);
        }

        ggml_tensor * out =
            ggml_conv_2d_direct(ctx, kernel, input, stride0, stride1, padding0, padding1, dilation0, dilation1);
        ggml_set_name(out, "out");
        return out;
    }
};

// GGML_OP_CONV_2D_DW
struct test_conv_2d_dw : public test_case {
    const std::array<int64_t, 4> ne_input;
    const std::array<int64_t, 4> ne_kernel;
    const int stride;
    const int padding;
    const int dilation;
    const bool cwhn;

    std::string vars() override {
        return VARS_TO_STR6(ne_input, ne_kernel, stride, padding, dilation, cwhn);
    }

    test_conv_2d_dw(std::array<int64_t, 4> ne_input = {64, 64, 16, 1},
            std::array<int64_t, 4> ne_kernel = {3, 3, 1, 16},
            int stride = 1, int padding = 0, int dilation = 1, bool cwhn = false)
        : ne_input(ne_input), ne_kernel(ne_kernel), stride(stride), padding(padding), dilation(dilation), cwhn(cwhn) {}

    ggml_tensor * build_graph(ggml_context * ctx) override {
        ggml_tensor * input = ggml_new_tensor(ctx, GGML_TYPE_F32, 4, ne_input.data());
        ggml_set_name(input, "input");

        ggml_tensor * kernel = ggml_new_tensor(ctx, GGML_TYPE_F32, 4, ne_kernel.data());
        ggml_set_name(kernel, "kernel");

        if (cwhn) {
            // change memory layout to channel-most-contiguous (CWHN),
            // then permute it back so NE matches the original input
            input = ggml_cont(ctx, ggml_permute(ctx, input, 1, 2, 0, 3));
            input = ggml_permute(ctx, input, 2, 0, 1, 3);
            kernel = ggml_cont(ctx, ggml_permute(ctx, kernel, 2, 3, 1, 0));
            kernel = ggml_permute(ctx, kernel, 3, 2, 0, 1);
        }

        ggml_tensor * out = ggml_conv_2d_dw_direct(
            ctx, kernel, input,
            stride, stride, padding, padding, dilation, dilation);
        ggml_set_name(out, "out");
        return out;
    }
};

// GGML_OP_CONV_3D
struct test_conv_3d : public test_case {
    // Logical 5D dimensions
    const int64_t N, IC, ID, IH, IW;
    const int64_t OC, KD, KH, KW;
    // Conv params
    const int s0, s1, s2;
    const int p0, p1, p2;
    const int d0, d1, d2;
    // Types
    const ggml_type type_kernel;

    std::string op_desc(ggml_tensor * t) override {
        GGML_UNUSED(t);
        return "CONV_3D";
    }

    std::string vars() override {
        return VARS_TO_STR11(N, IC, ID, IH, IW, OC, KD, KH, KW, s0, s1) + "," +
               VARS_TO_STR8(s2, p0, p1, p2, d0, d1, d2, type_kernel);
    }

    double max_nmse_err() override {
        return 5e-4;
    }

    uint64_t op_flops(ggml_tensor * t) override {
        GGML_UNUSED(t);
        auto calc_conv_output_size = [](int64_t ins, int64_t ks, int s, int p, int d) -> int64_t {
            return (ins + 2 * p - d * (ks - 1) - 1) / s + 1;
        };
        const int64_t OD = calc_conv_output_size(ID, KD, s2, p2, d2);
        const int64_t OH = calc_conv_output_size(IH, KH, s1, p1, d1);
        const int64_t OW = calc_conv_output_size(IW, KW, s0, p0, d0);

        return (uint64_t)N * OC * OD * OH * OW * (2 * IC * KD * KH * KW - 1);
    }

    test_conv_3d(
        int64_t N, int64_t IC, int64_t ID, int64_t IH, int64_t IW,
        int64_t OC, int64_t KD, int64_t KH, int64_t KW,
        int s0, int s1, int s2,
        int p0, int p1, int p2,
        int d0, int d1, int d2,
        ggml_type type_kernel
    ) : N(N), IC(IC), ID(ID), IH(IH), IW(IW),
        OC(OC), KD(KD), KH(KH), KW(KW),
        s0(s0), s1(s1), s2(s2),
        p0(p0), p1(p1), p2(p2),
        d0(d0), d1(d1), d2(d2),
        type_kernel(type_kernel) {}

    ggml_tensor * build_graph(ggml_context * ctx) override {
        // GGML input tensor is packed as [W, H, D, C*N]
        const int64_t ne_input[] = {IW, IH, ID, IC * N};
        ggml_tensor * input = ggml_new_tensor(ctx, GGML_TYPE_F32, 4, ne_input);
        ggml_set_name(input, "input");

        // GGML kernel tensor is packed as [KW, KH, KD, IC*OC]
        const int64_t ne_kernel[] = {KW, KH, KD, IC * OC};
        ggml_tensor * kernel = ggml_new_tensor(ctx, type_kernel, 4, ne_kernel);
        ggml_set_name(kernel, "kernel");

        ggml_tensor * out = ggml_conv_3d_direct(ctx, kernel, input, s0, s1, s2, p0, p1, p2, d0, d1, d2, (int)IC, (int)N, (int)OC);
        ggml_set_name(out, "out");
        return out;
    }
};

// GGML_OP_CONCAT
struct test_concat : public test_case {
    const ggml_type type;
    const std::array<int64_t, 4> ne_a;
    const int64_t ne_b_d;
    const int dim;
    const int v; // view (1 << 0: non-cont a, 1 << 1: non-cont b)

    std::string vars() override {
        return VARS_TO_STR5(type, ne_a, ne_b_d, dim, v);
    }

    test_concat(ggml_type type = GGML_TYPE_F32,
            std::array<int64_t, 4> ne_a = {10, 5, 5, 5},
            int64_t ne_b_d = 5,
            int dim = 2, int v = 0)
        : type(type), ne_a(ne_a), ne_b_d(ne_b_d), dim(dim), v(v) {}

    ggml_tensor * build_graph(ggml_context * ctx) override {
        auto ne_b = ne_a;
        ne_b[dim] = ne_b_d;
        ggml_tensor * a;
        if (v & 1) {
            auto ne = ne_a; ne[0] *= 2; ne[1] *= 4; ne[2] *= 3;
            a = ggml_new_tensor(ctx, type, 4, ne.data());
            ggml_set_name(a, "a");

            a = ggml_view_4d(ctx, a, ne_a[0], ne_a[1], ne_a[2], ne_a[3], a->nb[1], a->nb[2], a->nb[3], 0);
            ggml_set_name(a, "view_of_a");
        } else {
            a = ggml_new_tensor(ctx, type, 4, ne_a.data());
            ggml_set_name(a, "a");
        }
        ggml_tensor * b;
        if (v & 2) {
            auto ne = ne_b; ne[0] *= 3; ne[1] *= 2; ne[2] *= 4;
            b = ggml_new_tensor(ctx, type, 4, ne.data());
            ggml_set_name(b, "b");

            b = ggml_view_4d(ctx, b, ne_b[0], ne_b[1], ne_b[2], ne_b[3], b->nb[1], b->nb[2], b->nb[3], 0);
            ggml_set_name(b, "view_of_b");
        } else {
            b = ggml_new_tensor(ctx, type, 4, ne_b.data());
            ggml_set_name(b, "b");
        }

        ggml_tensor * out = ggml_concat(ctx, a, b, dim);
        ggml_set_name(out, "out");

        return out;
    }
};

// GGML_OP_ARGSORT
struct test_argsort : public test_case {
    const ggml_type type;
    const std::array<int64_t, 4> ne;
    ggml_sort_order order;

    std::string vars() override {
        return VARS_TO_STR3(type, ne, order);
    }

    test_argsort(ggml_type type = GGML_TYPE_F32,
            std::array<int64_t, 4> ne = {16, 10, 10, 10},
            ggml_sort_order order = GGML_SORT_ORDER_ASC)
        : type(type), ne(ne), order(order) {}

    ggml_tensor * build_graph(ggml_context * ctx) override {
        ggml_tensor * a = ggml_new_tensor(ctx, type, 4, ne.data());
        ggml_set_name(a, "a");

        ggml_tensor * out = ggml_argsort(ctx, a, order);
        ggml_set_name(out, "out");

        return out;
    }

    void initialize_tensors(ggml_context * ctx) override {
        std::random_device rd;
        std::default_random_engine rng(rd());
        for (ggml_tensor * t = ggml_get_first_tensor(ctx); t != NULL; t = ggml_get_next_tensor(ctx, t)) {
            if (t->type == GGML_TYPE_I32) {
                // indices
                std::vector<int> data(ggml_nelements(t));
                for (int i = 0; i < ggml_nelements(t); i++) {
                    data[i] = rand();
                }
                std::shuffle(data.begin(), data.end(), rng);
                ggml_backend_tensor_set(t, data.data(), 0, ne[0]*ne[1]*ne[2]*ne[3] * sizeof(int));
            } else if (t->type == GGML_TYPE_F32) {
                // initialize with unique values to avoid ties
                for (int64_t r = 0; r < ggml_nrows(t); r++) {
                    std::vector<float> data(t->ne[0]);
                    for (int i = 0; i < t->ne[0]; i++) {
                        data[i] = i;
                    }
                    std::shuffle(data.begin(), data.end(), rng);
                    ggml_backend_tensor_set(t, data.data(), r * t->nb[1], t->ne[0] * sizeof(float));
                }
            } else {
                GGML_ABORT("fatal error");
            }
        }
    }
};

struct test_topk_moe: public test_case {
    const std::array<int64_t, 4> ne;
    const int n_expert_used;
    const bool with_norm;
    const bool                   delayed_softmax;

    test_topk_moe(std::array<int64_t, 4> ne              = { 10, 5, 1, 1 },
                  int                    n_expert_used   = 1,
                  bool                   with_norm       = false,
                  bool                   delayed_softmax = false) :
        ne(ne),
        n_expert_used(n_expert_used),
        with_norm(with_norm),
        delayed_softmax(delayed_softmax) {
        GGML_ASSERT(n_expert_used <= ne[0]);
        GGML_ASSERT(!(with_norm && delayed_softmax));
    }

    std::string vars() override { return VARS_TO_STR4(ne, n_expert_used, with_norm, delayed_softmax); }

    std::string op_desc(ggml_tensor * t) override {
        GGML_UNUSED(t);
        return "TOPK_MOE";
    }

    bool run_whole_graph() override { return true; }

    ggml_tensor * build_graph(ggml_context * ctx) override {
        const int n_expert = ne[0];
        const int n_tokens = ne[1];

        ggml_tensor * logits = ggml_new_tensor(ctx, GGML_TYPE_F32, 4, ne.data());
        ggml_tensor * probs            = delayed_softmax ? logits : ggml_soft_max(ctx, logits);
        ggml_tensor * selected_experts = ggml_top_k(ctx, probs, n_expert_used); // [n_expert_used, n_tokens]

        ggml_tensor * out = ggml_get_rows(ctx, ggml_reshape_3d(ctx, probs, 1, n_expert, n_tokens), selected_experts); // [1, n_expert_used, n_tokens]

        if (delayed_softmax) {
            out = ggml_reshape_2d(ctx, out, n_expert_used, n_tokens);
            out = ggml_soft_max(ctx, out);  // [n_expert_used, n_tokens]
            out = ggml_reshape_3d(ctx, out, 1, n_expert_used, n_tokens);
        }

        if (with_norm) {
            out = ggml_reshape_2d(ctx, out, n_expert_used, n_tokens);
            ggml_tensor * weights_sum = ggml_sum_rows(ctx, out); // [1, n_tokens]

            weights_sum = ggml_clamp(ctx, weights_sum, 6.103515625e-5, INFINITY);
            out = ggml_div(ctx, out, weights_sum); // [n_expert_used, n_tokens]
            out = ggml_reshape_3d(ctx, out, 1, n_expert_used, n_tokens);
        }

        ggml_set_name(out, "out");
        return out;
    }
};

struct test_mul_mat_vec_fusion : public test_case {
    const ggml_type type;
    const ggml_glu_op glu_op;
    const int64_t m;
    const int64_t n;
    const int64_t k;
    const bool use_id;
    const int n_mats;
    const int n_used;
    const bool b;        // broadcast b matrix (only for use_id)
    const bool with_bias;
    const bool with_gate;
    std::array<int64_t, 2> batch_dims;

    test_mul_mat_vec_fusion(ggml_type type, ggml_glu_op op, int64_t m, int64_t n, int64_t k,
                        bool use_id = false, int n_mats = 1, int n_used = 1, bool b = false, bool with_bias = false, bool with_gate = true,
                        std::array<int64_t, 2> batch_dims = {4, 2})
    : type(type), glu_op(op), m(m), n(n), k(k), use_id(use_id), n_mats(n_mats), n_used(n_used), b(b), with_bias(with_bias), with_gate(with_gate), batch_dims(batch_dims) {
        if (use_id) {
            GGML_ASSERT(n_used <= n_mats);
        }
    }

    std::string vars() override {
        return VARS_TO_STR12(type, glu_op, m, n, k, use_id, n_mats, n_used, b, with_bias, with_gate, batch_dims);
    }

    std::string op_desc(ggml_tensor * t) override {
        GGML_UNUSED(t);
        return "MUL_MAT_VEC_FUSION";
    }

    bool run_whole_graph() override { return true; }

    ggml_tensor * build_gate(ggml_context * ctx, ggml_tensor * ffn_gate, ggml_tensor * ffn_up) {
        ggml_tensor * out = nullptr;
        if (with_gate) {
            if (glu_op == GGML_GLU_OP_SWIGLU_OAI) {
                constexpr float alpha = 1.702f;
                constexpr float limit = 7.0f;
                out = ggml_swiglu_oai(ctx, ffn_gate, ffn_up, alpha, limit);
            } else {
                out = ggml_glu_split(ctx, ffn_gate, ffn_up, glu_op);
            }
        }
        return out;
    }

    ggml_tensor * build_graph(ggml_context * ctx) override {
        if (!use_id) {
            const int              channels = batch_dims[0];
            const int              samples  = batch_dims[1];
            std::array<int64_t, 4> ne       = { k, m, channels, samples };
            std::array<int64_t, 4> ne0      = { k, n, channels, samples };

            ggml_tensor * cur  = ggml_new_tensor(ctx, GGML_TYPE_F32, 4, ne.data());
            ggml_tensor * gate = with_gate ? ggml_new_tensor(ctx, type, 4, ne0.data()) : nullptr;
            ggml_tensor * up   = ggml_new_tensor(ctx, type, 4, ne0.data());

            ggml_tensor * ffn_up = ggml_mul_mat(ctx, up, cur);
            if (with_bias) {
                std::array<int64_t, 4> bias_ne = { ffn_up->ne[0], 1, channels, samples };
                ggml_tensor * up_bias = ggml_new_tensor(ctx, GGML_TYPE_F32, 4, bias_ne.data());
                ffn_up = ggml_add(ctx, ffn_up, up_bias);
            }

            ggml_tensor * ffn_gate = with_gate ? ggml_mul_mat(ctx, gate, cur) : nullptr;
            if (with_bias && with_gate) {
                std::array<int64_t, 4> bias_ne   = { ffn_gate->ne[0], 1, channels, samples };
                ggml_tensor * gate_bias = ggml_new_tensor(ctx, GGML_TYPE_F32, 4, bias_ne.data());
                ffn_gate = ggml_add(ctx, ffn_gate, gate_bias);
            }

            ggml_tensor * out = with_gate ? build_gate(ctx, ffn_gate, ffn_up) : ffn_up;

            std::array<int64_t, 4> bias2_ne   = { out->ne[0], 1, channels, samples };
            ggml_tensor * bias2 = ggml_new_tensor(ctx, GGML_TYPE_F32, 4, bias2_ne.data());
            out = ggml_add(ctx, out, bias2);

            ggml_set_name(out, "out");
            return out;
        } else {
            ggml_tensor * gates = ggml_new_tensor_3d(ctx, type, k, n, n_mats);
            ggml_tensor * ups   = ggml_new_tensor_3d(ctx, type, k, n, n_mats);
            ggml_tensor * ids   = ggml_new_tensor_2d(ctx, GGML_TYPE_I32, n_mats, m);

            if (n_used != n_mats) {
                ids = ggml_view_2d(ctx, ids, n_used, m, ids->nb[1], 0);
            }

            ggml_tensor * cur = ggml_new_tensor_3d(ctx, GGML_TYPE_F32, k, this->b ? 1 : n_used, m);
            ggml_set_name(cur, "cur");

            ggml_tensor * ffn_up = ggml_mul_mat_id(ctx, ups, cur, ids);
            if (with_bias) {
                ggml_tensor * up_bias_param = ggml_new_tensor_2d(ctx, GGML_TYPE_F32, ffn_up->ne[0], n_mats);
                ffn_up = ggml_add_id(ctx, ffn_up, up_bias_param, ids);
            }

            ggml_tensor * ffn_gate = with_gate? ggml_mul_mat_id(ctx, gates, cur, ids) : nullptr;
            if (with_bias && with_gate) {
                ggml_tensor * gate_bias_param = ggml_new_tensor_2d(ctx, GGML_TYPE_F32, ffn_gate->ne[0], n_mats);
                ffn_gate = ggml_add_id(ctx, ffn_gate, gate_bias_param, ids);
            }

            ggml_tensor * out = with_gate ? build_gate(ctx, ffn_gate, ffn_up) : ffn_up;

            std::array<int64_t, 4> scale_ne { 1, out->ne[1], out->ne[2], out->ne[3] };
            ggml_tensor * scale = ggml_new_tensor(ctx, out->type, 4, scale_ne.data());
            out = ggml_mul(ctx, out, scale);

            ggml_set_name(out, "out");
            return out;
        }
    }

    void initialize_tensors(ggml_context * ctx) override {
        if (!use_id) {
            for (ggml_tensor * t = ggml_get_first_tensor(ctx); t != NULL; t = ggml_get_next_tensor(ctx, t)) {
                init_tensor_uniform(t);
            }
        } else {
            init_mul_mat_id_tensors(ctx, n_mats);
        }
    }

    double max_nmse_err() override {
        return 5e-3;
    }
};

// GGML_OP_SUM
struct test_sum : public test_case {
    const ggml_type type;
    const std::array<int64_t, 4> ne;
    const std::array<int64_t, 4> permute;
    bool _use_permute;

    std::string vars() override {
        std::string v = VARS_TO_STR2(type, ne);
        if (_use_permute) v += "," + VAR_TO_STR(permute);
        return v;
    }

    test_sum(ggml_type type = GGML_TYPE_F32,
            std::array<int64_t, 4> ne = {10, 5, 4, 3},
            std::array<int64_t, 4> permute = {0, 0, 0, 0})
        : type(type), ne(ne), permute(permute),
            _use_permute(permute[0] + permute[1] + permute[2] + permute[3] > 0) {}

    ggml_tensor * build_graph(ggml_context * ctx) override {
        ggml_tensor * a = ggml_new_tensor(ctx, type, 4, ne.data());
        ggml_set_param(a);
        ggml_set_name(a, "a");

        if (_use_permute) {
            a = ggml_permute(ctx, a, permute[0], permute[1], permute[2], permute[3]);
            ggml_set_name(a, "a_permuted");
        }

        ggml_tensor * out = ggml_sum(ctx, a);
        ggml_set_name(out, "out");

        return out;
    }

    float grad_eps() override {
        return 0.1f * sqrtf(ne[0]*ne[1]*ne[2]*ne[3]);
    }
};

// GGML_OP_SUM_ROWS
struct test_sum_rows : public test_case {
    const ggml_type type;
    const std::array<int64_t, 4> ne;
    const bool permute;
    const bool slice;

    std::string vars() override {
        return VARS_TO_STR4(type, ne, permute, slice);
    }

    test_sum_rows(ggml_type type = GGML_TYPE_F32,
            std::array<int64_t, 4> ne = {10, 5, 4, 3},
            bool permute = false, bool slice = false)
        : type(type), ne(ne), permute(permute), slice(slice) {}

    ggml_tensor * build_graph(ggml_context * ctx) override {
        ggml_tensor * a = ggml_new_tensor(ctx, type, 4, ne.data());
        ggml_set_param(a);
        ggml_set_name(a, "a");

        if (slice) {
            a = ggml_view_4d(ctx, a,
                             ne[0], ne[1], ne[2] / 2, ne[3] - 1,
                             a->nb[1], a->nb[2] * 2, a->nb[3], /*offset=*/a->nb[3]);
        }
        if (permute) {
            a = ggml_permute(ctx, a, 0, 2, 3, 1);
        }

        ggml_tensor * out = ggml_sum_rows(ctx, a);
        ggml_set_name(out, "out");

        return out;
    }
};

// GGML_OP_MEAN
struct test_mean : public test_case {
    const ggml_type type;
    const std::array<int64_t, 4> ne;

    std::string vars() override {
        return VARS_TO_STR2(type, ne);
    }

    test_mean(ggml_type type = GGML_TYPE_F32,
            std::array<int64_t, 4> ne = {10, 5, 4, 3})
        : type(type), ne(ne) {}

    ggml_tensor * build_graph(ggml_context * ctx) override {
        ggml_tensor * a = ggml_new_tensor(ctx, type, 4, ne.data());
        ggml_set_param(a);
        ggml_set_name(a, "a");

        ggml_tensor * out = ggml_mean(ctx, a);
        ggml_set_name(out, "out");

        return out;
    }

    float grad_eps() override {
        return 0.1f * ne[0]*ne[1]*ne[2]*ne[3];
    }
};

// GGML_OP_UPSCALE
struct test_upscale : public test_case {
    const ggml_type type;
    const std::array<int64_t, 4> ne;
    const int32_t scale_factor;
    const bool transpose;
    const ggml_scale_mode mode;

    std::string vars() override {
        return VARS_TO_STR5(type, ne, scale_factor, mode, transpose);
    }

    test_upscale(ggml_type type = GGML_TYPE_F32,
            std::array<int64_t, 4> ne = {512, 512, 3, 1},
            int32_t scale_factor = 2, ggml_scale_mode mode = GGML_SCALE_MODE_NEAREST, bool transpose = false)
        : type(type), ne(ne), scale_factor(scale_factor), transpose(transpose), mode(mode) {}

    ggml_tensor * build_graph(ggml_context * ctx) override {
        ggml_tensor * a = ggml_new_tensor(ctx, type, 4, ne.data());
        ggml_set_name(a, "a");

        if (transpose) {
            a = ggml_transpose(ctx, a);
            ggml_set_name(a, "a_transposed");
        }

        ggml_tensor * out = ggml_upscale(ctx, a, scale_factor, mode);
        ggml_set_name(out, "out");

        return out;
    }
};

// GGML_OP_UPSCALE (via ggml_interpolate)
struct test_interpolate : public test_case {
    const ggml_type type;
    const std::array<int64_t, 4> ne;
    const std::array<int64_t, 4> ne_tgt;
    const uint32_t mode = GGML_SCALE_MODE_NEAREST;

    std::string vars() override {
        ggml_scale_mode mode = (ggml_scale_mode)(this->mode & 0xFF);
        std::string flags = (this->mode & GGML_SCALE_FLAG_ALIGN_CORNERS) ? "align_corners" : "none";
        return VARS_TO_STR5(type, ne, ne_tgt, mode, flags);
    }

    test_interpolate(ggml_type type = GGML_TYPE_F32,
            std::array<int64_t, 4> ne     = {2, 5,  7, 11},
            std::array<int64_t, 4> ne_tgt = {5, 7, 11, 13},
            uint32_t mode = GGML_SCALE_MODE_NEAREST)
        : type(type), ne(ne), ne_tgt(ne_tgt), mode(mode) {}

    ggml_tensor * build_graph(ggml_context * ctx) override {
        ggml_tensor * a = ggml_new_tensor(ctx, type, 4, ne.data());
        ggml_set_name(a, "a");

        ggml_tensor * out = ggml_interpolate(ctx, a, ne_tgt[0], ne_tgt[1],ne_tgt[2], ne_tgt[3], mode);
        ggml_set_name(out, "out");

        return out;
    }
};

// GGML_OP_GROUP_NORM
struct test_group_norm : public test_case {
    const ggml_type type;
    const std::array<int64_t, 4> ne;
    const int32_t num_groups;
    const float eps;

    std::string vars() override {
        return VARS_TO_STR4(type, ne, num_groups, eps);
    }

    test_group_norm(ggml_type type = GGML_TYPE_F32,
            std::array<int64_t, 4> ne = {64, 64, 320, 1},
            int32_t num_groups = 32,
            float eps = 1e-6f)
        : type(type), ne(ne), num_groups(num_groups), eps(eps) {}

    ggml_tensor * build_graph(ggml_context * ctx) override {
        ggml_tensor * a = ggml_new_tensor(ctx, type, 4, ne.data());
        ggml_set_name(a, "a");

        ggml_tensor * out = ggml_group_norm(ctx, a, num_groups, eps);
        ggml_set_name(out, "out");

        return out;
    }
};

// GGML_OP_GROUP_NORM + GGML_OP_MUL + GGML_OP_ADD
struct test_group_norm_mul_add : public test_case {
    const ggml_type type;
    const std::array<int64_t, 4> ne;
    int num_groups;
    float eps;

    std::string op_desc(ggml_tensor * t) override {
        GGML_UNUSED(t);
        return "GROUP_NORM_MUL_ADD";
    }

    bool run_whole_graph() override { return true; }

    std::string vars() override {
        return VARS_TO_STR4(type, ne, num_groups, eps);
    }

    test_group_norm_mul_add(ggml_type type = GGML_TYPE_F32,
            std::array<int64_t, 4> ne = {128, 1, 1, 1},
            int num_groups = 4,
            float eps = 1e-5f)
        : type(type), ne(ne), num_groups(num_groups), eps(eps) {}

    ggml_tensor * build_graph(ggml_context * ctx) override {
        ggml_tensor * a = ggml_new_tensor(ctx, type, 4, ne.data());
        ggml_tensor * w = ggml_new_tensor(ctx, type, 4, ne.data());
        ggml_tensor * b = ggml_new_tensor(ctx, type, 4, ne.data());
        ggml_set_param(a); ggml_set_param(w); ggml_set_param(b);
        ggml_set_name(a, "a"); ggml_set_name(w, "w"); ggml_set_name(b, "b");
        ggml_tensor * n = ggml_group_norm(ctx, a, num_groups, eps);
        ggml_tensor * m = ggml_mul(ctx, n, w);
        ggml_tensor * out = ggml_add(ctx, m, b);
        ggml_set_name(out, "out");
        return out;
    }
};

// GGML_OP_L2_NORM
struct test_l2_norm : public test_case {
    const ggml_type type;
    const std::array<int64_t, 4> ne;
    const float eps;

    std::string vars() override {
        return VARS_TO_STR2(type, ne);
    }

    test_l2_norm(ggml_type type = GGML_TYPE_F32,
            std::array<int64_t, 4> ne = {64, 64, 320, 1},
            float eps = 1e-12f)
        : type(type), ne(ne), eps(eps) {}

    ggml_tensor * build_graph(ggml_context * ctx) override {
        ggml_tensor * a = ggml_new_tensor(ctx, type, 4, ne.data());
        ggml_set_name(a, "a");

        ggml_tensor * out = ggml_l2_norm(ctx, a, eps);
        ggml_set_name(out, "out");

        return out;
    }
};

// GGML_OP_ACC
struct test_acc : public test_case {
    const ggml_type type;
    const std::array<int64_t, 4> ne_a;
    const std::array<int64_t, 4> ne_b;

    std::string vars() override {
        return VARS_TO_STR3(type, ne_a, ne_b);
    }

    test_acc(ggml_type type = GGML_TYPE_F32,
            std::array<int64_t, 4> ne_a = {256, 17, 1, 1},
            std::array<int64_t, 4> ne_b = {256, 16, 1, 1})
        : type(type), ne_a(ne_a), ne_b(ne_b) {}

    ggml_tensor * build_graph(ggml_context * ctx) override {
        ggml_tensor * a = ggml_new_tensor(ctx, type, 4, ne_a.data());
        ggml_set_param(a);
        ggml_set_name(a, "a");

        ggml_tensor * b = ggml_new_tensor(ctx, type, 4, ne_b.data());
        ggml_set_param(b);
        ggml_set_name(b, "b");

        ggml_tensor * out = ggml_acc(ctx, a, b, a->nb[1], a->nb[2], a->nb[3], b->nb[1]);
        ggml_set_name(out, "out");

        return out;
    }
};

// GGML_OP_PAD
struct test_pad : public test_case {
    const ggml_type type;
    const std::array<int64_t, 4> ne_a;
    const int pad_0;
    const int pad_1;

    std::string vars() override {
        return VARS_TO_STR4(type, ne_a, pad_0, pad_1);
    }

    test_pad(ggml_type type = GGML_TYPE_F32,
            std::array<int64_t, 4> ne_a = {512, 512, 1, 1},
            int pad_0 = 1, int pad_1 = 1)
        : type(type), ne_a(ne_a), pad_0(pad_0), pad_1(pad_1)  {}

    ggml_tensor * build_graph(ggml_context * ctx) override {
        ggml_tensor * a = ggml_new_tensor(ctx, type, 4, ne_a.data());
        ggml_set_name(a, "a");

        ggml_tensor * out = ggml_pad(ctx, a, pad_0, pad_1, 0, 0);
        ggml_set_name(out, "out");

        return out;
    }
};

// GGML_OP_PAD (with extension)
struct test_pad_ext : public test_case {
    const ggml_type type;
    const std::array<int64_t, 4> ne_a;
    const int lp0;
    const int rp0;
    const int lp1;
    const int rp1;
    const int lp2;
    const int rp2;
    const int lp3;
    const int rp3;
    const bool v;

    std::string vars() override {
        return VARS_TO_STR11(type, ne_a, lp0, rp0, lp1, rp1, lp2, rp2, lp3, rp3, v);
    }

    test_pad_ext(ggml_type type = GGML_TYPE_F32,
            std::array<int64_t, 4> ne_a = {512, 512, 3, 1},
            int lp0 = 1, int rp0 = 1, int lp1 = 1, int rp1 = 1,
            int lp2 = 1, int rp2 = 1, int lp3 = 1, int rp3 = 1,
            bool v = false)
        : type(type), ne_a(ne_a), lp0(lp0), rp0(rp0), lp1(lp1), rp1(rp1), lp2(lp2), rp2(rp2), lp3(lp3), rp3(rp3), v(v) {}

    ggml_tensor * build_graph(ggml_context * ctx) override {
        ggml_tensor * a = ggml_new_tensor(ctx, type, 4, ne_a.data());
        ggml_set_name(a, "a");

        if (v) {
            a = ggml_view_4d(ctx, a, (a->ne[0] + 1) / 2, (a->ne[1] + 1) / 2, (a->ne[2] + 1) / 2, (a->ne[3] + 1) / 2, a->nb[1], a->nb[2], a->nb[3], 0);
            ggml_set_name(a, "view of a");
        }

        ggml_tensor * out = ggml_pad_ext(ctx, a, lp0, rp0, lp1, rp1, lp2, rp2, lp3, rp3);
        ggml_set_name(out, "out");

        return out;
    }
};

// GGML_OP_PAD_REFLECT_1D
struct test_pad_reflect_1d : public test_case {
    const ggml_type type;
    const std::array<int64_t, 4> ne_a;
    const int pad_0;
    const int pad_1;

    std::string vars() override {
        return VARS_TO_STR4(type, ne_a, pad_0, pad_1);
    }

    test_pad_reflect_1d(ggml_type type = GGML_TYPE_F32,
            std::array<int64_t, 4> ne_a = {512, 34, 2, 1},
            int pad_0 = 10, int pad_1 = 9)
        : type(type), ne_a(ne_a), pad_0(pad_0), pad_1(pad_1)  {}

    ggml_tensor * build_graph(ggml_context * ctx) override {
        ggml_tensor * a = ggml_new_tensor(ctx, type, 2, ne_a.data());
        ggml_set_name(a, "a");

        ggml_tensor * out = ggml_pad_reflect_1d(ctx, a, pad_0, pad_1);
        ggml_set_name(out, "out");

        return out;
    }
};

// GGML_OP_ROLL
struct test_roll : public test_case {
    const int shift0;
    const int shift1;
    const int shift3;
    const int shift4;

    std::string vars() override {
        return VARS_TO_STR4(shift0, shift1, shift3, shift4);
    }

    test_roll(int shift0 = 3, int shift1 = -2, int shift3 = 1, int shift4 = -1)
        : shift0(shift0), shift1(shift1), shift3(shift3), shift4(shift4) {}

    ggml_tensor * build_graph(ggml_context * ctx) override {
        int64_t ne[4] = {10, 5, 4, 3};
        ggml_tensor * a = ggml_new_tensor(ctx, GGML_TYPE_F32, 4, ne);
        ggml_set_name(a, "a");

        ggml_tensor * out = ggml_roll(ctx, a, shift0, shift1, shift3, shift4);
        ggml_set_name(out, "out");

        return out;
    }
};

// GGML_OP_ARANGE
struct test_arange : public test_case {
    const ggml_type type;
    const float start;
    const float stop;
    const float step;

    std::string vars() override {
        return VARS_TO_STR4(type, start, stop, step);
    }

    test_arange(ggml_type type = GGML_TYPE_F32,
            float start = 0.f, float stop = 10.f, float step = 1.f)
        : type(type), start(start), stop(stop), step(step)  {}

    ggml_tensor * build_graph(ggml_context * ctx) override {
        ggml_tensor * out = ggml_arange(ctx, start, stop, step);
        ggml_set_name(out, "out");

        return out;
    }
};

// GGML_OP_TIMESTEP_EMBEDDING
struct test_timestep_embedding : public test_case {
    const ggml_type type;
    const std::array<int64_t, 4> ne_a;
    const int dim;
    const int max_period;

    std::string vars() override {
        return VARS_TO_STR4(type, ne_a, dim, max_period);
    }

    test_timestep_embedding(ggml_type type = GGML_TYPE_F32,
            std::array<int64_t, 4> ne_a = {2, 1, 1, 1},
            int dim = 320, int max_period=10000)
        : type(type), ne_a(ne_a), dim(dim), max_period(max_period)  {}

    ggml_tensor * build_graph(ggml_context * ctx) override {
        ggml_tensor * a = ggml_new_tensor(ctx, type, 4, ne_a.data());
        ggml_set_name(a, "a");

        ggml_tensor * out = ggml_timestep_embedding(ctx, a, dim, max_period);
        ggml_set_name(out, "out");

        return out;
    }
};

// GGML_OP_LEAKY_RELU
struct test_leaky_relu : public test_case {
    const ggml_type type;
    const std::array<int64_t, 4> ne_a;
    const float negative_slope;

    std::string vars() override {
        return VARS_TO_STR3(type, ne_a, negative_slope);
    }

    test_leaky_relu(ggml_type type = GGML_TYPE_F32,
            std::array<int64_t, 4> ne_a = {10, 5, 4, 3},
            float negative_slope = 0.1f)
        : type(type), ne_a(ne_a), negative_slope(negative_slope)  {}

    ggml_tensor * build_graph(ggml_context * ctx) override {
        ggml_tensor * a = ggml_new_tensor(ctx, type, 4, ne_a.data());
        ggml_set_name(a, "a");

        ggml_tensor * out = ggml_leaky_relu(ctx, a, negative_slope, true);
        ggml_set_name(out, "out");

        return out;
    }
};

// GGML_OP_FLASH_ATTN_EXT
struct test_flash_attn_ext : public test_case {
    const int64_t hsk; // K head size
    const int64_t hsv; // V head size
    const int64_t nh; // num heads
    const std::array<int64_t, 2> nr23; // repeat in dim 2 and 3, tests for grouped-query attention
    const int64_t kv; // kv size
    const int64_t nb; // batch size

    const bool mask; // use mask
    const bool sinks; // use sinks

    const float max_bias; // ALiBi
    const float logit_softcap; // Gemma 2

    const ggml_prec prec;
    const ggml_type type_KV;
    std::array<int32_t, 4> permute;

    std::string vars() override {
        return VARS_TO_STR13(hsk, hsv, nh, nr23, kv, nb, mask, sinks, max_bias, logit_softcap, prec, type_KV, permute);
    }

    double max_nmse_err() override {
        return 5e-4;
    }

    uint64_t op_flops(ggml_tensor * t) override {
        GGML_UNUSED(t);
        // Just counting matmul costs:
        // Q*K^T is nb x hsk x kv, P*V is nb x kv x hsv, per head
        return (2 * nh*nr23[0] * nb * (hsk + hsv) * kv)*nr23[1];
    }

    test_flash_attn_ext(int64_t hsk = 128, int64_t hsv = 128, int64_t nh = 32, std::array<int64_t, 2> nr23 = {1, 1}, int64_t kv = 96, int64_t nb = 8,
                        bool mask = true, bool sinks = false, float max_bias = 0.0f, float logit_softcap = 0.0f, ggml_prec prec = GGML_PREC_F32,
                        ggml_type type_KV = GGML_TYPE_F16, std::array<int32_t, 4> permute = {0, 1, 2, 3})
        : hsk(hsk), hsv(hsv), nh(nh), nr23(nr23), kv(kv), nb(nb), mask(mask), sinks(sinks), max_bias(max_bias), logit_softcap(logit_softcap), prec(prec), type_KV(type_KV), permute(permute) {}

    ggml_tensor * build_graph(ggml_context * ctx) override {
        const int64_t hsk_padded = GGML_PAD(hsk, ggml_blck_size(type_KV));
        const int64_t hsv_padded = GGML_PAD(hsv, ggml_blck_size(type_KV));

        auto const &create_permuted = [&](ggml_type type, int64_t ne0, int64_t ne1, int64_t ne2, int64_t ne3, bool is_view) -> ggml_tensor * {
            int64_t ne[4] = {ne0, ne1, ne2, ne3};
            int64_t ne_perm[4];
            for (int i = 0; i < 4; ++i) {
                ne_perm[permute[i]] = ne[i];
            }
            ggml_tensor * t;
            if (is_view) {
                ggml_tensor * t0 = ggml_new_tensor_4d(ctx, type, ne_perm[0], 2*ne_perm[1], ne_perm[2], ne_perm[3]);
                t = ggml_view_4d(ctx, t0, ne_perm[0], ne_perm[1], ne_perm[2], ne_perm[3], t0->nb[1], t0->nb[2], t0->nb[3], 0);
            } else {
                t = ggml_new_tensor_4d(ctx, type, ne_perm[0], ne_perm[1], ne_perm[2], ne_perm[3]);
            }
            if (permute != std::array<int32_t, 4>{0, 1, 2, 3}) {
                t = ggml_permute(ctx, t, permute[0], permute[1], permute[2], permute[3]);
            }
            return t;
        };

        ggml_tensor * q = create_permuted(GGML_TYPE_F32, hsk_padded, nb, nh*nr23[0], nr23[1], false);
        ggml_set_name(q, "q");

        ggml_tensor * k = create_permuted(type_KV,       hsk_padded, kv, nh,         nr23[1], true); // the K tensor is usually a view of the K cache
        ggml_set_name(k, "k");

        ggml_tensor * v = create_permuted(type_KV,       hsv_padded, kv, nh,         nr23[1], true); // the V tensor is usually a view of the V cache
        ggml_set_name(v, "v");

        ggml_tensor * m = nullptr;
        if (mask) {
            m = ggml_new_tensor_4d(ctx, GGML_TYPE_F16, kv, GGML_PAD(nb, GGML_KQ_MASK_PAD), 1, nr23[1]);
            ggml_set_name(m, "m");
        }

        ggml_tensor * s = nullptr;
        if (sinks) {
            s = ggml_new_tensor_1d(ctx, GGML_TYPE_F32, q->ne[2]);
            ggml_set_name(s, "s");
        }

        ggml_tensor * out = ggml_flash_attn_ext(ctx, q, k, v, m, 1.0f/sqrtf(hsk), max_bias, logit_softcap);
        ggml_flash_attn_ext_add_sinks(out, s);
        ggml_flash_attn_ext_set_prec (out, prec);
        ggml_set_name(out, "out");

        return out;
    }

    void initialize_tensors(ggml_context * ctx) override {
        for (ggml_tensor * t = ggml_get_first_tensor(ctx); t != NULL; t = ggml_get_next_tensor(ctx, t)) {
            if (strcmp(t->name, "s") == 0) {
                // make the sink values more noticable in order to trigger a test failure when the implementation is wrong
                init_tensor_uniform(t, -10.0f, 10.0f);
            } else if (strcmp(t->name, "m") == 0) {
                init_tensor_kq_mask(t);
            } else {
                init_tensor_uniform(t);
            }
        }
    }

    bool grad_precise() override {
        return true;
    }
};

// GGML_OP_CROSS_ENTROPY_LOSS
struct test_cross_entropy_loss : public test_case {
    const ggml_type type;
    const std::array<int64_t, 4> ne;

    std::string vars() override {
        return VARS_TO_STR2(type, ne);
    }

    test_cross_entropy_loss(ggml_type type = GGML_TYPE_F32,
            std::array<int64_t, 4> ne = {10, 5, 4, 3})
        : type(type), ne(ne) {}

    ggml_tensor * build_graph(ggml_context * ctx) override {
        ggml_tensor * logits = ggml_new_tensor(ctx, type, 4, ne.data());
        ggml_set_param(logits);
        ggml_set_name(logits, "logits");

        ggml_tensor * labels = ggml_new_tensor(ctx, type, 4, ne.data());
        // The labels are assumed to be constant -> no gradients.
        ggml_set_name(labels, "labels");

        // Ensure labels add up to 1:
        labels = ggml_soft_max(ctx, labels);
        ggml_set_name(labels, "labels_normalized");

        ggml_tensor * out = ggml_cross_entropy_loss(ctx, logits, labels);
        ggml_set_name(out, "out");

        return out;
    }

    void initialize_tensors(ggml_context * ctx) override {
        // For larger abs. diffs between logits softmax is more linear, therefore more precise num. gradients.
        for (ggml_tensor * t = ggml_get_first_tensor(ctx); t != NULL; t = ggml_get_next_tensor(ctx, t)) {
            init_tensor_uniform(t, -100.0f, 100.0f);
        }
    }

    float grad_eps() override {
        return 1.0f;
    }

    bool grad_precise() override {
        return true;
    }
};

// GGML_OP_CROSS_ENTROPY_LOSS_BACK
struct test_cross_entropy_loss_back : public test_case {
    const ggml_type type;
    const std::array<int64_t, 4> ne;

    std::string vars() override {
        return VARS_TO_STR2(type, ne);
    }

    test_cross_entropy_loss_back(ggml_type type = GGML_TYPE_F32,
            std::array<int64_t, 4> ne = {10, 5, 4, 3})
        : type(type), ne(ne) {}

    ggml_tensor * build_graph(ggml_context * ctx) override {
        ggml_tensor * grad = ggml_new_tensor_1d(ctx, GGML_TYPE_F32, 1);
        ggml_set_name(grad, "grad");

        ggml_tensor * logits = ggml_new_tensor(ctx, type, 4, ne.data());
        ggml_set_name(logits, "logits");

        ggml_tensor * labels = ggml_new_tensor(ctx, type, 4, ne.data());
        ggml_set_name(labels, "labels");

        // Ensure labels add up to 1:
        labels = ggml_soft_max(ctx, labels);
        ggml_set_name(labels, "labels_normalized");

        ggml_tensor * out = ggml_cross_entropy_loss_back(ctx, grad, logits, labels);
        ggml_set_name(out, "out");

        return out;
    }
};

// GGML_OP_OPT_STEP_ADAMW
struct test_opt_step_adamw : public test_case {
    const ggml_type type;
    const std::array<int64_t, 4> ne;

    std::string vars() override {
        return VARS_TO_STR2(type, ne);
    }

    test_opt_step_adamw(ggml_type type = GGML_TYPE_F32,
            std::array<int64_t, 4> ne = {10, 5, 4, 3})
        : type(type), ne(ne) {}

    ggml_tensor * build_graph(ggml_context * ctx) override {
        ggml_tensor * a = ggml_new_tensor_4d(ctx, type, ne[0], ne[1], ne[2], ne[3]);
        ggml_set_param(a); // Despite tensor a having gradients the output tensor will not.
        ggml_set_name(a, "a");

        ggml_tensor * grad = ggml_new_tensor_4d(ctx, type, ne[0], ne[1], ne[2], ne[3]);
        ggml_set_name(grad, "grad");

        ggml_tensor * grad_m = ggml_new_tensor_4d(ctx, type, ne[0], ne[1], ne[2], ne[3]);
        ggml_set_name(grad_m, "grad_m");

        ggml_tensor * grad_v = ggml_new_tensor_4d(ctx, type, ne[0], ne[1], ne[2], ne[3]);
        ggml_set_name(grad_v, "grad_v");

        ggml_tensor * adamw_params = ggml_new_tensor_1d(ctx, GGML_TYPE_F32, 7);
        ggml_set_name(adamw_params, "adamw_params");

        ggml_tensor * out = ggml_opt_step_adamw(ctx, a, grad, grad_m, grad_v, adamw_params);
        ggml_set_name(out, "out");

        return out;
    }

    void initialize_tensors(ggml_context * ctx) override {
        for (ggml_tensor * t = ggml_get_first_tensor(ctx); t != NULL; t = ggml_get_next_tensor(ctx, t)) {
            init_tensor_uniform(t, 0.0f, 1.0f); // grad_v and adamw_params need non-negative values.
        }
    }

    bool grad_precise() override {
        return true;
    }
};

// GGML_OP_OPT_STEP_SGD
struct test_opt_step_sgd : public test_case {
    const ggml_type              type;
    const std::array<int64_t, 4> ne;

    std::string vars() override { return VARS_TO_STR2(type, ne); }

    test_opt_step_sgd(ggml_type type = GGML_TYPE_F32,
            std::array<int64_t, 4> ne = { 10, 5, 4, 3 })
        : type(type), ne(ne) {}

    ggml_tensor * build_graph(ggml_context * ctx) override {
        ggml_tensor * a = ggml_new_tensor_4d(ctx, type, ne[0], ne[1], ne[2], ne[3]);
        ggml_set_param(a);  // Despite tensor a having gradients the output tensor will not.
        ggml_set_name(a, "a");

        ggml_tensor * grad = ggml_new_tensor_4d(ctx, type, ne[0], ne[1], ne[2], ne[3]);
        ggml_set_name(grad, "grad");

        ggml_tensor * sgd_params = ggml_new_tensor_1d(ctx, GGML_TYPE_F32, 2);
        ggml_set_name(sgd_params, "sgd_params");

        ggml_tensor * out = ggml_opt_step_sgd(ctx, a, grad, sgd_params);

        ggml_set_name(out, "out");

        return out;
    }

    void initialize_tensors(ggml_context * ctx) override {
        for (ggml_tensor * t = ggml_get_first_tensor(ctx); t != NULL; t = ggml_get_next_tensor(ctx, t)) {
            init_tensor_uniform(t, 0.0f, 1.0f);  // sgd_params need non-negative values.
        }
    }

    bool grad_precise() override {
        return true;
    }
};

// GGML_OP_CUMSUM
struct test_cumsum : public test_case {
    const ggml_type              type;
    const std::array<int64_t, 4> ne;

    std::string vars() override { return VARS_TO_STR2(type, ne); }

    test_cumsum(ggml_type type = GGML_TYPE_F32,
            std::array<int64_t, 4> ne = { 10, 5, 4, 3 })
        : type(type), ne(ne) {}

    ggml_tensor * build_graph(ggml_context * ctx) override {
        ggml_tensor * a = ggml_new_tensor_4d(ctx, type, ne[0], ne[1], ne[2], ne[3]);
        ggml_set_param(a);
        ggml_set_name(a, "a");

        ggml_tensor * out = ggml_cumsum(ctx, a);

        ggml_set_name(out, "out");

        return out;
    }

    void initialize_tensors(ggml_context * ctx) override {
        for (ggml_tensor * t = ggml_get_first_tensor(ctx); t != NULL; t = ggml_get_next_tensor(ctx, t)) {
            init_tensor_uniform(t, -1.0f, 1.0f);
        }
    }
};

// GGML_OP_XIELU
struct test_xielu : public test_case {
    const ggml_type              type;
    const std::array<int64_t, 4> ne;

    std::string vars() override { return VARS_TO_STR2(type, ne); }

    test_xielu(ggml_type type = GGML_TYPE_F32,
            std::array<int64_t, 4> ne = { 10, 5, 4, 3 })
        : type(type), ne(ne) {}

    ggml_tensor * build_graph(ggml_context * ctx) override {
        ggml_tensor * a = ggml_new_tensor_4d(ctx, type, ne[0], ne[1], ne[2], ne[3]);
        ggml_set_param(a);
        ggml_set_name(a, "a");

        float alpha_n = 4.0f;
        float alpha_p = 20.0f;
        float beta = 0.5f;
        float eps = 0.0000001f;

        ggml_tensor * out = ggml_xielu(ctx, a, alpha_n, alpha_p, beta, eps);

        ggml_set_name(out, "out");

        return out;
    }

    void initialize_tensors(ggml_context * ctx) override {
        for (ggml_tensor * t = ggml_get_first_tensor(ctx); t != NULL; t = ggml_get_next_tensor(ctx, t)) {
            init_tensor_uniform(t, -1.0f, 1.0f);
        }
    }
};

// GGML_OP_TRI
struct test_tri : public test_case {
    const ggml_type              type;
    const std::array<int64_t, 4> ne;
    const ggml_tri_type          tri_type;

    std::string vars() override { return VARS_TO_STR3(type, ne, tri_type); }

    test_tri(ggml_tri_type tri_type, ggml_type type = GGML_TYPE_F32,
            std::array<int64_t, 4> ne = { 10, 10, 4, 3 })
        : type(type), ne(ne), tri_type(tri_type) {
            GGML_ASSERT(ne[0] == ne[1]);
        }

    ggml_tensor * build_graph(ggml_context * ctx) override {
        ggml_tensor * a = ggml_new_tensor_4d(ctx, type, ne[0], ne[1], ne[2], ne[3]);
        ggml_set_param(a);
        ggml_set_name(a, "a");

        ggml_tensor * out = ggml_tri(ctx, a, tri_type);

        ggml_set_name(out, "out");

        return out;
    }

    void initialize_tensors(ggml_context * ctx) override {
        for (ggml_tensor * t = ggml_get_first_tensor(ctx); t != NULL; t = ggml_get_next_tensor(ctx, t)) {
            init_tensor_uniform(t, -1.0f, 1.0f);
        }
    }
};

// GGML_OP_FILL
struct test_fill : public test_case {
    const ggml_type              type;
    const std::array<int64_t, 4> ne;
    float                        c;

    std::string vars() override { return VARS_TO_STR3(type, ne, c); }

    test_fill(float c, ggml_type type = GGML_TYPE_F32,
            std::array<int64_t, 4> ne = { 10, 10, 4, 3 })
        : type(type), ne(ne), c(c) {}

    ggml_tensor * build_graph(ggml_context * ctx) override {
        ggml_tensor * a = ggml_new_tensor_4d(ctx, type, ne[0], ne[1], ne[2], ne[3]);
        ggml_set_param(a);
        ggml_set_name(a, "a");

        ggml_tensor * out = ggml_fill(ctx, a, c);

        ggml_set_name(out, "out");

        return out;
    }
};

// GGML_OP_SOLVE_TRI
struct test_solve_tri : public test_case {
    const ggml_type              type;
    const std::array<int64_t, 4> ne_lhs;
    const std::array<int64_t, 4> ne_rhs;

    std::string vars() override { return VARS_TO_STR3(type, ne_lhs, ne_rhs); }

    test_solve_tri(ggml_type type = GGML_TYPE_F32,
            std::array<int64_t, 4> ne_lhs = { 10, 10, 4, 3 },
            std::array<int64_t, 4> ne_rhs = { 3, 10, 4, 3 }
        )
        : type(type), ne_lhs(ne_lhs), ne_rhs(ne_rhs) {}

    ggml_tensor * build_graph(ggml_context * ctx) override {
        ggml_tensor * a = ggml_new_tensor_4d(ctx, type, ne_lhs[0], ne_lhs[1], ne_lhs[2], ne_lhs[3]);
        ggml_set_param(a);
        ggml_set_name(a, "a");

        ggml_tensor * b = ggml_new_tensor_4d(ctx, type, ne_rhs[0], ne_rhs[1], ne_rhs[2], ne_rhs[3]);
        ggml_set_param(b);
        ggml_set_name(b, "b");

        ggml_tensor * out = ggml_solve_tri(ctx, a, b, true, true, false);
        ggml_set_name(out, "out");

        return out;
    }

    void initialize_tensors(ggml_context * ctx) override {
        for (ggml_tensor * t = ggml_get_first_tensor(ctx); t != NULL; t = ggml_get_next_tensor(ctx, t)) {
            if (strcmp(t->name, "a") == 0) {
                // note: avoid zeros in the diagonal
                init_tensor_tril(t, 0.1, 1.0f);
            } else {
                init_tensor_uniform(t, -1.0f, 1.0f);
            }
        }
    }
};

enum llm_norm_type {
    LLM_NORM,
    LLM_NORM_RMS,
};

struct llama_hparams {
    uint32_t n_vocab;
    uint32_t n_embd;
    uint32_t n_head;
    uint32_t n_head_kv;
    static constexpr uint32_t n_layer = 1;
    uint32_t n_rot;
    uint32_t n_embd_head; // dimension of values (d_v)
    uint32_t n_ff;

    float f_norm_eps;
    float f_norm_rms_eps;

    // cparams
    static constexpr uint32_t n_ctx = 512; // user-specified context size
    static constexpr uint32_t n_ctx_orig = n_ctx;

    // batch
    int32_t n_tokens;

    // llm_build_context
    static constexpr int32_t n_kv    = 32; // size of KV cache to consider (n_kv <= n_ctx
    static constexpr int32_t kv_head = 1;  // index of where we store new KV data in the cache

    uint32_t n_embd_gqa() const { // dimension of key embeddings across all k-v heads
        return n_embd_head * n_head_kv;
    }
};

// LLM base class
struct test_llm : public test_case {
    llama_hparams hp;

protected:
    test_llm(llama_hparams hp)
        : hp(std::move(hp)) {
    }

public:
    struct ggml_tensor * llm_build_norm(
            struct ggml_context * ctx,
             struct ggml_tensor * cur,
             struct ggml_tensor * mw,
             struct ggml_tensor * mb,
                  llm_norm_type   type) {
        switch (type) {
            case LLM_NORM:     cur = ggml_norm    (ctx, cur, hp.f_norm_eps); break;
            case LLM_NORM_RMS: cur = ggml_rms_norm(ctx, cur, hp.f_norm_rms_eps); break;
        }
        cur = ggml_mul(ctx, cur, mw);
        if (mb) {
            cur = ggml_add(ctx, cur, mb);
        }
        return cur;
    }

    void llm_build_kv_store(
            struct ggml_context * ctx,
             struct ggml_tensor * k_l,
             struct ggml_tensor * v_l,
             struct ggml_tensor * k_cur,
             struct ggml_tensor * v_cur) {
        // compute the transposed [n_tokens, n_embd] V matrix
        struct ggml_tensor * v_cur_t = ggml_transpose(ctx, ggml_reshape_2d(ctx, v_cur, hp.n_embd_gqa(), hp.n_tokens));

        struct ggml_tensor * k_cache_view = ggml_view_1d(ctx, k_l, hp.n_tokens*hp.n_embd_gqa(),
                (ggml_row_size(k_l->type, hp.n_embd_gqa()))*hp.kv_head);

        struct ggml_tensor * v_cache_view = ggml_view_2d(ctx, v_l, hp.n_tokens, hp.n_embd_gqa(),
                (  hp.n_ctx)*ggml_element_size(v_l),
                (hp.kv_head)*ggml_element_size(v_l));

        // important: storing RoPE-ed version of K in the KV cache!
        ggml_cpy(ctx, k_cur,   k_cache_view);
        ggml_cpy(ctx, v_cur_t, v_cache_view);
    }

    struct ggml_tensor * llm_build_kqv(
            struct ggml_context * ctx,
             struct ggml_tensor * k_l,
             struct ggml_tensor * v_l,
             struct ggml_tensor * q_cur,
             struct ggml_tensor * kq_mask,
                        float     kq_scale) {
        struct ggml_tensor * q = ggml_permute(ctx, q_cur, 0, 2, 1, 3);

        struct ggml_tensor * k =
            ggml_view_3d(ctx, k_l,
                    hp.n_embd_head, hp.n_kv, hp.n_head_kv,
                    ggml_row_size(k_l->type, hp.n_embd_gqa()),
                    ggml_row_size(k_l->type, hp.n_embd_head),
                    0);

        struct ggml_tensor * kq = ggml_mul_mat(ctx, k, q);

        kq = ggml_soft_max_ext(ctx, kq, kq_mask, kq_scale, 0.0f);

        // split cached v into n_head heads
        struct ggml_tensor * v =
            ggml_view_3d(ctx, v_l,
                    hp.n_kv, hp.n_embd_head, hp.n_head_kv,
                    ggml_element_size(v_l)*hp.n_ctx,
                    ggml_element_size(v_l)*hp.n_ctx*hp.n_embd_head,
                    0);

        struct ggml_tensor * kqv = ggml_mul_mat(ctx, v, kq);

        struct ggml_tensor * kqv_merged = ggml_permute(ctx, kqv, 0, 2, 1, 3);

        struct ggml_tensor * cur = ggml_cont_2d(ctx, kqv_merged, hp.n_embd_head*hp.n_head, hp.n_tokens);

        struct ggml_tensor * wo = ggml_new_tensor_2d(ctx, GGML_TYPE_Q4_0, hp.n_embd, hp.n_embd);
        cur = ggml_mul_mat(ctx, wo, cur);

        return cur;
    }

    void initialize_tensors(ggml_context * ctx) override {
        for (ggml_tensor * t = ggml_get_first_tensor(ctx); t != NULL; t = ggml_get_next_tensor(ctx, t)) {
            if (t->type == GGML_TYPE_I32) {
                // pos
                std::vector<int> data(hp.n_tokens);
                for (int i = 0; i < hp.n_tokens; i++) {
                    data[i] = rand() % hp.n_ctx;
                }
                ggml_backend_tensor_set(t, data.data(), 0, hp.n_tokens * sizeof(int));
            } else {
                init_tensor_uniform(t);
            }
        }
    }
};

// Llama
struct test_llama : public test_llm {
    static constexpr float freq_base = 10000.0f;
    static constexpr float freq_scale = 1.0f;
    static constexpr float ext_factor = 0.0f;
    static constexpr float attn_factor = 1.0f;
    static constexpr float beta_fast = 32.0f;
    static constexpr float beta_slow = 1.0f;
    bool fused;

    std::string op_desc(ggml_tensor * t) override {
        GGML_UNUSED(t);
        return "LLAMA";
    }

    std::string vars() override {
        auto n_tokens = hp.n_tokens;
        return VARS_TO_STR1(n_tokens);
    }

    double max_nmse_err() override {
        return 2e-3;
    }

    bool run_whole_graph() override { return fused; }

    test_llama(int n_tokens = 1, bool fused = false)
        : test_llm({
            /*n_vocab        =*/ 32000,
            /*n_embd         =*/ 3200,
            /*n_head         =*/ 32,
            /*n_head_kv      =*/ 32,
            /*n_rot          =*/ 100,
            /*n_embd_head    =*/ 100,
            /*n_ff           =*/ 8640,
            /*f_norm_eps     =*/ 0.f,
            /*f_norm_rms_eps =*/ 1e-5f,
            /*n_tokens       =*/ n_tokens,
        })
        , fused(fused)
    {
    }

    ggml_tensor * build_graph(ggml_context * ctx) override {
        struct ggml_tensor * cur;
        struct ggml_tensor * inpL;

        inpL = ggml_new_tensor_2d(ctx, GGML_TYPE_F32, hp.n_embd, hp.n_tokens);

        // inp_pos - contains the positions
        struct ggml_tensor * inp_pos = ggml_new_tensor_1d(ctx, GGML_TYPE_I32, hp.n_tokens);

        // KQ_mask (mask for 1 head, it will be broadcasted to all heads)
        struct ggml_tensor * KQ_mask = ggml_new_tensor_3d(ctx, GGML_TYPE_F16, hp.n_kv, hp.n_tokens, 1);

        ggml_tensor * k_l = ggml_new_tensor_1d(ctx, GGML_TYPE_F16, 1638400);
        ggml_tensor * v_l = ggml_new_tensor_1d(ctx, GGML_TYPE_F16, 1638400);

        for (uint32_t il = 0; il < hp.n_layer; ++il) {
            struct ggml_tensor * inpSA = inpL;

            // norm
            ggml_tensor * attn_norm = ggml_new_tensor_1d(ctx, GGML_TYPE_F32, hp.n_embd);
            cur = llm_build_norm(ctx, inpL, attn_norm, nullptr, LLM_NORM_RMS);

            // self-attention
            {
                ggml_tensor * wq = ggml_new_tensor_2d(ctx, GGML_TYPE_Q4_0, hp.n_embd, hp.n_embd);
                ggml_tensor * wk = ggml_new_tensor_2d(ctx, GGML_TYPE_Q4_0, hp.n_embd, hp.n_embd_gqa());
                ggml_tensor * wv = ggml_new_tensor_2d(ctx, GGML_TYPE_Q4_0, hp.n_embd, hp.n_embd_gqa());

                // compute Q and K and RoPE them
                struct ggml_tensor * Qcur = ggml_mul_mat(ctx, wq, cur);
                struct ggml_tensor * Kcur = ggml_mul_mat(ctx, wk, cur);
                struct ggml_tensor * Vcur = ggml_mul_mat(ctx, wv, cur);

                Qcur = ggml_rope_ext(
                    ctx, ggml_reshape_3d(ctx, Qcur, hp.n_embd_head, hp.n_head,    hp.n_tokens), inp_pos, nullptr,
                    hp.n_rot, 0, hp.n_ctx_orig, freq_base, freq_scale,
                    ext_factor, attn_factor, beta_fast, beta_slow
                );

                Kcur = ggml_rope_ext(
                    ctx, ggml_reshape_3d(ctx, Kcur, hp.n_embd_head, hp.n_head_kv, hp.n_tokens), inp_pos, nullptr,
                    hp.n_rot, 0, hp.n_ctx_orig, freq_base, freq_scale,
                    ext_factor, attn_factor, beta_fast, beta_slow
                );

                llm_build_kv_store(ctx, k_l, v_l, Kcur, Vcur);

                cur = llm_build_kqv(ctx, k_l, v_l, Qcur, KQ_mask, 1.0f/sqrtf(float(hp.n_embd_head)));
            }

            struct ggml_tensor * ffn_inp = ggml_add(ctx, cur, inpSA);

            // feed-forward network
            ggml_tensor * ffn_norm = ggml_new_tensor_1d(ctx, GGML_TYPE_F32, hp.n_embd);
            cur = llm_build_norm(ctx, ffn_inp, ffn_norm, nullptr, LLM_NORM_RMS);

            ggml_tensor * ffn_gate = ggml_new_tensor_2d(ctx, GGML_TYPE_Q4_0, hp.n_embd, hp.n_ff);
            ggml_tensor * ffn_down = ggml_new_tensor_2d(ctx, GGML_TYPE_Q4_0, hp.n_ff,   hp.n_embd);
            ggml_tensor * ffn_up   = ggml_new_tensor_2d(ctx, GGML_TYPE_Q4_0, hp.n_embd, hp.n_ff);
            struct ggml_tensor * tmp = ggml_mul_mat(ctx, ffn_up, cur);
            cur = ggml_mul_mat(ctx, ffn_gate, cur);
            cur = ggml_silu(ctx, cur);
            cur = ggml_mul(ctx, cur, tmp);
            cur = ggml_mul_mat(ctx, ffn_down, cur);

            cur = ggml_add(ctx, cur, ffn_inp);

            // input for next layer
            inpL = cur;
        }

        cur = inpL;

        ggml_tensor * output_norm = ggml_new_tensor_1d(ctx, GGML_TYPE_F32, hp.n_embd);
        cur = llm_build_norm(ctx, cur, output_norm, nullptr, LLM_NORM_RMS);

        // lm_head
        ggml_tensor * output = ggml_new_tensor_2d(ctx, GGML_TYPE_Q4_0, hp.n_embd, hp.n_vocab);
        cur = ggml_mul_mat(ctx, output, cur);

        return cur;
    }
};

// Falcon
struct test_falcon : public test_llm {
    static constexpr float freq_base = 10000.0f;
    static constexpr float freq_scale = 1.0f;
    static constexpr float ext_factor = 0.0f;
    static constexpr float attn_factor = 1.0f;
    static constexpr float beta_fast = 32.0f;
    static constexpr float beta_slow = 1.0f;

    std::string op_desc(ggml_tensor * t) override {
        GGML_UNUSED(t);
        return "FALCON";
    }

    std::string vars() override {
        auto n_tokens = hp.n_tokens;
        return VARS_TO_STR1(n_tokens);
    }

    double max_nmse_err() override {
        return 2e-3;
    }

    test_falcon(int n_tokens = 1)
        : test_llm({
            /*n_vocab        =*/ 32000,
            /*n_embd         =*/ 3200,
            /*n_head         =*/ 50,
            /*n_head_kv      =*/ 1,
            /*n_rot          =*/ 64,
            /*n_embd_head    =*/ 64,
            /*n_ff           =*/ 8640,
            /*f_norm_eps     =*/ 1e-5f,
            /*f_norm_rms_eps =*/ 0.f,
            /*n_tokens       =*/ n_tokens,
        }) {
    }

    ggml_tensor * build_graph(ggml_context * ctx) override {
        struct ggml_tensor * cur;
        struct ggml_tensor * inpL;

        inpL = ggml_new_tensor_2d(ctx, GGML_TYPE_F32, hp.n_embd, hp.n_tokens);

        // inp_pos - contains the positions
        struct ggml_tensor * inp_pos = ggml_new_tensor_1d(ctx, GGML_TYPE_I32, hp.n_tokens);

        // KQ_mask (mask for 1 head, it will be broadcasted to all heads)
        struct ggml_tensor * KQ_mask = ggml_new_tensor_3d(ctx, GGML_TYPE_F16, hp.n_kv, hp.n_tokens, 1);

        ggml_tensor * k_l = ggml_new_tensor_1d(ctx, GGML_TYPE_F16, 1638400);
        ggml_tensor * v_l = ggml_new_tensor_1d(ctx, GGML_TYPE_F16, 1638400);

        for (uint32_t il = 0; il < hp.n_layer; ++il) {
            // norm
            ggml_tensor * attn_norm_w = ggml_new_tensor_1d(ctx, GGML_TYPE_F32, hp.n_embd);
            ggml_tensor * attn_norm_b = ggml_new_tensor_1d(ctx, GGML_TYPE_F32, hp.n_embd);
            ggml_tensor * attn_norm = llm_build_norm(ctx, inpL, attn_norm_w, attn_norm_b, LLM_NORM);

            // self-attention
            {
                cur = attn_norm;

                ggml_tensor * wqkv = ggml_new_tensor_2d(ctx, GGML_TYPE_Q4_0, hp.n_embd, hp.n_embd + 2*hp.n_embd_gqa());

                cur = ggml_mul_mat(ctx, wqkv, cur);

                struct ggml_tensor * Qcur = ggml_cont(ctx, ggml_view_2d(ctx, cur, hp.n_embd,     hp.n_tokens, cur->nb[1], 0*sizeof(float)*(hp.n_embd)));
                struct ggml_tensor * Kcur = ggml_cont(ctx, ggml_view_2d(ctx, cur, hp.n_embd_gqa(), hp.n_tokens, cur->nb[1], 1*sizeof(float)*(hp.n_embd)));
                struct ggml_tensor * Vcur = ggml_cont(ctx, ggml_view_2d(ctx, cur, hp.n_embd_gqa(), hp.n_tokens, cur->nb[1], 1*sizeof(float)*(hp.n_embd + hp.n_embd_gqa())));

                Qcur = ggml_reshape_3d(ctx, Qcur, hp.n_embd_head, hp.n_head,    hp.n_tokens);
                Kcur = ggml_reshape_3d(ctx, Kcur, hp.n_embd_head, hp.n_head_kv, hp.n_tokens);

                // using mode = 2 for neox mode
                Qcur = ggml_rope_ext(
                    ctx, Qcur, inp_pos, nullptr, hp.n_rot, 2, hp.n_ctx_orig,
                    freq_base, freq_scale, ext_factor, attn_factor, beta_fast, beta_slow
                );

                Kcur = ggml_rope_ext(
                    ctx, Kcur, inp_pos, nullptr, hp.n_rot, 2, hp.n_ctx_orig,
                    freq_base, freq_scale, ext_factor, attn_factor, beta_fast, beta_slow
                );

                llm_build_kv_store(ctx, k_l, v_l, Kcur, Vcur);

                cur = llm_build_kqv(ctx, k_l, v_l, Qcur, KQ_mask, 1.0f/sqrtf(float(hp.n_embd_head)));
            }

            struct ggml_tensor * ffn_inp = cur;

            // feed forward
            {
                ggml_tensor * ffn_up   = ggml_new_tensor_2d(ctx, GGML_TYPE_Q4_0, hp.n_embd, hp.n_ff);
                ggml_tensor * ffn_down = ggml_new_tensor_2d(ctx, GGML_TYPE_Q4_0, hp.n_ff, hp.n_embd);
                cur = attn_norm;
                cur = ggml_mul_mat(ctx, ffn_up, cur);
                cur = ggml_gelu(ctx, cur);
                cur = ggml_mul_mat(ctx, ffn_down, cur);
            }

            cur = ggml_add(ctx, cur, ffn_inp);

            cur = ggml_add(ctx, cur, inpL);

            // input for next layer
            inpL = cur;
        }

        cur = inpL;

        ggml_tensor * output_norm   = ggml_new_tensor_1d(ctx, GGML_TYPE_F32, hp.n_embd);
        ggml_tensor * output_norm_b = ggml_new_tensor_1d(ctx, GGML_TYPE_F32, hp.n_embd);
        cur = llm_build_norm(ctx, cur, output_norm, output_norm_b, LLM_NORM);

        // lm_head
        ggml_tensor * output = ggml_new_tensor_2d(ctx, GGML_TYPE_Q8_0, hp.n_embd, hp.n_vocab);
        cur = ggml_mul_mat(ctx, output, cur);

        return cur;
    }
};


// ###########################################
// ## Section 3: GGML Op Test Instantiation ##
// ###########################################
static const ggml_type all_types[] = {
    GGML_TYPE_F32, GGML_TYPE_F16, GGML_TYPE_BF16,
    GGML_TYPE_Q4_0, GGML_TYPE_Q4_1,
    GGML_TYPE_Q5_0, GGML_TYPE_Q5_1,
    GGML_TYPE_Q8_0,
    GGML_TYPE_MXFP4,
    GGML_TYPE_Q2_K, GGML_TYPE_Q3_K,
    GGML_TYPE_Q4_K, GGML_TYPE_Q5_K,
    GGML_TYPE_Q6_K,
    // GGML_TYPE_TQ1_0, GGML_TYPE_TQ2_0, // TODO: implement for all backends
    GGML_TYPE_IQ2_XXS, GGML_TYPE_IQ2_XS, GGML_TYPE_IQ2_S,
    GGML_TYPE_IQ3_XXS, GGML_TYPE_IQ1_S, GGML_TYPE_IQ1_M,
    GGML_TYPE_IQ4_NL, GGML_TYPE_IQ3_S, GGML_TYPE_IQ4_XS,
};

static const ggml_type base_types[] = {
    GGML_TYPE_F32, GGML_TYPE_F16,
    GGML_TYPE_Q8_0, // for I8MM tests
    GGML_TYPE_Q4_0,
    GGML_TYPE_Q4_1, // for I8MM tests
    GGML_TYPE_Q4_K,
    GGML_TYPE_MXFP4, // TODO: or "other"
    GGML_TYPE_IQ2_XXS
};

static const ggml_type other_types[] = {
    GGML_TYPE_Q4_1,
    GGML_TYPE_Q5_0, GGML_TYPE_Q5_1,
    GGML_TYPE_Q8_0,
    GGML_TYPE_Q2_K, GGML_TYPE_Q3_K,
    GGML_TYPE_Q5_K,
    GGML_TYPE_Q6_K,
    // GGML_TYPE_TQ1_0, GGML_TYPE_TQ2_0, // TODO: implement for all backends
    GGML_TYPE_IQ2_XS, GGML_TYPE_IQ2_S,
    GGML_TYPE_IQ3_XXS, GGML_TYPE_IQ1_S, GGML_TYPE_IQ1_M,
    GGML_TYPE_IQ4_NL, GGML_TYPE_IQ3_S, GGML_TYPE_IQ4_XS,
    GGML_TYPE_BF16,
};

// Test cases for evaluation: should try to cover edge cases while using small input sizes to keep the runtime low
static std::vector<std::unique_ptr<test_case>> make_test_cases_eval() {
    std::vector<std::unique_ptr<test_case>> test_cases;
    std::default_random_engine rng(0);

    // unary ops
    for (ggml_type type : {GGML_TYPE_F16, GGML_TYPE_F32}) {
        for (int v : {0, 1}) {
            for (int op = 0; op < GGML_UNARY_OP_COUNT; op++) {
                if (op == GGML_UNARY_OP_XIELU) {
                    continue; // need extra params, separate test
                }
                test_cases.emplace_back(new test_unary((ggml_unary_op) op, type, { 128, 2, 2, 2 }, v));
                test_cases.emplace_back(new test_unary((ggml_unary_op) op, type, { 5, 7, 11, 13 }, v));
            }
        }
    }

    // glu ops
    for (ggml_type type : {GGML_TYPE_F16, GGML_TYPE_F32}) {
        for (int v : {0, 1}) {
            for (int op = 0; op < GGML_GLU_OP_COUNT; op++) {
                if (op == GGML_GLU_OP_SWIGLU_OAI) {
                    // SWIGLU_OAI is handled separately
                    continue;
                }

                for (bool swapped : {false, true}) {
                    test_cases.emplace_back(new test_glu((ggml_glu_op) op, type, { 128, 2, 2, 2 }, v, swapped));
                    test_cases.emplace_back(new test_glu((ggml_glu_op) op, type, { 5, 7, 11, 13 }, v, swapped));
                }

                test_cases.emplace_back(new test_glu_split((ggml_glu_op) op, type, { 128, 2, 2, 2 }, v));
                test_cases.emplace_back(new test_glu_split((ggml_glu_op) op, type, { 5, 7, 11, 13 }, v));
            }
        }
    }

    for (int v : {0, 1}) {
        for (float alpha : {.5f, 1.702f}) {
            for (float limit : {2.0f, 7.0f}) {
                test_cases.emplace_back(new test_swiglu_oai(GGML_TYPE_F32, { 128, 2, 2, 2 }, v, alpha, limit));
            }
        }
    }

    for (ggml_type type : {GGML_TYPE_F32, GGML_TYPE_Q4_0}) {
        test_cases.emplace_back(new test_get_rows(type, 300*256,   5,         4,   1,   2, false));
        test_cases.emplace_back(new test_get_rows(type,     256,   80000, 70000,   2,   1, false));
        test_cases.emplace_back(new test_get_rows(type,     256,   5,         4, 700, 100, false));
    }

    test_cases.emplace_back(new test_get_rows(GGML_TYPE_F32, 1, 8, 2, 1, 1, false));
    for (ggml_type type : all_types) {
        for (int b : {1, 7}) {
            for (bool v : {false, true}) {
                test_cases.emplace_back(new test_get_rows(type, 256, 5, 4, b, 1, v));
            }
        }
    }
    for (int b : {1, 7}) {
        for (bool v : {false, true}) {
            test_cases.emplace_back(new test_get_rows(GGML_TYPE_I32, 256, 5, 4, b, 1, v));
        }
    }

    test_cases.emplace_back(new test_get_rows_back(GGML_TYPE_F32, 1, 8, 2, 1, false));
    for (ggml_type type : all_types) {
        for (bool v : {false, true}) {
            test_cases.emplace_back(new test_get_rows_back(type, 256, 5, 4, 1, v));
        }
    }
    for (bool v : {false, true}) {
        test_cases.emplace_back(new test_get_rows_back(GGML_TYPE_I32, 256, 5, 4, 1, v));
    }

    test_cases.emplace_back(new test_set_rows(GGML_TYPE_F32, GGML_TYPE_I64, { 1, 8, 1, 3 }, { 1, 1 }, 2, false));
    test_cases.emplace_back(new test_set_rows(GGML_TYPE_F32, GGML_TYPE_I32, { 1, 8, 1, 3 }, { 1, 1 }, 2, false));
    test_cases.emplace_back(new test_set_rows(GGML_TYPE_Q8_0, GGML_TYPE_I32, { 256, 5, 1, 3 }, { 1, 1, }, 1, false));
    for (ggml_type type : all_types) {
        for (int b : {1, 7}) {
            for (bool v : {false, true}) {
                test_cases.emplace_back(new test_set_rows(type, GGML_TYPE_I64, { 256, 5,  b, 3 }, { 1, 1, }, 1, v));
                test_cases.emplace_back(new test_set_rows(type, GGML_TYPE_I64, { 256, 11, 1, b }, { 2, 3, }, 7, v));

                test_cases.emplace_back(new test_set_rows(type, GGML_TYPE_I64, { 3*ggml_blck_size(type), 3, b, 1 }, { 2, 3, }, 2, v));

                if (ggml_blck_size(type) == 1) {
                    test_cases.emplace_back(new test_set_rows(type, GGML_TYPE_I64, { 31, 3, b, 1 }, { 2, 3, }, 2, v));
                    test_cases.emplace_back(new test_set_rows(type, GGML_TYPE_I64, { 33, 5, 1, b }, { 2, 3, }, 1, v));
                }
            }
        }
    }

    for (int mode : { GGML_ROPE_TYPE_NORMAL, GGML_ROPE_TYPE_NEOX }) {
        for (ggml_type type : {GGML_TYPE_F16, GGML_TYPE_F32}) {
            test_cases.emplace_back(new test_rope_set_rows(type, GGML_TYPE_I64, { 128, 32, 1, 100 }, mode));
            test_cases.emplace_back(new test_rope_set_rows(type, GGML_TYPE_I64, { 128, 32, 512, 1 }, mode));
        }
    }

    for (ggml_type type_input : {GGML_TYPE_F32}) {
        for (ggml_op_pool pool_type : {GGML_OP_POOL_AVG, GGML_OP_POOL_MAX}) {
            for (int k0 : {1, 3}) {
                for (int k1 : {1, 3}) {
                    for (int s0 : {1, 2}) {
                        for (int s1 : {1, 2}) {
                            for (int p0 : {0, 1}) {
                                for (int p1 : {0, 1}) {
                                    test_cases.emplace_back(new test_pool2d(pool_type, type_input, {10, 10, 3, 1}, k0, k1, s0, s1, p0, p1));
                                }
                            }
                        }
                    }
                }
            }
        }
    }

#if 0
    // >4GB im2col destination. Too slow to run by default.
    // Test cases taken from Wan2.1 T2V 1.3B.
    test_cases.emplace_back(new test_im2col   (GGML_TYPE_F32, GGML_TYPE_F32, GGML_TYPE_F32, {832, 480, 192, 4}, {3, 3, 192, 96}, 1, 1, 1, 1, 1, 1, true));
    test_cases.emplace_back(new test_im2col_3d(GGML_TYPE_F32, GGML_TYPE_F32, GGML_TYPE_F32, {834, 482, 6, 96},  {3, 3,3, 9216}, 96, 1, 1, 1, 0, 0, 0, 1, 1, 1, false));
#endif

    // im2col 1D
    test_cases.emplace_back(new test_im2col(GGML_TYPE_F32, GGML_TYPE_F32, GGML_TYPE_F32, {3000, 128, 1, 1}, {3, 128, 1280, 1}, 1, 0, 1, 0, 1, 0, false));
    test_cases.emplace_back(new test_im2col(GGML_TYPE_F32, GGML_TYPE_F16, GGML_TYPE_F32, {3000, 128, 1, 1}, {3, 128, 1280, 1}, 1, 0, 1, 0, 1, 0, false));
    test_cases.emplace_back(new test_im2col(GGML_TYPE_F32, GGML_TYPE_F16, GGML_TYPE_F16, {3000, 128, 1, 1}, {3, 128, 1280, 1}, 1, 0, 1, 0, 1, 0, false));
    for (int s0 : {1, 3}) {
        for (int p0 : {0, 3}) {
            for (int d0 : {1, 3}) {
                test_cases.emplace_back(new test_im2col(
                    GGML_TYPE_F32, GGML_TYPE_F32, GGML_TYPE_F32, {20, 2, 2, 1}, {3, 2, 2, 1},
                    s0, 0, p0, 0, d0, 0, false));
            }
        }
    }

    // im2col 2D
    test_cases.emplace_back(new test_im2col(GGML_TYPE_F32, GGML_TYPE_F32, GGML_TYPE_F32));
    test_cases.emplace_back(new test_im2col(GGML_TYPE_F32, GGML_TYPE_F16, GGML_TYPE_F32));
    test_cases.emplace_back(new test_im2col(GGML_TYPE_F32, GGML_TYPE_F16, GGML_TYPE_F16));
    for (int s0 : {1, 3}) {
        for (int s1 : {1, 3}) {
            for (int p0 : {0, 3}) {
                for (int p1 : {0, 3}) {
                    for (int d0 : {1, 3}) {
                        for (int d1 : {1, 3}) {
                            test_cases.emplace_back(new test_im2col(
                                GGML_TYPE_F32, GGML_TYPE_F32, GGML_TYPE_F32, {20, 20, 2, 2}, {3, 3, 2, 2},
                                s0, s1, p0, p1, d0, d1, true));
                        }
                    }
                }
            }
        }
    }

    // extra tests for im2col 2D
    test_cases.emplace_back(new test_im2col(GGML_TYPE_F32, GGML_TYPE_F16, GGML_TYPE_F16, {12, 12, 1, 32}, {3, 3, 1, 32}, 1, 1, 1, 1, 1, 1, true));
    test_cases.emplace_back(new test_im2col(GGML_TYPE_F32, GGML_TYPE_F16, GGML_TYPE_F16, {12, 12, 2, 32}, {3, 3, 2, 32}, 1, 1, 1, 1, 1, 1, true));
    test_cases.emplace_back(new test_im2col(GGML_TYPE_F32, GGML_TYPE_F16, GGML_TYPE_F16, {12, 12, 1, 1024}, {3, 3, 1, 1024}, 1, 1, 1, 1, 1, 1, true));
    test_cases.emplace_back(new test_im2col(GGML_TYPE_F32, GGML_TYPE_F16, GGML_TYPE_F16, {12, 12, 2, 1024}, {3, 3, 2, 1024}, 1, 1, 1, 1, 1, 1, true));
    test_cases.emplace_back(new test_im2col(GGML_TYPE_F32, GGML_TYPE_F16, GGML_TYPE_F16, {12, 12, 1, 2048}, {3, 3, 1, 2048}, 1, 1, 1, 1, 1, 1, true));
    test_cases.emplace_back(new test_im2col(GGML_TYPE_F32, GGML_TYPE_F16, GGML_TYPE_F16, {12, 12, 2, 2048}, {3, 3, 2, 2048}, 1, 1, 1, 1, 1, 1, true));
    test_cases.emplace_back(new test_im2col(GGML_TYPE_F32, GGML_TYPE_F16, GGML_TYPE_F16, {12, 12, 1, 2560}, {3, 3, 1, 2560}, 1, 1, 1, 1, 1, 1, true));
    test_cases.emplace_back(new test_im2col(GGML_TYPE_F32, GGML_TYPE_F16, GGML_TYPE_F16, {12, 12, 2, 2560}, {3, 3, 2, 2560}, 1, 1, 1, 1, 1, 1, true));
    test_cases.emplace_back(new test_im2col(GGML_TYPE_F32, GGML_TYPE_F16, GGML_TYPE_F16, {5, 5, 1, 32}, {3, 4, 1, 32}, 1, 1, 0, 0, 1, 1, true));

    // im2col 3D
    test_cases.emplace_back(new test_im2col_3d(GGML_TYPE_F32, GGML_TYPE_F32, GGML_TYPE_F32));
    test_cases.emplace_back(new test_im2col_3d(GGML_TYPE_F32, GGML_TYPE_F16, GGML_TYPE_F32));
    test_cases.emplace_back(new test_im2col_3d(GGML_TYPE_F32, GGML_TYPE_F16, GGML_TYPE_F16));
    for (int s0 : {1, 3}) {
        for (int s1 : {1, 3}) {
            for (int s2 : {1, 3}) {
                for (int p0 : {0, 3}) {
                    for (int p1 : {0, 3}) {
                        for (int p2 : {0, 3}) {
                            for (int d0 : {1, 3}) {
                                for (int d1 : {1, 3}) {
                                    for (int d2 : {1, 3}) {
                                        for (int IC : {1, 3}) {
                                            for (bool v : {false, true}) {
                                                test_cases.emplace_back(new test_im2col_3d(
                                                    GGML_TYPE_F32, GGML_TYPE_F32, GGML_TYPE_F32, {20, 20, 10, 3}, {3, 3, 3, 3},
                                                    IC, s0, s1, s2, p0, p1, p2, d0, d1, d2, v));
                                            }
                                        }
                                    }
                                }
                            }
                        }
                    }
                }
            }
        }
    }

// Conv_2D test cases
#ifdef DETAILED_TESTS
    // Probably we do not have enough time to execute these in the pipeline.
    uint32_t iwh_idx  = 0;
    uint32_t kwh_idx  = 1;
    uint32_t Cout_idx = 2;
    uint32_t Cin_idx  = 3;
    uint32_t B_idx    = 4;

    std::vector<std::array<int, 5>> cases = {
  //{IWH, KWH, Cout, Cin, B}
  // K=CRS=NPQ=4096 conv_2d matmul performance
        {19,   4, 4096, 256, 16},
 // K=128, CRS=128, NPQ=4096
        { 19,  4, 128,  8,   16},
 // K=130, CRS=128, NPQ=4096
        { 19,  4, 130,  8,   16},
 // Edge case: K x CRS is small
        { 19,  2, 4,    4,   16},
 // A ConvNet's first layer
        { 224, 3, 8,    3,   1 },
 // A ConvNet's first layer with 2x2 convolution, and 1 channel
        { 224, 2, 8,    1,   1 },
 // A ConvNet's first layer with 2x2 convolution, and 1 channel, several images in the batch
        { 224, 2, 8,    1,   8 },
 // A middle layer of a ConvNet
        { 58,  3, 64,   32,  1 },
 // A middle layer of a ConvNet, several images in the batch
        { 58,  3, 64,   32,  8 },
 // A deep layer of a ConvNet, several images in the batch
        { 16,  3, 256,  128, 8 }
    };

    for (auto kernel_type : {GGML_TYPE_F32, GGML_TYPE_F16}) {
        for (auto act_case : cases) {
            test_cases.emplace_back(new test_conv_2d(
                { act_case[iwh_idx], act_case[iwh_idx], act_case[Cin_idx], act_case[B_idx] },
                { act_case[kwh_idx], act_case[kwh_idx], act_case[Cin_idx], act_case[Cout_idx] },
                kernel_type, 1, 1, 0, 0, 1, 1, false));
        }
    }
#endif

    // CONV_2D:
    auto calc_conv_output_size = [](int64_t ins, int64_t ks, int s, int p, int d) -> int64_t {
        return (ins + 2 * p - d * (ks - 1) - 1) / s + 1;
    };

    //uint32_t s0 = 3;
    uint32_t s1 = 5;
    uint32_t p0 = 5;
    //uint32_t p1 = 2;
    uint32_t d0 = 2;
    uint32_t d1 = 4;

    for (uint32_t s0 : { 1, 3 }) {
        for (uint32_t p1 : { 2, 5 }) {
            for (uint32_t Cin : { 1, 25 }) {
                for (uint32_t Cout : { 1, 12 }) {
                    for (uint32_t KH : { 1, 2, 3, 11 }) {
                        for (uint32_t KW : { 1, 2, 3, 11 }) {
                            for (uint32_t H : { 1, 133 }) {
                                for (uint32_t W : { 1, 141 }) {
                                    if (calc_conv_output_size(W, KW, s0, p0, d0) > 0 &&
                                        calc_conv_output_size(H, KH, s1, p1, d1) > 0) {
                                        for (auto kernel_type : {GGML_TYPE_F32, GGML_TYPE_F16}) {
                                            test_cases.emplace_back(new test_conv_2d(
                                                { W, H, Cin, 2 }, { KW, KH, Cin, Cout }, kernel_type, s0, s1, p0, p1, d0, d1, false));
                                        }
                                    }
                                }
                            }
                        }
                    }
                }
            }
        }
    }

    // sycl backend will limit task global_range < MAX_INT
    // test cases for 2D im2col with large input W and H (occurs in stable-diffusion)
    // however these cases need to alloc more memory which may fail in some devices (Intel Arc770, etc.)
    // these cases are verified (pass) in Intel(R) Data Center GPU Max 1100 (sycl backend) and NV A30 (cuda backend)
    // test_cases.emplace_back(new test_im2col(GGML_TYPE_F32, GGML_TYPE_F16, GGML_TYPE_F16, {1024, 1024, 256, 1}, {3, 3, 256, 1}, 1, 1, 1, 1, 1, 1, true));
    // test_cases.emplace_back(new test_im2col(GGML_TYPE_F32, GGML_TYPE_F16, GGML_TYPE_F32, {1024, 1024, 256, 1}, {3, 3, 256, 1}, 1, 1, 1, 1, 1, 1, true));

    test_cases.emplace_back(new test_conv_2d_dw({17, 34, 9, 1}, {3, 3, 1, 9}, 1, 0, 1, false));
    test_cases.emplace_back(new test_conv_2d_dw({17, 34, 9, 1}, {3, 3, 1, 9}, 1, 0, 1, true));
    test_cases.emplace_back(new test_conv_2d_dw({32, 8, 64, 1}, {3, 3, 1, 64}, 2, 1, 1, false));
    test_cases.emplace_back(new test_conv_2d_dw({32, 8, 64, 1}, {3, 3, 1, 64}, 2, 1, 1, true));

    // CONV_3D
    auto calc_conv_output_size_3d = [](int64_t ins, int64_t ks, int s, int p, int d) -> int64_t {
        return (ins + 2 * p - d * (ks - 1) - 1) / s + 1;
    };

    for (ggml_type kernel_type : {GGML_TYPE_F32, GGML_TYPE_F16}) {
        for (int N : {1, 2}) {
            for (int IC : {1, 3}) {
                for (int OC : {1, 4}) {
                    for (int s0 : {1, 2}) {
                        for (int p1 : {0, 1}) {
                            for (int d2 : {1, 2}) {
                                int64_t IW = 20, IH = 22, ID = 18;
                                int64_t KW = 3,  KH = 3,  KD = 3;
                                int s1 = s0, s2 = s0;
                                int p0 = p1, p2 = p1;
                                int d0 = d2, d1 = d2;

                                if (calc_conv_output_size_3d(IW, KW, s0, p0, d0) <= 0 ||
                                    calc_conv_output_size_3d(IH, KH, s1, p1, d1) <= 0 ||
                                    calc_conv_output_size_3d(ID, KD, s2, p2, d2) <= 0) {
                                    continue;
                                }
                                test_cases.emplace_back(new test_conv_3d(
                                    N, IC, ID, IH, IW,
                                    OC, KD, KH, KW,
                                    s0, s1, s2, p0, p1, p2, d0, d1, d2,
                                    kernel_type));

                                // Asymmetric kernel and params
                                int64_t asym_KW = 5, asym_KH = 1, asym_KD = 3;
                                int asym_s0 = 2, asym_s1 = 1, asym_s2 = 1;
                                int asym_p0 = 2, asym_p1 = 0, asym_p2 = 1;
                                int asym_d0 = 1, asym_d1 = 1, asym_d2 = 2;

                                if (calc_conv_output_size_3d(IW, asym_KW, asym_s0, asym_p0, asym_d0) <= 0 ||
                                    calc_conv_output_size_3d(IH, asym_KH, asym_s1, asym_p1, asym_d1) <= 0 ||
                                    calc_conv_output_size_3d(ID, asym_KD, asym_s2, asym_p2, asym_d2) <= 0) {
                                    continue;
                                }
                                test_cases.emplace_back(new test_conv_3d(
                                    N, IC, ID, IH, IW,
                                    OC, asym_KD, asym_KH, asym_KW,
                                    asym_s0, asym_s1, asym_s2, asym_p0, asym_p1, asym_p2, asym_d0, asym_d1, asym_d2,
                                    kernel_type));
                            }
                        }
                    }
                }
            }
        }
        // Case with kernel size 1
        test_cases.emplace_back(new test_conv_3d(1, 4, 8, 8, 8, 8, 1, 1, 1, 1, 1, 1, 0, 0, 0, 1, 1, 1, kernel_type));
    }

    for(uint32_t Cout : {1, 9}){
        for(uint32_t Cin : {1, 7}){
            for(uint32_t K : {1, 3, 1337}){
                for(uint32_t L : {1, 2, 13}){
                    for(uint32_t s0: {1, 2, 3}){
                        test_cases.emplace_back(new test_conv_transpose_1d({L,Cin,1,1}, {K,Cout,Cin,1}, s0, 0, 1));
                    }
                }
            }
        }
    }

    test_cases.emplace_back(new test_conv_transpose_1d());
    test_cases.emplace_back(new test_conv_transpose_1d({3,2,1,1}, {2,3,2,1}, 3, 0, 1));
    test_cases.emplace_back(new test_conv_transpose_1d({3,2,1,1}, {2,3,2,1}, 2, 0, 1));
    test_cases.emplace_back(new test_conv_transpose_1d({3,2,1,1}, {2,3,2,1}, 1, 0, 1));
    test_cases.emplace_back(new test_conv_transpose_1d({3,2,1,1}, {3,2,2,1}, 2, 0, 1));
    test_cases.emplace_back(new test_conv_transpose_1d({3,2,1,1}, {3,2,2,1}, 1, 0, 1));
    test_cases.emplace_back(new test_conv_transpose_1d({3,2,1,1}, {3,1,2,1}, 1, 0, 1));
    test_cases.emplace_back(new test_conv_transpose_1d({2,1,1,1}, {3,1,1,1}, 1, 0, 1));

    test_cases.emplace_back(new test_conv_transpose_2d({3, 2, 3, 1}, {2, 2, 1, 3}, 1));
    test_cases.emplace_back(new test_conv_transpose_2d({10, 10, 9, 1}, {3, 3, 1, 9}, 2));

    test_cases.emplace_back(new test_count_equal(GGML_TYPE_F32, {4,  500, 1, 1}));
    test_cases.emplace_back(new test_count_equal(GGML_TYPE_F32, {4, 5000, 1, 1}));

    test_cases.emplace_back(new test_argmax(GGML_TYPE_F32, {32,    1, 1, 1}));
    test_cases.emplace_back(new test_argmax(GGML_TYPE_F32, {32,  513, 1, 1}));
    test_cases.emplace_back(new test_argmax(GGML_TYPE_F32, {100,  10, 1, 1}));
    test_cases.emplace_back(new test_argmax(GGML_TYPE_F32, {1024, 10, 1, 1}));
    test_cases.emplace_back(new test_argmax(GGML_TYPE_F32, {1024, 12, 1, 1}));
    test_cases.emplace_back(new test_argmax(GGML_TYPE_F32, {2000, 10, 1, 1}));
    test_cases.emplace_back(new test_argmax(GGML_TYPE_F32, {5438,  3, 1, 1}));

    for (int ne3 : {1, 3}) { // CUDA backward pass only supports ne3 == 1
        test_cases.emplace_back(new test_repeat(GGML_TYPE_F32, {10, 5, 4, ne3}, {1, 1, 1, 1}));
        test_cases.emplace_back(new test_repeat(GGML_TYPE_F32, {10, 5, 4, ne3}, {2, 1, 1, 1}));
        test_cases.emplace_back(new test_repeat(GGML_TYPE_F32, {10, 5, 4, ne3}, {1, 2, 1, 1}));
        test_cases.emplace_back(new test_repeat(GGML_TYPE_F32, {10, 5, 4, ne3}, {1, 1, 2, 1}));
        test_cases.emplace_back(new test_repeat(GGML_TYPE_F32, {10, 5, 4, ne3}, {1, 1, 1, 2}));
        test_cases.emplace_back(new test_repeat(GGML_TYPE_I32, {10, 5, 4, ne3}, {2, 1, 1, 1}));
        test_cases.emplace_back(new test_repeat(GGML_TYPE_I16, {10, 5, 4, ne3}, {1, 1, 1, 2}));
    }

    for (bool view : {false, true}) {
        test_cases.emplace_back(new test_repeat_back(GGML_TYPE_F32, {8, 6, 4, 2}, {1, 1, 1, 1}, view));
        test_cases.emplace_back(new test_repeat_back(GGML_TYPE_F32, {8, 6, 4, 2}, {2, 1, 1, 1}, view));
        test_cases.emplace_back(new test_repeat_back(GGML_TYPE_F32, {8, 6, 4, 2}, {1, 2, 1, 1}, view));
        test_cases.emplace_back(new test_repeat_back(GGML_TYPE_F32, {8, 6, 4, 2}, {1, 1, 2, 1}, view));
        test_cases.emplace_back(new test_repeat_back(GGML_TYPE_F32, {8, 6, 4, 2}, {1, 1, 1, 2}, view));
    }

    test_cases.emplace_back(new test_dup(GGML_TYPE_F32));
    test_cases.emplace_back(new test_dup(GGML_TYPE_F16));
    test_cases.emplace_back(new test_dup(GGML_TYPE_I32));
    test_cases.emplace_back(new test_dup(GGML_TYPE_I16));
    test_cases.emplace_back(new test_dup(GGML_TYPE_F32, {10, 10, 5, 1}, {0, 2, 1, 3}));
    test_cases.emplace_back(new test_dup(GGML_TYPE_F16, {10, 10, 5, 1}, {0, 2, 1, 3})); // dup by rows
    test_cases.emplace_back(new test_dup(GGML_TYPE_F32, {10, 10, 5, 1}, {1, 0, 2, 3}));
    test_cases.emplace_back(new test_dup(GGML_TYPE_F16, {10, 10, 5, 1}, {1, 0, 2, 3})); // dup dst not-contiguous
    test_cases.emplace_back(new test_dup(GGML_TYPE_I16, {10,  8, 3, 1}, {0, 2, 1, 3}));
    test_cases.emplace_back(new test_dup(GGML_TYPE_I16, {10,  8, 3, 1}, {1, 2, 0, 3}));

    for (int dim = 1; dim < GGML_MAX_DIMS; ++dim) {
        test_cases.emplace_back(new test_set(GGML_TYPE_F32, GGML_TYPE_F32, {6, 5, 4, 3}, dim));
    }

    for (int dim = 1; dim < GGML_MAX_DIMS; ++dim) {
        test_cases.emplace_back(new test_set(GGML_TYPE_I32, GGML_TYPE_I32, {6, 5, 4, 3}, dim));
    }

    // same-type copy
    for (ggml_type type : all_types) {
        const auto nk = ggml_blck_size(type);

        for (int k = 1; k < 4; ++k) {
            test_cases.emplace_back(new test_cpy(type, type, {k*nk, 2, 3, 4}));
            test_cases.emplace_back(new test_cpy(type, type, {k*nk, 2, 3, 4}, {0, 2, 1, 3}));
            test_cases.emplace_back(new test_cpy(type, type, {k*nk, 2, 3, 4}, {0, 3, 1, 2}, {0, 2, 1, 3}));
        }
    }

    for (ggml_type type_src : {GGML_TYPE_F16, GGML_TYPE_BF16, GGML_TYPE_F32}) {
        for (ggml_type type_dst : all_types) {
            test_cases.emplace_back(new test_cpy(type_src, type_dst, {256, 4, 4, 4}));
            test_cases.emplace_back(new test_cpy(type_src, type_dst, {256, 2, 3, 4}, {0, 2, 1, 3})); // cpy by rows
        }
    }
    for (ggml_type type_src : all_types) {
        for (ggml_type type_dst : {GGML_TYPE_F32}) {
            test_cases.emplace_back(new test_cpy(type_src, type_dst, {256, 4, 4, 4}));
            test_cases.emplace_back(new test_cpy(type_src, type_dst, {256, 2, 3, 4}, {0, 2, 1, 3})); // cpy by rows
        }
    }
    for (ggml_type type_src : {GGML_TYPE_F16, GGML_TYPE_F32}) {
        for (ggml_type type_dst : {GGML_TYPE_F16, GGML_TYPE_F32}) {
            test_cases.emplace_back(new test_cpy(type_src, type_dst, {256, 2, 3, 4}, {1, 0, 2, 3})); // cpy not-contiguous
        }
    }
    test_cases.emplace_back(new test_cpy(GGML_TYPE_F32, GGML_TYPE_I32, {256, 2, 3, 4}));
    test_cases.emplace_back(new test_cpy(GGML_TYPE_F32, GGML_TYPE_I32, {256, 2, 3, 4}, {1, 0, 2, 3}));
    test_cases.emplace_back(new test_cpy(GGML_TYPE_I32, GGML_TYPE_F32, {256, 2, 3, 4}));
    test_cases.emplace_back(new test_cpy(GGML_TYPE_I32, GGML_TYPE_F32, {256, 2, 3, 4}, {1, 0, 2, 3}));
    test_cases.emplace_back(new test_cpy(GGML_TYPE_F16, GGML_TYPE_F16, {256, 4, 3, 1}, {0, 0, 0, 0}, {0, 0, 0, 0}, true));
    test_cases.emplace_back(new test_cpy(GGML_TYPE_F32, GGML_TYPE_F32, {256, 4, 3, 1}, {0, 0, 0, 0}, {0, 0, 0, 0}, true));
    test_cases.emplace_back(new test_cpy(GGML_TYPE_F32, GGML_TYPE_F32, {256, 4, 3, 3}, {0, 0, 0, 0}, {0, 0, 0, 0}, true));
    test_cases.emplace_back(new test_cpy(GGML_TYPE_BF16, GGML_TYPE_BF16, {256, 4, 3, 1}, {0, 0, 0, 0}, {0, 0, 0, 0}, true));
    test_cases.emplace_back(new test_cpy(GGML_TYPE_F16, GGML_TYPE_F16, {256, 4, 1, 1}, {0, 0, 0, 0}, {0, 0, 0, 0}, true));
    test_cases.emplace_back(new test_cpy(GGML_TYPE_F32, GGML_TYPE_F32, {256, 4, 1, 1}, {0, 0, 0, 0}, {0, 0, 0, 0}, true));
    test_cases.emplace_back(new test_cpy(GGML_TYPE_BF16, GGML_TYPE_BF16, {256, 4, 1, 1}, {0, 0, 0, 0}, {0, 0, 0, 0}, true));
    test_cases.emplace_back(new test_cpy(GGML_TYPE_I32, GGML_TYPE_I32, {256, 4, 1, 1}, {0, 0, 0, 0}, {0, 0, 0, 0}, true));
    test_cases.emplace_back(new test_cpy(GGML_TYPE_I32, GGML_TYPE_I32, {256, 1, 4, 1}, {1, 2, 0, 3}, {0, 0, 0, 0}));
    test_cases.emplace_back(new test_cpy(GGML_TYPE_F32, GGML_TYPE_F32, {256, 1, 4, 1}, {1, 2, 0, 3}, {0, 0, 0, 0}));

<<<<<<< HEAD
    test_cases.emplace_back(new test_cont());
    test_cases.emplace_back(new test_cont(GGML_TYPE_F32, {2, 1, 1 ,1}));
    test_cases.emplace_back(new test_cont(GGML_TYPE_F32, {2, 1, 3 ,5}));
    test_cases.emplace_back(new test_cont(GGML_TYPE_F32, {2, 3, 5 ,7}));
    test_cases.emplace_back(new test_cont(GGML_TYPE_I32, {2, 1, 1 ,1}));
    test_cases.emplace_back(new test_cont(GGML_TYPE_I32, {2, 1, 3 ,5}));
    test_cases.emplace_back(new test_cont(GGML_TYPE_I32, {2, 3, 5 ,7}));
    test_cases.emplace_back(new test_cont(GGML_TYPE_F16, {2, 1, 1 ,1}));
    test_cases.emplace_back(new test_cont(GGML_TYPE_F16, {2, 1, 3 ,5}));
    test_cases.emplace_back(new test_cont(GGML_TYPE_F16, {2, 3, 5 ,7}));
    test_cases.emplace_back(new test_cont(GGML_TYPE_BF16, {2, 1, 1 ,1}));
    test_cases.emplace_back(new test_cont(GGML_TYPE_BF16, {2, 1, 3 ,5}));
    test_cases.emplace_back(new test_cont(GGML_TYPE_BF16, {2, 3, 5 ,7}));
=======
    for (ggml_type type_dst : { GGML_TYPE_F32, GGML_TYPE_F16, GGML_TYPE_BF16 }) {
        for (bool use_view_slice : { true, false }) {
            for (std::array<int64_t, 4> ne : std::initializer_list<std::array<int64_t, 4>>{ {2, 1, 1, 1}, {2, 1, 3, 5},
                {2, 3, 5, 7}, {1, 4, 4, 1}, {1, 8, 17, 1}, {10, 10, 10, 1} }) {
                if (use_view_slice && (type_dst == GGML_TYPE_F16 || type_dst == GGML_TYPE_BF16)) {
                    continue; // TODO: add after WebGPU is fixed
                }
                test_cases.emplace_back(new test_cont(type_dst, ne, use_view_slice));
            }
        }
    }
>>>>>>> 054a45c3

    auto add_test_bin_bcast = [&](ggml_type type, std::array<int64_t, 4> ne, std::array<int, 4> nr) {
        for (auto op : {ggml_add, ggml_sub, ggml_mul, ggml_div}) {
            test_cases.emplace_back(new test_bin_bcast(op, type, ne, nr));
        }
    };
    for (ggml_type type : {GGML_TYPE_F16, GGML_TYPE_F32}) {
        add_test_bin_bcast(type, {1, 1, 8, 1}, {1, 1, 1, 1});
        add_test_bin_bcast(type, {1, 1, 1, 1}, {32, 1, 1, 1});
        add_test_bin_bcast(type, {1, 1, 320, 320}, {1, 1, 1, 1});
        add_test_bin_bcast(type, {10, 5, 1, 1}, {1, 1, 1, 1});
        add_test_bin_bcast(type, {10, 5, 4, 1}, {1, 1, 1, 1});
        add_test_bin_bcast(type, {10, 5, 4, 3}, {1, 1, 1, 1});
        add_test_bin_bcast(type, {10, 5, 4, 3}, {2, 1, 1, 1});
        add_test_bin_bcast(type, {10, 5, 4, 3}, {1, 2, 1, 1});
        add_test_bin_bcast(type, {10, 5, 4, 3}, {1, 1, 2, 1});
        add_test_bin_bcast(type, {10, 5, 4, 3}, {1, 1, 1, 2});
        add_test_bin_bcast(type, {10, 5, 4, 3}, {1, 1, 2, 2});
        add_test_bin_bcast(type, {10, 5, 4, 3}, {1, 2, 2, 2});
        add_test_bin_bcast(type, {10, 5, 4, 3}, {2, 2, 2, 2});

        // test case for k_bin_bcast_unravel in CUDA backend
        add_test_bin_bcast(type, {1, 1, 65536, 1}, {256, 1, 1, 1});

        // stable diffusion
        add_test_bin_bcast(type, {1280, 1, 1, 1}, {1, 1, 1, 1});
        add_test_bin_bcast(type, {1280, 1, 1, 1}, {1, 16, 16, 1});
        add_test_bin_bcast(type, {1280, 16, 16, 1}, {1, 1, 1, 1});
        add_test_bin_bcast(type, {1280, 1, 1, 1}, {1, 256, 1, 1});
        add_test_bin_bcast(type, {1, 1, 1280, 1}, {16, 16, 1, 1});
        add_test_bin_bcast(type, {16, 16, 1280, 1}, {1, 1, 1, 1});
        add_test_bin_bcast(type, {1, 1, 1920, 1}, {16, 16, 1, 1});
        add_test_bin_bcast(type, {1, 1, 2560, 1}, {16, 16, 1, 1});
        add_test_bin_bcast(type, {1, 1, 1280, 1}, {32, 32, 1, 1});
        add_test_bin_bcast(type, {1, 1, 1920, 1}, {32, 32, 1, 1});
        add_test_bin_bcast(type, {1, 1, 640, 1}, {32, 32, 1, 1});
        add_test_bin_bcast(type, {5120, 1, 1, 1}, {1, 256, 1, 1});
        add_test_bin_bcast(type, {640, 1, 1, 1}, {1, 1, 1, 1});
        add_test_bin_bcast(type, {64, 262144, 1, 1}, {1, 1, 1, 1});
        //add_test_bin_bcast(type, {3, 3, 2560, 1280}, {1, 1, 1, 1});
        //add_test_bin_bcast(type, {3, 3, 2560, 1280}, {2, 1, 1, 1});
    }

    // single inplace tests, especially important for WebGPU backend since kernels for inplace vs. not are different
    test_cases.emplace_back(new test_bin_bcast(ggml_add_inplace, GGML_TYPE_F32, {16, 5, 4, 3}, {1, 1, 1, 1}, 16));
    test_cases.emplace_back(new test_bin_bcast(ggml_mul_inplace, GGML_TYPE_F32, {16, 5, 4, 3}, {1, 1, 1, 1}, 16));
    test_cases.emplace_back(new test_bin_bcast(ggml_sub_inplace, GGML_TYPE_F32, {16, 5, 4, 3}, {1, 1, 1, 1}, 16));
    test_cases.emplace_back(new test_bin_bcast(ggml_div_inplace, GGML_TYPE_F32, {16, 5, 4, 3}, {1, 1, 1, 1}, 16));

    // fusion
    test_cases.emplace_back(new test_bin_bcast(ggml_add, GGML_TYPE_F32, {10, 5, 4, 3}, {2, 1, 1, 1}, 2));
    test_cases.emplace_back(new test_bin_bcast(ggml_add, GGML_TYPE_F32, {16, 5, 4, 3}, {1, 2, 1, 1}, 3));
    test_cases.emplace_back(new test_bin_bcast(ggml_add, GGML_TYPE_F32, {10, 5, 4, 3}, {1, 1, 2, 1}, 4));
    test_cases.emplace_back(new test_bin_bcast(ggml_add, GGML_TYPE_F32, {16, 5, 4, 3}, {1, 1, 1, 2}, 5));
    test_cases.emplace_back(new test_bin_bcast(ggml_add, GGML_TYPE_F32, {10, 5, 4, 3}, {1, 1, 2, 2}, 6));
    test_cases.emplace_back(new test_bin_bcast(ggml_add, GGML_TYPE_F32, {10, 5, 4, 3}, {1, 2, 2, 2}, 7));
    test_cases.emplace_back(new test_bin_bcast(ggml_add, GGML_TYPE_F32, {16, 5, 4, 3}, {2, 2, 2, 2}, 8));
    test_cases.emplace_back(new test_bin_bcast(ggml_add, GGML_TYPE_F32, {16, 5, 4, 3}, {1, 1, 1, 1}, 16));

    test_cases.emplace_back(new test_add1());
    test_cases.emplace_back(new test_add1(GGML_TYPE_F32, {1024, 1024, 1, 1}));
    test_cases.emplace_back(new test_scale());
    test_cases.emplace_back(new test_scale(GGML_TYPE_F32, {10, 10, 10, 10}, 2.0f, 1.0f));
    test_cases.emplace_back(new test_scale(GGML_TYPE_F32, {10, 10, 10, 10}, 2.0f, 1.0f, true)); // inplace test
    test_cases.emplace_back(new test_scale(GGML_TYPE_F32, {100, 10, 10, 10}, 2.0f, 1.0f));
    test_cases.emplace_back(new test_softcap(GGML_TYPE_F32, {10, 10, 10, 10}, 50.0f));
    test_cases.emplace_back(new test_silu_back());

    for (float eps : {0.0f, 1e-6f, 1e-4f, 1e-1f}) {
        for (bool v : {false, true}) {
            test_cases.emplace_back(new test_norm    (GGML_TYPE_F32, {64, 5, 4, 3}, v, eps));
            test_cases.emplace_back(new test_rms_norm(GGML_TYPE_F32, {64, 5, 4, 3}, v, eps));
        }
        test_cases.emplace_back(new test_rms_norm_back(GGML_TYPE_F32, {64, 5, 4, 3}, eps));
        test_cases.emplace_back(new test_l2_norm      (GGML_TYPE_F32, {64, 5, 4, 3}, eps));
    }

    // in-place tests
    test_cases.emplace_back(new test_rms_norm(GGML_TYPE_F32, {64, 5, 4, 3}, false, 1e-6f, true));

    for (float eps : {0.0f, 1e-6f, 1e-4f, 1e-1f, 1.0f}) {
        test_cases.emplace_back(new test_rms_norm_mul_add(GGML_TYPE_F32, {64, 5, 4, 3}, eps, false));
        test_cases.emplace_back(new test_rms_norm_mul_add(GGML_TYPE_F32, {64, 5, 4, 3}, eps, true));
        test_cases.emplace_back(new test_norm_mul_add(GGML_TYPE_F32, {64, 5, 4, 3}, eps, false));
        test_cases.emplace_back(new test_norm_mul_add(GGML_TYPE_F32, {64, 5, 4, 3}, eps, true));
    }
    for (uint32_t n : {1, 511, 1025, 8192, 33*512}) {
        for (bool multi_add : {false, true}) {
            test_cases.emplace_back(new test_rms_norm_mul_add(GGML_TYPE_F32, {n, 1, 1, 1}, 1e-6f, false, multi_add));
        }
    }

    for (auto multi_add : {false, true}) {
        for (auto set_rows : {false, true}) {
            for (auto rope : {GGML_ROPE_TYPE_NORMAL, GGML_ROPE_TYPE_NEOX}) {
                test_cases.emplace_back(new test_rms_norm_mul_rope({768, 1, 1, 1}, 1e-6f, multi_add, set_rows, rope));
                test_cases.emplace_back(new test_rms_norm_mul_rope({768, 3, 1, 1}, 1e-6f, multi_add, set_rows, rope));
                test_cases.emplace_back(new test_rms_norm_mul_rope({768, 3, 5, 1}, 1e-6f, multi_add, set_rows, rope));
                test_cases.emplace_back(new test_rms_norm_mul_rope({128, 32, 2, 1}, 1e-6f, multi_add, set_rows, rope));
                test_cases.emplace_back(new test_rms_norm_mul_rope({128, 4, 2, 1}, 1e-6f, multi_add, set_rows, rope));
                test_cases.emplace_back(new test_rms_norm_mul_rope({128, 32, 50, 1}, 1e-6f, multi_add, set_rows, rope));
                test_cases.emplace_back(new test_rms_norm_mul_rope({128, 4, 50, 1}, 1e-6f, multi_add, set_rows, rope));
                test_cases.emplace_back(new test_rms_norm_mul_rope({8192, 2, 2, 1}, 1e-6f, multi_add, set_rows, rope));
                test_cases.emplace_back(new test_rms_norm_mul_rope({8192, 2, 2, 1}, 1e-6f, multi_add, set_rows, rope));
            }
        }
    }

    test_cases.emplace_back(new test_l2_norm(GGML_TYPE_F32, {64, 5, 4, 3}, 1e-12f));

    for (int64_t d_conv : {3, 4}) {
        for (int64_t d_inner: {1024, 1536, 2048}) {
            test_cases.emplace_back(new test_ssm_conv(GGML_TYPE_F32, {4, d_inner, 1, 1}, {d_conv, d_inner, 1, 1}));
            test_cases.emplace_back(new test_ssm_conv(GGML_TYPE_F32, {8, d_inner, 1, 1}, {d_conv, d_inner, 1, 1}));
            test_cases.emplace_back(new test_ssm_conv(GGML_TYPE_F32, {4, d_inner, 4, 1}, {d_conv, d_inner, 1, 1}));
        }
    }

    test_cases.emplace_back(new test_ssm_scan(GGML_TYPE_F32, 16, 1, 1024, 1, 32, 4)); // Mamba-1
    test_cases.emplace_back(new test_ssm_scan(GGML_TYPE_F32, 128, 64, 16, 2, 32, 4)); // Mamba-2
    test_cases.emplace_back(new test_ssm_scan(GGML_TYPE_F32, 256, 64,  8, 2, 32, 4)); // Falcon-H1

    test_cases.emplace_back(new test_rwkv_wkv6(GGML_TYPE_F32, 32, 64, 1, 1));
    test_cases.emplace_back(new test_rwkv_wkv6(GGML_TYPE_F32, 32, 64, 32, 1));
    test_cases.emplace_back(new test_rwkv_wkv6(GGML_TYPE_F32, 32, 64, 32, 4));
    test_cases.emplace_back(new test_rwkv_wkv6(GGML_TYPE_F32, 32, 64, 128, 4));

    test_cases.emplace_back(new test_rwkv_wkv7(GGML_TYPE_F32, 32, 64, 1, 1));
    test_cases.emplace_back(new test_rwkv_wkv7(GGML_TYPE_F32, 32, 64, 32, 1));
    test_cases.emplace_back(new test_rwkv_wkv7(GGML_TYPE_F32, 32, 64, 32, 4));
    test_cases.emplace_back(new test_rwkv_wkv7(GGML_TYPE_F32, 32, 64, 128, 4));

    test_cases.emplace_back(new test_gla(GGML_TYPE_F32, 32, 64, 1, 1));
    test_cases.emplace_back(new test_gla(GGML_TYPE_F32, 32, 64, 32, 1));
    test_cases.emplace_back(new test_gla(GGML_TYPE_F32, 32, 64, 32, 4));
    test_cases.emplace_back(new test_gla(GGML_TYPE_F32, 32, 64, 128, 4));

#if 0
    // > 4GB A matrix. Too slow to be enabled by default.
    test_cases.emplace_back(new test_mul_mat(GGML_TYPE_F16, GGML_TYPE_F16,  900000,  3, 2592, {1, 1}, {1, 1}));
    test_cases.emplace_back(new test_mul_mat(GGML_TYPE_F16, GGML_TYPE_F16, 1700000, 96, 2592, {1, 1}, {1, 1}));
    test_cases.emplace_back(new test_mul_mat(GGML_TYPE_F16, GGML_TYPE_F16, 1700000,  3, 2592, {1, 1}, {1, 1}));
    test_cases.emplace_back(new test_mul_mat(GGML_TYPE_F16, GGML_TYPE_F16, 1700000,  1, 2592, {1, 1}, {1, 1}));
#endif

    for (ggml_type type_a : all_types) {
        for (int i = 1; i < 10; ++i) {
            test_cases.emplace_back(new test_mul_mat(type_a,    GGML_TYPE_F32, 16,  i, 256, { 1,  1}, {1, 1}));
        }
    }

#if 0
    {
        // Test paths in OpenCL
        std::vector<int> ns = {32, 64, 128, 256, 512, 1024, 4096};
        std::vector<int> ks = {896, 1536, 4096};
        for (auto n : ns) {
            for (auto k : ks) {
                test_cases.emplace_back(new test_mul_mat(GGML_TYPE_Q8_0, GGML_TYPE_F32, 1024, n, k, {1, 1}, {1, 1}));
            }
        }
    }
#endif

#if 1
    for (ggml_type type_a : base_types) {
        for (ggml_type type_b : {GGML_TYPE_F32, GGML_TYPE_F16}) {
            std::vector<int> ks = { 256 };
            if (ggml_blck_size(type_a) == 1) {
                ks.push_back(4);
            }
            for (auto k : ks) {
                // test cases without permutation
                test_cases.emplace_back(new test_mul_mat(type_a, type_b, 16,  1, k, {1, 1}, {1, 1}));
                test_cases.emplace_back(new test_mul_mat(type_a, type_b, 16,  1, k, {1, 1}, {2, 1}));
                test_cases.emplace_back(new test_mul_mat(type_a, type_b, 16,  1, k, {1, 1}, {1, 2}));
                test_cases.emplace_back(new test_mul_mat(type_a, type_b, 16,  1, k, {3, 1}, {1, 1}));
                test_cases.emplace_back(new test_mul_mat(type_a, type_b, 16,  1, k, {3, 1}, {2, 1}));
                test_cases.emplace_back(new test_mul_mat(type_a, type_b, 16,  1, k, {3, 2}, {1, 1}));
                test_cases.emplace_back(new test_mul_mat(type_a, type_b, 16,  1, k, {3, 2}, {2, 1}));
                test_cases.emplace_back(new test_mul_mat(type_a, type_b, 16,  1, k, {3, 2}, {1, 2}));
                test_cases.emplace_back(new test_mul_mat(type_a, type_b, 16,  1, k, {3, 2}, {2, 2}));

                test_cases.emplace_back(new test_mul_mat(type_a, type_b, 16, 16, k, {1, 1}, {1, 1}));
                test_cases.emplace_back(new test_mul_mat(type_a, type_b, 16, 16, k, {1, 1}, {2, 1}));
                test_cases.emplace_back(new test_mul_mat(type_a, type_b, 16, 16, k, {1, 1}, {1, 2}));
                test_cases.emplace_back(new test_mul_mat(type_a, type_b, 16, 16, k, {3, 1}, {1, 1}));
                test_cases.emplace_back(new test_mul_mat(type_a, type_b, 16, 16, k, {3, 1}, {2, 1}));
                test_cases.emplace_back(new test_mul_mat(type_a, type_b, 16, 16, k, {3, 2}, {1, 1}));
                test_cases.emplace_back(new test_mul_mat(type_a, type_b, 16, 16, k, {3, 2}, {2, 1}));
                test_cases.emplace_back(new test_mul_mat(type_a, type_b, 16, 16, k, {3, 2}, {1, 2}));
                test_cases.emplace_back(new test_mul_mat(type_a, type_b, 16, 16, k, {3, 2}, {2, 2}));

                // test cases with permutation
                test_cases.emplace_back(new test_mul_mat(type_a, type_b, 16,  1, k, {2, 3}, {1, 1}, {0, 2, 1, 3}));
                test_cases.emplace_back(new test_mul_mat(type_a, type_b, 16,  1, k, {2, 3}, {1, 1}, {0, 1, 3, 2}));
                test_cases.emplace_back(new test_mul_mat(type_a, type_b, 16,  1, k, {2, 3}, {1, 1}, {0, 3, 2, 1}));

                test_cases.emplace_back(new test_mul_mat(type_a, type_b, 16,  8, k, {2, 3}, {1, 1}, {0, 2, 1, 3}));
                test_cases.emplace_back(new test_mul_mat(type_a, type_b, 16,  8, k, {2, 3}, {1, 1}, {0, 1, 3, 2}));
                test_cases.emplace_back(new test_mul_mat(type_a, type_b, 16,  8, k, {2, 3}, {1, 1}, {0, 3, 2, 1}));

                test_cases.emplace_back(new test_mul_mat(type_a, type_b, 16, 16, k, {2, 3}, {1, 1}, {0, 2, 1, 3}));
                test_cases.emplace_back(new test_mul_mat(type_a, type_b, 16, 16, k, {2, 3}, {1, 1}, {0, 1, 3, 2}));
                test_cases.emplace_back(new test_mul_mat(type_a, type_b, 16, 16, k, {2, 3}, {1, 1}, {0, 3, 2, 1}));
            }

            // test cases with large ne00/ne10 to cover stream-k fixup
            test_cases.emplace_back(new test_mul_mat(type_a, type_b, 16,  1, 1024, {3, 2}, {1, 1}));
            test_cases.emplace_back(new test_mul_mat(type_a, type_b, 16,  8, 1024, {3, 2}, {1, 1}));
            test_cases.emplace_back(new test_mul_mat(type_a, type_b, 16, 16, 1024, {3, 2}, {1, 1}));

            // test cases with large batch size
            test_cases.emplace_back(new test_mul_mat(type_a, type_b, 16, 8, 256, {1536, 1}, {1, 1}));
        }
    }
    for (ggml_type type_a : other_types) {
        for (ggml_type type_b : {GGML_TYPE_F32}) {
            if (ggml_blck_size(type_a) != 256) {
                test_cases.emplace_back(new test_mul_mat(type_a, type_b, 16, 1, ggml_blck_size(type_a), {1,  1}, {1, 1}));
            }
            test_cases.emplace_back(new test_mul_mat(type_a, type_b, 16, 1, 256, {1,  1}, {1, 1}));
        }
    }
#else
    // m = a rows
    // n = b rows
    // k = cols
    std::uniform_int_distribution<> dist_m(1, 128);
    std::uniform_int_distribution<> dist_n(16, 128);
    std::uniform_int_distribution<> dist_k(1, 16);
    for (int i = 0; i < 1000; i++) {
        for (ggml_type type_a : all_types) {
            for (ggml_type type_b : {GGML_TYPE_F32}) {
                int m = dist_m(rng);
                int n = dist_n(rng);
                int k = dist_k(rng) * ggml_blck_size(type_a);
                test_cases.emplace_back(new test_mul_mat(type_a, type_b, m, n, k, { 1,  1}, {1, 1}));
            }
        }
    }
#endif

    test_cases.emplace_back(new test_mul_mat(GGML_TYPE_F16, GGML_TYPE_F32,  64, 2,  128, { 8,  1}, {1, 1}));
    test_cases.emplace_back(new test_mul_mat(GGML_TYPE_F16, GGML_TYPE_F32,  83, 2,  128, { 8,  1}, {4, 1}));
    test_cases.emplace_back(new test_mul_mat(GGML_TYPE_F16, GGML_TYPE_F32,  64, 2,   64, { 8,  1}, {4, 1}));
    test_cases.emplace_back(new test_mul_mat(GGML_TYPE_F16, GGML_TYPE_F32,  83, 2,   64, { 8,  1}, {4, 1}));
    test_cases.emplace_back(new test_mul_mat(GGML_TYPE_F16, GGML_TYPE_F32,  64, 45, 128, { 8,  1}, {4, 1}));
    test_cases.emplace_back(new test_mul_mat(GGML_TYPE_F16, GGML_TYPE_F32, 128, 45,  64, { 8,  1}, {4, 1}));
    test_cases.emplace_back(new test_mul_mat(GGML_TYPE_F16, GGML_TYPE_F32, 1056, 1, 193, {1,  1}, {4, 1}, {0, 2, 1, 3}));
    test_cases.emplace_back(new test_mul_mat(GGML_TYPE_F16, GGML_TYPE_F32, 1056, 1, 67,  {1,  1}, {4, 1}, {0, 2, 1, 3}));
    test_cases.emplace_back(new test_mul_mat(GGML_TYPE_F32, GGML_TYPE_F32, 16, 32, 32, { 1,  1}, {1, 1}, {0, 1, 2, 3}, 64, 3));
    test_cases.emplace_back(new test_mul_mat(GGML_TYPE_F32, GGML_TYPE_F32, 64, 77, 77, {12,1}, {1,1}));

    test_cases.emplace_back(new test_mul_mat(GGML_TYPE_Q4_0, GGML_TYPE_F32, 576, 512, 576, {1,1}, {1,1}));

#if 0
    // test the mat-mat path for Metal
    for (int k = 1; k < 512; ++k) {
        test_cases.emplace_back(new test_mul_mat(GGML_TYPE_F16, GGML_TYPE_F32, 64, 127, k, {12,1}, {1,1}));
        test_cases.emplace_back(new test_mul_mat(GGML_TYPE_F32, GGML_TYPE_F32, 64, 127, k, {12,1}, {1,1}));
        test_cases.emplace_back(new test_mul_mat(GGML_TYPE_F16, GGML_TYPE_F32, 64, 77, k, {12,1}, {1,1}));
        test_cases.emplace_back(new test_mul_mat(GGML_TYPE_F32, GGML_TYPE_F32, 64, 77, k, {12,1}, {1,1}));
        test_cases.emplace_back(new test_mul_mat(GGML_TYPE_F16, GGML_TYPE_F32, 64, 128, k, {12,1}, {1,1}));
        test_cases.emplace_back(new test_mul_mat(GGML_TYPE_F32, GGML_TYPE_F32, 64, 128, k, {12,1}, {1,1}));
        test_cases.emplace_back(new test_mul_mat_id(GGML_TYPE_F16, GGML_TYPE_F32, 16, 16, false, 50, 200, k));
        test_cases.emplace_back(new test_mul_mat_id(GGML_TYPE_F16, GGML_TYPE_F32, 16, 16, true, 50, 200, k));
        test_cases.emplace_back(new test_mul_mat_id(GGML_TYPE_F32, GGML_TYPE_F32, 16, 16, false, 50, 200, k));
        test_cases.emplace_back(new test_mul_mat_id(GGML_TYPE_F32, GGML_TYPE_F32, 16, 16, true, 50, 200, k));
    }
#endif

    for (auto bs2 : {1,3}) {
        for (auto bs : {1,2,4,8}) {
            for (auto nr : {1,4}) {
                for (uint32_t m = 0; m < 2; ++m) {
                    for (uint32_t k = 0; k < 2; ++k) {
                        for (ggml_type type: {GGML_TYPE_F16, GGML_TYPE_BF16, GGML_TYPE_F32}) {
                            test_cases.emplace_back(new test_mul_mat(type, GGML_TYPE_F32, 1056 + m, 1, 128 + k,  {bs,  bs2}, {nr, 1}, {0, 2, 1, 3}));
                            test_cases.emplace_back(new test_mul_mat(type, GGML_TYPE_F32, 128 + m,  1, 1056 + k, {bs,  bs2}, {nr, 1}, {0, 1, 2, 3}, 2*1056 + k));
                        }
                    }
                }
            }
        }
    }

    // sycl backend will limit task global_range < MAX_INT
    // test case for f16-type-convert-to-fp32 kernel with large k under fp32 compute dtype (occurs in stable-diffusion)
    // however this case needs to alloc more memory which may fail in some devices (Intel Arc770, etc.)
    // this case is verified (pass) in Intel(R) Data Center GPU Max 1100 (sycl backend) and NV A30 (cuda backend)
    // test_cases.emplace_back(new test_mul_mat(GGML_TYPE_F16, GGML_TYPE_F16, 512, 262144, 9216, {1, 1}, {1, 1}));

    // test large experts*tokens
    for (bool b : {false, true}) {
        test_cases.emplace_back(new test_mul_mat_id(GGML_TYPE_F16, GGML_TYPE_F32, 16, 16, b, 32, 1024, 16));
        test_cases.emplace_back(new test_mul_mat_id(GGML_TYPE_F16, GGML_TYPE_F32, 2, 2, b, 32, 8192, 64));
        test_cases.emplace_back(new test_mul_mat_id(GGML_TYPE_F16, GGML_TYPE_F32, 16, 16, b, 50, 200, 64));
    }

    test_cases.emplace_back(new test_mul_mat_id(GGML_TYPE_F16, GGML_TYPE_F32, 1, 1, false, 8, 16, 1));
    test_cases.emplace_back(new test_mul_mat_id_fusion(GGML_TYPE_F16, GGML_TYPE_F32, 16, 16, false, 32, 32, 32, 3));

    // gpt-oss issue with Vulkan mmq_id
    test_cases.emplace_back(new test_mul_mat_id(GGML_TYPE_MXFP4, GGML_TYPE_F32, 32, 2, false, 2880, 32, 2880));

    for (ggml_type type_a : base_types) {
        for (ggml_type type_b : {GGML_TYPE_F32 /*, GGML_TYPE_F16 */}) {
            for (int n_mats : {4, 8}) {
                for (int n_used : {1, 2, 4}) {
                    for (bool b : {false, true}) {
                        for (int n : {1, 4, 5, 17, 32, 129}) {
                            int m = 512;
                            int k = 256;
                            test_cases.emplace_back(new test_mul_mat_id(type_a, type_b, n_mats, n_used, b, m, n, k));
                        }
                    }
                }
            }
        }
    }

    for (ggml_type type_a : other_types) {
        for (ggml_type type_b : {GGML_TYPE_F32 /*, GGML_TYPE_F16 */}) {
            for (int n_mats : {4}) {
                for (int n_used : {2}) {
                    for (bool b : {false}) {
                        for (int n : {1, 32}) {
                            int m = 512;
                            int k = 256;
                            test_cases.emplace_back(new test_mul_mat_id(type_a, type_b, n_mats, n_used, b, m, n, k));
                        }
                    }
                }
            }
        }
    }

    for (int bs : {1, 4, 512}) {
        for (ggml_type type_a : {GGML_TYPE_F32, GGML_TYPE_F16, GGML_TYPE_Q4_0, GGML_TYPE_Q4_K}) {
            for (ggml_type type_b : {GGML_TYPE_F32}) {
                // test with mul after (ffn_moe_weighted)
                test_cases.emplace_back(new test_mul_mat_id_fusion(type_a, type_b, 128, 8, false, 768, bs, 2048, 1, true));
            }
        }
    }

    for (ggml_type type_a : base_types) {
        for (ggml_type type_b : {GGML_TYPE_F32, GGML_TYPE_F16}) {
            for (int n : {1, 16}) {
                for (int k : {1, 16}) {
                    for (int bs2 : {1, 3}) {
                        for (int bs3 : {1, 3}) {
                            for (int nr2 : {1, 2}) {
                                for (int nr3 : {1, 2}) {
                                    test_cases.emplace_back(new test_out_prod(type_a, type_b, 256, n, k, {bs2, bs3}, {nr2, nr3}));
                                }
                            }
                        }
                    }
                }
            }
        }
    }

    // add_id
    for (ggml_type type_a : {GGML_TYPE_F32}) {
        for (ggml_type type_b : {GGML_TYPE_F32}) {
            for (int n_mats : {4, 8}) {
                for (int n_used : {1, 2, 4}) {
                    for (int n_embd : {32, 129}) {
                        for (int n_token : {1, 32, 129}) {
                            test_cases.emplace_back(new test_add_id(type_a, type_b, n_embd, n_mats, n_used, n_token));
                        }
                    }
                }
            }
        }
    }

    for (ggml_type type : {GGML_TYPE_F16, GGML_TYPE_F32}) {
        test_cases.emplace_back(new test_sqr       (type));
        test_cases.emplace_back(new test_sqrt      (type));
        test_cases.emplace_back(new test_log       (type));
        test_cases.emplace_back(new test_sin       (type));
        test_cases.emplace_back(new test_cos       (type));
        test_cases.emplace_back(new test_clamp     (type));
        test_cases.emplace_back(new test_leaky_relu(type));
        test_cases.emplace_back(new test_floor     (type));
        test_cases.emplace_back(new test_ceil      (type));
        test_cases.emplace_back(new test_round     (type));
        test_cases.emplace_back(new test_trunc     (type));
        test_cases.emplace_back(new test_sqr       (type, {7, 1, 5, 3}));
        test_cases.emplace_back(new test_sqrt      (type, {7, 1, 5, 3}));
        test_cases.emplace_back(new test_log       (type, {7, 1, 5, 3}));
        test_cases.emplace_back(new test_sin       (type, {7, 1, 5, 3}));
        test_cases.emplace_back(new test_cos       (type, {7, 1, 5, 3}));
        test_cases.emplace_back(new test_clamp     (type, {7, 1, 5, 3}));
        test_cases.emplace_back(new test_leaky_relu(type, {7, 1, 5, 3}));
        test_cases.emplace_back(new test_floor     (type, {7, 1, 5, 3}));
        test_cases.emplace_back(new test_floor     (type, { 1024, 1024, 1, 1 }));
        test_cases.emplace_back(new test_ceil      (type, {7, 1, 5, 3}));
        test_cases.emplace_back(new test_ceil      (type, { 1024, 1024, 1, 1 }));
        test_cases.emplace_back(new test_round     (type, {7, 1, 5, 3}));
        test_cases.emplace_back(new test_round     (type, { 1024, 1024, 1, 1 }));
        test_cases.emplace_back(new test_trunc     (type, {7, 1, 5, 3}));
        test_cases.emplace_back(new test_trunc     (type, { 1024, 1024, 1, 1 }));
    }

    test_cases.emplace_back(new test_diag_mask_inf(GGML_TYPE_F32, {10, 10, 1, 1}, 5));
    test_cases.emplace_back(new test_diag_mask_inf(GGML_TYPE_F32, {10, 10, 3, 1}, 5));
    test_cases.emplace_back(new test_diag_mask_inf(GGML_TYPE_F32, {10, 10, 3, 2}, 5));

#if 0
    std::uniform_int_distribution<> dist_ne1(1, 50);
    int exponent = 1;
    while (exponent < (1 << 17)) {
        std::uniform_int_distribution<> dist_ne0(exponent, 2*exponent);

        for (int n = 0; n < 10; ++n) {
            int64_t ne0 = dist_ne0(rng);
            int64_t ne1 = dist_ne1(rng);
            test_cases.emplace_back(new test_soft_max(GGML_TYPE_F32, GGML_TYPE_F32, {ne0, ne1, 1, 1}, n/2 == 0, 0.1f, ne0 < 1000 ? 4.0f : 0.0f));
        }

        exponent <<= 1;
    }
#endif
    for (bool mask : {false, true}) {
        for (bool sinks : {false, true}) {
            for (float max_bias : {0.0f, 8.0f}) {
                if (!mask && max_bias > 0.0f) continue;
                for (float scale : {1.0f, 0.1f}) {
                    for (int64_t ne0 : {16, 1024}) {
                        for (int64_t ne1 : {16, 1024}) {
                            if (mask) {
                                for (ggml_type m_prec : {GGML_TYPE_F32, GGML_TYPE_F16}) {
                                    test_cases.emplace_back(new test_soft_max(GGML_TYPE_F32, {ne0,   ne1,   1, 1}, mask, sinks, m_prec, {1, 1}, scale, max_bias));
                                    test_cases.emplace_back(new test_soft_max(GGML_TYPE_F32, {ne0-1, ne1-1, 1, 1}, mask, sinks, m_prec, {1, 1}, scale, max_bias));

                                    if (ne0 <= 32 && ne1 <= 32) {
                                        test_cases.emplace_back(new test_soft_max(GGML_TYPE_F32, {ne0,   ne1,   1, 3}, mask, sinks, m_prec, {3, 1}, scale, max_bias));
                                        test_cases.emplace_back(new test_soft_max(GGML_TYPE_F32, {ne0-1, ne1-1, 1, 1}, mask, sinks, m_prec, {2, 3}, scale, max_bias));
                                    }
                                }
                            } else {
                                /* The precision of mask here doesn't matter as boolean mask is false */
                                test_cases.emplace_back(new test_soft_max(GGML_TYPE_F32, {ne0,   ne1,   1, 1}, mask, sinks, GGML_TYPE_F32, {1, 1}, scale, max_bias));
                                test_cases.emplace_back(new test_soft_max(GGML_TYPE_F32, {ne0-1, ne1-1, 1, 1}, mask, sinks, GGML_TYPE_F32, {1, 1}, scale, max_bias));
                            }
                        }
                    }
                }
            }
            // inplace tests
            test_cases.emplace_back(new test_soft_max(GGML_TYPE_F32, {16, 2, 32, 1}, mask, sinks, GGML_TYPE_F32, {1, 1}, 0.1f, 0.0f, true));
            test_cases.emplace_back(new test_soft_max(GGML_TYPE_F32, {16, 2, 32, 1}, mask, sinks, GGML_TYPE_F16, {1, 1}, 0.1f, 0.0f, true));
        }
    }
    test_cases.emplace_back(new test_soft_max(GGML_TYPE_F32, {16, 2, 32, 1}, true,  true,  GGML_TYPE_F32, {1, 1}, 0.1f, 0.0f));
    test_cases.emplace_back(new test_soft_max(GGML_TYPE_F32, {16, 2, 32, 1}, true,  false, GGML_TYPE_F16, {1, 1}, 0.1f, 0.0f));
    test_cases.emplace_back(new test_soft_max(GGML_TYPE_F32, {16, 2, 32, 1}, false, true,  GGML_TYPE_F32, {1, 1}, 0.1f, 0.0f));
    test_cases.emplace_back(new test_soft_max(GGML_TYPE_F32, {32, 2, 32, 1}, true,  true,  GGML_TYPE_F32, {1, 1}, 0.1f, 0.0f));
    test_cases.emplace_back(new test_soft_max(GGML_TYPE_F32, {32, 2, 32, 1}, true,  false, GGML_TYPE_F16, {1, 1}, 0.1f, 0.0f));
    test_cases.emplace_back(new test_soft_max(GGML_TYPE_F32, {32, 2, 32, 1}, true,  true,  GGML_TYPE_F32, {1, 1}, 0.1f, 8.0f));
    test_cases.emplace_back(new test_soft_max(GGML_TYPE_F32, {32, 2, 32, 1}, true,  true,  GGML_TYPE_F16, {1, 1}, 0.1f, 8.0f));

    for (float max_bias : {0.0f, 8.0f}) {
        for (float scale : {1.0f, 0.1f}) {
            for (int64_t ne0 : {16, 1024}) {
                for (int64_t ne1 : {16, 1024}) {
                    test_cases.emplace_back(new test_soft_max_back(GGML_TYPE_F32, {ne0,   ne1,   1, 1}, scale, max_bias));
                    test_cases.emplace_back(new test_soft_max_back(GGML_TYPE_F32, {ne0-1, ne1-1, 1, 1}, scale, max_bias));
                    test_cases.emplace_back(new test_soft_max_back(GGML_TYPE_F32, {ne0,   ne1,   2, 3}, scale, max_bias));
                }
            }
        }
    }

    for (bool fw : {true, false}) { // fw == forward
        bool all = true;

        for (float fs : { 1.0f, 1.4245f }) {
            for (float ef : { 0.0f, 0.7465f }) {
                for (float af : { 1.0f, 1.4245f }) {
                    for (ggml_type type : {GGML_TYPE_F32, GGML_TYPE_F16}) {
                        for (bool ff : {false, true}) { // freq_factors
                            for (float v : { 0, 1 }) {
                                test_cases.emplace_back(new test_rope(type, {128,  32, 2, 1}, 128, GGML_ROPE_TYPE_NORMAL, 512, fs, ef, af, ff, v, fw)); // llama 7B

                                if (all) {
                                    test_cases.emplace_back(new test_rope(type, {128,  40, 2, 1}, 128, GGML_ROPE_TYPE_NORMAL, 512, fs, ef, af, ff, v, fw)); // llama 13B
                                    test_cases.emplace_back(new test_rope(type, {128,  52, 2, 1}, 128, GGML_ROPE_TYPE_NORMAL, 512, fs, ef, af, ff, v, fw)); // llama 30B
                                    test_cases.emplace_back(new test_rope(type, {128,  64, 2, 1}, 128, GGML_ROPE_TYPE_NORMAL, 512, fs, ef, af, ff, v, fw)); // llama 65B
                                }

                                if (all) {
                                    test_cases.emplace_back(new test_rope(type, { 64,   1, 2, 1},  64, GGML_ROPE_TYPE_NEOX, 512, fs, ef, af, ff, v, fw)); // neox (falcon 7B)
                                    test_cases.emplace_back(new test_rope(type, { 64,  71, 2, 1},  64, GGML_ROPE_TYPE_NEOX, 512, fs, ef, af, ff, v, fw)); // neox (falcon 7B)
                                    test_cases.emplace_back(new test_rope(type, { 64,   8, 2, 1},  64, GGML_ROPE_TYPE_NEOX, 512, fs, ef, af, ff, v, fw)); // neox (falcon 40B)

                                    test_cases.emplace_back(new test_rope(type, { 80,  32, 2, 1},  20, GGML_ROPE_TYPE_NORMAL, 512, fs, ef, af, ff, v, fw));
                                    test_cases.emplace_back(new test_rope(type, { 80,  32, 2, 1},  32, GGML_ROPE_TYPE_NORMAL, 512, fs, ef, af, ff, v, fw));
                                    test_cases.emplace_back(new test_rope(type, { 80,  32, 4, 1},  32, GGML_ROPE_TYPE_NORMAL, 512, fs, ef, af, ff, v, fw));

                                    test_cases.emplace_back(new test_rope(type, { 80,  32, 2, 1},  20, GGML_ROPE_TYPE_NEOX, 512, fs, ef, af, ff, v, fw)); // neox (stablelm)
                                    test_cases.emplace_back(new test_rope(type, { 80,  32, 2, 1},  32, GGML_ROPE_TYPE_NEOX, 512, fs, ef, af, ff, v, fw)); // neox (phi-2)
                                    test_cases.emplace_back(new test_rope(type, { 80,  32, 4, 1},  32, GGML_ROPE_TYPE_NEOX, 512, fs, ef, af, ff, v, fw)); // neox (phi-2)
                                }

                                if (all) {
                                    test_cases.emplace_back(new test_rope(type, {128,  12, 2, 1}, 128, GGML_ROPE_TYPE_MROPE,  512, fs, ef, af, ff, v, fw)); // rope_multi,m-rope (qwen2vl 2B)
                                    test_cases.emplace_back(new test_rope(type, {128,  28, 2, 1}, 128, GGML_ROPE_TYPE_MROPE,  512, fs, ef, af, ff, v, fw)); // rope_multi,m-rope (qwen2vl 7B)
                                    test_cases.emplace_back(new test_rope(type, {128,  12, 2, 1},  20, GGML_ROPE_TYPE_MROPE,  512, fs, ef, af, ff, v, fw));
                                    test_cases.emplace_back(new test_rope(type, {128,  28, 2, 1},  32, GGML_ROPE_TYPE_MROPE,  512, fs, ef, af, ff, v, fw));
                                    test_cases.emplace_back(new test_rope(type, {128,  12, 2, 1}, 128, GGML_ROPE_TYPE_IMROPE,  512, fs, ef, af, ff, v, fw)); // rope_multi,imrope (qwen3vl 2B)
                                    test_cases.emplace_back(new test_rope(type, {128,  28, 2, 1}, 128, GGML_ROPE_TYPE_IMROPE,  512, fs, ef, af, ff, v, fw)); // rope_multi,imrope (qwen3vl 7B)
                                    test_cases.emplace_back(new test_rope(type, {128,  12, 2, 1},  20, GGML_ROPE_TYPE_IMROPE,  512, fs, ef, af, ff, v, fw));
                                    test_cases.emplace_back(new test_rope(type, {128,  28, 2, 1},  32, GGML_ROPE_TYPE_IMROPE,  512, fs, ef, af, ff, v, fw));
                                    test_cases.emplace_back(new test_rope(type, { 80,  16, 2, 1},  80, GGML_ROPE_TYPE_VISION, 512, fs, ef, af, ff, v, fw)); // rope_multi,m-rope (qwen2vl ViT)
                                    test_cases.emplace_back(new test_rope(type, {128,  16, 2, 1}, 128, GGML_ROPE_TYPE_IMROPE, 512, fs, ef, af, ff, v, fw)); // rope_multi,m-rope (qwen3vl)
                                }

                                test_cases.emplace_back(new test_rope(type, { 64, 128, 2, 1},  64, GGML_ROPE_TYPE_NEOX, 512, fs, ef, af, ff, v, fw)); // neox (falcon 40B)
                            }
                        }

                        all = false;
                    }
                }
            }
        }
    }

    // single inplace test per type/mode/ff
    for (ggml_type type : {GGML_TYPE_F32, GGML_TYPE_F16}) {
        for (int mode : {GGML_ROPE_TYPE_NORMAL, GGML_ROPE_TYPE_NEOX, GGML_ROPE_TYPE_MROPE, GGML_ROPE_TYPE_IMROPE, GGML_ROPE_TYPE_VISION}) {
            for (bool ff : {false, true}) {
                test_cases.emplace_back(new test_rope(type, {128,  32, 2, 1}, 128, mode, 512, 1.4245f, 0.7465f, 1.4245f, ff, 0, true, true));
            }
        }
    }

    for (int v : { 0, 1, 2, 3 }) {
        for (int dim : { 0, 1, 2, 3, }) {
            test_cases.emplace_back(new test_concat(GGML_TYPE_F32, {11, 12, 13, 14}, 7, dim, v));
            test_cases.emplace_back(new test_concat(GGML_TYPE_I32, {11, 12, 13, 14}, 7, dim, v));
        }
    }

    for (ggml_sort_order order : {GGML_SORT_ORDER_ASC, GGML_SORT_ORDER_DESC}) {
        for (uint32_t i = 4; i <= 1024*1024; i *= 2) {
            test_cases.emplace_back(new test_argsort(GGML_TYPE_F32, {i-1, 1, 1, 1}));
            test_cases.emplace_back(new test_argsort(GGML_TYPE_F32, {i, 1, 1, 1}));
        }
        test_cases.emplace_back(new test_argsort(GGML_TYPE_F32, {16, 10, 10, 10}, order));
        test_cases.emplace_back(new test_argsort(GGML_TYPE_F32, {60, 10, 10, 10}, order)); // qwen
        test_cases.emplace_back(new test_argsort(GGML_TYPE_F32, {1023, 2, 1, 3}, order));
        test_cases.emplace_back(new test_argsort(GGML_TYPE_F32, {1024, 2, 1, 3}, order));
        test_cases.emplace_back(new test_argsort(GGML_TYPE_F32, {1025, 2, 1, 3}, order));
        test_cases.emplace_back(new test_argsort(GGML_TYPE_F32, {2047, 2, 1, 3}, order));
        test_cases.emplace_back(new test_argsort(GGML_TYPE_F32, {2048, 2, 1, 3}, order));
        test_cases.emplace_back(new test_argsort(GGML_TYPE_F32, {2049, 2, 1, 3}, order));
        test_cases.emplace_back(new test_argsort(GGML_TYPE_F32, {2, 8, 8192, 1}, order)); // bailingmoe2 (group selection)
    }

    for (ggml_scale_mode mode : {GGML_SCALE_MODE_NEAREST, GGML_SCALE_MODE_BILINEAR, GGML_SCALE_MODE_BICUBIC}) {
        test_cases.emplace_back(new test_upscale(GGML_TYPE_F32, {512, 512, 3, 2}, 2, mode));
        test_cases.emplace_back(new test_upscale(GGML_TYPE_F32, {512, 512, 3, 2}, 2, mode, true));
        test_cases.emplace_back(new test_interpolate(GGML_TYPE_F32, {2, 5,  7, 11}, {5, 7, 11, 13}, mode));
        test_cases.emplace_back(new test_interpolate(GGML_TYPE_F32, {5, 7, 11, 13}, {2, 5,  7, 11}, mode));
    }
    for (ggml_scale_mode mode : {GGML_SCALE_MODE_BILINEAR, GGML_SCALE_MODE_BICUBIC}) {
        test_cases.emplace_back(new test_interpolate(GGML_TYPE_F32, {2, 5, 7, 11}, {5, 7, 11, 13}, mode | GGML_SCALE_FLAG_ALIGN_CORNERS));
        test_cases.emplace_back(new test_interpolate(GGML_TYPE_F32, {1, 4, 3, 2}, {2, 8, 3, 2}, mode | GGML_SCALE_FLAG_ALIGN_CORNERS));
        test_cases.emplace_back(new test_interpolate(GGML_TYPE_F32, {4, 1, 3, 2}, {1, 1, 3, 2}, mode | GGML_SCALE_FLAG_ALIGN_CORNERS));
    }

    test_cases.emplace_back(new test_sum());
    test_cases.emplace_back(new test_sum_rows());
    test_cases.emplace_back(new test_sum(GGML_TYPE_F32, {11, 5, 6, 3}, {0, 2, 1, 3}));  // row-contiguous but non-contiguous
    test_cases.emplace_back(new test_sum(GGML_TYPE_F32, {11, 5, 6, 3}, {0, 3, 2, 1}));
    test_cases.emplace_back(new test_sum(GGML_TYPE_F32, {11, 5, 6, 3}, {0, 1, 3, 2}));
    test_cases.emplace_back(new test_sum_rows(GGML_TYPE_F32, { 11, 5, 6, 3 }, true, false));
    test_cases.emplace_back(new test_sum_rows(GGML_TYPE_F32, { 11, 5, 6, 3 }, false, true));
    test_cases.emplace_back(new test_sum_rows(GGML_TYPE_F32, { 11, 5, 6, 3 }, true, true));
    test_cases.emplace_back(new test_mean());
    test_cases.emplace_back(new test_sum(GGML_TYPE_F32, { 33, 1, 1, 1 }));
    test_cases.emplace_back(new test_sum_rows(GGML_TYPE_F32, { 33, 1, 1, 1 }));
    test_cases.emplace_back(new test_mean(GGML_TYPE_F32, { 33, 1, 1, 1 }));
    test_cases.emplace_back(new test_sum(GGML_TYPE_F32, { 33, 1024, 1, 1 }));
    test_cases.emplace_back(new test_sum_rows(GGML_TYPE_F32, { 33, 1024, 1, 1 }));
    test_cases.emplace_back(new test_sum(GGML_TYPE_F32, { 33, 256, 1, 1 }));
    test_cases.emplace_back(new test_sum(GGML_TYPE_F32, { 33, 256, 1, 1 }, { 1, 0, 2, 3 })); // sum dst not-contiguous
    test_cases.emplace_back(new test_sum_rows(GGML_TYPE_F32, { 33, 256, 1, 1 }));
    test_cases.emplace_back(new test_mean(GGML_TYPE_F32, { 33, 256, 1, 1 }));
    test_cases.emplace_back(new test_mean(GGML_TYPE_F32, { 32769, 1, 1, 1 }));
    test_cases.emplace_back(new test_group_norm(GGML_TYPE_F32, {64, 64, 320, 1}));
    test_cases.emplace_back(new test_group_norm(GGML_TYPE_F32, {9, 9, 1280, 1}));
    test_cases.emplace_back(new test_group_norm_mul_add(GGML_TYPE_F32, {64, 64, 320, 1}));
    test_cases.emplace_back(new test_group_norm_mul_add(GGML_TYPE_F32, {9, 9, 1280, 1}));
    test_cases.emplace_back(new test_acc());
    test_cases.emplace_back(new test_pad());
    test_cases.emplace_back(new test_pad_ext());
    test_cases.emplace_back(new test_pad_reflect_1d());
    test_cases.emplace_back(new test_pad_reflect_1d(GGML_TYPE_F32, {3000, 384, 4, 1}));
    test_cases.emplace_back(new test_roll());
    test_cases.emplace_back(new test_arange());
    test_cases.emplace_back(new test_arange(GGML_TYPE_F32, 0.0f, 1048576.0f, 1.0f));
    test_cases.emplace_back(new test_timestep_embedding());
    test_cases.emplace_back(new test_leaky_relu());

    test_cases.emplace_back(new test_cumsum(GGML_TYPE_F32, { 10, 5, 4, 3 }));
    test_cases.emplace_back(new test_cumsum(GGML_TYPE_F32, { 127, 5, 4, 3 }));
    test_cases.emplace_back(new test_cumsum(GGML_TYPE_F32, { 128, 5, 4, 3 }));
    test_cases.emplace_back(new test_cumsum(GGML_TYPE_F32, { 255, 5, 4, 3 }));
    test_cases.emplace_back(new test_cumsum(GGML_TYPE_F32, { 256, 5, 4, 3 }));
    test_cases.emplace_back(new test_cumsum(GGML_TYPE_F32, { 511, 5, 4, 3 }));
    test_cases.emplace_back(new test_cumsum(GGML_TYPE_F32, { 512, 5, 4, 3 }));
    test_cases.emplace_back(new test_cumsum(GGML_TYPE_F32, { 1023, 5, 4, 3 }));
    test_cases.emplace_back(new test_cumsum(GGML_TYPE_F32, { 1024, 5, 4, 3 }));
    test_cases.emplace_back(new test_cumsum(GGML_TYPE_F32, { 2047, 5, 4, 3 }));
    test_cases.emplace_back(new test_cumsum(GGML_TYPE_F32, { 2048, 5, 4, 3 }));
    test_cases.emplace_back(new test_cumsum(GGML_TYPE_F32, { 201*1204, 1, 1, 1 }));
    test_cases.emplace_back(new test_cumsum(GGML_TYPE_F32, { 312*1205, 1, 1, 1 }));

    test_cases.emplace_back(new test_xielu());

    test_cases.emplace_back(new test_tri(GGML_TRI_TYPE_LOWER));
    test_cases.emplace_back(new test_tri(GGML_TRI_TYPE_LOWER_DIAG));
    test_cases.emplace_back(new test_tri(GGML_TRI_TYPE_UPPER));
    test_cases.emplace_back(new test_tri(GGML_TRI_TYPE_UPPER_DIAG));

    test_cases.emplace_back(new test_fill(0.0f));
    test_cases.emplace_back(new test_fill(2.0f, GGML_TYPE_F32, { 303, 207, 11, 3 }));
    test_cases.emplace_back(new test_fill(-152.0f, GGML_TYPE_F32, { 800, 600, 4, 4 }));
    test_cases.emplace_back(new test_fill(3.5f, GGML_TYPE_F32, { 2048, 512, 2, 2 }));

    test_cases.emplace_back(new test_solve_tri());
    test_cases.emplace_back(new test_solve_tri(GGML_TYPE_F32, { 11, 11, 1, 1 }, { 5, 11, 1, 1 }));
    test_cases.emplace_back(new test_solve_tri(GGML_TYPE_F32, { 17, 17, 2, 4 }, { 9, 17, 2, 4 }));
    test_cases.emplace_back(new test_solve_tri(GGML_TYPE_F32, { 30, 30, 7, 1 }, { 8, 30, 7, 1 }));
    test_cases.emplace_back(new test_solve_tri(GGML_TYPE_F32, { 42, 42, 5, 2 }, { 10, 42, 5, 2 }));
    test_cases.emplace_back(new test_solve_tri(GGML_TYPE_F32, { 64, 64, 2, 2 }, { 10, 64, 2, 2 }));
    test_cases.emplace_back(new test_solve_tri(GGML_TYPE_F32, { 100, 100, 4, 4 }, { 41, 100, 4, 4 }));

    for (bool v : {false, true}) {
        test_cases.emplace_back(new test_pad_ext(GGML_TYPE_F32, {512, 512, 1, 1}, 0, 1, 0, 1, 0, 0, 0, 0, v));
        test_cases.emplace_back(new test_pad_ext(GGML_TYPE_F32, {11, 22, 33, 44}, 1, 2, 3, 4, 5, 6, 7, 8, v));
    }

    for (int hsk : { 40, 64, 72, 80, 96, 128, 192, 256, 576 }) {
        for (int hsv : { 40, 64, 72, 80, 96, 128, 192, 256, 512 }) {
            if (hsk != 192 && hsk != 576 && hsk != hsv) continue;
            if (hsk == 192 && (hsv != 128 && hsv != 192)) continue;
            if (hsk == 576 && hsv != 512) continue; // DeepSeek MLA

            for (bool mask : { true, false } ) {
                for (bool sinks : { true, false } ) {
                    for (float max_bias : { 0.0f, 8.0f }) {
                        if (!mask && max_bias > 0.0f) continue;
                        for (float logit_softcap : {0.0f, 10.0f}) {
                            if (hsk != 128 && logit_softcap != 0.0f) continue;
                            for (int nh : { 4, }) {
                                for (int nr3 : { 1, 3, }) {
                                    if (hsk > 64 && nr3 > 1) continue; // skip broadcast for large head sizes
                                    for (int nr2 : { 1, 4, 16 }) {
                                        if (nr2 == 16 && hsk != 128) continue;
                                        //for (int kv : { 1, 17, 31, 33, 61, 113, 65, 127, 129, 130, 255, 260, 371, 380, 407, 512, 1024, }) {
                                        for (int kv : { 113, 512, 1024, }) {
                                            if (nr2 != 1 && kv != 512) continue;
                                            for (int nb : { 1, 3, 32, 35, }) {
                                                for (ggml_prec prec : {GGML_PREC_F32, GGML_PREC_DEFAULT}) {
                                                    if (hsk != 128 && prec == GGML_PREC_DEFAULT) continue;
                                                    for (ggml_type type_KV : {GGML_TYPE_F32, GGML_TYPE_F16, GGML_TYPE_BF16, GGML_TYPE_Q8_0, GGML_TYPE_Q4_0}) {
                                                        test_cases.emplace_back(new test_flash_attn_ext(
                                                                    hsk, hsv, nh, {nr2, nr3}, kv, nb, mask, sinks, max_bias, logit_softcap, prec, type_KV));
                                                        // run fewer test cases permuted
                                                        if (mask == true && max_bias == 0.0f && logit_softcap == 0 && kv == 512) {
                                                            test_cases.emplace_back(new test_flash_attn_ext(
                                                                        hsk, hsv, nh, {nr2, nr3}, kv, nb, mask, sinks, max_bias, logit_softcap, prec, type_KV, {0, 2, 1, 3}));
                                                        }
                                                    }
                                                }
                                            }
                                        }
                                    }
                                }
                            }
                        }
                    }
                }
            }
        }
    }

    test_cases.emplace_back(new test_cross_entropy_loss     (GGML_TYPE_F32, {   10, 5, 4, 3}));
    test_cases.emplace_back(new test_cross_entropy_loss     (GGML_TYPE_F32, {30000, 1, 1, 1}));
    test_cases.emplace_back(new test_cross_entropy_loss_back(GGML_TYPE_F32, {   10, 5, 4, 3}));
    test_cases.emplace_back(new test_cross_entropy_loss_back(GGML_TYPE_F32, {30000, 1, 1, 1}));

    test_cases.emplace_back(new test_opt_step_adamw(GGML_TYPE_F32, {10, 5, 4, 3}));
    test_cases.emplace_back(new test_opt_step_sgd(GGML_TYPE_F32, {10, 5, 4, 3}));

    for (ggml_type type : base_types) {
        for (bool with_gate : {false, true}) {
            for (bool use_id : {false, true}) {
                for (bool b : {false, true}) {
                    if (!use_id && b) {
                        continue;
                    }
                    for (bool with_bias : {false, true}) {
                        if (!with_gate && !with_bias) {
                            continue;
                        }
                        for (ggml_glu_op glu_op : {GGML_GLU_OP_SWIGLU, GGML_GLU_OP_GEGLU}) {
                            if (!with_bias && glu_op == GGML_GLU_OP_SWIGLU_OAI) {
                                continue;
                            }
                            if (!with_gate && glu_op != GGML_GLU_OP_SWIGLU) {
                                continue;
                            }
                            test_cases.emplace_back(new test_mul_mat_vec_fusion(type, glu_op, 1, 32, 256,
                                use_id, 16, 8, b, with_bias, with_gate));
                            test_cases.emplace_back(new test_mul_mat_vec_fusion(type, glu_op, 1, 32, 256,
                                use_id, 16, 8, b, with_bias, with_gate, {1, 1}));
                        }
                    }
                }
            }
        }
    }

    for (bool with_norm : {false, true}) {
        test_cases.emplace_back(new test_topk_moe({8, 22, 1, 1}, 4, with_norm));
        test_cases.emplace_back(new test_topk_moe({32, 22, 1, 1}, 8, with_norm));
        test_cases.emplace_back(new test_topk_moe({128, 1, 1, 1}, 128, with_norm));
    }

    test_cases.emplace_back(new test_topk_moe({ 8, 22, 1, 1 }, 4, /*with_norm*/ false, /*delayed_softmax*/ true));
    test_cases.emplace_back(new test_topk_moe({ 32, 22, 1, 1 }, 8, /*with_norm*/ false, /*delayed_softmax*/ true));

#if 0
    // these tests are disabled to save execution time, sbut they can be handy for debugging
    test_cases.emplace_back(new test_llama(2, true));
    test_cases.emplace_back(new test_llama(1));
    test_cases.emplace_back(new test_llama(2));
    test_cases.emplace_back(new test_falcon(1));
    test_cases.emplace_back(new test_falcon(2));
#endif

    return test_cases;
}

// Test cases for performance evaluation: should be representative of real-world use cases
static std::vector<std::unique_ptr<test_case>> make_test_cases_perf() {
    std::vector<std::unique_ptr<test_case>> test_cases;

    // Conv2d: K=CRS=NPQ=4096 matmul performance
    uint32_t                        iwh_idx  = 0;
    uint32_t                        kwh_idx  = 1;
    uint32_t                        Cout_idx = 2;
    uint32_t                        Cin_idx  = 3;
    uint32_t                        B_idx    = 4;
    std::vector<std::array<int, 5>> cases    = {
  //{IWH, KWH, Cout, Cin, B}
  // K=CRS=NPQ=4096 conv2d matmul performance
        {19,   4, 4096, 256, 16},
 // K=128, CRS=128, NPQ=4096
        { 19,  4, 128,  8,   16},
 // K=130, CRS=128, NPQ=4096
        { 19,  4, 130,  8,   16},
 // Edge case: K x CRS is small
        { 19,  2, 4,    4,   16},
 // A ConvNet's first layer
        { 224, 3, 8,    3,   1 },
 // A ConvNet's first layer with 2x2 convolution, and 1 channel
        { 224, 2, 8,    1,   1 },
 // A ConvNet's first layer with 2x2 convolution, and 1 channel, several images in the batch
        { 224, 2, 8,    1,   8 },
 // A middle layer of a ConvNet
        { 58,  3, 64,   32,  1 },
 // A middle layer of a ConvNet, several images in the batch
        { 58,  3, 64,   32,  8 },
 // A deep layer of a ConvNet, several images in the batch
        { 16,  3, 512,  128, 8 },
    };

    for (auto kernel_type : {GGML_TYPE_F32, GGML_TYPE_F16}) {
        for (auto act_case : cases) {
            // Direct CONV_2D
            test_cases.emplace_back(new test_conv_2d(
                { act_case[iwh_idx], act_case[iwh_idx], act_case[Cin_idx], act_case[B_idx] },
                { act_case[kwh_idx], act_case[kwh_idx], act_case[Cin_idx], act_case[Cout_idx] },
                kernel_type, 1, 1, 0, 0, 1, 1, false));
        }
    }

    test_cases.emplace_back(new test_bin_bcast(ggml_add, GGML_TYPE_F32, {4096, 1, 1, 1}, {1,   1, 1, 1}));
    test_cases.emplace_back(new test_bin_bcast(ggml_add, GGML_TYPE_F32, {4096, 1, 1, 1}, {1, 512, 1, 1}));

    test_cases.emplace_back(new test_cpy(GGML_TYPE_F32,  GGML_TYPE_F16,  {512, 3072, 1, 1}));
    test_cases.emplace_back(new test_cpy(GGML_TYPE_F32,  GGML_TYPE_F32,  {8192, 512, 2, 1}, {0, 2, 1, 3}));
    test_cases.emplace_back(new test_cpy(GGML_TYPE_F32,  GGML_TYPE_F32,  {3072, 512, 2, 1}, {0, 2, 1, 3}));
    test_cases.emplace_back(new test_cpy(GGML_TYPE_F32,  GGML_TYPE_Q4_0, {8192, 512, 2, 1}));
    test_cases.emplace_back(new test_cpy(GGML_TYPE_Q4_0, GGML_TYPE_F32,  {8192, 512, 2, 1}));

    test_cases.emplace_back(new test_cpy(GGML_TYPE_F32, GGML_TYPE_F32, {768*1024, 256, 1, 1}, {1, 0, 2, 3}, {0, 0, 0, 0}));
    test_cases.emplace_back(new test_cpy(GGML_TYPE_F16, GGML_TYPE_F16, {768*1024, 256, 1, 1}, {1, 0, 2, 3}, {0, 0, 0, 0}));
    test_cases.emplace_back(new test_cpy(GGML_TYPE_F16, GGML_TYPE_F16, {768, 1024, 256, 1}, {1, 0, 2, 3}, {0, 0, 0, 0}));
    test_cases.emplace_back(new test_cpy(GGML_TYPE_BF16, GGML_TYPE_BF16, {768, 1024, 256, 1}, {1, 0, 2, 3}, {0, 0, 0, 0}));

    test_cases.emplace_back(new test_cpy(GGML_TYPE_F32, GGML_TYPE_F32, {768*1024, 256, 1, 1}, {0, 0, 0, 0}, {0, 0, 0, 0}, true));
    test_cases.emplace_back(new test_cpy(GGML_TYPE_F32, GGML_TYPE_F32, {768, 1024, 256, 1}, {0, 0, 0, 0}, {0, 0, 0, 0}, true));
    test_cases.emplace_back(new test_cpy(GGML_TYPE_F16, GGML_TYPE_F16, {768*1024, 256, 1, 1}, {0, 0, 0, 0}, {0, 0, 0, 0}, true));
    test_cases.emplace_back(new test_cpy(GGML_TYPE_F16, GGML_TYPE_F16, {768, 1024, 256, 1}, {0, 0, 0, 0}, {0, 0, 0, 0}, true));
    test_cases.emplace_back(new test_cpy(GGML_TYPE_BF16, GGML_TYPE_BF16, {768, 1024, 256, 1}, {0, 0, 0, 0}, {0, 0, 0, 0}, true));


    test_cases.emplace_back(new test_soft_max(GGML_TYPE_F32, {4096, 4096, 5, 1}, false, false, GGML_TYPE_F32, {1, 1}, 1.0f, 0.0f));
    test_cases.emplace_back(new test_soft_max(GGML_TYPE_F32, {12888, 256, 5, 1}, false, false, GGML_TYPE_F32, {1, 1}, 1.0f, 0.0f));
    test_cases.emplace_back(new test_soft_max(GGML_TYPE_F32, {77, 4096, 5, 1}, false, false, GGML_TYPE_F32, {1, 1}, 1.0f, 0.0f));
    test_cases.emplace_back(new test_soft_max(GGML_TYPE_F32, {1024, 1024, 10, 1}, false, false, GGML_TYPE_F32, {1, 1}, 1.0f, 0.0f));
    test_cases.emplace_back(new test_soft_max(GGML_TYPE_F32, {77, 1024, 10, 1}, false, false, GGML_TYPE_F32, {1, 1}, 1.0f, 0.0f));
    test_cases.emplace_back(new test_soft_max(GGML_TYPE_F32, {256, 256, 20, 1}, false, false, GGML_TYPE_F32, {1, 1}, 1.0f, 0.0f));
    test_cases.emplace_back(new test_soft_max(GGML_TYPE_F32, {64, 64, 20, 1}, false, false, GGML_TYPE_F32, {1, 1}, 1.0f, 0.0f));
    test_cases.emplace_back(new test_soft_max(GGML_TYPE_F32, {77, 64, 20, 1}, false, false, GGML_TYPE_F32, {1, 1}, 1.0f, 0.0f));

    test_cases.emplace_back(new test_argmax(GGML_TYPE_F32, {32, 10, 1, 1}));
    test_cases.emplace_back(new test_argmax(GGML_TYPE_F32, {1024, 10, 1, 1}));
    test_cases.emplace_back(new test_argmax(GGML_TYPE_F32, {32000, 512, 1, 1}));

    test_cases.emplace_back(new test_pad_reflect_1d(GGML_TYPE_F32, {512, 34, 2, 1}));
    test_cases.emplace_back(new test_pad_reflect_1d(GGML_TYPE_F32, {3000, 80, 1, 1}));
    test_cases.emplace_back(new test_pad_reflect_1d(GGML_TYPE_F32, {3000, 80, 4, 1}));
    test_cases.emplace_back(new test_pad_reflect_1d(GGML_TYPE_F32, {3000, 384, 1, 1}));
    test_cases.emplace_back(new test_pad_reflect_1d(GGML_TYPE_F32, {3000, 384, 4, 1}));

    test_cases.emplace_back(new test_mul_mat(GGML_TYPE_F16, GGML_TYPE_F32, 16416, 1, 128, {8,  1}, {4, 1}, {0, 2, 1, 3}));
    test_cases.emplace_back(new test_mul_mat(GGML_TYPE_F16, GGML_TYPE_F32, 128, 1, 16416, {8,  1}, {4, 1}, {0, 1, 2, 3}, 2*16416));

    for (int bs : {1, 2, 3, 4, 5, 8, 512}) {
        for (ggml_type type_a : all_types) {
            for (ggml_type type_b : {GGML_TYPE_F32}) {
                test_cases.emplace_back(new test_mul_mat(type_a, type_b, 4096, bs, 14336, {1,  1}, {1, 1}));
            }
        }
    }

    // qwen3-30b-a3b
    for (int bs : {1, 4, 8, 32, 64, 128, 256, 512}) {
        for (ggml_type type_a : {GGML_TYPE_F32, GGML_TYPE_F16, GGML_TYPE_Q4_0, GGML_TYPE_Q8_0, GGML_TYPE_Q4_K, GGML_TYPE_Q6_K, GGML_TYPE_IQ2_XS}) {
            for (ggml_type type_b : {GGML_TYPE_F32}) {
                test_cases.emplace_back(new test_mul_mat_id_fusion(type_a, type_b, 128, 8, false, 768, bs, 2048, 1));
            }
        }
    }

    for (int bs : {1, 4, 8, 32, 64, 128, 256, 512}) {
        for (ggml_type type_a : {GGML_TYPE_F32, GGML_TYPE_F16, GGML_TYPE_Q4_0, GGML_TYPE_Q8_0, GGML_TYPE_Q4_K, GGML_TYPE_Q6_K, GGML_TYPE_IQ2_XS}) {
            for (ggml_type type_b : {GGML_TYPE_F32}) {
                test_cases.emplace_back(new test_mul_mat_id_fusion(type_a, type_b, 32, 4, false, 1792, bs, 2048, 1));
            }
        }
    }


    // gpt-oss-20b
    for (int bs : {1, 4, 8, 512}) {
        for (ggml_type type_a : {GGML_TYPE_MXFP4}) {
            for (ggml_type type_b : {GGML_TYPE_F32}) {
                test_cases.emplace_back(new test_mul_mat_id_fusion(type_a, type_b, 32, 4, false, 2880, bs, 2880, 1));
            }
        }
    }

    for (int K : {3, 5}) {
        for (int IC : {256, 2560}) {
            for (int IW_IH : {32, 64, 256}) {
                if (IC == 2560 && IW_IH == 256) {
                    // too big
                    continue;
                }
                test_cases.emplace_back(new test_im2col(GGML_TYPE_F32, GGML_TYPE_F16, GGML_TYPE_F32, {IW_IH, IW_IH, IC, 1}, {K, K, IC, 1}, 1, 1, 1, 1, 1, 1, true));
            }
        }
    }

    for (int kv : { 4096, 8192, 16384, }) {
        for (int hs : { 64, 128, }) {
            for (int nr : { 1, 4, }) {
                test_cases.emplace_back(new test_flash_attn_ext(hs, hs, 8, {nr, 1}, kv, 1, true, false, 0, 0, GGML_PREC_F32, GGML_TYPE_F16));
            }
        }
    }

    test_cases.emplace_back(new test_conv_2d_dw({512, 512, 256, 1}, {3, 3, 1, 256}, 1, 1, 1, false));
    test_cases.emplace_back(new test_conv_2d_dw({512, 512, 256, 1}, {3, 3, 1, 256}, 1, 1, 1, true));

    test_cases.emplace_back(new test_conv_transpose_2d({256, 256, 256, 1}, {3, 3, 16, 256}, 1));
    test_cases.emplace_back(new test_conv_transpose_2d({16, 16, 16, 1}, {3, 3, 8, 16}, 1));
    test_cases.emplace_back(new test_conv_transpose_2d({10, 10, 9, 1}, {3, 3, 1, 9}, 2));

    test_cases.emplace_back(new test_mean(GGML_TYPE_F32, {256, 256, 3, 1}));


    for (int n_token : {1, 512}) {
        test_cases.emplace_back(new test_add_id(GGML_TYPE_F32, GGML_TYPE_F32, 2880, 128, 4, n_token));
        test_cases.emplace_back(new test_add_id(GGML_TYPE_F32, GGML_TYPE_F32, 2880, 32, 4, n_token));
    }

    for (bool fw : {true, false}) { // fw == forward
        for (ggml_type type : {GGML_TYPE_F32, GGML_TYPE_F16}) {
            for (bool ff : {false, true}) { // freq_factors
                for (float v : { 0, 1 }) {
                    test_cases.emplace_back(new test_rope(type, {128,  32, 512, 1}, 128, GGML_ROPE_TYPE_NORMAL, 512, 1.0f, 0.0f, 1.0f, ff, v, fw)); // llama 7B
                    test_cases.emplace_back(new test_rope(type, {128,  64, 512, 1}, 128, GGML_ROPE_TYPE_NORMAL, 512, 1.0f, 0.0f, 1.0f, ff, v, fw)); // llama 65B
                    test_cases.emplace_back(new test_rope(type, { 80,  32, 512, 1},  20, GGML_ROPE_TYPE_NEOX, 512, 1.0f, 0.0f, 1.0f, ff, v, fw)); // neox (stablelm)
                    test_cases.emplace_back(new test_rope(type, { 64,   8, 512, 1},  64, GGML_ROPE_TYPE_NEOX, 512, 1.0f, 0.0f, 1.0f, ff, v, fw)); // neox (falcon 40B)
                    test_cases.emplace_back(new test_rope(type, {128,  12, 512, 1}, 128, GGML_ROPE_TYPE_MROPE,  512, 1.0f, 0.0f, 1.0f, ff, v, fw)); // rope_multi,m-rope (qwen2vl 2B)
                    test_cases.emplace_back(new test_rope(type, {128,  12, 2, 1}, 128, GGML_ROPE_TYPE_IMROPE,  512, 1.0f, 0.0f, 1.0f, ff, v, fw)); // rope_multi,imrope (qwen3vl 2B)
                    test_cases.emplace_back(new test_rope(type, { 80,  16, 2, 1},  80, GGML_ROPE_TYPE_VISION, 512, 1.0f, 0.0f, 1.0f, ff, v, fw)); // rope_multi,m-rope (qwen2vl ViT)
                }
            }
        }
    }

    std::vector<std::array<int64_t, 4>> reduce_rows_cases = {
        { 8192, 1,    1, 1 },
        { 8192, 8192, 1, 1 },
        { 128,  8192, 1, 1 },
    };

    for (auto it: reduce_rows_cases){
        test_cases.emplace_back(new test_mean(GGML_TYPE_F32, it));
        test_cases.emplace_back(new test_sum_rows(GGML_TYPE_F32, it));
        test_cases.emplace_back(new test_sum(GGML_TYPE_F32, it));
    }

    test_cases.emplace_back(new test_argsort(GGML_TYPE_F32, {65000, 16, 1, 1}));

    return test_cases;
}

static bool test_backend(ggml_backend_t backend, test_mode mode, const char * op_names_filter, const char * params_filter,
                         printer * output_printer) {
    auto filter_test_cases = [](std::vector<std::unique_ptr<test_case>> & test_cases, const char * params_filter) {
        if (params_filter == nullptr) {
            return;
        }

        std::regex params_filter_regex(params_filter);

        for (auto it = test_cases.begin(); it != test_cases.end();) {
            if (!std::regex_search((*it)->vars(), params_filter_regex)) {
                it = test_cases.erase(it);
                continue;
            }

            it++;
        }
    };

    if (mode == MODE_TEST) {
        auto test_cases = make_test_cases_eval();
        filter_test_cases(test_cases, params_filter);
        ggml_backend_t backend_cpu = ggml_backend_init_by_type(GGML_BACKEND_DEVICE_TYPE_CPU, NULL);
        if (backend_cpu == NULL) {
            test_operation_info info("", "", "CPU");
            info.set_error("backend", "Failed to initialize CPU backend");
            output_printer->print_operation(info);
            return false;
        }

        size_t n_ok = 0;
        size_t                   tests_run = 0;
        std::vector<std::string> failed_tests;
        for (auto & test : test_cases) {
            test_status_t status = test->eval(backend, backend_cpu, op_names_filter, output_printer);
            if (status == test_status_t::SKIPPED || status == test_status_t::NOT_SUPPORTED) {
                continue;
            }
            tests_run++;
            if (status == test_status_t::OK) {
                n_ok++;
            } else if (status == test_status_t::FAIL) {
                failed_tests.push_back(test->current_op_name + "(" + test->vars() + ")");
            }
        }
        output_printer->print_summary(test_summary_info(n_ok, tests_run, false));
        output_printer->print_failed_tests(failed_tests);

        ggml_backend_free(backend_cpu);

        return n_ok == tests_run;
    }

    if (mode == MODE_GRAD) {
        auto test_cases = make_test_cases_eval();
        filter_test_cases(test_cases, params_filter);
        size_t n_ok = 0;
        for (auto & test : test_cases) {
            if (test->eval_grad(backend, op_names_filter, output_printer)) {
                n_ok++;
            }
        }
        output_printer->print_summary(test_summary_info(n_ok, test_cases.size(), false));

        return n_ok == test_cases.size();
    }

    if (mode == MODE_PERF) {
        auto test_cases = make_test_cases_perf();
        filter_test_cases(test_cases, params_filter);
        for (auto & test : test_cases) {
            test->eval_perf(backend, op_names_filter, output_printer);
        }
        return true;
    }

    if (mode == MODE_SUPPORT) {
        auto test_cases = make_test_cases_eval();
        filter_test_cases(test_cases, params_filter);

        // Filter out fusion cases
        test_cases.erase(
            std::remove_if(test_cases.begin(), test_cases.end(), [](const std::unique_ptr<test_case> & tc) {
                return tc->run_whole_graph();
            }),
            test_cases.end()
        );

        for (auto & test : test_cases) {
            test->eval_support(backend, op_names_filter, output_printer);
        }
        return true;
    }

    GGML_ABORT("fatal error");
}

static void list_all_ops() {
    printf("GGML operations:\n");
    std::set<std::string> all_ops;

    for (int i = 1; i < GGML_OP_COUNT; i++) {
        all_ops.insert(ggml_op_name((enum ggml_op)i));
    }
    for (int i = 0; i < GGML_UNARY_OP_COUNT; i++) {
        all_ops.insert(ggml_unary_op_name((enum ggml_unary_op)i));
    }
    for (int i = 0; i < GGML_GLU_OP_COUNT; i++) {
        all_ops.insert(ggml_glu_op_name((enum ggml_glu_op)i));
    }
    for (const auto & op : all_ops) {
        printf("  %s\n", op.c_str());
    }
    printf("\nTotal: %zu operations\n", all_ops.size());
}

static void show_test_coverage() {
    std::set<std::string> all_ops;
    for (int i = 1; i < GGML_OP_COUNT; i++) {
        auto op = (enum ggml_op)i;
        if (op == GGML_OP_VIEW      ||
            op == GGML_OP_RESHAPE   ||
            op == GGML_OP_PERMUTE   ||
            op == GGML_OP_TRANSPOSE ||
            op == GGML_OP_CONT      ||
            op == GGML_OP_GLU       ||
            op == GGML_OP_UNARY) {
            continue;
        }
        all_ops.insert(ggml_op_name(op));
    }
    for (int i = 0; i < GGML_UNARY_OP_COUNT; i++) {
        all_ops.insert(ggml_unary_op_name((enum ggml_unary_op)i));
    }
    for (int i = 0; i < GGML_GLU_OP_COUNT; i++) {
        all_ops.insert(ggml_glu_op_name((enum ggml_glu_op)i));
    }
    auto test_cases = make_test_cases_eval();
    // Filter out fusion cases
    test_cases.erase(
        std::remove_if(test_cases.begin(), test_cases.end(), [](const std::unique_ptr<test_case> & tc) {
            return tc->run_whole_graph();
        }),
        test_cases.end()
    );

    std::set<std::string> tested_ops;

    ggml_init_params params = {
        /* .mem_size = */ ggml_tensor_overhead()*128 + ggml_graph_overhead(),
        /* .mem_base = */ NULL,
        /* .no_alloc = */ true,
    };

    for (auto & test_case : test_cases) {
        ggml_context * ctx = ggml_init(params);
        if (ctx) {
            test_case->mode = MODE_TEST;
            ggml_tensor * out = test_case->build_graph(ctx);
            if (out && out->op != GGML_OP_NONE) {
                if (out->op == GGML_OP_UNARY) {
                    tested_ops.insert(ggml_unary_op_name(ggml_get_unary_op(out)));
                } else if (out->op == GGML_OP_GLU) {
                    tested_ops.insert(ggml_glu_op_name(ggml_get_glu_op(out)));
                } else {
                    tested_ops.insert(ggml_op_name(out->op));
                }
            }
            ggml_free(ctx);
        }
    }
    std::set<std::string> covered_ops;
    std::set<std::string> uncovered_ops;
    for (const auto & op : all_ops) {
        if (tested_ops.count(op) > 0) {
            covered_ops.insert(op);
        } else {
            uncovered_ops.insert(op);
        }
    }

    printf("Operations covered by tests (%zu):\n", covered_ops.size());
    for (const auto & op : covered_ops) {
        printf("  ✓ %s\n", op.c_str());
    }
    printf("\nOperations without tests (%zu):\n", uncovered_ops.size());
    for (const auto & op : uncovered_ops) {
        printf("  ✗ %s\n", op.c_str());
    }

    printf("\nCoverage Summary:\n");
    printf("  Total operations: %zu\n", all_ops.size());
    printf("  Tested operations: %zu\n", covered_ops.size());
    printf("  Untested operations: %zu\n", uncovered_ops.size());
    printf("  Coverage: %.1f%%\n", (double)covered_ops.size() / all_ops.size() * 100.0);
}

static void usage(char ** argv) {
    printf("Usage: %s [mode] [-o <op,..>] [-b <backend>] [-p <params regex>] [--output <console|sql|csv>] [--list-ops] [--show-coverage]\n", argv[0]);
    printf("    valid modes:\n");
    printf("      - test (default, compare with CPU backend for correctness)\n");
    printf("      - grad (compare gradients from backpropagation with method of finite differences)\n");
    printf("      - perf (performance evaluation)\n");
    printf("      - support (probe backend operation support)\n");
    printf("    op names for -o are as given by ggml_op_desc() (e.g. ADD, MUL_MAT, etc),\n");
    printf("        optionally including the full test case string (e.g. \"ADD(type=f16,ne=[1,1,8,1],nr=[1,1,1,1],nf=1)\")\n");
    printf("    --output specifies output format (default: console, options: console, sql, csv)\n");
    printf("    --list-ops lists all available GGML operations\n");
    printf("    --show-coverage shows test coverage\n");
}

int main(int argc, char ** argv) {
    test_mode mode = MODE_TEST;
    output_formats output_format = CONSOLE;
    const char * op_names_filter = nullptr;
    const char * backend_filter = nullptr;
    const char * params_filter = nullptr;

    for (int i = 1; i < argc; i++) {
        if (strcmp(argv[i], "test") == 0) {
            mode = MODE_TEST;
        } else if (strcmp(argv[i], "perf") == 0) {
            mode = MODE_PERF;
        } else if (strcmp(argv[i], "grad") == 0) {
            mode = MODE_GRAD;
        } else if (strcmp(argv[i], "support") == 0) {
            mode = MODE_SUPPORT;
        } else if (strcmp(argv[i], "-o") == 0) {
            if (i + 1 < argc) {
                op_names_filter = argv[++i];
            } else {
                usage(argv);
                return 1;
            }
        } else if (strcmp(argv[i], "-b") == 0) {
            if (i + 1 < argc) {
                backend_filter = argv[++i];
            } else {
                usage(argv);
                return 1;
            }
        } else if (strcmp(argv[i], "-p") == 0) {
            if (i + 1 < argc) {
                params_filter = argv[++i];
            } else {
                usage(argv);
                return 1;
            }
        } else if (strcmp(argv[i], "--output") == 0) {
            if (i + 1 < argc) {
                if (!output_format_from_str(argv[++i], output_format)) {
                    usage(argv);
                    return 1;
                }
            } else {
                usage(argv);
                return 1;
            }
        } else if (strcmp(argv[i], "--list-ops") == 0) {
            list_all_ops();
            return 0;
        } else if (strcmp(argv[i], "--show-coverage") == 0) {
            show_test_coverage();
            return 0;
        } else {
            usage(argv);
            return 1;
        }
    }

    // load and enumerate backends
    ggml_backend_load_all();

    // Create printer for output format
    std::unique_ptr<printer> output_printer = create_printer(output_format);
    if (output_printer) {
        output_printer->print_header();
    }

    output_printer->print_testing_start(testing_start_info(ggml_backend_dev_count()));

    size_t n_ok = 0;

    for (size_t i = 0; i < ggml_backend_dev_count(); i++) {
        ggml_backend_dev_t dev = ggml_backend_dev_get(i);

        if (backend_filter != NULL && strcmp(backend_filter, ggml_backend_dev_name(dev)) != 0) {
            output_printer->print_backend_init(
                backend_init_info(i, ggml_backend_dev_count(), ggml_backend_dev_name(dev), true, "Skipping"));
            n_ok++;
            continue;
        }

        if (backend_filter == NULL && ggml_backend_dev_type(dev) == GGML_BACKEND_DEVICE_TYPE_CPU && mode != MODE_GRAD) {
            output_printer->print_backend_init(backend_init_info(
                i, ggml_backend_dev_count(), ggml_backend_dev_name(dev), true, "Skipping CPU backend"));
            n_ok++;
            continue;
        }

        ggml_backend_t backend = ggml_backend_dev_init(dev, NULL);
        GGML_ASSERT(backend != NULL);

        ggml_backend_reg_t reg = ggml_backend_dev_backend_reg(dev);
        auto ggml_backend_set_n_threads_fn = (ggml_backend_set_n_threads_t) ggml_backend_reg_get_proc_address(reg, "ggml_backend_set_n_threads");
        if (ggml_backend_set_n_threads_fn) {
            // TODO: better value for n_threads
            ggml_backend_set_n_threads_fn(backend, std::thread::hardware_concurrency());
        }

        size_t free, total;  // NOLINT
        ggml_backend_dev_memory(dev, &free, &total);
        output_printer->print_backend_init(backend_init_info(i, ggml_backend_dev_count(), ggml_backend_dev_name(dev),
                                                             false, "", ggml_backend_dev_description(dev),
                                                             total / 1024 / 1024, free / 1024 / 1024, true));

        bool ok = test_backend(backend, mode, op_names_filter, params_filter, output_printer.get());

        if (ok) {
            n_ok++;
        }
        output_printer->print_backend_status(
            backend_status_info(ggml_backend_name(backend), ok ? test_status_t::OK : test_status_t::FAIL));

        ggml_backend_free(backend);
    }

    ggml_quantize_free();

    if (output_printer) {
        output_printer->print_footer();
    }

    output_printer->print_overall_summary(
        overall_summary_info(n_ok, ggml_backend_dev_count(), n_ok == ggml_backend_dev_count()));

    if (n_ok != ggml_backend_dev_count()) {
        return 1;
    }

    return 0;
}<|MERGE_RESOLUTION|>--- conflicted
+++ resolved
@@ -6957,22 +6957,7 @@
     test_cases.emplace_back(new test_cpy(GGML_TYPE_I32, GGML_TYPE_I32, {256, 1, 4, 1}, {1, 2, 0, 3}, {0, 0, 0, 0}));
     test_cases.emplace_back(new test_cpy(GGML_TYPE_F32, GGML_TYPE_F32, {256, 1, 4, 1}, {1, 2, 0, 3}, {0, 0, 0, 0}));
 
-<<<<<<< HEAD
-    test_cases.emplace_back(new test_cont());
-    test_cases.emplace_back(new test_cont(GGML_TYPE_F32, {2, 1, 1 ,1}));
-    test_cases.emplace_back(new test_cont(GGML_TYPE_F32, {2, 1, 3 ,5}));
-    test_cases.emplace_back(new test_cont(GGML_TYPE_F32, {2, 3, 5 ,7}));
-    test_cases.emplace_back(new test_cont(GGML_TYPE_I32, {2, 1, 1 ,1}));
-    test_cases.emplace_back(new test_cont(GGML_TYPE_I32, {2, 1, 3 ,5}));
-    test_cases.emplace_back(new test_cont(GGML_TYPE_I32, {2, 3, 5 ,7}));
-    test_cases.emplace_back(new test_cont(GGML_TYPE_F16, {2, 1, 1 ,1}));
-    test_cases.emplace_back(new test_cont(GGML_TYPE_F16, {2, 1, 3 ,5}));
-    test_cases.emplace_back(new test_cont(GGML_TYPE_F16, {2, 3, 5 ,7}));
-    test_cases.emplace_back(new test_cont(GGML_TYPE_BF16, {2, 1, 1 ,1}));
-    test_cases.emplace_back(new test_cont(GGML_TYPE_BF16, {2, 1, 3 ,5}));
-    test_cases.emplace_back(new test_cont(GGML_TYPE_BF16, {2, 3, 5 ,7}));
-=======
-    for (ggml_type type_dst : { GGML_TYPE_F32, GGML_TYPE_F16, GGML_TYPE_BF16 }) {
+    for (ggml_type type_dst : { GGML_TYPE_F32, GGML_TYPE_I32, GGML_TYPE_F16, GGML_TYPE_BF16 }) {
         for (bool use_view_slice : { true, false }) {
             for (std::array<int64_t, 4> ne : std::initializer_list<std::array<int64_t, 4>>{ {2, 1, 1, 1}, {2, 1, 3, 5},
                 {2, 3, 5, 7}, {1, 4, 4, 1}, {1, 8, 17, 1}, {10, 10, 10, 1} }) {
@@ -6983,7 +6968,6 @@
             }
         }
     }
->>>>>>> 054a45c3
 
     auto add_test_bin_bcast = [&](ggml_type type, std::array<int64_t, 4> ne, std::array<int, 4> nr) {
         for (auto op : {ggml_add, ggml_sub, ggml_mul, ggml_div}) {
