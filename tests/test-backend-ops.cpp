--- conflicted
+++ resolved
@@ -3840,11 +3840,7 @@
         if (inplace) {
             out = ggml_soft_max_ext_inplace(ctx, a, mask, scale, max_bias);
         } else {
-<<<<<<< HEAD
-            out =  ggml_soft_max_ext(ctx, a, mask, scale, max_bias);
-=======
             out = ggml_soft_max_ext(ctx, a, mask, scale, max_bias);
->>>>>>> 74b8fc17
         }
         ggml_soft_max_add_sinks(out, sinks);
         ggml_set_name(out, "out");
