#include <ggml.h>
#include <ggml-alloc.h>
#include <ggml-backend.h>
#include <ggml-backend-impl.h>

#include <algorithm>
#include <array>
#include <cfloat>
#include <cstring>
#include <functional>
#include <memory>
#include <random>
#include <stdio.h>
#include <stdlib.h>
#include <string>
#include <thread>
#include <vector>


static void init_tensor_uniform(ggml_tensor * tensor, float min = -1.0f, float max = 1.0f) {
    // static RNG initialization (revisit if n_threads stops being constant)
    static const size_t n_threads = std::thread::hardware_concurrency();
    static std::vector<std::default_random_engine> generators = []() {
        std::random_device rd;
        std::vector<std::default_random_engine> vec;
        vec.reserve(n_threads);
        //for (size_t i = 0; i < n_threads; i++) { vec.emplace_back(1234 + i); } // fixed seed
        for (size_t i = 0; i < n_threads; i++) { vec.emplace_back(rd()); }
        return vec;
    }();

    size_t size = ggml_nelements(tensor);
    std::vector<float> data(size);

    auto init_thread = [&](size_t ith, size_t start, size_t end) {
        std::uniform_real_distribution<float> distribution(min, max);
        for (size_t i = start; i < end; i++) {
            data[i] = distribution(generators[ith]);
        }
    };

    std::vector<std::thread> threads;
    threads.reserve(n_threads);
    for (size_t i = 0; i < n_threads; i++) {
        size_t start =     i*size/n_threads;
        size_t end   = (i+1)*size/n_threads;
        threads.emplace_back(init_thread, i, start, end);
    }
    for (auto & t : threads) {
        t.join();
    }

#if 0
    const char * val_str = getenv("GGML_TEST_EPS");
    float val = 1e-9f;
    if (val_str != nullptr) {
        val = std::stof(val_str);
        printf("GGML_TEST_EPS=%e\n", val);
    }

    // test quantization with very small values that may result in nan scales due to division by zero
    if (ggml_is_quantized(tensor->type)) {
        for (int i = 0; i < 256; i++) {
            data[i] = val;
        }
    }
#endif

    if (tensor->type == GGML_TYPE_F32 || tensor->type == GGML_TYPE_I32) {
        ggml_backend_tensor_set(tensor, data.data(), 0, size * sizeof(float));
    } else if (ggml_is_quantized(tensor->type) || tensor->type == GGML_TYPE_F16 || tensor->type == GGML_TYPE_BF16) {
        GGML_ASSERT(size % ggml_blck_size(tensor->type) == 0);
        std::vector<uint8_t> dataq(ggml_row_size(tensor->type, size));
        std::vector<float> imatrix(tensor->ne[0], 1.0f); // dummy importance matrix
        const float * im = imatrix.data();
        if (!ggml_quantize_requires_imatrix(tensor->type)) {
            // when the imatrix is optional, we want to test both quantization with and without imatrix
            // use one of the random numbers to decide
            if (data[0] > 0.5f*(min + max)) {
                im = nullptr;
            }
        }
        ggml_quantize_chunk(tensor->type, data.data(), dataq.data(), 0, size/tensor->ne[0], tensor->ne[0], im);
        GGML_ASSERT(ggml_validate_row_data(tensor->type, dataq.data(), dataq.size()));
        ggml_backend_tensor_set(tensor, dataq.data(), 0, dataq.size());
    } else if (tensor->type == GGML_TYPE_I8 || tensor->type == GGML_TYPE_I16 || tensor->type == GGML_TYPE_I32) {
        // This is going to create some weird integers though.
        ggml_backend_tensor_set(tensor, data.data(), 0, ggml_nbytes(tensor));
    } else {
        GGML_ASSERT(false);
    }
}

static std::vector<float> tensor_to_float(const ggml_tensor * t) {
    std::vector<float> tv;
    tv.reserve(ggml_nelements(t));

    std::vector<uint8_t> buf(ggml_nbytes(t));
    ggml_backend_tensor_get(t, buf.data(), 0, ggml_nbytes(t));

    ggml_type_traits_t tt = ggml_internal_get_type_traits(t->type);
    size_t bs = ggml_blck_size(t->type);
    std::vector<float> vq(ggml_blck_size(t->type));
    bool quantized = ggml_is_quantized(t->type);

    // access elements by index to avoid gaps in views
    for (int64_t i3 = 0; i3 < t->ne[3]; i3++) {
        for (int64_t i2 = 0; i2 < t->ne[2]; i2++) {
            for (int64_t i1 = 0; i1 < t->ne[1]; i1++) {
                for (int64_t i0 = 0; i0 < t->ne[0]; i0 += bs) {
                    size_t i = i3*t->nb[3] + i2*t->nb[2] + i1*t->nb[1] + i0/bs*t->nb[0];
                    if (t->type == GGML_TYPE_F16) {
                        tv.push_back(ggml_fp16_to_fp32(*(ggml_fp16_t*)&buf[i]));
                    } else if (t->type == GGML_TYPE_BF16) {
                        tv.push_back(ggml_bf16_to_fp32(*(ggml_bf16_t*)&buf[i]));
                    } else if (t->type == GGML_TYPE_F32) {
                        tv.push_back(*(float *) &buf[i]);
                    } else if (t->type == GGML_TYPE_I32) {
                        tv.push_back((float)*(int32_t *) &buf[i]);
                    } else if (t->type == GGML_TYPE_I16) {
                        tv.push_back((float)*(int16_t *) &buf[i]);
                    } else if (t->type == GGML_TYPE_I8) {
                        tv.push_back((float)*(int8_t *) &buf[i]);
                    } else if (quantized) {
                        tt.to_float(&buf[i], vq.data(), bs);
                        tv.insert(tv.end(), vq.begin(), vq.end());
                    } else {
                        GGML_ASSERT(false);
                    }
                }
            }
        }
    }

    return tv;
}

/*
static double cosine_similarity(const float * v1, const float * v2, size_t n) {
    double dot = 0.0;
    double mag1 = 0.0;
    double mag2 = 0.0;

    for (size_t i = 0; i < n; i++) {
        if (std::isnan(v1[i]) || std::isnan(v2[i])) {
            return -1.0f;
        }
        if (std::isinf(v1[i]) && std::isinf(v2[i])) {
            continue;
        }
        dot  += v1[i]*v2[i];
        mag1 += v1[i]*v1[i];
        mag2 += v2[i]*v2[i];
    }

    return dot/sqrt(mag1*mag2);
}

static float distance(const float * v1, const float * v2, size_t n) {
    double d = 0.0;

    for (size_t i = 0; i < n; i++) {
        if (std::isnan(v1[i]) || std::isnan(v2[i])) {
            return INFINITY;
        }
        if (std::isinf(v1[i]) && std::isinf(v2[i])) {
            continue;
        }
        d += (v1[i] - v2[i])*(v1[i] - v2[i]);
    }

    return sqrt(d);
}

static float vec_len(const float * v, size_t n) {
    double d = 0.0;

    for (size_t i = 0; i < n; i++) {
        if (std::isnan(v[i])) {
            return INFINITY;
        }
        if (std::isinf(v[i])) {
            continue;
        }
        d += v[i]*v[i];
    }

    return sqrt(d);
}
*/

// normalized mean squared error = mse(a, b) / mse(a, 0)
static double nmse(const float * a, const float * b, size_t n) {
    double mse_a_b = 0.0;
    double mse_a_0 = 0.0;

    for (size_t i = 0; i < n; i++) {
        float a_i = a[i];
        float b_i = b[i];

        mse_a_b += (a_i - b_i) * (a_i - b_i);
        mse_a_0 += a_i * a_i;
    }

    return mse_a_b / mse_a_0;
}

// utils for printing the variables of the test cases
#define VAR_TO_STR(x) (#x "=" + var_to_str(x))

template<typename T>
static std::string var_to_str(const T & x) {
    return std::to_string(x);
}

template<typename T, size_t N>
static std::string var_to_str(const T (&x)[N]) {
    std::string s = "[";
    for (size_t i = 0; i < N; i++) {
        if (i > 0) {
            s += ",";
        }
        s += var_to_str(x[i]);
    }
    s += "]";
    return s;
}

template<typename T, size_t N>
static std::string var_to_str(const std::array<T, N> & x) {
    std::string s = "[";
    for (size_t i = 0; i < N; i++) {
        if (i > 0) {
            s += ",";
        }
        s += var_to_str(x[i]);
    }
    s += "]";
    return s;
}

//static std::string var_to_str(ggml_unary_op unary_op) {
//    return ggml_unary_op_name(unary_op);
//}

static std::string var_to_str(ggml_type type) {
    return ggml_type_name(type);
}

static std::string var_to_str(ggml_op_pool pool) {
    switch (pool) {
        case GGML_OP_POOL_AVG:  return "avg";
        case GGML_OP_POOL_MAX:  return "max";
        default:                return std::to_string(pool);
    }
}

#define VARS_TO_STR1(a) VAR_TO_STR(a)
#define VARS_TO_STR2(a, b) VAR_TO_STR(a) + "," + VAR_TO_STR(b)
#define VARS_TO_STR3(a, b, c) VAR_TO_STR(a) + "," + VARS_TO_STR2(b, c)
#define VARS_TO_STR4(a, b, c, d) VAR_TO_STR(a) + "," + VARS_TO_STR3(b, c, d)
#define VARS_TO_STR5(a, b, c, d, e) VAR_TO_STR(a) + "," + VARS_TO_STR4(b, c, d, e)
#define VARS_TO_STR6(a, b, c, d, e, f) VAR_TO_STR(a) + "," + VARS_TO_STR5(b, c, d, e, f)
#define VARS_TO_STR7(a, b, c, d, e, f, g) VAR_TO_STR(a) + "," + VARS_TO_STR6(b, c, d, e, f, g)
#define VARS_TO_STR8(a, b, c, d, e, f, g, h) VAR_TO_STR(a) + "," + VARS_TO_STR7(b, c, d, e, f, g, h)
#define VARS_TO_STR9(a, b, c, d, e, f, g, h, i) VAR_TO_STR(a) + "," + VARS_TO_STR8(b, c, d, e, f, g, h, i)
#define VARS_TO_STR10(a, b, c, d, e, f, g, h, i, j) VAR_TO_STR(a) + "," + VARS_TO_STR9(b, c, d, e, f, g, h, i, j)
#define VARS_TO_STR11(a, b, c, d, e, f, g, h, i, j, k) VAR_TO_STR(a) + "," + VARS_TO_STR10(b, c, d, e, f, g, h, i, j, k)
#define VARS_TO_STR12(a, b, c, d, e, f, g, h, i, j, k, l) VAR_TO_STR(a) + "," + VARS_TO_STR11(b, c, d, e, f, g, h, i, j, k, l)

#ifdef GGML_USE_SYCL
static bool inline _isinf(float f) {
    return (*(uint32_t *)&f & 0x7fffffff) == 0x7f800000;
}
#else
static bool inline _isinf(float f) { return std::isinf(f); }
#endif

// accept FLT_MAX as infinity
static bool isinf_or_max(float f) {
    return _isinf(f) || f == FLT_MAX || f == -FLT_MAX;
}

static bool ggml_is_view_op(enum ggml_op op) {
    return op == GGML_OP_VIEW || op == GGML_OP_RESHAPE || op == GGML_OP_PERMUTE || op == GGML_OP_TRANSPOSE;
}

enum test_mode {
    MODE_TEST,
    MODE_PERF,
};

struct test_case {
    virtual ~test_case() {}

    virtual std::string op_desc(ggml_tensor * t) {
        return ggml_op_desc(t);
    }

    virtual std::string vars() {
        return "";
    }

    virtual ggml_tensor * build_graph(ggml_context * ctx) = 0;

    virtual double max_nmse_err() {
        return 1e-7;
    }

    virtual void initialize_tensors(ggml_context * ctx) {
        for (ggml_tensor * t = ggml_get_first_tensor(ctx); t != nullptr; t = ggml_get_next_tensor(ctx, t)) {
            init_tensor_uniform(t);
        }
    }

    virtual size_t op_size(ggml_tensor * t) {
        size_t size = ggml_nbytes(t);
        // add source tensors
        for (int i = 0; i < GGML_MAX_SRC; i++) {
            if (t->src[i] != NULL) {
                size += ggml_nbytes(t->src[i]);
            }
        }
        return size;
    }

    ggml_cgraph * gf = nullptr;

    static const int sentinel_size = 1024;

    test_mode mode;

    std::vector<ggml_tensor *> sentinels;

    void add_sentinel(ggml_context * ctx) {
        if (mode == MODE_PERF) {
            return;
        }
        ggml_tensor * sentinel = ::ggml_new_tensor_1d(ctx, GGML_TYPE_F32, sentinel_size);
        ggml_format_name(sentinel, "sent_%zu", sentinels.size());
        sentinels.push_back(sentinel);
    }

    // hijack ggml_new_tensor to add sentinels after each tensor to check for overflows in the backend

    ggml_tensor * ggml_new_tensor(ggml_context * ctx, ggml_type type, int n_dims, const int64_t * ne) {
        ggml_tensor * t = ::ggml_new_tensor(ctx, type, n_dims, ne);
        add_sentinel(ctx);
        return t;
    }

    ggml_tensor * ggml_new_tensor_1d(ggml_context * ctx, ggml_type type, int64_t ne0) {
        ggml_tensor * t = ::ggml_new_tensor_1d(ctx, type, ne0);
        add_sentinel(ctx);
        return t;
    }

    ggml_tensor * ggml_new_tensor_2d(ggml_context * ctx, ggml_type type, int64_t ne0, int64_t ne1) {
        ggml_tensor * t = ::ggml_new_tensor_2d(ctx, type, ne0, ne1);
        add_sentinel(ctx);
        return t;
    }

    ggml_tensor * ggml_new_tensor_3d(ggml_context * ctx, ggml_type type, int64_t ne0, int64_t ne1, int64_t ne2) {
        ggml_tensor * t = ::ggml_new_tensor_3d(ctx, type, ne0, ne1, ne2);
        add_sentinel(ctx);
        return t;
    }

    ggml_tensor * ggml_new_tensor_4d(ggml_context * ctx, ggml_type type, int64_t ne0, int64_t ne1, int64_t ne2, int64_t ne3) {
        ggml_tensor * t = ::ggml_new_tensor_4d(ctx, type, ne0, ne1, ne2, ne3);
        add_sentinel(ctx);
        return t;
    }

    bool eval(ggml_backend_t backend1, ggml_backend_t backend2, const char * op_name) {
        mode = MODE_TEST;

        ggml_init_params params = {
            /* .mem_size = */ ggml_tensor_overhead()*128 + ggml_graph_overhead(),
            /* .mem_base = */ NULL,
            /* .no_alloc = */ true,
        };
        ggml_context * ctx = ggml_init(params);

        gf = ggml_new_graph(ctx);

        // pre-graph sentinel
        add_sentinel(ctx);

        ggml_tensor * out = build_graph(ctx);

        if (op_name != nullptr && op_desc(out) != op_name) {
            //printf("  %s: skipping\n", op_desc(out).c_str());
            ggml_free(ctx);
            return true;
        }

        printf("  %s(%s): ", op_desc(out).c_str(), vars().c_str());
        fflush(stdout);

        // check if the backends support the ops
        bool supported = true;
        for (ggml_backend_t backend : {backend1, backend2}) {
            for (ggml_tensor * t = ggml_get_first_tensor(ctx); t != NULL; t = ggml_get_next_tensor(ctx, t)) {
                if (!ggml_backend_supports_op(backend, t)) {
                    printf("not supported [%s] ", ggml_backend_name(backend));
                    supported = false;
                    break;
                }
            }
        }
        if (!supported) {
            printf("\n");
            ggml_free(ctx);
            return true;
        }

        // post-graph sentinel
        add_sentinel(ctx);

        // allocate
        ggml_backend_buffer_t buf = ggml_backend_alloc_ctx_tensors(ctx, backend1);
        if (buf == NULL) {
            printf("failed to allocate tensors [%s] ", ggml_backend_name(backend1));
            ggml_free(ctx);
            return false;
        }

        // build graph
        ggml_build_forward_expand(gf, out);

        // add sentinels as graph nodes so that they are checked in the callback
        for (ggml_tensor * sentinel : sentinels) {
            gf->nodes[gf->n_nodes++] = sentinel;
        }

        // randomize tensors
        initialize_tensors(ctx);

        // compare
        struct callback_userdata {
            bool   ok;
            double max_err;
            ggml_backend_t backend1;
            ggml_backend_t backend2;
        };

        callback_userdata ud {
            true,
            max_nmse_err(),
            backend1,
            backend2
        };

        auto callback = [](int index, ggml_tensor * t1, ggml_tensor * t2, void * user_data) -> bool {
            callback_userdata * ud = (callback_userdata *) user_data;
            const char * bn1 = ggml_backend_name(ud->backend1);
            const char * bn2 = ggml_backend_name(ud->backend2);

            if (t1->op == GGML_OP_NONE) {
                // sentinels must be unchanged
                std::vector<uint8_t> t1_data(ggml_nbytes(t1));
                std::vector<uint8_t> t2_data(ggml_nbytes(t2));
                ggml_backend_tensor_get(t1, t1_data.data(), 0, ggml_nbytes(t1));
                ggml_backend_tensor_get(t2, t2_data.data(), 0, ggml_nbytes(t2));

                if (memcmp(t1_data.data(), t2_data.data(), ggml_nbytes(t1)) != 0) {
                    printf("sentinel mismatch: %s ", t1->name);
                    ud->ok = false;
                    return true;
                }
            }

            std::vector<float> f1 = tensor_to_float(t1);
            std::vector<float> f2 = tensor_to_float(t2);

            for (size_t i = 0; i < f1.size(); i++) {
                // check for nans
                if (std::isnan(f1[i]) || std::isnan(f2[i])) {
                    printf("[%s] NaN at index %zu (%s=%f %s=%f) ", ggml_op_desc(t1), i, bn1, f1[i], bn2, f2[i]);
                    ud->ok = false;
                    return true;
                }
                // check for infs: both must be inf of the same sign, or both must be finite
                if (isinf_or_max(f1[i]) || isinf_or_max(f2[i])) {
                    if (isinf_or_max(f1[i]) && isinf_or_max(f2[i])) {
                        if (std::signbit(f1[i]) != std::signbit(f2[i])) {
                            printf("[%s] inf sign mismatch: %s=%f %s=%f ", ggml_op_desc(t1), bn1, f1[i], bn2, f2[i]);
                            ud->ok = false;
                            return true;
                        }
                    } else {
                        printf("[%s] inf mismatch: %s=%f %s=%f ", ggml_op_desc(t1), bn1, f1[i], bn2, f2[i]);
                        ud->ok = false;
                        return true;
                    }
                }
            }

            double err = nmse(f1.data(), f2.data(), f1.size());
            if (err > ud->max_err) {
                printf("[%s] NMSE = %.9f > %.9f ", ggml_op_desc(t1), err, ud->max_err);
                //for (int i = 0; i < (int) f1.size(); i++) {
                //    printf("%5d %9.6f %9.6f, diff = %9.6f\n", i, f1[i], f2[i], f1[i] - f2[i]);
                //}
                //printf("\n");
                //exit(1);
                ud->ok = false;
            }
            return true;

            GGML_UNUSED(index);
        };

        const bool cmp_ok = ggml_backend_compare_graph_backend(backend1, backend2, gf, callback, &ud);

        if (!cmp_ok) {
            printf("compare failed ");
        }

        ggml_backend_buffer_free(buf);

        ggml_free(ctx);

        if (ud.ok && cmp_ok) {
            printf("\033[1;32mOK\033[0m\n");
            return true;
        }

        printf("\033[1;31mFAIL\033[0m\n");
        return false;
    }

    bool eval_perf(ggml_backend_t backend, const char * op_name) {
        mode = MODE_PERF;

        static const size_t graph_nodes = 8192;

        ggml_init_params params = {
            /* .mem_size = */ ggml_tensor_overhead()*128 + ggml_graph_overhead_custom(graph_nodes, false),
            /* .mem_base = */ NULL,
            /* .no_alloc = */ true,
        };
        ggml_context * ctx = ggml_init(params);

        ggml_tensor * out = build_graph(ctx);

        if (op_name != nullptr && op_desc(out) != op_name) {
            //printf("  %s: skipping\n", op_desc(out).c_str());
            ggml_free(ctx);
            return true;
        }

        int len = printf("  %s(%s): ", op_desc(out).c_str(), vars().c_str());
        fflush(stdout);

        // check if backends support op
        if (!ggml_backend_supports_op(backend, out)) {
            printf("not supported\n");
            ggml_free(ctx);
            return true;
        }

        // align while also leaving some margin for variations in parameters
        int align = 20;
        int last = (len + align - 1) / align * align;
        if (last - len < 5) {
            last += align;
        }
        last = std::max(last, 60);
        printf("%*s", last - len, "");

        // allocate
        ggml_backend_buffer_t buf = ggml_backend_alloc_ctx_tensors(ctx, backend);
        if (buf == NULL) {
            printf("failed to allocate tensors\n");
            ggml_free(ctx);
            return false;
        }

        // randomize tensors
        initialize_tensors(ctx);

        // build graph
        ggml_cgraph * gf = ggml_new_graph_custom(ctx, graph_nodes, false);
        ggml_build_forward_expand(gf, out);

        // warmup run
        ggml_backend_graph_compute(backend, gf);

        // duplicate the op
        size_t target_size = ggml_backend_is_cpu(backend) ? 1ULL << 33 : 1ULL << 35; // 8 GB CPU, 32 GB GPU
        int n_runs = std::min((size_t)gf->size - gf->n_nodes, target_size / op_size(out)) + 1;
        for (int i = 1; i < n_runs; i++) {
            gf->nodes[gf->n_nodes++] = out;
        }

        // calculate memory
        size_t mem = n_runs * op_size(out);
        auto tensor_op_size = [](ggml_tensor * t) {
            size_t size = ggml_nbytes(t);
            // add source tensors
            for (int i = 0; i < GGML_MAX_SRC; i++) {
                if (t->src[i] != NULL) {
                    size += ggml_nbytes(t->src[i]);
                }
            }
            return size;
        };
        for (int i = 0; i < gf->n_nodes; i++) {
            if (ggml_is_view_op(gf->nodes[i]->op) || gf->nodes[i] == out) {
                continue;
            }
            mem += tensor_op_size(gf->nodes[i]);
        }

        // run
        ggml_backend_synchronize(backend);

        int64_t start_time = ggml_time_us();
        ggml_backend_graph_compute(backend, gf);
        ggml_backend_synchronize(backend);
        int64_t end_time = ggml_time_us();
        double time_us = end_time - start_time;

        printf("    %5d runs - %8.2f us/run - %8zu kB/run - \033[1;34m%7.2f GB/s\033[0m\n",
            n_runs,
            time_us / n_runs,
            op_size(out) / 1024,
            mem / (time_us/1e6) / 1024.0 / 1024.0 / 1024.0);

        ggml_backend_buffer_free(buf);

        ggml_free(ctx);

        return true;
    }
};

// GGML_OP_UNARY
struct test_unary : public test_case {
    const ggml_unary_op op;
    const ggml_type type;
    const std::array<int64_t, 4> ne_a;
    int v; // view (1 : non-contiguous a)

    std::string vars() override {
        return VARS_TO_STR3(type, ne_a, v);
    }

    test_unary(ggml_unary_op op,
            ggml_type type = GGML_TYPE_F32,
            std::array<int64_t, 4> ne_a = {128, 10, 10, 10},
            int v = 0)
        : op(op), type(type), ne_a(ne_a), v(v) {}

    ggml_tensor * build_graph(ggml_context * ctx) override {
        ggml_tensor * a;
        if (v & 1) {
            auto ne = ne_a; ne[0] *= 3;
            a = ggml_new_tensor(ctx, type, 4, ne.data());
            a = ggml_view_4d(ctx, a, ne_a[0], ne_a[1], ne_a[2], ne_a[3], a->nb[1], a->nb[2], a->nb[3], 0);
        } else {
            a = ggml_new_tensor(ctx, type, 4, ne_a.data());
        }
        ggml_tensor * out = ggml_unary(ctx, a, op);
        return out;
    }

    void initialize_tensors(ggml_context * ctx) override {
        for (ggml_tensor * t = ggml_get_first_tensor(ctx); t != NULL; t = ggml_get_next_tensor(ctx, t)) {
            // test extended range of values to check for NaNs in GELU
            init_tensor_uniform(t, -150.f, 150.f);
        }
    }
};

// GGML_OP_GET_ROWS
struct test_get_rows : public test_case {
    const ggml_type type;
    const int n; // cols
    const int m; // rows
    const int r; // rows to get
    const int b; // batch size
    const bool v; // view (non-contiguous src1)

    std::string vars() override {
        return VARS_TO_STR6(type, n, m, r, b, v);
    }

    test_get_rows(ggml_type type = GGML_TYPE_F32, int n = 10, int m = 5, int r = 3, int b = 1, bool v = false)
        : type(type), n(n), m(m), r(r), b(b), v(v) {}

    ggml_tensor * build_graph(ggml_context * ctx) override {
        ggml_tensor * in = ggml_new_tensor_3d(ctx, type, n, m, b);
        ggml_tensor * rows = ggml_new_tensor_2d(ctx, GGML_TYPE_I32, r, b);
        if (v) {
            rows = ggml_view_2d(ctx, rows, r/2, b, rows->nb[1], 0);
        }
        ggml_tensor * out = ggml_get_rows(ctx, in, rows);
        return out;
    }

    void initialize_tensors(ggml_context * ctx) override {
        for (ggml_tensor * t = ggml_get_first_tensor(ctx); t != NULL; t = ggml_get_next_tensor(ctx, t)) {
            if (t->type == GGML_TYPE_I32) {
                if (ggml_is_view_op(t->op)) { continue; }
                // rows
                std::vector<int> data(r*b);
                for (int i = 0; i < r*b; i++) {
                    data[i] = rand() % m;
                }
                ggml_backend_tensor_set(t, data.data(), 0, r * b * sizeof(int));
            } else {
                init_tensor_uniform(t);
            }
        }
    }
};

// GGML_OP_REPEAT
struct test_repeat : public test_case {
    const ggml_type type;
    const std::array<int64_t, 4> ne;
    const std::array<int, 4> nr;

    std::string vars() override {
        return VARS_TO_STR3(type, ne, nr);
    }

    size_t op_size(ggml_tensor * t) override {
        return ggml_nbytes(t) * 2;
    }

    test_repeat(ggml_type type = GGML_TYPE_F32,
            std::array<int64_t, 4> ne = {10, 10, 10, 10},
            std::array<int, 4> nr = {2, 2, 2, 2})
        : type(type), ne(ne), nr(nr) {}

    ggml_tensor * build_graph(ggml_context * ctx) override {
        ggml_tensor * target = ggml_new_tensor_4d(ctx, type, ne[0]*nr[0], ne[1]*nr[1], ne[2]*nr[2], ne[3]*nr[3]);
        ggml_tensor * src = ggml_new_tensor(ctx, type, 4, ne.data());
        ggml_tensor * out = ggml_repeat(ctx, src, target);
        return out;
    }
};

// GGML_OP_DUP
struct test_dup : public test_case {
    const ggml_type type;
    const std::array<int64_t, 4> ne;
    const std::array<int64_t, 4> permute;
    bool _use_permute;

    std::string vars() override {
        std::string v = VARS_TO_STR2(type, ne);
        if (_use_permute) v += "," + VAR_TO_STR(permute);
        return v;
    }

    test_dup(ggml_type type = GGML_TYPE_F32,
            std::array<int64_t, 4> ne = {10, 10, 10, 1},
            std::array<int64_t, 4> permute = {0, 0, 0, 0})
        : type(type), ne(ne), permute(permute),
            _use_permute(permute[0] + permute[1] + permute[2] + permute[3] > 0) {}

    ggml_tensor * build_graph(ggml_context * ctx) override {
        ggml_tensor * src = ggml_new_tensor(ctx, type, 4, ne.data());
        if (_use_permute) {
            src = ggml_permute(ctx, src, permute[0], permute[1], permute[2], permute[3]);
        }
        ggml_tensor * out = ggml_dup(ctx, src);
        return out;
    }
};

// GGML_OP_CPY
struct test_cpy : public test_case {
    const ggml_type type_src;
    const ggml_type type_dst;
    const std::array<int64_t, 4> ne;

    std::string vars() override {
        return VARS_TO_STR3(type_src, type_dst, ne);
    }

    size_t op_size(ggml_tensor * t) override {
        return ggml_nbytes(t) + ggml_nbytes(t->src[0]);
    }

    test_cpy(ggml_type type_src = GGML_TYPE_F32, ggml_type type_dst = GGML_TYPE_F32,
            std::array<int64_t, 4> ne = {10, 10, 10, 1})
        : type_src(type_src), type_dst(type_dst), ne(ne) {}

    ggml_tensor * build_graph(ggml_context * ctx) override {
        ggml_tensor * src = ggml_new_tensor(ctx, type_src, 4, ne.data());
        ggml_tensor * dst = ggml_new_tensor(ctx, type_dst, 4, ne.data());
        ggml_tensor * out = ggml_cpy(ctx, src, dst);
        return out;
    }
};

// GGML_OP_CONT
struct test_cont : public test_case {
    const ggml_type type;
    const std::array<int64_t, 4> ne;

    std::string vars() override {
        return VARS_TO_STR2(type, ne);
    }

    test_cont(ggml_type type = GGML_TYPE_F32,
            std::array<int64_t, 4> ne = {10, 10, 10, 1})
        : type(type), ne(ne) {}

    ggml_tensor * build_graph(ggml_context * ctx) override {
        ggml_tensor * src = ggml_new_tensor(ctx, type, 4, ne.data());
        src = ggml_transpose(ctx, src);
        ggml_tensor * out = ggml_cont(ctx, src);

        return out;
    }
};

// GGML_OP_ADD
// GGML_OP_MUL
// GGML_OP_DIV
struct test_bin_bcast : public test_case {
    using op_t = ggml_tensor * (*) (ggml_context *, ggml_tensor *, ggml_tensor *);
    op_t op;
    const ggml_type type;
    const std::array<int64_t, 4> ne;
    const std::array<int, 4> nr;

    std::string vars() override {
        return VARS_TO_STR3(type, ne, nr);
    }

    size_t op_size(ggml_tensor * t) override {
        return ggml_nbytes(t) * 3;
    }

    test_bin_bcast(op_t op, ggml_type type = GGML_TYPE_F32,
            std::array<int64_t, 4> ne = {10, 10, 1, 1},
            std::array<int, 4> nr = {1, 2, 1, 1})
        : op(op), type(type), ne(ne), nr(nr) {}

    ggml_tensor * build_graph(ggml_context * ctx) override {
        ggml_tensor * a = ggml_new_tensor_4d(ctx, type, ne[0]*nr[0], ne[1]*nr[1], ne[2]*nr[2], ne[3]*nr[3]);
        ggml_tensor * b = ggml_new_tensor(ctx, type, 4, ne.data());
        ggml_tensor * out = op(ctx, a, b);
        return out;
    }

    void initialize_tensors(ggml_context * ctx) override {
        for (ggml_tensor * t = ggml_get_first_tensor(ctx); t != NULL; t = ggml_get_next_tensor(ctx, t)) {
            if (op == ggml_div) {
                // avoid division by zero
                init_tensor_uniform(t, 1.0f, 2.0f);
            } else {
                init_tensor_uniform(t);
            }
        }
    }
};

// GGML_OP_SCALE
struct test_scale : public test_case {
    const ggml_type type;
    const std::array<int64_t, 4> ne;
    float scale;

    std::string vars() override {
        return VARS_TO_STR3(type, ne, scale);
    }

    test_scale(ggml_type type = GGML_TYPE_F32,
            std::array<int64_t, 4> ne = {10, 10, 10, 10},
            float scale = 2.0f)
        : type(type), ne(ne), scale(scale) {}

    ggml_tensor * build_graph(ggml_context * ctx) override {
        ggml_tensor * a = ggml_new_tensor(ctx, type, 4, ne.data());
        ggml_tensor * out = ggml_scale(ctx, a, scale);
        return out;
    }
};

// GGML_OP_NORM
struct test_norm : public test_case {
    const ggml_type type;
    const std::array<int64_t, 4> ne;
    float eps;

    std::string vars() override {
        return VARS_TO_STR3(type, ne, eps);
    }

    test_norm(ggml_type type = GGML_TYPE_F32,
            std::array<int64_t, 4> ne = {64, 10, 10, 10},
            float eps = 1e-6f)
        : type(type), ne(ne), eps(eps) {}

    ggml_tensor * build_graph(ggml_context * ctx) override {
        ggml_tensor * a = ggml_new_tensor(ctx, type, 4, ne.data());
        ggml_tensor * out = ggml_norm(ctx, a, eps);
        return out;
    }
};

// GGML_OP_RMS_NORM
struct test_rms_norm : public test_case {
    const ggml_type type;
    const std::array<int64_t, 4> ne;
    float eps;

    std::string vars() override {
        return VARS_TO_STR3(type, ne, eps);
    }

    test_rms_norm(ggml_type type = GGML_TYPE_F32,
            std::array<int64_t, 4> ne = {64, 10, 10, 10},
            float eps = 1e-6f)
        : type(type), ne(ne), eps(eps) {}

    ggml_tensor * build_graph(ggml_context * ctx) override {
        ggml_tensor * a = ggml_new_tensor(ctx, type, 4, ne.data());
        ggml_tensor * out = ggml_rms_norm(ctx, a, eps);
        return out;
    }
};

// GGML_OP_MUL_MAT
struct test_mul_mat : public test_case {
    const ggml_type type_a;
    const ggml_type type_b;
    const int64_t m;
    const int64_t n;
    const int64_t k;
    const std::array<int64_t, 2> bs; // dims 3 and 4
    const std::array<int64_t, 2> nr; // repeat in dims 3 and 4

    std::string vars() override {
        return VARS_TO_STR7(type_a, type_b, m, n, k, bs, nr);
    }

    double max_nmse_err() override {
        return 5e-4;
    }

    size_t op_size(ggml_tensor * t) override {
        size_t a = ggml_nbytes(t->src[0]) * n * nr[0] * nr[1];
        size_t b = ggml_nbytes(t->src[1]) * m;
        size_t c  = ggml_nbytes(t);
        return a + b + c;

        GGML_UNUSED(t);
    }

    test_mul_mat(ggml_type type_a = GGML_TYPE_F32, ggml_type type_b = GGML_TYPE_F32,
            int64_t m = 32, int64_t n = 32, int64_t k = 32,
            std::array<int64_t, 2> bs = {10, 10},
            std::array<int64_t, 2> nr = {2, 2})
        : type_a(type_a), type_b(type_b), m(m), n(n), k(k), bs(bs), nr(nr) {}

    ggml_tensor * build_graph(ggml_context * ctx) override {
        // C^T = A * B^T: (k, m) * (k, n) => (m, n)
        ggml_tensor * a = ggml_new_tensor_4d(ctx, type_a, k, m, bs[0]      , bs[1]);
        ggml_tensor * b = ggml_new_tensor_4d(ctx, type_b, k, n, bs[0]*nr[0], bs[1]*nr[1]);
        ggml_tensor * out = ggml_mul_mat(ctx, a, b);
        return out;
    }
};

// GGML_OP_MUL_MAT_ID
struct test_mul_mat_id : public test_case {
    const ggml_type type_a;
    const ggml_type type_b;
    const int n_mats;
    const int n_used;
    const bool b; // brodcast b matrix
    const int64_t m;
    const int64_t n;
    const int64_t k;

    std::string vars() override {
        return VARS_TO_STR8(type_a, type_b, n_mats, n_used, b, m, n, k);
    }

    double max_nmse_err() override {
        return 5e-4;
    }

    size_t op_size(ggml_tensor * t) override {
        size_t a = ggml_nbytes(t->src[2]) * n;
        size_t b = ggml_nbytes(t->src[1]) * m;
        size_t c  = ggml_nbytes(t);
        return a + b + c;

        GGML_UNUSED(t);
    }

    test_mul_mat_id(ggml_type type_a = GGML_TYPE_F32, ggml_type type_b = GGML_TYPE_F32,
            int n_mats = 8, int n_used = 2, bool b = false,
            int64_t m = 32, int64_t n = 32, int64_t k = 32)
        : type_a(type_a), type_b(type_b), n_mats(n_mats), n_used(n_used), b(b),
            m(m), n(n), k(k) {
            GGML_ASSERT(n_used <= n_mats);
        }

    ggml_tensor * build_graph(ggml_context * ctx) override {
        // C^T = A * B^T: (k, m) * (k, n) => (m, n)
        ggml_tensor * as = ggml_new_tensor_3d(ctx, type_a, k, m, n_mats);
        ggml_tensor * ids = ggml_new_tensor_2d(ctx, GGML_TYPE_I32, n_mats, n);
        if (n_used != n_mats) {
            ids = ggml_view_2d(ctx, ids, n_used, n, ids->nb[1], 0);
        }
        ggml_tensor * b = ggml_new_tensor_3d(ctx, type_b, k, this->b ? 1 : n_used, n);
        ggml_tensor * out = ggml_mul_mat_id(ctx, as, b, ids);
        return out;
    }

    void initialize_tensors(ggml_context * ctx) override {
        std::random_device rd;
        std::default_random_engine rng(rd());
        for (ggml_tensor * t = ggml_get_first_tensor(ctx); t != NULL; t = ggml_get_next_tensor(ctx, t)) {
            if (t->type == GGML_TYPE_I32) {
                if (ggml_is_view_op(t->op)) { continue; }
                // ids
                for (int64_t r = 0; r < ggml_nrows(t); r++) {
                    std::vector<int32_t> data(t->ne[0]);
                    for (int i = 0; i < t->ne[0]; i++) {
                        data[i] = i % n_mats;
                    }
                    std::shuffle(data.begin(), data.end(), rng);
                    ggml_backend_tensor_set(t, data.data(), r * t->nb[1], t->ne[0] * sizeof(int32_t));
                }
            } else {
                init_tensor_uniform(t);
            }
        }
    }
};

// GGML_OP_SQR
struct test_sqr : public test_case {
    const ggml_type type;
    const std::array<int64_t, 4> ne;

    std::string vars() override {
        return VARS_TO_STR2(type, ne);
    }

    test_sqr(ggml_type type = GGML_TYPE_F32,
            std::array<int64_t, 4> ne = {10, 10, 10, 10})
        : type(type), ne(ne) {}

    ggml_tensor * build_graph(ggml_context * ctx) override {
        ggml_tensor * a = ggml_new_tensor(ctx, type, 4, ne.data());
        ggml_tensor * out = ggml_sqr(ctx, a);
        return out;
    }
};

// GGML_OP_CLAMP
struct test_clamp : public test_case {
    const ggml_type type;
    const std::array<int64_t, 4> ne;
    float min;
    float max;

    std::string vars() override {
        return VARS_TO_STR4(type, ne, min, max);
    }

    test_clamp(ggml_type type = GGML_TYPE_F32,
            std::array<int64_t, 4> ne = {10, 10, 10, 10},
            float min = -0.5f, float max = 0.5f)
        : type(type), ne(ne), min(min), max(max) {}

    ggml_tensor * build_graph(ggml_context * ctx) override {
        ggml_tensor * a = ggml_new_tensor(ctx, type, 4, ne.data());
        ggml_tensor * out = ggml_clamp(ctx, a, min, max);
        return out;
    }
};

// GGML_OP_DIAG_MASK_INF
struct test_diag_mask_inf : public test_case {
    const ggml_type type;
    const std::array<int64_t, 4> ne;
    const int n_past;

    std::string vars() override {
        return VARS_TO_STR3(type, ne, n_past);
    }

    test_diag_mask_inf(ggml_type type = GGML_TYPE_F32,
            std::array<int64_t, 4> ne = {10, 10, 10, 10},
            int n_past = 5)
        : type(type), ne(ne), n_past(n_past) {}

    ggml_tensor * build_graph(ggml_context * ctx) override {
        ggml_tensor * a = ggml_new_tensor(ctx, type, 4, ne.data());
        ggml_tensor * out = ggml_diag_mask_inf(ctx, a, n_past);
        return out;
    }
};

// GGML_OP_SOFT_MAX
struct test_soft_max : public test_case {
    const ggml_type type;
    const std::array<int64_t, 4> ne;
    const bool mask;
    const float scale;
    const float max_bias;

    std::string vars() override {
        return VARS_TO_STR5(type, ne, mask, scale, max_bias);
    }

    // the 1024 test with bias occasionally fails:
    // SOFT_MAX(type=f32,ne=[1024,16,1,1],mask=1,scale=1.000000,max_bias=8.000000): [SOFT_MAX] NMSE = 0.000000103 > 0.000000100 FAIL
    virtual double max_nmse_err() override {
        return 1e-6;
    }

    test_soft_max(ggml_type type = GGML_TYPE_F32,
            std::array<int64_t, 4> ne = {10, 10, 10, 10},
            bool mask = false,
            float scale = 1.0f,
            float max_bias = 0.0f)
        : type(type), ne(ne), mask(mask), scale(scale), max_bias(max_bias) {}

    ggml_tensor * build_graph(ggml_context * ctx) override {
        ggml_tensor * a = ggml_new_tensor(ctx, type, 4, ne.data());
        ggml_tensor * mask = nullptr;
        if (this->mask) {
            mask = ggml_new_tensor_2d(ctx, GGML_TYPE_F32, ne[0], ne[1]);
        }
        ggml_tensor * out = ggml_soft_max_ext(ctx, a, mask, scale, max_bias);
        return out;
    }
};

// GGML_OP_ROPE
struct test_rope : public test_case {
    const ggml_type type;
    const std::array<int64_t, 4> ne_a;
    int n_dims;
    int mode;
    int n_ctx; // used to generate positions
    float fs; // freq_scale
    float ef; // ext_factor
    float af; // attn_factor
    bool ff;
    int v; // view (1 : non-contiguous a)

    std::string vars() override {
        return VARS_TO_STR10(type, ne_a, n_dims, mode, n_ctx, fs, ef, af, ff, v);
    }

    test_rope(ggml_type type = GGML_TYPE_F32,
            std::array<int64_t, 4> ne_a = {10, 10, 10, 1},
            int n_dims = 10, int mode = 0, int n_ctx = 512, float fs = 1.0f, float ef = 0.0f, float af = 0.0f, bool ff = false, int v = 0)
        : type(type), ne_a(ne_a), n_dims(n_dims), mode(mode), n_ctx(n_ctx), fs(fs), ef(ef), af(af), ff(ff), v(v) {}

    ggml_tensor * build_graph(ggml_context * ctx) override {
        ggml_tensor * a;
        if (v & 1) {
            auto ne = ne_a; ne[0] *= 2; ne[1] *= 4; ne[2] *= 3;
            a = ggml_new_tensor(ctx, type, 4, ne.data());
            a = ggml_view_4d(ctx, a, ne_a[0], ne_a[1], ne_a[2], ne_a[3], a->nb[1], a->nb[2], a->nb[3], 0);
        } else {
            a = ggml_new_tensor(ctx, type, 4, ne_a.data());
        }
        ggml_tensor * pos = ggml_new_tensor_1d(ctx, GGML_TYPE_I32, ne_a[2]);
        ggml_tensor * freq = ff ? ggml_new_tensor_1d(ctx, GGML_TYPE_F32, n_dims/2) : nullptr;
        ggml_tensor * out = ggml_rope_ext(ctx, a, pos, freq, n_dims, mode, 0, 10000.0f, fs, ef, af, 1.0f, 1.0f);
        return out;
    }

    void initialize_tensors(ggml_context * ctx) override {
        for (ggml_tensor * t = ggml_get_first_tensor(ctx); t != NULL; t = ggml_get_next_tensor(ctx, t)) {
            if (t->type == GGML_TYPE_I32) {
                // pos
                std::vector<int> data(ne_a[2]);
                for (int i = 0; i < ne_a[2]; i++) {
                    data[i] = rand() % n_ctx;
                }
                ggml_backend_tensor_set(t, data.data(), 0, ne_a[2] * sizeof(int));
            } else {
                if (t->ne[0] == n_dims/2) {
                    // frequency factors in the range [0.9f, 1.1f]
                    init_tensor_uniform(t, 0.9f, 1.1f);
                } else {
                    init_tensor_uniform(t);
                }
            }
        }
    }
};

// GGML_OP_POOL2D
struct test_pool2d : public test_case {
    enum ggml_op_pool pool_type;
    const ggml_type type_input;
    const std::array<int64_t, 4> ne_input;
    // kernel size
    const int k0;
    const int k1;
    // stride
    const int s0;
    const int s1;
    // padding
    const int p0;
    const int p1;

    std::string vars() override {
        return VARS_TO_STR9(pool_type, type_input, ne_input, k0, k1, s0, s1, p0, p1);
    }

    test_pool2d(ggml_op_pool pool_type = GGML_OP_POOL_AVG,
            ggml_type type_input = GGML_TYPE_F32,
            std::array<int64_t, 4> ne_input = {10, 10, 3, 1}, // [input_width, input_height, input_channels, 1]
            int k0 = 3, int k1 = 3,
            int s0 = 1, int s1 = 1,
            int p0 = 1, int p1 = 1)
        : pool_type(pool_type), type_input(type_input), ne_input(ne_input), k0(k0), k1(k1), s0(s0), s1(s1), p0(p0), p1(p1) {}

    ggml_tensor * build_graph(ggml_context * ctx) override {
        ggml_tensor * input = ggml_new_tensor(ctx, type_input, 4, ne_input.data());
        ggml_tensor * out = ggml_pool_2d(ctx, input, pool_type, k0, k1, s0, s1, p0, p1);
        return out;
    }
};

// GGML_OP_IM2COL
struct test_im2col : public test_case {
    const ggml_type type_input;
    const ggml_type type_kernel;
    const ggml_type dst_type;
    const std::array<int64_t, 4> ne_input;
    const std::array<int64_t, 4> ne_kernel;
    // stride
    const int s0;
    const int s1;
    // padding
    const int p0;
    const int p1;
    // dilatation
    const int d0;
    const int d1;
    // mode
    const bool is_2D;

    std::string vars() override {
        return VARS_TO_STR12(type_input, type_kernel, dst_type, ne_input, ne_kernel, s0, s1, p0, p1, d0, d1, is_2D);
    }

    test_im2col(ggml_type type_input = GGML_TYPE_F32, ggml_type type_kernel = GGML_TYPE_F16, ggml_type dst_type = GGML_TYPE_F32,
            std::array<int64_t, 4> ne_input = {10, 10, 3, 1}, // [input_width, input_height, input_channels, 1]
            std::array<int64_t, 4> ne_kernel = {3, 3, 3, 1}, // [kernel_width, kernel_height, input_channels, 1]
            int s0 = 1, int s1 = 1,
            int p0 = 1, int p1 = 1,
            int d0 = 1, int d1 = 1,
            bool is_2D = true)
        : type_input(type_input), type_kernel(type_kernel), dst_type(dst_type), ne_input(ne_input), ne_kernel(ne_kernel), s0(s0), s1(s1), p0(p0), p1(p1), d0(d0), d1(d1), is_2D(is_2D) {}

    ggml_tensor * build_graph(ggml_context * ctx) override {
        ggml_tensor * input = ggml_new_tensor(ctx, type_input, 4, ne_input.data());
        ggml_tensor * kernel = ggml_new_tensor(ctx, type_kernel, 4, ne_kernel.data());
        ggml_tensor * out = ggml_im2col(ctx, kernel, input, s0, s1, p0, p1, d0, d1, is_2D, dst_type);
        return out;
    }
};

// GGML_OP_CONCAT
struct test_concat : public test_case {
    const ggml_type type;
    const std::array<int64_t, 4> ne_a;
    const int64_t ne_b_d;
    const int dim;
    const int v; // view (1 << 0: non-cont a, 1 << 1: non-cont b)

    std::string vars() override {
        return VARS_TO_STR5(type, ne_a, ne_b_d, dim, v);
    }

    test_concat(ggml_type type = GGML_TYPE_F32,
            std::array<int64_t, 4> ne_a = {10, 10, 10, 10},
            int64_t ne_b_d = 10,
            int dim = 2, int v = 0)
        : type(type), ne_a(ne_a), ne_b_d(ne_b_d), dim(dim), v(v) {}

    ggml_tensor * build_graph(ggml_context * ctx) override {
        auto ne_b = ne_a;
        ne_b[dim] = ne_b_d;
        ggml_tensor * a;
        if (v & 1) {
            auto ne = ne_a; ne[0] *= 2; ne[1] *= 4; ne[2] *= 3;
            a = ggml_new_tensor(ctx, type, 4, ne.data());
            a = ggml_view_4d(ctx, a, ne_a[0], ne_a[1], ne_a[2], ne_a[3], a->nb[1], a->nb[2], a->nb[3], 0);
        } else {
            a = ggml_new_tensor(ctx, type, 4, ne_a.data());
        }
        ggml_tensor * b;
        if (v & 2) {
            auto ne = ne_b; ne[0] *= 3; ne[1] *= 2; ne[2] *= 4;
            b = ggml_new_tensor(ctx, type, 4, ne.data());
            b = ggml_view_4d(ctx, b, ne_b[0], ne_b[1], ne_b[2], ne_b[3], b->nb[1], b->nb[2], b->nb[3], 0);
        } else {
            b = ggml_new_tensor(ctx, type, 4, ne_b.data());
        }
        ggml_tensor * out = ggml_concat(ctx, a, b, dim);
        return out;
    }
};

// GGML_OP_ARGSORT
struct test_argsort : public test_case {
    const ggml_type type;
    const std::array<int64_t, 4> ne;
    ggml_sort_order order;

    std::string vars() override {
        return VARS_TO_STR3(type, ne, order);
    }

    test_argsort(ggml_type type = GGML_TYPE_F32,
            std::array<int64_t, 4> ne = {16, 10, 10, 10},
            ggml_sort_order order = GGML_SORT_ORDER_ASC)
        : type(type), ne(ne), order(order) {}

    ggml_tensor * build_graph(ggml_context * ctx) override {
        ggml_tensor * a = ggml_new_tensor(ctx, type, 4, ne.data());
        ggml_tensor * out = ggml_argsort(ctx, a, order);
        return out;
    }

    void initialize_tensors(ggml_context * ctx) override {
        std::random_device rd;
        std::default_random_engine rng(rd());
        for (ggml_tensor * t = ggml_get_first_tensor(ctx); t != NULL; t = ggml_get_next_tensor(ctx, t)) {
            if (t->type == GGML_TYPE_I32) {
                // indices
                std::vector<int> data(ggml_nelements(t));
                for (int i = 0; i < ggml_nelements(t); i++) {
                    data[i] = rand();
                }
                std::shuffle(data.begin(), data.end(), rng);
                ggml_backend_tensor_set(t, data.data(), 0, ne[0]*ne[1]*ne[2]*ne[3] * sizeof(int));
            } else if (t->type == GGML_TYPE_F32) {
                // initialize with unique values to avoid ties
                for (int64_t r = 0; r < ggml_nrows(t); r++) {
                    std::vector<float> data(t->ne[0]);
                    for (int i = 0; i < t->ne[0]; i++) {
                        data[i] = i;
                    }
                    std::shuffle(data.begin(), data.end(), rng);
                    ggml_backend_tensor_set(t, data.data(), r * t->nb[1], t->ne[0] * sizeof(float));
                }
            } else {
                GGML_ASSERT(false);
            }
        }
    }
};

// GGML_OP_SUM_ROWS
struct test_sum_rows : public test_case {
    const ggml_type type;
    const std::array<int64_t, 4> ne;

    std::string vars() override {
        return VARS_TO_STR2(type, ne);
    }

    test_sum_rows(ggml_type type = GGML_TYPE_F32,
            std::array<int64_t, 4> ne = {10, 10, 10, 10})
        : type(type), ne(ne) {}

    ggml_tensor * build_graph(ggml_context * ctx) override {
        ggml_tensor * a = ggml_new_tensor(ctx, type, 4, ne.data());
        ggml_tensor * out = ggml_sum_rows(ctx, a);
        return out;
    }
};

// GGML_OP_UPSCALE
struct test_upscale : public test_case {
    const ggml_type type;
    const std::array<int64_t, 4> ne;
    const int32_t scale_factor;
    const bool transpose;

    std::string vars() override {
        return VARS_TO_STR4(type, ne, scale_factor, transpose);
    }

    test_upscale(ggml_type type = GGML_TYPE_F32,
            std::array<int64_t, 4> ne = {512, 512, 3, 1},
            int32_t scale_factor = 2, bool transpose = false)
        : type(type), ne(ne), scale_factor(scale_factor), transpose(transpose) {}

    ggml_tensor * build_graph(ggml_context * ctx) override {
        ggml_tensor * a = ggml_new_tensor(ctx, type, 4, ne.data());
        if (transpose) a = ggml_transpose(ctx, a);
        ggml_tensor * out = ggml_upscale(ctx, a, scale_factor);
        return out;
    }
};

// GGML_OP_UPSCALE (ext)
struct test_upscale_ext : public test_case {
    const ggml_type type;
    const std::array<int64_t, 4> ne;
    const std::array<int64_t, 4> ne_tgt;

    std::string vars() override {
        return VARS_TO_STR3(type, ne, ne_tgt);
    }

    test_upscale_ext(ggml_type type = GGML_TYPE_F32,
            std::array<int64_t, 4> ne     = {2, 5,  7, 11},
            std::array<int64_t, 4> ne_tgt = {5, 7, 11, 13})
        : type(type), ne(ne), ne_tgt(ne_tgt) {}

    ggml_tensor * build_graph(ggml_context * ctx) override {
        ggml_tensor * a = ggml_new_tensor(ctx, type, 4, ne.data());
        ggml_tensor * out = ggml_upscale_ext(ctx, a, ne_tgt[0], ne_tgt[1],ne_tgt[2], ne_tgt[3]);
        return out;
    }
};

// GGML_OP_GROUP_NORM
struct test_group_norm : public test_case {
    const ggml_type type;
    const std::array<int64_t, 4> ne;
    const int32_t num_groups;

    std::string vars() override {
        return VARS_TO_STR3(type, ne, num_groups);
    }

    test_group_norm(ggml_type type = GGML_TYPE_F32,
            std::array<int64_t, 4> ne = {64, 64, 320, 1},
            int32_t num_groups = 32)
        : type(type), ne(ne), num_groups(num_groups) {}

    ggml_tensor * build_graph(ggml_context * ctx) override {
        ggml_tensor * a = ggml_new_tensor(ctx, type, 4, ne.data());
        ggml_tensor * out = ggml_group_norm(ctx, a, num_groups);
        return out;
    }
};

// GGML_OP_ACC
struct test_acc : public test_case {
    const ggml_type type;
    const std::array<int64_t, 4> ne_a;
    const std::array<int64_t, 4> ne_b;

    std::string vars() override {
        return VARS_TO_STR3(type, ne_a, ne_b);
    }

    test_acc(ggml_type type = GGML_TYPE_F32,
            std::array<int64_t, 4> ne_a = {1024, 577, 1, 1},
            std::array<int64_t, 4> ne_b = {1024, 576, 1, 1})
        : type(type), ne_a(ne_a), ne_b(ne_b) {}

    ggml_tensor * build_graph(ggml_context * ctx) override {
        ggml_tensor * a = ggml_new_tensor(ctx, type, 4, ne_a.data());
        ggml_tensor * b = ggml_new_tensor(ctx, type, 4, ne_b.data());
        ggml_tensor * out = ggml_acc(ctx, a, b, a->nb[1], a->nb[2], a->nb[3], b->nb[1]);
        return out;
    }
};

// GGML_OP_PAD
struct test_pad : public test_case {
    const ggml_type type;
    const std::array<int64_t, 4> ne_a;
    const int pad_0;
    const int pad_1;

    std::string vars() override {
        return VARS_TO_STR4(type, ne_a, pad_0, pad_1);
    }

    test_pad(ggml_type type = GGML_TYPE_F32,
            std::array<int64_t, 4> ne_a = {512, 512, 1, 1},
            int pad_0 = 1, int pad_1 = 1)
        : type(type), ne_a(ne_a), pad_0(pad_0), pad_1(pad_1)  {}

    ggml_tensor * build_graph(ggml_context * ctx) override {
        ggml_tensor * a = ggml_new_tensor(ctx, type, 4, ne_a.data());
        ggml_tensor * out = ggml_pad(ctx, a, pad_0, pad_1, 0, 0);
        return out;
    }
};

// GGML_OP_ARANGE
struct test_arange : public test_case {
    const ggml_type type;
    const float start;
    const float stop;
    const float step;

    std::string vars() override {
        return VARS_TO_STR4(type, start, stop, step);
    }

    test_arange(ggml_type type = GGML_TYPE_F32,
            float start = 0.f, float stop = 10.f, float step = 1.f)
        : type(type), start(start), stop(stop), step(step)  {}

    ggml_tensor * build_graph(ggml_context * ctx) override {
        ggml_tensor * out = ggml_arange(ctx, start, stop, step);
        return out;
    }
};

// GGML_OP_TIMESTEP_EMBEDDING
struct test_timestep_embedding : public test_case {
    const ggml_type type;
    const std::array<int64_t, 4> ne_a;
    const int dim;
    const int max_period;

    std::string vars() override {
        return VARS_TO_STR4(type, ne_a, dim, max_period);
    }

    test_timestep_embedding(ggml_type type = GGML_TYPE_F32,
            std::array<int64_t, 4> ne_a = {2, 1, 1, 1},
            int dim = 320, int max_period=10000)
        : type(type), ne_a(ne_a), dim(dim), max_period(max_period)  {}

    ggml_tensor * build_graph(ggml_context * ctx) override {
        ggml_tensor * a = ggml_new_tensor(ctx, type, 4, ne_a.data());
        ggml_tensor * out = ggml_timestep_embedding(ctx, a, dim, max_period);
        return out;
    }
};

// GGML_OP_LEAKY_RELU
struct test_leaky_relu : public test_case {
    const ggml_type type;
    const std::array<int64_t, 4> ne_a;
    const float negative_slope;

    std::string vars() override {
        return VARS_TO_STR3(type, ne_a, negative_slope);
    }

    test_leaky_relu(ggml_type type = GGML_TYPE_F32,
            std::array<int64_t, 4> ne_a = {10, 10, 10, 10},
            float negative_slope = 0.1f)
        : type(type), ne_a(ne_a), negative_slope(negative_slope)  {}

    ggml_tensor * build_graph(ggml_context * ctx) override {
        ggml_tensor * a = ggml_new_tensor(ctx, type, 4, ne_a.data());
        ggml_tensor * out = ggml_leaky_relu(ctx, a, negative_slope, true);
        return out;
    }
};

// GGML_OP_FLASH_ATTN_EXT
struct test_flash_attn_ext : public test_case {
    const int64_t hs; // head size
    const int64_t nh; // num heads
    const int64_t kv; // kv size
    const int64_t nb; // batch size

    const bool mask; // use mask

    const float max_bias; // ALiBi

    const ggml_type type_KV;

    std::string vars() override {
        return VARS_TO_STR7(hs, nh, kv, nb, mask, max_bias, type_KV);
    }

    double max_nmse_err() override {
        return 5e-4;
    }

    test_flash_attn_ext(int64_t hs = 128, int64_t nh = 32, int64_t kv = 96, int64_t nb = 8, bool mask = true, float max_bias = 0.0f, ggml_type type_KV = GGML_TYPE_F16)
        : hs(hs), nh(nh), kv(kv), nb(nb), mask(mask), max_bias(max_bias), type_KV(type_KV) {}

    ggml_tensor * build_graph(ggml_context * ctx) override {
        const int64_t hs_padded = GGML_PAD(hs, ggml_blck_size(type_KV));

        ggml_tensor * q = ggml_new_tensor_4d(ctx, GGML_TYPE_F32, hs_padded, nb, nh, 1);
        ggml_tensor * k = ggml_new_tensor_4d(ctx, type_KV,       hs_padded, kv, nh, 1);
        ggml_tensor * v = ggml_new_tensor_4d(ctx, type_KV,       hs_padded, kv, nh, 1);
        ggml_tensor * m = mask ? ggml_new_tensor_4d(ctx, GGML_TYPE_F16, kv, GGML_PAD(nb, GGML_KQ_MASK_PAD), 1, 1) : nullptr;
        ggml_tensor * out = ggml_flash_attn_ext(ctx, q, k, v, m, 1.0f/sqrtf(hs), max_bias);
        return out;
    }
};

enum llm_norm_type {
    LLM_NORM,
    LLM_NORM_RMS,
};

struct llama_hparams {
    uint32_t n_vocab;
    uint32_t n_embd;
    uint32_t n_head;
    uint32_t n_head_kv;
    static constexpr uint32_t n_layer = 1;
    uint32_t n_rot;
    uint32_t n_embd_head; // dimension of values (d_v)
    uint32_t n_ff;

    float f_norm_eps;
    float f_norm_rms_eps;

    // cparams
    static constexpr uint32_t n_ctx = 512; // user-specified context size
    static constexpr uint32_t n_ctx_orig = n_ctx;

    // batch
    int32_t n_tokens;

    // llm_build_context
    static constexpr int32_t n_kv    = 32; // size of KV cache to consider (n_kv <= n_ctx
    static constexpr int32_t kv_head = 1;  // index of where we store new KV data in the cache

    uint32_t n_embd_gqa() const { // dimension of key embeddings across all k-v heads
        return n_embd_head * n_head_kv;
    }
};

// LLM base class
struct test_llm : public test_case {
    llama_hparams hp;

protected:
    test_llm(llama_hparams hp)
        : hp(std::move(hp)) {
    }

public:
    struct ggml_tensor * llm_build_norm(
            struct ggml_context * ctx,
             struct ggml_tensor * cur,
             struct ggml_tensor * mw,
             struct ggml_tensor * mb,
                  llm_norm_type   type) {
        switch (type) {
            case LLM_NORM:     cur = ggml_norm    (ctx, cur, hp.f_norm_eps); break;
            case LLM_NORM_RMS: cur = ggml_rms_norm(ctx, cur, hp.f_norm_rms_eps); break;
        }
        cur = ggml_mul(ctx, cur, mw);
        if (mb) {
            cur = ggml_add(ctx, cur, mb);
        }
        return cur;
    }

    void llm_build_kv_store(
            struct ggml_context * ctx,
             struct ggml_tensor * k_l,
             struct ggml_tensor * v_l,
             struct ggml_tensor * k_cur,
             struct ggml_tensor * v_cur) {
        // compute the transposed [n_tokens, n_embd] V matrix
        struct ggml_tensor * v_cur_t = ggml_transpose(ctx, ggml_reshape_2d(ctx, v_cur, hp.n_embd_gqa(), hp.n_tokens));

        struct ggml_tensor * k_cache_view = ggml_view_1d(ctx, k_l, hp.n_tokens*hp.n_embd_gqa(),
                (ggml_row_size(k_l->type, hp.n_embd_gqa()))*hp.kv_head);

        struct ggml_tensor * v_cache_view = ggml_view_2d(ctx, v_l, hp.n_tokens, hp.n_embd_gqa(),
                (  hp.n_ctx)*ggml_element_size(v_l),
                (hp.kv_head)*ggml_element_size(v_l));

        // important: storing RoPE-ed version of K in the KV cache!
        ggml_cpy(ctx, k_cur,   k_cache_view);
        ggml_cpy(ctx, v_cur_t, v_cache_view);
    }

    struct ggml_tensor * llm_build_kqv(
            struct ggml_context * ctx,
             struct ggml_tensor * k_l,
             struct ggml_tensor * v_l,
             struct ggml_tensor * q_cur,
             struct ggml_tensor * kq_mask,
                        float     kq_scale) {
        struct ggml_tensor * q = ggml_permute(ctx, q_cur, 0, 2, 1, 3);

        struct ggml_tensor * k =
            ggml_view_3d(ctx, k_l,
                    hp.n_embd_head, hp.n_kv, hp.n_head_kv,
                    ggml_row_size(k_l->type, hp.n_embd_gqa()),
                    ggml_row_size(k_l->type, hp.n_embd_head),
                    0);

        struct ggml_tensor * kq = ggml_mul_mat(ctx, k, q);

        kq = ggml_soft_max_ext(ctx, kq, kq_mask, kq_scale, 0.0f);

        // split cached v into n_head heads
        struct ggml_tensor * v =
            ggml_view_3d(ctx, v_l,
                    hp.n_kv, hp.n_embd_head, hp.n_head_kv,
                    ggml_element_size(v_l)*hp.n_ctx,
                    ggml_element_size(v_l)*hp.n_ctx*hp.n_embd_head,
                    0);

        struct ggml_tensor * kqv = ggml_mul_mat(ctx, v, kq);

        struct ggml_tensor * kqv_merged = ggml_permute(ctx, kqv, 0, 2, 1, 3);

        struct ggml_tensor * cur = ggml_cont_2d(ctx, kqv_merged, hp.n_embd_head*hp.n_head, hp.n_tokens);

        struct ggml_tensor * wo = ggml_new_tensor_2d(ctx, GGML_TYPE_Q4_0, hp.n_embd, hp.n_embd);
        cur = ggml_mul_mat(ctx, wo, cur);

        return cur;
    }

    void initialize_tensors(ggml_context * ctx) override {
        for (ggml_tensor * t = ggml_get_first_tensor(ctx); t != NULL; t = ggml_get_next_tensor(ctx, t)) {
            if (t->type == GGML_TYPE_I32) {
                // pos
                std::vector<int> data(hp.n_tokens);
                for (int i = 0; i < hp.n_tokens; i++) {
                    data[i] = rand() % hp.n_ctx;
                }
                ggml_backend_tensor_set(t, data.data(), 0, hp.n_tokens * sizeof(int));
            } else {
                init_tensor_uniform(t);
            }
        }
    }
};

// Llama
struct test_llama : public test_llm {
    static constexpr float freq_base = 10000.0f;
    static constexpr float freq_scale = 1.0f;
    static constexpr float ext_factor = 0.0f;
    static constexpr float attn_factor = 1.0f;
    static constexpr float beta_fast = 32.0f;
    static constexpr float beta_slow = 1.0f;

    std::string op_desc(ggml_tensor * t) override {
        GGML_UNUSED(t);
        return "LLAMA";
    }

    std::string vars() override {
        auto n_tokens = hp.n_tokens;
        return VARS_TO_STR1(n_tokens);
    }

    double max_nmse_err() override {
        return 2e-3;
    }

    test_llama(int n_tokens = 1)
        : test_llm({
            /*n_vocab        =*/ 32000,
            /*n_embd         =*/ 3200,
            /*n_head         =*/ 32,
            /*n_head_kv      =*/ 32,
            /*n_rot          =*/ 100,
            /*n_embd_head    =*/ 100,
            /*n_ff           =*/ 8640,
            /*f_norm_eps     =*/ 0.f,
            /*f_norm_rms_eps =*/ 1e-5f,
            /*n_tokens       =*/ n_tokens,
        }) {
    }

    ggml_tensor * build_graph(ggml_context * ctx) override {
        struct ggml_tensor * cur;
        struct ggml_tensor * inpL;

        inpL = ggml_new_tensor_2d(ctx, GGML_TYPE_F32, hp.n_embd, hp.n_tokens);

        // inp_pos - contains the positions
        struct ggml_tensor * inp_pos = ggml_new_tensor_1d(ctx, GGML_TYPE_I32, hp.n_tokens);

        // KQ_mask (mask for 1 head, it will be broadcasted to all heads)
        struct ggml_tensor * KQ_mask = ggml_new_tensor_3d(ctx, GGML_TYPE_F16, hp.n_kv, hp.n_tokens, 1);

        ggml_tensor * k_l = ggml_new_tensor_1d(ctx, GGML_TYPE_F16, 1638400);
        ggml_tensor * v_l = ggml_new_tensor_1d(ctx, GGML_TYPE_F16, 1638400);

        for (uint32_t il = 0; il < hp.n_layer; ++il) {
            struct ggml_tensor * inpSA = inpL;

            // norm
            ggml_tensor * attn_norm = ggml_new_tensor_1d(ctx, GGML_TYPE_F32, hp.n_embd);
            cur = llm_build_norm(ctx, inpL, attn_norm, nullptr, LLM_NORM_RMS);

            // self-attention
            {
                ggml_tensor * wq = ggml_new_tensor_2d(ctx, GGML_TYPE_Q4_0, hp.n_embd, hp.n_embd);
                ggml_tensor * wk = ggml_new_tensor_2d(ctx, GGML_TYPE_Q4_0, hp.n_embd, hp.n_embd_gqa());
                ggml_tensor * wv = ggml_new_tensor_2d(ctx, GGML_TYPE_Q4_0, hp.n_embd, hp.n_embd_gqa());

                // compute Q and K and RoPE them
                struct ggml_tensor * Qcur = ggml_mul_mat(ctx, wq, cur);
                struct ggml_tensor * Kcur = ggml_mul_mat(ctx, wk, cur);
                struct ggml_tensor * Vcur = ggml_mul_mat(ctx, wv, cur);

                Qcur = ggml_rope_ext(
                    ctx, ggml_reshape_3d(ctx, Qcur, hp.n_embd_head, hp.n_head,    hp.n_tokens), inp_pos, nullptr,
                    hp.n_rot, 0, hp.n_ctx_orig, freq_base, freq_scale,
                    ext_factor, attn_factor, beta_fast, beta_slow
                );

                Kcur = ggml_rope_ext(
                    ctx, ggml_reshape_3d(ctx, Kcur, hp.n_embd_head, hp.n_head_kv, hp.n_tokens), inp_pos, nullptr,
                    hp.n_rot, 0, hp.n_ctx_orig, freq_base, freq_scale,
                    ext_factor, attn_factor, beta_fast, beta_slow
                );

                llm_build_kv_store(ctx, k_l, v_l, Kcur, Vcur);

                cur = llm_build_kqv(ctx, k_l, v_l, Qcur, KQ_mask, 1.0f/sqrtf(float(hp.n_embd_head)));
            }

            struct ggml_tensor * ffn_inp = ggml_add(ctx, cur, inpSA);

            // feed-forward network
            ggml_tensor * ffn_norm = ggml_new_tensor_1d(ctx, GGML_TYPE_F32, hp.n_embd);
            cur = llm_build_norm(ctx, ffn_inp, ffn_norm, nullptr, LLM_NORM_RMS);

            ggml_tensor * ffn_gate = ggml_new_tensor_2d(ctx, GGML_TYPE_Q4_0, hp.n_embd, hp.n_ff);
            ggml_tensor * ffn_down = ggml_new_tensor_2d(ctx, GGML_TYPE_Q4_0, hp.n_ff,   hp.n_embd);
            ggml_tensor * ffn_up   = ggml_new_tensor_2d(ctx, GGML_TYPE_Q4_0, hp.n_embd, hp.n_ff);
            struct ggml_tensor * tmp = ggml_mul_mat(ctx, ffn_up, cur);
            cur = ggml_mul_mat(ctx, ffn_gate, cur);
            cur = ggml_silu(ctx, cur);
            cur = ggml_mul(ctx, cur, tmp);
            cur = ggml_mul_mat(ctx, ffn_down, cur);

            cur = ggml_add(ctx, cur, ffn_inp);

            // input for next layer
            inpL = cur;
        }

        cur = inpL;

        ggml_tensor * output_norm = ggml_new_tensor_1d(ctx, GGML_TYPE_F32, hp.n_embd);
        cur = llm_build_norm(ctx, cur, output_norm, nullptr, LLM_NORM_RMS);

        // lm_head
        ggml_tensor * output = ggml_new_tensor_2d(ctx, GGML_TYPE_Q4_0, hp.n_embd, hp.n_vocab);
        cur = ggml_mul_mat(ctx, output, cur);

        return cur;
    }
};

// Falcon
struct test_falcon : public test_llm {
    static constexpr float freq_base = 10000.0f;
    static constexpr float freq_scale = 1.0f;
    static constexpr float ext_factor = 0.0f;
    static constexpr float attn_factor = 1.0f;
    static constexpr float beta_fast = 32.0f;
    static constexpr float beta_slow = 1.0f;

    std::string op_desc(ggml_tensor * t) override {
        GGML_UNUSED(t);
        return "FALCON";
    }

    std::string vars() override {
        auto n_tokens = hp.n_tokens;
        return VARS_TO_STR1(n_tokens);
    }

    double max_nmse_err() override {
        return 2e-3;
    }

    test_falcon(int n_tokens = 1)
        : test_llm({
            /*n_vocab        =*/ 32000,
            /*n_embd         =*/ 3200,
            /*n_head         =*/ 50,
            /*n_head_kv      =*/ 1,
            /*n_rot          =*/ 64,
            /*n_embd_head    =*/ 64,
            /*n_ff           =*/ 8640,
            /*f_norm_eps     =*/ 1e-5f,
            /*f_norm_rms_eps =*/ 0.f,
            /*n_tokens       =*/ n_tokens,
        }) {
    }

    ggml_tensor * build_graph(ggml_context * ctx) override {
        struct ggml_tensor * cur;
        struct ggml_tensor * inpL;

        inpL = ggml_new_tensor_2d(ctx, GGML_TYPE_F32, hp.n_embd, hp.n_tokens);

        // inp_pos - contains the positions
        struct ggml_tensor * inp_pos = ggml_new_tensor_1d(ctx, GGML_TYPE_I32, hp.n_tokens);

        // KQ_mask (mask for 1 head, it will be broadcasted to all heads)
        struct ggml_tensor * KQ_mask = ggml_new_tensor_3d(ctx, GGML_TYPE_F16, hp.n_kv, hp.n_tokens, 1);

        ggml_tensor * k_l = ggml_new_tensor_1d(ctx, GGML_TYPE_F16, 1638400);
        ggml_tensor * v_l = ggml_new_tensor_1d(ctx, GGML_TYPE_F16, 1638400);

        for (uint32_t il = 0; il < hp.n_layer; ++il) {
            // norm
            ggml_tensor * attn_norm_w = ggml_new_tensor_1d(ctx, GGML_TYPE_F32, hp.n_embd);
            ggml_tensor * attn_norm_b = ggml_new_tensor_1d(ctx, GGML_TYPE_F32, hp.n_embd);
            ggml_tensor * attn_norm = llm_build_norm(ctx, inpL, attn_norm_w, attn_norm_b, LLM_NORM);

            // self-attention
            {
                cur = attn_norm;

                ggml_tensor * wqkv = ggml_new_tensor_2d(ctx, GGML_TYPE_Q4_0, hp.n_embd, hp.n_embd + 2*hp.n_embd_gqa());

                cur = ggml_mul_mat(ctx, wqkv, cur);

                struct ggml_tensor * Qcur = ggml_cont(ctx, ggml_view_2d(ctx, cur, hp.n_embd,     hp.n_tokens, cur->nb[1], 0*sizeof(float)*(hp.n_embd)));
                struct ggml_tensor * Kcur = ggml_cont(ctx, ggml_view_2d(ctx, cur, hp.n_embd_gqa(), hp.n_tokens, cur->nb[1], 1*sizeof(float)*(hp.n_embd)));
                struct ggml_tensor * Vcur = ggml_cont(ctx, ggml_view_2d(ctx, cur, hp.n_embd_gqa(), hp.n_tokens, cur->nb[1], 1*sizeof(float)*(hp.n_embd + hp.n_embd_gqa())));

                Qcur = ggml_reshape_3d(ctx, Qcur, hp.n_embd_head, hp.n_head,    hp.n_tokens);
                Kcur = ggml_reshape_3d(ctx, Kcur, hp.n_embd_head, hp.n_head_kv, hp.n_tokens);

                // using mode = 2 for neox mode
                Qcur = ggml_rope_ext(
                    ctx, Qcur, inp_pos, nullptr, hp.n_rot, 2, hp.n_ctx_orig,
                    freq_base, freq_scale, ext_factor, attn_factor, beta_fast, beta_slow
                );

                Kcur = ggml_rope_ext(
                    ctx, Kcur, inp_pos, nullptr, hp.n_rot, 2, hp.n_ctx_orig,
                    freq_base, freq_scale, ext_factor, attn_factor, beta_fast, beta_slow
                );

                llm_build_kv_store(ctx, k_l, v_l, Kcur, Vcur);

                cur = llm_build_kqv(ctx, k_l, v_l, Qcur, KQ_mask, 1.0f/sqrtf(float(hp.n_embd_head)));
            }

            struct ggml_tensor * ffn_inp = cur;

            // feed forward
            {
                ggml_tensor * ffn_up   = ggml_new_tensor_2d(ctx, GGML_TYPE_Q4_0, hp.n_embd, hp.n_ff);
                ggml_tensor * ffn_down = ggml_new_tensor_2d(ctx, GGML_TYPE_Q4_0, hp.n_ff, hp.n_embd);
                cur = attn_norm;
                cur = ggml_mul_mat(ctx, ffn_up, cur);
                cur = ggml_gelu(ctx, cur);
                cur = ggml_mul_mat(ctx, ffn_down, cur);
            }

            cur = ggml_add(ctx, cur, ffn_inp);

            cur = ggml_add(ctx, cur, inpL);

            // input for next layer
            inpL = cur;
        }

        cur = inpL;

        ggml_tensor * output_norm   = ggml_new_tensor_1d(ctx, GGML_TYPE_F32, hp.n_embd);
        ggml_tensor * output_norm_b = ggml_new_tensor_1d(ctx, GGML_TYPE_F32, hp.n_embd);
        cur = llm_build_norm(ctx, cur, output_norm, output_norm_b, LLM_NORM);

        // lm_head
        ggml_tensor * output = ggml_new_tensor_2d(ctx, GGML_TYPE_Q8_0, hp.n_embd, hp.n_vocab);
        cur = ggml_mul_mat(ctx, output, cur);

        return cur;
    }
};

static bool test_backend(ggml_backend_t backend, test_mode mode, const char * op_name) {
    std::vector<std::unique_ptr<test_case>> test_cases;
    std::default_random_engine rng(0);

    const ggml_type all_types[] = {
        GGML_TYPE_F32, GGML_TYPE_F16, GGML_TYPE_BF16,
        GGML_TYPE_Q4_0, GGML_TYPE_Q4_1,
        GGML_TYPE_Q5_0, GGML_TYPE_Q5_1,
        GGML_TYPE_Q8_0,
        GGML_TYPE_Q2_K, GGML_TYPE_Q3_K,
        GGML_TYPE_Q4_K, GGML_TYPE_Q5_K,
        GGML_TYPE_Q6_K,
        GGML_TYPE_IQ2_XXS, GGML_TYPE_IQ2_XS, GGML_TYPE_IQ2_S,
        GGML_TYPE_IQ3_XXS, GGML_TYPE_IQ1_S, GGML_TYPE_IQ1_M,
        GGML_TYPE_IQ4_NL, GGML_TYPE_IQ3_S, GGML_TYPE_IQ4_XS,
    };

    const ggml_type base_types[] = {
        GGML_TYPE_F32, GGML_TYPE_F16,
        GGML_TYPE_Q4_0,
        GGML_TYPE_Q4_K,
        GGML_TYPE_IQ2_XXS
    };

    const ggml_type other_types[] = {
        GGML_TYPE_Q4_1,
        GGML_TYPE_Q5_0, GGML_TYPE_Q5_1,
        GGML_TYPE_Q8_0,
        GGML_TYPE_Q2_K, GGML_TYPE_Q3_K,
        GGML_TYPE_Q5_K,
        GGML_TYPE_Q6_K,
        GGML_TYPE_IQ2_XS, GGML_TYPE_IQ2_S,
        GGML_TYPE_IQ3_XXS, GGML_TYPE_IQ1_S, GGML_TYPE_IQ1_M,
        GGML_TYPE_IQ4_NL, GGML_TYPE_IQ3_S, GGML_TYPE_IQ4_XS,
    };

    // unary ops
    for (int v : {0, 1}) {
        for (int op = 0; op < GGML_UNARY_OP_COUNT; op++) {
            test_cases.emplace_back(new test_unary((ggml_unary_op) op, GGML_TYPE_F32, { 128, 10, 10, 10 }, v));
            test_cases.emplace_back(new test_unary((ggml_unary_op) op, GGML_TYPE_F32, { 7, 13, 19, 23 }, v));
        }
    }

    test_cases.emplace_back(new test_get_rows(GGML_TYPE_F32, 1, 8, 2, 1, false));
    for (ggml_type type : all_types) {
        for (int b : {1, 7}) {
            for (bool v : {false, true}) {
                test_cases.emplace_back(new test_get_rows(type, 256, 5, 4, b, v));
            }
        }
    }
    for (int b : {1, 7}) {
        for (bool v : {false, true}) {
            test_cases.emplace_back(new test_get_rows(GGML_TYPE_I32, 256, 5, 4, b, v));
        }
    }

    for (ggml_type type_input : {GGML_TYPE_F32}) {
        for (ggml_op_pool pool_type : {GGML_OP_POOL_AVG, GGML_OP_POOL_MAX}) {
            for (int k0 : {1, 3}) {
                for (int k1 : {1, 3}) {
                    for (int s0 : {1, 2}) {
                        for (int s1 : {1, 2}) {
                            for (int p0 : {0, 1}) {
                                for (int p1 : {0, 1}) {
                                    test_cases.emplace_back(new test_pool2d(pool_type, type_input, {10, 10, 3, 1}, k0, k1, s0, s1, p0, p1));
                                }
                            }
                        }
                    }
                }
            }
        }
    }

    test_cases.emplace_back(new test_im2col(GGML_TYPE_F32, GGML_TYPE_F16, GGML_TYPE_F32));
    test_cases.emplace_back(new test_im2col(GGML_TYPE_F32, GGML_TYPE_F16, GGML_TYPE_F16));

    test_cases.emplace_back(new test_repeat(GGML_TYPE_F32, {10, 10, 10, 10}, {1, 1, 1, 1}));
    test_cases.emplace_back(new test_repeat(GGML_TYPE_F32, {10, 10, 10, 10}, {2, 1, 1, 1}));
    test_cases.emplace_back(new test_repeat(GGML_TYPE_F32, {10, 10, 10, 10}, {1, 2, 1, 1}));
    test_cases.emplace_back(new test_repeat(GGML_TYPE_F32, {10, 10, 10, 10}, {1, 1, 2, 1}));
    test_cases.emplace_back(new test_repeat(GGML_TYPE_F32, {10, 10, 10, 10}, {1, 1, 1, 2}));
    test_cases.emplace_back(new test_repeat(GGML_TYPE_I32, {10, 10, 10, 10}, {2, 1, 1, 1}));
    test_cases.emplace_back(new test_repeat(GGML_TYPE_I16, {10, 10, 10, 10}, {1, 1, 1, 2}));

    test_cases.emplace_back(new test_dup(GGML_TYPE_F32));
    test_cases.emplace_back(new test_dup(GGML_TYPE_F16));
    test_cases.emplace_back(new test_dup(GGML_TYPE_I32));
    test_cases.emplace_back(new test_dup(GGML_TYPE_I16));
    test_cases.emplace_back(new test_dup(GGML_TYPE_I16, {10, 8, 3, 1}, {0, 2, 1, 3}));
    test_cases.emplace_back(new test_dup(GGML_TYPE_I16, {10, 8, 3, 1}, {1, 2, 0, 3}));

    for (ggml_type type_src : {GGML_TYPE_F16, GGML_TYPE_F32}) {
        for (ggml_type type_dst : all_types) {
           test_cases.emplace_back(new test_cpy(type_src, type_dst, {256, 4, 4, 4}));
        }
    }

    test_cases.emplace_back(new test_cont());

    auto add_test_bin_bcast = [&](ggml_type type, std::array<int64_t, 4> ne, std::array<int, 4> nr) {
        for (auto op : {ggml_add, ggml_mul, ggml_div}) {
            test_cases.emplace_back(new test_bin_bcast(op, type, ne, nr));
        }
    };

    add_test_bin_bcast(GGML_TYPE_F32, {1, 1, 8, 1}, {1, 1, 1, 1});
    add_test_bin_bcast(GGML_TYPE_F32, {1, 1, 1, 1}, {32, 1, 1, 1});
    add_test_bin_bcast(GGML_TYPE_F32, {1, 1, 320, 320}, {1, 1, 1, 1});
    add_test_bin_bcast(GGML_TYPE_F32, {16, 10, 1, 1}, {1, 1, 1, 1});
    add_test_bin_bcast(GGML_TYPE_F32, {16, 10, 10, 1}, {1, 1, 1, 1});
    add_test_bin_bcast(GGML_TYPE_F32, {16, 10, 10, 10}, {1, 1, 1, 1});
    add_test_bin_bcast(GGML_TYPE_F32, {16, 10, 10, 10}, {2, 1, 1, 1});
    add_test_bin_bcast(GGML_TYPE_F32, {16, 10, 10, 10}, {1, 2, 1, 1});
    add_test_bin_bcast(GGML_TYPE_F32, {16, 10, 10, 10}, {1, 1, 2, 1});
    add_test_bin_bcast(GGML_TYPE_F32, {16, 10, 10, 10}, {1, 1, 1, 2});
    add_test_bin_bcast(GGML_TYPE_F32, {16, 10, 10, 10}, {1, 1, 2, 2});
    add_test_bin_bcast(GGML_TYPE_F32, {16, 10, 10, 10}, {1, 2, 2, 2});
    add_test_bin_bcast(GGML_TYPE_F32, {16, 10, 10, 10}, {2, 2, 2, 2});

    // stable diffusion
    add_test_bin_bcast(GGML_TYPE_F32, {1280, 1, 1, 1}, {1, 1, 1, 1});
    add_test_bin_bcast(GGML_TYPE_F32, {1280, 1, 1, 1}, {1, 16, 16, 1});
    add_test_bin_bcast(GGML_TYPE_F32, {1280, 16, 16, 1}, {1, 1, 1, 1});
    add_test_bin_bcast(GGML_TYPE_F32, {1280, 1, 1, 1}, {1, 256, 1, 1});
    add_test_bin_bcast(GGML_TYPE_F32, {1, 1, 1280, 1}, {16, 16, 1, 1});
    add_test_bin_bcast(GGML_TYPE_F32, {16, 16, 1280, 1}, {1, 1, 1, 1});
    add_test_bin_bcast(GGML_TYPE_F32, {1, 1, 1920, 1}, {16, 16, 1, 1});
    add_test_bin_bcast(GGML_TYPE_F32, {1, 1, 2560, 1}, {16, 16, 1, 1});
    add_test_bin_bcast(GGML_TYPE_F32, {1, 1, 1280, 1}, {32, 32, 1, 1});
    add_test_bin_bcast(GGML_TYPE_F32, {1, 1, 1920, 1}, {32, 32, 1, 1});
    add_test_bin_bcast(GGML_TYPE_F32, {1, 1, 640, 1}, {32, 32, 1, 1});
    add_test_bin_bcast(GGML_TYPE_F32, {5120, 1, 1, 1}, {1, 256, 1, 1});
    add_test_bin_bcast(GGML_TYPE_F32, {640, 1, 1, 1}, {1, 1, 1, 1});
    //add_test_bin_bcast(GGML_TYPE_F32, {3, 3, 2560, 1280}, {1, 1, 1, 1});
    //add_test_bin_bcast(GGML_TYPE_F32, {3, 3, 2560, 1280}, {2, 1, 1, 1});

    test_cases.emplace_back(new test_scale());

    for (float eps : {1e-6f, 1e-5f, 1e-3f, 1e-1f}) {
        test_cases.emplace_back(new test_norm(GGML_TYPE_F32, {64, 10, 10, 10}, eps));
        test_cases.emplace_back(new test_rms_norm(GGML_TYPE_F32, {64, 10, 10, 10}, eps));
    }

    for (ggml_type type_a : base_types) {
        for (ggml_type type_b : {GGML_TYPE_F32, GGML_TYPE_F16}) {
            test_cases.emplace_back(new test_mul_mat(type_a, type_b, 16, 1, 256, { 1,  1}, {1, 1}));
            test_cases.emplace_back(new test_mul_mat(type_a, type_b, 16, 1, 256, {10,  1}, {1, 1}));
            test_cases.emplace_back(new test_mul_mat(type_a, type_b, 16, 1, 256, {10,  1}, {2, 1}));
            test_cases.emplace_back(new test_mul_mat(type_a, type_b, 16, 1, 256, {10, 10}, {1, 1}));
            test_cases.emplace_back(new test_mul_mat(type_a, type_b, 16, 1, 256, {10, 10}, {2, 1}));
            test_cases.emplace_back(new test_mul_mat(type_a, type_b, 16, 1, 256, {10, 10}, {1, 2}));
            test_cases.emplace_back(new test_mul_mat(type_a, type_b, 16, 1, 256, {10, 10}, {2, 2}));

            test_cases.emplace_back(new test_mul_mat(type_a, type_b, 16, 16, 256, { 1,  1}, {1, 1}));
            test_cases.emplace_back(new test_mul_mat(type_a, type_b, 16, 16, 256, {10,  1}, {1, 1}));
            test_cases.emplace_back(new test_mul_mat(type_a, type_b, 16, 16, 256, {10,  1}, {2, 1}));
            test_cases.emplace_back(new test_mul_mat(type_a, type_b, 16, 16, 256, {10, 10}, {1, 1}));
            test_cases.emplace_back(new test_mul_mat(type_a, type_b, 16, 16, 256, {10, 10}, {2, 1}));
            test_cases.emplace_back(new test_mul_mat(type_a, type_b, 16, 16, 256, {10, 10}, {1, 2}));
            test_cases.emplace_back(new test_mul_mat(type_a, type_b, 16, 16, 256, {10, 10}, {2, 2}));
        }
    }

    for (ggml_type type_a : other_types) {
        for (ggml_type type_b : {GGML_TYPE_F32}) {
            test_cases.emplace_back(new test_mul_mat(type_a, type_b, 16, 1, 256, { 1,  1}, {1, 1}));
        }
    }

    test_cases.emplace_back(new test_mul_mat(GGML_TYPE_F16, GGML_TYPE_F32,  64, 2,  128, { 8,  1}, {1, 1}));
    test_cases.emplace_back(new test_mul_mat(GGML_TYPE_F16, GGML_TYPE_F32,  83, 2,  128, { 8,  1}, {4, 1}));
    test_cases.emplace_back(new test_mul_mat(GGML_TYPE_F16, GGML_TYPE_F32,  64, 2,   64, { 8,  1}, {4, 1}));
    test_cases.emplace_back(new test_mul_mat(GGML_TYPE_F16, GGML_TYPE_F32,  83, 2,   64, { 8,  1}, {4, 1}));
    test_cases.emplace_back(new test_mul_mat(GGML_TYPE_F16, GGML_TYPE_F32,  64, 45, 128, { 8,  1}, {4, 1}));
    test_cases.emplace_back(new test_mul_mat(GGML_TYPE_F16, GGML_TYPE_F32, 128, 45,  64, { 8,  1}, {4, 1}));

    for (ggml_type type_a : base_types) {
        for (ggml_type type_b : {GGML_TYPE_F32 /*, GGML_TYPE_F16 */}) {
            for (int n_mats : {4, 8}) {
                for (int n_used : {1, 2, 4}) {
                    for (bool b : {false, true}) {
                        for (int n : {1, 32}) {
                            int m = 512;
                            int k = 256;
                            test_cases.emplace_back(new test_mul_mat_id(type_a, type_b, n_mats, n_used, b, m, n, k));
                        }
                    }
                }
            }
        }
    }

    for (ggml_type type_a : other_types) {
        for (ggml_type type_b : {GGML_TYPE_F32 /*, GGML_TYPE_F16 */}) {
            for (int n_mats : {4}) {
                for (int n_used : {2}) {
                    for (bool b : {false}) {
                        for (int n : {1}) {
                            int m = 512;
                            int k = 256;
                            test_cases.emplace_back(new test_mul_mat_id(type_a, type_b, n_mats, n_used, b, m, n, k));
                        }
                    }
                }
            }
        }
    }

    test_cases.emplace_back(new test_sqr());
    test_cases.emplace_back(new test_clamp());

    test_cases.emplace_back(new test_diag_mask_inf(GGML_TYPE_F32, {10, 10,  1,  1}, 5));
    test_cases.emplace_back(new test_diag_mask_inf(GGML_TYPE_F32, {10, 10, 10,  1}, 5));
    test_cases.emplace_back(new test_diag_mask_inf(GGML_TYPE_F32, {10, 10, 10, 10}, 5));

#if 0
    std::uniform_int_distribution<> dist_ne1(1, 50);
    int exponent = 1;
    while (exponent < (1 << 17)) {
        std::uniform_int_distribution<> dist_ne0(exponent, 2*exponent);

        for (int n = 0; n < 10; ++n) {
            int64_t ne0 = dist_ne0(rng);
            int64_t ne1 = dist_ne1(rng);
            test_cases.emplace_back(new test_soft_max(GGML_TYPE_F32, {ne0, ne1, 1, 1}, n/2 == 0, 0.1f, ne0 < 1000 ? 4.0f : 0.0f));
        }

        exponent <<= 1;
    }
#endif
    for (bool mask : {false, true}) {
        for (float max_bias : {0.0f, 8.0f}) {
            if (!mask && max_bias > 0.0f) continue;
            for (float scale : {1.0f, 0.1f}) {
                for (int64_t ne0 : {16, 1024}) {
                    for (int64_t ne1 : {16, 1024}) {
                        test_cases.emplace_back(new test_soft_max(GGML_TYPE_F32, {ne0,   ne1,   1, 1}, mask, scale, max_bias));
                        test_cases.emplace_back(new test_soft_max(GGML_TYPE_F32, {ne0-1, ne1-1, 1, 1}, mask, scale, max_bias));
                    }
                }
            }
        }
    }

    test_cases.emplace_back(new test_soft_max(GGML_TYPE_F32, {16, 2, 32, 1}, false, 0.1f, 0.0f));
    test_cases.emplace_back(new test_soft_max(GGML_TYPE_F32, {32, 2, 32, 1}, true,  0.1f, 0.0f));
    test_cases.emplace_back(new test_soft_max(GGML_TYPE_F32, {32, 2, 32, 1}, true,  0.1f, 8.0f));

    {
        bool all = true;

        for (float v : { 0, 1 }) {
            for (float fs : { 1.0f, 1.4245f }) {
                for (float ef : { 0.0f, 0.7465f }) {
                    for (float af : { 1.0f, 1.4245f }) {
                        for (ggml_type type : {GGML_TYPE_F32, GGML_TYPE_F16}) {
                            for (bool ff : {false, true}) { // freq_factors
                                test_cases.emplace_back(new test_rope(type, {128,  32, 10, 1}, 128, 0, 512, fs, ef, af, ff, v)); // llama 7B

                                if (all) {
                                    test_cases.emplace_back(new test_rope(type, {128,  40, 10, 1}, 128, 0, 512, fs, ef, af, ff, v)); // llama 13B
                                    test_cases.emplace_back(new test_rope(type, {128,  52, 10, 1}, 128, 0, 512, fs, ef, af, ff, v)); // llama 30B
                                    test_cases.emplace_back(new test_rope(type, {128,  64, 10, 1}, 128, 0, 512, fs, ef, af, ff, v)); // llama 65B
                                }

                                if (all) {
                                    test_cases.emplace_back(new test_rope(type, { 64,   1, 10, 1},  64, 2, 512, fs, ef, af, ff, v)); // neox (falcon 7B)
                                    test_cases.emplace_back(new test_rope(type, { 64,  71, 10, 1},  64, 2, 512, fs, ef, af, ff, v)); // neox (falcon 7B)
                                    test_cases.emplace_back(new test_rope(type, { 64,   8, 10, 1},  64, 2, 512, fs, ef, af, ff, v)); // neox (falcon 40B)
                                    test_cases.emplace_back(new test_rope(type, { 80,  32, 10, 1},  20, 2, 512, fs, ef, af, ff, v)); // neox (stablelm)
                                    test_cases.emplace_back(new test_rope(type, { 80,  32, 10, 1},  32, 2, 512, fs, ef, af, ff, v)); // neox (phi-2)
                                }
<<<<<<< HEAD

                                test_cases.emplace_back(new test_rope(type, { 64, 128, 10, 1},  64, 2, 512, fs, ef, af, ff, v)); // neox (falcon 40B)
                            }
                        }

=======

                                test_cases.emplace_back(new test_rope(type, { 64, 128, 10, 1},  64, 2, 512, fs, ef, af, ff, v)); // neox (falcon 40B)
                            }
                        }

>>>>>>> f8ec8877
                        all = false;
                    }
                }
            }
        }
    }

    for (int v : { 0, 1, 2, 3 }) {
        for (int dim : { 0, 1, 2, 3, }) {
            test_cases.emplace_back(new test_concat(GGML_TYPE_F32, {11, 12, 13, 14}, 7, dim, v));
            test_cases.emplace_back(new test_concat(GGML_TYPE_I32, {11, 12, 13, 14}, 7, dim, v));
        }
    }

    for (ggml_sort_order order : {GGML_SORT_ORDER_ASC, GGML_SORT_ORDER_DESC}) {
        test_cases.emplace_back(new test_argsort(GGML_TYPE_F32, {8, 1, 1, 1}, order));
        test_cases.emplace_back(new test_argsort(GGML_TYPE_F32, {16, 10, 10, 10}, order));
        test_cases.emplace_back(new test_argsort(GGML_TYPE_F32, {60, 10, 10, 10}, order)); // qwen
    }

    test_cases.emplace_back(new test_sum_rows());
    test_cases.emplace_back(new test_upscale());
    test_cases.emplace_back(new test_upscale(GGML_TYPE_F32, { 512, 512, 3, 1 }, 2, true));
    test_cases.emplace_back(new test_upscale_ext());
    test_cases.emplace_back(new test_group_norm());
    test_cases.emplace_back(new test_acc());
    test_cases.emplace_back(new test_pad());
    test_cases.emplace_back(new test_arange());
    test_cases.emplace_back(new test_timestep_embedding());
    test_cases.emplace_back(new test_leaky_relu());

    for (int hs : { 64, 80, 128, 256, }) {
        for (bool mask : { true, false } ) {
            for (float max_bias : { 0.0f, 8.0f }) {
                if (!mask && max_bias > 0.0f) continue;
                for (int nh : { 32, }) {
                    for (int kv : { 512, 1024, }) {
                        for (int nb : { 1, 2, 4, 8, }) {
                            for (ggml_type type_KV : {GGML_TYPE_F16, GGML_TYPE_Q8_0, GGML_TYPE_Q4_0}) {
                                test_cases.emplace_back(new test_flash_attn_ext(hs, nh, kv, nb, mask, max_bias, type_KV));
                            }
                        }
                    }
                }
            }
        }
    }

    // these tests are disabled to save execution time, but they can be handy for debugging
#if 0
    test_cases.emplace_back(new test_llama(1));
    test_cases.emplace_back(new test_llama(2));
    test_cases.emplace_back(new test_falcon(1));
    test_cases.emplace_back(new test_falcon(2));
#endif

    // run tests
    if (mode == MODE_TEST) {
        ggml_backend_t backend_cpu = ggml_backend_cpu_init();

        size_t n_ok = 0;
        for (auto & test : test_cases) {
            if (test->eval(backend, backend_cpu, op_name)) {
                n_ok++;
            }
        }
        printf("  %zu/%zu tests passed\n", n_ok, test_cases.size());

        ggml_backend_free(backend_cpu);

        return n_ok == test_cases.size();
    }

    if (mode == MODE_PERF) {
        for (auto & test : test_cases) {
            test->eval_perf(backend, op_name);
        }
        return true;
    }

    GGML_ASSERT(false);
    return false;
}

static void usage(char ** argv) {
    printf("Usage: %s [mode] [-o op] [-b backend]\n", argv[0]);
    printf("  valid modes are: test (compare with CPU backend for correctness) or perf (performance evaluation)\n");
    printf("  op names are as given by ggml_op_desc()\n");
}

int main(int argc, char ** argv) {
    test_mode mode = MODE_TEST;
    const char * op_name_filter = NULL;
    const char * backend_filter = NULL;

    for (int i = 1; i < argc; i++) {
        if (strcmp(argv[i], "test") == 0) {
            mode = MODE_TEST;
        } else if (strcmp(argv[i], "perf") == 0) {
            mode = MODE_PERF;
        } else if (strcmp(argv[i], "-o") == 0) {
            if (i + 1 < argc) {
                op_name_filter = argv[++i];
            } else {
                usage(argv);
                return 1;
            }
        } else if (strcmp(argv[i], "-b") == 0) {
            if (i + 1 < argc) {
                backend_filter = argv[++i];
            } else {
                usage(argv);
                return 1;
            }
        } else {
            usage(argv);
            return 1;
        }
    }

    // enumerate backends
    printf("Testing %zu backends\n\n", ggml_backend_reg_get_count());

    size_t n_ok = 0;

    for (size_t i = 0; i < ggml_backend_reg_get_count(); i++) {
        printf("Backend %zu/%zu (%s)\n", i + 1, ggml_backend_reg_get_count(), ggml_backend_reg_get_name(i));

        if (backend_filter != NULL && strcmp(backend_filter, ggml_backend_reg_get_name(i)) != 0) {
            printf("  Skipping\n");
            n_ok++;
            continue;
        }

        ggml_backend_t backend = ggml_backend_reg_init_backend(i, NULL);
        GGML_ASSERT(backend != NULL);

        if (backend_filter == NULL && ggml_backend_is_cpu(backend)) {
            printf("  Skipping CPU backend\n");
            ggml_backend_free(backend);
            n_ok++;
            continue;
        }

        printf("  Backend name: %s\n", ggml_backend_name(backend));

        bool ok = test_backend(backend, mode, op_name_filter);

        printf("  Backend %s: ", ggml_backend_name(backend));
        if (ok) {
            printf("\033[1;32mOK\033[0m\n");
            n_ok++;
        } else {
            printf("\033[1;31mFAIL\033[0m\n");
        }

        printf("\n");

        ggml_backend_free(backend);
    }

    printf("%zu/%zu backends passed\n", n_ok, ggml_backend_reg_get_count());

    if (n_ok != ggml_backend_reg_get_count()) {
        printf("\033[1;31mFAIL\033[0m\n");
        return 1;
    }

    ggml_quantize_free();

    printf("\033[1;32mOK\033[0m\n");
    return 0;
}<|MERGE_RESOLUTION|>--- conflicted
+++ resolved
@@ -2263,19 +2263,11 @@
                                     test_cases.emplace_back(new test_rope(type, { 80,  32, 10, 1},  20, 2, 512, fs, ef, af, ff, v)); // neox (stablelm)
                                     test_cases.emplace_back(new test_rope(type, { 80,  32, 10, 1},  32, 2, 512, fs, ef, af, ff, v)); // neox (phi-2)
                                 }
-<<<<<<< HEAD
 
                                 test_cases.emplace_back(new test_rope(type, { 64, 128, 10, 1},  64, 2, 512, fs, ef, af, ff, v)); // neox (falcon 40B)
                             }
                         }
 
-=======
-
-                                test_cases.emplace_back(new test_rope(type, { 64, 128, 10, 1},  64, 2, 512, fs, ef, af, ff, v)); // neox (falcon 40B)
-                            }
-                        }
-
->>>>>>> f8ec8877
                         all = false;
                     }
                 }
