--- conflicted
+++ resolved
@@ -7649,14 +7649,12 @@
     test_cases.emplace_back(new test_timestep_embedding());
     test_cases.emplace_back(new test_leaky_relu());
 
-<<<<<<< HEAD
         // SPARSEK: KQ mask builder test
     test_cases.emplace_back(new test_sparsek_kq_mask(
         /*n_kv=*/8,
         /*cols=*/4,
         /*topk=*/4
     ));
-=======
     test_cases.emplace_back(new test_cumsum(GGML_TYPE_F32, { 10, 5, 4, 3 }));
     test_cases.emplace_back(new test_cumsum(GGML_TYPE_F32, { 127, 5, 4, 3 }));
     test_cases.emplace_back(new test_cumsum(GGML_TYPE_F32, { 128, 5, 4, 3 }));
@@ -7689,7 +7687,6 @@
     test_cases.emplace_back(new test_solve_tri(GGML_TYPE_F32, { 42, 42, 5, 2 }, { 10, 42, 5, 2 }));
     test_cases.emplace_back(new test_solve_tri(GGML_TYPE_F32, { 64, 64, 2, 2 }, { 10, 64, 2, 2 }));
     test_cases.emplace_back(new test_solve_tri(GGML_TYPE_F32, { 100, 100, 4, 4 }, { 41, 100, 4, 4 }));
->>>>>>> cb623de3
 
     for (bool v : {false, true}) {
         test_cases.emplace_back(new test_pad_ext(GGML_TYPE_F32, {512, 512, 1, 1}, 0, 1, 0, 1, 0, 0, 0, 0, v));
