#include "llama.h"
#include "common.h"
#include "console.h"

#include <cstdio>
#include <string>
#include <map>
#include <vector>
#include <fstream>

// generate using test-tokenizer-0-falcon.py
static const std::map<std::string, std::vector<llama_token>> & k_tests() {
    static std::map<std::string, std::vector<llama_token>> _k_tests = {
        { ""                      , {  }, },
        { " "                     , {     204, }, },
        { "  "                    , {     258, }, },
        { "   "                   , {     466, }, },
        { "\t"                    , {     192, }, },
        { "\n"                    , {     193, }, },
        { "\t\n"                  , {   19125, }, },
        { "Hello world"           , {    9856,   1079, }, },
        { " Hello world"          , {   23090,   1079, }, },
        { "Hello World"           , {    9856,   2889, }, },
        { " Hello World"          , {   23090,   2889, }, },
        { " Hello World!"         , {   23090,   2889,     12, }, },
        { "Hello, world!"         , {    9856,     23,   1079,     12, }, },
        { " Hello, world!"        , {   23090,     23,   1079,     12, }, },
        { " this is 🦙.cpp"        , {     414,    304,   3346,    111,    231,     25,  29247, }, },
        { "w048 7tuijk dsdfhu"    , {      98,  55866,    204,     34,  16682,   7149,  36190,   6869,  11481, }, },
        { "нещо на Български"     , {     150,    133,   6207,    151,    215,    150,    134,   5052,    133,   6279,   5052,    223,    151,    216,  49679,    123,  53110,  47043,   7795, }, },
        { "កាន់តែពិសេសអាចខលចេញ"   , {   38154,    206,  38154,    126,  38154,    225,    167,    237,    217,  38154,    221,    167,    237,    208,  38154,    228,  38154,    127,  38154,    237,    167,    237,    207,  38154,    237,  38154,    107,  38154,    126,  38154,    211,  38154,    207,  38154,    233,  38154,    211,    167,    237,    207,  38154,    215, }, },
        { "🚀 (normal) 😶‍🌫️ (multiple emojis concatenated) ✅ (only emoji that has its own token)", {    2571,    232,    206,    204,     19,  11003,     20,   8196,    126,    283,    219,  48778,    116,  13392,    204,     19,  51831,    732,  63209,   1741,   7955,    522,     20,  22438,    211,    204,     19,   7927,  53360,    325,    504,    701,    946,  10930,     20, }, },
        { "Hello"                 , {    9856, }, },
        { " Hello"                , {   23090, }, },
        { "  Hello"               , {     204,  23090, }, },
        { "   Hello"              , {     258,  23090, }, },
        { "    Hello"             , {     466,  23090, }, },
        { "    Hello\n    Hello"  , {     466,  23090,    742,  23090, }, },
    };

    return _k_tests;
}

int main(int argc, char **argv) {
    if (argc < 2) {
        fprintf(stderr, "Usage: %s vocab-file [text-file]\n", argv[0]);
        return 1;
    }

    const std::string fname = argv[1];

    std::string fname_text;
    if (argc > 2) {
        fname_text = argv[2];
    }

    fprintf(stderr, "%s : reading vocab from: '%s'\n", __func__, fname.c_str());

    llama_model * model;
    llama_context * ctx;

    llama_backend_init(false);

    // load the vocab
    {
        auto mparams = llama_model_default_params();

        mparams.vocab_only = true;

        model = llama_load_model_from_file(fname.c_str(), mparams);

        if (model == NULL) {
            fprintf(stderr, "%s: error: failed to load vocab '%s'\n", __func__, fname.c_str());
            return 1;
        }

        auto cparams = llama_context_default_params();

        ctx = llama_new_context_with_model(model, cparams);

        if (ctx == NULL) {
            fprintf(stderr, "%s: error: failed to load vocab '%s'\n", __func__, fname.c_str());
            llama_free_model(model);
            return 1;
        }
    }

<<<<<<< HEAD
    if (llama_vocab_type(ctx) != LLAMA_VOCAB_TYPE_BPE) {
        fprintf(stderr, "%s : error: vocab type is not BPE\n", __func__);
=======
    if (llama_vocab_type(model) != LLAMA_VOCAB_TYPE_BPE) {
        fprintf(stderr, "%s : error: vocab type is not SPM\n", __func__);
>>>>>>> 40e07a60
        llama_free_model(model);
        llama_free(ctx);
        return 2;
    }

#ifdef _WIN32
    // We need this for unicode console support
    console::init(false, false);
    atexit([]() { console::cleanup(); });
#endif

    bool success = true;

    for (const auto & test_kv : k_tests()) {
        const std::vector<llama_token> res = llama_tokenize(ctx, test_kv.first, false);

        printf("\n");
        printf("src: '%s'\n", test_kv.first.c_str());
        printf("res: '%s'\n", llama_detokenize_bpe(ctx, res).c_str());
        printf("tok: ");
        for (const auto & tok : res) {
            printf("%d ", tok);
        }
        printf("\n");

        bool correct = res.size() == test_kv.second.size();

        for (int i = 0; i < (int) res.size() && correct; ++i) {
            if (test_kv.second[i] != res[i]) {
                correct = false;
            }
        }

        if (!correct) {
            fprintf(stderr, "%s : failed test:    '%s'\n", __func__, test_kv.first.c_str());
            fprintf(stderr, "%s : detokenized to: '%s' instead of '%s'\n", __func__,
                llama_detokenize_bpe(ctx, res).c_str(),
                llama_detokenize_bpe(ctx, test_kv.second).c_str());
            fprintf(stderr, "%s : expected tokens: ", __func__);
            for (const auto & t : test_kv.second) {
                fprintf(stderr, "%6d, ", t);
            }
            fprintf(stderr, "\n");
            fprintf(stderr, "%s : got tokens:      ", __func__);
            for (const auto & t : res) {
                fprintf(stderr, "%6d, ", t);
            }
            fprintf(stderr, "\n");

            success = false;
        }
    }

    if (!fname_text.empty()) {
        fprintf(stderr, "%s : tokenizing: '%s'\n", __func__, fname_text.c_str());

        std::string text;
        {
            std::ifstream ifs(fname_text);
            if (!ifs) {
                fprintf(stderr, "%s : error: could not open file '%s'\n", __func__, fname_text.c_str());
                return 1;
            }
            text = std::string(std::istreambuf_iterator<char>(ifs), std::istreambuf_iterator<char>());
        }

        fprintf(stderr, "%s : text size: %zu\n", __func__, text.size());

        const std::vector<llama_token> res = llama_tokenize(ctx, text, true);

        fprintf(stderr, "%s : tokens: %zu\n", __func__, res.size());

        {
            const std::string fname_out = fname_text + ".tokcpp";

            std::ofstream ofs(fname_out);
            if (!ofs) {
                fprintf(stderr, "%s : error: could not open file '%s'\n", __func__, fname_out.c_str());
                return 1;
            }

            for (const auto & tok : res) {
                ofs << tok << " ";
            }

            ofs << "\n";
        }

        fprintf(stderr, "%s : tokens written to '%s'\n", __func__, (fname_text + ".tokcpp").c_str());
    }

    llama_free_model(model);
    llama_free(ctx);

    llama_backend_free();

    return success ? 0 : 3;
}<|MERGE_RESOLUTION|>--- conflicted
+++ resolved
@@ -85,13 +85,8 @@
         }
     }
 
-<<<<<<< HEAD
     if (llama_vocab_type(ctx) != LLAMA_VOCAB_TYPE_BPE) {
         fprintf(stderr, "%s : error: vocab type is not BPE\n", __func__);
-=======
-    if (llama_vocab_type(model) != LLAMA_VOCAB_TYPE_BPE) {
-        fprintf(stderr, "%s : error: vocab type is not SPM\n", __func__);
->>>>>>> 40e07a60
         llama_free_model(model);
         llama_free(ctx);
         return 2;
