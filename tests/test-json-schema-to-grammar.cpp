--- conflicted
+++ resolved
@@ -1162,11 +1162,6 @@
             "additionalProperties": false
         })""",
         R"""(
-<<<<<<< HEAD
-=======
-            alternative-0 ::= foo
-            alternative-1 ::= bar
->>>>>>> 8748d8ac
             bar ::= "{" space  (bar-b-kv )? "}" space
             bar-b-kv ::= "\"b\"" space ":" space number
             decimal-part ::= [0-9]{1,16}
@@ -1174,11 +1169,7 @@
             foo-a-kv ::= "\"a\"" space ":" space number
             integral-part ::= [0] | [1-9] [0-9]{0,15}
             number ::= ("-"? integral-part) ("." decimal-part)? ([eE] [-+]? integral-part)? space
-<<<<<<< HEAD
             root ::= foo | bar
-=======
-            root ::= alternative-0 | alternative-1
->>>>>>> 8748d8ac
             space ::= | " " | "\n" [ \t]{0,20}
         )"""
     });
