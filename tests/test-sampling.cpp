--- conflicted
+++ resolved
@@ -299,21 +299,13 @@
         data.emplace_back(llama_token_data{i, logit, 0.0f});
     }
 
-<<<<<<< HEAD
+
     BENCH(llama_sampler_init_k_shift  (10),                     data, 32);
     BENCH(llama_sampler_init_top_k    (40),                     data, 32);
     BENCH(llama_sampler_init_top_p    (0.8f, 1),                data, 32);
     BENCH(llama_sampler_init_min_p    (0.2f, 1),                data, 32);
-    BENCH(llama_sampler_init_tail_free(0.5f, 1),                data, 32);
     BENCH(llama_sampler_init_typical  (0.5f, 1),                data, 32);
     BENCH(llama_sampler_init_xtc      (1.0f, 0.1f, 1, 1),       data, 32);
-=======
-    BENCH(llama_sampler_init_top_k  (40),                     data, 32);
-    BENCH(llama_sampler_init_top_p  (0.8f, 1),                data, 32);
-    BENCH(llama_sampler_init_min_p  (0.2f, 1),                data, 32);
-    BENCH(llama_sampler_init_typical(0.5f, 1),                data, 32);
-    BENCH(llama_sampler_init_xtc    (1.0f, 0.1f, 1, 1),       data, 32);
->>>>>>> 8d8ff715
 }
 
 int main(void) {
