--- conflicted
+++ resolved
@@ -1134,15 +1134,12 @@
         if chkhsh == "a1e163ecab2e718a4c829d1148b6e86824ec36163bb71941c3dca9cd5ac25756":
             # ref: https://huggingface.co/JetBrains/Mellum-4b-base
             res = "mellum"
-<<<<<<< HEAD
         if chkhsh == "a0b64b4385f123663873756336c085744376d015ff328bb1d901598f63c44152":
             # ref: https://huggingface.co/answerdotai/ModernBERT-base
             res = "modern-bert"
-=======
         if chkhsh == "49fc0303c9e0d2c2c565c510f64b2d9b271276acdcdadff733249eda9f7d59df":
             # ref: https://huggingface.co/arcee-ai/Trinity-Tokenizer
             res = "afmoe"
->>>>>>> 0874693b
         if chkhsh == "9b1be57e70d20d9501b2b3186e792d81181ae36ada3903c26f9fea418cf87206":
             # ref: https://huggingface.co/inclusionAI/Ling-mini-base-2.0
             res = "bailingmoe2"
