#!/usr/bin/env python3
# -*- coding: utf-8 -*-

from __future__ import annotations

import ast
import logging
import argparse
import contextlib
import json
import os
import re
import sys
from enum import IntEnum
from pathlib import Path
from hashlib import sha256
from typing import TYPE_CHECKING, Any, Callable, ContextManager, Iterable, Iterator, Literal, Sequence, TypeVar, cast
from itertools import chain
from transformers import AutoConfig

import math
import numpy as np
import torch

if TYPE_CHECKING:
    from torch import Tensor

if 'NO_LOCAL_GGUF' not in os.environ:
    sys.path.insert(1, str(Path(__file__).parent / 'gguf-py'))
import gguf

logger = logging.getLogger("hf-to-gguf")


###### MODEL DEFINITIONS ######

class SentencePieceTokenTypes(IntEnum):
    NORMAL = 1
    UNKNOWN = 2
    CONTROL = 3
    USER_DEFINED = 4
    UNUSED = 5
    BYTE = 6


class ModelType(IntEnum):
    TEXT = 1
    MMPROJ = 2


AnyModel = TypeVar("AnyModel", bound="type[ModelBase]")


class ModelBase:
    _model_classes: dict[ModelType, dict[str, type[ModelBase]]] = {
        ModelType.TEXT: {},
        ModelType.MMPROJ: {},
    }

    dir_model: Path
    ftype: gguf.LlamaFileType
    fname_out: Path
    is_big_endian: bool
    endianess: gguf.GGUFEndian
    use_temp_file: bool
    lazy: bool
    part_names: list[str]
    is_safetensors: bool
    hparams: dict[str, Any]
    tensor_names: set[str] | None
    gguf_writer: gguf.GGUFWriter
    model_name: str | None
    metadata_override: Path | None
    dir_model_card: Path
    remote_hf_model_id: str | None

    # subclasses should define this!
    model_arch: gguf.MODEL_ARCH

    # subclasses should initialize this!
    block_count: int
    tensor_map: gguf.TensorNameMap

    def __init__(self, dir_model: Path, ftype: gguf.LlamaFileType, fname_out: Path, *, is_big_endian: bool = False,
                 use_temp_file: bool = False, eager: bool = False,
                 metadata_override: Path | None = None, model_name: str | None = None,
                 split_max_tensors: int = 0, split_max_size: int = 0, dry_run: bool = False,
                 small_first_shard: bool = False, hparams: dict[str, Any] | None = None, remote_hf_model_id: str | None = None):
        if type(self) is ModelBase or \
                type(self) is TextModel or \
                type(self) is MmprojModel:
            raise TypeError(f"{type(self).__name__!r} should not be directly instantiated")

        self.dir_model = dir_model
        self.ftype = ftype
        self.fname_out = fname_out
        self.is_big_endian = is_big_endian
        self.endianess = gguf.GGUFEndian.BIG if is_big_endian else gguf.GGUFEndian.LITTLE
        self.use_temp_file = use_temp_file
        self.lazy = not eager or (remote_hf_model_id is not None)
        self.remote_hf_model_id = remote_hf_model_id
        if remote_hf_model_id is not None:
            self.is_safetensors = True

            def get_remote_tensors() -> Iterator[tuple[str, Tensor]]:
                logger.info(f"Using remote model with HuggingFace id: {remote_hf_model_id}")
                remote_tensors = gguf.utility.SafetensorRemote.get_list_tensors_hf_model(remote_hf_model_id)
                self.tensor_names = set(name for name in remote_tensors.keys())
                for name, remote_tensor in gguf.utility.SafetensorRemote.get_list_tensors_hf_model(remote_hf_model_id).items():
                    yield (name, LazyTorchTensor.from_remote_tensor(remote_tensor))

            self.get_tensors = get_remote_tensors
        else:
            self.part_names = ModelBase.get_model_part_names(self.dir_model, "model", ".safetensors")
            self.is_safetensors = len(self.part_names) > 0
            if not self.is_safetensors:
                self.part_names = ModelBase.get_model_part_names(self.dir_model, "pytorch_model", ".bin")
        self.hparams = ModelBase.load_hparams(self.dir_model) if hparams is None else hparams
        self.tensor_names = None
        self.metadata_override = metadata_override
        self.model_name = model_name
        self.dir_model_card = dir_model  # overridden in convert_lora_to_gguf.py

        # Apply heuristics to figure out typical tensor encoding based on first layer tensor encoding type
        if self.ftype == gguf.LlamaFileType.GUESSED:
            # NOTE: can't use field "torch_dtype" in config.json, because some finetunes lie.
            _, first_tensor = next(self.get_tensors())
            if first_tensor.dtype == torch.float16:
                logger.info(f"choosing --outtype f16 from first tensor type ({first_tensor.dtype})")
                self.ftype = gguf.LlamaFileType.MOSTLY_F16
            else:
                logger.info(f"choosing --outtype bf16 from first tensor type ({first_tensor.dtype})")
                self.ftype = gguf.LlamaFileType.MOSTLY_BF16

        # Configure GGUF Writer
        self.gguf_writer = gguf.GGUFWriter(path=None, arch=gguf.MODEL_ARCH_NAMES[self.model_arch], endianess=self.endianess, use_temp_file=self.use_temp_file,
                                           split_max_tensors=split_max_tensors, split_max_size=split_max_size, dry_run=dry_run, small_first_shard=small_first_shard)

    @classmethod
    def add_prefix_to_filename(cls, path: Path, prefix: str) -> Path:
        stem, suffix = path.stem, path.suffix
        new_name = f"{prefix}{stem}{suffix}"
        return path.with_name(new_name)

    def find_hparam(self, keys: Iterable[str], optional: bool = False) -> Any:
        key = next((k for k in keys if k in self.hparams), None)
        if key is not None:
            return self.hparams[key]
        if optional:
            return None
        raise KeyError(f"could not find any of: {keys}")

    def get_tensors(self) -> Iterator[tuple[str, Tensor]]:
        tensor_names_from_parts: set[str] = set()

        index_name = "model.safetensors" if self.is_safetensors else "pytorch_model.bin"
        index_name += ".index.json"
        index_file = self.dir_model / index_name

        if index_file.is_file():
            self.tensor_names = set()
            logger.info(f"gguf: loading model weight map from '{index_name}'")
            with open(index_file, "r", encoding="utf-8") as f:
                index: dict[str, Any] = json.load(f)
                weight_map = index.get("weight_map")
                if weight_map is None or not isinstance(weight_map, dict):
                    raise ValueError(f"Can't load 'weight_map' from {index_name!r}")
                self.tensor_names.update(weight_map.keys())
        else:
            self.tensor_names = tensor_names_from_parts
            weight_map = {}

        for part_name in self.part_names:
            logger.info(f"gguf: loading model part '{part_name}'")
            ctx: ContextManager[Any]
            if self.is_safetensors:
                from safetensors import safe_open
                ctx = cast(ContextManager[Any], safe_open(self.dir_model / part_name, framework="pt", device="cpu"))
            else:
                ctx = contextlib.nullcontext(torch.load(str(self.dir_model / part_name), map_location="cpu", mmap=True, weights_only=True))

            with ctx as model_part:
                tensor_names_from_parts.update(model_part.keys())

                for name in model_part.keys():
                    if self.is_safetensors:
                        if self.lazy:
                            data = model_part.get_slice(name)
                            data = LazyTorchTensor.from_safetensors_slice(data)
                        else:
                            data = model_part.get_tensor(name)
                    else:
                        data = model_part[name]
                        if self.lazy:
                            data = LazyTorchTensor.from_eager(data)
                    yield name, data

        # verify tensor name presence and identify potentially missing files
        if len(tensor_names_from_parts.symmetric_difference(self.tensor_names)) > 0:
            missing = sorted(self.tensor_names.difference(tensor_names_from_parts))
            extra = sorted(tensor_names_from_parts.difference(self.tensor_names))
            missing_files = sorted(set(weight_map[n] for n in missing if n in weight_map))
            if len(extra) == 0 and len(missing_files) > 0:
                raise ValueError(f"Missing or incomplete model files: {missing_files}\n"
                                 f"Missing tensors: {missing}")
            else:
                raise ValueError("Mismatch between weight map and model parts for tensor names:\n"
                                 f"Missing tensors: {missing}\n"
                                 f"Extra tensors: {extra}")

    def format_tensor_name(self, key: gguf.MODEL_TENSOR, bid: int | None = None, suffix: str = ".weight") -> str:
        if key not in gguf.MODEL_TENSORS[self.model_arch]:
            raise ValueError(f"Missing {key!r} for MODEL_TENSORS of {self.model_arch!r}")
        name: str = gguf.TENSOR_NAMES[key]
        if "{bid}" in name:
            assert bid is not None
            name = name.format(bid=bid)
        return name + suffix

    def match_model_tensor_name(self, name: str, key: gguf.MODEL_TENSOR, bid: int | None, suffix: str = ".weight") -> bool:
        if key not in gguf.MODEL_TENSORS[self.model_arch]:
            return False
        key_name: str = gguf.TENSOR_NAMES[key]
        if "{bid}" in key_name:
            if bid is None:
                return False
            key_name = key_name.format(bid=bid)
        else:
            if bid is not None:
                return False
        return name == (key_name + suffix)

    def map_tensor_name(self, name: str, try_suffixes: Sequence[str] = (".weight", ".bias")) -> str:
        new_name = self.tensor_map.get_name(key=name, try_suffixes=try_suffixes)
        if new_name is None:
            raise ValueError(f"Can not map tensor {name!r}")
        return new_name

    def set_gguf_parameters(self):
        raise NotImplementedError("set_gguf_parameters() must be implemented in subclasses")

    def modify_tensors(self, data_torch: Tensor, name: str, bid: int | None) -> Iterable[tuple[str, Tensor]]:
        del bid  # unused

        return [(self.map_tensor_name(name), data_torch)]

    def tensor_force_quant(self, name: str, new_name: str, bid: int | None, n_dims: int) -> gguf.GGMLQuantizationType | bool:
        del name, new_name, bid, n_dims  # unused

        return False

    # some models need extra generated tensors (like rope_freqs)
    def generate_extra_tensors(self) -> Iterable[tuple[str, Tensor]]:
        return ()

    def prepare_tensors(self):
        max_name_len = max(len(s) for _, s in self.tensor_map.mapping.values()) + len(".weight,")

        for name, data_torch in chain(self.generate_extra_tensors(), self.get_tensors()):
            # we don't need these
            if name.endswith((".attention.masked_bias", ".attention.bias", ".rotary_emb.inv_freq")):
                continue

            old_dtype = data_torch.dtype

            # convert any unsupported data types to float32
            if data_torch.dtype not in (torch.float16, torch.float32):
                data_torch = data_torch.to(torch.float32)

            # use the first number-like part of the tensor name as the block id
            bid = None
            for part in name.split("."):
                if part.isdecimal():
                    bid = int(part)
                    break

            for new_name, data_torch in (self.modify_tensors(data_torch, name, bid)):
                # TODO: why do we squeeze here?
                # data = data_torch.squeeze().numpy()
                data = data_torch.numpy()

                # if data ends up empty, it means data_torch was a scalar tensor -> restore
                if len(data.shape) == 0:
                    data = data_torch.numpy()

                n_dims = len(data.shape)
                data_qtype: gguf.GGMLQuantizationType | bool = self.tensor_force_quant(name, new_name, bid, n_dims)

                # Most of the codebase that takes in 1D tensors or norms only handles F32 tensors
                if n_dims <= 1 or new_name.endswith("_norm.weight"):
                    data_qtype = gguf.GGMLQuantizationType.F32

                # Conditions should closely match those in llama_model_quantize_internal in llama.cpp
                # Some tensor types are always in float32
                if data_qtype is False and (
                    any(
                        self.match_model_tensor_name(new_name, key, bid)
                        for key in (
                            gguf.MODEL_TENSOR.FFN_GATE_INP,
                            gguf.MODEL_TENSOR.POS_EMBD,
                            gguf.MODEL_TENSOR.TOKEN_TYPES,
                            gguf.MODEL_TENSOR.SSM_CONV1D,
                            gguf.MODEL_TENSOR.TIME_MIX_FIRST,
                            gguf.MODEL_TENSOR.TIME_MIX_W1,
                            gguf.MODEL_TENSOR.TIME_MIX_W2,
                            gguf.MODEL_TENSOR.TIME_MIX_DECAY_W1,
                            gguf.MODEL_TENSOR.TIME_MIX_DECAY_W2,
                            gguf.MODEL_TENSOR.TIME_MIX_LERP_FUSED,
                            gguf.MODEL_TENSOR.POSNET_NORM1,
                            gguf.MODEL_TENSOR.POSNET_NORM2,
                            gguf.MODEL_TENSOR.V_ENC_EMBD_POS,
                            gguf.MODEL_TENSOR.A_ENC_EMBD_POS,
                            gguf.MODEL_TENSOR.ALTUP_CORRECT_COEF,
                            gguf.MODEL_TENSOR.ALTUP_PREDICT_COEF,
                        )
                    )
                    or not new_name.endswith(".weight")
                ):
                    data_qtype = gguf.GGMLQuantizationType.F32

                if data_qtype is False and any(
                    self.match_model_tensor_name(new_name, key, bid)
                    for key in (
                        gguf.MODEL_TENSOR.TOKEN_EMBD,
                        gguf.MODEL_TENSOR.PER_LAYER_TOKEN_EMBD,
                        gguf.MODEL_TENSOR.OUTPUT,
                        gguf.MODEL_TENSOR.ALTUP_ROUTER,
                        gguf.MODEL_TENSOR.LAUREL_L,
                        gguf.MODEL_TENSOR.LAUREL_R,
                    )
                ):
                    if self.ftype in (
                        gguf.LlamaFileType.MOSTLY_TQ1_0,
                        gguf.LlamaFileType.MOSTLY_TQ2_0,
                    ):
                        # TODO: use Q4_K and Q6_K
                        data_qtype = gguf.GGMLQuantizationType.F16

                # No override (data_qtype is False), or wants to be quantized (data_qtype is True)
                if isinstance(data_qtype, bool):
                    if self.ftype == gguf.LlamaFileType.ALL_F32:
                        data_qtype = gguf.GGMLQuantizationType.F32
                    elif self.ftype == gguf.LlamaFileType.MOSTLY_F16:
                        data_qtype = gguf.GGMLQuantizationType.F16
                    elif self.ftype == gguf.LlamaFileType.MOSTLY_BF16:
                        data_qtype = gguf.GGMLQuantizationType.BF16
                    elif self.ftype == gguf.LlamaFileType.MOSTLY_Q8_0:
                        data_qtype = gguf.GGMLQuantizationType.Q8_0
                    elif self.ftype == gguf.LlamaFileType.MOSTLY_TQ1_0:
                        data_qtype = gguf.GGMLQuantizationType.TQ1_0
                    elif self.ftype == gguf.LlamaFileType.MOSTLY_TQ2_0:
                        data_qtype = gguf.GGMLQuantizationType.TQ2_0
                    else:
                        raise ValueError(f"Unknown file type: {self.ftype.name}")

                try:
                    data = gguf.quants.quantize(data, data_qtype)
                except gguf.QuantError as e:
                    logger.warning("%s, %s", e, "falling back to F16")
                    data_qtype = gguf.GGMLQuantizationType.F16
                    data = gguf.quants.quantize(data, data_qtype)

                shape = gguf.quant_shape_from_byte_shape(data.shape, data_qtype) if data.dtype == np.uint8 else data.shape

                # reverse shape to make it similar to the internal ggml dimension order
                shape_str = f"{{{', '.join(str(n) for n in reversed(shape))}}}"

                # n_dims is implicit in the shape
                logger.info(f"{f'%-{max_name_len}s' % f'{new_name},'} {old_dtype} --> {data_qtype.name}, shape = {shape_str}")

                self.gguf_writer.add_tensor(new_name, data, raw_dtype=data_qtype)

    def set_type(self):
        self.gguf_writer.add_type(gguf.GGUFType.MODEL)

    def prepare_metadata(self, vocab_only: bool):

        total_params, shared_params, expert_params, expert_count = self.gguf_writer.get_total_parameter_count()

        self.metadata = gguf.Metadata.load(self.metadata_override, self.dir_model_card, self.model_name, total_params)

        # If we are using HF model id, set the metadata name to the model id
        if self.remote_hf_model_id:
            self.metadata.name = self.remote_hf_model_id

        # Fallback to model directory name if metadata name is still missing
        if self.metadata.name is None:
            self.metadata.name = self.dir_model.name

        # Generate parameter weight class (useful for leader boards) if not yet determined
        if self.metadata.size_label is None and total_params > 0:
            self.metadata.size_label = gguf.size_label(total_params, shared_params, expert_params, expert_count)

        self.set_type()

        logger.info("Set meta model")
        self.metadata.set_gguf_meta_model(self.gguf_writer)

        logger.info("Set model parameters")
        self.set_gguf_parameters()

        logger.info("Set model quantization version")
        self.gguf_writer.add_quantization_version(gguf.GGML_QUANT_VERSION)

    def write_vocab(self):
        raise NotImplementedError("write_vocab() must be implemented in subclasses")

    def write(self):
        self.prepare_tensors()
        self.prepare_metadata(vocab_only=False)
        self.gguf_writer.write_header_to_file(path=self.fname_out)
        self.gguf_writer.write_kv_data_to_file()
        self.gguf_writer.write_tensors_to_file(progress=True)
        self.gguf_writer.close()

    @staticmethod
    def get_model_part_names(dir_model: Path, prefix: str, suffix: str) -> list[str]:
        part_names: list[str] = []
        for filename in os.listdir(dir_model):
            if filename.startswith(prefix) and filename.endswith(suffix):
                part_names.append(filename)

        part_names.sort()

        return part_names

    @staticmethod
    def load_hparams(dir_model: Path):
        try:
            # for security reason, we don't allow loading remote code by default
            # if a model need remote code, we will fallback to config.json
            config = AutoConfig.from_pretrained(dir_model, trust_remote_code=False).to_dict()
        except Exception as e:
            logger.warning(f"Failed to load model config from {dir_model}: {e}")
            logger.warning("Trying to load config.json instead")
            with open(dir_model / "config.json", "r", encoding="utf-8") as f:
                config = json.load(f)
        if "llm_config" in config:
            # rename for InternVL
            config["text_config"] = config["llm_config"]
        if "thinker_config" in config:
            # rename for Qwen2.5-Omni
            config["text_config"] = config["thinker_config"]["text_config"]
        return config

    @classmethod
    def register(cls, *names: str) -> Callable[[AnyModel], AnyModel]:
        assert names

        def func(modelcls: AnyModel) -> AnyModel:
            model_type = ModelType.MMPROJ if modelcls.model_arch == gguf.MODEL_ARCH.MMPROJ else ModelType.TEXT
            for name in names:
                cls._model_classes[model_type][name] = modelcls
            return modelcls
        return func

    @classmethod
    def print_registered_models(cls):
        for model_type, model_classes in cls._model_classes.items():
            logger.error(f"{model_type.name} models:")
            for name in sorted(model_classes.keys()):
                logger.error(f"  - {name}")

    @classmethod
    def from_model_architecture(cls, arch: str, model_type = ModelType.TEXT) -> type[ModelBase]:
        try:
            return cls._model_classes[model_type][arch]
        except KeyError:
            raise NotImplementedError(f'Architecture {arch!r} not supported!') from None


class TextModel(ModelBase):
    model_type = ModelType.TEXT
    hf_arch: str

    def __init__(self, *args, **kwargs):
        super().__init__(*args, **kwargs)
        self.hf_arch = get_model_architecture(self.hparams, self.model_type)

        if "text_config" in self.hparams:
            # move the text_config to the root level
            self.hparams = {**self.hparams, **self.hparams["text_config"]}

        self.block_count = self.find_hparam(["n_layers", "num_hidden_layers", "n_layer", "num_layers"])
        self.tensor_map = gguf.get_tensor_name_map(self.model_arch, self.block_count)

    @classmethod
    def __init_subclass__(cls):
        # can't use an abstract property, because overriding it without type errors
        # would require using decorated functions instead of simply defining the property
        if "model_arch" not in cls.__dict__:
            raise TypeError(f"Missing property 'model_arch' for {cls.__name__!r}")

    def set_vocab(self):
        self._set_vocab_gpt2()

    def prepare_metadata(self, vocab_only: bool):
        super().prepare_metadata(vocab_only=vocab_only)

        total_params = self.gguf_writer.get_total_parameter_count()[0]
        # Extract the encoding scheme from the file type name. e.g. 'gguf.LlamaFileType.MOSTLY_Q8_0' --> 'Q8_0'
        output_type: str = self.ftype.name.partition("_")[2]

        # Filename Output
        if self.fname_out.is_dir():
            # Generate default filename based on model specification and available metadata
            if not vocab_only:
                fname_default: str = gguf.naming_convention(self.metadata.name, self.metadata.basename, self.metadata.finetune, self.metadata.version, self.metadata.size_label, output_type, model_type="LoRA" if total_params < 0 else None)
            else:
                fname_default: str = gguf.naming_convention(self.metadata.name, self.metadata.basename, self.metadata.finetune, self.metadata.version, size_label=None, output_type=None, model_type="vocab")

            # Use the default filename
            self.fname_out = self.fname_out / f"{fname_default}.gguf"
        else:
            # Output path is a custom defined templated filename
            # Note: `not is_dir()` is used because `.is_file()` will not detect
            #       file template strings as it doesn't actually exist as a file

            # Process templated file name with the output ftype, useful with the "auto" ftype
            self.fname_out = self.fname_out.parent / gguf.fill_templated_filename(self.fname_out.name, output_type)

        logger.info("Set model tokenizer")
        self.set_vocab()

    def set_gguf_parameters(self):
        self.gguf_writer.add_block_count(self.block_count)

        if (n_ctx := self.find_hparam(["max_position_embeddings", "n_ctx", "n_positions", "max_length"], optional=True)) is not None:
            self.gguf_writer.add_context_length(n_ctx)
            logger.info(f"gguf: context length = {n_ctx}")

        if (n_embd := self.find_hparam(["hidden_size", "n_embd", "dim"], optional=True)) is not None:
            self.gguf_writer.add_embedding_length(n_embd)
            logger.info(f"gguf: embedding length = {n_embd}")

        if (n_ff := self.find_hparam(["intermediate_size", "n_inner", "hidden_dim"], optional=True)) is not None:
            self.gguf_writer.add_feed_forward_length(n_ff)
            logger.info(f"gguf: feed forward length = {n_ff}")

        if (n_head := self.find_hparam(["num_attention_heads", "n_head", "n_heads"], optional=True)) is not None:
            self.gguf_writer.add_head_count(n_head)
            logger.info(f"gguf: head count = {n_head}")

        if (n_head_kv := self.hparams.get("num_key_value_heads")) is not None:
            self.gguf_writer.add_head_count_kv(n_head_kv)
            logger.info(f"gguf: key-value head count = {n_head_kv}")

        if (rope_theta := self.hparams.get("rope_theta")) is not None:
            self.gguf_writer.add_rope_freq_base(rope_theta)
            logger.info(f"gguf: rope theta = {rope_theta}")
        if (f_rms_eps := self.hparams.get("rms_norm_eps")) is not None:
            self.gguf_writer.add_layer_norm_rms_eps(f_rms_eps)
            logger.info(f"gguf: rms norm epsilon = {f_rms_eps}")
        if (f_norm_eps := self.find_hparam(["layer_norm_eps", "layer_norm_epsilon", "norm_epsilon"], optional=True)) is not None:
            self.gguf_writer.add_layer_norm_eps(f_norm_eps)
            logger.info(f"gguf: layer norm epsilon = {f_norm_eps}")
        if (n_experts := self.hparams.get("num_local_experts")) is not None:
            self.gguf_writer.add_expert_count(n_experts)
            logger.info(f"gguf: expert count = {n_experts}")
        if (n_experts_used := self.hparams.get("num_experts_per_tok")) is not None:
            self.gguf_writer.add_expert_used_count(n_experts_used)
            logger.info(f"gguf: experts used count = {n_experts_used}")

        if (head_dim := self.hparams.get("head_dim")) is not None:
            self.gguf_writer.add_key_length(head_dim)
            self.gguf_writer.add_value_length(head_dim)

        self.gguf_writer.add_file_type(self.ftype)
        logger.info(f"gguf: file type = {self.ftype}")

    def write_vocab(self):
        if len(self.gguf_writer.tensors) != 1:
            raise ValueError('Splitting the vocabulary is not supported')

        self.prepare_metadata(vocab_only=True)
        self.gguf_writer.write_header_to_file(path=self.fname_out)
        self.gguf_writer.write_kv_data_to_file()
        self.gguf_writer.close()

    def does_token_look_special(self, token: str | bytes) -> bool:
        if isinstance(token, (bytes, bytearray)):
            token_text = token.decode(encoding="utf-8")
        elif isinstance(token, memoryview):
            token_text = token.tobytes().decode(encoding="utf-8")
        else:
            token_text = token

        # Some models mark some added tokens which ought to be control tokens as not special.
        # (e.g. command-r, command-r-plus, deepseek-coder, gemma{,-2})
        seems_special = token_text in (
            "<pad>",  # deepseek-coder
            "<mask>", "<2mass>", "[@BOS@]",  # gemma{,-2}
        )

        seems_special = seems_special or (token_text.startswith("<|") and token_text.endswith("|>"))
        seems_special = seems_special or (token_text.startswith("<｜") and token_text.endswith("｜>"))  # deepseek-coder

        # TODO: should these be marked as UNUSED instead? (maybe not)
        seems_special = seems_special or (token_text.startswith("<unused") and token_text.endswith(">"))  # gemma{,-2}

        return seems_special

    # used for GPT-2 BPE and WordPiece vocabs
    def get_vocab_base(self) -> tuple[list[str], list[int], str]:
        tokens: list[str] = []
        toktypes: list[int] = []

        from transformers import AutoTokenizer
        tokenizer = AutoTokenizer.from_pretrained(self.dir_model)
        vocab_size = self.hparams.get("vocab_size", len(tokenizer.vocab))
        assert max(tokenizer.vocab.values()) < vocab_size

        tokpre = self.get_vocab_base_pre(tokenizer)

        reverse_vocab = {id_: encoded_tok for encoded_tok, id_ in tokenizer.vocab.items()}
        added_vocab = tokenizer.get_added_vocab()

        added_tokens_decoder = tokenizer.added_tokens_decoder

        for i in range(vocab_size):
            if i not in reverse_vocab:
                tokens.append(f"[PAD{i}]")
                toktypes.append(gguf.TokenType.UNUSED)
            else:
                token: str = reverse_vocab[i]
                if token in added_vocab:
                    # The tokenizer in llama.cpp assumes the CONTROL and USER_DEFINED tokens are pre-normalized.
                    # To avoid unexpected issues - we make sure to normalize non-normalized tokens
                    if not added_tokens_decoder[i].normalized:
                        previous_token = token
                        token = tokenizer.decode(tokenizer.encode(token, add_special_tokens=False))
                        if previous_token != token:
                            logger.info(f"{repr(previous_token)} is encoded and decoded back to {repr(token)} using AutoTokenizer")

                    if added_tokens_decoder[i].special or self.does_token_look_special(token):
                        toktypes.append(gguf.TokenType.CONTROL)
                    else:
                        # NOTE: this was added for Gemma.
                        # Encoding and decoding the tokens above isn't sufficient for this case.
                        token = token.replace(b"\xe2\x96\x81".decode("utf-8"), " ")  # pre-normalize user-defined spaces
                        toktypes.append(gguf.TokenType.USER_DEFINED)
                else:
                    toktypes.append(gguf.TokenType.NORMAL)
                tokens.append(token)

        return tokens, toktypes, tokpre

    # NOTE: this function is generated by convert_hf_to_gguf_update.py
    #       do not modify it manually!
    # ref:  https://github.com/ggml-org/llama.cpp/pull/6920
    # Marker: Start get_vocab_base_pre
    def get_vocab_base_pre(self, tokenizer) -> str:
        # encoding this string and hashing the resulting tokens would (hopefully) give us a unique identifier that
        # is specific for the BPE pre-tokenizer used by the model
        # we will use this unique identifier to write a "tokenizer.ggml.pre" entry in the GGUF file which we can
        # use in llama.cpp to implement the same pre-tokenizer

        chktxt = '\n \n\n \n\n\n \t \t\t \t\n  \n   \n    \n     \n🚀 (normal) 😶\u200d🌫️ (multiple emojis concatenated) ✅ 🦙🦙 3 33 333 3333 33333 333333 3333333 33333333 3.3 3..3 3...3 កាន់តែពិសេសអាច😁 ?我想在apple工作1314151天～ ------======= нещо на Български \'\'\'\'\'\'```````""""......!!!!!!?????? I\'ve been \'told he\'s there, \'RE you sure? \'M not sure I\'ll make it, \'D you like some tea? We\'Ve a\'lL'

        chktok = tokenizer.encode(chktxt)
        chkhsh = sha256(str(chktok).encode()).hexdigest()

        logger.debug(f"chktok: {chktok}")
        logger.debug(f"chkhsh: {chkhsh}")

        res = None

        # NOTE: if you get an error here, you need to update the convert_hf_to_gguf_update.py script
        #       or pull the latest version of the model from Huggingface
        #       don't edit the hashes manually!
        if chkhsh == "0ef9807a4087ebef797fc749390439009c3b9eda9ad1a097abbe738f486c01e5":
            # ref: https://huggingface.co/meta-llama/Meta-Llama-3-8B
            res = "llama-bpe"
        if chkhsh == "049ecf7629871e3041641907f3de7c733e4dbfdc736f57d882ba0b0845599754":
            # ref: https://huggingface.co/deepseek-ai/deepseek-llm-7b-base
            res = "deepseek-llm"
        if chkhsh == "347715f544604f9118bb75ed199f68779f423cabb20db6de6f31b908d04d7821":
            # ref: https://huggingface.co/deepseek-ai/deepseek-coder-6.7b-base
            res = "deepseek-coder"
        if chkhsh == "8aeee3860c56296a157a1fe2fad249ec40aa59b1bb5709f4ade11c4e6fe652ed":
            # ref: https://huggingface.co/tiiuae/falcon-7b
            res = "falcon"
        if chkhsh == "0876d13b50744004aa9aeae05e7b0647eac9d801b5ba4668afc01e709c15e19f":
            # ref: https://huggingface.co/BAAI/bge-small-en-v1.5
            res = "bert-bge"
        if chkhsh == "9d032fcbd5501f4a38150912590928bfb36091efb5df11b8e2124b0390e3fb1e":
            # ref: https://huggingface.co/tiiuae/Falcon3-7B-Base
            res = "falcon3"
        if chkhsh == "8e62295832751ca1e8f92f2226f403dea30dc5165e448b5bfa05af5340c64ec7":
            # ref: https://huggingface.co/BAAI/bge-large-zh-v1.5
            res = "bert-bge-large"
        if chkhsh == "b6dc8df998e1cfbdc4eac8243701a65afe638679230920b50d6f17d81c098166":
            # ref: https://huggingface.co/mosaicml/mpt-7b
            res = "mpt"
        if chkhsh == "35d91631860c815f952d711435f48d356ebac988362536bed955d43bfa436e34":
            # ref: https://huggingface.co/bigcode/starcoder2-3b
            res = "starcoder"
        if chkhsh == "3ce83efda5659b07b1ad37ca97ca5797ea4285d9b9ab0dc679e4a720c9da7454":
            # ref: https://huggingface.co/openai-community/gpt2
            res = "gpt-2"
        if chkhsh == "32d85c31273f8019248f2559fed492d929ea28b17e51d81d3bb36fff23ca72b3":
            # ref: https://huggingface.co/stabilityai/stablelm-2-zephyr-1_6b
            res = "stablelm2"
        if chkhsh == "6221ad2852e85ce96f791f476e0b390cf9b474c9e3d1362f53a24a06dc8220ff":
            # ref: https://huggingface.co/smallcloudai/Refact-1_6-base
            res = "refact"
        if chkhsh == "9c2227e4dd922002fb81bde4fc02b0483ca4f12911410dee2255e4987644e3f8":
            # ref: https://huggingface.co/CohereForAI/c4ai-command-r-v01
            res = "command-r"
        if chkhsh == "e636dc30a262dcc0d8c323492e32ae2b70728f4df7dfe9737d9f920a282b8aea":
            # ref: https://huggingface.co/Qwen/Qwen1.5-7B
            res = "qwen2"
        if chkhsh == "b6dc8df998e1cfbdc4eac8243701a65afe638679230920b50d6f17d81c098166":
            # ref: https://huggingface.co/allenai/OLMo-1.7-7B-hf
            res = "olmo"
        if chkhsh == "a8594e3edff7c29c003940395316294b2c623e09894deebbc65f33f1515df79e":
            # ref: https://huggingface.co/databricks/dbrx-base
            res = "dbrx"
        if chkhsh == "c7699093ba4255a91e702aa38a596aa81669f3525dae06c2953267dde580f448":
            # ref: https://huggingface.co/jinaai/jina-reranker-v1-tiny-en
            res = "jina-v1-en"
        if chkhsh == "0876d13b50744004aa9aeae05e7b0647eac9d801b5ba4668afc01e709c15e19f":
            # ref: https://huggingface.co/jinaai/jina-embeddings-v2-base-en
            res = "jina-v2-en"
        if chkhsh == "171aeeedd6fb548d418a7461d053f11b6f1f1fc9b387bd66640d28a4b9f5c643":
            # ref: https://huggingface.co/jinaai/jina-embeddings-v2-base-es
            res = "jina-v2-es"
        if chkhsh == "27949a2493fc4a9f53f5b9b029c82689cfbe5d3a1929bb25e043089e28466de6":
            # ref: https://huggingface.co/jinaai/jina-embeddings-v2-base-de
            res = "jina-v2-de"
        if chkhsh == "c136ed14d01c2745d4f60a9596ae66800e2b61fa45643e72436041855ad4089d":
            # ref: https://huggingface.co/abacusai/Smaug-Llama-3-70B-Instruct
            res = "smaug-bpe"
        if chkhsh == "c7ea5862a53e4272c035c8238367063e2b270d51faa48c0f09e9d5b54746c360":
            # ref: https://huggingface.co/LumiOpen/Poro-34B-chat
            res = "poro-chat"
        if chkhsh == "7967bfa498ade6b757b064f31e964dddbb80f8f9a4d68d4ba7998fcf281c531a":
            # ref: https://huggingface.co/jinaai/jina-embeddings-v2-base-code
            res = "jina-v2-code"
        if chkhsh == "7fc505bd3104ca1083b150b17d088b59534ede9bde81f0dd2090967d7fe52cee":
            # ref: https://huggingface.co/LumiOpen/Viking-7B
            res = "viking"
        if chkhsh == "b53802fb28e26d645c3a310b34bfe07da813026ec7c7716883404d5e0f8b1901":
            # ref: https://huggingface.co/core42/jais-13b
            res = "jais"
        if chkhsh == "7b3e7548e4308f52a76e8229e4e6cc831195d0d1df43aed21ac6c93da05fec5f":
            # ref: https://huggingface.co/WisdomShell/CodeShell-7B
            res = "codeshell"
        if chkhsh == "63b97e4253352e6f357cc59ea5b583e3a680eaeaf2632188c2b952de2588485e":
            # ref: https://huggingface.co/mistralai/Mistral-Nemo-Base-2407
            res = "tekken"
        if chkhsh == "855059429035d75a914d1eda9f10a876752e281a054a7a3d421ef0533e5b6249":
            # ref: https://huggingface.co/HuggingFaceTB/SmolLM-135M
            res = "smollm"
        if chkhsh == "3c30d3ad1d6b64202cd222813e7736c2db6e1bd6d67197090fc1211fbc612ae7":
            # ref: https://huggingface.co/bigscience/bloom
            res = "bloom"
        if chkhsh == "bc01ce58980e1db43859146dc51b1758b3b88729b217a74792e9f8d43e479d21":
            # ref: https://huggingface.co/TurkuNLP/gpt3-finnish-small
            res = "gpt3-finnish"
        if chkhsh == "4e2b24cc4770243d65a2c9ec19770a72f08cffc161adbb73fcbb6b7dd45a0aae":
            # ref: https://huggingface.co/LGAI-EXAONE/EXAONE-3.0-7.8B-Instruct
            res = "exaone"
        if chkhsh == "fcace8b9cac38ce847670c970cd5892031a753a1ef381abd1d9af00f713da085":
            # ref: https://huggingface.co/microsoft/phi-2
            res = "phi-2"
        if chkhsh == "60824e3c0d9401f89943cbb2fff727f0e2d4c545ba4df2d6e4f09a6db0f5b450":
            # ref: https://huggingface.co/facebook/chameleon-7b
            res = "chameleon"
        if chkhsh == "8b5a93ed704057481f240da0be7e7dca721d7f8f4755263b6807227a2cbeae65":
            # ref: https://huggingface.co/sentence-transformers/stsb-roberta-base
            res = "roberta-bpe"
        if chkhsh == "ad851be1dba641f2e3711822f816db2c265f788b37c63b4e1aeacb9ee92de8eb":
            # ref: https://huggingface.co/ai-sage/GigaChat-20B-A3B-instruct
            res = "gigachat"
        if chkhsh == "d4c8f286ea6b520b3d495c4455483cfa2302c0cfcd4be05d781b6a8a0a7cdaf1":
            # ref: https://huggingface.co/Infinigence/Megrez-3B-Instruct
            res = "megrez"
        if chkhsh == "877081d19cf6996e2c4ff0e1236341e9b7bde288f5311a56a937f0afbbb3aeb5":
            # ref: https://huggingface.co/deepseek-ai/DeepSeek-V3
            res = "deepseek-v3"
        if chkhsh == "b3f499bb4255f8ca19fccd664443283318f2fd2414d5e0b040fbdd0cc195d6c5":
            # ref: https://huggingface.co/deepseek-ai/DeepSeek-R1-Distill-Qwen-1.5B
            res = "deepseek-r1-qwen"
        if chkhsh == "ccc2ef013c104be7bae2965776d611e1d7a8a2a9c547dd93a682c9a9fc80352e":
            # ref: https://huggingface.co/Xenova/gpt-4o
            res = "gpt-4o"
        if chkhsh == "7dec86086fcc38b66b7bc1575a160ae21cf705be7718b9d5598190d7c12db76f":
            # ref: https://huggingface.co/UW/OLMo2-8B-SuperBPE-t180k
            res = "superbpe"
        if chkhsh == "1994ffd01900cfb37395608534236ecd63f2bd5995d6cb1004dda1af50240f15":
            # ref: https://huggingface.co/trillionlabs/Trillion-7B-preview
            res = "trillion"
        if chkhsh == "96a5f08be6259352137b512d4157e333e21df7edd3fcd152990608735a65b224":
            # ref: https://huggingface.co/inclusionAI/Ling-lite
            res = "bailingmoe"
        if chkhsh == "d353350c764d8c3b39c763113960e4fb4919bea5fbf208a0e3b22e8469dc7406":
            # ref: https://huggingface.co/meta-llama/Llama-4-Scout-17B-16E-Instruct
            res = "llama4"
        if chkhsh == "0e9433cbbb161f89e264eb32e8e64bfe69e834973ffca5d41d3948a604a3e2a3":
            # ref: https://huggingface.co/mistral-community/pixtral-12b
            res = "pixtral"
        if chkhsh == "d5f1dd6f980fec569fb218a81a7658ac45fc56b38c5a0adeb1c232fbe04ef5ec":
            # ref: https://huggingface.co/ByteDance-Seed/Seed-Coder-8B-Base
            res = "seed-coder"
        if chkhsh == "b6e8e1518dc4305be2fe39c313ed643381c4da5db34a98f6a04c093f8afbe99b":
            # ref: https://huggingface.co/THUDM/glm-4-9b-chat
            res = "chatglm-bpe"
        if chkhsh == "81d72c7348a9f0ebe86f23298d37debe0a5e71149e29bd283904c02262b27516":
            # ref: https://huggingface.co/THUDM/glm-4-9b-chat
            res = "chatglm-bpe"
        if chkhsh == "a1336059768a55c99a734006ffb02203cd450fed003e9a71886c88acf24fdbc2":
            # ref: https://huggingface.co/THUDM/glm-4-9b-hf
            res = "glm4"
        if chkhsh == "1431a23e583c97432bc230bff598d103ddb5a1f89960c8f1d1051aaa944d0b35":
            # ref: https://huggingface.co/sapienzanlp/Minerva-7B-base-v1.0
            res = "minerva-7b"
        if chkhsh == "7e57df22b1fe23a7b1e1c7f3dc4e3f96d43a4eb0836d0c6bdc3436d7b2f1c664":
            # ref: https://huggingface.co/tencent/Hunyuan-A13B-Instruct
            res = "hunyuan"
        if chkhsh == "b0a6b1c0bd5998ebd9df08611efde34a4ff03faed45ae09c43e6b31ebd4b94cf":
            # ref: https://huggingface.co/skt/A.X-4.0
            res = "a.x-4.0"
        if chkhsh == "a6b57017d60e6edb4d88ecc2845188e0eb333a70357e45dcc9b53964a73bbae6":
            # ref: https://huggingface.co/tiiuae/Falcon-H1-0.5B-Base
            res = "falcon-h1"
        if chkhsh == "60476e1243776c4fb1b993dbd7a5f15ac22f83c80afdf425fa5ae01c8d44ef86":
            # ref: https://huggingface.co/tiiuae/Falcon-H1-1B-Base
            res = "falcon-h1"
        if chkhsh == "3eda48b4c4dc7de733d1a8b3e3b4a85243dbbf704da2ee9d42c6beced8897896":
            # ref: https://huggingface.co/tiiuae/Falcon-H1-7B-Base
            res = "falcon-h1"
        if chkhsh == "48f8e02c0359c0bbdd82f26909171fac1c18a457bb47573ed1fe3bbb2c1cfd4b":
            # ref: https://huggingface.co/tiiuae/Falcon-H1-34B-Base
            res = "falcon-h1"

        if res is None:
            logger.warning("\n")
            logger.warning("**************************************************************************************")
            logger.warning("** WARNING: The BPE pre-tokenizer was not recognized!")
            logger.warning("**          There are 2 possible reasons for this:")
            logger.warning("**          - the model has not been added to convert_hf_to_gguf_update.py yet")
            logger.warning("**          - the pre-tokenization config has changed upstream")
            logger.warning("**          Check your model files and convert_hf_to_gguf_update.py and update them accordingly.")
            logger.warning("** ref:     https://github.com/ggml-org/llama.cpp/pull/6920")
            logger.warning("**")
            logger.warning(f"** chkhsh:  {chkhsh}")
            logger.warning("**************************************************************************************")
            logger.warning("\n")
            raise NotImplementedError("BPE pre-tokenizer was not recognized - update get_vocab_base_pre()")

        logger.debug(f"tokenizer.ggml.pre: {repr(res)}")
        logger.debug(f"chkhsh: {chkhsh}")

        return res
        # Marker: End get_vocab_base_pre

    def _set_vocab_none(self) -> None:
        self.gguf_writer.add_tokenizer_model("none")

    def _set_vocab_gpt2(self) -> None:
        tokens, toktypes, tokpre = self.get_vocab_base()
        self.gguf_writer.add_tokenizer_model("gpt2")
        self.gguf_writer.add_tokenizer_pre(tokpre)
        self.gguf_writer.add_token_list(tokens)
        self.gguf_writer.add_token_types(toktypes)

        special_vocab = gguf.SpecialVocab(self.dir_model, load_merges=True)
        special_vocab.add_to_gguf(self.gguf_writer)

    def _set_vocab_qwen(self):
        dir_model = self.dir_model
        hparams = self.hparams
        tokens: list[str] = []
        toktypes: list[int] = []

        from transformers import AutoTokenizer
        tokenizer = AutoTokenizer.from_pretrained(dir_model, trust_remote_code=True)
        vocab_size = hparams["vocab_size"]
        assert max(tokenizer.get_vocab().values()) < vocab_size

        tokpre = self.get_vocab_base_pre(tokenizer)

        merges = []
        vocab = {}
        mergeable_ranks = tokenizer.mergeable_ranks
        for token, rank in mergeable_ranks.items():
            vocab[QwenModel.token_bytes_to_string(token)] = rank
            if len(token) == 1:
                continue
            merged = QwenModel.bpe(mergeable_ranks, token, max_rank=rank)
            assert len(merged) == 2
            merges.append(' '.join(map(QwenModel.token_bytes_to_string, merged)))

        # for this kind of tokenizer, added_vocab is not a subset of vocab, so they need to be combined
        added_vocab = tokenizer.special_tokens
        reverse_vocab = {id_ : encoded_tok for encoded_tok, id_ in {**vocab, **added_vocab}.items()}

        for i in range(vocab_size):
            if i not in reverse_vocab:
                tokens.append(f"[PAD{i}]")
                toktypes.append(gguf.TokenType.UNUSED)
            elif reverse_vocab[i] in added_vocab:
                tokens.append(reverse_vocab[i])
                toktypes.append(gguf.TokenType.CONTROL)
            else:
                tokens.append(reverse_vocab[i])
                toktypes.append(gguf.TokenType.NORMAL)

        self.gguf_writer.add_tokenizer_model("gpt2")
        self.gguf_writer.add_tokenizer_pre(tokpre)
        self.gguf_writer.add_token_list(tokens)
        self.gguf_writer.add_token_types(toktypes)

        special_vocab = gguf.SpecialVocab(dir_model, load_merges=False)
        special_vocab.merges = merges
        # only add special tokens when they were not already loaded from config.json
        if len(special_vocab.special_token_ids) == 0:
            special_vocab._set_special_token("bos", tokenizer.special_tokens["<|endoftext|>"])
            special_vocab._set_special_token("eos", tokenizer.special_tokens["<|endoftext|>"])
        # this one is usually not in config.json anyway
        special_vocab._set_special_token("unk", tokenizer.special_tokens["<|endoftext|>"])
        special_vocab.add_to_gguf(self.gguf_writer)

    def _set_vocab_sentencepiece(self, add_to_gguf=True):
        tokens, scores, toktypes = self._create_vocab_sentencepiece()

        self.gguf_writer.add_tokenizer_model("llama")
        self.gguf_writer.add_tokenizer_pre("default")
        self.gguf_writer.add_token_list(tokens)
        self.gguf_writer.add_token_scores(scores)
        self.gguf_writer.add_token_types(toktypes)

        special_vocab = gguf.SpecialVocab(self.dir_model, n_vocab=len(tokens))
        special_vocab.add_to_gguf(self.gguf_writer)

    def _create_vocab_sentencepiece(self):
        from sentencepiece import SentencePieceProcessor

        tokenizer_path = self.dir_model / 'tokenizer.model'

        if not tokenizer_path.is_file():
            raise FileNotFoundError(f"File not found: {tokenizer_path}")

        tokenizer = SentencePieceProcessor()
        tokenizer.LoadFromFile(str(tokenizer_path))

        vocab_size = self.find_hparam([
            "vocab_size_per_layer_input", # gemma3n
            "vocab_size",
        ], optional=True) or tokenizer.vocab_size()

        tokens: list[bytes] = [f"[PAD{i}]".encode("utf-8") for i in range(vocab_size)]
        scores: list[float] = [-10000.0] * vocab_size
        toktypes: list[int] = [SentencePieceTokenTypes.UNUSED] * vocab_size

        for token_id in range(tokenizer.vocab_size()):
            if token_id >= vocab_size:
                logger.warning(f'ignore tokens from {token_id}: id is out of range, max={vocab_size - 1}')
                break

            piece = tokenizer.IdToPiece(token_id)
            text = piece.encode("utf-8")
            score = tokenizer.GetScore(token_id)

            toktype = SentencePieceTokenTypes.NORMAL
            if tokenizer.IsUnknown(token_id):
                toktype = SentencePieceTokenTypes.UNKNOWN
            elif tokenizer.IsControl(token_id):
                toktype = SentencePieceTokenTypes.CONTROL
            elif tokenizer.IsUnused(token_id):
                toktype = SentencePieceTokenTypes.UNUSED
            elif tokenizer.IsByte(token_id):
                toktype = SentencePieceTokenTypes.BYTE

            tokens[token_id] = text
            scores[token_id] = score
            toktypes[token_id] = toktype

        added_tokens_file = self.dir_model / 'added_tokens.json'
        if added_tokens_file.is_file():
            with open(added_tokens_file, "r", encoding="utf-8") as f:
                added_tokens_json = json.load(f)
                for key in added_tokens_json:
                    token_id = added_tokens_json[key]
                    if token_id >= vocab_size:
                        logger.warning(f'ignore token {token_id}: id is out of range, max={vocab_size - 1}')
                        continue

                    tokens[token_id] = key.encode("utf-8")
                    scores[token_id] = -1000.0
                    toktypes[token_id] = SentencePieceTokenTypes.USER_DEFINED

        tokenizer_config_file = self.dir_model / 'tokenizer_config.json'
        if tokenizer_config_file.is_file():
            with open(tokenizer_config_file, "r", encoding="utf-8") as f:
                tokenizer_config_json = json.load(f)
                added_tokens_decoder = tokenizer_config_json.get("added_tokens_decoder", {})
                for token_id, token_data in added_tokens_decoder.items():
                    token_id = int(token_id)
                    token: str = token_data["content"]
                    if token_id >= vocab_size:
                        logger.warning(f'ignore token {token_id}: id is out of range, max={vocab_size - 1}')
                        continue
                    if toktypes[token_id] != SentencePieceTokenTypes.UNUSED:
                        if tokens[token_id] != token.encode("utf-8"):
                            logger.warning(f'replacing token {token_id}: {tokens[token_id].decode("utf-8")!r} -> {token!r}')
                    if token_data.get("special") or self.does_token_look_special(token):
                        toktypes[token_id] = SentencePieceTokenTypes.CONTROL
                    else:
                        token = token.replace(b"\xe2\x96\x81".decode("utf-8"), " ")  # pre-normalize user-defined spaces
                        toktypes[token_id] = SentencePieceTokenTypes.USER_DEFINED

                    scores[token_id] = -1000.0
                    tokens[token_id] = token.encode("utf-8")

        if vocab_size > len(tokens):
            pad_count = vocab_size - len(tokens)
            logger.debug(f"Padding vocab with {pad_count} token(s) - [PAD1] through [PAD{pad_count}]")
            for i in range(1, pad_count + 1):
                tokens.append(bytes(f"[PAD{i}]", encoding="utf-8"))
                scores.append(-1000.0)
                toktypes.append(SentencePieceTokenTypes.UNUSED)

        return tokens, scores, toktypes

    def _set_vocab_llama_hf(self):
        vocab = gguf.LlamaHfVocab(self.dir_model)
        tokens = []
        scores = []
        toktypes = []

        for text, score, toktype in vocab.all_tokens():
            tokens.append(text)
            scores.append(score)
            toktypes.append(toktype)

        assert len(tokens) == vocab.vocab_size

        self.gguf_writer.add_tokenizer_model("llama")
        self.gguf_writer.add_tokenizer_pre("default")
        self.gguf_writer.add_token_list(tokens)
        self.gguf_writer.add_token_scores(scores)
        self.gguf_writer.add_token_types(toktypes)

        special_vocab = gguf.SpecialVocab(self.dir_model, n_vocab=len(tokens))
        special_vocab.add_to_gguf(self.gguf_writer)

    def _set_vocab_rwkv_world(self):
        assert (self.dir_model / "rwkv_vocab_v20230424.txt").is_file()
        vocab_size = self.hparams.get("vocab_size", 65536)

        tokens: list[bytes] = ['<s>'.encode("utf-8")]
        toktypes: list[int] = [gguf.TokenType.CONTROL]

        with open(self.dir_model / "rwkv_vocab_v20230424.txt", "r", encoding="utf-8") as f:
            lines = f.readlines()
            for line in lines:
                parts = line.split(' ')
                assert len(parts) >= 3
                token, token_len = ast.literal_eval(' '.join(parts[1:-1])), int(parts[-1])
                token = token.encode("utf-8") if isinstance(token, str) else token
                assert isinstance(token, bytes)
                assert len(token) == token_len
                token_text: str = repr(token)[2:-1]  # "b'\xff'" -> "\xff"
                tokens.append(token_text.encode("utf-8"))
                toktypes.append(gguf.TokenType.NORMAL)
        remainder = vocab_size - len(tokens)
        assert remainder >= 0
        for i in range(len(tokens), vocab_size):
            tokens.append(f"[PAD{i}]".encode("utf-8"))
            toktypes.append(gguf.TokenType.UNUSED)

        self.gguf_writer.add_tokenizer_model("rwkv")
        self.gguf_writer.add_token_list(tokens)
        self.gguf_writer.add_token_types(toktypes)
        special_vocab = gguf.SpecialVocab(self.dir_model, load_merges=False)
        special_vocab.chat_template = "rwkv-world"
        # hack: Add '\n\n' as the EOT token to make it chat normally
        special_vocab._set_special_token("eot", 261)
        # hack: Override these as they have already been set (incorrectly)
        special_vocab.special_token_ids["bos"] = 0
        special_vocab.special_token_ids["eos"] = 0

        special_vocab.add_to_gguf(self.gguf_writer)

    def _set_vocab_builtin(self, model_name: Literal["gpt-neox", "llama-spm"], vocab_size: int):
        tokenizer_path = Path(sys.path[0]) / "models" / f"ggml-vocab-{model_name}.gguf"
        logger.warning(f"Using tokenizer from '{os.path.relpath(tokenizer_path, os.getcwd())}'")
        vocab_reader = gguf.GGUFReader(tokenizer_path, "r")

        default_pre = "mpt" if model_name == "gpt-neox" else "default"

        field = vocab_reader.get_field(gguf.Keys.Tokenizer.MODEL)
        assert field  # tokenizer model
        self.gguf_writer.add_tokenizer_model(bytes(field.parts[-1]).decode("utf-8"))

        field = vocab_reader.get_field(gguf.Keys.Tokenizer.PRE)
        self.gguf_writer.add_tokenizer_pre(bytes(field.parts[-1]).decode("utf-8") if field else default_pre)

        field = vocab_reader.get_field(gguf.Keys.Tokenizer.LIST)
        assert field  # token list
        self.gguf_writer.add_token_list([bytes(field.parts[i]) for i in field.data][:vocab_size])

        if model_name == "llama-spm":
            field = vocab_reader.get_field(gguf.Keys.Tokenizer.SCORES)
            assert field  # token scores
            self.gguf_writer.add_token_scores([field.parts[i].tolist()[0] for i in field.data][:vocab_size])

        field = vocab_reader.get_field(gguf.Keys.Tokenizer.TOKEN_TYPE)
        assert field  # token types
        self.gguf_writer.add_token_types([field.parts[i].tolist()[0] for i in field.data][:vocab_size])

        if model_name != "llama-spm":
            field = vocab_reader.get_field(gguf.Keys.Tokenizer.MERGES)
            assert field  # token merges
            self.gguf_writer.add_token_merges([bytes(field.parts[i]) for i in field.data])

        if (field := vocab_reader.get_field(gguf.Keys.Tokenizer.BOS_ID)) is not None:
            self.gguf_writer.add_bos_token_id(field.parts[-1].tolist()[0])
        if (field := vocab_reader.get_field(gguf.Keys.Tokenizer.EOS_ID)) is not None:
            self.gguf_writer.add_eos_token_id(field.parts[-1].tolist()[0])
        if (field := vocab_reader.get_field(gguf.Keys.Tokenizer.UNK_ID)) is not None:
            self.gguf_writer.add_unk_token_id(field.parts[-1].tolist()[0])
        if (field := vocab_reader.get_field(gguf.Keys.Tokenizer.PAD_ID)) is not None:
            self.gguf_writer.add_pad_token_id(field.parts[-1].tolist()[0])
        if (field := vocab_reader.get_field(gguf.Keys.Tokenizer.ADD_BOS)) is not None:
            self.gguf_writer.add_add_bos_token(field.parts[-1].tolist()[0])
        if (field := vocab_reader.get_field(gguf.Keys.Tokenizer.ADD_EOS)) is not None:
            self.gguf_writer.add_add_eos_token(field.parts[-1].tolist()[0])

    def _try_set_pooling_type(self) -> None:
        # get pooling path
        pooling_path = None
        module_path = self.dir_model / "modules.json"
        if module_path.is_file():
            with open(module_path, encoding="utf-8") as f:
                modules = json.load(f)
            for mod in modules:
                if mod["type"] == "sentence_transformers.models.Pooling":
                    pooling_path = mod["path"]
                    break

        # get pooling type
        if pooling_path is not None:
            with open(self.dir_model / pooling_path / "config.json", encoding="utf-8") as f:
                pooling = json.load(f)
            if pooling["pooling_mode_mean_tokens"]:
                pooling_type = gguf.PoolingType.MEAN
            elif pooling["pooling_mode_cls_token"]:
                pooling_type = gguf.PoolingType.CLS
            elif pooling["pooling_mode_lasttoken"]:
                pooling_type = gguf.PoolingType.LAST
            else:
                raise NotImplementedError("Only MEAN, CLS, and LAST pooling types supported")
            self.gguf_writer.add_pooling_type(pooling_type)


class MmprojModel(ModelBase):
    model_type = ModelType.MMPROJ
    model_arch = gguf.MODEL_ARCH.MMPROJ
    preprocessor_config: dict[str, Any]
    global_config: dict[str, Any]

    n_block_keys = ["n_layers", "num_hidden_layers", "n_layer", "num_layers", "depth"]

    has_vision_encoder: bool = True # by default
    has_audio_encoder: bool = False

    # for models having multiple encoders, we need to separate their hparams
    hparams_vision: dict[str, Any] | None = None
    hparams_audio: dict[str, Any] | None = None

    def __init__(self, *args, **kwargs):
        super().__init__(*args, **kwargs)

        if self.model_arch != gguf.MODEL_ARCH.MMPROJ:
            raise TypeError("MmprojModel must be subclassed with model_arch = gguf.MODEL_ARCH.MMPROJ")

        # get n_embd of the text model
        if "text_config" not in self.hparams:
            self.hparams["text_config"] = {}
        if "audio_config" not in self.hparams:
            self.hparams["audio_config"] = {}
        text_config = {**self.hparams, **self.hparams["text_config"]}
        self.n_embd_text = text_config.get("hidden_size", text_config.get("n_embd", 0))
        assert self.n_embd_text > 0, "n_embd not found in hparams"

        # move vision config to the top level, while preserving the original hparams in global_config
        import copy
        self.global_config = copy.deepcopy(self.hparams)
        self.hparams_vision = self.get_vision_config()
        self.hparams_audio = self.get_audio_config()

        if self.hparams_vision is None and self.hparams_audio is None:
            raise ValueError("vision_config / audio_config not found in hparams")

        # for compat with vision-only models
        self.hparams = self.hparams_vision or self.hparams_audio or self.hparams

        # TODO @ngxson : this is a hack to support both vision and audio encoders
        have_multiple_encoders = self.has_audio_encoder and self.has_vision_encoder
        self.block_count = 128 if have_multiple_encoders else self.find_hparam(self.n_block_keys, True)
        self.tensor_map = gguf.get_tensor_name_map(gguf.MODEL_ARCH.MMPROJ, self.block_count)

        # load preprocessor config
        with open(self.dir_model / "preprocessor_config.json", "r", encoding="utf-8") as f:
            self.preprocessor_config = json.load(f)

    def get_vision_config(self) -> dict[str, Any] | None:
        return self.global_config.get("vision_config")

    def get_audio_config(self) -> dict[str, Any] | None:
        return self.global_config.get("audio_config")

    def set_type(self):
        self.gguf_writer.add_type(gguf.GGUFType.MMPROJ)

    def set_gguf_parameters(self):
        self.gguf_writer.add_file_type(self.ftype)

        if self.has_vision_encoder:
            self.gguf_writer.add_clip_has_vision_encoder(True)
            self.gguf_writer.add_vision_projection_dim(self.n_embd_text)

            # vision config
            self.gguf_writer.add_vision_image_size(self.find_vparam(["image_size"]))
            self.gguf_writer.add_vision_patch_size(self.find_vparam(["patch_size"]))
            self.gguf_writer.add_vision_embedding_length(self.find_vparam(["hidden_size"]))
            self.gguf_writer.add_vision_feed_forward_length(self.find_vparam(["intermediate_size"]))
            self.gguf_writer.add_vision_block_count(self.find_vparam(self.n_block_keys))
            self.gguf_writer.add_vision_head_count(self.find_vparam(["num_attention_heads"]))

            # preprocessor config
            self.gguf_writer.add_vision_image_mean(self.preprocessor_config["image_mean"])
            self.gguf_writer.add_vision_image_std(self.preprocessor_config["image_std"])

        if self.has_audio_encoder:
            self.gguf_writer.add_clip_has_audio_encoder(True)
            self.gguf_writer.add_audio_projection_dim(self.n_embd_text)

            # audio config
            self.gguf_writer.add_audio_embedding_length(self.find_aparam(["hidden_size"]))
            self.gguf_writer.add_audio_feed_forward_length(self.find_aparam(["intermediate_size"]))
            self.gguf_writer.add_audio_block_count(self.find_aparam(self.n_block_keys))
            self.gguf_writer.add_audio_head_count(self.find_aparam(["num_attention_heads"]))

        if not self.has_vision_encoder and not self.has_audio_encoder:
            raise ValueError("MmprojModel must have either vision or audio encoder")

    def write_vocab(self):
        raise ValueError("MmprojModel does not support vocab writing")

    def find_vparam(self, keys: Iterable[str], optional: bool = False) -> Any:
        assert self.hparams_vision is not None
        return self._find_param(self.hparams_vision, keys, optional)

    def find_aparam(self, keys: Iterable[str], optional: bool = False) -> Any:
        assert self.hparams_audio is not None
        return self._find_param(self.hparams_audio, keys, optional)

    def _find_param(self, obj: dict[str, Any], keys: Iterable[str], optional: bool = False) -> Any:
        key = next((k for k in keys if k in obj), None)
        if key is not None:
            return obj[key]
        if optional:
            return None
        raise KeyError(f"could not find any of: {keys}")


@ModelBase.register("GPTNeoXForCausalLM")
class GPTNeoXModel(TextModel):
    model_arch = gguf.MODEL_ARCH.GPTNEOX

    def set_gguf_parameters(self):
        block_count = self.hparams["num_hidden_layers"]

        self.gguf_writer.add_context_length(self.hparams["max_position_embeddings"])
        self.gguf_writer.add_embedding_length(self.hparams["hidden_size"])
        self.gguf_writer.add_block_count(block_count)
        self.gguf_writer.add_feed_forward_length(self.hparams["intermediate_size"])
        self.gguf_writer.add_rope_dimension_count(
            int(self.hparams["rotary_pct"] * (self.hparams["hidden_size"] // self.hparams["num_attention_heads"])),
        )
        self.gguf_writer.add_head_count(self.hparams["num_attention_heads"])
        self.gguf_writer.add_parallel_residual(self.hparams.get("use_parallel_residual", True))
        self.gguf_writer.add_layer_norm_eps(self.hparams["layer_norm_eps"])

    def modify_tensors(self, data_torch: Tensor, name: str, bid: int | None) -> Iterable[tuple[str, Tensor]]:
        del bid  # unused

        n_head = self.hparams.get("n_head", self.hparams.get("num_attention_heads"))
        n_embed = self.hparams.get("hidden_size", self.hparams.get("n_embed"))

        tensors: list[tuple[str, Tensor]] = []

        if re.match(r"gpt_neox\.layers\.\d+\.attention\.query_key_value\.weight", name):
            # Map bloom-style qkv_linear to gpt-style qkv_linear
            # bloom: https://github.com/huggingface/transformers/blob/main/src/transformers/models/bloom/modeling_bloom.py#L238-L252  # noqa
            # gpt-2: https://github.com/huggingface/transformers/blob/main/src/transformers/models/gpt2/modeling_gpt2.py#L312  # noqa
            qkv_weights = data_torch.reshape((n_head, 3, n_embed // n_head, n_embed))
            data_torch = torch.cat(
                (
                    qkv_weights[:, 0, :, :].reshape((-1, n_embed)),
                    qkv_weights[:, 1, :, :].reshape((-1, n_embed)),
                    qkv_weights[:, 2, :, :].reshape((-1, n_embed)),
                ),
                dim=0,
            )
            logger.info("re-format attention.linear_qkv.weight")
        elif re.match(r"gpt_neox\.layers\.\d+\.attention\.query_key_value\.bias", name):
            qkv_bias = data_torch.reshape((n_head, 3, n_embed // n_head))
            data_torch = torch.cat(
                (
                    qkv_bias[:, 0, :].reshape((n_embed,)),
                    qkv_bias[:, 1, :].reshape((n_embed,)),
                    qkv_bias[:, 2, :].reshape((n_embed,)),
                ),
                dim=0,
            )
            logger.info("re-format attention.linear_qkv.bias")

        tensors.append((self.map_tensor_name(name), data_torch))

        return tensors


@ModelBase.register("BloomForCausalLM", "BloomModel")
class BloomModel(TextModel):
    model_arch = gguf.MODEL_ARCH.BLOOM

    def set_gguf_parameters(self):
        n_embed = self.hparams.get("hidden_size", self.hparams.get("n_embed"))
        n_head = self.hparams.get("n_head", self.hparams.get("num_attention_heads"))
        self.gguf_writer.add_context_length(self.hparams.get("seq_length", n_embed))
        self.gguf_writer.add_embedding_length(n_embed)
        self.gguf_writer.add_feed_forward_length(4 * n_embed)
        self.gguf_writer.add_block_count(self.hparams["n_layer"])
        self.gguf_writer.add_head_count(n_head)
        self.gguf_writer.add_head_count_kv(n_head)
        self.gguf_writer.add_layer_norm_eps(self.hparams["layer_norm_epsilon"])
        self.gguf_writer.add_file_type(self.ftype)

    def modify_tensors(self, data_torch: Tensor, name: str, bid: int | None) -> Iterable[tuple[str, Tensor]]:
        del bid  # unused

        n_head = self.hparams.get("n_head", self.hparams.get("num_attention_heads"))
        n_embed = self.hparams.get("hidden_size", self.hparams.get("n_embed"))

        name = re.sub(r'transformer\.', '', name)

        tensors: list[tuple[str, Tensor]] = []

        if re.match(r"h\.\d+\.self_attention\.query_key_value\.weight", name):
            # Map bloom-style qkv_linear to gpt-style qkv_linear
            # bloom: https://github.com/huggingface/transformers/blob/main/src/transformers/models/bloom/modeling_bloom.py#L238-L252  # noqa
            # gpt-2: https://github.com/huggingface/transformers/blob/main/src/transformers/models/gpt2/modeling_gpt2.py#L312  # noqa
            qkv_weights = data_torch.reshape((n_head, 3, n_embed // n_head, n_embed))
            data_torch = torch.cat(
                (
                    qkv_weights[:, 0, :, :].reshape((-1, n_embed)),
                    qkv_weights[:, 1, :, :].reshape((-1, n_embed)),
                    qkv_weights[:, 2, :, :].reshape((-1, n_embed)),
                ),
                dim=0,
            )
            logger.info("re-format attention.linear_qkv.weight")
        elif re.match(r"h\.\d+\.self_attention\.query_key_value\.bias", name):
            qkv_bias = data_torch.reshape((n_head, 3, n_embed // n_head))
            data_torch = torch.cat(
                (
                    qkv_bias[:, 0, :].reshape((n_embed,)),
                    qkv_bias[:, 1, :].reshape((n_embed,)),
                    qkv_bias[:, 2, :].reshape((n_embed,)),
                ),
                dim=0,
            )
            logger.info("re-format attention.linear_qkv.bias")

        tensors.append((self.map_tensor_name(name), data_torch))

        return tensors


@ModelBase.register("MPTForCausalLM")
class MPTModel(TextModel):
    model_arch = gguf.MODEL_ARCH.MPT

    def set_vocab(self):
        try:
            self._set_vocab_gpt2()
        except Exception:
            # Fallback for SEA-LION model
            self._set_vocab_sentencepiece()
            self.gguf_writer.add_add_bos_token(False)
            self.gguf_writer.add_pad_token_id(3)
            self.gguf_writer.add_eos_token_id(1)
            self.gguf_writer.add_unk_token_id(0)

    def set_gguf_parameters(self):
        block_count = self.hparams["n_layers"]
        self.gguf_writer.add_context_length(self.hparams["max_seq_len"])
        self.gguf_writer.add_embedding_length(self.hparams["d_model"])
        self.gguf_writer.add_block_count(block_count)
        self.gguf_writer.add_feed_forward_length(4 * self.hparams["d_model"])
        self.gguf_writer.add_head_count(self.hparams["n_heads"])
        if kv_n_heads := self.hparams["attn_config"].get("kv_n_heads"):
            self.gguf_writer.add_head_count_kv(kv_n_heads)
        self.gguf_writer.add_layer_norm_eps(1e-5)
        if self.hparams["attn_config"]["clip_qkv"] is not None:
            self.gguf_writer.add_clamp_kqv(self.hparams["attn_config"]["clip_qkv"])
        if self.hparams["attn_config"]["alibi"]:
            self.gguf_writer.add_max_alibi_bias(self.hparams["attn_config"]["alibi_bias_max"])
        else:
            self.gguf_writer.add_max_alibi_bias(0.0)

    def modify_tensors(self, data_torch: Tensor, name: str, bid: int | None) -> Iterable[tuple[str, Tensor]]:
        del bid  # unused

        if "scales" in name:
            new_name = self.map_tensor_name(name, try_suffixes=(".weight", ".bias", ".scales"))
            new_name = new_name.replace("scales", "act.scales")
        else:
            new_name = self.map_tensor_name(name, try_suffixes=(".weight", ".bias"))

        return [(new_name, data_torch)]


@ModelBase.register("OrionForCausalLM")
class OrionModel(TextModel):
    model_arch = gguf.MODEL_ARCH.ORION

    def set_vocab(self):
        self._set_vocab_sentencepiece()

    def set_gguf_parameters(self):
        block_count = self.hparams["num_hidden_layers"]
        head_count = self.hparams["num_attention_heads"]
        head_count_kv = self.hparams.get("num_key_value_heads", head_count)

        ctx_length = 0
        if "max_sequence_length" in self.hparams:
            ctx_length = self.hparams["max_sequence_length"]
        elif "max_position_embeddings" in self.hparams:
            ctx_length = self.hparams["max_position_embeddings"]
        elif "model_max_length" in self.hparams:
            ctx_length = self.hparams["model_max_length"]
        else:
            raise ValueError("gguf: can not find ctx length parameter.")

        self.gguf_writer.add_file_type(self.ftype)
        self.gguf_writer.add_tensor_data_layout("Meta AI original pth")
        self.gguf_writer.add_context_length(ctx_length)
        self.gguf_writer.add_embedding_length(self.hparams["hidden_size"])
        self.gguf_writer.add_block_count(block_count)
        self.gguf_writer.add_feed_forward_length(self.hparams["intermediate_size"])
        self.gguf_writer.add_head_count(head_count)
        self.gguf_writer.add_head_count_kv(head_count_kv)
        # note: config provides rms norm but it is actually layer norm
        # ref:  https://huggingface.co/OrionStarAI/Orion-14B-Chat/blob/276a17221ce42beb45f66fac657a41540e71f4f5/modeling_orion.py#L570-L571
        self.gguf_writer.add_layer_norm_eps(self.hparams["rms_norm_eps"])


@ModelBase.register("BaichuanForCausalLM", "BaiChuanForCausalLM")
class BaichuanModel(TextModel):
    model_arch = gguf.MODEL_ARCH.BAICHUAN

    def set_vocab(self):
        self._set_vocab_sentencepiece()

    def set_gguf_parameters(self):
        block_count = self.hparams["num_hidden_layers"]
        head_count = self.hparams["num_attention_heads"]
        head_count_kv = self.hparams.get("num_key_value_heads", head_count)

        ctx_length = 0
        if "max_sequence_length" in self.hparams:
            ctx_length = self.hparams["max_sequence_length"]
        elif "max_position_embeddings" in self.hparams:
            ctx_length = self.hparams["max_position_embeddings"]
        elif "model_max_length" in self.hparams:
            ctx_length = self.hparams["model_max_length"]
        else:
            raise ValueError("gguf: can not find ctx length parameter.")

        self.gguf_writer.add_tensor_data_layout("Meta AI original pth")
        self.gguf_writer.add_context_length(ctx_length)
        self.gguf_writer.add_embedding_length(self.hparams["hidden_size"])
        self.gguf_writer.add_block_count(block_count)
        self.gguf_writer.add_feed_forward_length(self.hparams["intermediate_size"])
        self.gguf_writer.add_rope_dimension_count(self.hparams["hidden_size"] // self.hparams["num_attention_heads"])
        self.gguf_writer.add_head_count(head_count)
        self.gguf_writer.add_head_count_kv(head_count_kv)
        self.gguf_writer.add_layer_norm_rms_eps(self.hparams["rms_norm_eps"])
        self.gguf_writer.add_file_type(self.ftype)

        rope_scaling = self.hparams.get("rope_scaling") or {}
        if rope_scaling.get("rope_type", rope_scaling.get("type")) == "linear" and "factor" in rope_scaling:
            self.gguf_writer.add_rope_scaling_type(gguf.RopeScalingType.LINEAR)
            self.gguf_writer.add_rope_scaling_factor(rope_scaling["factor"])

    def modify_tensors(self, data_torch: Tensor, name: str, bid: int | None) -> Iterable[tuple[str, Tensor]]:
        head_count = self.hparams["num_attention_heads"]
        head_count_kv = self.hparams.get("num_key_value_heads", head_count)

        tensors: list[tuple[str, Tensor]] = []

        if bid is not None and name == f"model.layers.{bid}.self_attn.W_pack.weight":
            logger.info(f"Unpacking and permuting layer {bid}")
            tensors = [
                (self.format_tensor_name(gguf.MODEL_TENSOR.ATTN_Q, bid),
                    self._reverse_hf_permute_part(data_torch, 0, head_count, head_count)),
                (self.format_tensor_name(gguf.MODEL_TENSOR.ATTN_K, bid),
                    self._reverse_hf_permute_part(data_torch, 1, head_count, head_count_kv)),
                (self.format_tensor_name(gguf.MODEL_TENSOR.ATTN_V, bid),
                    self._reverse_hf_part(data_torch, 2)),
            ]
        else:
            tensors = [(self.map_tensor_name(name), data_torch)]

        return tensors

    def _reverse_hf_permute(self, weights: Tensor, n_head: int, n_kv_head: int | None = None) -> Tensor:
        if n_kv_head is not None and n_head != n_kv_head:
            n_head //= n_kv_head

        return (
            weights.reshape(n_head, 2, weights.shape[0] // n_head // 2, *weights.shape[1:])
            .swapaxes(1, 2)
            .reshape(weights.shape)
        )

    def _reverse_hf_permute_part(
        self, weights: Tensor, n_part: int, n_head: int, n_head_kv: int | None = None,
    ) -> Tensor:
        r = weights.shape[0] // 3
        return self._reverse_hf_permute(weights[r * n_part:r * n_part + r, ...], n_head, n_head_kv)

    def _reverse_hf_part(self, weights: Tensor, n_part: int) -> Tensor:
        r = weights.shape[0] // 3
        return weights[r * n_part:r * n_part + r, ...]


@ModelBase.register("XverseForCausalLM")
class XverseModel(TextModel):
    model_arch = gguf.MODEL_ARCH.XVERSE

    def set_vocab(self):
        assert (self.dir_model / "tokenizer.json").is_file()
        dir_model = self.dir_model
        hparams = self.hparams

        tokens: list[bytes] = []
        toktypes: list[int] = []

        from transformers import AutoTokenizer
        tokenizer = AutoTokenizer.from_pretrained(dir_model)
        vocab_size = hparams.get("vocab_size", len(tokenizer.vocab))
        # Since we are checking the maximum index, we need to ensure it's strictly less than vocab_size,
        # because vocab_size is the count of items, and indexes start at 0.
        max_vocab_index = max(tokenizer.get_vocab().values())
        if max_vocab_index >= vocab_size:
            raise ValueError("Vocabulary size exceeds expected maximum size.")

        reverse_vocab: dict[int, str] = {id_: encoded_tok for encoded_tok, id_ in tokenizer.vocab.items()}
        added_vocab = tokenizer.get_added_vocab()

        for token_id in range(vocab_size):
            token_text = reverse_vocab[token_id].encode('utf-8')
            # replace "\x00" to string with length > 0
            if token_text == b"\x00":
                toktype = gguf.TokenType.BYTE  # special
                token_text = f"<{token_text}>".encode('utf-8')
            elif re.fullmatch(br"<0x[0-9A-Fa-f]{2}>", token_text):
                toktype = gguf.TokenType.BYTE  # special
            elif reverse_vocab[token_id] in added_vocab:
                if tokenizer.added_tokens_decoder[token_id].special:
                    toktype = gguf.TokenType.CONTROL
                else:
                    toktype = gguf.TokenType.USER_DEFINED
            else:
                toktype = gguf.TokenType.NORMAL

            tokens.append(token_text)
            toktypes.append(toktype)

        self.gguf_writer.add_tokenizer_model("llama")
        self.gguf_writer.add_tokenizer_pre("default")
        self.gguf_writer.add_token_list(tokens)
        self.gguf_writer.add_token_types(toktypes)

        special_vocab = gguf.SpecialVocab(dir_model, n_vocab=len(tokens))
        special_vocab.add_to_gguf(self.gguf_writer)

    def set_gguf_parameters(self):
        block_count = self.hparams["num_hidden_layers"]
        head_count = self.hparams["num_attention_heads"]
        head_count_kv = self.hparams.get("num_key_value_heads", head_count)

        ctx_length = 0
        if "max_sequence_length" in self.hparams:
            ctx_length = self.hparams["max_sequence_length"]
        elif "max_position_embeddings" in self.hparams:
            ctx_length = self.hparams["max_position_embeddings"]
        elif "model_max_length" in self.hparams:
            ctx_length = self.hparams["model_max_length"]
        else:
            raise ValueError("gguf: can not find ctx length parameter.")

        self.gguf_writer.add_tensor_data_layout("Meta AI original pth")
        self.gguf_writer.add_context_length(ctx_length)
        self.gguf_writer.add_embedding_length(self.hparams["hidden_size"])
        self.gguf_writer.add_block_count(block_count)
        self.gguf_writer.add_feed_forward_length(self.hparams["intermediate_size"])
        self.gguf_writer.add_rope_dimension_count(self.hparams["hidden_size"] // self.hparams["num_attention_heads"])
        self.gguf_writer.add_head_count(head_count)
        self.gguf_writer.add_head_count_kv(head_count_kv)
        self.gguf_writer.add_layer_norm_rms_eps(self.hparams["rms_norm_eps"])
        self.gguf_writer.add_file_type(self.ftype)

        rope_scaling = self.hparams.get("rope_scaling") or {}
        if rope_scaling.get("rope_type", rope_scaling.get("type")) == "linear" and "factor" in rope_scaling:
            self.gguf_writer.add_rope_scaling_type(gguf.RopeScalingType.LINEAR)
            self.gguf_writer.add_rope_scaling_factor(rope_scaling["factor"])

    def modify_tensors(self, data_torch: Tensor, name: str, bid: int | None) -> Iterable[tuple[str, Tensor]]:
        del bid  # unused

        head_count = self.hparams["num_attention_heads"]
        head_count_kv = self.hparams.get("num_key_value_heads", head_count)

        # HF models permute some of the tensors, so we need to undo that
        if name.endswith("q_proj.weight"):
            data_torch = self._reverse_hf_permute(data_torch, head_count, head_count)
        if name.endswith("k_proj.weight"):
            data_torch = self._reverse_hf_permute(data_torch, head_count, head_count_kv)

        return [(self.map_tensor_name(name), data_torch)]

    def _reverse_hf_permute(self, weights: Tensor, n_head: int, n_kv_head: int | None = None) -> Tensor:
        if n_kv_head is not None and n_head != n_kv_head:
            n_head //= n_kv_head

        return (
            weights.reshape(n_head, 2, weights.shape[0] // n_head // 2, *weights.shape[1:])
            .swapaxes(1, 2)
            .reshape(weights.shape)
        )


@ModelBase.register("FalconForCausalLM", "RWForCausalLM")
class FalconModel(TextModel):
    model_arch = gguf.MODEL_ARCH.FALCON

    def set_gguf_parameters(self):
        block_count = self.hparams.get("num_hidden_layers")
        if block_count is None:
            block_count = self.hparams["n_layer"]  # old name

        n_head = self.hparams.get("num_attention_heads")
        if n_head is None:
            n_head = self.hparams["n_head"]  # old name

        n_head_kv = self.hparams.get("num_kv_heads")
        if n_head_kv is None:
            n_head_kv = self.hparams.get("n_head_kv", 1)  # old name

        self.gguf_writer.add_context_length(2048)  # not in config.json
        self.gguf_writer.add_tensor_data_layout("jploski")  # qkv tensor transform
        self.gguf_writer.add_embedding_length(self.hparams["hidden_size"])
        self.gguf_writer.add_feed_forward_length(4 * self.hparams["hidden_size"])
        self.gguf_writer.add_block_count(block_count)
        self.gguf_writer.add_head_count(n_head)
        self.gguf_writer.add_head_count_kv(n_head_kv)
        self.gguf_writer.add_layer_norm_eps(self.hparams["layer_norm_epsilon"])
        self.gguf_writer.add_file_type(self.ftype)

    def modify_tensors(self, data_torch: Tensor, name: str, bid: int | None) -> Iterable[tuple[str, Tensor]]:
        del bid  # unused

        # QKV tensor transform
        # The original query_key_value tensor contains n_head_kv "kv groups",
        # each consisting of n_head/n_head_kv query weights followed by one key
        # and one value weight (shared by all query heads in the kv group).
        # This layout makes it a big pain to work with in GGML.
        # So we rearrange them here,, so that we have n_head query weights
        # followed by n_head_kv key weights followed by n_head_kv value weights,
        # in contiguous fashion.
        # ref: https://github.com/jploski/ggml/blob/falcon40b/examples/falcon/convert-hf-to-ggml.py

        if "query_key_value" in name:
            n_head = self.find_hparam(["num_attention_heads", "n_head"])
            n_head_kv = self.find_hparam(["num_kv_heads", "n_head_kv"], optional=True) or 1
            head_dim = self.hparams["hidden_size"] // n_head

            qkv = data_torch.view(n_head_kv, n_head // n_head_kv + 2, head_dim, head_dim * n_head)
            q = qkv[:, :-2].reshape(n_head * head_dim, head_dim * n_head)
            k = qkv[:, [-2]].reshape(n_head_kv * head_dim, head_dim * n_head)
            v = qkv[:, [-1]].reshape(n_head_kv * head_dim, head_dim * n_head)
            data_torch = torch.cat((q, k, v)).reshape_as(data_torch)

        return [(self.map_tensor_name(name), data_torch)]


@ModelBase.register("GPTBigCodeForCausalLM")
class StarCoderModel(TextModel):
    model_arch = gguf.MODEL_ARCH.STARCODER

    def set_gguf_parameters(self):
        block_count = self.hparams["n_layer"]

        self.gguf_writer.add_context_length(self.hparams["n_positions"])
        self.gguf_writer.add_embedding_length(self.hparams["n_embd"])
        self.gguf_writer.add_feed_forward_length(4 * self.hparams["n_embd"])
        self.gguf_writer.add_block_count(block_count)
        self.gguf_writer.add_head_count(self.hparams["n_head"])
        self.gguf_writer.add_head_count_kv(1)
        self.gguf_writer.add_layer_norm_eps(self.hparams["layer_norm_epsilon"])
        self.gguf_writer.add_file_type(self.ftype)


@ModelBase.register("GPTRefactForCausalLM")
class RefactModel(TextModel):
    model_arch = gguf.MODEL_ARCH.REFACT

    def set_vocab(self):
        super().set_vocab()

        # TODO: how to determine special FIM tokens automatically?
        special_vocab = gguf.SpecialVocab(self.dir_model, load_merges=False,
                                          special_token_types = ['prefix', 'suffix', 'middle', 'eot'])
        special_vocab._set_special_token("prefix", 1)
        special_vocab._set_special_token("suffix", 3)
        special_vocab._set_special_token("middle", 2)
        special_vocab.chat_template = None  # do not add it twice
        special_vocab.add_to_gguf(self.gguf_writer)

    def set_gguf_parameters(self):
        hidden_dim = self.hparams["n_embd"]
        inner_dim = 4 * hidden_dim
        hidden_dim = int(2 * inner_dim / 3)
        multiple_of = 256
        ff_dim = multiple_of * ((hidden_dim + multiple_of - 1) // multiple_of)

        block_count = self.hparams["n_layer"]

        # refact uses Alibi. So this is from config.json which might be used by training.
        self.gguf_writer.add_context_length(self.hparams["n_positions"])
        self.gguf_writer.add_embedding_length(self.hparams["n_embd"])

        self.gguf_writer.add_feed_forward_length(ff_dim)
        self.gguf_writer.add_block_count(block_count)
        self.gguf_writer.add_head_count(self.hparams["n_head"])
        self.gguf_writer.add_head_count_kv(1)
        self.gguf_writer.add_layer_norm_rms_eps(self.hparams["layer_norm_epsilon"])
        self.gguf_writer.add_file_type(self.ftype)

    def modify_tensors(self, data_torch: Tensor, name: str, bid: int | None) -> Iterable[tuple[str, Tensor]]:
        hidden_dim = self.hparams["n_embd"]
        inner_dim = 4 * hidden_dim
        hidden_dim = int(2 * inner_dim / 3)
        multiple_of = 256
        ff_dim = multiple_of * ((hidden_dim + multiple_of - 1) // multiple_of)
        n_head = self.hparams["n_head"]
        n_head_kv = 1
        head_dim = self.hparams["n_embd"] // n_head

        tensors: list[tuple[str, Tensor]] = []

        if bid is not None:
            if name == f"transformer.h.{bid}.attn.kv.weight":
                tensors.append((self.format_tensor_name(gguf.MODEL_TENSOR.ATTN_K, bid), data_torch[:n_head_kv * head_dim]))
                tensors.append((self.format_tensor_name(gguf.MODEL_TENSOR.ATTN_V, bid), data_torch[n_head_kv * head_dim:]))
            elif name == f"transformer.h.{bid}.attn.q.weight":
                tensors.append((self.format_tensor_name(gguf.MODEL_TENSOR.ATTN_Q, bid), data_torch))
            elif name == f"transformer.h.{bid}.mlp.gate_up_proj.weight":
                tensors.append((self.format_tensor_name(gguf.MODEL_TENSOR.FFN_GATE, bid), data_torch[:ff_dim]))
                tensors.append((self.format_tensor_name(gguf.MODEL_TENSOR.FFN_UP, bid), data_torch[ff_dim:]))

        if len(tensors) == 0:
            tensors.append((self.map_tensor_name(name), data_torch))

        return tensors


@ModelBase.register("StableLmForCausalLM", "StableLMEpochForCausalLM", "LlavaStableLMEpochForCausalLM")
class StableLMModel(TextModel):
    model_arch = gguf.MODEL_ARCH.STABLELM

    def set_vocab(self):
        if (self.dir_model / "tokenizer.json").is_file():
            self._set_vocab_gpt2()
        else:
            # StableLM 2 1.6B used to have a vocab in a similar format to Qwen's vocab
            self._set_vocab_qwen()

    def set_gguf_parameters(self):
        hparams = self.hparams
        block_count = hparams["num_hidden_layers"]

        self.gguf_writer.add_context_length(hparams["max_position_embeddings"])
        self.gguf_writer.add_embedding_length(hparams["hidden_size"])
        self.gguf_writer.add_block_count(block_count)
        self.gguf_writer.add_feed_forward_length(hparams["intermediate_size"])
        rotary_factor = self.find_hparam(["partial_rotary_factor", "rope_pct"])
        self.gguf_writer.add_rope_dimension_count(int(rotary_factor * (hparams["hidden_size"] // hparams["num_attention_heads"])))
        self.gguf_writer.add_head_count(hparams["num_attention_heads"])
        self.gguf_writer.add_head_count_kv(hparams["num_key_value_heads"])
        self.gguf_writer.add_parallel_residual(hparams["use_parallel_residual"] if "use_parallel_residual" in hparams else True)
        self.gguf_writer.add_layer_norm_eps(self.find_hparam(["layer_norm_eps", "norm_eps"]))
        self.gguf_writer.add_file_type(self.ftype)

    _q_norms: list[dict[str, Tensor]] | None = None
    _k_norms: list[dict[str, Tensor]] | None = None

    def modify_tensors(self, data_torch: Tensor, name: str, bid: int | None) -> Iterable[tuple[str, Tensor]]:
        n_head = self.hparams["num_attention_heads"]
        n_kv_head = self.hparams["num_key_value_heads"]

        if name.find("q_layernorm.norms") != -1:
            assert bid is not None

            if self._q_norms is None:
                self._q_norms = [{} for _ in range(self.block_count)]

            self._q_norms[bid][name] = data_torch

            if len(self._q_norms[bid]) >= n_head:
                return self._stack_qk_norm(bid, n_head, self._q_norms[bid], "q_layernorm")
            else:
                return []

        if name.find("k_layernorm.norms") != -1:
            assert bid is not None

            if self._k_norms is None:
                self._k_norms = [{} for _ in range(self.block_count)]

            self._k_norms[bid][name] = data_torch

            if len(self._k_norms[bid]) >= n_kv_head:
                return self._stack_qk_norm(bid, n_kv_head, self._k_norms[bid], "k_layernorm")
            else:
                return []

        return [(self.map_tensor_name(name), data_torch)]

    def _stack_qk_norm(self, bid: int, n_head: int, norms: dict[str, Tensor], layer_name: str = "q_layernorm"):
        datas: list[Tensor] = []
        # extract the norms in order
        for xid in range(n_head):
            ename = f"model.layers.{bid}.self_attn.{layer_name}.norms.{xid}.weight"
            datas.append(norms[ename])
            del norms[ename]
        data_torch = torch.stack(datas, dim=0)

        merged_name = f"model.layers.{bid}.self_attn.{layer_name}.weight"
        new_name = self.map_tensor_name(merged_name)

        return [(new_name, data_torch)]

    def prepare_tensors(self):
        super().prepare_tensors()

        if self._q_norms is not None or self._k_norms is not None:
            # flatten two `list[dict[str, Tensor]]` into a single `list[str]`
            norms = (
                [k for d in self._q_norms for k in d.keys()] if self._q_norms is not None else []
            ) + (
                [k for d in self._k_norms for k in d.keys()] if self._k_norms is not None else []
            )
            if len(norms) > 0:
                raise ValueError(f"Unprocessed norms: {norms}")


@ModelBase.register(
    "LLaMAForCausalLM",
    "LlamaForCausalLM",
    "MistralForCausalLM",
    "MixtralForCausalLM",
    "VLlama3ForCausalLM",
    "LlavaForConditionalGeneration",
    "LlamaModel")
class LlamaModel(TextModel):
    model_arch = gguf.MODEL_ARCH.LLAMA
    undo_permute = True

    def __init__(self, *args, **kwargs):
        super().__init__(*args, **kwargs)
        # fix for SmolVLM2, missing `num_attention_heads` in config.json
        if self.hf_arch == "VLlama3ForCausalLM":
            self.hparams["num_attention_heads"] = self.hparams.get("num_attention_heads", 32)

    def set_vocab(self):
        try:
            self._set_vocab_sentencepiece()
        except FileNotFoundError:
            try:
                self._set_vocab_llama_hf()
            except (FileNotFoundError, TypeError):
                # Llama 3
                self._set_vocab_gpt2()

        # Apply to CodeLlama only (and ignore for Llama 3 with a vocab size of 128256)
        if self.hparams.get("vocab_size", 32000) == 32016:
            special_vocab = gguf.SpecialVocab(
                self.dir_model, load_merges=False,
                special_token_types = ['prefix', 'suffix', 'middle', 'eot']
            )
            special_vocab._set_special_token("prefix", 32007)
            special_vocab._set_special_token("suffix", 32008)
            special_vocab._set_special_token("middle", 32009)
            special_vocab._set_special_token("eot",    32010)
            special_vocab.add_to_gguf(self.gguf_writer)

        tokenizer_config_file = self.dir_model / 'tokenizer_config.json'
        if tokenizer_config_file.is_file():
            with open(tokenizer_config_file, "r", encoding="utf-8") as f:
                tokenizer_config_json = json.load(f)
                if "add_prefix_space" in tokenizer_config_json:
                    self.gguf_writer.add_add_space_prefix(tokenizer_config_json["add_prefix_space"])

        # Apply to granite small models only
        if self.hparams.get("vocab_size", 32000) == 49152:
            self.gguf_writer.add_add_bos_token(False)

    def set_gguf_parameters(self):
        super().set_gguf_parameters()
        hparams = self.hparams
        self.gguf_writer.add_vocab_size(hparams["vocab_size"])

        if (rope_dim := hparams.get("head_dim")) is None:
            rope_dim = hparams["hidden_size"] // hparams["num_attention_heads"]
        self.gguf_writer.add_rope_dimension_count(rope_dim)

        rope_scaling = self.hparams.get("rope_scaling") or {}
        if rope_scaling.get("rope_type", rope_scaling.get("type")) == "linear" and "factor" in rope_scaling:
            self.gguf_writer.add_rope_scaling_type(gguf.RopeScalingType.LINEAR)
            self.gguf_writer.add_rope_scaling_factor(rope_scaling["factor"])

    @staticmethod
    def permute(weights: Tensor, n_head: int, n_head_kv: int | None):
        if n_head_kv is not None and n_head != n_head_kv:
            n_head = n_head_kv
        return (weights.reshape(n_head, 2, weights.shape[0] // n_head // 2, *weights.shape[1:])
                .swapaxes(1, 2)
                .reshape(weights.shape))

    _experts: list[dict[str, Tensor]] | None = None

    def modify_tensors(self, data_torch: Tensor, name: str, bid: int | None) -> Iterable[tuple[str, Tensor]]:
        n_head = self.hparams["num_attention_heads"]
        n_kv_head = self.hparams.get("num_key_value_heads")
        is_vision_tensor = "vision_tower" in name \
            or "vision_model" in name \
            or "model.connector" in name \
            or "multi_modal_projector" in name

        if is_vision_tensor:
            return [] # skip vision tensors
        elif self.hf_arch == "LlamaModel":
            name = "model." + name
        elif name.startswith("model.text_model"):
            name = name.replace("text_model.", "") # for SmolVLM
        elif name.startswith("language_model."):
            name = name.replace("language_model.", "") # for the rest

        if self.undo_permute:
            if name.endswith(("q_proj.weight", "q_proj.bias")):
                data_torch = LlamaModel.permute(data_torch, n_head, n_head)
            if name.endswith(("k_proj.weight", "k_proj.bias")):
                data_torch = LlamaModel.permute(data_torch, n_head, n_kv_head)

        # process the experts separately
        if name.find("block_sparse_moe.experts") != -1:
            n_experts = self.hparams["num_local_experts"]

            assert bid is not None

            if self._experts is None:
                self._experts = [{} for _ in range(self.block_count)]

            self._experts[bid][name] = data_torch

            if len(self._experts[bid]) >= n_experts * 3:
                tensors: list[tuple[str, Tensor]] = []

                # merge the experts into a single 3d tensor
                for wid in ["w1", "w2", "w3"]:
                    datas: list[Tensor] = []

                    for xid in range(n_experts):
                        ename = f"model.layers.{bid}.block_sparse_moe.experts.{xid}.{wid}.weight"
                        datas.append(self._experts[bid][ename])
                        del self._experts[bid][ename]

                    data_torch = torch.stack(datas, dim=0)

                    merged_name = f"layers.{bid}.feed_forward.experts.{wid}.weight"

                    new_name = self.map_tensor_name(merged_name)

                    tensors.append((new_name, data_torch))
                return tensors
            else:
                return []

        return [(self.map_tensor_name(name), data_torch)]

    def generate_extra_tensors(self) -> Iterable[tuple[str, Tensor]]:
        if rope_scaling := self.find_hparam(["rope_scaling"], optional=True):
            if rope_scaling.get("rope_type", '').lower() == "llama3":
                base = self.hparams.get("rope_theta", 10000.0)
                if (dim := self.hparams.get("head_dim")) is None:
                    dim = self.hparams["hidden_size"] // self.hparams["num_attention_heads"]
                freqs = 1.0 / (base ** (torch.arange(0, dim, 2, dtype=torch.float32) / dim))

                factor = rope_scaling.get("factor", 8.0)
                low_freq_factor = rope_scaling.get("low_freq_factor", 1.0)
                high_freq_factor = rope_scaling.get("high_freq_factor", 4.0)
                old_context_len = self.hparams.get("original_max_position_embeddings", 8192)

                low_freq_wavelen = old_context_len / low_freq_factor
                high_freq_wavelen = old_context_len / high_freq_factor
                # assert low_freq_wavelen != high_freq_wavelen # Errors for Llama4

                rope_factors = []
                for freq in freqs:
                    wavelen = 2 * math.pi / freq
                    if wavelen < high_freq_wavelen:
                        rope_factors.append(1)
                    elif wavelen > low_freq_wavelen:
                        rope_factors.append(factor)
                    else:
                        smooth = (old_context_len / wavelen - low_freq_factor) / (high_freq_factor - low_freq_factor)
                        rope_factors.append(1 / ((1 - smooth) / factor + smooth))

                yield (self.format_tensor_name(gguf.MODEL_TENSOR.ROPE_FREQS), torch.tensor(rope_factors, dtype=torch.float32))

    def prepare_tensors(self):
        super().prepare_tensors()

        if self._experts is not None:
            # flatten `list[dict[str, Tensor]]` into `list[str]`
            experts = [k for d in self._experts for k in d.keys()]
            if len(experts) > 0:
                raise ValueError(f"Unprocessed experts: {experts}")


@ModelBase.register("ArceeForCausalLM")
class ArceeModel(LlamaModel):
    model_arch = gguf.MODEL_ARCH.ARCEE

    def set_gguf_parameters(self):
        super().set_gguf_parameters()
        self._try_set_pooling_type()
        rope_scaling = self.hparams.get("rope_scaling") or {}
        if rope_scaling.get("rope_type", rope_scaling.get("type")) == "yarn" and "factor" in rope_scaling:
            self.gguf_writer.add_rope_scaling_type(gguf.RopeScalingType.YARN)
            self.gguf_writer.add_rope_scaling_factor(rope_scaling["factor"])
            self.gguf_writer.add_rope_scaling_orig_ctx_len(rope_scaling["original_max_position_embeddings"])


@ModelBase.register(
    "LlavaForConditionalGeneration", # pixtral
    "Mistral3ForConditionalGeneration", # mistral small 3.1
)
class LlavaVisionModel(MmprojModel):
    img_break_tok_id = -1

    def __init__(self, *args, **kwargs):
        super().__init__(*args, **kwargs)
        if self.hparams["model_type"] == "pixtral":
            # layer_norm_eps is not in config.json, it is hard-coded in modeling_pixtral.py
            self.hparams["layer_norm_eps"] = self.hparams.get("layer_norm_eps", 1e-5)
            self.img_break_tok_id = self.get_token_id("[IMG_BREAK]")
            logger.info(f"Image break token id: {self.img_break_tok_id}")
        else:
            raise ValueError(f"Unsupported model type: {self.hparams['model_type']}")

    def get_token_id(self, token: str) -> int:
        tokenizer_config_file = self.dir_model / 'tokenizer_config.json'
        with open(tokenizer_config_file, "r", encoding="utf-8") as f:
            added_tokens_decoder = json.load(f)['added_tokens_decoder']
            for id_, token_data in added_tokens_decoder.items():
                if token_data["content"] == token:
                    return int(id_)
        raise ValueError(f"Token '{token}' not found in tokenizer config.")

    def set_gguf_parameters(self):
        super().set_gguf_parameters()
        hparams = self.hparams
        if hparams["model_type"] == "pixtral":
            self.gguf_writer.add_clip_projector_type(gguf.VisionProjectorType.PIXTRAL)
            self.gguf_writer.add_vision_attention_layernorm_eps(hparams["layer_norm_eps"])

            # hidden_act
            if hparams["hidden_act"] == "silu":
                self.gguf_writer.add_vision_use_silu(True)
            elif hparams["hidden_act"] == "gelu":
                self.gguf_writer.add_vision_use_gelu(True)
            else:
                raise ValueError(f"Unsupported hidden_act: {hparams['hidden_act']}")

            # spatial_merge_size
            if "spatial_merge_size" in self.global_config:
                self.gguf_writer.add_vision_spatial_merge_size(self.global_config["spatial_merge_size"])

    def modify_tensors(self, data_torch: Tensor, name: str, bid: int | None) -> Iterable[tuple[str, Tensor]]:
        del bid  # unused
        n_head = self.hparams["num_attention_heads"]
        n_kv_head = n_head

        if name.startswith("multi_modal_projector.") or name.startswith("vision_tower."):
            # process vision tensors
            if name.endswith(("q_proj.weight", "q_proj.bias")):
                data_torch = LlamaModel.permute(data_torch, n_head, n_head)
            if name.endswith(("k_proj.weight", "k_proj.bias")):
                data_torch = LlamaModel.permute(data_torch, n_head, n_kv_head)
            return [(self.map_tensor_name(name), data_torch)]

        if self.img_break_tok_id > 0 and "embed_tokens.weight" in name:
            logger.info(f"Extracting [IMG_BREAK] token embedding from {name}")
            # for pixtral model, we need to extract the [IMG_BREAK] token embedding
            img_break_embd = data_torch[self.img_break_tok_id]
            name = gguf.TENSOR_NAMES[gguf.MODEL_TENSOR.V_TOK_EMBD_IMG_BREAK]
            return [(self.map_tensor_name(name), img_break_embd)]

        return [] # skip other tensors


@ModelBase.register("Idefics3ForConditionalGeneration", "SmolVLMForConditionalGeneration")
class SmolVLMModel(MmprojModel):
    def __init__(self, *args, **kwargs):
        super().__init__(*args, **kwargs)
        if self.hparams["model_type"] == "smolvlm_vision":
            # fix for SmolVLM2, missing some keys in config.json
            # default values are taken from transformers code
            self.hparams["hidden_size"] = self.hparams.get("hidden_size", 1152)
            self.hparams["num_attention_heads"] = self.hparams.get("num_attention_heads", 16)
            self.hparams["intermediate_size"] = self.hparams.get("intermediate_size", 3072)

    def set_gguf_parameters(self):
        super().set_gguf_parameters()
        self.gguf_writer.add_clip_projector_type(gguf.VisionProjectorType.IDEFICS3)
        self.gguf_writer.add_vision_attention_layernorm_eps(self.hparams.get("layer_norm_eps", 1e-5))
        self.gguf_writer.add_vision_projector_scale_factor(self.global_config.get("scale_factor", 2))
        self.gguf_writer.add_vision_use_gelu(True)

    def tensor_force_quant(self, name, new_name, bid, n_dims):
        del bid, new_name, n_dims  # unused
        if ".embeddings." in name:
            return gguf.GGMLQuantizationType.F32
        return False

    def modify_tensors(self, data_torch: Tensor, name: str, bid: int | None) -> Iterable[tuple[str, Tensor]]:
        del bid  # unused
        is_vision_tensor = "vision_tower" in name or "vision_model" in name or "model.connector" in name

        if is_vision_tensor:
            return [(self.map_tensor_name(name), data_torch)]

        return [] # skip other tensors


@ModelBase.register("Llama4ForConditionalGeneration")
class Llama4Model(LlamaModel):
    model_arch = gguf.MODEL_ARCH.LLAMA4
    undo_permute = False

    def __init__(self, *args, **kwargs):
        super().__init__(*args, **kwargs)
        # IMPORTANT: the normal "intermediate_size" is renamed to "intermediate_size_mlp", we need to undo this
        self.hparams["intermediate_size_moe"] = self.hparams["intermediate_size"]
        self.hparams["intermediate_size"] = self.hparams["intermediate_size_mlp"]

    def set_vocab(self):
        self._set_vocab_gpt2()

    def set_gguf_parameters(self):
        super().set_gguf_parameters()
        self.gguf_writer.add_interleave_moe_layer_step(self.hparams["interleave_moe_layer_step"])
        self.gguf_writer.add_expert_feed_forward_length(self.hparams["intermediate_size_moe"])

    def modify_tensors(self, data_torch: Tensor, name: str, bid: int | None):
        if name.startswith("language_model."):
            name = name.replace("language_model.", "")

        # split the gate_up into gate and up
        if "gate_up_proj" in name:
            name_up = name.replace("gate_up_proj", "up_proj.weight")
            name_gate = name.replace("gate_up_proj", "gate_proj.weight")
            dim_half = data_torch.shape[-1] // 2
            gate_proj_weight, up_proj_weight = data_torch.transpose(-1, -2).split(dim_half, dim=-2)
            return [
                (self.map_tensor_name(name_gate), gate_proj_weight),
                (self.map_tensor_name(name_up), up_proj_weight)
            ]

        if name.endswith("down_proj"):
            name += ".weight"
            data_torch = data_torch.transpose(-1, -2)

        if "multi_modal_projector" in name or "vision_model" in name:
            return []
        return super().modify_tensors(data_torch, name, bid)


@ModelBase.register("Llama4ForConditionalGeneration")
class Llama4VisionModel(MmprojModel):
    def set_gguf_parameters(self):
        super().set_gguf_parameters()
        self.gguf_writer.add_clip_projector_type(gguf.VisionProjectorType.LLAMA4)
        self.gguf_writer.add_vision_attention_layernorm_eps(self.hparams["norm_eps"])
        self.gguf_writer.add_vision_projector_scale_factor(int(1.0 / self.hparams["pixel_shuffle_ratio"]))
        assert self.hparams["hidden_act"] == "gelu"
        self.gguf_writer.add_vision_use_gelu(True)

    def modify_tensors(self, data_torch: Tensor, name: str, bid: int | None) -> Iterable[tuple[str, Tensor]]:
        del bid # unused
        if "multi_modal_projector" in name or "vision_model" in name:
            # process vision tensors
            if "positional_embedding_vlm" in name and ".weight" not in name:
                name += ".weight"
            if "multi_modal_projector.linear_1" in name:
                # despite the name with number postfix, this is a single fully connected layer
                return [(gguf.TENSOR_NAMES[gguf.MODEL_TENSOR.V_MMPROJ_FC] + '.weight', data_torch)]
            return [(self.map_tensor_name(name), data_torch)]
        return []


@ModelBase.register("Mistral3ForConditionalGeneration")
class Mistral3Model(LlamaModel):
    model_arch = gguf.MODEL_ARCH.LLAMA

    def modify_tensors(self, data_torch: Tensor, name: str, bid: int | None):
        name = name.replace("language_model.", "")
        if "multi_modal_projector" in name or "vision_tower" in name:
            return []
        return super().modify_tensors(data_torch, name, bid)


@ModelBase.register("DeciLMForCausalLM")
class DeciModel(TextModel):
    model_arch = gguf.MODEL_ARCH.DECI

    @staticmethod
    def _ffn_mult_to_intermediate_size(ffn_mult: float, n_embd: int) -> int:
        # DeciLM-specific code
        intermediate_size = int(2 * ffn_mult * n_embd / 3)
        return DeciModel._find_multiple(intermediate_size, 256)

    @staticmethod
    def _find_multiple(n: int, k: int) -> int:
        # DeciLM-specific code
        if n % k == 0:
            return n
        return n + k - (n % k)

    def __init__(self, *args, **kwargs):
        super().__init__(*args, **kwargs)

        if "block_configs" in self.hparams: # Llama-3_1-Nemotron-51B
            _block_configs: list[dict[str,Any]] = self.hparams["block_configs"]
            assert self.block_count == len(_block_configs)
            self._num_kv_heads = list()
            self._num_heads = list()
            _ffn_multipliers = list()
            # ***linear attention layer***
            # if n_heads_in_group is None and replace_with_linear is True
            # then _num_kv_heads[il] is 0 and _num_heads[il] is num_attention_heads
            # ***attention-free layer***
            # if n_heads_in_group is None and replace_with_linear is False
            # then _num_kv_heads[il] is 0 and _num_heads[il] is 0
            # ***normal attention-layer***
            # if n_heads_in_group is not None, then
            # _num_kv_heads[il] is num_attention_head // n_heads_in_group and
            # _num_heads[il] is num_attention_head
            # ***dummy layer*** for nemotron 253B
            # if n_heads_in_group is None and ffn_mult is None
            # then _num_kv_heads[il] is 0 and _num_heads[il] is 0 and _ffn_dims is 0
            for il in range(len(_block_configs)):
                if _block_configs[il]["attention"]["n_heads_in_group"] is None:
                    if _block_configs[il]["attention"]["replace_with_linear"] is True:
                        self._num_kv_heads.append(0)
                        self._num_heads.append(self.hparams["num_attention_heads"])
                    else:
                        self._num_kv_heads.append(0)
                        self._num_heads.append(0)
                else:
                    self._num_kv_heads.append(self.hparams["num_attention_heads"] // _block_configs[il]["attention"]["n_heads_in_group"])
                    self._num_heads.append(self.hparams["num_attention_heads"])
                if _block_configs[il]["ffn"]["ffn_mult"] is None: # dummy layer
                    _ffn_multipliers.append(0.0)
                else:
                    _ffn_multipliers.append(_block_configs[il]["ffn"]["ffn_mult"])
            assert self.block_count == len(self._num_kv_heads)
            assert self.block_count == len(self._num_heads)
            assert self.block_count == len(_ffn_multipliers)
            assert isinstance(self._num_kv_heads, list) and isinstance(self._num_kv_heads[0], int)
            assert isinstance(self._num_heads, list) and isinstance(self._num_heads[0], int)
            assert isinstance(_ffn_multipliers, list) and isinstance(_ffn_multipliers[0], float)
            self._ffn_dims: list[int] = [
                DeciModel._ffn_mult_to_intermediate_size(multiplier, self.hparams["hidden_size"])
                for multiplier in _ffn_multipliers
            ]

    def set_vocab(self):
        # Please change tokenizer_config.json of Llama-3_1-Nemotron-51B's
        # eos_token from '|eot_id|' to '|end_of_text|'
        if self.hparams.get("vocab_size", 128256) == 128256:
            tokens, toktypes, tokpre = self.get_vocab_base()
            self.gguf_writer.add_tokenizer_model("gpt2")
            self.gguf_writer.add_tokenizer_pre(tokpre)
            self.gguf_writer.add_token_list(tokens)
            self.gguf_writer.add_token_types(toktypes)

            special_vocab = gguf.SpecialVocab(self.dir_model, load_merges=True)
            special_vocab.add_to_gguf(self.gguf_writer)
        else:
            # DeciLM-7B
            self._set_vocab_llama_hf()

    def set_gguf_parameters(self):
        if "block_configs" in self.hparams: # Llama-3_1-Nemotron-51B
            assert self.block_count == len(self._num_kv_heads)
            assert self.block_count == len(self._num_heads)
            assert self.block_count == len(self._ffn_dims)
            if (rope_theta := self.hparams.get("rope_theta")) is not None:
                self.gguf_writer.add_rope_freq_base(rope_theta)
            self.gguf_writer.add_head_count_kv(self._num_kv_heads)
            self.gguf_writer.add_head_count(self._num_heads)
            self.gguf_writer.add_feed_forward_length(self._ffn_dims)
            self.gguf_writer.add_block_count(self.block_count)
            self.gguf_writer.add_context_length(self.hparams["max_position_embeddings"])
            self.gguf_writer.add_embedding_length(self.hparams["hidden_size"])
            self.gguf_writer.add_layer_norm_rms_eps(self.hparams["rms_norm_eps"])
            self.gguf_writer.add_key_length(self.hparams["hidden_size"] // self.hparams["num_attention_heads"])
            self.gguf_writer.add_value_length(self.hparams["hidden_size"] // self.hparams["num_attention_heads"])
            self.gguf_writer.add_file_type(self.ftype)
        else: # DeciLM-7B
            super().set_gguf_parameters()
            if "num_key_value_heads_per_layer" in self.hparams: # DeciLM-7B
                self._num_kv_heads: list[int] = self.hparams["num_key_value_heads_per_layer"]
                assert self.block_count == len(self._num_kv_heads)
                self.gguf_writer.add_head_count_kv(self._num_kv_heads)
        hparams = self.hparams
        self.gguf_writer.add_vocab_size(hparams["vocab_size"])

        if (rope_dim := hparams.get("head_dim")) is None:
            rope_dim = hparams["hidden_size"] // hparams["num_attention_heads"]
        self.gguf_writer.add_rope_dimension_count(rope_dim)

        rope_scaling = self.hparams.get("rope_scaling") or {}
        if rope_scaling.get("rope_type", rope_scaling.get("type")) == "linear" and "factor" in rope_scaling:
            self.gguf_writer.add_rope_scaling_type(gguf.RopeScalingType.LINEAR)
            self.gguf_writer.add_rope_scaling_factor(rope_scaling["factor"])

    @staticmethod
    def permute(weights: Tensor, n_head: int, n_head_kv: int | None):
        if n_head_kv is not None and n_head != n_head_kv:
            n_head = n_head_kv
        return (weights.reshape(n_head, 2, weights.shape[0] // n_head // 2, *weights.shape[1:])
                .swapaxes(1, 2)
                .reshape(weights.shape))

    def modify_tensors(self, data_torch: Tensor, name: str, bid: int | None) -> Iterable[tuple[str, Tensor]]:
        n_head = self.hparams["num_attention_heads"]
        if bid is not None:
            if "num_key_value_heads_per_layer" in self.hparams:
                n_kv_head = self.hparams["num_key_value_heads_per_layer"][bid]
            elif "block_configs" in self.hparams:
                n_kv_head = self._num_kv_heads[bid]
                n_head = self._num_heads[bid]
            else:
                n_kv_head = self.hparams.get("num_key_value_heads")
        else:
            n_kv_head = self.hparams.get("num_key_value_heads")

        if name.endswith(("q_proj.weight", "q_proj.bias")):
            data_torch = DeciModel.permute(data_torch, n_head, n_head)
        if name.endswith(("k_proj.weight", "k_proj.bias")):
            data_torch = DeciModel.permute(data_torch, n_head, n_kv_head)
        return [(self.map_tensor_name(name), data_torch)]

    def generate_extra_tensors(self) -> Iterable[tuple[str, Tensor]]:
        if rope_scaling := self.find_hparam(["rope_scaling"], optional=True):
            if rope_scaling.get("rope_type", '').lower() == "llama3":
                base = self.hparams.get("rope_theta", 10000.0)
                if (dim := self.hparams.get("head_dim")) is None:
                    dim = self.hparams["hidden_size"] // self.hparams["num_attention_heads"]
                freqs = 1.0 / (base ** (torch.arange(0, dim, 2, dtype=torch.float32) / dim))

                factor = rope_scaling.get("factor", 8.0)
                low_freq_factor = rope_scaling.get("low_freq_factor", 1.0)
                high_freq_factor = rope_scaling.get("high_freq_factor", 4.0)
                old_context_len = self.hparams.get("original_max_position_embeddings", 8192)

                low_freq_wavelen = old_context_len / low_freq_factor
                high_freq_wavelen = old_context_len / high_freq_factor
                assert low_freq_wavelen != high_freq_wavelen

                rope_factors = []
                for freq in freqs:
                    wavelen = 2 * math.pi / freq
                    if wavelen < high_freq_wavelen:
                        rope_factors.append(1)
                    elif wavelen > low_freq_wavelen:
                        rope_factors.append(factor)
                    else:
                        smooth = (old_context_len / wavelen - low_freq_factor) / (high_freq_factor - low_freq_factor)
                        rope_factors.append(1 / ((1 - smooth) / factor + smooth))

                yield (self.format_tensor_name(gguf.MODEL_TENSOR.ROPE_FREQS), torch.tensor(rope_factors, dtype=torch.float32))

    def prepare_tensors(self):
        super().prepare_tensors()


@ModelBase.register("BitnetForCausalLM")
class BitnetModel(TextModel):
    model_arch = gguf.MODEL_ARCH.BITNET

    def set_vocab(self):
        self._set_vocab_sentencepiece()

    def set_gguf_parameters(self):
        super().set_gguf_parameters()
        self.gguf_writer.add_rope_scaling_type(gguf.RopeScalingType.LINEAR)
        self.gguf_writer.add_rope_scaling_factor(1.0)

    def weight_quant(self, weight: Tensor) -> Tensor:
        dtype = weight.dtype
        weight = weight.float()
        scale = weight.abs().mean().clamp(min=1e-5)
        iscale = 1 / scale
        # TODO: multiply by the scale directly instead of inverting it twice
        # (this is also unnecessarily doubly inverted upstream)
        # ref: https://huggingface.co/1bitLLM/bitnet_b1_58-3B/blob/af89e318d78a70802061246bf037199d2fb97020/utils_quant.py#L10
        result = (weight * iscale).round().clamp(-1, 1) / iscale
        return result.type(dtype)

    def modify_tensors(self, data_torch: Tensor, name: str, bid: int | None) -> Iterable[tuple[str, Tensor]]:
        new_name = self.map_tensor_name(name)

        if any(self.match_model_tensor_name(new_name, key, bid) for key in [
            gguf.MODEL_TENSOR.ATTN_Q,
            gguf.MODEL_TENSOR.ATTN_K,
            gguf.MODEL_TENSOR.ATTN_V,
            gguf.MODEL_TENSOR.ATTN_OUT,
            gguf.MODEL_TENSOR.FFN_UP,
            gguf.MODEL_TENSOR.FFN_DOWN,
            gguf.MODEL_TENSOR.FFN_GATE,
        ]):
            # transform weight into 1/0/-1 (in fp32)
            data_torch = self.weight_quant(data_torch)

        yield (new_name, data_torch)


@ModelBase.register("GrokForCausalLM")
class GrokModel(TextModel):
    model_arch = gguf.MODEL_ARCH.GROK

    def set_vocab(self):
        self._set_vocab_sentencepiece()

    def __init__(self, *args, **kwargs):
        super().__init__(*args, **kwargs)

    def set_gguf_parameters(self):
        super().set_gguf_parameters()

    _experts: list[dict[str, Tensor]] | None = None

    def modify_tensors(self, data_torch: Tensor, name: str, bid: int | None) -> Iterable[tuple[str, Tensor]]:
        # process the experts separately
        if name.find(".moe.") != -1:
            n_experts = self.hparams["num_local_experts"]

            assert bid is not None

            if self._experts is None:
                self._experts = [{} for _ in range(self.block_count)]

            self._experts[bid][name] = data_torch

            if len(self._experts[bid]) >= n_experts * 3:
                tensors: list[tuple[str, Tensor]] = []

                # merge the experts into a single 3d tensor
                for wid in ["linear", "linear_1", "linear_v"]:
                    datas: list[Tensor] = []

                    for xid in range(n_experts):
                        ename = f"transformer.decoder_layer.{bid}.moe.{xid}.{wid}.weight"
                        datas.append(self._experts[bid][ename])
                        del self._experts[bid][ename]

                    data_torch = torch.stack(datas, dim=0)

                    merged_name = f"transformer.decoder_layer.{bid}.moe.{wid}.weight"

                    new_name = self.map_tensor_name(merged_name)

                    tensors.append((new_name, data_torch))
                return tensors
            else:
                return []

        return [(self.map_tensor_name(name), data_torch)]


@ModelBase.register("DbrxForCausalLM")
class DbrxModel(TextModel):
    model_arch = gguf.MODEL_ARCH.DBRX

    def set_gguf_parameters(self):
        ffn_config = self.hparams["ffn_config"]
        attn_config = self.hparams["attn_config"]
        self.gguf_writer.add_block_count(self.hparams["n_layers"])

        self.gguf_writer.add_context_length(self.hparams["max_seq_len"])
        self.gguf_writer.add_embedding_length(self.hparams["d_model"])
        self.gguf_writer.add_feed_forward_length(ffn_config["ffn_hidden_size"])

        self.gguf_writer.add_head_count(self.hparams["n_heads"])
        self.gguf_writer.add_head_count_kv(attn_config["kv_n_heads"])

        self.gguf_writer.add_rope_freq_base(attn_config["rope_theta"])

        self.gguf_writer.add_clamp_kqv(attn_config["clip_qkv"])

        self.gguf_writer.add_expert_count(ffn_config["moe_num_experts"])
        self.gguf_writer.add_expert_used_count(ffn_config["moe_top_k"])

        self.gguf_writer.add_layer_norm_eps(1e-5)

        self.gguf_writer.add_file_type(self.ftype)
        logger.info(f"gguf: file type = {self.ftype}")

    def modify_tensors(self, data_torch: Tensor, name: str, bid: int | None) -> Iterable[tuple[str, Tensor]]:
        del bid  # unused

        n_expert = self.hparams["ffn_config"]["moe_num_experts"]
        n_ff = self.hparams["ffn_config"]["ffn_hidden_size"]
        n_embd = self.hparams["d_model"]

        # Specific behavior for experts tensors: suffix .weight, view as 3D and transpose
        # original implementation expects (n_expert, n_ff, n_embd) for all experts weights
        # But llama.cpp moe graph works differently
        # AND the dimensions in ggml are typically in the reverse order of the pytorch dimensions
        # so (n_expert, n_ff, n_embd) in pytorch is {n_embd, n_ff, n_expert} in ggml_tensor
        exp_tensor_names = {"ffn.experts.mlp.w1": None,       # LLM_TENSOR_FFN_GATE_EXPS ggml_tensor->ne{n_embd, n_ff,   n_expert}
                            "ffn.experts.mlp.w2": (0, 2, 1),  # LLM_TENSOR_FFN_DOWN_EXPS ggml_tensor->ne{n_ff,   n_embd, n_expert}
                            "ffn.experts.mlp.v1": None}       # LLM_TENSOR_FFN_UP_EXPS   ggml_tensor->ne{n_embd, n_ff,   n_expert}
        experts = False

        for exp_tensor_name in exp_tensor_names.keys():
            if name.find(exp_tensor_name) != -1 and name.find(".weight") == -1:
                experts = True
                data_torch = data_torch.view(n_expert, n_ff, n_embd)
                if (permute_tensor := exp_tensor_names[exp_tensor_name]) is not None:
                    data_torch = data_torch.permute(*permute_tensor)
                break

        # map tensor names
        # In MoE models the ffn tensors are typically most of the model weights,
        # and need to be quantizable. Quantize expects tensor names to be suffixed by .weight.
        # Every other model has the weight names ending in .weight,
        # let's assume that is the convention which is not the case for dbrx:
        # https://huggingface.co/databricks/dbrx-instruct/blob/main/model.safetensors.index.json#L15
        new_name = self.map_tensor_name(name if not experts else name + ".weight", try_suffixes=(".weight",))

        return [(new_name, data_torch)]

    def tensor_force_quant(self, name: str, new_name: str, bid: int | None, n_dims: int) -> gguf.GGMLQuantizationType | bool:
        del name, new_name, bid  # unused

        return n_dims > 1


@ModelBase.register("MiniCPMForCausalLM")
class MiniCPMModel(TextModel):
    model_arch = gguf.MODEL_ARCH.MINICPM

    def set_gguf_parameters(self):
        super().set_gguf_parameters()
        embedding_scale = float(self.hparams["scale_emb"])
        self.gguf_writer.add_embedding_scale(embedding_scale)
        logger.info(f"gguf: (minicpm) embedding_scale = {embedding_scale}")
        residual_scale = self.hparams["scale_depth"] / self.hparams["num_hidden_layers"] ** 0.5
        self.gguf_writer.add_residual_scale(residual_scale)
        logger.info(f"gguf: (minicpm) residual_scale = {residual_scale}")
        logit_scale = self.hparams["hidden_size"] / self.hparams["dim_model_base"]
        self.gguf_writer.add_logit_scale(logit_scale)
        logger.info(f"gguf: (minicpm) logit_scale = {logit_scale}")
        rope_scaling = self.hparams.get("rope_scaling") or {}
        if rope_scaling.get("rope_type", rope_scaling.get("type")) == "longrope":
            self.gguf_writer.add_rope_scaling_type(gguf.RopeScalingType.LONGROPE)
            logger.info(f"gguf: (minicpm) rope_scaling_type = {gguf.RopeScalingType.LONGROPE}")

    def generate_extra_tensors(self) -> Iterable[tuple[str, Tensor]]:
        rope_dims = self.hparams["hidden_size"] // self.hparams["num_attention_heads"]

        rope_scaling = self.find_hparam(['rope_scaling'], True)
        if rope_scaling is not None:
            long_factors = rope_scaling.get('long_factor', None)
            short_factors = rope_scaling.get('short_factor', None)

            if long_factors is None or short_factors is None:
                raise KeyError('Missing the required key rope_scaling.long_factor or rope_scaling_short_factor')

            if len(long_factors) != len(short_factors) or len(long_factors) != rope_dims / 2:
                raise ValueError(f'The length of rope long and short factors must be {rope_dims / 2}')

            yield (self.format_tensor_name(gguf.MODEL_TENSOR.ROPE_FACTORS_LONG), torch.tensor(long_factors, dtype=torch.float32))
            yield (self.format_tensor_name(gguf.MODEL_TENSOR.ROPE_FACTORS_SHORT), torch.tensor(short_factors, dtype=torch.float32))

    def set_vocab(self):
        self._set_vocab_sentencepiece()

    def modify_tensors(self, data_torch: Tensor, name: str, bid: int | None) -> Iterable[tuple[str, Tensor]]:
        del bid  # unused

        n_head = self.hparams["num_attention_heads"]
        n_kv_head = self.hparams.get("num_key_value_heads")

        # HF models permute some of the tensors, so we need to undo that
        if name.endswith(("q_proj.weight")):
            data_torch = LlamaModel.permute(data_torch, n_head, n_head)
        if name.endswith(("k_proj.weight")):
            data_torch = LlamaModel.permute(data_torch, n_head, n_kv_head)

        return [(self.map_tensor_name(name), data_torch)]


@ModelBase.register("MiniCPM3ForCausalLM")
class MiniCPM3Model(TextModel):
    model_arch = gguf.MODEL_ARCH.MINICPM3

    def set_gguf_parameters(self):
        hparams = self.hparams

        self.gguf_writer.add_file_type(self.ftype)
        self.gguf_writer.add_context_length(hparams["max_position_embeddings"])
        self.gguf_writer.add_embedding_length(hparams["hidden_size"])
        self.gguf_writer.add_block_count(self.block_count)
        self.gguf_writer.add_feed_forward_length(hparams["intermediate_size"])
        self.gguf_writer.add_head_count(hparams["num_attention_heads"])
        self.gguf_writer.add_head_count_kv(hparams["num_key_value_heads"])
        self.gguf_writer.add_layer_norm_rms_eps(hparams["rms_norm_eps"])
        self.gguf_writer.add_vocab_size(hparams["vocab_size"])
        if "q_lora_rank" in hparams and hparams["q_lora_rank"] is not None:
            self.gguf_writer.add_q_lora_rank(hparams["q_lora_rank"])
        self.gguf_writer.add_kv_lora_rank(hparams["kv_lora_rank"])
        self.gguf_writer.add_key_length(hparams["qk_nope_head_dim"] + hparams["qk_rope_head_dim"])
        self.gguf_writer.add_rope_dimension_count(hparams["qk_rope_head_dim"])

    def generate_extra_tensors(self) -> Iterable[tuple[str, Tensor]]:
        rope_scaling = self.find_hparam(['rope_scaling'], True)
        if rope_scaling is not None:
            rope_dims = self.hparams["qk_rope_head_dim"]

            long_factors = rope_scaling.get('long_factor', None)
            short_factors = rope_scaling.get('short_factor', None)

            if long_factors is None or short_factors is None:
                raise KeyError('Missing the required key rope_scaling.long_factor or rope_scaling_short_factor')

            if len(long_factors) != len(short_factors) or len(long_factors) != rope_dims / 2:
                raise ValueError(f'The length of rope long and short factors must be {rope_dims / 2}')

            yield (self.format_tensor_name(gguf.MODEL_TENSOR.ROPE_FACTORS_LONG), torch.tensor(long_factors, dtype=torch.float32))
            yield (self.format_tensor_name(gguf.MODEL_TENSOR.ROPE_FACTORS_SHORT), torch.tensor(short_factors, dtype=torch.float32))

    def set_vocab(self):
        self._set_vocab_sentencepiece()

    def _reverse_hf_permute(self, weights: Tensor, n_head: int, n_kv_head: int | None = None) -> Tensor:
        if n_kv_head is not None and n_head != n_kv_head:
            n_head //= n_kv_head

        return (
            weights.reshape(n_head, 2, weights.shape[0] // n_head // 2, *weights.shape[1:])
            .swapaxes(1, 2)
            .reshape(weights.shape)
        )


@ModelBase.register("QWenLMHeadModel")
class QwenModel(TextModel):
    model_arch = gguf.MODEL_ARCH.QWEN

    @staticmethod
    def token_bytes_to_string(b):
        from transformers.models.gpt2.tokenization_gpt2 import bytes_to_unicode
        byte_encoder = bytes_to_unicode()
        return ''.join([byte_encoder[ord(char)] for char in b.decode('latin-1')])

    @staticmethod
    def bpe(mergeable_ranks: dict[bytes, int], token: bytes, max_rank: int | None = None) -> list[bytes]:
        parts = [bytes([b]) for b in token]
        while True:
            min_idx = None
            min_rank = None
            for i, pair in enumerate(zip(parts[:-1], parts[1:])):
                rank = mergeable_ranks.get(pair[0] + pair[1])
                if rank is not None and (min_rank is None or rank < min_rank):
                    min_idx = i
                    min_rank = rank
            if min_rank is None or (max_rank is not None and min_rank >= max_rank):
                break
            assert min_idx is not None
            parts = parts[:min_idx] + [parts[min_idx] + parts[min_idx + 1]] + parts[min_idx + 2:]
        return parts

    def set_vocab(self):
        self._set_vocab_qwen()

    def set_gguf_parameters(self):
        self.gguf_writer.add_context_length(self.hparams["max_position_embeddings"])
        self.gguf_writer.add_block_count(self.hparams["num_hidden_layers"])
        self.gguf_writer.add_embedding_length(self.hparams["hidden_size"])
        self.gguf_writer.add_feed_forward_length(self.hparams["intermediate_size"])
        self.gguf_writer.add_rope_freq_base(self.hparams["rotary_emb_base"])
        self.gguf_writer.add_rope_dimension_count(self.hparams["hidden_size"] // self.hparams["num_attention_heads"])
        self.gguf_writer.add_head_count(self.hparams["num_attention_heads"])
        self.gguf_writer.add_layer_norm_rms_eps(self.hparams["layer_norm_epsilon"])
        self.gguf_writer.add_file_type(self.ftype)


@ModelBase.register("Qwen2Model", "Qwen2ForCausalLM", "Qwen2AudioForConditionalGeneration")
class Qwen2Model(TextModel):
    model_arch = gguf.MODEL_ARCH.QWEN2

    def set_vocab(self):
        try:
            self._set_vocab_sentencepiece()
        except FileNotFoundError:
            self._set_vocab_gpt2()

    def set_gguf_parameters(self):
        super().set_gguf_parameters()
        self._try_set_pooling_type()
        rope_scaling = self.hparams.get("rope_scaling") or {}
        if rope_scaling.get("rope_type", rope_scaling.get("type")) == "yarn" and "factor" in rope_scaling:
            self.gguf_writer.add_rope_scaling_type(gguf.RopeScalingType.YARN)
            self.gguf_writer.add_rope_scaling_factor(rope_scaling["factor"])
            self.gguf_writer.add_rope_scaling_orig_ctx_len(rope_scaling["original_max_position_embeddings"])

    def modify_tensors(self, data_torch: Tensor, name: str, bid: int | None) -> Iterable[tuple[str, Tensor]]:
        if self.hf_arch == "Qwen2Model":
            name = f"model.{name}"  # map to Qwen2ForCausalLM tensors
        if "language_model." in name:
            name = name.replace("language_model.", "") # for InternVL
        if name.startswith("mlp") or name.startswith("multi_modal_projector") \
                or name.startswith("vision_model") or name.startswith("audio_tower"):
            # skip vision and audio tensors
            return []
        yield from super().modify_tensors(data_torch, name, bid)


@ModelBase.register("Ernie4_5_ForCausalLM")
class Ernie4_5Model(TextModel):
    model_arch = gguf.MODEL_ARCH.ERNIE4_5

    def set_vocab(self):
        self._set_vocab_sentencepiece()

    def set_gguf_parameters(self):
        super().set_gguf_parameters()

    def modify_tensors(self, data_torch: Tensor, name: str, bid: int | None) -> Iterable[tuple[str, Tensor]]:
        num_heads = self.hparams["num_attention_heads"]
        num_kv_heads = self.hparams["num_key_value_heads"]
        head_dim = self.hparams["head_dim"]

        if "ernie." in name:
            name = name.replace("ernie.", "model.")
        # split the qkv weights
        # qkv_proj shape: [(num_heads + 2 * num_kv_heads) * head_dim, hidden_size]
        if "qkv_proj" in name:
            name_q = name.replace("qkv_proj.weight", "q_proj.weight")
            name_k = name.replace("qkv_proj.weight", "k_proj.weight")
            name_v = name.replace("qkv_proj.weight", "v_proj.weight")
            total_q_dim = num_heads * head_dim
            total_k_dim = num_kv_heads * head_dim
            total_v_dim = num_kv_heads * head_dim
            q_proj_weight, k_proj_weight, v_proj_weight = data_torch.split([total_q_dim, total_k_dim, total_v_dim], dim=0)
            return [
                (self.map_tensor_name(name_q), q_proj_weight),
                (self.map_tensor_name(name_k), k_proj_weight),
                (self.map_tensor_name(name_v), v_proj_weight)
            ]
        # split the up_gate_proj into gate and up
        # up_gate_proj shape: [2 * intermediate_size, hidden_size]
        if "up_gate_proj" in name:
            name_up = name.replace("up_gate_proj.weight", "up_proj.weight")
            name_gate = name.replace("up_gate_proj.weight", "gate_proj.weight")
            dim_half = data_torch.shape[0] // 2
            gate_proj_weight, up_proj_weight = data_torch.split(dim_half, dim=0)
            return [
                (self.map_tensor_name(name_gate), gate_proj_weight),
                (self.map_tensor_name(name_up), up_proj_weight)
            ]
        return [(self.map_tensor_name(name), data_torch)]


@ModelBase.register(
    "Qwen2VLModel",
    "Qwen2VLForConditionalGeneration",
    "Qwen2_5_VLForConditionalGeneration",
    "Qwen2_5OmniModel",
)
class Qwen2VLModel(TextModel):
    model_arch = gguf.MODEL_ARCH.QWEN2VL

    def set_gguf_parameters(self):
        super().set_gguf_parameters()
        mrope_section = self.hparams["rope_scaling"]["mrope_section"]
        mrope_section += [0] * max(0, 4 - len(mrope_section))
        self.gguf_writer.add_rope_dimension_sections(mrope_section)

    def set_vocab(self):
        try:
            self._set_vocab_sentencepiece()
        except FileNotFoundError:
            self._set_vocab_gpt2()

    def modify_tensors(self, data_torch: Tensor, name: str, bid: int | None) -> Iterable[tuple[str, Tensor]]:
        del bid  # unused
        if name.startswith("thinker."):
            name = name.replace("thinker.", "")
        if name.startswith("visual") or name.startswith("audio") or \
                name.startswith("talker") or name.startswith("token2wav"):
            # skip multimodal tensors
            return []
        return [(self.map_tensor_name(name), data_torch)]


@ModelBase.register("Qwen2VLModel", "Qwen2VLForConditionalGeneration", "Qwen2_5_VLForConditionalGeneration")
class Qwen2VLVisionModel(MmprojModel):
    def __init__(self, *args, **kwargs):
        super().__init__(*args, **kwargs)
        assert self.hparams_vision is not None
        self.hparams_vision["image_size"] = self.hparams_vision.get("image_size", 560)
        # rename config.json values
        self.hparams_vision["num_attention_heads"] = self.hparams_vision.get("num_heads")
        self.hparams_vision["num_hidden_layers"] = self.hparams_vision.get("depth")
        if "embed_dim" in self.hparams_vision: # qwen2vl
            self.hparams_vision["intermediate_size"] = self.hparams_vision.get("hidden_size")
            self.hparams_vision["hidden_size"] = self.hparams_vision.get("embed_dim")

    def set_gguf_parameters(self):
        super().set_gguf_parameters()
        assert self.hparams_vision is not None
        hparams = self.hparams_vision
        model_type = self.global_config['model_type']
        if model_type == 'qwen2_vl':
            self.gguf_writer.add_clip_projector_type(gguf.VisionProjectorType.QWEN2VL)
        elif model_type == 'qwen2_5_vl' or model_type == 'qwen2_5_omni':
            if model_type == 'qwen2_5_omni':
                self.gguf_writer.add_clip_projector_type(gguf.VisionProjectorType.QWEN25O)
            else:
                self.gguf_writer.add_clip_projector_type(gguf.VisionProjectorType.QWEN25VL)
            self.gguf_writer.add_vision_use_silu(True)
            # find n_wa_pattern (window attention pattern)
            fullatt_block_indexes = hparams.get("fullatt_block_indexes")
            assert fullatt_block_indexes is not None, "fullatt_block_indexes is required for qwen2_5_vl"
            n_wa_pattern = fullatt_block_indexes[0] + 1
            # validate n_wa_pattern
            for i in range(1, len(fullatt_block_indexes)):
                if fullatt_block_indexes[i] - fullatt_block_indexes[i - 1] != n_wa_pattern:
                    raise ValueError(f"Invalid fullatt_block_indexes: {fullatt_block_indexes}")
            self.gguf_writer.add_vision_n_wa_pattern(n_wa_pattern)
        else:
            raise ValueError(f"Unknown QwenVL model type: {self.global_config['model_type']}")
        # default values below are taken from HF tranformers code
        self.gguf_writer.add_vision_attention_layernorm_eps(self.global_config.get("rms_norm_eps", 1e-6))

    def tensor_force_quant(self, name, new_name, bid, n_dims):
        del bid, name, n_dims  # unused
        if ".patch_embd." in new_name:
            return gguf.GGMLQuantizationType.F16
        if ".position_embd." in new_name:
            return gguf.GGMLQuantizationType.F32
        return False

    def modify_tensors(self, data_torch: Tensor, name: str, bid: int | None) -> Iterable[tuple[str, Tensor]]:
        del bid  # unused
        if name.startswith("visual."):
            # process visual tensors
            # split QKV tensors if needed
            if ".qkv." in name:
                if data_torch.ndim == 2: # weight
                    c3, _ = data_torch.shape
                else: # bias
                    c3 = data_torch.shape[0]
                assert c3 % 3 == 0
                c = c3 // 3
                wq = data_torch[:c]
                wk = data_torch[c: c * 2]
                wv = data_torch[c * 2:]
                return [
                    (self.map_tensor_name(name.replace("qkv", "q")), wq),
                    (self.map_tensor_name(name.replace("qkv", "k")), wk),
                    (self.map_tensor_name(name.replace("qkv", "v")), wv),
                ]
            elif 'patch_embed.proj.weight' in name:
                # split Conv3D into Conv2Ds
                c1, c2, kt, kh, kw = data_torch.shape
                del c1, c2, kh, kw  # unused
                assert kt == 2, "Current implmentation only support temporal_patch_size of 2"
                return [
                    (gguf.TENSOR_NAMES[gguf.MODEL_TENSOR.V_ENC_EMBD_PATCH] + ".weight"  , data_torch[:, :, 0, ...]),
                    (gguf.TENSOR_NAMES[gguf.MODEL_TENSOR.V_ENC_EMBD_PATCH] + ".weight.1", data_torch[:, :, 1, ...]),
                ]
            else:
                return [(self.map_tensor_name(name), data_torch)]
        return [] # skip other tensors


@ModelBase.register("Qwen2_5OmniModel")
class Qwen25OmniModel(Qwen2VLVisionModel):
    has_vision_encoder = True
    has_audio_encoder = True

    def __init__(self, *args, **kwargs):
        super().__init__(*args, **kwargs)
        assert self.hparams_audio is not None
        self.hparams_audio["hidden_size"] = self.hparams_audio["d_model"]
        self.hparams_audio["intermediate_size"] = self.hparams_audio["encoder_ffn_dim"]
        self.hparams_audio["num_attention_heads"] = self.hparams_audio["encoder_attention_heads"]

    def set_gguf_parameters(self):
        super().set_gguf_parameters()
        assert self.hparams_audio is not None
        self.gguf_writer.add_audio_num_mel_bins(self.hparams_audio["num_mel_bins"])
        self.gguf_writer.add_audio_attention_layernorm_eps(self.hparams_audio.get("layer_norm_eps", 1e-5))

    def get_vision_config(self) -> dict[str, Any] | None:
        return self.global_config["thinker_config"].get("vision_config")

    def get_audio_config(self) -> dict[str, Any] | None:
        return self.global_config["thinker_config"].get("audio_config")

    def generate_extra_tensors(self) -> Iterable[tuple[str, Tensor]]:
        # SinusoidsPositionEmbedding
        assert self.hparams_audio is not None
        max_timescale = 10000
        length = 1500
        channels = self.hparams_audio["hidden_size"]
        log_timescale_increment = np.log(max_timescale) / (channels // 2 - 1)
        inv_timescales = torch.exp(-log_timescale_increment * torch.arange(channels // 2).float())
        scaled_time = torch.arange(length)[:, np.newaxis] * inv_timescales[np.newaxis, :]
        pos_embd = torch.cat([torch.sin(scaled_time), torch.cos(scaled_time)], dim=1).to(dtype=torch.float32)
        yield ("audio_tower.embed_positions.weight", pos_embd)

    def tensor_force_quant(self, name, new_name, bid, n_dims):
        del bid, new_name, n_dims  # unused
        if ".conv" in name and ".weight" in name:
            return gguf.GGMLQuantizationType.F16
        return False

    def modify_tensors(self, data_torch: Tensor, name: str, bid: int | None) -> Iterable[tuple[str, Tensor]]:
        if name.startswith("thinker."):
            name = name.replace("thinker.", "")

        if name.startswith("audio_tower"):
            # process audio tensors
            if "conv1.bias" in name or "conv2.bias" in name:
                # transpose conv1 and conv2 bias
                data_torch = data_torch.unsqueeze(-1)
            if "audio_bos_eos_token" in name:
                # this tensor is left unused in transformers code
                # https://github.com/huggingface/transformers/blob/6e3063422c4b1c014aa60c32b9254fd2902f0f28/src/transformers/models/qwen2_5_omni/modular_qwen2_5_omni.py#L1809
                return []
            return [(self.map_tensor_name(name), data_torch)]

        return super().modify_tensors(data_torch, name, bid)


@ModelBase.register("InternVisionModel")
class InternVisionModel(MmprojModel):
    def set_gguf_parameters(self):
        super().set_gguf_parameters()
        hparams = self.hparams
        self.gguf_writer.add_clip_projector_type(gguf.VisionProjectorType.INTERNVL)
        self.gguf_writer.add_vision_attention_layernorm_eps(hparams["layer_norm_eps"])
        # hidden_act
        if hparams["hidden_act"] == "silu":
            self.gguf_writer.add_vision_use_silu(True)
        elif hparams["hidden_act"] == "gelu":
            self.gguf_writer.add_vision_use_gelu(True)
        else:
            raise ValueError(f"Unsupported hidden_act: {hparams['hidden_act']}")
        # downsample_ratio
        downsample_ratio = self.global_config.get("downsample_ratio")
        assert downsample_ratio is not None
        self.gguf_writer.add_vision_projector_scale_factor(int(1.0 / downsample_ratio))

    def tensor_force_quant(self, name, new_name, bid, n_dims):
        del bid, name, n_dims  # unused
        if ".patch_embd." in new_name:
            return gguf.GGMLQuantizationType.F16
        if ".position_embd." in new_name:
            return gguf.GGMLQuantizationType.F32
        return False

    def modify_tensors(self, data_torch: Tensor, name: str, bid: int | None) -> Iterable[tuple[str, Tensor]]:
        del bid  # unused
        if name.startswith("vision_model") or name.startswith("mlp"):
            # process visual tensors
            # correct name
            if name.startswith("vision_model"):
                name = "vision_tower." + name
            if (".ls" in name or "position_embedding" in name) and not name.endswith(".weight"):
                name += ".weight"
            # split QKV tensors if needed
            if ".qkv." in name:
                if data_torch.ndim == 2: # weight
                    c3, _ = data_torch.shape
                else: # bias
                    c3 = data_torch.shape[0]
                assert c3 % 3 == 0
                c = c3 // 3
                wq = data_torch[:c]
                wk = data_torch[c: c * 2]
                wv = data_torch[c * 2:]
                return [
                    (self.map_tensor_name(name.replace("attn.qkv", "self_attn.q_proj")), wq),
                    (self.map_tensor_name(name.replace("attn.qkv", "self_attn.k_proj")), wk),
                    (self.map_tensor_name(name.replace("attn.qkv", "self_attn.v_proj")), wv),
                ]
            return [(self.map_tensor_name(name), data_torch)]
        return [] # skip other tensors


@ModelBase.register("WavTokenizerDec")
class WavTokenizerDecModel(TextModel):
    model_arch = gguf.MODEL_ARCH.WAVTOKENIZER_DEC

    def modify_tensors(self, data_torch: Tensor, name: str, bid: int | None) -> Iterable[tuple[str, Tensor]]:
        del bid  # unused

        if \
                name.endswith("codebook.cluster_size") or \
                name.endswith("codebook.embed_avg") or \
                name.endswith("codebook.inited"):
            logger.debug(f"Skipping {name!r}")
            return []

        logger.info(f"{self.map_tensor_name(name)} -> {data_torch.shape}")

        return [(self.map_tensor_name(name), data_torch)]

    def set_vocab(self):
        self._set_vocab_none()

    def set_gguf_parameters(self):
        super().set_gguf_parameters()
        self.gguf_writer.add_vocab_size         (self.hparams["vocab_size"])
        self.gguf_writer.add_features_length    (self.hparams["n_embd_features"])
        self.gguf_writer.add_feed_forward_length(self.hparams["n_ff"])
        self.gguf_writer.add_group_norm_eps     (self.hparams["group_norm_epsilon"])
        self.gguf_writer.add_group_norm_groups  (self.hparams["group_norm_groups"])

        self.gguf_writer.add_posnet_embedding_length(self.hparams["posnet"]["n_embd"])
        self.gguf_writer.add_posnet_block_count     (self.hparams["posnet"]["n_layer"])

        self.gguf_writer.add_convnext_embedding_length(self.hparams["convnext"]["n_embd"])
        self.gguf_writer.add_convnext_block_count     (self.hparams["convnext"]["n_layer"])

        self.gguf_writer.add_causal_attention(False)


@ModelBase.register("Qwen2MoeForCausalLM")
class Qwen2MoeModel(TextModel):
    model_arch = gguf.MODEL_ARCH.QWEN2MOE

    def set_gguf_parameters(self):
        super().set_gguf_parameters()
        if (n_experts := self.hparams.get("num_experts")) is not None:
            self.gguf_writer.add_expert_count(n_experts)
        if (moe_intermediate_size := self.hparams.get("moe_intermediate_size")) is not None:
            self.gguf_writer.add_expert_feed_forward_length(moe_intermediate_size)
            logger.info(f"gguf: expert feed forward length = {moe_intermediate_size}")
        if (shared_expert_intermediate_size := self.hparams.get('shared_expert_intermediate_size')) is not None:
            self.gguf_writer.add_expert_shared_feed_forward_length(shared_expert_intermediate_size)
            logger.info(f"gguf: expert shared feed forward length = {shared_expert_intermediate_size}")
        # YaRN is not enabled by default
        # To enable it, please refer to this guide: https://huggingface.co/Qwen/Qwen3-30B-A3B#processing-long-texts
        rope_scaling = self.hparams.get("rope_scaling") or {}
        if rope_scaling.get("rope_type", rope_scaling.get("type")) == "yarn" and "factor" in rope_scaling:
            self.gguf_writer.add_rope_scaling_type(gguf.RopeScalingType.YARN)
            self.gguf_writer.add_rope_scaling_factor(rope_scaling["factor"])
            self.gguf_writer.add_rope_scaling_orig_ctx_len(rope_scaling["original_max_position_embeddings"])

    _experts: list[dict[str, Tensor]] | None = None

    def modify_tensors(self, data_torch: Tensor, name: str, bid: int | None) -> Iterable[tuple[str, Tensor]]:
        # process the experts separately
        if name.find("experts") != -1:
            n_experts = self.hparams["num_experts"]
            assert bid is not None

            if self._experts is None:
                self._experts = [{} for _ in range(self.block_count)]

            self._experts[bid][name] = data_torch

            if len(self._experts[bid]) >= n_experts * 3:
                tensors: list[tuple[str, Tensor]] = []

                # merge the experts into a single 3d tensor
                for w_name in ["down_proj", "gate_proj", "up_proj"]:
                    datas: list[Tensor] = []

                    for xid in range(n_experts):
                        ename = f"model.layers.{bid}.mlp.experts.{xid}.{w_name}.weight"
                        datas.append(self._experts[bid][ename])
                        del self._experts[bid][ename]

                    data_torch = torch.stack(datas, dim=0)

                    merged_name = f"model.layers.{bid}.mlp.experts.{w_name}.weight"

                    new_name = self.map_tensor_name(merged_name)

                    tensors.append((new_name, data_torch))
                return tensors
            else:
                return []

        return [(self.map_tensor_name(name), data_torch)]

    def prepare_tensors(self):
        super().prepare_tensors()

        if self._experts is not None:
            # flatten `list[dict[str, Tensor]]` into `list[str]`
            experts = [k for d in self._experts for k in d.keys()]
            if len(experts) > 0:
                raise ValueError(f"Unprocessed experts: {experts}")


@ModelBase.register("Qwen3ForCausalLM")
class Qwen3Model(Qwen2Model):
    model_arch = gguf.MODEL_ARCH.QWEN3


@ModelBase.register("Qwen3MoeForCausalLM")
class Qwen3MoeModel(Qwen2MoeModel):
    model_arch = gguf.MODEL_ARCH.QWEN3MOE


@ModelBase.register("GPT2LMHeadModel")
class GPT2Model(TextModel):
    model_arch = gguf.MODEL_ARCH.GPT2

    def set_gguf_parameters(self):
        self.gguf_writer.add_block_count(self.hparams["n_layer"])
        self.gguf_writer.add_context_length(self.hparams["n_ctx"])
        self.gguf_writer.add_embedding_length(self.hparams["n_embd"])
        self.gguf_writer.add_feed_forward_length(4 * self.hparams["n_embd"])
        self.gguf_writer.add_head_count(self.hparams["n_head"])
        self.gguf_writer.add_layer_norm_eps(self.hparams["layer_norm_epsilon"])
        self.gguf_writer.add_file_type(self.ftype)

    def modify_tensors(self, data_torch: Tensor, name: str, bid: int | None) -> Iterable[tuple[str, Tensor]]:
        del bid  # unused

        tensors: list[tuple[str, Tensor]] = []

        # we don't need these
        if name.endswith((".attn.bias", ".attn.masked_bias")):
            return tensors

        if name.endswith((".c_attn.weight", ".c_proj.weight", ".c_fc.weight", ".c_proj.weight")):
            data_torch = data_torch.transpose(1, 0)

        new_name = self.map_tensor_name(name)

        tensors.append((new_name, data_torch))

        return tensors


@ModelBase.register("PhiForCausalLM")
class Phi2Model(TextModel):
    model_arch = gguf.MODEL_ARCH.PHI2

    def set_gguf_parameters(self):
        block_count = self.find_hparam(["num_hidden_layers", "n_layer"])

        rot_pct = self.find_hparam(["partial_rotary_factor"])
        n_embd = self.find_hparam(["hidden_size", "n_embd"])
        n_head = self.find_hparam(["num_attention_heads", "n_head"])

        self.gguf_writer.add_context_length(self.find_hparam(["n_positions", "max_position_embeddings"]))

        self.gguf_writer.add_embedding_length(n_embd)
        self.gguf_writer.add_feed_forward_length(4 * n_embd)
        self.gguf_writer.add_block_count(block_count)
        self.gguf_writer.add_head_count(n_head)
        self.gguf_writer.add_head_count_kv(n_head)
        self.gguf_writer.add_layer_norm_eps(self.find_hparam(["layer_norm_epsilon", "layer_norm_eps"]))
        self.gguf_writer.add_rope_dimension_count(int(rot_pct * n_embd) // n_head)
        self.gguf_writer.add_file_type(self.ftype)
        self.gguf_writer.add_add_bos_token(False)


@ModelBase.register("Phi3ForCausalLM")
class Phi3MiniModel(TextModel):
    model_arch = gguf.MODEL_ARCH.PHI3

    def set_vocab(self):
        # Phi-4 model uses GPT2Tokenizer
        tokenizer_config_file = self.dir_model / 'tokenizer_config.json'
        if tokenizer_config_file.is_file():
            with open(tokenizer_config_file, "r", encoding="utf-8") as f:
                tokenizer_config_json = json.load(f)
                tokenizer_class = tokenizer_config_json['tokenizer_class']
                if tokenizer_class == 'GPT2Tokenizer':
                    return self._set_vocab_gpt2()

        from sentencepiece import SentencePieceProcessor

        tokenizer_path = self.dir_model / 'tokenizer.model'

        if not tokenizer_path.is_file():
            raise ValueError(f'Error: Missing {tokenizer_path}')

        tokenizer = SentencePieceProcessor()
        tokenizer.LoadFromFile(str(tokenizer_path))

        vocab_size = self.hparams.get('vocab_size', tokenizer.vocab_size())

        tokens: list[bytes] = [f"[PAD{i}]".encode("utf-8") for i in range(vocab_size)]
        scores: list[float] = [-10000.0] * vocab_size
        toktypes: list[int] = [SentencePieceTokenTypes.UNUSED] * vocab_size

        for token_id in range(tokenizer.vocab_size()):

            piece = tokenizer.IdToPiece(token_id)
            text = piece.encode("utf-8")
            score = tokenizer.GetScore(token_id)

            toktype = SentencePieceTokenTypes.NORMAL
            if tokenizer.IsUnknown(token_id):
                toktype = SentencePieceTokenTypes.UNKNOWN
            elif tokenizer.IsControl(token_id):
                toktype = SentencePieceTokenTypes.CONTROL
            elif tokenizer.IsUnused(token_id):
                toktype = SentencePieceTokenTypes.UNUSED
            elif tokenizer.IsByte(token_id):
                toktype = SentencePieceTokenTypes.BYTE

            tokens[token_id] = text
            scores[token_id] = score
            toktypes[token_id] = toktype

        added_tokens_file = self.dir_model / 'added_tokens.json'
        if added_tokens_file.is_file():
            with open(added_tokens_file, "r", encoding="utf-8") as f:
                added_tokens_json = json.load(f)

                for key in added_tokens_json:
                    token_id = added_tokens_json[key]
                    if token_id >= vocab_size:
                        logger.debug(f'ignore token {token_id}: id is out of range, max={vocab_size - 1}')
                        continue

                    tokens[token_id] = key.encode("utf-8")
                    scores[token_id] = -1000.0
                    toktypes[token_id] = SentencePieceTokenTypes.USER_DEFINED

        tokenizer_config_file = self.dir_model / 'tokenizer_config.json'
        if tokenizer_config_file.is_file():
            with open(tokenizer_config_file, "r", encoding="utf-8") as f:
                tokenizer_config_json = json.load(f)
                added_tokens_decoder = tokenizer_config_json.get("added_tokens_decoder", {})
                for token_id, foken_data in added_tokens_decoder.items():
                    token_id = int(token_id)
                    token = foken_data["content"].encode("utf-8")
                    if toktypes[token_id] != SentencePieceTokenTypes.UNUSED:
                        if tokens[token_id] != token:
                            logger.warning(f'replacing token {token_id}: {tokens[token_id].decode("utf-8")!r} -> {token.decode("utf-8")!r}')
                    tokens[token_id] = token
                    scores[token_id] = -1000.0
                    toktypes[token_id] = SentencePieceTokenTypes.USER_DEFINED
                    if foken_data.get("special"):
                        toktypes[token_id] = SentencePieceTokenTypes.CONTROL

        tokenizer_file = self.dir_model / 'tokenizer.json'
        if tokenizer_file.is_file():
            with open(tokenizer_file, "r", encoding="utf-8") as f:
                tokenizer_json = json.load(f)
                added_tokens = tokenizer_json.get("added_tokens", [])
                for foken_data in added_tokens:
                    token_id = int(foken_data["id"])
                    token = foken_data["content"].encode("utf-8")
                    if toktypes[token_id] != SentencePieceTokenTypes.UNUSED:
                        if tokens[token_id] != token:
                            logger.warning(f'replacing token {token_id}: {tokens[token_id].decode("utf-8")!r} -> {token.decode("utf-8")!r}')
                    tokens[token_id] = token
                    scores[token_id] = -1000.0
                    toktypes[token_id] = SentencePieceTokenTypes.USER_DEFINED
                    if foken_data.get("special"):
                        toktypes[token_id] = SentencePieceTokenTypes.CONTROL

        self.gguf_writer.add_tokenizer_model("llama")
        self.gguf_writer.add_tokenizer_pre("default")
        self.gguf_writer.add_token_list(tokens)
        self.gguf_writer.add_token_scores(scores)
        self.gguf_writer.add_token_types(toktypes)

        special_vocab = gguf.SpecialVocab(self.dir_model, n_vocab=len(tokens))
        special_vocab.add_to_gguf(self.gguf_writer)

    def set_gguf_parameters(self):
        block_count = self.find_hparam(["num_hidden_layers", "n_layer"])

        n_embd = self.find_hparam(["hidden_size", "n_embd"])
        n_head = self.find_hparam(["num_attention_heads", "n_head"])
        n_head_kv = self.find_hparam(["num_key_value_heads", "n_head_kv"])
        rms_eps = self.find_hparam(["rms_norm_eps"])
        max_pos_embds = self.find_hparam(["n_positions", "max_position_embeddings"])
        orig_max_pos_embds = self.find_hparam(["original_max_position_embeddings"])
        rot_pct = self.hparams.get("partial_rotary_factor", 1.0)
        rope_dims = int(rot_pct * n_embd) // n_head

        self.gguf_writer.add_context_length(max_pos_embds)
        self.gguf_writer.add_rope_scaling_orig_ctx_len(orig_max_pos_embds)
        self.gguf_writer.add_embedding_length(n_embd)
        self.gguf_writer.add_feed_forward_length(self.find_hparam(["intermediate_size"]))
        self.gguf_writer.add_block_count(block_count)
        self.gguf_writer.add_head_count(n_head)
        self.gguf_writer.add_head_count_kv(n_head_kv)
        self.gguf_writer.add_layer_norm_rms_eps(rms_eps)
        self.gguf_writer.add_rope_dimension_count(rope_dims)
        self.gguf_writer.add_rope_freq_base(self.find_hparam(["rope_theta"]))
        self.gguf_writer.add_file_type(self.ftype)
        sliding_window = self.hparams.get("sliding_window")
        # use zero value of sliding_window to distinguish Phi-4 from other PHI3 models
        if sliding_window is None:
            sliding_window = 0
        self.gguf_writer.add_sliding_window(sliding_window)

    def generate_extra_tensors(self) -> Iterable[tuple[str, Tensor]]:
        n_embd = self.find_hparam(["hidden_size", "n_embd"])
        n_head = self.find_hparam(["num_attention_heads", "n_head"])
        max_pos_embds = self.find_hparam(["n_positions", "max_position_embeddings"])
        orig_max_pos_embds = self.find_hparam(["original_max_position_embeddings"])
        rot_pct = self.hparams.get("partial_rotary_factor", 1.0)
        rope_dims = int(rot_pct * n_embd) // n_head

        # write rope scaling for long context (128k) model
        rope_scaling = self.find_hparam(['rope_scaling'], True)
        if rope_scaling is None:
            return

        scale = max_pos_embds / orig_max_pos_embds

        rope_scaling_type = rope_scaling.get('rope_type', rope_scaling.get('type', '')).lower()
        if len(rope_scaling_type) == 0:
            raise KeyError('Missing the required key rope_scaling.type')

        if rope_scaling_type == 'su' or rope_scaling_type == 'longrope':
            attn_factor = math.sqrt(1 + math.log(scale) / math.log(orig_max_pos_embds)) if scale > 1.0 else 1.0
        elif rope_scaling_type == 'yarn':
            attn_factor = 0.1 * math.log(scale) + 1.0 if scale > 1.0 else 1.0
        else:
            raise NotImplementedError(f'The rope scaling type {rope_scaling_type} is not supported yet')

        self.gguf_writer.add_rope_scaling_attn_factors(attn_factor)

        long_factors = rope_scaling.get('long_factor', None)
        short_factors = rope_scaling.get('short_factor', None)

        if long_factors is None or short_factors is None:
            raise KeyError('Missing the required key rope_scaling.long_factor or rope_scaling_short_factor')

        if len(long_factors) != len(short_factors) or len(long_factors) != rope_dims / 2:
            raise ValueError(f'The length of rope long and short factors must be {rope_dims / 2}. long_factors = {len(long_factors)}, short_factors = {len(short_factors)}.')

        yield (self.format_tensor_name(gguf.MODEL_TENSOR.ROPE_FACTORS_LONG), torch.tensor(long_factors, dtype=torch.float32))
        yield (self.format_tensor_name(gguf.MODEL_TENSOR.ROPE_FACTORS_SHORT), torch.tensor(short_factors, dtype=torch.float32))


@ModelBase.register("PhiMoEForCausalLM")
class PhiMoeModel(Phi3MiniModel):
    model_arch = gguf.MODEL_ARCH.PHIMOE

    _experts: list[dict[str, Tensor]] | None = None

    def set_gguf_parameters(self):
        super().set_gguf_parameters()
        self.gguf_writer.add_expert_used_count(self.hparams["num_experts_per_tok"])
        self.gguf_writer.add_expert_count(self.hparams["num_local_experts"])

    def modify_tensors(self, data_torch: Tensor, name: str, bid: int | None) -> Iterable[tuple[str, Tensor]]:
        # process the experts separately
        if name.find("block_sparse_moe.experts") != -1:
            n_experts = self.hparams["num_local_experts"]
            assert bid is not None

            if self._experts is None:
                self._experts = [{} for _ in range(self.block_count)]

            self._experts[bid][name] = data_torch

            if len(self._experts[bid]) >= n_experts * 3:
                tensors: list[tuple[str, Tensor]] = []

                # merge the experts into a single 3d tensor
                for w_name in ["w1", "w2", "w3"]:
                    datas: list[Tensor] = []

                    for xid in range(n_experts):
                        ename = f"model.layers.{bid}.block_sparse_moe.experts.{xid}.{w_name}.weight"
                        datas.append(self._experts[bid][ename])
                        del self._experts[bid][ename]

                    data_torch = torch.stack(datas, dim=0)

                    merged_name = f"model.layers.{bid}.block_sparse_moe.experts.{w_name}.weight"

                    new_name = self.map_tensor_name(merged_name)

                    tensors.append((new_name, data_torch))
                return tensors
            else:
                return []

        return [(self.map_tensor_name(name), data_torch)]

    def prepare_tensors(self):
        super().prepare_tensors()

        if self._experts is not None:
            # flatten `list[dict[str, Tensor]]` into `list[str]`
            experts = [k for d in self._experts for k in d.keys()]
            if len(experts) > 0:
                raise ValueError(f"Unprocessed experts: {experts}")


@ModelBase.register("PlamoForCausalLM")
class PlamoModel(TextModel):
    model_arch = gguf.MODEL_ARCH.PLAMO

    def set_vocab(self):
        self._set_vocab_sentencepiece()

    def set_gguf_parameters(self):
        hparams = self.hparams
        block_count = hparams["num_hidden_layers"]

        self.gguf_writer.add_context_length(4096)  # not in config.json
        self.gguf_writer.add_embedding_length(hparams["hidden_size"])
        self.gguf_writer.add_feed_forward_length(hparams["intermediate_size"])
        self.gguf_writer.add_block_count(block_count)
        self.gguf_writer.add_head_count(hparams["num_attention_heads"])
        self.gguf_writer.add_head_count_kv(5)  # hparams["num_key_value_heads"]) is wrong
        self.gguf_writer.add_layer_norm_rms_eps(hparams["rms_norm_eps"])
        self.gguf_writer.add_file_type(self.ftype)

    def shuffle_attn_q_weight(self, data_torch):
        assert data_torch.size() == (5120, 5120)
        data_torch = data_torch.reshape(8, 5, 128, 5120)
        data_torch = torch.permute(data_torch, (1, 0, 2, 3))
        data_torch = torch.reshape(data_torch, (5120, 5120))
        return data_torch

    def shuffle_attn_output_weight(self, data_torch):
        assert data_torch.size() == (5120, 5120)
        data_torch = data_torch.reshape(5120, 8, 5, 128)
        data_torch = torch.permute(data_torch, (0, 2, 1, 3))
        data_torch = torch.reshape(data_torch, (5120, 5120))
        return data_torch

    def modify_tensors(self, data_torch: Tensor, name: str, bid: int | None) -> Iterable[tuple[str, Tensor]]:
        del bid  # unused

        new_name = self.map_tensor_name(name)

        # shuffle for broadcasting of gqa in ggml_mul_mat
        if new_name.endswith("attn_q.weight"):
            data_torch = self.shuffle_attn_q_weight(data_torch)
        elif new_name.endswith("attn_output.weight"):
            data_torch = self.shuffle_attn_output_weight(data_torch)

        return [(new_name, data_torch)]


@ModelBase.register("CodeShellForCausalLM")
class CodeShellModel(TextModel):
    model_arch = gguf.MODEL_ARCH.CODESHELL

    def set_gguf_parameters(self):
        block_count = self.hparams["n_layer"]

        self.gguf_writer.add_context_length(self.hparams["n_positions"])
        self.gguf_writer.add_embedding_length(self.hparams["n_embd"])
        self.gguf_writer.add_feed_forward_length(4 * self.hparams["n_embd"])
        self.gguf_writer.add_block_count(block_count)
        self.gguf_writer.add_head_count(self.hparams["n_head"])
        self.gguf_writer.add_head_count_kv(self.hparams["num_query_groups"])
        self.gguf_writer.add_layer_norm_eps(self.hparams["layer_norm_epsilon"])
        self.gguf_writer.add_file_type(self.ftype)
        self.gguf_writer.add_rope_freq_base(10000.0)
        self.gguf_writer.add_rope_scaling_type(gguf.RopeScalingType.LINEAR)
        self.gguf_writer.add_rope_scaling_factor(1.0)

    _has_tok_embd = False

    def modify_tensors(self, data_torch: Tensor, name: str, bid: int | None) -> Iterable[tuple[str, Tensor]]:
        del bid  # unused

        output_name = self.format_tensor_name(gguf.MODEL_TENSOR.OUTPUT)
        tok_embd_name = self.format_tensor_name(gguf.MODEL_TENSOR.TOKEN_EMBD)

        new_name = self.map_tensor_name(name)

        # assuming token_embd.weight is seen before output.weight
        if not self._has_tok_embd and new_name == self.format_tensor_name(gguf.MODEL_TENSOR.OUTPUT):
            # even though the tensor file(s) does not contain the word embeddings they are still in the weight map
            if self.tensor_names and "transformer.wte.weight" in self.tensor_names:
                logger.debug(f"{tok_embd_name} not found before {output_name}, assuming they are tied")
                self.tensor_names.remove("transformer.wte.weight")
        elif new_name == tok_embd_name:
            self._has_tok_embd = True

        return [(new_name, data_torch)]


@ModelBase.register("InternLM2ForCausalLM")
class InternLM2Model(TextModel):
    model_arch = gguf.MODEL_ARCH.INTERNLM2

    def set_vocab(self):
        # (TODO): Is there a better way?
        # Copy from _set_vocab_sentencepiece, The only difference is that we will treat the character
        # \x00 specially and convert it into an emoji character to prevent it from being mistakenly
        # recognized as an empty string in C++.
        from sentencepiece import SentencePieceProcessor
        from sentencepiece import sentencepiece_model_pb2 as model

        tokenizer_path = self.dir_model / 'tokenizer.model'

        tokens: list[bytes] = []
        scores: list[float] = []
        toktypes: list[int] = []

        if not tokenizer_path.is_file():
            logger.error(f'Error: Missing {tokenizer_path}')
            sys.exit(1)

        sentencepiece_model = model.ModelProto()  # pyright: ignore[reportAttributeAccessIssue]
        sentencepiece_model.ParseFromString(open(tokenizer_path, "rb").read())
        add_prefix = sentencepiece_model.normalizer_spec.add_dummy_prefix

        tokenizer = SentencePieceProcessor()
        tokenizer.LoadFromFile(str(tokenizer_path))

        vocab_size = self.hparams.get('vocab_size', tokenizer.vocab_size())

        for token_id in range(vocab_size):
            piece = tokenizer.IdToPiece(token_id)
            text = piece.encode("utf-8")
            score = tokenizer.GetScore(token_id)
            if text == b"\x00":
                # (TODO): fixme
                # Hack here and replace the \x00 characters.
                logger.warning(f"InternLM2 convert token '{text}' to '🐉'!")
                text = "🐉".encode("utf-8")

            toktype = SentencePieceTokenTypes.NORMAL
            if tokenizer.IsUnknown(token_id):
                toktype = SentencePieceTokenTypes.UNKNOWN
            elif tokenizer.IsControl(token_id):
                toktype = SentencePieceTokenTypes.CONTROL
            elif tokenizer.IsUnused(token_id):
                toktype = SentencePieceTokenTypes.UNUSED
            elif tokenizer.IsByte(token_id):
                toktype = SentencePieceTokenTypes.BYTE
            # take care of ununsed raw token
            if piece.startswith('[UNUSED'):
                toktype = SentencePieceTokenTypes.UNUSED

            tokens.append(text)
            scores.append(score)
            toktypes.append(toktype)

        added_tokens_file = self.dir_model / 'added_tokens.json'
        if added_tokens_file.is_file():
            with open(added_tokens_file, "r", encoding="utf-8") as f:
                added_tokens_json = json.load(f)

                for key in added_tokens_json:
                    tokens.append(key.encode("utf-8"))
                    scores.append(-1000.0)
                    toktypes.append(SentencePieceTokenTypes.USER_DEFINED)

        chat_eos_token = '<|im_end|>'
        chat_eos_token_id = None

        tokenizer_config_file = self.dir_model / 'tokenizer_config.json'
        if tokenizer_config_file.is_file():
            with open(tokenizer_config_file, "r", encoding="utf-8") as f:
                tokenizer_config_json = json.load(f)
                added_tokens_decoder = tokenizer_config_json.get("added_tokens_decoder", {})
                for token_id, foken_data in added_tokens_decoder.items():
                    token_id = int(token_id)
                    token = foken_data["content"]
                    if token == chat_eos_token:
                        chat_eos_token_id = token_id
                    token = token.encode("utf-8")
                    if toktypes[token_id] != SentencePieceTokenTypes.UNUSED:
                        if tokens[token_id] != token:
                            logger.warning(f'replacing token {token_id}: {tokens[token_id].decode("utf-8")!r} -> {token.decode("utf-8")!r}')
                    tokens[token_id] = token
                    scores[token_id] = -1000.0
                    toktypes[token_id] = SentencePieceTokenTypes.USER_DEFINED
                    if foken_data.get("special"):
                        toktypes[token_id] = SentencePieceTokenTypes.CONTROL

        tokenizer_file = self.dir_model / 'tokenizer.json'
        if tokenizer_file.is_file():
            with open(tokenizer_file, "r", encoding="utf-8") as f:
                tokenizer_json = json.load(f)
                added_tokens = tokenizer_json.get("added_tokens", [])
                for foken_data in added_tokens:
                    token_id = int(foken_data["id"])
                    token = foken_data["content"]
                    if token == chat_eos_token:
                        chat_eos_token_id = token_id
                    token = token.encode("utf-8")
                    if toktypes[token_id] != SentencePieceTokenTypes.UNUSED:
                        if tokens[token_id] != token:
                            logger.warning(f'replacing token {token_id}: {tokens[token_id].decode("utf-8")!r} -> {token.decode("utf-8")!r}')
                    tokens[token_id] = token
                    scores[token_id] = -1000.0
                    toktypes[token_id] = SentencePieceTokenTypes.USER_DEFINED
                    if foken_data.get("special"):
                        toktypes[token_id] = SentencePieceTokenTypes.CONTROL

        self.gguf_writer.add_tokenizer_model("llama")
        self.gguf_writer.add_tokenizer_pre("default")
        self.gguf_writer.add_token_list(tokens)
        self.gguf_writer.add_token_scores(scores)
        self.gguf_writer.add_token_types(toktypes)
        self.gguf_writer.add_add_space_prefix(add_prefix)

        special_vocab = gguf.SpecialVocab(self.dir_model, n_vocab=len(tokens))
        old_eos = special_vocab.special_token_ids["eos"]
        if chat_eos_token_id is not None:
            # For the chat model, we replace the eos with '<|im_end|>'.
            # TODO: this is a hack, should be fixed
            #       https://github.com/ggml-org/llama.cpp/pull/6745#issuecomment-2067687048
            special_vocab.special_token_ids["eos"] = chat_eos_token_id
            logger.warning(f"Replace eos:{old_eos} with a special token:{chat_eos_token_id}"
                           " in chat mode so that the conversation can end normally.")

        special_vocab.add_to_gguf(self.gguf_writer)

    def set_gguf_parameters(self):
        self.gguf_writer.add_context_length(self.hparams["max_position_embeddings"])
        self.gguf_writer.add_block_count(self.hparams["num_hidden_layers"])
        self.gguf_writer.add_embedding_length(self.hparams["hidden_size"])
        self.gguf_writer.add_feed_forward_length(self.hparams["intermediate_size"])
        self.gguf_writer.add_rope_freq_base(self.hparams["rope_theta"])
        self.gguf_writer.add_head_count(self.hparams["num_attention_heads"])
        self.gguf_writer.add_layer_norm_rms_eps(self.hparams["rms_norm_eps"])
        self.gguf_writer.add_head_count_kv(self.hparams["num_key_value_heads"])
        self.gguf_writer.add_file_type(self.ftype)
        rope_scaling = self.hparams.get("rope_scaling") or {}
        if rope_scaling.get("rope_type", rope_scaling.get("type")) == "linear" and "factor" in rope_scaling:
            self.gguf_writer.add_rope_scaling_type(gguf.RopeScalingType.LINEAR)
            self.gguf_writer.add_rope_scaling_factor(rope_scaling["factor"])

    def modify_tensors(self, data_torch: Tensor, name: str, bid: int | None) -> Iterable[tuple[str, Tensor]]:
        num_heads = self.hparams["num_attention_heads"]
        num_kv_heads = self.hparams["num_key_value_heads"]
        n_embd = self.hparams["hidden_size"]
        q_per_kv = num_heads // num_kv_heads
        head_dim = n_embd // num_heads
        num_groups = num_heads // q_per_kv

        name = name.replace("language_model.", "") # InternVL
        if name.startswith("mlp") or name.startswith("vision_model"):
            # skip visual tensors
            return []

        if bid is not None and f"model.layers.{bid}.attention.wqkv" in name:
            qkv = data_torch

            qkv = qkv.reshape((num_groups, q_per_kv + 2, head_dim, n_embd))
            q, k, v = qkv[:, : q_per_kv], qkv[:, -2], qkv[:, -1]

            # The model weights of q and k equire additional reshape.
            q = LlamaModel.permute(q.reshape((-1, q.shape[-1])), num_heads, num_heads)
            k = LlamaModel.permute(k.reshape((-1, k.shape[-1])), num_heads, num_kv_heads)
            v = v.reshape((-1, v.shape[-1]))

            return [
                (self.format_tensor_name(gguf.MODEL_TENSOR.ATTN_Q, bid), q),
                (self.format_tensor_name(gguf.MODEL_TENSOR.ATTN_K, bid), k),
                (self.format_tensor_name(gguf.MODEL_TENSOR.ATTN_V, bid), v),
            ]
        else:
            return [(self.map_tensor_name(name), data_torch)]


@ModelBase.register("InternLM3ForCausalLM")
class InternLM3Model(TextModel):
    model_arch = gguf.MODEL_ARCH.LLAMA

    def set_vocab(self):
        tokens, scores, toktypes = self._create_vocab_sentencepiece()

        self.gguf_writer.add_tokenizer_model("llama")
        self.gguf_writer.add_tokenizer_pre("default")
        self.gguf_writer.add_token_list(tokens)
        self.gguf_writer.add_token_scores(scores)
        self.gguf_writer.add_token_types(toktypes)

        special_vocab = gguf.SpecialVocab(self.dir_model, n_vocab=len(tokens))

        tokenizer_config_file = self.dir_model / 'tokenizer_config.json'
        if tokenizer_config_file.is_file():
            with open(tokenizer_config_file, "r", encoding="utf-8") as f:
                tokenizer_config_json = json.load(f)
                if "add_prefix_space" in tokenizer_config_json:
                    self.gguf_writer.add_add_space_prefix(tokenizer_config_json["add_prefix_space"])

                if "added_tokens_decoder" in tokenizer_config_json:
                    for token_id, token_data in tokenizer_config_json["added_tokens_decoder"].items():
                        if token_data.get("special"):
                            token_id = int(token_id)
                            token = token_data["content"]
                            special_vocab._set_special_token(token, token_id)
                            # update eos token
                            if token == '<|im_end|>' and "eos" in special_vocab.special_token_ids:
                                special_vocab.special_token_ids["eos"] = token_id

        special_vocab.add_to_gguf(self.gguf_writer)

    def set_gguf_parameters(self):
        super().set_gguf_parameters()
        hparams = self.hparams
        self.gguf_writer.add_vocab_size(hparams["vocab_size"])

        if (rope_dim := hparams.get("head_dim")) is None:
            rope_dim = hparams["hidden_size"] // hparams["num_attention_heads"]
        self.gguf_writer.add_rope_dimension_count(rope_dim)

        rope_scaling = self.hparams.get("rope_scaling") or {}
        if rope_scaling.get("rope_type", rope_scaling.get("type")) == "linear" and "factor" in rope_scaling:
            self.gguf_writer.add_rope_scaling_type(gguf.RopeScalingType.LINEAR)
            self.gguf_writer.add_rope_scaling_factor(rope_scaling["factor"])

    def modify_tensors(self, data_torch: Tensor, name: str, bid: int | None) -> Iterable[tuple[str, Tensor]]:
        n_head = self.hparams["num_attention_heads"]
        n_kv_head = self.hparams.get("num_key_value_heads")
        name = name.replace("language_model.", "") # InternVL
        if name.startswith("mlp") or name.startswith("vision_model"):
            # skip visual tensors
            return []
        if name.endswith(("q_proj.weight", "q_proj.bias")):
            data_torch = LlamaModel.permute(data_torch, n_head, n_head)
        if name.endswith(("k_proj.weight", "k_proj.bias")):
            data_torch = LlamaModel.permute(data_torch, n_head, n_kv_head)
        return [(self.map_tensor_name(name), data_torch)]


@ModelBase.register("BertModel", "BertForMaskedLM", "CamembertModel", "BertForSequenceClassification")
class BertModel(TextModel):
    model_arch = gguf.MODEL_ARCH.BERT

    def __init__(self, *args, **kwargs):
        super().__init__(*args, **kwargs)
        self.vocab_size = None

        if cls_out_labels := self.hparams.get("id2label"):
            if len(cls_out_labels) == 2 and cls_out_labels[0] == "LABEL_0":
                # Remove dummy labels added by AutoConfig
                cls_out_labels = None
        self.cls_out_labels = cls_out_labels

    def set_gguf_parameters(self):
        super().set_gguf_parameters()
        self.gguf_writer.add_causal_attention(False)
        self._try_set_pooling_type()

        if self.cls_out_labels:
            self.gguf_writer.add_classifier_output_labels([v for k, v in sorted(self.cls_out_labels.items())])

    def set_vocab(self):
        tokens, toktypes, tokpre = self.get_vocab_base()
        self.vocab_size = len(tokens)

        # we need this to validate the size of the token_type embeddings
        # though currently we are passing all zeros to the token_type embeddings
        # "Sequence A" or "Sequence B"
        self.gguf_writer.add_token_type_count(self.hparams.get("type_vocab_size", 1))

        # convert to phantom space vocab
        def phantom(tok):
            if tok.startswith("[") and tok.endswith("]"):
                return tok
            if tok.startswith("##"):
                return tok[2:]
            return "\u2581" + tok
        tokens = list(map(phantom, tokens))

        # add vocab to gguf
        self.gguf_writer.add_tokenizer_model("bert")
        self.gguf_writer.add_tokenizer_pre(tokpre)
        self.gguf_writer.add_token_list(tokens)
        self.gguf_writer.add_token_types(toktypes)

        # handle special tokens
        special_vocab = gguf.SpecialVocab(self.dir_model, n_vocab=len(tokens))
        special_vocab.add_to_gguf(self.gguf_writer)

    def modify_tensors(self, data_torch: Tensor, name: str, bid: int | None) -> Iterable[tuple[str, Tensor]]:
        del bid  # unused

        if name.startswith("bert."):
            name = name[5:]

        if name.endswith(".gamma"):
            name = name[:-6] + ".weight"

        if name.endswith(".beta"):
            name = name[:-5] + ".bias"

        # we are only using BERT for embeddings so we don't need the pooling layer
        if name in ("embeddings.position_ids", "pooler.dense.weight", "pooler.dense.bias"):
            return [] # we don't need these

        if name.startswith("cls.predictions"):
            return []

        if name.startswith("cls.seq_relationship"):
            return []

        if self.cls_out_labels:
            # For BertForSequenceClassification (direct projection layer)
            if name == "classifier.weight":
                name = "classifier.out_proj.weight"

            if name == "classifier.bias":
                name = "classifier.out_proj.bias"

        return [(self.map_tensor_name(name), data_torch)]

    def _xlmroberta_tokenizer_init(self) -> None:
        # we need the pad_token_id to know how to chop down position_embd matrix
        if (pad_token_id := self.hparams.get("pad_token_id")) is not None:
            self._position_offset = 1 + pad_token_id
            if "max_position_embeddings" in self.hparams:
                self.hparams["max_position_embeddings"] -= self._position_offset
        else:
            self._position_offset = None

    def _xlmroberta_set_vocab(self) -> None:
        # to avoid TypeError: Descriptors cannot be created directly
        # exception when importing sentencepiece_model_pb2
        os.environ["PROTOCOL_BUFFERS_PYTHON_IMPLEMENTATION"] = "python"
        from sentencepiece import SentencePieceProcessor
        from sentencepiece import sentencepiece_model_pb2 as model

        tokenizer_path = self.dir_model / 'sentencepiece.bpe.model'

        tokenizer_json = {}
        tokenizer_config_json = {}
        if not tokenizer_path.is_file():
            tokenizer_path = self.dir_model / 'tokenizer.json'
            tokenizer_config_path = self.dir_model / 'tokenizer_config.json'

            if not tokenizer_path.is_file():
                raise FileNotFoundError(f"File not found: {tokenizer_path}")

            from base64 import b64decode
            from transformers import AutoTokenizer
            tokenizer = AutoTokenizer.from_pretrained(self.dir_model)

            with open(tokenizer_path, "r", encoding="utf-8") as fp:
                tokenizer_json = json.load(fp)

            if tokenizer_config_path.is_file():
                with open(tokenizer_config_path, "r", encoding="utf-8") as fp:
                    tokenizer_config_json = json.load(fp)

            add_prefix = tokenizer.add_prefix_space
            remove_whitespaces = tokenizer.clean_up_tokenization_spaces
            precompiled_charsmap = b64decode(tokenizer_json["normalizer"]["precompiled_charsmap"])

            vocab_size = max(self.hparams.get("vocab_size", 0), tokenizer.vocab_size)
        else:
            sentencepiece_model = model.ModelProto()  # pyright: ignore[reportAttributeAccessIssue]
            sentencepiece_model.ParseFromString(open(tokenizer_path, "rb").read())
            assert sentencepiece_model.trainer_spec.model_type == 1  # UNIGRAM

            add_prefix = sentencepiece_model.normalizer_spec.add_dummy_prefix
            remove_whitespaces = sentencepiece_model.normalizer_spec.remove_extra_whitespaces
            precompiled_charsmap = sentencepiece_model.normalizer_spec.precompiled_charsmap

            tokenizer = SentencePieceProcessor()
            tokenizer.LoadFromFile(str(tokenizer_path))

            vocab_size = max(self.hparams.get("vocab_size", 0), tokenizer.vocab_size())

        tokens: list[bytes] = [f"[PAD{i}]".encode("utf-8") for i in range(vocab_size)]
        scores: list[float] = [-10000.0] * vocab_size
        toktypes: list[int] = [SentencePieceTokenTypes.UNUSED] * vocab_size

        if isinstance(tokenizer, SentencePieceProcessor):
            for token_id in range(tokenizer.vocab_size()):
                piece = tokenizer.IdToPiece(token_id)
                text = piece.encode("utf-8")
                score = tokenizer.GetScore(token_id)

                toktype = SentencePieceTokenTypes.NORMAL
                if tokenizer.IsUnknown(token_id):
                    toktype = SentencePieceTokenTypes.UNKNOWN
                elif tokenizer.IsControl(token_id):
                    toktype = SentencePieceTokenTypes.CONTROL
                elif tokenizer.IsUnused(token_id):
                    toktype = SentencePieceTokenTypes.UNUSED
                elif tokenizer.IsByte(token_id):
                    toktype = SentencePieceTokenTypes.BYTE

                tokens[token_id] = text
                scores[token_id] = score
                toktypes[token_id] = toktype
        else:
            added_vocab = tokenizer.get_added_vocab()
            unk_token = tokenizer_config_json.get("unk_token")
            unk_token_id = added_vocab.get(unk_token, tokenizer_json["model"].get("unk_id", 3))

            for token_id in range(tokenizer.vocab_size):
                piece = tokenizer._convert_id_to_token(token_id)
                if (piece := tokenizer._convert_id_to_token(token_id)) is not None:
                    text = piece.encode("utf-8")
                    score = tokenizer_json["model"]["vocab"][token_id][1]

                    toktype = SentencePieceTokenTypes.NORMAL
                    if token_id == unk_token_id:
                        toktype = SentencePieceTokenTypes.UNKNOWN
                    elif token_id in tokenizer.all_special_ids:
                        toktype = SentencePieceTokenTypes.CONTROL
                    elif token_id in added_vocab.values():
                        toktype = SentencePieceTokenTypes.USER_DEFINED
                    # No reliable way to detect this, but jina doesn't have any
                    # elif tokenizer.IsByte(token_id):
                    #     toktype = SentencePieceTokenTypes.BYTE

                    tokens[token_id] = text
                    scores[token_id] = score
                    toktypes[token_id] = toktype

        if isinstance(tokenizer, SentencePieceProcessor):
            # realign tokens (see HF tokenizer code)
            tokens = [b'<s>', b'<pad>', b'</s>', b'<unk>'] + tokens[3:-1]
            scores = [0.0, 0.0, 0.0, 0.0] + scores[3:-1]
            toktypes = [
                SentencePieceTokenTypes.CONTROL,
                SentencePieceTokenTypes.CONTROL,
                SentencePieceTokenTypes.CONTROL,
                SentencePieceTokenTypes.UNKNOWN,
            ] + toktypes[3:-1]

            if self.model_arch == gguf.MODEL_ARCH.NOMIC_BERT_MOE:
                # Add mask token missing from sentencepiece.bpe.model
                tokens[250001] = b'<mask>'
                scores[250001] = 0.0
                toktypes[250001] = SentencePieceTokenTypes.CONTROL

        self.gguf_writer.add_tokenizer_model("t5")
        self.gguf_writer.add_tokenizer_pre("default")
        self.gguf_writer.add_token_list(tokens)
        self.gguf_writer.add_token_scores(scores)
        self.gguf_writer.add_token_types(toktypes)
        self.gguf_writer.add_add_space_prefix(add_prefix)
        self.gguf_writer.add_token_type_count(self.hparams.get("type_vocab_size", 1))
        self.gguf_writer.add_remove_extra_whitespaces(remove_whitespaces)
        if precompiled_charsmap:
            self.gguf_writer.add_precompiled_charsmap(precompiled_charsmap)

        special_vocab = gguf.SpecialVocab(self.dir_model, n_vocab=len(tokens))
        special_vocab.add_to_gguf(self.gguf_writer)


@ModelBase.register("DistilBertModel", "DistilBertForMaskedLM", "DistilBertForSequenceClassification")
class DistilBertModel(BertModel):
    model_arch = gguf.MODEL_ARCH.BERT

    def set_gguf_parameters(self):
        self.gguf_writer.add_layer_norm_eps(1e-12)
        logger.info("gguf: layer norm epsilon = 1e-12")
        super().set_gguf_parameters()

    def modify_tensors(self, data_torch: Tensor, name: str, bid: int | None) -> Iterable[tuple[str, Tensor]]:
        if name.startswith("distilbert."):
            name = name[11:]

        # These layers act as MLM head, so we don't need them
        if name.startswith("vocab_"):
            return []

        return super().modify_tensors(data_torch, name, bid)


@ModelBase.register("RobertaModel", "RobertaForSequenceClassification")
class RobertaModel(BertModel):
    model_arch = gguf.MODEL_ARCH.BERT

    def __init__(self, *args, **kwargs):
        super().__init__(*args, **kwargs)

        # we need the pad_token_id to know how to chop down position_embd matrix
        if (pad_token_id := self.hparams.get("pad_token_id")) is not None:
            self._position_offset = 1 + pad_token_id
            if "max_position_embeddings" in self.hparams:
                self.hparams["max_position_embeddings"] -= self._position_offset
        else:
            self._position_offset = None

    def set_vocab(self):
        """Support BPE tokenizers for roberta models"""
        bpe_tok_path = self.dir_model / "tokenizer.json"
        if bpe_tok_path.exists():
            self._set_vocab_gpt2()

            # we need this to validate the size of the token_type embeddings
            # though currently we are passing all zeros to the token_type embeddings
            # "Sequence A" or "Sequence B"
            self.gguf_writer.add_token_type_count(self.hparams.get("type_vocab_size", 1))

        else:
            return super().set_vocab()

    def modify_tensors(self, data_torch: Tensor, name: str, bid: int | None) -> Iterable[tuple[str, Tensor]]:
        # if name starts with "roberta.", remove the prefix
        # e.g. https://huggingface.co/BAAI/bge-reranker-v2-m3/tree/main
        if name.startswith("roberta."):
            name = name[8:]

        # position embeddings start at pad_token_id + 1, so just chop down the weight tensor
        if name == "embeddings.position_embeddings.weight":
            if self._position_offset is not None:
                data_torch = data_torch[self._position_offset:,:]

        return super().modify_tensors(data_torch, name, bid)


@ModelBase.register("NomicBertModel")
class NomicBertModel(BertModel):
    model_arch = gguf.MODEL_ARCH.BERT

    def __init__(self, dir_model: Path, ftype: gguf.LlamaFileType, fname_out: Path, **kwargs: Any):
        hparams = kwargs.pop("hparams", None)
        if hparams is None:
            hparams = ModelBase.load_hparams(dir_model)

        self.is_moe = bool(hparams.get("moe_every_n_layers"))
        self.model_arch = gguf.MODEL_ARCH.NOMIC_BERT_MOE if self.is_moe else gguf.MODEL_ARCH.NOMIC_BERT

        super().__init__(dir_model, ftype, fname_out, hparams=hparams, **kwargs)

        self._tokenizer_is_xlmroberta = self._is_tokenizer_xlmroberta()
        if self._tokenizer_is_xlmroberta:
            self._xlmroberta_tokenizer_init()

        npos, mtp = self.hparams["n_positions"], self.hparams.get("max_trained_positions", 2048)
        if npos == 8192 and mtp == 2048:
            self.hparams["n_positions"] = 2048  # nomic-embed-text v1 and v1.5 are trained for 2048 tokens.
        elif npos == 2048 and mtp == 2048:
            self.hparams["n_positions"] = 512   # nomic-embed-text-v2-moe is trained for 512 tokens.
        else:
            raise ValueError(f"unrecognized parameters: n_positions={npos}, max_trained_positions={mtp}")

        assert self.hparams["activation_function"] == "gelu" if self.is_moe else "swiglu"

        # this doesn't do anything in the HF version
        assert self.hparams["causal"] is False
        # no bias tensors unless MoE
        assert self.hparams["qkv_proj_bias"] == self.is_moe
        assert self.hparams["mlp_fc1_bias"]  == self.is_moe
        assert self.hparams["mlp_fc2_bias"]  == self.is_moe

        # norm at end of layer
        assert self.hparams["prenorm"] is False
        # standard RoPE
        assert self.hparams["rotary_emb_fraction"] == 1.0
        assert self.hparams["rotary_emb_interleaved"] is False
        assert self.hparams["rotary_emb_scale_base"] is None

    def set_vocab(self) -> None:
        if self._tokenizer_is_xlmroberta:
            return self._xlmroberta_set_vocab()
        return super().set_vocab()

    def modify_tensors(self, data_torch: torch.Tensor, name: str, bid: int | None) -> Iterable[tuple[str, torch.Tensor]]:
        # If the tensor is an experts bias tensor, skip it by returning an empty list.
        if "mlp.experts.bias" in name:
            return []  # Explicitly return an empty list.

        if "mlp.experts.mlp.w1" in name:
            data_torch = data_torch.view(self.hparams["num_experts"], self.hparams["n_inner"], self.hparams["n_embd"])
            name += ".weight"

        if "mlp.experts.mlp.w2" in name:
            data_torch = data_torch.view(self.hparams["num_experts"], self.hparams["n_inner"], self.hparams["n_embd"])
            data_torch = data_torch.transpose(1, 2)
            name += ".weight"

        return [(self.map_tensor_name(name), data_torch)]

    def set_gguf_parameters(self):
        super().set_gguf_parameters()
        self.gguf_writer.add_rope_freq_base(self.hparams["rotary_emb_base"])
        if self.is_moe:
            self.gguf_writer.add_moe_every_n_layers(self.hparams["moe_every_n_layers"])
            self.gguf_writer.add_expert_count(self.hparams["num_experts"])
            self.gguf_writer.add_expert_used_count(self.hparams["moe_top_k"])

    def _is_tokenizer_xlmroberta(self) -> bool:
        with open(self.dir_model / "tokenizer.json") as f:
            tokenizer_json = json.load(f)
        toktyp = tokenizer_json["model"]["type"]
        if toktyp == "Unigram":
            return True
        if toktyp == "WordPiece":
            return False
        raise ValueError(f"unknown tokenizer: {toktyp}")


@ModelBase.register("NeoBERT", "NeoBERTLMHead", "NeoBERTForSequenceClassification")
class NeoBert(BertModel):
    model_arch = gguf.MODEL_ARCH.NEO_BERT

    def set_gguf_parameters(self):
        super().set_gguf_parameters()

        # NeoBERT uses 2/3 of the intermediate size as feed forward length
        self.gguf_writer.add_feed_forward_length(int(2 * self.hparams["intermediate_size"] / 3))
        self.gguf_writer.add_rope_freq_base(10000.0)  # default value for NeoBERT
        self.gguf_writer.add_rope_scaling_type(gguf.RopeScalingType.NONE)

        f_rms_eps = self.hparams.get("norm_eps", 1e-6)  # default value for NeoBERT
        self.gguf_writer.add_layer_norm_rms_eps(f_rms_eps)
        logger.info(f"gguf: rms norm epsilon = {f_rms_eps}")

        self.gguf_writer.add_pooling_type(gguf.PoolingType.CLS) # https://huggingface.co/chandar-lab/NeoBERT#how-to-use

    def modify_tensors(self, data_torch, name, bid):
        if name.startswith("decoder."):
            return []

        if name.startswith("model."):
            name = name[6:]

        return super().modify_tensors(data_torch, name, bid)


@ModelBase.register("XLMRobertaModel", "XLMRobertaForSequenceClassification")
class XLMRobertaModel(BertModel):
    model_arch = gguf.MODEL_ARCH.BERT

    def __init__(self, *args, **kwargs):
        super().__init__(*args, **kwargs)
        self._xlmroberta_tokenizer_init()

    def set_vocab(self):
        self._xlmroberta_set_vocab()

    def modify_tensors(self, data_torch: Tensor, name: str, bid: int | None) -> Iterable[tuple[str, Tensor]]:
        # if name starts with "roberta.", remove the prefix
        # e.g. https://huggingface.co/BAAI/bge-reranker-v2-m3/tree/main
        if name.startswith("roberta."):
            name = name[8:]

        # position embeddings start at pad_token_id + 1, so just chop down the weight tensor
        if name == "embeddings.position_embeddings.weight":
            if self._position_offset is not None:
                data_torch = data_torch[self._position_offset:,:]

        return super().modify_tensors(data_torch, name, bid)


@ModelBase.register("GemmaForCausalLM")
class GemmaModel(TextModel):
    model_arch = gguf.MODEL_ARCH.GEMMA

    def set_vocab(self):
        self._set_vocab_sentencepiece()

        # TODO: these special tokens should be exported only for the CodeGemma family
        special_vocab = gguf.SpecialVocab(self.dir_model, load_merges=False,
                                          special_token_types = ['prefix', 'suffix', 'middle', 'fsep', 'eot'])
        special_vocab._set_special_token("prefix", 67)
        special_vocab._set_special_token("suffix", 69)
        special_vocab._set_special_token("middle", 68)
        special_vocab._set_special_token("fsep",   70)
        special_vocab._set_special_token("eot",    107)
        special_vocab.chat_template = None  # do not add it twice
        special_vocab.add_to_gguf(self.gguf_writer)

        self.gguf_writer.add_add_space_prefix(False)

    def set_gguf_parameters(self):
        hparams = self.hparams
        block_count = hparams["num_hidden_layers"]

        self.gguf_writer.add_context_length(hparams["max_position_embeddings"])
        self.gguf_writer.add_embedding_length(hparams["hidden_size"])
        self.gguf_writer.add_block_count(block_count)
        self.gguf_writer.add_feed_forward_length(hparams["intermediate_size"])
        self.gguf_writer.add_head_count(hparams["num_attention_heads"])
        self.gguf_writer.add_head_count_kv(self.hparams["num_key_value_heads"] if "num_key_value_heads" in hparams else hparams["num_attention_heads"])
        self.gguf_writer.add_layer_norm_rms_eps(self.hparams["rms_norm_eps"])
        self.gguf_writer.add_key_length(hparams["head_dim"])
        self.gguf_writer.add_value_length(hparams["head_dim"])
        self.gguf_writer.add_file_type(self.ftype)

    def modify_tensors(self, data_torch: Tensor, name: str, bid: int | None) -> Iterable[tuple[str, Tensor]]:
        del bid  # unused

        # lm_head is not used in llama.cpp, while autoawq will include this tensor in model
        # To prevent errors, skip loading lm_head.weight.
        if name == "lm_head.weight":
            logger.debug(f"Skipping get tensor {name!r} in safetensors so that convert can end normally.")
            return []

        # ref: https://github.com/huggingface/transformers/blob/fc37f38915372c15992b540dfcbbe00a916d4fc6/src/transformers/models/gemma/modeling_gemma.py#L89
        if name.endswith("norm.weight"):
            data_torch = data_torch + 1

        return [(self.map_tensor_name(name), data_torch)]


@ModelBase.register("Gemma2ForCausalLM")
class Gemma2Model(TextModel):
    model_arch = gguf.MODEL_ARCH.GEMMA2

    def set_vocab(self):
        self._set_vocab_sentencepiece()

        self.gguf_writer.add_add_space_prefix(False)

    def set_gguf_parameters(self):
        hparams = self.hparams
        block_count = hparams["num_hidden_layers"]

        self.gguf_writer.add_context_length(hparams["max_position_embeddings"])
        self.gguf_writer.add_embedding_length(hparams["hidden_size"])
        self.gguf_writer.add_block_count(block_count)
        self.gguf_writer.add_feed_forward_length(hparams["intermediate_size"])
        self.gguf_writer.add_head_count(hparams["num_attention_heads"])
        self.gguf_writer.add_head_count_kv(self.hparams["num_key_value_heads"] if "num_key_value_heads" in hparams else hparams["num_attention_heads"])
        self.gguf_writer.add_layer_norm_rms_eps(self.hparams["rms_norm_eps"])
        self.gguf_writer.add_key_length(hparams["head_dim"])
        self.gguf_writer.add_value_length(hparams["head_dim"])
        self.gguf_writer.add_file_type(self.ftype)
        self.gguf_writer.add_attn_logit_softcapping(
            self.hparams["attn_logit_softcapping"]
        )
        self.gguf_writer.add_final_logit_softcapping(
            self.hparams["final_logit_softcapping"]
        )
        self.gguf_writer.add_sliding_window(self.hparams["sliding_window"])

    def modify_tensors(self, data_torch: Tensor, name: str, bid: int | None) -> Iterable[tuple[str, Tensor]]:
        del bid  # unused

        # lm_head is not used in llama.cpp, while autoawq will include this tensor in model
        # To prevent errors, skip loading lm_head.weight.
        if name == "lm_head.weight":
            logger.debug(f"Skipping get tensor {name!r} in safetensors so that convert can end normally.")
            return []

        # ref: https://github.com/huggingface/transformers/blob/fc37f38915372c15992b540dfcbbe00a916d4fc6/src/transformers/models/gemma/modeling_gemma.py#L89
        if name.endswith("norm.weight"):
            data_torch = data_torch + 1

        return [(self.map_tensor_name(name), data_torch)]


@ModelBase.register("Gemma3ForCausalLM", "Gemma3ForConditionalGeneration")
class Gemma3Model(TextModel):
    model_arch = gguf.MODEL_ARCH.GEMMA3
    norm_shift = 1.0  # Gemma3RMSNorm adds 1.0 to the norm value

    def set_vocab(self):
        self._set_vocab_sentencepiece()

        self.gguf_writer.add_add_space_prefix(False)

    def set_gguf_parameters(self):
        hparams = self.hparams
        block_count = hparams["num_hidden_layers"]

        # some default values are not specified in the hparams
        self.gguf_writer.add_context_length(hparams.get("max_position_embeddings", 131072))
        self.gguf_writer.add_embedding_length(hparams["hidden_size"])
        self.gguf_writer.add_block_count(block_count)
        self.gguf_writer.add_feed_forward_length(hparams["intermediate_size"])
        self.gguf_writer.add_head_count(hparams.get("num_attention_heads", 8))
        self.gguf_writer.add_layer_norm_rms_eps(self.hparams.get("rms_norm_eps", 1e-6))
        self.gguf_writer.add_key_length(hparams.get("head_dim", 256))
        self.gguf_writer.add_value_length(hparams.get("head_dim", 256))
        self.gguf_writer.add_file_type(self.ftype)
        self.gguf_writer.add_rope_freq_base(hparams.get("rope_theta", 1_000_000.0)) # for global layers
        # attn_logit_softcapping is removed in Gemma3
        assert hparams.get("attn_logit_softcapping") is None
        self.gguf_writer.add_sliding_window(hparams["sliding_window"])
        self.gguf_writer.add_head_count_kv(hparams.get("num_key_value_heads", 4))
        if hparams.get("rope_scaling") is not None:
            assert hparams["rope_scaling"]["rope_type"] == "linear"
            # important: this rope_scaling is only applied for global layers, and not used by 1B model
            self.gguf_writer.add_rope_scaling_type(gguf.RopeScalingType.LINEAR)
            self.gguf_writer.add_rope_scaling_factor(hparams["rope_scaling"]["factor"])

    def modify_tensors(self, data_torch: Tensor, name: str, bid: int | None) -> Iterable[tuple[str, Tensor]]:
        del bid  # unused

        if "language_model." in name:
            name = name.replace("language_model.", "")

        elif name.startswith("multi_modal_projector.") or name.startswith("vision_tower.") \
                or name.startswith("multimodal_projector.") or name.startswith("vision_model."):
            return [] # skip vision tensors

        # remove OOV (out-of-vocabulary) rows in token_embd
        if "embed_tokens.weight" in name:
            vocab = self._create_vocab_sentencepiece()
            tokens = vocab[0]
            data_torch = data_torch[:len(tokens)]

        # ref code in Gemma3RMSNorm
        # output = output * (1.0 + self.weight.float())
        # note: this is not the case on gemma3n
        if name.endswith("norm.weight"):
            data_torch = data_torch + self.norm_shift

        return [(self.map_tensor_name(name), data_torch)]


@ModelBase.register("Gemma3ForConditionalGeneration")
class Gemma3VisionModel(MmprojModel):
    def set_gguf_parameters(self):
        super().set_gguf_parameters()
        hparams = self.hparams
        self.gguf_writer.add_clip_projector_type(gguf.VisionProjectorType.GEMMA3)
        # default values below are taken from HF tranformers code
        self.gguf_writer.add_vision_attention_layernorm_eps(hparams.get("layer_norm_eps", 1e-6))
        self.gguf_writer.add_vision_use_gelu(True)
        # calculate proj_scale_factor (used by tinygemma3 test model)
        image_seq_length = self.preprocessor_config.get("image_seq_length", 256)
        n_per_side = int(image_seq_length ** 0.5)
        image_size = self.hparams["image_size"]
        patch_size = self.hparams["patch_size"]
        proj_scale_factor = (image_size // patch_size) // n_per_side
        if proj_scale_factor > 0 and proj_scale_factor != 4:
            # we only need to write this if it's not the default value
            # in this case, we are converting a test model
            self.gguf_writer.add_vision_projector_scale_factor(proj_scale_factor)

    def tensor_force_quant(self, name, new_name, bid, n_dims):
        del bid, new_name, n_dims  # unused
        # related to https://github.com/ggml-org/llama.cpp/issues/13025
        if "input_projection" in name:
            return gguf.GGMLQuantizationType.F16
        if ".embeddings." in name:
            return gguf.GGMLQuantizationType.F32
        return False

    def modify_tensors(self, data_torch: Tensor, name: str, bid: int | None) -> Iterable[tuple[str, Tensor]]:
        del bid  # unused

        if "vision_model.head." in name:
            return [] # skip redundant tensors for tinygemma3

        if name.startswith("multi_modal_projector.") or name.startswith("vision_tower.") \
                or name.startswith("multimodal_projector.") or name.startswith("vision_model."):
            # process vision tensors
            name = name.replace("_weight", ".weight")

            # correct norm value ; only this "soft_emb_norm" need to be corrected as it's part of Gemma projector
            # the other norm values are part of SigLIP model, and they are already correct
            # ref code: Gemma3RMSNorm
            if "soft_emb_norm.weight" in name:
                logger.info(f"Correcting norm value for '{name}'")
                data_torch = data_torch + 1

            return [(self.map_tensor_name(name), data_torch)]

        return [] # skip other tensors


@ModelBase.register("Gemma3nForConditionalGeneration")
class Gemma3NModel(Gemma3Model):
    model_arch = gguf.MODEL_ARCH.GEMMA3N
    norm_shift = 0.0 # same value with Gemma3p5RMSNorm scale_shift on python code

    _altup_proj: list[Tensor] = []
    _altup_unembd: list[Tensor] = []

    def __init__(self, *args, **kwargs):
        super().__init__(*args, **kwargs)
        assert self.hparams["altup_num_inputs"] == 4, "Current conversion only supports 4 altup inputs"
        self._altup_proj = [
            torch.Tensor(), # to be replaced
            torch.Tensor(), # to be replaced
            torch.Tensor(), # to be replaced
        ]
        self._altup_unembd = [
            torch.Tensor(), # to be replaced
            torch.Tensor(), # to be replaced
            torch.Tensor(), # to be replaced
        ]

    def set_vocab(self):
        super().set_vocab()

    def set_gguf_parameters(self):
        super().set_gguf_parameters()
        self.gguf_writer.add_altup_active_idx(self.hparams["altup_active_idx"])
        self.gguf_writer.add_altup_num_inputs(self.hparams["altup_num_inputs"])
        self.gguf_writer.add_embedding_length_per_layer_input(self.hparams["hidden_size_per_layer_input"])
        self.gguf_writer.add_shared_kv_layers(self.hparams["num_kv_shared_layers"])

        activation_sparsity_scale = []
        for s in self.hparams["activation_sparsity_pattern"]:
            normal_dist = torch.distributions.normal.Normal(0, 1)
            std_multiplier = normal_dist.icdf(torch.tensor(s, dtype=torch.float32))
            activation_sparsity_scale.append(std_multiplier.item())
        self.gguf_writer.add_activation_sparsity_scale(activation_sparsity_scale)

        sliding_window_pattern = []
        for t in self.hparams["layer_types"]:
            sliding_window_pattern.append(t == "sliding_attention")
        self.gguf_writer.add_sliding_window_pattern(sliding_window_pattern)

    def _stack_matrices(self, matrices: list[Tensor]) -> Tensor | None:
        has_all = all(m.numel() > 0 for m in matrices)
        if not has_all:
            return None
        else:
            return torch.stack(matrices, dim=0)

    def modify_tensors(self, data_torch: Tensor, name: str, bid: int | None) -> Iterable[tuple[str, Tensor]]:
        if name.endswith("_scale"):
            name = name + ".weight"

        # TODO: implement self.prediction_coefs.weight.clamp_(...)

        if "language_model." not in name:
            return [] # skip non-language model tensors

        if "altup_unembed_projections" in name:
            data_torch = data_torch.to(device="cpu")
            if ".0." in name:
                self._altup_unembd[0] = data_torch
            elif ".1." in name:
                self._altup_unembd[1] = data_torch
            elif ".2." in name:
                self._altup_unembd[2] = data_torch
            else:
                raise ValueError(f"Unknown name: {name}")
            out = self._stack_matrices(self._altup_unembd)
            if out is not None:
                return [(self.map_tensor_name("model.altup_unembed_projections.weight"), out)]
            else:
                return []

        if "altup_projections" in name:
            data_torch = data_torch.to(device="cpu")
            if ".0." in name:
                self._altup_proj[0] = data_torch
            elif ".1." in name:
                self._altup_proj[1] = data_torch
            elif ".2." in name:
                self._altup_proj[2] = data_torch
            else:
                raise ValueError(f"Unknown name: {name}")
            out = self._stack_matrices(self._altup_proj)
            if out is not None:
                return [(self.map_tensor_name("model.altup_projections.weight"), out)]
            else:
                return []

        return super().modify_tensors(data_torch, name, bid)


@ModelBase.register("Starcoder2ForCausalLM")
class StarCoder2Model(TextModel):
    model_arch = gguf.MODEL_ARCH.STARCODER2


@ModelBase.register("Rwkv6ForCausalLM")
class Rwkv6Model(TextModel):
    model_arch = gguf.MODEL_ARCH.RWKV6

    def set_vocab(self):
        self._set_vocab_rwkv_world()

    def set_gguf_parameters(self):
        block_count = self.hparams["num_hidden_layers"]
        head_size = self.hparams["head_size"]
        hidden_size = self.hparams["hidden_size"]
        layer_norm_eps = self.hparams["layer_norm_epsilon"]
        rescale_every_n_layers = self.hparams["rescale_every"]
        intermediate_size = self.hparams["intermediate_size"] if self.hparams["intermediate_size"] is not None else int((hidden_size * 3.5) // 32 * 32)
        time_mix_extra_dim = 64 if hidden_size == 4096 else 32
        time_decay_extra_dim = 128 if hidden_size == 4096 else 64

        # RWKV isn't context limited
        self.gguf_writer.add_context_length(1048576)
        self.gguf_writer.add_embedding_length(hidden_size)
        self.gguf_writer.add_block_count(block_count)
        self.gguf_writer.add_layer_norm_eps(layer_norm_eps)
        self.gguf_writer.add_rescale_every_n_layers(rescale_every_n_layers)
        self.gguf_writer.add_wkv_head_size(head_size)
        self.gguf_writer.add_time_mix_extra_dim(time_mix_extra_dim)
        self.gguf_writer.add_time_decay_extra_dim(time_decay_extra_dim)
        self.gguf_writer.add_feed_forward_length(intermediate_size)
        self.gguf_writer.add_file_type(self.ftype)

        # required by llama.cpp, unused
        self.gguf_writer.add_head_count(0)

    lerp_weights: dict[int, dict[str, Tensor]] = {}

    def modify_tensors(self, data_torch: Tensor, name: str, bid: int | None) -> Iterable[tuple[str, Tensor]]:
        new_name = self.map_tensor_name(name)

        if not (new_name.endswith(".weight") or new_name.endswith(".bias")):
            new_name += ".weight"

        if new_name.endswith("time_mix_w1.weight") or new_name.endswith("time_mix_decay_w1.weight") or new_name.endswith("time_mix_decay_w2.weight"):
            data_torch = data_torch.transpose(0, 1)

        if new_name.endswith("time_mix_w2.weight"):
            data_torch = data_torch.permute(0, 2, 1)

        if new_name.endswith("time_mix_decay.weight") or "lerp" in new_name:
            data_torch = data_torch.squeeze()

        try:
            rescale_every_n_layers = self.hparams["rescale_every"]
            if rescale_every_n_layers > 0:
                if new_name.endswith("time_mix_output.weight") or new_name.endswith("channel_mix_value.weight"):
                    data_torch = data_torch.div_(2 ** int(bid // rescale_every_n_layers))
        except KeyError:
            pass

        # concat time_mix_lerp weights to reduce some cpu overhead
        # also reduces the number of tensors in the model
        if bid is not None and "time_mix_lerp" in new_name and "time_mix_lerp_x" not in new_name:
            try:
                self.lerp_weights[bid][new_name] = data_torch
            except KeyError:
                self.lerp_weights[bid] = {new_name: data_torch}
            if all(f"blk.{bid}.time_mix_lerp_{i}.weight" in self.lerp_weights[bid].keys() for i in ["w", "k", "v", "r", "g"]):
                new_name = f"blk.{bid}.time_mix_lerp_fused.weight"
                data = torch.stack([self.lerp_weights[bid][f"blk.{bid}.time_mix_lerp_{i}.weight"].unsqueeze(0) for i in ["w", "k", "v", "r", "g"]], dim=0).unsqueeze(1)
                yield (new_name, data)
            return

        yield (new_name, data_torch)


@ModelBase.register("RWKV6Qwen2ForCausalLM")
class RWKV6Qwen2Model(Rwkv6Model):
    model_arch = gguf.MODEL_ARCH.RWKV6QWEN2

    def set_vocab(self):
        try:
            self._set_vocab_sentencepiece()
        except FileNotFoundError:
            self._set_vocab_gpt2()

    def set_gguf_parameters(self):
        block_count = self.hparams["num_hidden_layers"]
        num_attention_heads = self.hparams["num_attention_heads"]
        num_key_value_heads = self.hparams["num_key_value_heads"]
        hidden_size = self.hparams["hidden_size"]
        head_size = hidden_size // num_attention_heads
        rms_norm_eps = self.hparams["rms_norm_eps"]
        intermediate_size = self.hparams["intermediate_size"]
        time_mix_extra_dim = self.hparams.get("lora_rank_tokenshift", 64 if hidden_size >= 4096 else 32)
        time_decay_extra_dim = self.hparams.get("lora_rank_decay", 128 if hidden_size >= 4096 else 64)

        # RWKV isn't context limited
        self.gguf_writer.add_context_length(1048576)
        self.gguf_writer.add_embedding_length(hidden_size)
        self.gguf_writer.add_block_count(block_count)
        self.gguf_writer.add_wkv_head_size(head_size)
        self.gguf_writer.add_time_mix_extra_dim(time_mix_extra_dim)
        self.gguf_writer.add_time_decay_extra_dim(time_decay_extra_dim)
        self.gguf_writer.add_feed_forward_length(intermediate_size)
        self.gguf_writer.add_file_type(self.ftype)

        # special parameters for time_mixing in RWKV6QWEN2
        self.gguf_writer.add_layer_norm_rms_eps(rms_norm_eps)
        self.gguf_writer.add_token_shift_count(1)
        # RWKV6QWEN2 use grouped key/value like GQA
        self.gguf_writer.add_head_count_kv(num_key_value_heads)

        # required by llama.cpp, unused
        self.gguf_writer.add_head_count(0)

    def modify_tensors(self, data_torch: Tensor, name: str, bid: int | None) -> Iterable[tuple[str, Tensor]]:
        for new_name, data in super().modify_tensors(data_torch, name, bid):
            if "time_mix_w1" in new_name or "time_mix_w2" in new_name:
                data = data.view(5, -1, data.shape[-1])
                # rwkv6qwen2 has a different order of rkvwg instead of the original wkvrg
                # permute them here to avoid code changes
                data = torch.stack([data[3], data[1], data[2], data[0], data[4]], dim=0).view(-1, data.shape[-1])
                if "w2" in new_name:
                    data = data.view(5, -1, data.shape[-1])
                yield (new_name, data)
                continue
            yield (new_name, data)


@ModelBase.register("Rwkv7ForCausalLM", "RWKV7ForCausalLM")
class Rwkv7Model(TextModel):
    model_arch = gguf.MODEL_ARCH.RWKV7

    def set_vocab(self):
        self._set_vocab_rwkv_world()

    def calc_lora_rank(self, hidden_size, exponent, multiplier):
        return max(1, round(hidden_size ** exponent * multiplier / 32)) * 32

    def set_gguf_parameters(self):
        block_count = self.hparams["num_hidden_layers"]
        try:
            head_size = self.hparams["head_size"]
            layer_norm_eps = self.hparams["layer_norm_epsilon"]
        except KeyError:
            head_size = self.hparams["head_dim"]
            layer_norm_eps = self.hparams["norm_eps"]
        hidden_size = self.hparams["hidden_size"]
        intermediate_size = self.hparams["intermediate_size"] if self.hparams["intermediate_size"] is not None else (hidden_size * 4)

        # ICLR: In-Context-Learning-Rate
        try:
            lora_rank_decay = self.hparams["lora_rank_decay"] if self.hparams["lora_rank_decay"] is not None else self.calc_lora_rank(hidden_size, 0.5, 1.8)
            lora_rank_iclr = self.hparams["lora_rank_iclr"] if self.hparams["lora_rank_iclr"] is not None else self.calc_lora_rank(hidden_size, 0.5, 1.8)
            lora_rank_value_residual_mix = self.hparams["lora_rank_value_residual_mix"] if self.hparams["lora_rank_value_residual_mix"] is not None else self.calc_lora_rank(hidden_size, 0.5, 1.3)
            lora_rank_gate = self.hparams["lora_rank_gate"] if self.hparams["lora_rank_gate"] is not None else self.calc_lora_rank(hidden_size, 0.8, 0.6)
        except KeyError:
            lora_rank_decay = self.hparams["decay_low_rank_dim"] if self.hparams["decay_low_rank_dim"] is not None else self.calc_lora_rank(hidden_size, 0.5, 1.8)
            lora_rank_iclr = self.hparams["a_low_rank_dim"] if self.hparams["a_low_rank_dim"] is not None else self.calc_lora_rank(hidden_size, 0.5, 1.8)
            lora_rank_value_residual_mix = self.hparams["v_low_rank_dim"] if self.hparams["v_low_rank_dim"] is not None else self.calc_lora_rank(hidden_size, 0.5, 1.3)
            lora_rank_gate = self.hparams["gate_low_rank_dim"] if self.hparams["gate_low_rank_dim"] is not None else self.calc_lora_rank(hidden_size, 0.8, 0.6)

        # RWKV isn't context limited
        self.gguf_writer.add_context_length(1048576)
        self.gguf_writer.add_embedding_length(hidden_size)
        self.gguf_writer.add_block_count(block_count)
        self.gguf_writer.add_layer_norm_eps(layer_norm_eps)
        self.gguf_writer.add_wkv_head_size(head_size)
        self.gguf_writer.add_decay_lora_rank(lora_rank_decay)
        self.gguf_writer.add_iclr_lora_rank(lora_rank_iclr)
        self.gguf_writer.add_value_residual_mix_lora_rank(lora_rank_value_residual_mix)
        self.gguf_writer.add_gate_lora_rank(lora_rank_gate)
        self.gguf_writer.add_feed_forward_length(intermediate_size)
        self.gguf_writer.add_file_type(self.ftype)

        # required by llama.cpp, unused
        self.gguf_writer.add_head_count(0)

    lerp_weights: dict[int, dict[str, Tensor]] = {}
    lora_needs_transpose: bool = True

    def modify_tensors(self, data_torch: Tensor, name: str, bid: int | None) -> Iterable[tuple[str, Tensor]]:
        # unify tensor names here to make life easier
        name = name.replace("blocks", "layers").replace("ffn", "feed_forward")
        name = name.replace("self_attn", "attention").replace("attn", "attention")
        name = name.replace("time_mixer.", "")
        # lora layer names in fla-hub's impl
        if "_lora.lora" in name:
            self.lora_needs_transpose = False
        name = name.replace("_lora.lora.0.weight", "1.weight")
        name = name.replace("_lora.lora.2.weight", "2.weight")
        name = name.replace("_lora.lora.2.bias", "0.weight")

        name = name.replace("feed_forward_norm", "ln2")
        name = name.replace("g_norm", "ln_x")

        if "attention.v" in name and "value" not in self.map_tensor_name(name) and bid == 0:
            # some models have dummy v0/v1/v2 on first layer while others don't
            # ignore them all since they are not used
            return

        wkv_has_gate = self.hparams.get("wkv_has_gate", True)
        lerp_list = ["r", "w", "k", "v", "a", "g"] if wkv_has_gate else ["r", "w", "k", "v", "a"]

        if bid is not None and "attention.x_" in name:
            if "attention.x_x" in name:
                # already concatenated
                new_name = f"blk.{bid}.time_mix_lerp_fused.weight"
                data = data_torch.reshape(len(lerp_list), 1, 1, -1)
                yield (new_name, data)
            else:
                try:
                    self.lerp_weights[bid][name] = data_torch
                except KeyError:
                    self.lerp_weights[bid] = {name: data_torch}
                if all(f"model.layers.{bid}.attention.x_{i}" in self.lerp_weights[bid].keys() for i in lerp_list):
                    new_name = f"blk.{bid}.time_mix_lerp_fused.weight"
                    data = torch.stack([self.lerp_weights[bid][f"model.layers.{bid}.attention.x_{i}"] for i in lerp_list], dim=0)
                    yield (new_name, data)
            return
        else:
            data_torch = data_torch.squeeze()
            new_name = self.map_tensor_name(name)

            if not (new_name.endswith(".weight") or new_name.endswith(".bias")):
                new_name += ".weight"

            if self.lora_needs_transpose and any(
                new_name.endswith(t) for t in [
                    "time_mix_w1.weight", "time_mix_w2.weight",
                    "time_mix_a1.weight", "time_mix_a2.weight",
                    "time_mix_v1.weight", "time_mix_v2.weight",
                    "time_mix_g1.weight", "time_mix_g2.weight",
                ]
            ):
                data_torch = data_torch.transpose(0, 1)

            if 'r_k' in new_name:
                data_torch = data_torch.flatten()

            if bid == 0 and "time_mix_a" in new_name:
                # dummy v0/v1/v2 on first layer
                # easist way to make llama happy
                yield (new_name.replace("time_mix_a", "time_mix_v"), data_torch)

            yield (new_name, data_torch)


@ModelBase.register("RwkvHybridForCausalLM")
class ARwkv7Model(Rwkv7Model):
    model_arch = gguf.MODEL_ARCH.ARWKV7

    def set_vocab(self):
        try:
            self._set_vocab_sentencepiece()
        except FileNotFoundError:
            self._set_vocab_gpt2()

    def set_gguf_parameters(self):
        block_count = self.hparams["num_hidden_layers"]
        hidden_size = self.hparams["hidden_size"]
        head_size = self.hparams["head_size"]
        rms_norm_eps = self.hparams["rms_norm_eps"]
        intermediate_size = self.hparams["intermediate_size"]
        wkv_has_gate = self.hparams["wkv_has_gate"]
        assert self.hparams["wkv_version"] == 7

        # ICLR: In-Context-Learning-Rate
        lora_rank_decay = 64
        lora_rank_iclr = 64
        lora_rank_value_residual_mix = 32
        lora_rank_gate = 128 if wkv_has_gate else 0

        # RWKV isn't context limited
        self.gguf_writer.add_context_length(1048576)
        self.gguf_writer.add_embedding_length(hidden_size)
        self.gguf_writer.add_block_count(block_count)
        self.gguf_writer.add_layer_norm_rms_eps(rms_norm_eps)
        self.gguf_writer.add_wkv_head_size(head_size)
        self.gguf_writer.add_decay_lora_rank(lora_rank_decay)
        self.gguf_writer.add_iclr_lora_rank(lora_rank_iclr)
        self.gguf_writer.add_value_residual_mix_lora_rank(lora_rank_value_residual_mix)
        self.gguf_writer.add_gate_lora_rank(lora_rank_gate)
        self.gguf_writer.add_feed_forward_length(intermediate_size)
        self.gguf_writer.add_file_type(self.ftype)
        self.gguf_writer.add_token_shift_count(1)

        # required by llama.cpp, unused
        self.gguf_writer.add_head_count(0)


@ModelBase.register("MambaForCausalLM", "MambaLMHeadModel", "FalconMambaForCausalLM")
class MambaModel(TextModel):
    model_arch = gguf.MODEL_ARCH.MAMBA

    def __init__(self, dir_model: Path, *args, **kwargs):
        # Avoid using AutoConfig for hparams
        hparams = kwargs.pop("hparams", None)
        if hparams is None:
            with open(dir_model / "config.json", "r", encoding="utf-8") as f:
                hparams = json.load(f)
        super().__init__(dir_model, *args, hparams=hparams, **kwargs)

    def set_vocab(self):
        vocab_size = self.hparams["vocab_size"]
        # Round vocab size to next multiple of 8
        pad_vocab = self.hparams.get("pad_vocab_size_multiple", 8)
        # pad using ceiling division
        # ref: https://stackoverflow.com/a/17511341/22827863
        vocab_size = -(vocab_size // -pad_vocab) * pad_vocab
        self.hparams["vocab_size"] = vocab_size

        if (self.dir_model / "tokenizer.json").is_file():
            self._set_vocab_gpt2()
        elif (self.dir_model / "tokenizer.model").is_file():
            self._set_vocab_sentencepiece()
        else:
            # Use the GPT-NeoX tokenizer when no tokenizer files are present
            self._set_vocab_builtin("gpt-neox", vocab_size)

    def set_gguf_parameters(self):
        d_model = self.find_hparam(["hidden_size",       "d_model"])
        d_conv  = self.find_hparam(["conv_kernel",       "d_conv"],  optional=True) or 4
        d_inner = self.find_hparam(["intermediate_size", "d_inner"], optional=True) or 2 * d_model
        d_state = self.find_hparam(["state_size",        "d_state"], optional=True) or 16
        # ceiling division
        # ref: https://stackoverflow.com/a/17511341/22827863
        # ref: https://github.com/state-spaces/mamba/blob/ce59daea3a090d011d6476c6e5b97f6d58ddad8b/mamba_ssm/modules/mamba_simple.py#L58
        dt_rank      = self.find_hparam(["time_step_rank",     "dt_rank"],      optional=True) or -(d_model // -16)
        rms_norm_eps = self.find_hparam(["layer_norm_epsilon", "rms_norm_eps"], optional=True) or 1e-5
        use_dt_b_c_norm = False
        # For falconmamba we do apply RMS norm on B / DT and C layers
        if self.find_hparam(["model_type"], optional=True) in ("falcon_mamba",):
            use_dt_b_c_norm = True
        # Fail early for models which don't have a block expansion factor of 2
        assert d_inner == 2 * d_model

        self.gguf_writer.add_context_length(2**20) # arbitrary value; for those who use the default
        self.gguf_writer.add_embedding_length(d_model)
        self.gguf_writer.add_feed_forward_length(0) # unused, but seemingly required when loading
        self.gguf_writer.add_head_count(0) # unused, but seemingly required when loading
        self.gguf_writer.add_block_count(self.block_count)
        self.gguf_writer.add_ssm_conv_kernel(d_conv)
        self.gguf_writer.add_ssm_inner_size(d_inner)
        self.gguf_writer.add_ssm_state_size(d_state)
        self.gguf_writer.add_ssm_time_step_rank(dt_rank)
        self.gguf_writer.add_layer_norm_rms_eps(rms_norm_eps)
        self.gguf_writer.add_ssm_dt_b_c_rms(use_dt_b_c_norm) # For classic Mamba we don't apply rms norm on B / DT layers
        self.gguf_writer.add_file_type(self.ftype)

    _tok_embd = None

    def modify_tensors(self, data_torch: Tensor, name: str, bid: int | None) -> Iterable[tuple[str, Tensor]]:
        output_name = self.format_tensor_name(gguf.MODEL_TENSOR.OUTPUT)
        tok_embd_name = self.format_tensor_name(gguf.MODEL_TENSOR.TOKEN_EMBD)

        new_name = self.map_tensor_name(name)

        if name.endswith(".A_log"):
            logger.debug("A_log --> A ==> " + new_name)
            data_torch = -torch.exp(data_torch)

        # [4 1 8192 1] -> [4 8192 1 1]
        if self.match_model_tensor_name(new_name, gguf.MODEL_TENSOR.SSM_CONV1D, bid):
            data_torch = data_torch.squeeze()

        # assuming token_embd.weight is seen before output.weight
        if self._tok_embd is not None and new_name == output_name:
            if torch.equal(self._tok_embd, data_torch):
                logger.debug(f"{output_name} is equivalent to {tok_embd_name}, omitting")
                return []
        elif new_name == tok_embd_name:
            self._tok_embd = data_torch

        return [(new_name, data_torch)]


@ModelBase.register("Mamba2ForCausalLM")
class Mamba2Model(TextModel):
    model_arch = gguf.MODEL_ARCH.MAMBA2

    def __init__(self, dir_model: Path, *args, **kwargs):
        # Avoid using AutoConfig for hparams
        # It wrongly assumes all Mamba2 models are Mamba-Codestral-7B-v0.1
        hparams = kwargs.pop("hparams", None)
        if hparams is None:
            with open(dir_model / "config.json", "r", encoding="utf-8") as f:
                hparams = json.load(f)
        super().__init__(dir_model, *args, hparams=hparams, **kwargs)

    def set_vocab(self):
        vocab_size = self.hparams["vocab_size"]
        # Round vocab size to next multiple of 16
        pad_vocab = self.hparams.get("pad_vocab_size_multiple", 16)
        # pad using ceiling division
        # ref: https://stackoverflow.com/a/17511341/22827863
        vocab_size = -(vocab_size // -pad_vocab) * pad_vocab
        self.hparams["vocab_size"] = vocab_size

        if (self.dir_model / "tokenizer.model").is_file():
            self._set_vocab_sentencepiece()
        elif (self.dir_model / "tokenizer.model.v3").is_file():
            # mamba-codestral
            raise NotImplementedError(f"Please rename {self.dir_model / 'tokenizer.model.v3'} to {self.dir_model / 'tokenizer.model'}")
        elif (self.dir_model / "tokenizer.json").is_file():
            self._set_vocab_gpt2()
        else:
            # Use the GPT-NeoX tokenizer when no tokenizer files are present
            self._set_vocab_builtin("gpt-neox", vocab_size)

    def set_gguf_parameters(self):
        d_model = self.find_hparam(["hidden_size", "d_model", "dim"])
        d_conv  = self.find_hparam(["conv_kernel",       "d_conv"],  optional=True) or 4
        d_inner = self.find_hparam(["mamba_d_ssm", "intermediate_size", "d_inner"], optional=True) or 2 * d_model
        d_state = self.find_hparam(["state_size",        "d_state"], optional=True) or 128
        head_dim = self.find_hparam(["mamba_d_head", "head_dim"],    optional=True) or 64
        n_group = self.find_hparam(["n_groups"],                     optional=True) or 1

        rms_norm_eps = self.find_hparam(["layer_norm_epsilon", "rms_norm_eps"], optional=True) or 1e-5

        # Fail early for models which don't have a block expansion factor of 2
        # TODO: does this really matter?
        # skip the assertion for FalconH1 Model
        if self.model_arch != gguf.MODEL_ARCH.FALCON_H1:
            assert d_inner == 2 * d_model
            assert d_inner % head_dim == 0

        self.gguf_writer.add_context_length(2**20)  # arbitrary value; for those who use the default
        self.gguf_writer.add_embedding_length(d_model)
        self.gguf_writer.add_feed_forward_length(0)  # unused, but seemingly required when loading
        self.gguf_writer.add_head_count(0)  # unused, but seemingly required when loading
        self.gguf_writer.add_block_count(self.block_count)
        self.gguf_writer.add_ssm_conv_kernel(d_conv)
        self.gguf_writer.add_ssm_inner_size(d_inner)
        self.gguf_writer.add_ssm_state_size(d_state)
        self.gguf_writer.add_ssm_time_step_rank(d_inner // head_dim)
        self.gguf_writer.add_ssm_group_count(n_group)
        self.gguf_writer.add_layer_norm_rms_eps(rms_norm_eps)
        self.gguf_writer.add_file_type(self.ftype)

    def modify_tensors(self, data_torch: Tensor, name: str, bid: int | None) -> Iterable[tuple[str, Tensor]]:

        if name.startswith("model.backbone") or name.startswith("model.lm_head"):
            # map Mamba-Codestral-7B-v0.1 tensor names to the names used by Mamba-2
            name = name.removeprefix("model.")

        if name.endswith(".dt_bias"):
            name = name.rpartition(".dt_bias")[0] + ".dt_proj.bias"

        new_name = self.map_tensor_name(name)

        if self.match_model_tensor_name(new_name, gguf.MODEL_TENSOR.SSM_CONV1D, bid):
            data_torch = data_torch.squeeze()
        elif any(self.match_model_tensor_name(new_name, t, bid, suffix="") for t in [
            gguf.MODEL_TENSOR.SSM_A,
            gguf.MODEL_TENSOR.SSM_D,
        ]):
            # unsqueeze A to use similar shape semantics as Mamba-1
            # (D is also unsqueezed, but for more straightforward broadcast internally)
            data_torch = data_torch.reshape((*data_torch.shape, 1))
        elif self.match_model_tensor_name(new_name, gguf.MODEL_TENSOR.SSM_NORM, bid):
            d_model = self.find_hparam(["hidden_size", "d_model", "dim"])
            d_inner = self.find_hparam(["mamba_d_ssm", "intermediate_size", "d_inner"], optional=True) or 2 * d_model
            n_group = self.hparams.get("n_groups", 1)
            data_torch = data_torch.reshape((n_group, d_inner // n_group))

        if name.endswith(".A_log"):
            logger.debug("A_log --> A ==> " + new_name)
            data_torch = -torch.exp(data_torch)

        yield (new_name, data_torch)


@ModelBase.register("JambaForCausalLM")
class JambaModel(TextModel):
    model_arch = gguf.MODEL_ARCH.JAMBA

    def get_vocab_base_pre(self, tokenizer) -> str:
        del tokenizer  # unused

        return "gpt-2"

    def set_vocab(self):
        if (self.dir_model / "tokenizer.model").is_file():
            # Using Jamba's tokenizer.json causes errors on model load
            # (something about "byte not found in vocab"),
            # but there's a working tokenizer.model
            self._set_vocab_sentencepiece()
        else:
            # Some Jamba models only have a tokenizer.json, which works.
            self._set_vocab_gpt2()

    def set_gguf_parameters(self):
        d_model = self.find_hparam(["hidden_size", "mamba_d_model"])
        d_conv  = self.find_hparam(["mamba_d_conv"],  optional=True) or 4
        d_inner = self.hparams["mamba_expand"] * d_model
        d_state = self.find_hparam(["mamba_d_state"], optional=True) or 16
        # ceiling division
        # ref: https://stackoverflow.com/a/17511341/22827863
        # ref: https://github.com/state-spaces/mamba/blob/ce59daea3a090d011d6476c6e5b97f6d58ddad8b/mamba_ssm/modules/mamba_simple.py#L58
        dt_rank      = self.find_hparam(["mamba_dt_rank"], optional=True) or -(d_model // -16)
        rms_norm_eps = self.find_hparam(["layer_norm_epsilon", "rms_norm_eps"], optional=True) or 1e-6
        n_kv_head = self.hparams["num_key_value_heads"]
        attn_offset = self.hparams["attn_layer_offset"]
        attn_period = self.hparams["attn_layer_period"]
        n_kv_vec = [0 for _ in range(attn_offset)] + [
            n_kv_head if (i - attn_offset) % attn_period == 0 else 0 for i in range(attn_offset, self.block_count)
        ]

        self.gguf_writer.add_block_count(self.block_count)
        self.gguf_writer.add_context_length(self.find_hparam(["max_position_embeddings", "n_ctx"]))
        self.gguf_writer.add_embedding_length(d_model)
        self.gguf_writer.add_feed_forward_length(self.hparams["intermediate_size"])
        self.gguf_writer.add_head_count(self.hparams["num_attention_heads"])
        self.gguf_writer.add_head_count_kv(n_kv_vec)
        self.gguf_writer.add_ssm_conv_kernel(d_conv)
        self.gguf_writer.add_ssm_inner_size(d_inner)
        self.gguf_writer.add_ssm_state_size(d_state)
        self.gguf_writer.add_ssm_time_step_rank(dt_rank)
        self.gguf_writer.add_layer_norm_rms_eps(rms_norm_eps)
        self.gguf_writer.add_expert_count(self.hparams["num_experts"])
        self.gguf_writer.add_expert_used_count(self.hparams["num_experts_per_tok"])
        self.gguf_writer.add_file_type(self.ftype)

    _experts: list[dict[str, Tensor]] | None = None

    def modify_tensors(self, data_torch: Tensor, name: str, bid: int | None) -> Iterable[tuple[str, Tensor]]:

        # Mini-Jamba
        name = name.replace(".moe.", ".feed_forward.")
        if bid is not None:
            moe_offset = self.hparams["expert_layer_offset"]
            moe_period = self.hparams["expert_layer_period"]

            if not (bid >= moe_offset and (bid - moe_offset) % moe_period == 0):
                name = name.replace(".experts.0.", ".")

        # process the experts separately
        if ".feed_forward.experts." in name:
            n_experts = self.hparams["num_experts"]

            assert bid is not None

            if self._experts is None:
                self._experts = [{} for _ in range(self.block_count)]

            self._experts[bid][name] = data_torch

            if len(self._experts[bid]) >= n_experts * 3:

                # merge the experts into a single 3d tensor
                for wid in ["down_proj", "gate_proj", "up_proj"]:
                    datas: list[Tensor] = []

                    for xid in range(n_experts):
                        ename = f"model.layers.{bid}.feed_forward.experts.{xid}.{wid}.weight"
                        datas.append(self._experts[bid][ename])
                        del self._experts[bid][ename]

                    data_torch = torch.stack(datas, dim=0)

                    # using the same merged name as qwen2moe
                    merged_name = f"model.layers.{bid}.mlp.experts.{wid}.weight"

                    new_name = self.map_tensor_name(merged_name)

                    yield new_name, data_torch
            return

        new_name = self.map_tensor_name(name)

        if self.match_model_tensor_name(new_name, gguf.MODEL_TENSOR.SSM_CONV1D, bid):
            data_torch = data_torch.squeeze()

        if name.endswith(".A_log"):
            logger.debug("A_log --> A ==> " + new_name)
            data_torch = -torch.exp(data_torch)

        yield (new_name, data_torch)

    def prepare_tensors(self):
        super().prepare_tensors()

        if self._experts is not None:
            # flatten `list[dict[str, Tensor]]` into `list[str]`
            experts = [k for d in self._experts for k in d.keys()]
            if len(experts) > 0:
                raise ValueError(f"Unprocessed experts: {experts}")


@ModelBase.register("CohereForCausalLM")
class CommandR2Model(TextModel):
    model_arch = gguf.MODEL_ARCH.COMMAND_R

    def __init__(self, *args, **kwargs):
        super().__init__(*args, **kwargs)

        # max_position_embeddings = 8192 in config.json but model was actually
        # trained on 128k context length
        # aya-23 models don't have model_max_length specified
        self.hparams["max_position_embeddings"] = self.find_hparam(["model_max_length", "max_position_embeddings"])

    def set_gguf_parameters(self):
        super().set_gguf_parameters()
        self.gguf_writer.add_logit_scale(self.hparams["logit_scale"])
        self.gguf_writer.add_rope_scaling_type(gguf.RopeScalingType.NONE)


@ModelBase.register("Cohere2ForCausalLM")
class Cohere2Model(TextModel):
    model_arch = gguf.MODEL_ARCH.COHERE2

    def set_gguf_parameters(self):
        super().set_gguf_parameters()

        self.gguf_writer.add_logit_scale(self.hparams["logit_scale"])
        self.gguf_writer.add_sliding_window(self.hparams["sliding_window"])
        self.gguf_writer.add_vocab_size(self.hparams["vocab_size"])

        rotary_pct = self.hparams["rotary_pct"]
        hidden_size = self.hparams["hidden_size"]
        num_attention_heads = self.hparams["num_attention_heads"]
        self.gguf_writer.add_rope_dimension_count(int(rotary_pct * (hidden_size // num_attention_heads)))
        self.gguf_writer.add_rope_scaling_type(gguf.RopeScalingType.NONE)


@ModelBase.register("OlmoForCausalLM")
@ModelBase.register("OLMoForCausalLM")
class OlmoModel(TextModel):
    model_arch = gguf.MODEL_ARCH.OLMO

    def set_gguf_parameters(self):
        super().set_gguf_parameters()
        self.gguf_writer.add_layer_norm_eps(1e-5)
        clip_qkv = self.hparams.get("clip_qkv")
        if clip_qkv is not None:
            self.gguf_writer.add_clamp_kqv(clip_qkv)

    # Same as super class, but permuting q_proj, k_proj
    # Copied from: LlamaModel
    def modify_tensors(self, data_torch: Tensor, name: str, bid: int | None) -> Iterable[tuple[str, Tensor]]:
        del bid  # unused

        n_head = self.hparams["num_attention_heads"]
        n_kv_head = self.hparams.get("num_key_value_heads")

        if name.endswith("q_proj.weight"):
            data_torch = LlamaModel.permute(data_torch, n_head, n_head)
        if name.endswith("k_proj.weight"):
            data_torch = LlamaModel.permute(data_torch, n_head, n_kv_head)

        return [(self.map_tensor_name(name), data_torch)]


@ModelBase.register("Olmo2ForCausalLM")
class Olmo2Model(TextModel):
    model_arch = gguf.MODEL_ARCH.OLMO2


@ModelBase.register("OlmoeForCausalLM")
class OlmoeModel(TextModel):
    model_arch = gguf.MODEL_ARCH.OLMOE

    def set_gguf_parameters(self):
        super().set_gguf_parameters()
        self.gguf_writer.add_layer_norm_rms_eps(1e-5)
        if (n_experts := self.hparams.get("num_experts")) is not None:
            self.gguf_writer.add_expert_count(n_experts)

    _experts: list[dict[str, Tensor]] | None = None

    # Copied from: Qwen2MoeModel
    def modify_tensors(self, data_torch: Tensor, name: str, bid: int | None) -> Iterable[tuple[str, Tensor]]:
        # process the experts separately
        if name.find("experts") != -1:
            n_experts = self.hparams["num_experts"]
            assert bid is not None

            if self._experts is None:
                self._experts = [{} for _ in range(self.block_count)]

            self._experts[bid][name] = data_torch

            if len(self._experts[bid]) >= n_experts * 3:
                tensors: list[tuple[str, Tensor]] = []

                # merge the experts into a single 3d tensor
                for w_name in ["down_proj", "gate_proj", "up_proj"]:
                    datas: list[Tensor] = []

                    for xid in range(n_experts):
                        ename = f"model.layers.{bid}.mlp.experts.{xid}.{w_name}.weight"
                        datas.append(self._experts[bid][ename])
                        del self._experts[bid][ename]

                    data_torch = torch.stack(datas, dim=0)

                    merged_name = f"model.layers.{bid}.mlp.experts.{w_name}.weight"

                    new_name = self.map_tensor_name(merged_name)

                    tensors.append((new_name, data_torch))
                return tensors
            else:
                return []

        return [(self.map_tensor_name(name), data_torch)]

    # Copied from: Qwen2MoeModel
    def prepare_tensors(self):
        super().prepare_tensors()

        if self._experts is not None:
            # flatten `list[dict[str, Tensor]]` into `list[str]`
            experts = [k for d in self._experts for k in d.keys()]
            if len(experts) > 0:
                raise ValueError(f"Unprocessed experts: {experts}")


@ModelBase.register("JinaBertModel", "JinaBertForMaskedLM")
class JinaBertV2Model(BertModel):
    model_arch = gguf.MODEL_ARCH.JINA_BERT_V2

    def set_vocab(self):
        tokenizer_class = 'BertTokenizer'
        with open(self.dir_model / "tokenizer_config.json", "r", encoding="utf-8") as f:
            tokenizer_class = json.load(f)['tokenizer_class']

        if tokenizer_class == 'BertTokenizer':
            super().set_vocab()
        elif tokenizer_class == 'RobertaTokenizer':
            self._set_vocab_gpt2()
            self.gguf_writer.add_token_type_count(2)
        else:
            raise NotImplementedError(f'Tokenizer {tokenizer_class} is not supported for JinaBertModel')


@ModelBase.register("OpenELMForCausalLM")
class OpenELMModel(TextModel):
    model_arch = gguf.MODEL_ARCH.OPENELM

    @staticmethod
    def _make_divisible(v: float | int, divisor: int) -> int:
        # ref: https://huggingface.co/apple/OpenELM-270M-Instruct/blob/eb111ff2e6724348e5b905984063d4064d4bc579/configuration_openelm.py#L34-L38
        new_v = max(divisor, int(v + divisor / 2) // divisor * divisor)
        # Make sure that round down does not go down by more than 10%.
        if new_v < 0.9 * v:
            new_v += divisor
        return new_v

    def __init__(self, *args, **kwargs):
        super().__init__(*args, **kwargs)

        ffn_multipliers: list[float] = self.hparams["ffn_multipliers"]
        ffn_dim_divisor: int = self.hparams["ffn_dim_divisor"]
        self._n_embd: int = self.hparams["model_dim"]
        self._num_kv_heads: list[int] = self.hparams["num_kv_heads"]
        self._num_query_heads: list[int] = self.hparams["num_query_heads"]
        self._ffn_dims: list[int] = [
            OpenELMModel._make_divisible(multiplier * self._n_embd, ffn_dim_divisor)
            for multiplier in ffn_multipliers
        ]
        assert isinstance(self._num_kv_heads, list) and isinstance(self._num_kv_heads[0], int)
        assert isinstance(self._num_query_heads, list) and isinstance(self._num_query_heads[0], int)

    # Uses the tokenizer from meta-llama/Llama-2-7b-hf
    def set_vocab(self):
        try:
            self._set_vocab_sentencepiece()
        except FileNotFoundError:
            self._set_vocab_builtin("llama-spm", self.hparams["vocab_size"])

    def set_gguf_parameters(self):
        n_embd = self._n_embd
        head_dim = self.hparams["head_dim"]
        rot_pct = 1.0
        assert self.block_count == len(self._num_kv_heads)
        assert self.block_count == len(self._num_query_heads)
        assert self.block_count == len(self._ffn_dims)

        self.gguf_writer.add_block_count(self.block_count)
        self.gguf_writer.add_context_length(self.hparams["max_context_length"])
        self.gguf_writer.add_embedding_length(n_embd)
        self.gguf_writer.add_feed_forward_length(self._ffn_dims)
        self.gguf_writer.add_head_count(self._num_query_heads)
        self.gguf_writer.add_head_count_kv(self._num_kv_heads)
        self.gguf_writer.add_rope_freq_base(self.hparams["rope_freq_constant"])
        # https://huggingface.co/apple/OpenELM-270M-Instruct/blob/c401df2/modeling_openelm.py#L30
        self.gguf_writer.add_layer_norm_rms_eps(1e-6)
        self.gguf_writer.add_rope_dimension_count(int(rot_pct * head_dim))
        self.gguf_writer.add_key_length(head_dim)
        self.gguf_writer.add_value_length(head_dim)
        self.gguf_writer.add_file_type(self.ftype)

    def find_hparam(self, keys: Iterable[str], optional: bool = False) -> Any:
        if "n_layers" in keys:
            return self.hparams["num_transformer_layers"]

        return super().find_hparam(keys, optional)

    def modify_tensors(self, data_torch: Tensor, name: str, bid: int | None) -> Iterable[tuple[str, Tensor]]:

        # split ff
        if bid is not None and name == f"transformer.layers.{bid}.ffn.proj_1.weight":
            ff_dim = self._ffn_dims[bid]
            yield (self.format_tensor_name(gguf.MODEL_TENSOR.FFN_GATE, bid), data_torch[:ff_dim])
            yield (self.format_tensor_name(gguf.MODEL_TENSOR.FFN_UP, bid), data_torch[ff_dim:])
            return

        yield (self.map_tensor_name(name), data_torch)


@ModelBase.register("ArcticForCausalLM")
class ArcticModel(TextModel):
    model_arch = gguf.MODEL_ARCH.ARCTIC

    def set_vocab(self):
        # The reason for using a custom implementation here is that the
        # snowflake-arctic-instruct model redefined tokens 31998 and 31999 from
        # tokenizer.model and used them as BOS and EOS instead of adding new tokens.
        from sentencepiece import SentencePieceProcessor

        tokenizer_path = self.dir_model / 'tokenizer.model'

        if not tokenizer_path.is_file():
            logger.error(f'Error: Missing {tokenizer_path}')
            sys.exit(1)

        # Read the whole vocabulary from the tokenizer.model file
        tokenizer = SentencePieceProcessor()
        tokenizer.LoadFromFile(str(tokenizer_path))

        vocab_size = self.hparams.get('vocab_size', tokenizer.vocab_size())

        tokens: list[bytes] = [f"[PAD{i}]".encode("utf-8") for i in range(vocab_size)]
        scores: list[float] = [-10000.0] * vocab_size
        toktypes: list[int] = [SentencePieceTokenTypes.UNUSED] * vocab_size

        for token_id in range(tokenizer.vocab_size()):

            piece = tokenizer.IdToPiece(token_id)
            text = piece.encode("utf-8")
            score = tokenizer.GetScore(token_id)

            toktype = SentencePieceTokenTypes.NORMAL
            if tokenizer.IsUnknown(token_id):
                toktype = SentencePieceTokenTypes.UNKNOWN
            elif tokenizer.IsControl(token_id):
                toktype = SentencePieceTokenTypes.CONTROL
            elif tokenizer.IsUnused(token_id):
                toktype = SentencePieceTokenTypes.UNUSED
            elif tokenizer.IsByte(token_id):
                toktype = SentencePieceTokenTypes.BYTE

            tokens[token_id] = text
            scores[token_id] = score
            toktypes[token_id] = toktype

        # Use the added_tokens_decoder field from tokeniser_config.json as the source
        # of information about added/redefined tokens and modify them accordingly.
        tokenizer_config_file = self.dir_model / 'tokenizer_config.json'
        if tokenizer_config_file.is_file():
            with open(tokenizer_config_file, "r", encoding="utf-8") as f:
                tokenizer_config_json = json.load(f)

                if "added_tokens_decoder" in tokenizer_config_json:
                    added_tokens_decoder = tokenizer_config_json["added_tokens_decoder"]
                    for token_id, token_json in added_tokens_decoder.items():
                        token_id = int(token_id)
                        if token_id >= vocab_size:
                            logger.debug(f'ignore token {token_id}: id is out of range, max={vocab_size - 1}')
                            continue

                        token_content = token_json["content"]
                        token_type = SentencePieceTokenTypes.USER_DEFINED
                        token_score = -10000.0

                        # Map unk_token to UNKNOWN, other special tokens to CONTROL
                        # Set the score to 0.0 as in the original tokenizer.model
                        if ("special" in token_json) and token_json["special"]:
                            if token_content == tokenizer_config_json["unk_token"]:
                                token_type = SentencePieceTokenTypes.UNKNOWN
                            else:
                                token_type = SentencePieceTokenTypes.CONTROL
                            token_score = 0.0

                        logger.info(f"Setting added token {token_id} to '{token_content}' (type: {token_type}, score: {token_score:.2f})")
                        tokens[token_id] = token_content.encode("utf-8")
                        toktypes[token_id] = token_type
                        scores[token_id] = token_score

        self.gguf_writer.add_tokenizer_model("llama")
        self.gguf_writer.add_tokenizer_pre("default")
        self.gguf_writer.add_token_list(tokens)
        self.gguf_writer.add_token_scores(scores)
        self.gguf_writer.add_token_types(toktypes)

        special_vocab = gguf.SpecialVocab(self.dir_model, n_vocab=len(tokens))
        special_vocab.add_to_gguf(self.gguf_writer)

    def set_gguf_parameters(self):
        super().set_gguf_parameters()
        hparams = self.hparams
        self.gguf_writer.add_vocab_size(hparams["vocab_size"])
        self.gguf_writer.add_rope_dimension_count(hparams["hidden_size"] // hparams["num_attention_heads"])

    _experts: list[dict[str, Tensor]] | None = None

    def modify_tensors(self, data_torch: Tensor, name: str, bid: int | None) -> Iterable[tuple[str, Tensor]]:
        n_head = self.hparams["num_attention_heads"]
        n_kv_head = self.hparams.get("num_key_value_heads")

        if name.endswith("q_proj.weight"):
            data_torch = LlamaModel.permute(data_torch, n_head, n_head)
        if name.endswith("k_proj.weight"):
            data_torch = LlamaModel.permute(data_torch, n_head, n_kv_head)

        # process the experts separately
        if name.find("block_sparse_moe.experts") != -1:
            n_experts = self.hparams["num_local_experts"]

            assert bid is not None

            if self._experts is None:
                self._experts = [{} for _ in range(self.block_count)]

            self._experts[bid][name] = data_torch

            if len(self._experts[bid]) >= n_experts * 3:
                tensors: list[tuple[str, Tensor]] = []

                # merge the experts into a single 3d tensor
                for wid in ["w1", "w2", "w3"]:
                    datas: list[Tensor] = []

                    for xid in range(n_experts):
                        ename = f"model.layers.{bid}.block_sparse_moe.experts.{xid}.{wid}.weight"
                        datas.append(self._experts[bid][ename])
                        del self._experts[bid][ename]

                    data_torch = torch.stack(datas, dim=0)

                    merged_name = f"layers.{bid}.feed_forward.experts.{wid}.weight"

                    new_name = self.map_tensor_name(merged_name)

                    tensors.append((new_name, data_torch))
                return tensors
            else:
                return []

        return [(self.map_tensor_name(name), data_torch)]

    def prepare_tensors(self):
        super().prepare_tensors()

        if self._experts is not None:
            # flatten `list[dict[str, Tensor]]` into `list[str]`
            experts = [k for d in self._experts for k in d.keys()]
            if len(experts) > 0:
                raise ValueError(f"Unprocessed experts: {experts}")


@ModelBase.register("DeepseekForCausalLM")
class DeepseekModel(TextModel):
    model_arch = gguf.MODEL_ARCH.DEEPSEEK

    def set_vocab(self):
        try:
            self._set_vocab_sentencepiece()
        except FileNotFoundError:
            self._set_vocab_gpt2()

    def set_gguf_parameters(self):
        super().set_gguf_parameters()
        hparams = self.hparams
        if (rope_dim := hparams.get("head_dim")) is None:
            rope_dim = hparams["hidden_size"] // hparams["num_attention_heads"]

        self.gguf_writer.add_rope_dimension_count(rope_dim)
        self.gguf_writer.add_rope_scaling_type(gguf.RopeScalingType.NONE)
        self.gguf_writer.add_leading_dense_block_count(hparams["first_k_dense_replace"])
        self.gguf_writer.add_vocab_size(hparams["vocab_size"])
        self.gguf_writer.add_expert_feed_forward_length(hparams["moe_intermediate_size"])
        self.gguf_writer.add_expert_weights_scale(1.0)
        self.gguf_writer.add_expert_count(hparams["n_routed_experts"])
        self.gguf_writer.add_expert_shared_count(hparams["n_shared_experts"])

    _experts: list[dict[str, Tensor]] | None = None

    @staticmethod
    def permute(weights: Tensor, n_head: int, n_head_kv: int | None):
        if n_head_kv is not None and n_head != n_head_kv:
            n_head = n_head_kv
        return (weights.reshape(n_head, 2, weights.shape[0] // n_head // 2, *weights.shape[1:])
                .swapaxes(1, 2)
                .reshape(weights.shape))

    def modify_tensors(self, data_torch: Tensor, name: str, bid: int | None) -> Iterable[tuple[str, Tensor]]:
        n_head = self.hparams["num_attention_heads"]
        n_kv_head = self.hparams.get("num_key_value_heads")

        if name.endswith(("q_proj.weight", "q_proj.bias")):
            data_torch = DeepseekModel.permute(data_torch, n_head, n_head)
        if name.endswith(("k_proj.weight", "k_proj.bias")):
            data_torch = DeepseekModel.permute(data_torch, n_head, n_kv_head)

        # process the experts separately
        if name.find("mlp.experts") != -1:
            n_experts = self.hparams["n_routed_experts"]
            assert bid is not None

            if self._experts is None:
                self._experts = [{} for _ in range(self.block_count)]

            self._experts[bid][name] = data_torch

            if len(self._experts[bid]) >= n_experts * 3:
                tensors: list[tuple[str, Tensor]] = []

                # merge the experts into a single 3d tensor
                for w_name in ["down_proj", "gate_proj", "up_proj"]:
                    datas: list[Tensor] = []

                    for xid in range(n_experts):
                        ename = f"model.layers.{bid}.mlp.experts.{xid}.{w_name}.weight"
                        datas.append(self._experts[bid][ename])
                        del self._experts[bid][ename]

                    data_torch = torch.stack(datas, dim=0)

                    merged_name = f"model.layers.{bid}.mlp.experts.{w_name}.weight"

                    new_name = self.map_tensor_name(merged_name)

                    tensors.append((new_name, data_torch))
                return tensors
            else:
                return []

        return [(self.map_tensor_name(name), data_torch)]

    def prepare_tensors(self):
        super().prepare_tensors()

        if self._experts is not None:
            # flatten `list[dict[str, Tensor]]` into `list[str]`
            experts = [k for d in self._experts for k in d.keys()]
            if len(experts) > 0:
                raise ValueError(f"Unprocessed experts: {experts}")


@ModelBase.register("DeepseekV2ForCausalLM")
@ModelBase.register("DeepseekV3ForCausalLM")
class DeepseekV2Model(TextModel):
    model_arch = gguf.MODEL_ARCH.DEEPSEEK2

    def set_vocab(self):
        self._set_vocab_gpt2()

    def set_gguf_parameters(self):

        # note: deepseek2 using MLA converts into MQA (ie: GQA with 1 group)
        self.hparams["num_key_value_heads"] = 1

        super().set_gguf_parameters()
        hparams = self.hparams

        self.gguf_writer.add_leading_dense_block_count(hparams["first_k_dense_replace"])
        self.gguf_writer.add_vocab_size(hparams["vocab_size"])
        if "q_lora_rank" in hparams and hparams["q_lora_rank"] is not None:
            self.gguf_writer.add_q_lora_rank(hparams["q_lora_rank"])
        self.gguf_writer.add_kv_lora_rank(hparams["kv_lora_rank"])

        # note: deepseek2 using MLA converts into MQA with larger heads, then decompresses to MHA
        self.gguf_writer.add_key_length(hparams["kv_lora_rank"] + hparams["qk_rope_head_dim"])
        self.gguf_writer.add_value_length(hparams["kv_lora_rank"])
        self.gguf_writer.add_key_length_mla(hparams["qk_nope_head_dim"] + hparams["qk_rope_head_dim"])
        self.gguf_writer.add_value_length_mla(hparams["v_head_dim"])

        self.gguf_writer.add_expert_feed_forward_length(hparams["moe_intermediate_size"])
        self.gguf_writer.add_expert_count(hparams["n_routed_experts"])
        self.gguf_writer.add_expert_shared_count(hparams["n_shared_experts"])
        self.gguf_writer.add_expert_weights_scale(hparams["routed_scaling_factor"])
        self.gguf_writer.add_expert_weights_norm(hparams["norm_topk_prob"])

        if hparams["scoring_func"] == "sigmoid":
            self.gguf_writer.add_expert_gating_func(gguf.ExpertGatingFuncType.SIGMOID)
        elif hparams["scoring_func"] == "softmax":
            self.gguf_writer.add_expert_gating_func(gguf.ExpertGatingFuncType.SOFTMAX)
        else:
            raise ValueError(f"Unsupported scoring_func value: {hparams['scoring_func']}")

        self.gguf_writer.add_rope_dimension_count(hparams["qk_rope_head_dim"])

        rope_scaling = self.hparams.get("rope_scaling") or {}
        if rope_scaling.get("rope_type", rope_scaling.get("type")) == "yarn" and "factor" in rope_scaling:
            self.gguf_writer.add_rope_scaling_type(gguf.RopeScalingType.YARN)
            self.gguf_writer.add_rope_scaling_factor(rope_scaling["factor"])
            self.gguf_writer.add_rope_scaling_orig_ctx_len(rope_scaling["original_max_position_embeddings"])
            self.gguf_writer.add_rope_scaling_yarn_log_mul(0.1 * rope_scaling["mscale_all_dim"])

    _experts: list[dict[str, Tensor]] | None = None

    def modify_tensors(self, data_torch: Tensor, name: str, bid: int | None) -> Iterable[tuple[str, Tensor]]:
        # rename e_score_correction_bias tensors
        if name.endswith("e_score_correction_bias"):
            name = name.replace("e_score_correction_bias", "e_score_correction.bias")

        # skip Multi-Token Prediction (MTP) layers
        block_count = self.hparams["num_hidden_layers"]
        match = re.match(r"model.layers.(\d+)", name)
        if match and int(match.group(1)) >= block_count:
            return []

        # process the experts separately
        if name.find("mlp.experts") != -1:
            n_experts = self.hparams["n_routed_experts"]
            assert bid is not None

            if self._experts is None:
                self._experts = [{} for _ in range(self.block_count)]

            self._experts[bid][name] = data_torch

            if len(self._experts[bid]) >= n_experts * 3:
                tensors: list[tuple[str, Tensor]] = []

                # merge the experts into a single 3d tensor
                for w_name in ["down_proj", "gate_proj", "up_proj"]:
                    datas: list[Tensor] = []

                    for xid in range(n_experts):
                        ename = f"model.layers.{bid}.mlp.experts.{xid}.{w_name}.weight"
                        datas.append(self._experts[bid][ename])
                        del self._experts[bid][ename]

                    data_torch = torch.stack(datas, dim=0)

                    merged_name = f"model.layers.{bid}.mlp.experts.{w_name}.weight"

                    new_name = self.map_tensor_name(merged_name)

                    tensors.append((new_name, data_torch))
                return tensors
            else:
                return []

        # note: MLA with the absorption optimization, needs these two split and k_b_proj transposed
        if name.endswith("kv_b_proj.weight"):
            name_kb = name.replace("kv_b_proj", "k_b_proj")
            name_vb = name.replace("kv_b_proj", "v_b_proj")

            n_head_kv = self.hparams["num_key_value_heads"]
            v_head_dim = self.hparams["v_head_dim"]
            qk_nope_head_dim = self.hparams["qk_nope_head_dim"]

            assert data_torch.shape[0] == n_head_kv * (v_head_dim + qk_nope_head_dim)

            kv_b = data_torch.view(n_head_kv, v_head_dim + qk_nope_head_dim, data_torch.shape[-1])
            k_b, v_b = torch.split(kv_b, [qk_nope_head_dim, v_head_dim], dim=1)
            k_b = k_b.transpose(1, 2)

            return [
                (self.map_tensor_name(name_kb), k_b),
                (self.map_tensor_name(name_vb), v_b)
            ]

        return [(self.map_tensor_name(name), data_torch)]

    def prepare_tensors(self):
        super().prepare_tensors()

        if self._experts is not None:
            # flatten `list[dict[str, Tensor]]` into `list[str]`
            experts = [k for d in self._experts for k in d.keys()]
            if len(experts) > 0:
                raise ValueError(f"Unprocessed experts: {experts}")


@ModelBase.register("Dots1ForCausalLM")
class Dots1Model(Qwen2MoeModel):
    model_arch = gguf.MODEL_ARCH.DOTS1

    def __init__(self, *args, **kwargs):
        super().__init__(*args, **kwargs)
        self.hparams["num_experts"] = self.hparams["n_routed_experts"]

    def set_gguf_parameters(self):
        super().set_gguf_parameters()
        self.gguf_writer.add_leading_dense_block_count(self.hparams["first_k_dense_replace"])
        self.gguf_writer.add_expert_shared_count(self.hparams["n_shared_experts"])
        self.gguf_writer.add_expert_weights_scale(self.hparams["routed_scaling_factor"])
        self.gguf_writer.add_expert_weights_norm(self.hparams["norm_topk_prob"])

        if self.hparams["scoring_func"] == "noaux_tc":
            self.gguf_writer.add_expert_gating_func(gguf.ExpertGatingFuncType.SIGMOID)
        else:
            raise ValueError(f"Unsupported scoring_func value: {self.hparams['scoring_func']}")

    def modify_tensors(self, data_torch: Tensor, name: str, bid: int | None):
        if name.endswith("e_score_correction_bias"):
            name = name.replace("e_score_correction_bias", "e_score_correction.bias")
        if "shared_experts" in name:
            return [(self.map_tensor_name(name), data_torch)]
        return super().modify_tensors(data_torch, name, bid)


@ModelBase.register("PLMForCausalLM")
class PLMModel(TextModel):
    model_arch = gguf.MODEL_ARCH.PLM

    def set_vocab(self):
        self._set_vocab_gpt2()

    def set_gguf_parameters(self):
        super().set_gguf_parameters()
        hparams = self.hparams
        self.gguf_writer.add_vocab_size(hparams["vocab_size"])
        self.gguf_writer.add_kv_lora_rank(hparams["kv_lora_rank"])
        self.gguf_writer.add_key_length(hparams["qk_nope_head_dim"] + hparams["qk_rope_head_dim"])
        self.gguf_writer.add_value_length(hparams["v_head_dim"])
        self.gguf_writer.add_rope_dimension_count(hparams["qk_rope_head_dim"])

    def modify_tensors(self, data_torch: Tensor, name: str, bid: int | None) -> Iterable[tuple[str, Tensor]]:
        return [(self.map_tensor_name(name), data_torch)]

    def prepare_tensors(self):
        super().prepare_tensors()


@ModelBase.register("T5WithLMHeadModel")
@ModelBase.register("T5ForConditionalGeneration")
@ModelBase.register("MT5ForConditionalGeneration")
@ModelBase.register("UMT5ForConditionalGeneration")
class T5Model(TextModel):
    model_arch = gguf.MODEL_ARCH.T5

    def __init__(self, *args, **kwargs):
        super().__init__(*args, **kwargs)
        self.shared_token_embeddings_found = False

    def set_vocab(self):
        # to avoid TypeError: Descriptors cannot be created directly
        # exception when importing sentencepiece_model_pb2
        os.environ["PROTOCOL_BUFFERS_PYTHON_IMPLEMENTATION"] = "python"
        from sentencepiece import SentencePieceProcessor
        from sentencepiece import sentencepiece_model_pb2 as model

        tokenizer_path = self.dir_model / 'tokenizer.model'

        # many older models use spiece.model tokenizer model filename
        if not tokenizer_path.is_file():
            tokenizer_path = self.dir_model / 'spiece.model'

        if not tokenizer_path.is_file():
            raise FileNotFoundError(f"File not found: {tokenizer_path}")

        sentencepiece_model = model.ModelProto()  # pyright: ignore[reportAttributeAccessIssue]
        sentencepiece_model.ParseFromString(open(tokenizer_path, "rb").read())

        # some models like Pile-T5 family use BPE tokenizer instead of Unigram
        if sentencepiece_model.trainer_spec.model_type == 2:  # BPE
            # assure the tokenizer model file name is correct
            assert tokenizer_path.name == 'tokenizer.model'
            return self._set_vocab_sentencepiece()
        else:
            assert sentencepiece_model.trainer_spec.model_type == 1  # UNIGRAM

        add_prefix = sentencepiece_model.normalizer_spec.add_dummy_prefix
        remove_whitespaces = sentencepiece_model.normalizer_spec.remove_extra_whitespaces
        precompiled_charsmap = sentencepiece_model.normalizer_spec.precompiled_charsmap

        tokenizer = SentencePieceProcessor()
        tokenizer.LoadFromFile(str(tokenizer_path))

        vocab_size = self.hparams.get('vocab_size', tokenizer.vocab_size())

        tokens: list[bytes] = [f"[PAD{i}]".encode("utf-8") for i in range(vocab_size)]
        scores: list[float] = [-10000.0] * vocab_size
        toktypes: list[int] = [SentencePieceTokenTypes.UNUSED] * vocab_size

        for token_id in range(tokenizer.vocab_size()):
            piece = tokenizer.IdToPiece(token_id)
            text = piece.encode("utf-8")
            score = tokenizer.GetScore(token_id)

            toktype = SentencePieceTokenTypes.NORMAL
            if tokenizer.IsUnknown(token_id):
                toktype = SentencePieceTokenTypes.UNKNOWN
            elif tokenizer.IsControl(token_id):
                toktype = SentencePieceTokenTypes.CONTROL
            elif tokenizer.IsUnused(token_id):
                toktype = SentencePieceTokenTypes.UNUSED
            elif tokenizer.IsByte(token_id):
                toktype = SentencePieceTokenTypes.BYTE

            tokens[token_id] = text
            scores[token_id] = score
            toktypes[token_id] = toktype

        added_tokens_file = self.dir_model / 'added_tokens.json'
        if added_tokens_file.is_file():
            with open(added_tokens_file, "r", encoding="utf-8") as f:
                added_tokens_json = json.load(f)
                for key in added_tokens_json:
                    token_id = added_tokens_json[key]
                    if token_id >= vocab_size:
                        logger.warning(f'ignore token {token_id}: id is out of range, max={vocab_size - 1}')
                        continue

                    tokens[token_id] = key.encode("utf-8")
                    scores[token_id] = -1000.0
                    toktypes[token_id] = SentencePieceTokenTypes.USER_DEFINED

        if vocab_size > len(tokens):
            pad_count = vocab_size - len(tokens)
            logger.debug(f"Padding vocab with {pad_count} token(s) - [PAD1] through [PAD{pad_count}]")
            for i in range(1, pad_count + 1):
                tokens.append(bytes(f"[PAD{i}]", encoding="utf-8"))
                scores.append(-1000.0)
                toktypes.append(SentencePieceTokenTypes.UNUSED)

        self.gguf_writer.add_tokenizer_model("t5")
        self.gguf_writer.add_tokenizer_pre("default")
        self.gguf_writer.add_token_list(tokens)
        self.gguf_writer.add_token_scores(scores)
        self.gguf_writer.add_token_types(toktypes)
        self.gguf_writer.add_add_space_prefix(add_prefix)
        self.gguf_writer.add_remove_extra_whitespaces(remove_whitespaces)
        if precompiled_charsmap:
            self.gguf_writer.add_precompiled_charsmap(precompiled_charsmap)

        special_vocab = gguf.SpecialVocab(self.dir_model, n_vocab=len(tokens))
        special_vocab.add_to_gguf(self.gguf_writer)

    def set_gguf_parameters(self):
        if (n_ctx := self.find_hparam(["n_positions"], optional=True)) is None:
            logger.warning("Couldn't find context length in config.json, assuming default value of 512")
            n_ctx = 512
        self.gguf_writer.add_context_length(n_ctx)
        self.gguf_writer.add_embedding_length(self.hparams["d_model"])
        self.gguf_writer.add_feed_forward_length(self.hparams["d_ff"])
        self.gguf_writer.add_block_count(self.hparams["num_layers"])
        self.gguf_writer.add_head_count(self.hparams["num_heads"])
        self.gguf_writer.add_key_length(self.hparams["d_kv"])
        self.gguf_writer.add_value_length(self.hparams["d_kv"])
        self.gguf_writer.add_layer_norm_eps(self.hparams["layer_norm_epsilon"])
        self.gguf_writer.add_relative_attn_buckets_count(self.hparams["relative_attention_num_buckets"])
        self.gguf_writer.add_layer_norm_rms_eps(self.hparams["layer_norm_epsilon"])
        self.gguf_writer.add_decoder_start_token_id(self.hparams["decoder_start_token_id"])
        self.gguf_writer.add_file_type(self.ftype)

    def modify_tensors(self, data_torch: Tensor, name: str, bid: int | None) -> Iterable[tuple[str, Tensor]]:
        del bid  # unused

        # T5 based models contain shared token embeddings tensors saved randomly as either "encoder.embed_tokens.weight",
        # "decoder.embed_tokens.weight" or "shared.weight" tensor. In some models there are even multiple of them stored
        # in the safetensors files. We use the first tensor from these three as the token embeddings for both encoder
        # and decoder and ignore the remaining ones.
        if name in ["decoder.embed_tokens.weight", "encoder.embed_tokens.weight", "shared.weight"]:
            if not self.shared_token_embeddings_found:
                name = "shared.weight"
                self.shared_token_embeddings_found = True
            else:
                logger.debug(f"Skipping shared tensor {name!r} in safetensors so that convert can end normally.")
                return []

        return [(self.map_tensor_name(name), data_torch)]


@ModelBase.register("T5EncoderModel")
class T5EncoderModel(TextModel):
    model_arch = gguf.MODEL_ARCH.T5ENCODER

    def __init__(self, *args, **kwargs):
        super().__init__(*args, **kwargs)
        self.shared_token_embeddings_found = False

    def set_vocab(self):
        # to avoid TypeError: Descriptors cannot be created directly
        # exception when importing sentencepiece_model_pb2
        os.environ["PROTOCOL_BUFFERS_PYTHON_IMPLEMENTATION"] = "python"
        from sentencepiece import SentencePieceProcessor
        from sentencepiece import sentencepiece_model_pb2 as model

        tokenizer_path = self.dir_model / 'tokenizer.model'

        # many older models use spiece.model tokenizer model filename
        if not tokenizer_path.is_file():
            tokenizer_path = self.dir_model / 'spiece.model'

        if not tokenizer_path.is_file():
            raise FileNotFoundError(f"File not found: {tokenizer_path}")

        sentencepiece_model = model.ModelProto()  # pyright: ignore[reportAttributeAccessIssue]
        sentencepiece_model.ParseFromString(open(tokenizer_path, "rb").read())

        # some models like Pile-T5 family use BPE tokenizer instead of Unigram
        if sentencepiece_model.trainer_spec.model_type == 2:  # BPE
            # assure the tokenizer model file name is correct
            assert tokenizer_path.name == 'tokenizer.model'
            return self._set_vocab_sentencepiece()
        else:
            assert sentencepiece_model.trainer_spec.model_type == 1  # UNIGRAM

        add_prefix = sentencepiece_model.normalizer_spec.add_dummy_prefix
        remove_whitespaces = sentencepiece_model.normalizer_spec.remove_extra_whitespaces
        precompiled_charsmap = sentencepiece_model.normalizer_spec.precompiled_charsmap

        tokenizer = SentencePieceProcessor()
        tokenizer.LoadFromFile(str(tokenizer_path))

        vocab_size = self.hparams.get('vocab_size', tokenizer.vocab_size())

        tokens: list[bytes] = [f"[PAD{i}]".encode("utf-8") for i in range(vocab_size)]
        scores: list[float] = [-10000.0] * vocab_size
        toktypes: list[int] = [SentencePieceTokenTypes.UNUSED] * vocab_size

        for token_id in range(tokenizer.vocab_size()):
            piece = tokenizer.IdToPiece(token_id)
            text = piece.encode("utf-8")
            score = tokenizer.GetScore(token_id)

            toktype = SentencePieceTokenTypes.NORMAL
            if tokenizer.IsUnknown(token_id):
                toktype = SentencePieceTokenTypes.UNKNOWN
            elif tokenizer.IsControl(token_id):
                toktype = SentencePieceTokenTypes.CONTROL
            elif tokenizer.IsUnused(token_id):
                toktype = SentencePieceTokenTypes.UNUSED
            elif tokenizer.IsByte(token_id):
                toktype = SentencePieceTokenTypes.BYTE

            tokens[token_id] = text
            scores[token_id] = score
            toktypes[token_id] = toktype

        added_tokens_file = self.dir_model / 'added_tokens.json'
        if added_tokens_file.is_file():
            with open(added_tokens_file, "r", encoding="utf-8") as f:
                added_tokens_json = json.load(f)
                for key in added_tokens_json:
                    token_id = added_tokens_json[key]
                    if token_id >= vocab_size:
                        logger.warning(f'ignore token {token_id}: id is out of range, max={vocab_size - 1}')
                        continue

                    tokens[token_id] = key.encode("utf-8")
                    scores[token_id] = -1000.0
                    toktypes[token_id] = SentencePieceTokenTypes.USER_DEFINED

        if vocab_size > len(tokens):
            pad_count = vocab_size - len(tokens)
            logger.debug(f"Padding vocab with {pad_count} token(s) - [PAD1] through [PAD{pad_count}]")
            for i in range(1, pad_count + 1):
                tokens.append(bytes(f"[PAD{i}]", encoding="utf-8"))
                scores.append(-1000.0)
                toktypes.append(SentencePieceTokenTypes.UNUSED)

        self.gguf_writer.add_tokenizer_model("t5")
        self.gguf_writer.add_tokenizer_pre("default")
        self.gguf_writer.add_token_list(tokens)
        self.gguf_writer.add_token_scores(scores)
        self.gguf_writer.add_token_types(toktypes)
        self.gguf_writer.add_add_space_prefix(add_prefix)
        self.gguf_writer.add_remove_extra_whitespaces(remove_whitespaces)
        if precompiled_charsmap:
            self.gguf_writer.add_precompiled_charsmap(precompiled_charsmap)

        special_vocab = gguf.SpecialVocab(self.dir_model, n_vocab=len(tokens))
        special_vocab.add_to_gguf(self.gguf_writer)

    def set_gguf_parameters(self):
        if (n_ctx := self.find_hparam(["n_positions"], optional=True)) is None:
            logger.warning("Couldn't find context length in config.json, assuming default value of 512")
            n_ctx = 512
        self.gguf_writer.add_context_length(n_ctx)
        self.gguf_writer.add_embedding_length(self.hparams["d_model"])
        self.gguf_writer.add_feed_forward_length(self.hparams["d_ff"])
        self.gguf_writer.add_block_count(self.hparams["num_layers"])
        self.gguf_writer.add_head_count(self.hparams["num_heads"])
        self.gguf_writer.add_key_length(self.hparams["d_kv"])
        self.gguf_writer.add_value_length(self.hparams["d_kv"])
        self.gguf_writer.add_layer_norm_eps(self.hparams["layer_norm_epsilon"])
        self.gguf_writer.add_relative_attn_buckets_count(self.hparams["relative_attention_num_buckets"])
        self.gguf_writer.add_layer_norm_rms_eps(self.hparams["layer_norm_epsilon"])
        self.gguf_writer.add_file_type(self.ftype)

    def modify_tensors(self, data_torch: Tensor, name: str, bid: int | None) -> Iterable[tuple[str, Tensor]]:
        del bid  # unused

        # T5 based models contain shared token embeddings tensors saved randomly as either "encoder.embed_tokens.weight",
        # "decoder.embed_tokens.weight" or "shared.weight" tensor. In some models there are even multiple of them stored
        # in the safetensors files. We use the first tensor from these three as the token embeddings for both encoder
        # and decoder and ignore the remaining ones.
        if name in ["decoder.embed_tokens.weight", "encoder.embed_tokens.weight", "shared.weight"]:
            if not self.shared_token_embeddings_found:
                name = "shared.weight"
                self.shared_token_embeddings_found = True
            else:
                logger.debug(f"Skipping shared tensor {name!r} in safetensors so that convert can end normally.")
                return []

        return [(self.map_tensor_name(name), data_torch)]


@ModelBase.register("JAISLMHeadModel")
class JaisModel(TextModel):
    model_arch = gguf.MODEL_ARCH.JAIS

    def __init__(self, *args, **kwargs):
        super().__init__(*args, **kwargs)

        # SwigLU activation
        assert self.hparams["activation_function"] == "swiglu"
        # ALiBi position embedding
        assert self.hparams["position_embedding_type"] == "alibi"

        # Embeddings scale
        self.embeddings_scale = 1.0
        if 'mup_embeddings_scale' in self.hparams:
            self.embeddings_scale = self.hparams['mup_embeddings_scale']
        elif 'embeddings_scale' in self.hparams:
            self.embeddings_scale = self.hparams['embeddings_scale']
        else:
            assert False

        self.width_scale = 1.0
        if 'mup_output_alpha' in self.hparams:
            assert 'mup_width_scale' in self.hparams
            self.width_scale = self.hparams['mup_output_alpha'] * self.hparams['mup_width_scale']
        elif 'width_scale' in self.hparams:
            self.width_scale = self.hparams['width_scale']
        else:
            assert False

        self.max_alibi_bias = 8.0

    def set_vocab(self):
        self._set_vocab_gpt2()

    def set_gguf_parameters(self):
        self.gguf_writer.add_block_count(self.hparams["n_layer"])
        self.gguf_writer.add_context_length(self.hparams["n_positions"])
        self.gguf_writer.add_embedding_length(self.hparams["n_embd"])
        self.gguf_writer.add_feed_forward_length(self.hparams["n_inner"])
        self.gguf_writer.add_head_count(self.hparams["n_head"])
        self.gguf_writer.add_layer_norm_eps(self.hparams["layer_norm_epsilon"])
        self.gguf_writer.add_file_type(self.ftype)

    def modify_tensors(self, data_torch: Tensor, name: str, bid: int | None) -> Iterable[tuple[str, Tensor]]:
        del bid  # unused

        tensors: list[tuple[str, Tensor]] = []

        # we don't need these
        if name.endswith((".attn.bias")):
            return tensors

        if name.endswith(("relative_pe.slopes")):
            # Calculate max ALiBi bias (this is the inverse of the ALiBi calculation)
            # Some other models has max_alibi_bias spelled out explicitly in the hyperparams,
            # but Jais's PyTorch model simply precalculates the slope values and places them
            # in relative_pes.slopes
            n_head_closest_log2 = 2 ** math.floor(math.log2(self.hparams["n_head"]))
            first_val = float(data_torch[0].item())
            self.max_alibi_bias = -round(math.log2(first_val) * n_head_closest_log2)

            return tensors

        if name.endswith((".c_attn.weight", ".c_proj.weight", ".c_fc.weight", ".c_fc2.weight")):
            data_torch = data_torch.transpose(1, 0)

        new_name = self.map_tensor_name(name)

        if new_name == self.format_tensor_name(gguf.MODEL_TENSOR.TOKEN_EMBD):
            tensors.append((new_name, data_torch * self.embeddings_scale))
        elif new_name == self.format_tensor_name(gguf.MODEL_TENSOR.OUTPUT):
            tensors.append((new_name, data_torch * self.width_scale))
        else:
            tensors.append((new_name, data_torch))

        return tensors

    def prepare_tensors(self):
        super().prepare_tensors()
        self.gguf_writer.add_max_alibi_bias(self.max_alibi_bias)


@ModelBase.register("Glm4ForCausalLM")
class Glm4Model(TextModel):
    model_arch = gguf.MODEL_ARCH.GLM4

    def set_vocab(self):
        from transformers import AutoTokenizer
        tokenizer = AutoTokenizer.from_pretrained(self.dir_model, trust_remote_code=True)
        special_vocab = gguf.SpecialVocab(self.dir_model, load_merges=True)
        tokens, toktypes, tokpre = self.get_vocab_base()
        self.gguf_writer.add_tokenizer_model("gpt2")
        self.gguf_writer.add_tokenizer_pre(tokpre)
        self.gguf_writer.add_token_list(tokens)
        self.gguf_writer.add_token_types(toktypes)
        special_vocab = gguf.SpecialVocab(self.dir_model, load_merges=True)
        special_vocab._set_special_token("eos", tokenizer.get_added_vocab()["<|endoftext|>"])
        special_vocab._set_special_token("eot", tokenizer.get_added_vocab()["<|user|>"])
        special_vocab._set_special_token("unk", tokenizer.get_added_vocab()["<|endoftext|>"])
        special_vocab._set_special_token("bos", tokenizer.get_added_vocab()["<|endoftext|>"])
        special_vocab.add_to_gguf(self.gguf_writer)

    def set_gguf_parameters(self):
        super().set_gguf_parameters()
        rope_dim = self.hparams["head_dim"]
        self.gguf_writer.add_rope_dimension_count(int(rope_dim * self.hparams.get("partial_rotary_factor", 0.5)))
        rope_scaling = self.hparams.get("rope_scaling") or {}
        if rope_scaling.get("rope_type", rope_scaling.get("type")) == "yarn" and "factor" in rope_scaling:
            self.gguf_writer.add_rope_scaling_type(gguf.RopeScalingType.YARN)
            self.gguf_writer.add_rope_scaling_factor(rope_scaling["factor"])
            self.gguf_writer.add_rope_scaling_orig_ctx_len(rope_scaling["original_max_position_embeddings"])


@ModelBase.register("GlmForCausalLM", "ChatGLMModel", "ChatGLMForConditionalGeneration")
class ChatGLMModel(TextModel):
    model_arch = gguf.MODEL_ARCH.CHATGLM

    def set_vocab_chatglm3(self):
        dir_model = self.dir_model
        hparams = self.hparams
        tokens: list[bytes] = []
        toktypes: list[int] = []
        scores: list[float] = []

        from transformers import AutoTokenizer
        tokenizer = AutoTokenizer.from_pretrained(dir_model, trust_remote_code=True)
        vocab_size = hparams.get("padded_vocab_size", len(tokenizer.get_vocab()))
        assert max(tokenizer.get_vocab().values()) < vocab_size
        role_special_tokens = ["<|system|>", "<|user|>", "<|assistant|>", "<|observation|>"]
        special_tokens = ["[MASK]", "[gMASK]", "[sMASK]", "sop", "eop"] + role_special_tokens
        for token_id in range(vocab_size):
            piece = tokenizer._convert_id_to_token(token_id)
            if token_id == 0:
                piece = "<unk>"
            elif token_id == 1:
                piece = "<bos>"
            elif token_id == 2:
                piece = "<eos>"

            text = piece.encode("utf-8")
            score = 0.0
            # Referencing the tokenizer Python implementation(https://huggingface.co/THUDM/chatglm3-6b/blob/main/tokenization_chatglm.py),
            # it is only valid if it is less than tokenizer.tokenizer.sp_model.vocab_size()
            if len(piece) != 0 and token_id < tokenizer.tokenizer.sp_model.vocab_size():
                score = tokenizer.tokenizer.sp_model.get_score(token_id)

            if token_id >= tokenizer.tokenizer.sp_model.vocab_size():
                if piece in special_tokens:
                    toktype = SentencePieceTokenTypes.CONTROL
                elif len(piece) == 0:
                    text = f"[PAD{token_id}]".encode("utf-8")
                    toktype = SentencePieceTokenTypes.UNUSED
                else:
                    toktype = SentencePieceTokenTypes.USER_DEFINED
                tokens.append(text)
                scores.append(score)
                toktypes.append(toktype)
                continue

            toktype = SentencePieceTokenTypes.NORMAL
            if tokenizer.tokenizer.sp_model.is_unknown(token_id):
                toktype = SentencePieceTokenTypes.UNKNOWN
            elif tokenizer.tokenizer.sp_model.is_control(token_id):
                toktype = SentencePieceTokenTypes.CONTROL
            elif tokenizer.tokenizer.sp_model.is_unused(token_id):
                toktype = SentencePieceTokenTypes.UNUSED
            elif tokenizer.tokenizer.sp_model.is_byte(token_id):
                toktype = SentencePieceTokenTypes.BYTE

            tokens.append(text)
            scores.append(score)
            toktypes.append(toktype)

        self.gguf_writer.add_tokenizer_model("llama")
        # glm3 needs prefix and suffix formatted as:
        # prompt = "[gMASK]sop<|user|>\n" + prompt + "<|assistant|>"
        self.gguf_writer.add_tokenizer_pre("chatglm-spm")
        self.gguf_writer.add_token_list(tokens)
        self.gguf_writer.add_token_scores(scores)
        self.gguf_writer.add_token_types(toktypes)

        special_vocab = gguf.SpecialVocab(self.dir_model, n_vocab=len(tokens))
        special_vocab.add_to_gguf(self.gguf_writer)

    @staticmethod
    def token_bytes_to_string(b):
        from transformers.models.gpt2.tokenization_gpt2 import bytes_to_unicode
        byte_encoder = bytes_to_unicode()
        return ''.join([byte_encoder[ord(char)] for char in b.decode('latin-1')])

    @staticmethod
    def bpe(mergeable_ranks: dict[bytes, int], token: bytes, max_rank: int | None = None) -> list[bytes]:
        parts = [bytes([b]) for b in token]
        while True:
            min_idx = None
            min_rank = None
            for i, pair in enumerate(zip(parts[:-1], parts[1:])):
                rank = mergeable_ranks.get(pair[0] + pair[1])
                if rank is not None and (min_rank is None or rank < min_rank):
                    min_idx = i
                    min_rank = rank
            if min_rank is None or (max_rank is not None and min_rank >= max_rank):
                break
            assert min_idx is not None
            parts = parts[:min_idx] + [parts[min_idx] + parts[min_idx + 1]] + parts[min_idx + 2:]
        return parts

    def set_vocab(self):
        if "THUDM/chatglm3-6b" in self.hparams.get("_name_or_path", ""):
            self.set_vocab_chatglm3()
            return

        dir_model = self.dir_model
        hparams = self.hparams
        tokens: list[str] = []
        toktypes: list[int] = []

        from transformers import AutoTokenizer
        tokenizer = AutoTokenizer.from_pretrained(dir_model, trust_remote_code=True)
        vocab_size = hparams.get("padded_vocab_size",hparams["vocab_size"])
        assert max(tokenizer.get_vocab().values()) < vocab_size

        tokens, toktypes, tokpre = self.get_vocab_base()
        self.gguf_writer.add_tokenizer_model("gpt2")
        self.gguf_writer.add_tokenizer_pre(tokpre)
        self.gguf_writer.add_token_list(tokens)
        self.gguf_writer.add_token_types(toktypes)
        special_vocab = gguf.SpecialVocab(self.dir_model, load_merges=True)
        # only add special tokens when they were not already loaded from config.json
        special_vocab._set_special_token("eos", tokenizer.get_added_vocab()["<|endoftext|>"])
        special_vocab._set_special_token("eot", tokenizer.get_added_vocab()["<|user|>"])
        # this one is usually not in config.json anyway
        special_vocab._set_special_token("unk", tokenizer.get_added_vocab()["<|endoftext|>"])
        special_vocab.add_to_gguf(self.gguf_writer)

    def set_gguf_parameters(self):
        n_embed = self.hparams.get("hidden_size", self.hparams.get("n_embed"))
        n_head = self.hparams.get("n_head", self.hparams.get("num_attention_heads"))
        n_head_kv = self.hparams.get("multi_query_group_num", self.hparams.get("num_key_value_heads", n_head))
        self.gguf_writer.add_context_length(self.hparams.get("seq_length", n_embed))
        self.gguf_writer.add_embedding_length(n_embed)
        self.gguf_writer.add_feed_forward_length(self.hparams.get("ffn_hidden_size", self.hparams.get("intermediate_size", 4 * n_embed)))
        self.gguf_writer.add_block_count(self.hparams.get("num_layers", self.hparams["num_hidden_layers"]))
        self.gguf_writer.add_head_count(n_head)
        self.gguf_writer.add_head_count_kv(n_head_kv)
        self.gguf_writer.add_layer_norm_rms_eps(self.hparams.get("layernorm_epsilon",1e-5))
        self.gguf_writer.add_file_type(self.ftype)
        if "attention_dim" in self.hparams:
            rope_dim = self.hparams["attention_dim"]
        else:
            rope_dim = self.hparams["hidden_size"] // self.hparams["num_attention_heads"]
        self.gguf_writer.add_rope_dimension_count(int(rope_dim * self.hparams.get("partial_rotary_factor", 0.5)))
        self.gguf_writer.add_add_bos_token(False)
        rope_freq = 10000
        if "rope_ratio" in self.hparams:
            rope_freq = rope_freq * self.hparams["rope_ratio"]
        self.gguf_writer.add_rope_freq_base(rope_freq)

    def modify_tensors(self, data_torch: Tensor, name: str, bid: int | None) -> Iterable[tuple[str, Tensor]]:
        del bid  # unused

        if name.endswith(".rotary_pos_emb.inv_freq") or name.startswith("model.vision."):
            return []

        name = name.removeprefix("transformer.")
        return [(self.map_tensor_name(name), data_torch)]


@ModelBase.register("NemotronForCausalLM")
class NemotronModel(TextModel):
    model_arch = gguf.MODEL_ARCH.NEMOTRON

    def set_vocab(self):
        self._set_vocab_sentencepiece()
        self.gguf_writer.add_pad_token_id(0)
        self.gguf_writer.add_unk_token_id(1)

    def set_gguf_parameters(self):
        super().set_gguf_parameters()
        hparams = self.hparams
        self.gguf_writer.add_vocab_size(hparams["vocab_size"])

        f_norm_eps = self.find_hparam(["layer_norm_eps", "layer_norm_epsilon", "norm_epsilon", "norm_eps"])
        self.gguf_writer.add_layer_norm_eps(f_norm_eps)

        # * Partial RoPE
        rot_pct = self.find_hparam(["partial_rotary_factor", "rope_pct", "rope_percent"])
        n_embd = self.find_hparam(["hidden_size", "n_embd"])
        n_head = self.find_hparam(["num_attention_heads", "n_head"])
        self.gguf_writer.add_rope_dimension_count(int(rot_pct * n_embd) // n_head)

        # * RopeScaling for Nemotron
        if "rope_scaling" not in self.hparams or self.hparams["rope_scaling"] is None:
            self.gguf_writer.add_rope_scaling_type(gguf.RopeScalingType.NONE)
        else:
            self.gguf_writer.add_rope_scaling_type(gguf.RopeScalingType.LINEAR)
            self.gguf_writer.add_rope_scaling_factor(self.hparams["factor"])

    def modify_tensors(self, data_torch: Tensor, name: str, bid: int | None) -> Iterable[tuple[str, Tensor]]:
        # * Adding +1 to LayerNorm's weights here to implement layernorm1p w/o changing anything on the GGML engine side
        #   model.layers.{l}.input_layernorm.weight
        #   model.layers.{l}.post_attention_layernorm.weight
        #   model.norm.weight
        if name.endswith("norm.weight"):
            data_torch = data_torch + 1

        return [(self.map_tensor_name(name), data_torch)]


@ModelBase.register("ExaoneForCausalLM")
class ExaoneModel(TextModel):
    model_arch = gguf.MODEL_ARCH.EXAONE

    def set_gguf_parameters(self):
        hparams = self.hparams

        assert (hparams["activation_function"] == "silu")

        max_position_embeddings = hparams["max_position_embeddings"]
        embed_dim = hparams["hidden_size"]
        num_heads = hparams["num_attention_heads"]
        num_kv_heads = hparams.get("num_key_value_heads", num_heads)
        layer_norm_eps = hparams["layer_norm_epsilon"]
        intermediate_size = hparams["intermediate_size"] if "intermediate_size" in hparams else 4 * embed_dim
        num_layers = hparams["num_layers"]
        # ignore for now as EXAONE-3.0-7.8B-Instruct attentino_dropout is 0.0
        # attention_dropout_rate = hparams["attention_dropout"]
        # ignore for now as EXAONE-3.0-7.8B-Instruct embed_dropout is 0.0
        # embed_dropout_rate = hparams["embed_dropout"]
        self.gguf_writer.add_embedding_length(embed_dim)
        self.gguf_writer.add_head_count(num_heads)
        self.gguf_writer.add_head_count_kv(num_kv_heads)
        self.gguf_writer.add_context_length(max_position_embeddings)
        self.gguf_writer.add_layer_norm_rms_eps(layer_norm_eps)
        self.gguf_writer.add_feed_forward_length(intermediate_size)
        self.gguf_writer.add_block_count(num_layers)
        self.gguf_writer.add_file_type(self.ftype)

        if (rope_theta := self.hparams.get("rope_theta")) is not None:
            self.gguf_writer.add_rope_freq_base(rope_theta)
        rotary_factor = self.find_hparam(["partial_rotary_factor", "rope_pct"], optional=True)
        rotary_factor = rotary_factor if rotary_factor is not None else 1.0
        self.gguf_writer.add_rope_dimension_count(int(rotary_factor * (hparams["hidden_size"] // hparams["num_attention_heads"])))
        rope_scaling = self.hparams.get("rope_scaling") or {}
        if rope_scaling.get("rope_type", rope_scaling.get("type")) == "linear" and "factor" in rope_scaling:
            self.gguf_writer.add_rope_scaling_type(gguf.RopeScalingType.LINEAR)
            self.gguf_writer.add_rope_scaling_factor(rope_scaling["factor"])

    def generate_extra_tensors(self) -> Iterable[tuple[str, Tensor]]:
        if rope_scaling := self.find_hparam(["rope_scaling"], optional=True):
            if rope_scaling.get("rope_type", '').lower() == "llama3":
                base = self.hparams.get("rope_theta", 10000.0)
                if (dim := self.hparams.get("head_dim")) is None:
                    dim = self.hparams["hidden_size"] // self.hparams["num_attention_heads"]
                freqs = 1.0 / (base ** (torch.arange(0, dim, 2, dtype=torch.float32) / dim))

                factor = rope_scaling.get("factor", 8.0)
                low_freq_factor = rope_scaling.get("low_freq_factor", 1.0)
                high_freq_factor = rope_scaling.get("high_freq_factor", 4.0)
                old_context_len = self.hparams.get("original_max_position_embeddings", 8192)

                low_freq_wavelen = old_context_len / low_freq_factor
                high_freq_wavelen = old_context_len / high_freq_factor
                assert low_freq_wavelen != high_freq_wavelen

                rope_factors = []
                for freq in freqs:
                    wavelen = 2 * math.pi / freq
                    if wavelen < high_freq_wavelen:
                        rope_factors.append(1)
                    elif wavelen > low_freq_wavelen:
                        rope_factors.append(factor)
                    else:
                        smooth = (old_context_len / wavelen - low_freq_factor) / (high_freq_factor - low_freq_factor)
                        rope_factors.append(1 / ((1 - smooth) / factor + smooth))

                yield (self.format_tensor_name(gguf.MODEL_TENSOR.ROPE_FREQS), torch.tensor(rope_factors, dtype=torch.float32))


@ModelBase.register("GraniteForCausalLM")
class GraniteModel(LlamaModel):
    """Conversion for IBM's GraniteForCausalLM"""
    model_arch = gguf.MODEL_ARCH.GRANITE

    def set_gguf_parameters(self):
        """Granite uses standard llama parameters with the following differences:

        - No head_dim support
        - New multiplier params:
            - attention_scale
            - embedding_scale
            - residual_scale
        - logits_scaling
        """
        if head_dim := self.hparams.pop("head_dim", None):
            logger.warning("Ignoring head_dim (%s) from config for Granite", head_dim)
        super().set_gguf_parameters()
        # NOTE: Convert _multiplier params to _scale params for naming
        #   consistency
        if attention_scale := self.hparams.get("attention_multiplier"):
            self.gguf_writer.add_attention_scale(attention_scale)
            logger.info("gguf: (granite) attention_scale = %s", attention_scale)
        if embedding_scale := self.hparams.get("embedding_multiplier"):
            self.gguf_writer.add_embedding_scale(embedding_scale)
            logger.info("gguf: (granite) embedding_scale = %s", embedding_scale)
        if residual_scale := self.hparams.get("residual_multiplier"):
            self.gguf_writer.add_residual_scale(residual_scale)
            logger.info("gguf: (granite) residual_scale = %s", residual_scale)
        if logits_scale := self.hparams.get("logits_scaling"):
            self.gguf_writer.add_logit_scale(logits_scale)
            logger.info("gguf: (granite) logits_scale = %s", logits_scale)


@ModelBase.register("GraniteMoeForCausalLM", "GraniteMoeSharedForCausalLM")
class GraniteMoeModel(GraniteModel):
    """Conversion for IBM's GraniteMoeForCausalLM"""
    model_arch = gguf.MODEL_ARCH.GRANITE_MOE

    def set_gguf_parameters(self):
        """GraniteMoeShared uses GraniteMoe parameters plus the following:
        - shared_intermediate_size
        """
        super().set_gguf_parameters()
        if shared_feed_forward_length := self.hparams.get("shared_intermediate_size"):
            self.gguf_writer.add_expert_shared_feed_forward_length(shared_feed_forward_length)
            logger.info("gguf: (granitemoeshared) shared_feed_forward_length = %s", shared_feed_forward_length)

    def modify_tensors(self, data_torch: Tensor, name: str, bid: int | None) -> Iterable[tuple[str, Tensor]]:
        """In modeling_granitemoe, the JetMoe implementation of parallel experts
        is used. This essentially merges w1 and w3 into a single tensor with 2x
        the hidden size that is then split during forward. To keep compatibility
        with existing mixtral support, we pull them apart here.
        """

        if name.endswith("block_sparse_moe.input_linear.weight"):
            ffn_dim = self.hparams["intermediate_size"]
            assert data_torch.shape[-2] == 2 * ffn_dim, "Merged FFN tensor size must be 2 * intermediate_size"
            gate, up = data_torch.split(ffn_dim, dim=-2)
            return [
                (self.format_tensor_name(gguf.MODEL_TENSOR.FFN_GATE_EXP, bid), gate),
                (self.format_tensor_name(gguf.MODEL_TENSOR.FFN_UP_EXP, bid), up),
            ]

        if name.endswith("shared_mlp.input_linear.weight"):
            ffn_dim = self.hparams["shared_intermediate_size"]
            assert data_torch.shape[-2] == 2 * ffn_dim, "Merged FFN tensor size must be 2 * shared_intermediate_size"
            gate, up = data_torch.split(ffn_dim, dim=-2)
            return [
                (self.format_tensor_name(gguf.MODEL_TENSOR.FFN_GATE_SHEXP, bid), gate),
                (self.format_tensor_name(gguf.MODEL_TENSOR.FFN_UP_SHEXP, bid), up),
            ]

        return super().modify_tensors(data_torch, name, bid)


@ModelBase.register("BailingMoeForCausalLM")
class BailingMoeModel(TextModel):
    model_arch = gguf.MODEL_ARCH.BAILINGMOE

    def set_vocab(self):
        self._set_vocab_gpt2()

    def set_gguf_parameters(self):
        super().set_gguf_parameters()
        hparams = self.hparams
        if (rope_dim := hparams.get("head_dim")) is None:
            rope_dim = hparams["hidden_size"] // hparams["num_attention_heads"]

        self.gguf_writer.add_rope_dimension_count(rope_dim)
        rope_scaling = self.hparams.get("rope_scaling") or {}
        if rope_scaling.get("rope_type", rope_scaling.get("type")) == "yarn" and "factor" in rope_scaling:
            self.gguf_writer.add_rope_scaling_type(gguf.RopeScalingType.YARN)
            self.gguf_writer.add_rope_scaling_factor(rope_scaling["factor"])
            self.gguf_writer.add_rope_scaling_orig_ctx_len(rope_scaling["original_max_position_embeddings"])
        else:
            self.gguf_writer.add_rope_scaling_type(gguf.RopeScalingType.NONE)
        self.gguf_writer.add_leading_dense_block_count(hparams["first_k_dense_replace"])
        self.gguf_writer.add_vocab_size(hparams["vocab_size"])
        self.gguf_writer.add_expert_feed_forward_length(hparams["moe_intermediate_size"])
        self.gguf_writer.add_expert_weights_scale(1.0)
        self.gguf_writer.add_expert_count(hparams["num_experts"])
        self.gguf_writer.add_expert_shared_count(hparams["num_shared_experts"])
        self.gguf_writer.add_expert_weights_norm(hparams["norm_topk_prob"])

    _experts: list[dict[str, Tensor]] | None = None

    @staticmethod
    def permute(weights: Tensor, n_head: int, n_head_kv: int | None):
        if n_head_kv is not None and n_head != n_head_kv:
            n_head = n_head_kv
        return (weights.reshape(n_head, 2, weights.shape[0] // n_head // 2, *weights.shape[1:])
                .swapaxes(1, 2)
                .reshape(weights.shape))

    def modify_tensors(self, data_torch: Tensor, name: str, bid: int | None) -> Iterable[tuple[str, Tensor]]:
        n_head = self.hparams["num_attention_heads"]
        n_kv_head = self.hparams.get("num_key_value_heads")
        n_embd = self.hparams["hidden_size"]
        if (head_dim := self.hparams.get("head_dim")) is None:
            head_dim = n_embd // n_head

        output_name = self.format_tensor_name(gguf.MODEL_TENSOR.OUTPUT)

        if name.endswith("attention.dense.weight"):
            return [(self.format_tensor_name(gguf.MODEL_TENSOR.ATTN_OUT, bid), data_torch)]
        elif name.endswith("query_key_value.weight"):
            q, k, v = data_torch.split([n_head * head_dim, n_kv_head * head_dim, n_kv_head * head_dim], dim=-2)

            return [
                (self.format_tensor_name(gguf.MODEL_TENSOR.ATTN_Q, bid), BailingMoeModel.permute(q, n_head, n_head)),
                (self.format_tensor_name(gguf.MODEL_TENSOR.ATTN_K, bid), BailingMoeModel.permute(k, n_head, n_kv_head)),
                (self.format_tensor_name(gguf.MODEL_TENSOR.ATTN_V, bid), v)
            ]
        elif name.find("mlp.experts") != -1:
            n_experts = self.hparams["num_experts"]
            assert bid is not None

            tensors: list[tuple[str, Tensor]] = []

            if self._experts is None:
                self._experts = [{} for _ in range(self.block_count)]

            self._experts[bid][name] = data_torch

            if len(self._experts[bid]) >= n_experts * 3:
                # merge the experts into a single 3d tensor
                for w_name in ["down_proj", "gate_proj", "up_proj"]:
                    datas: list[Tensor] = []

                    for xid in range(n_experts):
                        ename = f"model.layers.{bid}.mlp.experts.{xid}.{w_name}.weight"
                        datas.append(self._experts[bid][ename])
                        del self._experts[bid][ename]

                    data_torch = torch.stack(datas, dim=0)

                    merged_name = f"model.layers.{bid}.mlp.experts.{w_name}.weight"

                    new_name = self.map_tensor_name(merged_name)

                    tensors.append((new_name, data_torch))

            return tensors

        new_name = self.map_tensor_name(name)

        if new_name == output_name and self.hparams.get("norm_head"):
            data_torch = data_torch.float()
            data_torch /= torch.norm(data_torch, p=2, dim=0, keepdim=True) + 1e-7

        return [(new_name, data_torch)]

    def prepare_tensors(self):
        super().prepare_tensors()

        if self._experts is not None:
            # flatten `list[dict[str, Tensor]]` into `list[str]`
            experts = [k for d in self._experts for k in d.keys()]
            if len(experts) > 0:
                raise ValueError(f"Unprocessed experts: {experts}")


@ModelBase.register("ChameleonForConditionalGeneration")
@ModelBase.register("ChameleonForCausalLM")  # obsolete
class ChameleonModel(TextModel):
    model_arch = gguf.MODEL_ARCH.CHAMELEON

    def set_gguf_parameters(self):
        super().set_gguf_parameters()
        self.gguf_writer.add_swin_norm(self.hparams.get("swin_norm", False))

    def set_vocab(self):
        self._set_vocab_gpt2()

    def modify_tensors(self, data_torch: Tensor, name: str, bid: int | None) -> Iterable[tuple[str, Tensor]]:
        # ignore image tokenizer for now
        # TODO: remove this once image support is implemented for Chameleon
        if name.startswith("model.vqmodel"):
            return []

        n_head = self.hparams["num_attention_heads"]
        n_kv_head = self.hparams.get("num_key_value_heads")
        hidden_dim = self.hparams.get("hidden_size")

        if name.endswith(("q_proj.weight", "q_proj.bias")):
            data_torch = LlamaModel.permute(data_torch, n_head, n_head)
        if name.endswith(("k_proj.weight", "k_proj.bias")):
            data_torch = LlamaModel.permute(data_torch, n_head, n_kv_head)
        if name.endswith(("q_norm.weight", "q_norm.bias")):
            data_torch = ChameleonModel._reverse_hf_permute(data_torch, n_head, hidden_dim)
        if name.endswith(("k_norm.weight", "k_norm.bias")):
            data_torch = ChameleonModel._reverse_hf_permute(data_torch, n_kv_head, hidden_dim)

        return [(self.map_tensor_name(name), data_torch)]

    # see: https://github.com/huggingface/transformers/blob/72fb02c47dbbe1999ae105319f24631cad6e2e00/src/transformers/models/chameleon/convert_chameleon_weights_to_hf.py#L176-L203
    @staticmethod
    def _reverse_hf_permute(data_torch, n_heads, hidden_dim):
        head_dim = hidden_dim // n_heads
        data_torch = data_torch[0].view(2, head_dim // 2).t().reshape(1, -1)
        data_torch = data_torch.repeat_interleave(n_heads, 0)
        return data_torch


@ModelBase.register("UltravoxModel")
class UltravoxModel(TextModel):
    model_arch = gguf.MODEL_ARCH.LLAMA # dummy

    def __init__(self, *args, **kwargs):
        super().__init__(*args, **kwargs)
        raise NotImplementedError("Ultravox does not have text decoder. Instead, it uses Llama or other models for text. If you want to get the audio encoder, please use --mmproj argument")


@ModelBase.register("Qwen2AudioForConditionalGeneration")
class WhisperEncoderModel(MmprojModel):
    has_vision_encoder = False # no vision encoder
    has_audio_encoder = True

    def __init__(self, *args, **kwargs):
        super().__init__(*args, **kwargs)
        self.hparams["hidden_size"] = self.hparams["d_model"]
        self.hparams["intermediate_size"] = self.hparams["encoder_ffn_dim"]
        self.hparams["num_attention_heads"] = self.hparams["encoder_attention_heads"]

    def set_gguf_parameters(self):
        super().set_gguf_parameters()
        self.gguf_writer.add_clip_projector_type(gguf.VisionProjectorType.QWEN2A)
        self.gguf_writer.add_audio_num_mel_bins(self.hparams["num_mel_bins"])
        self.gguf_writer.add_audio_attention_layernorm_eps(self.hparams.get("layer_norm_eps", 1e-5))

    def tensor_force_quant(self, name, new_name, bid, n_dims):
        del bid, new_name, n_dims  # unused
        if ".conv" in name and ".weight" in name:
            return gguf.GGMLQuantizationType.F16
        return False

    def modify_tensors(self, data_torch: Tensor, name: str, bid: int | None) -> Iterable[tuple[str, Tensor]]:
        del bid  # unused

        if name.startswith("language_model."):
            # skip language model tensors
            return []

        # prevent clash naming with vision tensors
        if name.startswith("multi_modal_projector"):
            name = "audio." + name

        if "conv1.bias" in name or "conv2.bias" in name:
            # transpose conv1 and conv2 bias
            data_torch = data_torch.unsqueeze(-1)

        return [(self.map_tensor_name(name), data_torch)]


@ModelBase.register("UltravoxModel")
class UltravoxWhisperEncoderModel(WhisperEncoderModel):
    has_vision_encoder = False # no vision encoder
    has_audio_encoder = True

    def set_gguf_parameters(self):
        super().set_gguf_parameters()
        self.gguf_writer.add_audio_stack_factor(self.global_config["stack_factor"])

<<<<<<< HEAD
@ModelBase.register("OpenAIMoeForCausalLM")
class OpenAIMoeModel(TextModel):
    model_arch = gguf.MODEL_ARCH.OPENAI_MOE

    def modify_tensors(self, data_torch: Tensor, name: str, bid: int | None) -> Iterable[tuple[str, Tensor]]:
        del bid  # unused

        if "sinks" in name:
            name += ".weight"

        # correct naming for down_proj
        if "down_proj" in name:
            if name.endswith("_bias"):
                name = name.replace("down_proj_bias", "down_proj.bias")
            else:
                name = name.replace("down_proj", "down_proj.weight")
                data_torch = data_torch.transpose(-1, -2)

        # split the gate_up into gate and up
        if "gate_up_proj" in name:
            if name.endswith("_bias"):
                name_up = name.replace("gate_up_proj_bias", "up_proj.bias")
                name_gate = name.replace("gate_up_proj_bias", "gate_proj.bias")
                dim_half = data_torch.shape[-1] // 2
                gate_proj_bias, up_proj_bias = data_torch.split(dim_half, dim=-1)
                return [
                    (self.map_tensor_name(name_gate), gate_proj_bias),
                    (self.map_tensor_name(name_up), up_proj_bias)
                ]
            else:
                name_up = name.replace("gate_up_proj", "up_proj.weight")
                name_gate = name.replace("gate_up_proj", "gate_proj.weight")
                dim_half = data_torch.shape[-1] // 2
                gate_proj_weight, up_proj_weight = data_torch.transpose(-1, -2).split(dim_half, dim=-2)
                return [
                    (self.map_tensor_name(name_gate), gate_proj_weight),
                    (self.map_tensor_name(name_up), up_proj_weight)
                ]

        return [(self.map_tensor_name(name), data_torch)]
=======

@ModelBase.register("FalconH1ForCausalLM")
class FalconH1Model(Mamba2Model):
    model_arch = gguf.MODEL_ARCH.FALCON_H1

    def __init__(self, *args, **kwargs):
        # Set the hparam prefixes for Falcon Mamba2
        self.hparam_prefixes = ["mamba"]

        # Initialize the base Mamba2Model
        super().__init__(*args, **kwargs)

        # Use Llama conversion for attention
        self._transformer_model_class = LlamaModel

        # n_group and d_inner are used during reshape_tensors for mamaba2
        self.n_group = self.find_hparam(["n_groups"])
        self.d_inner = self.find_hparam(["mamba_d_ssm"])
        self.d_head = self.find_hparam(["d_head"])

        # Initialize any Falcon Mamba2 specific attributes
        self.has_attention = True  # Falcon Mamba2 has attention components

        # Load Falcon-H1 multipliers from hyperparameters
        self.attention_in_multiplier = self.find_hparam(["attention_in_multiplier"], optional=True)
        self.attention_out_multiplier = self.find_hparam(["attention_out_multiplier"], optional=True)
        self.ssm_in_multiplier = self.find_hparam(["ssm_in_multiplier"], optional=True)
        self.ssm_out_multiplier = self.find_hparam(["ssm_out_multiplier"], optional=True)
        self.mlp_multipliers = self.find_hparam(["mlp_multipliers"], optional=True)
        self.ssm_multipliers = self.find_hparam(["ssm_multipliers"], optional=True)
        self.intermediate_size = self.find_hparam(["intermediate_size"])
        self.key_multiplier = self.find_hparam(["key_multiplier"], optional=True)

    def find_hparam(self, keys: Iterable[str], *args, **kwargs) -> Any:
        prefixed = []
        for pfx in self.hparam_prefixes:
            prefixed.extend(
                "_".join([pfx, k])
                for k in keys
            )
        keys = list(keys) + prefixed
        return super().find_hparam(keys, *args, **kwargs)
>>>>>>> cb9178f8

    def set_vocab(self):
        self._set_vocab_gpt2()

<<<<<<< HEAD
    def set_gguf_parameters(self):
        super().set_gguf_parameters()
        self.gguf_writer.add_sliding_window(self.hparams["sliding_window"])
        self.gguf_writer.add_expert_feed_forward_length(self.hparams["intermediate_size"])

        rope_scaling = self.hparams.get("rope_scaling") or {}
        rope_type = rope_scaling.get("rope_type", rope_scaling.get("type"))
        assert rope_type == "yarn", f"OpenAI MoE only supports yarn rope scaling, got {rope_type}"
        self.gguf_writer.add_rope_scaling_type(gguf.RopeScalingType.YARN)
        self.gguf_writer.add_rope_scaling_factor(rope_scaling["factor"])
        self.gguf_writer.add_rope_scaling_orig_ctx_len(rope_scaling.get("original_max_position_embeddings", 4096))
=======
    def modify_tensors(self, data_torch: Tensor, name: str, bid: int | None) -> Iterable[tuple[str, Tensor]]:
        tensors = list(super().modify_tensors(data_torch, name, bid))
        tensor = tensors[0][1]

        if "down_proj" in name:
            tensor = tensor  * self.mlp_multipliers[1]
        elif "gate_proj" in name:
            tensor = tensor * self.mlp_multipliers[0]
        elif "k_proj" in name:
            tensor = tensor * self.key_multiplier * self.attention_in_multiplier
        elif "q_proj" in name:
            tensor = tensor * self.attention_in_multiplier
        elif "v_proj" in name:
            tensor = tensor * self.attention_in_multiplier
        elif "o_proj" in name:
            tensor = tensor * self.attention_out_multiplier
        elif "out_proj" in name:
            tensor = tensor * self.ssm_out_multiplier
        elif "in_proj" in name:
            tensor = tensor * self.ssm_in_multiplier
            zxbcdt_multipliers = self.hparams["ssm_multipliers"]
            intermediate_size = self.hparams["mamba_d_ssm"]
            groups_time_state_size = self.hparams["mamba_n_groups"] * self.hparams["mamba_d_state"]
            tensor[:intermediate_size, :] *= zxbcdt_multipliers[0]
            tensor[intermediate_size:2 * intermediate_size, :] *= zxbcdt_multipliers[1]
            tensor[2 * intermediate_size:2 * intermediate_size + groups_time_state_size, :] *= zxbcdt_multipliers[2]
            tensor[2 * intermediate_size + groups_time_state_size:2 * intermediate_size + 2 * groups_time_state_size, :] *= zxbcdt_multipliers[3]
            tensor[2 * intermediate_size + 2 * groups_time_state_size:, :] *= zxbcdt_multipliers[4]
        elif "lm_head" in name:
            tensor = tensor * self.hparams["lm_head_multiplier"]
        elif "embed_tokens" in name:
            tensor = tensor * self.hparams["embedding_multiplier"]
        elif "mamba.norm" in name:
            tensor = tensor.reshape(self.n_group, self.d_inner // self.n_group)

        tensors = [(tensors[0][0], tensor)]
        return tensors

    def set_gguf_parameters(self):
        super().set_gguf_parameters()

        ## General Params ##
        self.gguf_writer.add_vocab_size(self.hparams["vocab_size"])
        # Override some Mamba2 defaults
        self.gguf_writer.add_block_count(self.block_count)
        self.gguf_writer.add_context_length(self.hparams.get("max_position_embeddings", 0))
        self.gguf_writer.add_feed_forward_length(self.hparams["intermediate_size"])

        ## Attention params ##
        self.gguf_writer.add_head_count(self.hparams["num_attention_heads"]) # Override value 0 from Mamba2
        self.gguf_writer.add_head_count_kv(self.hparams["num_key_value_heads"])
        self.gguf_writer.add_key_length(self.hparams["head_dim"])
        self.gguf_writer.add_value_length(self.hparams["head_dim"])

        ## Validation ##
        assert self.hparams.get("hidden_act") in [None, "silu"], "Only SILU activation supported"
        assert self.d_inner % self.d_head == 0, f"SSM inner size {self.d_inner} not a multiple of head dim {self.d_head}"

        # Add any other Falcon Mamba2 specific configuration
        self.gguf_writer.add_rope_freq_base(self.find_hparam(["rope_theta"]))


@ModelBase.register("HunYuanMoEV1ForCausalLM")
class HunYuanMoEModel(TextModel):
    model_arch = gguf.MODEL_ARCH.HUNYUAN_MOE

    def __init__(self, *args, **kwargs):
        super().__init__(*args, **kwargs)
        # For handling tied embeddings
        self._tok_embd = None

    def set_vocab(self):
        from transformers import AutoTokenizer
        tokenizer = AutoTokenizer.from_pretrained(self.dir_model, trust_remote_code=True)

        # 1. Get the pre-tokenizer identifier hash
        tokpre = self.get_vocab_base_pre(tokenizer)

        # 2. Reverse-engineer the merges list from mergeable_ranks
        merges = []
        vocab = {}
        mergeable_ranks = tokenizer.mergeable_ranks
        for token, rank in mergeable_ranks.items():
            vocab[QwenModel.token_bytes_to_string(token)] = rank
            if len(token) == 1:
                continue
            merged = QwenModel.bpe(mergeable_ranks, token, max_rank=rank)
            if len(merged) == 2: # todo this is an assert in Qwen, why?
                merges.append(' '.join(map(QwenModel.token_bytes_to_string, merged)))

        # 3. Generate the tokens and toktypes lists
        vocab_size = self.hparams["vocab_size"]
        assert tokenizer.vocab_size == vocab_size
        special_tokens = tokenizer.special_tokens
        reverse_vocab = {id_ : encoded_tok for encoded_tok, id_ in {**vocab, **special_tokens}.items()}
        tokens: list[str] = []
        toktypes: list[int] = []
        for i in range(vocab_size):
            if i not in reverse_vocab:
                tokens.append(f"[PAD{i}]")
                toktypes.append(gguf.TokenType.UNUSED)
            else:
                token = reverse_vocab[i]
                tokens.append(token)
                if i in special_tokens.values():
                    toktypes.append(gguf.TokenType.CONTROL)
                else:
                    toktypes.append(gguf.TokenType.NORMAL)

        # 4. Write all vocab-related fields to the GGUF writer
        self.gguf_writer.add_tokenizer_model("gpt2")
        self.gguf_writer.add_tokenizer_pre(tokpre)
        self.gguf_writer.add_token_list(tokens)
        self.gguf_writer.add_token_types(toktypes)
        self.gguf_writer.add_token_merges(merges)

        # 5. Add special tokens and chat templates
        special_vocab = gguf.SpecialVocab(self.dir_model, load_merges=False)
        special_vocab.add_to_gguf(self.gguf_writer)
        # FIX for BOS token: Overwrite incorrect id read from config.json
        self.gguf_writer.add_bos_token_id(127959) # <|bos|>

    def set_gguf_parameters(self):
        super().set_gguf_parameters()
        hparams = self.hparams

        self.gguf_writer.add_expert_count(hparams["num_experts"])
        self.gguf_writer.add_expert_shared_feed_forward_length(hparams["intermediate_size"])

        moe_intermediate_size = hparams["moe_intermediate_size"]
        assert all(n == moe_intermediate_size[0] for n in moe_intermediate_size)
        self.gguf_writer.add_expert_feed_forward_length(moe_intermediate_size[0])

        moe_topk = hparams["moe_topk"]
        assert all(topk == moe_topk[0] for topk in moe_topk)
        self.gguf_writer.add_expert_used_count(moe_topk[0])

        moe_shared_expert = hparams["num_shared_expert"]
        assert all(n == moe_shared_expert[0] for n in moe_shared_expert)
        self.gguf_writer.add_expert_shared_count(moe_shared_expert[0])

        # Rope
        rope_scaling = hparams.get("rope_scaling", {})
        if rope_scaling.get("type") == "dynamic":
            # HunYuan uses NTK Aware Alpha based scaling. Original implementation: https://www.reddit.com/r/LocalLLaMA/comments/14lz7j5/ntkaware_scaled_rope_allows_llama_models_to_have/
            # 1000 corresponds to a usable context length of 256k (https://github.com/Tencent-Hunyuan/Hunyuan-A13B/blob/main/report/Hunyuan_A13B_Technical_Report.pdf)
            alpha = rope_scaling.get("alpha", 1000)
            base = hparams.get("rope_theta", 10000.0)
            dim = (hparams["hidden_size"] // hparams["num_attention_heads"]) # 128
            scaled_base = base * (alpha ** (dim / (dim - 2))) # 10000 * (1000 ** (128 / 126)) = 11158839.9251
            self.gguf_writer.add_rope_freq_base(scaled_base)
            self.gguf_writer.add_rope_scaling_type(gguf.RopeScalingType.NONE)
            self.gguf_writer.add_rope_scaling_factor(1)
            # There is no consistent way to calculate ctx from alpha, and the config is incorrectly set to 32k
            self.gguf_writer.add_rope_scaling_orig_ctx_len(256 * 1024) # 256k context length
            self.gguf_writer.add_context_length(256 * 1024) # 256k context length

            # if any of our assumptions about the values are wrong, something has changed and this may need to be updated
            assert alpha == 1000 and base == 10000.0 and dim == 128 and self.hparams["max_position_embeddings"] in [32 * 1024, 256 * 1024] , \
                "HunYuan dynamic RoPE scaling assumptions changed, please update the logic or context length manually"

    _experts: list[dict[str, Tensor]] | None = None

    def modify_tensors(self, data_torch: Tensor, name: str, bid: int | None) -> Iterable[tuple[str, Tensor]]:
        if name == "model.embed_tokens.weight":
            self._tok_embd = data_torch.clone()

        if name == "lm_head.weight":
            if self.hparams.get("tie_word_embeddings", False):
                logger.info("Skipping tied output layer 'lm_head.weight'")
                return []

        if name.find("mlp.experts") != -1:
            n_experts = self.hparams["num_experts"]
            assert bid is not None

            if self._experts is None:
                self._experts = [{} for _ in range(self.block_count)]

            self._experts[bid][name] = data_torch

            if len(self._experts[bid]) >= n_experts * 3:
                # merge the experts into a single 3d tensor
                tensors: list[tuple[str, Tensor]] = []
                for w_name in ["down_proj", "gate_proj", "up_proj"]:
                    datas: list[Tensor] = []

                    for xid in range(n_experts):
                        ename = f"model.layers.{bid}.mlp.experts.{xid}.{w_name}.weight"
                        datas.append(self._experts[bid][ename])
                        del self._experts[bid][ename]

                    data_torch = torch.stack(datas, dim=0)
                    merged_name = f"model.layers.{bid}.mlp.experts.{w_name}.weight"
                    new_name = self.map_tensor_name(merged_name)
                    tensors.append((new_name, data_torch))

                return tensors
            else:
                return []

        return [(self.map_tensor_name(name), data_torch)]

    def prepare_tensors(self):
        super().prepare_tensors()
        if self._experts is not None:
            experts = [k for d in self._experts for k in d.keys()]
            if len(experts) > 0:
                raise ValueError(f"Unprocessed experts: {experts}")


@ModelBase.register("SmolLM3ForCausalLM")
class SmolLM3Model(LlamaModel):
    model_arch = gguf.MODEL_ARCH.SMOLLM3

    def set_vocab(self):
        super().set_vocab()
        # remove unsupported array slicing in chat template
        # ref: https://huggingface.co/ggml-org/SmolLM3-3B-GGUF/discussions/1
        from transformers import AutoTokenizer
        tokenizer = AutoTokenizer.from_pretrained(self.dir_model)
        if tokenizer.chat_template is not None:
            chat_template = tokenizer.chat_template.replace("[:]", "")
            self.gguf_writer.add_chat_template(chat_template)
>>>>>>> cb9178f8

###### CONVERSION LOGIC ######


# tree of lazy tensors
class LazyTorchTensor(gguf.LazyBase):
    _tensor_type = torch.Tensor
    # to keep the type-checker happy
    dtype: torch.dtype
    shape: torch.Size

    # only used when converting a torch.Tensor to a np.ndarray
    _dtype_map: dict[torch.dtype, type] = {
        torch.float16: np.float16,
        torch.float32: np.float32,
    }

    # used for safetensors slices
    # ref: https://github.com/huggingface/safetensors/blob/079781fd0dc455ba0fe851e2b4507c33d0c0d407/bindings/python/src/lib.rs#L1046
    # TODO: uncomment U64, U32, and U16, ref: https://github.com/pytorch/pytorch/issues/58734
    _dtype_str_map: dict[str, torch.dtype] = {
        "F64": torch.float64,
        "F32": torch.float32,
        "BF16": torch.bfloat16,
        "F16": torch.float16,
        # "U64": torch.uint64,
        "I64": torch.int64,
        # "U32": torch.uint32,
        "I32": torch.int32,
        # "U16": torch.uint16,
        "I16": torch.int16,
        "U8": torch.uint8,
        "I8": torch.int8,
        "BOOL": torch.bool,
        "F8_E4M3": torch.float8_e4m3fn,
        "F8_E5M2": torch.float8_e5m2,
    }

    def numpy(self) -> gguf.LazyNumpyTensor:
        dtype = self._dtype_map[self.dtype]
        return gguf.LazyNumpyTensor(
            meta=gguf.LazyNumpyTensor.meta_with_dtype_and_shape(dtype, self.shape),
            args=(self,),
            func=(lambda s: s.numpy())
        )

    @classmethod
    def meta_with_dtype_and_shape(cls, dtype: torch.dtype, shape: tuple[int, ...]) -> Tensor:
        return torch.empty(size=shape, dtype=dtype, device="meta")

    @classmethod
    def from_safetensors_slice(cls, st_slice: Any) -> Tensor:
        dtype = cls._dtype_str_map[st_slice.get_dtype()]
        shape: tuple[int, ...] = tuple(st_slice.get_shape())
        lazy = cls(meta=cls.meta_with_dtype_and_shape(dtype, shape), args=(st_slice,), func=lambda s: s[:])
        return cast(torch.Tensor, lazy)

    @classmethod
    def from_remote_tensor(cls, remote_tensor: gguf.utility.RemoteTensor):
        dtype = cls._dtype_str_map[remote_tensor.dtype]
        shape = remote_tensor.shape
        meta = cls.meta_with_dtype_and_shape(dtype, shape)
        lazy = cls(meta=meta, args=(remote_tensor,), func=lambda r: torch.frombuffer(r.data(), dtype=dtype).reshape(shape))
        return cast(torch.Tensor, lazy)

    @classmethod
    def __torch_function__(cls, func, types, args=(), kwargs=None):
        del types  # unused

        if kwargs is None:
            kwargs = {}

        if func is torch.Tensor.numpy:
            return args[0].numpy()

        return cls._wrap_fn(func)(*args, **kwargs)


def parse_args() -> argparse.Namespace:
    parser = argparse.ArgumentParser(
        description="Convert a huggingface model to a GGML compatible file")
    parser.add_argument(
        "--vocab-only", action="store_true",
        help="extract only the vocab",
    )
    parser.add_argument(
        "--outfile", type=Path,
        help="path to write to; default: based on input. {ftype} will be replaced by the outtype.",
    )
    parser.add_argument(
        "--outtype", type=str, choices=["f32", "f16", "bf16", "q8_0", "tq1_0", "tq2_0", "auto"], default="f16",
        help="output format - use f32 for float32, f16 for float16, bf16 for bfloat16, q8_0 for Q8_0, tq1_0 or tq2_0 for ternary, and auto for the highest-fidelity 16-bit float type depending on the first loaded tensor type",
    )
    parser.add_argument(
        "--bigendian", action="store_true",
        help="model is executed on big endian machine",
    )
    parser.add_argument(
        "model", type=str,
        help="directory containing model file or huggingface repository ID (if --remote)",
        nargs="?",
    )
    parser.add_argument(
        "--use-temp-file", action="store_true",
        help="use the tempfile library while processing (helpful when running out of memory, process killed)",
    )
    parser.add_argument(
        "--no-lazy", action="store_true",
        help="use more RAM by computing all outputs before writing (use in case lazy evaluation is broken)",
    )
    parser.add_argument(
        "--model-name", type=str, default=None,
        help="name of the model",
    )
    parser.add_argument(
        "--verbose", action="store_true",
        help="increase output verbosity",
    )
    parser.add_argument(
        "--split-max-tensors", type=int, default=0,
        help="max tensors in each split",
    )
    parser.add_argument(
        "--split-max-size", type=str, default="0",
        help="max size per split N(M|G)",
    )
    parser.add_argument(
        "--dry-run", action="store_true",
        help="only print out a split plan and exit, without writing any new files",
    )
    parser.add_argument(
        "--no-tensor-first-split", action="store_true",
        help="do not add tensors to the first split (disabled by default)"
    )
    parser.add_argument(
        "--metadata", type=Path,
        help="Specify the path for an authorship metadata override file"
    )
    parser.add_argument(
        "--print-supported-models", action="store_true",
        help="Print the supported models"
    )
    parser.add_argument(
        "--remote", action="store_true",
        help="(Experimental) Read safetensors file remotely without downloading to disk. Config and tokenizer files will still be downloaded. To use this feature, you need to specify Hugging Face model repo name instead of a local directory. For example: 'HuggingFaceTB/SmolLM2-1.7B-Instruct'. Note: To access gated repo, set HF_TOKEN environment variable to your Hugging Face token.",
    )
    parser.add_argument(
        "--mmproj", action="store_true",
        help="(Experimental) Export multimodal projector (mmproj) for vision models. This will only work on some vision models. A prefix 'mmproj-' will be added to the output file name.",
    )

    args = parser.parse_args()
    if not args.print_supported_models and args.model is None:
        parser.error("the following arguments are required: model")
    return args


def split_str_to_n_bytes(split_str: str) -> int:
    if split_str.endswith("K"):
        n = int(split_str[:-1]) * 1000
    elif split_str.endswith("M"):
        n = int(split_str[:-1]) * 1000 * 1000
    elif split_str.endswith("G"):
        n = int(split_str[:-1]) * 1000 * 1000 * 1000
    elif split_str.isnumeric():
        n = int(split_str)
    else:
        raise ValueError(f"Invalid split size: {split_str}, must be a number, optionally followed by K, M, or G")

    if n < 0:
        raise ValueError(f"Invalid split size: {split_str}, must be positive")

    return n


def get_model_architecture(hparams: dict[str, Any], model_type: ModelType) -> str:
    # TODO @ngxson : this won't work correctly if the model has both audio & vision encoders
    # maybe we should fallback to text model's arch in that case, since not many models have both
    text_config = hparams.get("text_config", {})
    vision_config = hparams.get("vision_config", {})
    arch = None
    if (arches := hparams.get("architectures")) is not None and len(arches) > 0:
        arch = arches[0]
    elif "ssm_cfg" in hparams:
        # For non-hf Mamba and Mamba2 models
        arch = hparams["ssm_cfg"].get("layer", "Mamba") + "ForCausalLM"

    # if "architectures" is found in the sub-config, use that instead
    if model_type == ModelType.TEXT and text_config.get("architectures") is not None:
        arch = text_config["architectures"][0]
    elif model_type == ModelType.MMPROJ and vision_config.get("architectures") is not None:
        arch = vision_config["architectures"][0]
    if arch is None:
        raise ValueError("Failed to detect model architecture")
    return arch


def main() -> None:
    args = parse_args()

    if args.print_supported_models:
        logger.error("Supported models:")
        ModelBase.print_registered_models()
        sys.exit(0)

    if args.verbose:
        logging.basicConfig(level=logging.DEBUG)
    else:
        logging.basicConfig(level=logging.INFO)

    if args.remote:
        hf_repo_id = args.model
        from huggingface_hub import snapshot_download
        local_dir = snapshot_download(
            repo_id=hf_repo_id,
            allow_patterns=["LICENSE", "*.json", "*.md", "*.txt", "tokenizer.model"])
        dir_model = Path(local_dir)
        logger.info(f"Downloaded config and tokenizer to {local_dir}")
    else:
        hf_repo_id = None
        dir_model = Path(args.model)

    if not dir_model.is_dir():
        logger.error(f'Error: {dir_model} is not a directory')
        sys.exit(1)

    ftype_map: dict[str, gguf.LlamaFileType] = {
        "f32": gguf.LlamaFileType.ALL_F32,
        "f16": gguf.LlamaFileType.MOSTLY_F16,
        "bf16": gguf.LlamaFileType.MOSTLY_BF16,
        "q8_0": gguf.LlamaFileType.MOSTLY_Q8_0,
        "tq1_0": gguf.LlamaFileType.MOSTLY_TQ1_0,
        "tq2_0": gguf.LlamaFileType.MOSTLY_TQ2_0,
        "auto": gguf.LlamaFileType.GUESSED,
    }

    is_split = args.split_max_tensors > 0 or args.split_max_size != "0"
    if args.use_temp_file and is_split:
        logger.error("Error: Cannot use temp file when splitting")
        sys.exit(1)

    if args.outfile is not None:
        fname_out = args.outfile
    elif hf_repo_id:
        # if remote, use the model ID as the output file name
        fname_out = Path("./" + hf_repo_id.replace("/", "-") + "-{ftype}.gguf")
    else:
        fname_out = dir_model

    logger.info(f"Loading model: {dir_model.name}")

    if args.mmproj:
        if "mmproj" not in fname_out.name:
            fname_out = ModelBase.add_prefix_to_filename(fname_out, "mmproj-")

    with torch.inference_mode():
        output_type = ftype_map[args.outtype]
        model_type = ModelType.MMPROJ if args.mmproj else ModelType.TEXT
        hparams = ModelBase.load_hparams(dir_model)
        model_architecture = get_model_architecture(hparams, model_type)
        logger.info(f"Model architecture: {model_architecture}")
        try:
            model_class = ModelBase.from_model_architecture(model_architecture, model_type=model_type)
        except NotImplementedError:
            logger.error(f"Model {model_architecture} is not supported")
            sys.exit(1)

        model_instance = model_class(dir_model, output_type, fname_out,
                                     is_big_endian=args.bigendian, use_temp_file=args.use_temp_file,
                                     eager=args.no_lazy,
                                     metadata_override=args.metadata, model_name=args.model_name,
                                     split_max_tensors=args.split_max_tensors,
                                     split_max_size=split_str_to_n_bytes(args.split_max_size), dry_run=args.dry_run,
                                     small_first_shard=args.no_tensor_first_split,
                                     remote_hf_model_id=hf_repo_id)

        if args.vocab_only:
            logger.info("Exporting model vocab...")
            model_instance.write_vocab()
            logger.info(f"Model vocab successfully exported to {model_instance.fname_out}")
        else:
            logger.info("Exporting model...")
            model_instance.write()
            out_path = f"{model_instance.fname_out.parent}{os.sep}" if is_split else model_instance.fname_out
            logger.info(f"Model successfully exported to {out_path}")


if __name__ == '__main__':
    main()<|MERGE_RESOLUTION|>--- conflicted
+++ resolved
@@ -6672,48 +6672,6 @@
         super().set_gguf_parameters()
         self.gguf_writer.add_audio_stack_factor(self.global_config["stack_factor"])
 
-<<<<<<< HEAD
-@ModelBase.register("OpenAIMoeForCausalLM")
-class OpenAIMoeModel(TextModel):
-    model_arch = gguf.MODEL_ARCH.OPENAI_MOE
-
-    def modify_tensors(self, data_torch: Tensor, name: str, bid: int | None) -> Iterable[tuple[str, Tensor]]:
-        del bid  # unused
-
-        if "sinks" in name:
-            name += ".weight"
-
-        # correct naming for down_proj
-        if "down_proj" in name:
-            if name.endswith("_bias"):
-                name = name.replace("down_proj_bias", "down_proj.bias")
-            else:
-                name = name.replace("down_proj", "down_proj.weight")
-                data_torch = data_torch.transpose(-1, -2)
-
-        # split the gate_up into gate and up
-        if "gate_up_proj" in name:
-            if name.endswith("_bias"):
-                name_up = name.replace("gate_up_proj_bias", "up_proj.bias")
-                name_gate = name.replace("gate_up_proj_bias", "gate_proj.bias")
-                dim_half = data_torch.shape[-1] // 2
-                gate_proj_bias, up_proj_bias = data_torch.split(dim_half, dim=-1)
-                return [
-                    (self.map_tensor_name(name_gate), gate_proj_bias),
-                    (self.map_tensor_name(name_up), up_proj_bias)
-                ]
-            else:
-                name_up = name.replace("gate_up_proj", "up_proj.weight")
-                name_gate = name.replace("gate_up_proj", "gate_proj.weight")
-                dim_half = data_torch.shape[-1] // 2
-                gate_proj_weight, up_proj_weight = data_torch.transpose(-1, -2).split(dim_half, dim=-2)
-                return [
-                    (self.map_tensor_name(name_gate), gate_proj_weight),
-                    (self.map_tensor_name(name_up), up_proj_weight)
-                ]
-
-        return [(self.map_tensor_name(name), data_torch)]
-=======
 
 @ModelBase.register("FalconH1ForCausalLM")
 class FalconH1Model(Mamba2Model):
@@ -6756,24 +6714,10 @@
             )
         keys = list(keys) + prefixed
         return super().find_hparam(keys, *args, **kwargs)
->>>>>>> cb9178f8
 
     def set_vocab(self):
         self._set_vocab_gpt2()
 
-<<<<<<< HEAD
-    def set_gguf_parameters(self):
-        super().set_gguf_parameters()
-        self.gguf_writer.add_sliding_window(self.hparams["sliding_window"])
-        self.gguf_writer.add_expert_feed_forward_length(self.hparams["intermediate_size"])
-
-        rope_scaling = self.hparams.get("rope_scaling") or {}
-        rope_type = rope_scaling.get("rope_type", rope_scaling.get("type"))
-        assert rope_type == "yarn", f"OpenAI MoE only supports yarn rope scaling, got {rope_type}"
-        self.gguf_writer.add_rope_scaling_type(gguf.RopeScalingType.YARN)
-        self.gguf_writer.add_rope_scaling_factor(rope_scaling["factor"])
-        self.gguf_writer.add_rope_scaling_orig_ctx_len(rope_scaling.get("original_max_position_embeddings", 4096))
-=======
     def modify_tensors(self, data_torch: Tensor, name: str, bid: int | None) -> Iterable[tuple[str, Tensor]]:
         tensors = list(super().modify_tensors(data_torch, name, bid))
         tensor = tensors[0][1]
@@ -6998,7 +6942,63 @@
         if tokenizer.chat_template is not None:
             chat_template = tokenizer.chat_template.replace("[:]", "")
             self.gguf_writer.add_chat_template(chat_template)
->>>>>>> cb9178f8
+
+
+@ModelBase.register("OpenAIMoeForCausalLM")
+class OpenAIMoeModel(TextModel):
+    model_arch = gguf.MODEL_ARCH.OPENAI_MOE
+
+    def modify_tensors(self, data_torch: Tensor, name: str, bid: int | None) -> Iterable[tuple[str, Tensor]]:
+        del bid  # unused
+
+        if "sinks" in name:
+            name += ".weight"
+
+        # correct naming for down_proj
+        if "down_proj" in name:
+            if name.endswith("_bias"):
+                name = name.replace("down_proj_bias", "down_proj.bias")
+            else:
+                name = name.replace("down_proj", "down_proj.weight")
+                data_torch = data_torch.transpose(-1, -2)
+
+        # split the gate_up into gate and up
+        if "gate_up_proj" in name:
+            if name.endswith("_bias"):
+                name_up = name.replace("gate_up_proj_bias", "up_proj.bias")
+                name_gate = name.replace("gate_up_proj_bias", "gate_proj.bias")
+                dim_half = data_torch.shape[-1] // 2
+                gate_proj_bias, up_proj_bias = data_torch.split(dim_half, dim=-1)
+                return [
+                    (self.map_tensor_name(name_gate), gate_proj_bias),
+                    (self.map_tensor_name(name_up), up_proj_bias)
+                ]
+            else:
+                name_up = name.replace("gate_up_proj", "up_proj.weight")
+                name_gate = name.replace("gate_up_proj", "gate_proj.weight")
+                dim_half = data_torch.shape[-1] // 2
+                gate_proj_weight, up_proj_weight = data_torch.transpose(-1, -2).split(dim_half, dim=-2)
+                return [
+                    (self.map_tensor_name(name_gate), gate_proj_weight),
+                    (self.map_tensor_name(name_up), up_proj_weight)
+                ]
+
+        return [(self.map_tensor_name(name), data_torch)]
+
+    def set_vocab(self):
+        self._set_vocab_gpt2()
+
+    def set_gguf_parameters(self):
+        super().set_gguf_parameters()
+        self.gguf_writer.add_sliding_window(self.hparams["sliding_window"])
+        self.gguf_writer.add_expert_feed_forward_length(self.hparams["intermediate_size"])
+
+        rope_scaling = self.hparams.get("rope_scaling") or {}
+        rope_type = rope_scaling.get("rope_type", rope_scaling.get("type"))
+        assert rope_type == "yarn", f"OpenAI MoE only supports yarn rope scaling, got {rope_type}"
+        self.gguf_writer.add_rope_scaling_type(gguf.RopeScalingType.YARN)
+        self.gguf_writer.add_rope_scaling_factor(rope_scaling["factor"])
+        self.gguf_writer.add_rope_scaling_orig_ctx_len(rope_scaling.get("original_max_position_embeddings", 4096))
 
 ###### CONVERSION LOGIC ######
 
