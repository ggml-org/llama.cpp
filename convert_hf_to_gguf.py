#!/usr/bin/env python3
# -*- coding: utf-8 -*-

from __future__ import annotations

import ast
import logging
import argparse
import contextlib
import json
import os
import re
import sys
from enum import IntEnum
from pathlib import Path
from hashlib import sha256
from typing import TYPE_CHECKING, Any, Callable, ContextManager, Iterable, Iterator, Literal, Sequence, TypeVar, cast
from itertools import chain
from transformers import AutoConfig

import math
import numpy as np
import torch

if TYPE_CHECKING:
    from torch import Tensor

if 'NO_LOCAL_GGUF' not in os.environ:
    sys.path.insert(1, str(Path(__file__).parent / 'gguf-py'))
import gguf

logger = logging.getLogger("hf-to-gguf")


###### MODEL DEFINITIONS ######

class SentencePieceTokenTypes(IntEnum):
    NORMAL = 1
    UNKNOWN = 2
    CONTROL = 3
    USER_DEFINED = 4
    UNUSED = 5
    BYTE = 6


class ModelType(IntEnum):
    TEXT = 1
    MMPROJ = 2


AnyModel = TypeVar("AnyModel", bound="type[ModelBase]")


class ModelBase:
    _model_classes: dict[ModelType, dict[str, type[ModelBase]]] = {
        ModelType.TEXT: {},
        ModelType.MMPROJ: {},
    }

    dir_model: Path
    ftype: gguf.LlamaFileType
    fname_out: Path
    is_big_endian: bool
    endianess: gguf.GGUFEndian
    use_temp_file: bool
    lazy: bool
    part_names: list[str]
    is_safetensors: bool
    hparams: dict[str, Any]
    tensor_names: set[str] | None
    gguf_writer: gguf.GGUFWriter
    model_name: str | None
    metadata_override: Path | None
    dir_model_card: Path
    remote_hf_model_id: str | None

    # subclasses should define this!
    model_arch: gguf.MODEL_ARCH

    # subclasses should initialize this!
    block_count: int
    tensor_map: gguf.TensorNameMap

    def __init__(self, dir_model: Path, ftype: gguf.LlamaFileType, fname_out: Path, *, is_big_endian: bool = False,
                 use_temp_file: bool = False, eager: bool = False,
                 metadata_override: Path | None = None, model_name: str | None = None,
                 split_max_tensors: int = 0, split_max_size: int = 0, dry_run: bool = False,
                 small_first_shard: bool = False, hparams: dict[str, Any] | None = None, remote_hf_model_id: str | None = None):
        if type(self) is ModelBase or \
                type(self) is TextModel or \
                type(self) is MmprojModel:
            raise TypeError(f"{type(self).__name__!r} should not be directly instantiated")

        self.dir_model = dir_model
        self.ftype = ftype
        self.fname_out = fname_out
        self.is_big_endian = is_big_endian
        self.endianess = gguf.GGUFEndian.BIG if is_big_endian else gguf.GGUFEndian.LITTLE
        self.use_temp_file = use_temp_file
        self.lazy = not eager or (remote_hf_model_id is not None)
        self.remote_hf_model_id = remote_hf_model_id
        if remote_hf_model_id is not None:
            self.is_safetensors = True

            def get_remote_tensors() -> Iterator[tuple[str, Tensor]]:
                logger.info(f"Using remote model with HuggingFace id: {remote_hf_model_id}")
                remote_tensors = gguf.utility.SafetensorRemote.get_list_tensors_hf_model(remote_hf_model_id)
                self.tensor_names = set(name for name in remote_tensors.keys())
                for name, remote_tensor in gguf.utility.SafetensorRemote.get_list_tensors_hf_model(remote_hf_model_id).items():
                    yield (name, LazyTorchTensor.from_remote_tensor(remote_tensor))

            self.get_tensors = get_remote_tensors
        else:
            self.part_names = ModelBase.get_model_part_names(self.dir_model, "model", ".safetensors")
            self.is_safetensors = len(self.part_names) > 0
            if not self.is_safetensors:
                self.part_names = ModelBase.get_model_part_names(self.dir_model, "pytorch_model", ".bin")
        self.hparams = ModelBase.load_hparams(self.dir_model) if hparams is None else hparams
        self.tensor_names = None
        self.metadata_override = metadata_override
        self.model_name = model_name
        self.dir_model_card = dir_model  # overridden in convert_lora_to_gguf.py

        # Apply heuristics to figure out typical tensor encoding based on first layer tensor encoding type
        if self.ftype == gguf.LlamaFileType.GUESSED:
            # NOTE: can't use field "torch_dtype" in config.json, because some finetunes lie.
            _, first_tensor = next(self.get_tensors())
            if first_tensor.dtype == torch.float16:
                logger.info(f"choosing --outtype f16 from first tensor type ({first_tensor.dtype})")
                self.ftype = gguf.LlamaFileType.MOSTLY_F16
            else:
                logger.info(f"choosing --outtype bf16 from first tensor type ({first_tensor.dtype})")
                self.ftype = gguf.LlamaFileType.MOSTLY_BF16

        # Configure GGUF Writer
        self.gguf_writer = gguf.GGUFWriter(path=None, arch=gguf.MODEL_ARCH_NAMES[self.model_arch], endianess=self.endianess, use_temp_file=self.use_temp_file,
                                           split_max_tensors=split_max_tensors, split_max_size=split_max_size, dry_run=dry_run, small_first_shard=small_first_shard)

    @classmethod
    def add_prefix_to_filename(cls, path: Path, prefix: str) -> Path:
        stem, suffix = path.stem, path.suffix
        new_name = f"{prefix}{stem}{suffix}"
        return path.with_name(new_name)

    def find_hparam(self, keys: Iterable[str], optional: bool = False) -> Any:
        key = next((k for k in keys if k in self.hparams), None)
        if key is not None:
            return self.hparams[key]
        if optional:
            return None
        raise KeyError(f"could not find any of: {keys}")

    def get_tensors(self) -> Iterator[tuple[str, Tensor]]:
        tensor_names_from_parts: set[str] = set()

        index_name = "model.safetensors" if self.is_safetensors else "pytorch_model.bin"
        index_name += ".index.json"
        index_file = self.dir_model / index_name

        if index_file.is_file():
            self.tensor_names = set()
            logger.info(f"gguf: loading model weight map from '{index_name}'")
            with open(index_file, "r", encoding="utf-8") as f:
                index: dict[str, Any] = json.load(f)
                weight_map = index.get("weight_map")
                if weight_map is None or not isinstance(weight_map, dict):
                    raise ValueError(f"Can't load 'weight_map' from {index_name!r}")
                self.tensor_names.update(weight_map.keys())
        else:
            self.tensor_names = tensor_names_from_parts
            weight_map = {}

        for part_name in self.part_names:
            logger.info(f"gguf: loading model part '{part_name}'")
            ctx: ContextManager[Any]
            if self.is_safetensors:
                from safetensors import safe_open
                ctx = cast(ContextManager[Any], safe_open(self.dir_model / part_name, framework="pt", device="cpu"))
            else:
                ctx = contextlib.nullcontext(torch.load(str(self.dir_model / part_name), map_location="cpu", mmap=True, weights_only=True))

            with ctx as model_part:
                tensor_names_from_parts.update(model_part.keys())

                for name in model_part.keys():
                    if self.is_safetensors:
                        if self.lazy:
                            data = model_part.get_slice(name)
                            data = LazyTorchTensor.from_safetensors_slice(data)
                        else:
                            data = model_part.get_tensor(name)
                    else:
                        data = model_part[name]
                        if self.lazy:
                            data = LazyTorchTensor.from_eager(data)
                    yield name, data

        # verify tensor name presence and identify potentially missing files
        if len(tensor_names_from_parts.symmetric_difference(self.tensor_names)) > 0:
            missing = sorted(self.tensor_names.difference(tensor_names_from_parts))
            extra = sorted(tensor_names_from_parts.difference(self.tensor_names))
            missing_files = sorted(set(weight_map[n] for n in missing if n in weight_map))
            if len(extra) == 0 and len(missing_files) > 0:
                raise ValueError(f"Missing or incomplete model files: {missing_files}\n"
                                 f"Missing tensors: {missing}")
            else:
                raise ValueError("Mismatch between weight map and model parts for tensor names:\n"
                                 f"Missing tensors: {missing}\n"
                                 f"Extra tensors: {extra}")

    def format_tensor_name(self, key: gguf.MODEL_TENSOR, bid: int | None = None, suffix: str = ".weight") -> str:
        if key not in gguf.MODEL_TENSORS[self.model_arch]:
            raise ValueError(f"Missing {key!r} for MODEL_TENSORS of {self.model_arch!r}")
        name: str = gguf.TENSOR_NAMES[key]
        if "{bid}" in name:
            assert bid is not None
            name = name.format(bid=bid)
        return name + suffix

    def match_model_tensor_name(self, name: str, key: gguf.MODEL_TENSOR, bid: int | None, suffix: str = ".weight") -> bool:
        if key not in gguf.MODEL_TENSORS[self.model_arch]:
            return False
        key_name: str = gguf.TENSOR_NAMES[key]
        if "{bid}" in key_name:
            if bid is None:
                return False
            key_name = key_name.format(bid=bid)
        else:
            if bid is not None:
                return False
        return name == (key_name + suffix)

    def map_tensor_name(self, name: str, try_suffixes: Sequence[str] = (".weight", ".bias")) -> str:
        new_name = self.tensor_map.get_name(key=name, try_suffixes=try_suffixes)
        if new_name is None:
            raise ValueError(f"Can not map tensor {name!r}")
        return new_name

    def set_gguf_parameters(self):
        raise NotImplementedError("set_gguf_parameters() must be implemented in subclasses")

    def modify_tensors(self, data_torch: Tensor, name: str, bid: int | None) -> Iterable[tuple[str, Tensor]]:
        del bid  # unused

        return [(self.map_tensor_name(name), data_torch)]

    def tensor_force_quant(self, name: str, new_name: str, bid: int | None, n_dims: int) -> gguf.GGMLQuantizationType | bool:
        del name, new_name, bid, n_dims  # unused

        return False

    # some models need extra generated tensors (like rope_freqs)
    def generate_extra_tensors(self) -> Iterable[tuple[str, Tensor]]:
        return ()

    def prepare_tensors(self):
        max_name_len = max(len(s) for _, s in self.tensor_map.mapping.values()) + len(".weight,")

        for name, data_torch in chain(self.generate_extra_tensors(), self.get_tensors()):
            # we don't need these
            if name.endswith((".attention.masked_bias", ".attention.bias", ".rotary_emb.inv_freq")):
                continue

            old_dtype = data_torch.dtype

            # convert any unsupported data types to float32
            if data_torch.dtype not in (torch.float16, torch.float32):
                data_torch = data_torch.to(torch.float32)

            # use the first number-like part of the tensor name as the block id
            bid = None
            for part in name.split("."):
                if part.isdecimal():
                    bid = int(part)
                    break

            for new_name, data_torch in (self.modify_tensors(data_torch, name, bid)):
                # TODO: why do we squeeze here?
                # data = data_torch.squeeze().numpy()
                data = data_torch.numpy()

                # if data ends up empty, it means data_torch was a scalar tensor -> restore
                if len(data.shape) == 0:
                    data = data_torch.numpy()

                n_dims = len(data.shape)
                data_qtype: gguf.GGMLQuantizationType | bool = self.tensor_force_quant(name, new_name, bid, n_dims)

                # Most of the codebase that takes in 1D tensors or norms only handles F32 tensors
                if n_dims <= 1 or new_name.endswith("_norm.weight"):
                    data_qtype = gguf.GGMLQuantizationType.F32

                # Conditions should closely match those in llama_model_quantize_internal in llama.cpp
                # Some tensor types are always in float32
                if data_qtype is False and (
                    any(
                        self.match_model_tensor_name(new_name, key, bid)
                        for key in (
                            gguf.MODEL_TENSOR.FFN_GATE_INP,
                            gguf.MODEL_TENSOR.POS_EMBD,
                            gguf.MODEL_TENSOR.TOKEN_TYPES,
                            gguf.MODEL_TENSOR.SSM_CONV1D,
                            gguf.MODEL_TENSOR.TIME_MIX_FIRST,
                            gguf.MODEL_TENSOR.TIME_MIX_W1,
                            gguf.MODEL_TENSOR.TIME_MIX_W2,
                            gguf.MODEL_TENSOR.TIME_MIX_DECAY_W1,
                            gguf.MODEL_TENSOR.TIME_MIX_DECAY_W2,
                            gguf.MODEL_TENSOR.TIME_MIX_LERP_FUSED,
                            gguf.MODEL_TENSOR.POSNET_NORM1,
                            gguf.MODEL_TENSOR.POSNET_NORM2,
                            gguf.MODEL_TENSOR.V_ENC_EMBD_POS,
                            gguf.MODEL_TENSOR.A_ENC_EMBD_POS,
                            gguf.MODEL_TENSOR.ALTUP_CORRECT_COEF,
                            gguf.MODEL_TENSOR.ALTUP_PREDICT_COEF,
                        )
                    )
                    or not new_name.endswith(".weight")
                ):
                    data_qtype = gguf.GGMLQuantizationType.F32

                if data_qtype is False and any(
                    self.match_model_tensor_name(new_name, key, bid)
                    for key in (
                        gguf.MODEL_TENSOR.TOKEN_EMBD,
                        gguf.MODEL_TENSOR.PER_LAYER_TOKEN_EMBD,
                        gguf.MODEL_TENSOR.OUTPUT,
                        gguf.MODEL_TENSOR.ALTUP_ROUTER,
                        gguf.MODEL_TENSOR.LAUREL_L,
                        gguf.MODEL_TENSOR.LAUREL_R,
                    )
                ):
                    if self.ftype in (
                        gguf.LlamaFileType.MOSTLY_TQ1_0,
                        gguf.LlamaFileType.MOSTLY_TQ2_0,
                    ):
                        # TODO: use Q4_K and Q6_K
                        data_qtype = gguf.GGMLQuantizationType.F16

                # No override (data_qtype is False), or wants to be quantized (data_qtype is True)
                if isinstance(data_qtype, bool):
                    if self.ftype == gguf.LlamaFileType.ALL_F32:
                        data_qtype = gguf.GGMLQuantizationType.F32
                    elif self.ftype == gguf.LlamaFileType.MOSTLY_F16:
                        data_qtype = gguf.GGMLQuantizationType.F16
                    elif self.ftype == gguf.LlamaFileType.MOSTLY_BF16:
                        data_qtype = gguf.GGMLQuantizationType.BF16
                    elif self.ftype == gguf.LlamaFileType.MOSTLY_Q8_0:
                        data_qtype = gguf.GGMLQuantizationType.Q8_0
                    elif self.ftype == gguf.LlamaFileType.MOSTLY_TQ1_0:
                        data_qtype = gguf.GGMLQuantizationType.TQ1_0
                    elif self.ftype == gguf.LlamaFileType.MOSTLY_TQ2_0:
                        data_qtype = gguf.GGMLQuantizationType.TQ2_0
                    else:
                        raise ValueError(f"Unknown file type: {self.ftype.name}")

                try:
                    data = gguf.quants.quantize(data, data_qtype)
                except gguf.QuantError as e:
                    logger.warning("%s, %s", e, "falling back to F16")
                    data_qtype = gguf.GGMLQuantizationType.F16
                    data = gguf.quants.quantize(data, data_qtype)

                shape = gguf.quant_shape_from_byte_shape(data.shape, data_qtype) if data.dtype == np.uint8 else data.shape

                # reverse shape to make it similar to the internal ggml dimension order
                shape_str = f"{{{', '.join(str(n) for n in reversed(shape))}}}"

                # n_dims is implicit in the shape
                logger.info(f"{f'%-{max_name_len}s' % f'{new_name},'} {old_dtype} --> {data_qtype.name}, shape = {shape_str}")

                self.gguf_writer.add_tensor(new_name, data, raw_dtype=data_qtype)

    def set_type(self):
        self.gguf_writer.add_type(gguf.GGUFType.MODEL)

    def prepare_metadata(self, vocab_only: bool):

        total_params, shared_params, expert_params, expert_count = self.gguf_writer.get_total_parameter_count()

        self.metadata = gguf.Metadata.load(self.metadata_override, self.dir_model_card, self.model_name, total_params)

        # If we are using HF model id, set the metadata name to the model id
        if self.remote_hf_model_id:
            self.metadata.name = self.remote_hf_model_id

        # Fallback to model directory name if metadata name is still missing
        if self.metadata.name is None:
            self.metadata.name = self.dir_model.name

        # Generate parameter weight class (useful for leader boards) if not yet determined
        if self.metadata.size_label is None and total_params > 0:
            self.metadata.size_label = gguf.size_label(total_params, shared_params, expert_params, expert_count)

        self.set_type()

        logger.info("Set meta model")
        self.metadata.set_gguf_meta_model(self.gguf_writer)

        logger.info("Set model parameters")
        self.set_gguf_parameters()

        logger.info("Set model quantization version")
        self.gguf_writer.add_quantization_version(gguf.GGML_QUANT_VERSION)

    def write_vocab(self):
        raise NotImplementedError("write_vocab() must be implemented in subclasses")

    def write(self):
        self.prepare_tensors()
        self.prepare_metadata(vocab_only=False)
        self.gguf_writer.write_header_to_file(path=self.fname_out)
        self.gguf_writer.write_kv_data_to_file()
        self.gguf_writer.write_tensors_to_file(progress=True)
        self.gguf_writer.close()

    @staticmethod
    def get_model_part_names(dir_model: Path, prefix: str, suffix: str) -> list[str]:
        part_names: list[str] = []
        for filename in os.listdir(dir_model):
            if filename.startswith(prefix) and filename.endswith(suffix):
                part_names.append(filename)

        part_names.sort()

        return part_names

    @staticmethod
    def load_hparams(dir_model: Path):
        try:
            # for security reason, we don't allow loading remote code by default
            # if a model need remote code, we will fallback to config.json
            config = AutoConfig.from_pretrained(dir_model, trust_remote_code=False).to_dict()
        except Exception as e:
            logger.warning(f"Failed to load model config from {dir_model}: {e}")
            logger.warning("Trying to load config.json instead")
            with open(dir_model / "config.json", "r", encoding="utf-8") as f:
                config = json.load(f)
        if "llm_config" in config:
            # rename for InternVL
            config["text_config"] = config["llm_config"]
        if "thinker_config" in config:
            # rename for Qwen2.5-Omni
            config["text_config"] = config["thinker_config"]["text_config"]
        return config

    @classmethod
    def register(cls, *names: str) -> Callable[[AnyModel], AnyModel]:
        assert names

        def func(modelcls: AnyModel) -> AnyModel:
            model_type = ModelType.MMPROJ if modelcls.model_arch == gguf.MODEL_ARCH.MMPROJ else ModelType.TEXT
            for name in names:
                cls._model_classes[model_type][name] = modelcls
            return modelcls
        return func

    @classmethod
    def print_registered_models(cls):
        for model_type, model_classes in cls._model_classes.items():
            logger.error(f"{model_type.name} models:")
            for name in sorted(model_classes.keys()):
                logger.error(f"  - {name}")

    @classmethod
    def from_model_architecture(cls, arch: str, model_type = ModelType.TEXT) -> type[ModelBase]:
        try:
            return cls._model_classes[model_type][arch]
        except KeyError:
            raise NotImplementedError(f'Architecture {arch!r} not supported!') from None


class TextModel(ModelBase):
    model_type = ModelType.TEXT
    hf_arch: str

    def __init__(self, *args, **kwargs):
        super().__init__(*args, **kwargs)
        self.hf_arch = get_model_architecture(self.hparams, self.model_type)

        if "text_config" in self.hparams:
            # move the text_config to the root level
            self.hparams = {**self.hparams, **self.hparams["text_config"]}

        self.block_count = self.find_hparam(["n_layers", "num_hidden_layers", "n_layer", "num_layers"])
        self.tensor_map = gguf.get_tensor_name_map(self.model_arch, self.block_count)

    @classmethod
    def __init_subclass__(cls):
        # can't use an abstract property, because overriding it without type errors
        # would require using decorated functions instead of simply defining the property
        if "model_arch" not in cls.__dict__:
            raise TypeError(f"Missing property 'model_arch' for {cls.__name__!r}")

    def set_vocab(self):
        self._set_vocab_gpt2()

    def prepare_metadata(self, vocab_only: bool):
        super().prepare_metadata(vocab_only=vocab_only)

        total_params = self.gguf_writer.get_total_parameter_count()[0]
        # Extract the encoding scheme from the file type name. e.g. 'gguf.LlamaFileType.MOSTLY_Q8_0' --> 'Q8_0'
        output_type: str = self.ftype.name.partition("_")[2]

        # Filename Output
        if self.fname_out.is_dir():
            # Generate default filename based on model specification and available metadata
            if not vocab_only:
                fname_default: str = gguf.naming_convention(self.metadata.name, self.metadata.basename, self.metadata.finetune, self.metadata.version, self.metadata.size_label, output_type, model_type="LoRA" if total_params < 0 else None)
            else:
                fname_default: str = gguf.naming_convention(self.metadata.name, self.metadata.basename, self.metadata.finetune, self.metadata.version, size_label=None, output_type=None, model_type="vocab")

            # Use the default filename
            self.fname_out = self.fname_out / f"{fname_default}.gguf"
        else:
            # Output path is a custom defined templated filename
            # Note: `not is_dir()` is used because `.is_file()` will not detect
            #       file template strings as it doesn't actually exist as a file

            # Process templated file name with the output ftype, useful with the "auto" ftype
            self.fname_out = self.fname_out.parent / gguf.fill_templated_filename(self.fname_out.name, output_type)

        logger.info("Set model tokenizer")
        self.set_vocab()

    def set_gguf_parameters(self):
        self.gguf_writer.add_block_count(self.block_count)

        if (n_ctx := self.find_hparam(["max_position_embeddings", "n_ctx", "n_positions", "max_length"], optional=True)) is not None:
            self.gguf_writer.add_context_length(n_ctx)
            logger.info(f"gguf: context length = {n_ctx}")

        if (n_embd := self.find_hparam(["hidden_size", "n_embd", "dim"], optional=True)) is not None:
            self.gguf_writer.add_embedding_length(n_embd)
            logger.info(f"gguf: embedding length = {n_embd}")

        if (n_ff := self.find_hparam(["intermediate_size", "n_inner", "hidden_dim"], optional=True)) is not None:
            self.gguf_writer.add_feed_forward_length(n_ff)
            logger.info(f"gguf: feed forward length = {n_ff}")

        if (n_head := self.find_hparam(["num_attention_heads", "n_head", "n_heads"], optional=True)) is not None:
            self.gguf_writer.add_head_count(n_head)
            logger.info(f"gguf: head count = {n_head}")

        if (n_head_kv := self.hparams.get("num_key_value_heads")) is not None:
            self.gguf_writer.add_head_count_kv(n_head_kv)
            logger.info(f"gguf: key-value head count = {n_head_kv}")

        if (rope_theta := self.hparams.get("rope_theta")) is not None:
            self.gguf_writer.add_rope_freq_base(rope_theta)
            logger.info(f"gguf: rope theta = {rope_theta}")
        if (f_rms_eps := self.hparams.get("rms_norm_eps")) is not None:
            self.gguf_writer.add_layer_norm_rms_eps(f_rms_eps)
            logger.info(f"gguf: rms norm epsilon = {f_rms_eps}")
        if (f_norm_eps := self.find_hparam(["layer_norm_eps", "layer_norm_epsilon", "norm_epsilon"], optional=True)) is not None:
            self.gguf_writer.add_layer_norm_eps(f_norm_eps)
            logger.info(f"gguf: layer norm epsilon = {f_norm_eps}")
        if (n_experts := self.hparams.get("num_local_experts")) is not None:
            self.gguf_writer.add_expert_count(n_experts)
            logger.info(f"gguf: expert count = {n_experts}")
        if (n_experts_used := self.hparams.get("num_experts_per_tok")) is not None:
            self.gguf_writer.add_expert_used_count(n_experts_used)
            logger.info(f"gguf: experts used count = {n_experts_used}")

        if (head_dim := self.hparams.get("head_dim")) is not None:
            self.gguf_writer.add_key_length(head_dim)
            self.gguf_writer.add_value_length(head_dim)

        self.gguf_writer.add_file_type(self.ftype)
        logger.info(f"gguf: file type = {self.ftype}")

    def write_vocab(self):
        if len(self.gguf_writer.tensors) != 1:
            raise ValueError('Splitting the vocabulary is not supported')

        self.prepare_metadata(vocab_only=True)
        self.gguf_writer.write_header_to_file(path=self.fname_out)
        self.gguf_writer.write_kv_data_to_file()
        self.gguf_writer.close()

    def does_token_look_special(self, token: str | bytes) -> bool:
        if isinstance(token, (bytes, bytearray)):
            token_text = token.decode(encoding="utf-8")
        elif isinstance(token, memoryview):
            token_text = token.tobytes().decode(encoding="utf-8")
        else:
            token_text = token

        # Some models mark some added tokens which ought to be control tokens as not special.
        # (e.g. command-r, command-r-plus, deepseek-coder, gemma{,-2})
        seems_special = token_text in (
            "<pad>",  # deepseek-coder
            "<mask>", "<2mass>", "[@BOS@]",  # gemma{,-2}
        )

        seems_special = seems_special or (token_text.startswith("<|") and token_text.endswith("|>"))
        seems_special = seems_special or (token_text.startswith("<｜") and token_text.endswith("｜>"))  # deepseek-coder

        # TODO: should these be marked as UNUSED instead? (maybe not)
        seems_special = seems_special or (token_text.startswith("<unused") and token_text.endswith(">"))  # gemma{,-2}

        return seems_special

    # used for GPT-2 BPE and WordPiece vocabs
    def get_vocab_base(self) -> tuple[list[str], list[int], str]:
        tokens: list[str] = []
        toktypes: list[int] = []

        from transformers import AutoTokenizer
        tokenizer = AutoTokenizer.from_pretrained(self.dir_model)
        vocab_size = self.hparams.get("vocab_size", len(tokenizer.vocab))
        assert max(tokenizer.vocab.values()) < vocab_size

        tokpre = self.get_vocab_base_pre(tokenizer)

        reverse_vocab = {id_: encoded_tok for encoded_tok, id_ in tokenizer.vocab.items()}
        added_vocab = tokenizer.get_added_vocab()

        added_tokens_decoder = tokenizer.added_tokens_decoder

        for i in range(vocab_size):
            if i not in reverse_vocab:
                tokens.append(f"[PAD{i}]")
                toktypes.append(gguf.TokenType.UNUSED)
            else:
                token: str = reverse_vocab[i]
                if token in added_vocab:
                    # The tokenizer in llama.cpp assumes the CONTROL and USER_DEFINED tokens are pre-normalized.
                    # To avoid unexpected issues - we make sure to normalize non-normalized tokens
                    if not added_tokens_decoder[i].normalized:
                        previous_token = token
                        token = tokenizer.decode(tokenizer.encode(token, add_special_tokens=False))
                        if previous_token != token:
                            logger.info(f"{repr(previous_token)} is encoded and decoded back to {repr(token)} using AutoTokenizer")

                    if added_tokens_decoder[i].special or self.does_token_look_special(token):
                        toktypes.append(gguf.TokenType.CONTROL)
                    else:
                        # NOTE: this was added for Gemma.
                        # Encoding and decoding the tokens above isn't sufficient for this case.
                        token = token.replace(b"\xe2\x96\x81".decode("utf-8"), " ")  # pre-normalize user-defined spaces
                        toktypes.append(gguf.TokenType.USER_DEFINED)
                else:
                    toktypes.append(gguf.TokenType.NORMAL)
                tokens.append(token)

        return tokens, toktypes, tokpre

    # NOTE: this function is generated by convert_hf_to_gguf_update.py
    #       do not modify it manually!
    # ref:  https://github.com/ggml-org/llama.cpp/pull/6920
    # Marker: Start get_vocab_base_pre
    def get_vocab_base_pre(self, tokenizer) -> str:
        # encoding this string and hashing the resulting tokens would (hopefully) give us a unique identifier that
        # is specific for the BPE pre-tokenizer used by the model
        # we will use this unique identifier to write a "tokenizer.ggml.pre" entry in the GGUF file which we can
        # use in llama.cpp to implement the same pre-tokenizer

        chktxt = '\n \n\n \n\n\n \t \t\t \t\n  \n   \n    \n     \n🚀 (normal) 😶\u200d🌫️ (multiple emojis concatenated) ✅ 🦙🦙 3 33 333 3333 33333 333333 3333333 33333333 3.3 3..3 3...3 កាន់តែពិសេសអាច😁 ?我想在apple工作1314151天～ ------======= нещо на Български \'\'\'\'\'\'```````""""......!!!!!!?????? I\'ve been \'told he\'s there, \'RE you sure? \'M not sure I\'ll make it, \'D you like some tea? We\'Ve a\'lL'

        chktok = tokenizer.encode(chktxt)
        chkhsh = sha256(str(chktok).encode()).hexdigest()

        logger.debug(f"chktok: {chktok}")
        logger.debug(f"chkhsh: {chkhsh}")

        res = None

        # NOTE: if you get an error here, you need to update the convert_hf_to_gguf_update.py script
        #       or pull the latest version of the model from Huggingface
        #       don't edit the hashes manually!
        if chkhsh == "0ef9807a4087ebef797fc749390439009c3b9eda9ad1a097abbe738f486c01e5":
            # ref: https://huggingface.co/meta-llama/Meta-Llama-3-8B
            res = "llama-bpe"
        if chkhsh == "049ecf7629871e3041641907f3de7c733e4dbfdc736f57d882ba0b0845599754":
            # ref: https://huggingface.co/deepseek-ai/deepseek-llm-7b-base
            res = "deepseek-llm"
        if chkhsh == "347715f544604f9118bb75ed199f68779f423cabb20db6de6f31b908d04d7821":
            # ref: https://huggingface.co/deepseek-ai/deepseek-coder-6.7b-base
            res = "deepseek-coder"
        if chkhsh == "8aeee3860c56296a157a1fe2fad249ec40aa59b1bb5709f4ade11c4e6fe652ed":
            # ref: https://huggingface.co/tiiuae/falcon-7b
            res = "falcon"
        if chkhsh == "0876d13b50744004aa9aeae05e7b0647eac9d801b5ba4668afc01e709c15e19f":
            # ref: https://huggingface.co/BAAI/bge-small-en-v1.5
            res = "bert-bge"
        if chkhsh == "9d032fcbd5501f4a38150912590928bfb36091efb5df11b8e2124b0390e3fb1e":
            # ref: https://huggingface.co/tiiuae/Falcon3-7B-Base
            res = "falcon3"
        if chkhsh == "8e62295832751ca1e8f92f2226f403dea30dc5165e448b5bfa05af5340c64ec7":
            # ref: https://huggingface.co/BAAI/bge-large-zh-v1.5
            res = "bert-bge-large"
        if chkhsh == "b6dc8df998e1cfbdc4eac8243701a65afe638679230920b50d6f17d81c098166":
            # ref: https://huggingface.co/mosaicml/mpt-7b
            res = "mpt"
        if chkhsh == "35d91631860c815f952d711435f48d356ebac988362536bed955d43bfa436e34":
            # ref: https://huggingface.co/bigcode/starcoder2-3b
            res = "starcoder"
        if chkhsh == "3ce83efda5659b07b1ad37ca97ca5797ea4285d9b9ab0dc679e4a720c9da7454":
            # ref: https://huggingface.co/openai-community/gpt2
            res = "gpt-2"
        if chkhsh == "32d85c31273f8019248f2559fed492d929ea28b17e51d81d3bb36fff23ca72b3":
            # ref: https://huggingface.co/stabilityai/stablelm-2-zephyr-1_6b
            res = "stablelm2"
        if chkhsh == "6221ad2852e85ce96f791f476e0b390cf9b474c9e3d1362f53a24a06dc8220ff":
            # ref: https://huggingface.co/smallcloudai/Refact-1_6-base
            res = "refact"
        if chkhsh == "9c2227e4dd922002fb81bde4fc02b0483ca4f12911410dee2255e4987644e3f8":
            # ref: https://huggingface.co/CohereForAI/c4ai-command-r-v01
            res = "command-r"
        if chkhsh == "e636dc30a262dcc0d8c323492e32ae2b70728f4df7dfe9737d9f920a282b8aea":
            # ref: https://huggingface.co/Qwen/Qwen1.5-7B
            res = "qwen2"
        if chkhsh == "b6dc8df998e1cfbdc4eac8243701a65afe638679230920b50d6f17d81c098166":
            # ref: https://huggingface.co/allenai/OLMo-1.7-7B-hf
            res = "olmo"
        if chkhsh == "a8594e3edff7c29c003940395316294b2c623e09894deebbc65f33f1515df79e":
            # ref: https://huggingface.co/databricks/dbrx-base
            res = "dbrx"
        if chkhsh == "c7699093ba4255a91e702aa38a596aa81669f3525dae06c2953267dde580f448":
            # ref: https://huggingface.co/jinaai/jina-reranker-v1-tiny-en
            res = "jina-v1-en"
        if chkhsh == "0876d13b50744004aa9aeae05e7b0647eac9d801b5ba4668afc01e709c15e19f":
            # ref: https://huggingface.co/jinaai/jina-embeddings-v2-base-en
            res = "jina-v2-en"
        if chkhsh == "171aeeedd6fb548d418a7461d053f11b6f1f1fc9b387bd66640d28a4b9f5c643":
            # ref: https://huggingface.co/jinaai/jina-embeddings-v2-base-es
            res = "jina-v2-es"
        if chkhsh == "27949a2493fc4a9f53f5b9b029c82689cfbe5d3a1929bb25e043089e28466de6":
            # ref: https://huggingface.co/jinaai/jina-embeddings-v2-base-de
            res = "jina-v2-de"
        if chkhsh == "c136ed14d01c2745d4f60a9596ae66800e2b61fa45643e72436041855ad4089d":
            # ref: https://huggingface.co/abacusai/Smaug-Llama-3-70B-Instruct
            res = "smaug-bpe"
        if chkhsh == "c7ea5862a53e4272c035c8238367063e2b270d51faa48c0f09e9d5b54746c360":
            # ref: https://huggingface.co/LumiOpen/Poro-34B-chat
            res = "poro-chat"
        if chkhsh == "7967bfa498ade6b757b064f31e964dddbb80f8f9a4d68d4ba7998fcf281c531a":
            # ref: https://huggingface.co/jinaai/jina-embeddings-v2-base-code
            res = "jina-v2-code"
        if chkhsh == "7fc505bd3104ca1083b150b17d088b59534ede9bde81f0dd2090967d7fe52cee":
            # ref: https://huggingface.co/LumiOpen/Viking-7B
            res = "viking"
        if chkhsh == "b53802fb28e26d645c3a310b34bfe07da813026ec7c7716883404d5e0f8b1901":
            # ref: https://huggingface.co/core42/jais-13b
            res = "jais"
        if chkhsh == "7b3e7548e4308f52a76e8229e4e6cc831195d0d1df43aed21ac6c93da05fec5f":
            # ref: https://huggingface.co/WisdomShell/CodeShell-7B
            res = "codeshell"
        if chkhsh == "63b97e4253352e6f357cc59ea5b583e3a680eaeaf2632188c2b952de2588485e":
            # ref: https://huggingface.co/mistralai/Mistral-Nemo-Base-2407
            res = "tekken"
        if chkhsh == "855059429035d75a914d1eda9f10a876752e281a054a7a3d421ef0533e5b6249":
            # ref: https://huggingface.co/HuggingFaceTB/SmolLM-135M
            res = "smollm"
        if chkhsh == "3c30d3ad1d6b64202cd222813e7736c2db6e1bd6d67197090fc1211fbc612ae7":
            # ref: https://huggingface.co/bigscience/bloom
            res = "bloom"
        if chkhsh == "bc01ce58980e1db43859146dc51b1758b3b88729b217a74792e9f8d43e479d21":
            # ref: https://huggingface.co/TurkuNLP/gpt3-finnish-small
            res = "gpt3-finnish"
        if chkhsh == "4e2b24cc4770243d65a2c9ec19770a72f08cffc161adbb73fcbb6b7dd45a0aae":
            # ref: https://huggingface.co/LGAI-EXAONE/EXAONE-3.0-7.8B-Instruct
            res = "exaone"
        if chkhsh == "fcace8b9cac38ce847670c970cd5892031a753a1ef381abd1d9af00f713da085":
            # ref: https://huggingface.co/microsoft/phi-2
            res = "phi-2"
        if chkhsh == "60824e3c0d9401f89943cbb2fff727f0e2d4c545ba4df2d6e4f09a6db0f5b450":
            # ref: https://huggingface.co/facebook/chameleon-7b
            res = "chameleon"
        if chkhsh == "8b5a93ed704057481f240da0be7e7dca721d7f8f4755263b6807227a2cbeae65":
            # ref: https://huggingface.co/sentence-transformers/stsb-roberta-base
            res = "roberta-bpe"
        if chkhsh == "ad851be1dba641f2e3711822f816db2c265f788b37c63b4e1aeacb9ee92de8eb":
            # ref: https://huggingface.co/ai-sage/GigaChat-20B-A3B-instruct
            res = "gigachat"
        if chkhsh == "d4c8f286ea6b520b3d495c4455483cfa2302c0cfcd4be05d781b6a8a0a7cdaf1":
            # ref: https://huggingface.co/Infinigence/Megrez-3B-Instruct
            res = "megrez"
        if chkhsh == "877081d19cf6996e2c4ff0e1236341e9b7bde288f5311a56a937f0afbbb3aeb5":
            # ref: https://huggingface.co/deepseek-ai/DeepSeek-V3
            res = "deepseek-v3"
        if chkhsh == "b3f499bb4255f8ca19fccd664443283318f2fd2414d5e0b040fbdd0cc195d6c5":
            # ref: https://huggingface.co/deepseek-ai/DeepSeek-R1-Distill-Qwen-1.5B
            res = "deepseek-r1-qwen"
        if chkhsh == "ccc2ef013c104be7bae2965776d611e1d7a8a2a9c547dd93a682c9a9fc80352e":
            # ref: https://huggingface.co/Xenova/gpt-4o
            res = "gpt-4o"
        if chkhsh == "7dec86086fcc38b66b7bc1575a160ae21cf705be7718b9d5598190d7c12db76f":
            # ref: https://huggingface.co/UW/OLMo2-8B-SuperBPE-t180k
            res = "superbpe"
        if chkhsh == "1994ffd01900cfb37395608534236ecd63f2bd5995d6cb1004dda1af50240f15":
            # ref: https://huggingface.co/trillionlabs/Trillion-7B-preview
            res = "trillion"
        if chkhsh == "96a5f08be6259352137b512d4157e333e21df7edd3fcd152990608735a65b224":
            # ref: https://huggingface.co/inclusionAI/Ling-lite
            res = "bailingmoe"
        if chkhsh == "d353350c764d8c3b39c763113960e4fb4919bea5fbf208a0e3b22e8469dc7406":
            # ref: https://huggingface.co/meta-llama/Llama-4-Scout-17B-16E-Instruct
            res = "llama4"
        if chkhsh == "0e9433cbbb161f89e264eb32e8e64bfe69e834973ffca5d41d3948a604a3e2a3":
            # ref: https://huggingface.co/mistral-community/pixtral-12b
            res = "pixtral"
        if chkhsh == "d5f1dd6f980fec569fb218a81a7658ac45fc56b38c5a0adeb1c232fbe04ef5ec":
            # ref: https://huggingface.co/ByteDance-Seed/Seed-Coder-8B-Base
            res = "seed-coder"
        if chkhsh == "b6e8e1518dc4305be2fe39c313ed643381c4da5db34a98f6a04c093f8afbe99b":
            # ref: https://huggingface.co/THUDM/glm-4-9b-chat
            res = "chatglm-bpe"
        if chkhsh == "81d72c7348a9f0ebe86f23298d37debe0a5e71149e29bd283904c02262b27516":
            # ref: https://huggingface.co/THUDM/glm-4-9b-chat
            res = "chatglm-bpe"
        if chkhsh == "a1336059768a55c99a734006ffb02203cd450fed003e9a71886c88acf24fdbc2":
            # ref: https://huggingface.co/THUDM/glm-4-9b-hf
            res = "glm4"
        if chkhsh == "1431a23e583c97432bc230bff598d103ddb5a1f89960c8f1d1051aaa944d0b35":
            # ref: https://huggingface.co/sapienzanlp/Minerva-7B-base-v1.0
            res = "minerva-7b"
        if chkhsh == "7e57df22b1fe23a7b1e1c7f3dc4e3f96d43a4eb0836d0c6bdc3436d7b2f1c664":
            # ref: https://huggingface.co/tencent/Hunyuan-A13B-Instruct
            res = "hunyuan"
<<<<<<< HEAD
        if chkhsh == "b0a6b1c0bd5998ebd9df08611efde34a4ff03faed45ae09c43e6b31ebd4b94cf":
            # ref: https://huggingface.co/skt/A.X-4.0
            res = "a.x-4.0"
=======
        if chkhsh == "a6b57017d60e6edb4d88ecc2845188e0eb333a70357e45dcc9b53964a73bbae6":
            # ref: https://huggingface.co/tiiuae/Falcon-H1-0.5B-Base
            res = "falcon-h1"
        if chkhsh == "60476e1243776c4fb1b993dbd7a5f15ac22f83c80afdf425fa5ae01c8d44ef86":
            # ref: https://huggingface.co/tiiuae/Falcon-H1-1B-Base
            res = "falcon-h1"
        if chkhsh == "3eda48b4c4dc7de733d1a8b3e3b4a85243dbbf704da2ee9d42c6beced8897896":
            # ref: https://huggingface.co/tiiuae/Falcon-H1-7B-Base
            res = "falcon-h1"
        if chkhsh == "48f8e02c0359c0bbdd82f26909171fac1c18a457bb47573ed1fe3bbb2c1cfd4b":
            # ref: https://huggingface.co/tiiuae/Falcon-H1-34B-Base
            res = "falcon-h1"
>>>>>>> 10555459

        if res is None:
            logger.warning("\n")
            logger.warning("**************************************************************************************")
            logger.warning("** WARNING: The BPE pre-tokenizer was not recognized!")
            logger.warning("**          There are 2 possible reasons for this:")
            logger.warning("**          - the model has not been added to convert_hf_to_gguf_update.py yet")
            logger.warning("**          - the pre-tokenization config has changed upstream")
            logger.warning("**          Check your model files and convert_hf_to_gguf_update.py and update them accordingly.")
            logger.warning("** ref:     https://github.com/ggml-org/llama.cpp/pull/6920")
            logger.warning("**")
            logger.warning(f"** chkhsh:  {chkhsh}")
            logger.warning("**************************************************************************************")
            logger.warning("\n")
            raise NotImplementedError("BPE pre-tokenizer was not recognized - update get_vocab_base_pre()")

        logger.debug(f"tokenizer.ggml.pre: {repr(res)}")
        logger.debug(f"chkhsh: {chkhsh}")

        return res
        # Marker: End get_vocab_base_pre

    def _set_vocab_none(self) -> None:
        self.gguf_writer.add_tokenizer_model("none")

    def _set_vocab_gpt2(self) -> None:
        tokens, toktypes, tokpre = self.get_vocab_base()
        self.gguf_writer.add_tokenizer_model("gpt2")
        self.gguf_writer.add_tokenizer_pre(tokpre)
        self.gguf_writer.add_token_list(tokens)
        self.gguf_writer.add_token_types(toktypes)

        special_vocab = gguf.SpecialVocab(self.dir_model, load_merges=True)
        special_vocab.add_to_gguf(self.gguf_writer)

    def _set_vocab_qwen(self):
        dir_model = self.dir_model
        hparams = self.hparams
        tokens: list[str] = []
        toktypes: list[int] = []

        from transformers import AutoTokenizer
        tokenizer = AutoTokenizer.from_pretrained(dir_model, trust_remote_code=True)
        vocab_size = hparams["vocab_size"]
        assert max(tokenizer.get_vocab().values()) < vocab_size

        tokpre = self.get_vocab_base_pre(tokenizer)

        merges = []
        vocab = {}
        mergeable_ranks = tokenizer.mergeable_ranks
        for token, rank in mergeable_ranks.items():
            vocab[QwenModel.token_bytes_to_string(token)] = rank
            if len(token) == 1:
                continue
            merged = QwenModel.bpe(mergeable_ranks, token, max_rank=rank)
            assert len(merged) == 2
            merges.append(' '.join(map(QwenModel.token_bytes_to_string, merged)))

        # for this kind of tokenizer, added_vocab is not a subset of vocab, so they need to be combined
        added_vocab = tokenizer.special_tokens
        reverse_vocab = {id_ : encoded_tok for encoded_tok, id_ in {**vocab, **added_vocab}.items()}

        for i in range(vocab_size):
            if i not in reverse_vocab:
                tokens.append(f"[PAD{i}]")
                toktypes.append(gguf.TokenType.UNUSED)
            elif reverse_vocab[i] in added_vocab:
                tokens.append(reverse_vocab[i])
                toktypes.append(gguf.TokenType.CONTROL)
            else:
                tokens.append(reverse_vocab[i])
                toktypes.append(gguf.TokenType.NORMAL)

        self.gguf_writer.add_tokenizer_model("gpt2")
        self.gguf_writer.add_tokenizer_pre(tokpre)
        self.gguf_writer.add_token_list(tokens)
        self.gguf_writer.add_token_types(toktypes)

        special_vocab = gguf.SpecialVocab(dir_model, load_merges=False)
        special_vocab.merges = merges
        # only add special tokens when they were not already loaded from config.json
        if len(special_vocab.special_token_ids) == 0:
            special_vocab._set_special_token("bos", tokenizer.special_tokens["<|endoftext|>"])
            special_vocab._set_special_token("eos", tokenizer.special_tokens["<|endoftext|>"])
        # this one is usually not in config.json anyway
        special_vocab._set_special_token("unk", tokenizer.special_tokens["<|endoftext|>"])
        special_vocab.add_to_gguf(self.gguf_writer)

    def _set_vocab_sentencepiece(self, add_to_gguf=True):
        tokens, scores, toktypes = self._create_vocab_sentencepiece()

        self.gguf_writer.add_tokenizer_model("llama")
        self.gguf_writer.add_tokenizer_pre("default")
        self.gguf_writer.add_token_list(tokens)
        self.gguf_writer.add_token_scores(scores)
        self.gguf_writer.add_token_types(toktypes)

        special_vocab = gguf.SpecialVocab(self.dir_model, n_vocab=len(tokens))
        special_vocab.add_to_gguf(self.gguf_writer)

    def _create_vocab_sentencepiece(self):
        from sentencepiece import SentencePieceProcessor

        tokenizer_path = self.dir_model / 'tokenizer.model'

        if not tokenizer_path.is_file():
            raise FileNotFoundError(f"File not found: {tokenizer_path}")

        tokenizer = SentencePieceProcessor()
        tokenizer.LoadFromFile(str(tokenizer_path))

        vocab_size = self.find_hparam([
            "vocab_size_per_layer_input", # gemma3n
            "vocab_size",
        ], optional=True) or tokenizer.vocab_size()

        tokens: list[bytes] = [f"[PAD{i}]".encode("utf-8") for i in range(vocab_size)]
        scores: list[float] = [-10000.0] * vocab_size
        toktypes: list[int] = [SentencePieceTokenTypes.UNUSED] * vocab_size

        for token_id in range(tokenizer.vocab_size()):
            if token_id >= vocab_size:
                logger.warning(f'ignore tokens from {token_id}: id is out of range, max={vocab_size - 1}')
                break

            piece = tokenizer.IdToPiece(token_id)
            text = piece.encode("utf-8")
            score = tokenizer.GetScore(token_id)

            toktype = SentencePieceTokenTypes.NORMAL
            if tokenizer.IsUnknown(token_id):
                toktype = SentencePieceTokenTypes.UNKNOWN
            elif tokenizer.IsControl(token_id):
                toktype = SentencePieceTokenTypes.CONTROL
            elif tokenizer.IsUnused(token_id):
                toktype = SentencePieceTokenTypes.UNUSED
            elif tokenizer.IsByte(token_id):
                toktype = SentencePieceTokenTypes.BYTE

            tokens[token_id] = text
            scores[token_id] = score
            toktypes[token_id] = toktype

        added_tokens_file = self.dir_model / 'added_tokens.json'
        if added_tokens_file.is_file():
            with open(added_tokens_file, "r", encoding="utf-8") as f:
                added_tokens_json = json.load(f)
                for key in added_tokens_json:
                    token_id = added_tokens_json[key]
                    if token_id >= vocab_size:
                        logger.warning(f'ignore token {token_id}: id is out of range, max={vocab_size - 1}')
                        continue

                    tokens[token_id] = key.encode("utf-8")
                    scores[token_id] = -1000.0
                    toktypes[token_id] = SentencePieceTokenTypes.USER_DEFINED

        tokenizer_config_file = self.dir_model / 'tokenizer_config.json'
        if tokenizer_config_file.is_file():
            with open(tokenizer_config_file, "r", encoding="utf-8") as f:
                tokenizer_config_json = json.load(f)
                added_tokens_decoder = tokenizer_config_json.get("added_tokens_decoder", {})
                for token_id, token_data in added_tokens_decoder.items():
                    token_id = int(token_id)
                    token: str = token_data["content"]
                    if token_id >= vocab_size:
                        logger.warning(f'ignore token {token_id}: id is out of range, max={vocab_size - 1}')
                        continue
                    if toktypes[token_id] != SentencePieceTokenTypes.UNUSED:
                        if tokens[token_id] != token.encode("utf-8"):
                            logger.warning(f'replacing token {token_id}: {tokens[token_id].decode("utf-8")!r} -> {token!r}')
                    if token_data.get("special") or self.does_token_look_special(token):
                        toktypes[token_id] = SentencePieceTokenTypes.CONTROL
                    else:
                        token = token.replace(b"\xe2\x96\x81".decode("utf-8"), " ")  # pre-normalize user-defined spaces
                        toktypes[token_id] = SentencePieceTokenTypes.USER_DEFINED

                    scores[token_id] = -1000.0
                    tokens[token_id] = token.encode("utf-8")

        if vocab_size > len(tokens):
            pad_count = vocab_size - len(tokens)
            logger.debug(f"Padding vocab with {pad_count} token(s) - [PAD1] through [PAD{pad_count}]")
            for i in range(1, pad_count + 1):
                tokens.append(bytes(f"[PAD{i}]", encoding="utf-8"))
                scores.append(-1000.0)
                toktypes.append(SentencePieceTokenTypes.UNUSED)

        return tokens, scores, toktypes

    def _set_vocab_llama_hf(self):
        vocab = gguf.LlamaHfVocab(self.dir_model)
        tokens = []
        scores = []
        toktypes = []

        for text, score, toktype in vocab.all_tokens():
            tokens.append(text)
            scores.append(score)
            toktypes.append(toktype)

        assert len(tokens) == vocab.vocab_size

        self.gguf_writer.add_tokenizer_model("llama")
        self.gguf_writer.add_tokenizer_pre("default")
        self.gguf_writer.add_token_list(tokens)
        self.gguf_writer.add_token_scores(scores)
        self.gguf_writer.add_token_types(toktypes)

        special_vocab = gguf.SpecialVocab(self.dir_model, n_vocab=len(tokens))
        special_vocab.add_to_gguf(self.gguf_writer)

    def _set_vocab_rwkv_world(self):
        assert (self.dir_model / "rwkv_vocab_v20230424.txt").is_file()
        vocab_size = self.hparams.get("vocab_size", 65536)

        tokens: list[bytes] = ['<s>'.encode("utf-8")]
        toktypes: list[int] = [gguf.TokenType.CONTROL]

        with open(self.dir_model / "rwkv_vocab_v20230424.txt", "r", encoding="utf-8") as f:
            lines = f.readlines()
            for line in lines:
                parts = line.split(' ')
                assert len(parts) >= 3
                token, token_len = ast.literal_eval(' '.join(parts[1:-1])), int(parts[-1])
                token = token.encode("utf-8") if isinstance(token, str) else token
                assert isinstance(token, bytes)
                assert len(token) == token_len
                token_text: str = repr(token)[2:-1]  # "b'\xff'" -> "\xff"
                tokens.append(token_text.encode("utf-8"))
                toktypes.append(gguf.TokenType.NORMAL)
        remainder = vocab_size - len(tokens)
        assert remainder >= 0
        for i in range(len(tokens), vocab_size):
            tokens.append(f"[PAD{i}]".encode("utf-8"))
            toktypes.append(gguf.TokenType.UNUSED)

        self.gguf_writer.add_tokenizer_model("rwkv")
        self.gguf_writer.add_token_list(tokens)
        self.gguf_writer.add_token_types(toktypes)
        special_vocab = gguf.SpecialVocab(self.dir_model, load_merges=False)
        special_vocab.chat_template = "rwkv-world"
        # hack: Add '\n\n' as the EOT token to make it chat normally
        special_vocab._set_special_token("eot", 261)
        # hack: Override these as they have already been set (incorrectly)
        special_vocab.special_token_ids["bos"] = 0
        special_vocab.special_token_ids["eos"] = 0

        special_vocab.add_to_gguf(self.gguf_writer)

    def _set_vocab_builtin(self, model_name: Literal["gpt-neox", "llama-spm"], vocab_size: int):
        tokenizer_path = Path(sys.path[0]) / "models" / f"ggml-vocab-{model_name}.gguf"
        logger.warning(f"Using tokenizer from '{os.path.relpath(tokenizer_path, os.getcwd())}'")
        vocab_reader = gguf.GGUFReader(tokenizer_path, "r")

        default_pre = "mpt" if model_name == "gpt-neox" else "default"

        field = vocab_reader.get_field(gguf.Keys.Tokenizer.MODEL)
        assert field  # tokenizer model
        self.gguf_writer.add_tokenizer_model(bytes(field.parts[-1]).decode("utf-8"))

        field = vocab_reader.get_field(gguf.Keys.Tokenizer.PRE)
        self.gguf_writer.add_tokenizer_pre(bytes(field.parts[-1]).decode("utf-8") if field else default_pre)

        field = vocab_reader.get_field(gguf.Keys.Tokenizer.LIST)
        assert field  # token list
        self.gguf_writer.add_token_list([bytes(field.parts[i]) for i in field.data][:vocab_size])

        if model_name == "llama-spm":
            field = vocab_reader.get_field(gguf.Keys.Tokenizer.SCORES)
            assert field  # token scores
            self.gguf_writer.add_token_scores([field.parts[i].tolist()[0] for i in field.data][:vocab_size])

        field = vocab_reader.get_field(gguf.Keys.Tokenizer.TOKEN_TYPE)
        assert field  # token types
        self.gguf_writer.add_token_types([field.parts[i].tolist()[0] for i in field.data][:vocab_size])

        if model_name != "llama-spm":
            field = vocab_reader.get_field(gguf.Keys.Tokenizer.MERGES)
            assert field  # token merges
            self.gguf_writer.add_token_merges([bytes(field.parts[i]) for i in field.data])

        if (field := vocab_reader.get_field(gguf.Keys.Tokenizer.BOS_ID)) is not None:
            self.gguf_writer.add_bos_token_id(field.parts[-1].tolist()[0])
        if (field := vocab_reader.get_field(gguf.Keys.Tokenizer.EOS_ID)) is not None:
            self.gguf_writer.add_eos_token_id(field.parts[-1].tolist()[0])
        if (field := vocab_reader.get_field(gguf.Keys.Tokenizer.UNK_ID)) is not None:
            self.gguf_writer.add_unk_token_id(field.parts[-1].tolist()[0])
        if (field := vocab_reader.get_field(gguf.Keys.Tokenizer.PAD_ID)) is not None:
            self.gguf_writer.add_pad_token_id(field.parts[-1].tolist()[0])
        if (field := vocab_reader.get_field(gguf.Keys.Tokenizer.ADD_BOS)) is not None:
            self.gguf_writer.add_add_bos_token(field.parts[-1].tolist()[0])
        if (field := vocab_reader.get_field(gguf.Keys.Tokenizer.ADD_EOS)) is not None:
            self.gguf_writer.add_add_eos_token(field.parts[-1].tolist()[0])

    def _try_set_pooling_type(self) -> None:
        # get pooling path
        pooling_path = None
        module_path = self.dir_model / "modules.json"
        if module_path.is_file():
            with open(module_path, encoding="utf-8") as f:
                modules = json.load(f)
            for mod in modules:
                if mod["type"] == "sentence_transformers.models.Pooling":
                    pooling_path = mod["path"]
                    break

        # get pooling type
        if pooling_path is not None:
            with open(self.dir_model / pooling_path / "config.json", encoding="utf-8") as f:
                pooling = json.load(f)
            if pooling["pooling_mode_mean_tokens"]:
                pooling_type = gguf.PoolingType.MEAN
            elif pooling["pooling_mode_cls_token"]:
                pooling_type = gguf.PoolingType.CLS
            elif pooling["pooling_mode_lasttoken"]:
                pooling_type = gguf.PoolingType.LAST
            else:
                raise NotImplementedError("Only MEAN, CLS, and LAST pooling types supported")
            self.gguf_writer.add_pooling_type(pooling_type)


class MmprojModel(ModelBase):
    model_type = ModelType.MMPROJ
    model_arch = gguf.MODEL_ARCH.MMPROJ
    preprocessor_config: dict[str, Any]
    global_config: dict[str, Any]

    n_block_keys = ["n_layers", "num_hidden_layers", "n_layer", "num_layers", "depth"]

    has_vision_encoder: bool = True # by default
    has_audio_encoder: bool = False

    # for models having multiple encoders, we need to separate their hparams
    hparams_vision: dict[str, Any] | None = None
    hparams_audio: dict[str, Any] | None = None

    def __init__(self, *args, **kwargs):
        super().__init__(*args, **kwargs)

        if self.model_arch != gguf.MODEL_ARCH.MMPROJ:
            raise TypeError("MmprojModel must be subclassed with model_arch = gguf.MODEL_ARCH.MMPROJ")

        # get n_embd of the text model
        if "text_config" not in self.hparams:
            self.hparams["text_config"] = {}
        if "audio_config" not in self.hparams:
            self.hparams["audio_config"] = {}
        text_config = {**self.hparams, **self.hparams["text_config"]}
        self.n_embd_text = text_config.get("hidden_size", text_config.get("n_embd", 0))
        assert self.n_embd_text > 0, "n_embd not found in hparams"

        # move vision config to the top level, while preserving the original hparams in global_config
        import copy
        self.global_config = copy.deepcopy(self.hparams)
        self.hparams_vision = self.get_vision_config()
        self.hparams_audio = self.get_audio_config()

        if self.hparams_vision is None and self.hparams_audio is None:
            raise ValueError("vision_config / audio_config not found in hparams")

        # for compat with vision-only models
        self.hparams = self.hparams_vision or self.hparams_audio or self.hparams

        # TODO @ngxson : this is a hack to support both vision and audio encoders
        have_multiple_encoders = self.has_audio_encoder and self.has_vision_encoder
        self.block_count = 128 if have_multiple_encoders else self.find_hparam(self.n_block_keys, True)
        self.tensor_map = gguf.get_tensor_name_map(gguf.MODEL_ARCH.MMPROJ, self.block_count)

        # load preprocessor config
        with open(self.dir_model / "preprocessor_config.json", "r", encoding="utf-8") as f:
            self.preprocessor_config = json.load(f)

    def get_vision_config(self) -> dict[str, Any] | None:
        return self.global_config.get("vision_config")

    def get_audio_config(self) -> dict[str, Any] | None:
        return self.global_config.get("audio_config")

    def set_type(self):
        self.gguf_writer.add_type(gguf.GGUFType.MMPROJ)

    def set_gguf_parameters(self):
        self.gguf_writer.add_file_type(self.ftype)

        if self.has_vision_encoder:
            self.gguf_writer.add_clip_has_vision_encoder(True)
            self.gguf_writer.add_vision_projection_dim(self.n_embd_text)

            # vision config
            self.gguf_writer.add_vision_image_size(self.find_vparam(["image_size"]))
            self.gguf_writer.add_vision_patch_size(self.find_vparam(["patch_size"]))
            self.gguf_writer.add_vision_embedding_length(self.find_vparam(["hidden_size"]))
            self.gguf_writer.add_vision_feed_forward_length(self.find_vparam(["intermediate_size"]))
            self.gguf_writer.add_vision_block_count(self.find_vparam(self.n_block_keys))
            self.gguf_writer.add_vision_head_count(self.find_vparam(["num_attention_heads"]))

            # preprocessor config
            self.gguf_writer.add_vision_image_mean(self.preprocessor_config["image_mean"])
            self.gguf_writer.add_vision_image_std(self.preprocessor_config["image_std"])

        if self.has_audio_encoder:
            self.gguf_writer.add_clip_has_audio_encoder(True)
            self.gguf_writer.add_audio_projection_dim(self.n_embd_text)

            # audio config
            self.gguf_writer.add_audio_embedding_length(self.find_aparam(["hidden_size"]))
            self.gguf_writer.add_audio_feed_forward_length(self.find_aparam(["intermediate_size"]))
            self.gguf_writer.add_audio_block_count(self.find_aparam(self.n_block_keys))
            self.gguf_writer.add_audio_head_count(self.find_aparam(["num_attention_heads"]))

        if not self.has_vision_encoder and not self.has_audio_encoder:
            raise ValueError("MmprojModel must have either vision or audio encoder")

    def write_vocab(self):
        raise ValueError("MmprojModel does not support vocab writing")

    def find_vparam(self, keys: Iterable[str], optional: bool = False) -> Any:
        assert self.hparams_vision is not None
        return self._find_param(self.hparams_vision, keys, optional)

    def find_aparam(self, keys: Iterable[str], optional: bool = False) -> Any:
        assert self.hparams_audio is not None
        return self._find_param(self.hparams_audio, keys, optional)

    def _find_param(self, obj: dict[str, Any], keys: Iterable[str], optional: bool = False) -> Any:
        key = next((k for k in keys if k in obj), None)
        if key is not None:
            return obj[key]
        if optional:
            return None
        raise KeyError(f"could not find any of: {keys}")


@ModelBase.register("GPTNeoXForCausalLM")
class GPTNeoXModel(TextModel):
    model_arch = gguf.MODEL_ARCH.GPTNEOX

    def set_gguf_parameters(self):
        block_count = self.hparams["num_hidden_layers"]

        self.gguf_writer.add_context_length(self.hparams["max_position_embeddings"])
        self.gguf_writer.add_embedding_length(self.hparams["hidden_size"])
        self.gguf_writer.add_block_count(block_count)
        self.gguf_writer.add_feed_forward_length(self.hparams["intermediate_size"])
        self.gguf_writer.add_rope_dimension_count(
            int(self.hparams["rotary_pct"] * (self.hparams["hidden_size"] // self.hparams["num_attention_heads"])),
        )
        self.gguf_writer.add_head_count(self.hparams["num_attention_heads"])
        self.gguf_writer.add_parallel_residual(self.hparams.get("use_parallel_residual", True))
        self.gguf_writer.add_layer_norm_eps(self.hparams["layer_norm_eps"])

    def modify_tensors(self, data_torch: Tensor, name: str, bid: int | None) -> Iterable[tuple[str, Tensor]]:
        del bid  # unused

        n_head = self.hparams.get("n_head", self.hparams.get("num_attention_heads"))
        n_embed = self.hparams.get("hidden_size", self.hparams.get("n_embed"))

        tensors: list[tuple[str, Tensor]] = []

        if re.match(r"gpt_neox\.layers\.\d+\.attention\.query_key_value\.weight", name):
            # Map bloom-style qkv_linear to gpt-style qkv_linear
            # bloom: https://github.com/huggingface/transformers/blob/main/src/transformers/models/bloom/modeling_bloom.py#L238-L252  # noqa
            # gpt-2: https://github.com/huggingface/transformers/blob/main/src/transformers/models/gpt2/modeling_gpt2.py#L312  # noqa
            qkv_weights = data_torch.reshape((n_head, 3, n_embed // n_head, n_embed))
            data_torch = torch.cat(
                (
                    qkv_weights[:, 0, :, :].reshape((-1, n_embed)),
                    qkv_weights[:, 1, :, :].reshape((-1, n_embed)),
                    qkv_weights[:, 2, :, :].reshape((-1, n_embed)),
                ),
                dim=0,
            )
            logger.info("re-format attention.linear_qkv.weight")
        elif re.match(r"gpt_neox\.layers\.\d+\.attention\.query_key_value\.bias", name):
            qkv_bias = data_torch.reshape((n_head, 3, n_embed // n_head))
            data_torch = torch.cat(
                (
                    qkv_bias[:, 0, :].reshape((n_embed,)),
                    qkv_bias[:, 1, :].reshape((n_embed,)),
                    qkv_bias[:, 2, :].reshape((n_embed,)),
                ),
                dim=0,
            )
            logger.info("re-format attention.linear_qkv.bias")

        tensors.append((self.map_tensor_name(name), data_torch))

        return tensors


@ModelBase.register("BloomForCausalLM", "BloomModel")
class BloomModel(TextModel):
    model_arch = gguf.MODEL_ARCH.BLOOM

    def set_gguf_parameters(self):
        n_embed = self.hparams.get("hidden_size", self.hparams.get("n_embed"))
        n_head = self.hparams.get("n_head", self.hparams.get("num_attention_heads"))
        self.gguf_writer.add_context_length(self.hparams.get("seq_length", n_embed))
        self.gguf_writer.add_embedding_length(n_embed)
        self.gguf_writer.add_feed_forward_length(4 * n_embed)
        self.gguf_writer.add_block_count(self.hparams["n_layer"])
        self.gguf_writer.add_head_count(n_head)
        self.gguf_writer.add_head_count_kv(n_head)
        self.gguf_writer.add_layer_norm_eps(self.hparams["layer_norm_epsilon"])
        self.gguf_writer.add_file_type(self.ftype)

    def modify_tensors(self, data_torch: Tensor, name: str, bid: int | None) -> Iterable[tuple[str, Tensor]]:
        del bid  # unused

        n_head = self.hparams.get("n_head", self.hparams.get("num_attention_heads"))
        n_embed = self.hparams.get("hidden_size", self.hparams.get("n_embed"))

        name = re.sub(r'transformer\.', '', name)

        tensors: list[tuple[str, Tensor]] = []

        if re.match(r"h\.\d+\.self_attention\.query_key_value\.weight", name):
            # Map bloom-style qkv_linear to gpt-style qkv_linear
            # bloom: https://github.com/huggingface/transformers/blob/main/src/transformers/models/bloom/modeling_bloom.py#L238-L252  # noqa
            # gpt-2: https://github.com/huggingface/transformers/blob/main/src/transformers/models/gpt2/modeling_gpt2.py#L312  # noqa
            qkv_weights = data_torch.reshape((n_head, 3, n_embed // n_head, n_embed))
            data_torch = torch.cat(
                (
                    qkv_weights[:, 0, :, :].reshape((-1, n_embed)),
                    qkv_weights[:, 1, :, :].reshape((-1, n_embed)),
                    qkv_weights[:, 2, :, :].reshape((-1, n_embed)),
                ),
                dim=0,
            )
            logger.info("re-format attention.linear_qkv.weight")
        elif re.match(r"h\.\d+\.self_attention\.query_key_value\.bias", name):
            qkv_bias = data_torch.reshape((n_head, 3, n_embed // n_head))
            data_torch = torch.cat(
                (
                    qkv_bias[:, 0, :].reshape((n_embed,)),
                    qkv_bias[:, 1, :].reshape((n_embed,)),
                    qkv_bias[:, 2, :].reshape((n_embed,)),
                ),
                dim=0,
            )
            logger.info("re-format attention.linear_qkv.bias")

        tensors.append((self.map_tensor_name(name), data_torch))

        return tensors


@ModelBase.register("MPTForCausalLM")
class MPTModel(TextModel):
    model_arch = gguf.MODEL_ARCH.MPT

    def set_vocab(self):
        try:
            self._set_vocab_gpt2()
        except Exception:
            # Fallback for SEA-LION model
            self._set_vocab_sentencepiece()
            self.gguf_writer.add_add_bos_token(False)
            self.gguf_writer.add_pad_token_id(3)
            self.gguf_writer.add_eos_token_id(1)
            self.gguf_writer.add_unk_token_id(0)

    def set_gguf_parameters(self):
        block_count = self.hparams["n_layers"]
        self.gguf_writer.add_context_length(self.hparams["max_seq_len"])
        self.gguf_writer.add_embedding_length(self.hparams["d_model"])
        self.gguf_writer.add_block_count(block_count)
        self.gguf_writer.add_feed_forward_length(4 * self.hparams["d_model"])
        self.gguf_writer.add_head_count(self.hparams["n_heads"])
        if kv_n_heads := self.hparams["attn_config"].get("kv_n_heads"):
            self.gguf_writer.add_head_count_kv(kv_n_heads)
        self.gguf_writer.add_layer_norm_eps(1e-5)
        if self.hparams["attn_config"]["clip_qkv"] is not None:
            self.gguf_writer.add_clamp_kqv(self.hparams["attn_config"]["clip_qkv"])
        if self.hparams["attn_config"]["alibi"]:
            self.gguf_writer.add_max_alibi_bias(self.hparams["attn_config"]["alibi_bias_max"])
        else:
            self.gguf_writer.add_max_alibi_bias(0.0)

    def modify_tensors(self, data_torch: Tensor, name: str, bid: int | None) -> Iterable[tuple[str, Tensor]]:
        del bid  # unused

        if "scales" in name:
            new_name = self.map_tensor_name(name, try_suffixes=(".weight", ".bias", ".scales"))
            new_name = new_name.replace("scales", "act.scales")
        else:
            new_name = self.map_tensor_name(name, try_suffixes=(".weight", ".bias"))

        return [(new_name, data_torch)]


@ModelBase.register("OrionForCausalLM")
class OrionModel(TextModel):
    model_arch = gguf.MODEL_ARCH.ORION

    def set_vocab(self):
        self._set_vocab_sentencepiece()

    def set_gguf_parameters(self):
        block_count = self.hparams["num_hidden_layers"]
        head_count = self.hparams["num_attention_heads"]
        head_count_kv = self.hparams.get("num_key_value_heads", head_count)

        ctx_length = 0
        if "max_sequence_length" in self.hparams:
            ctx_length = self.hparams["max_sequence_length"]
        elif "max_position_embeddings" in self.hparams:
            ctx_length = self.hparams["max_position_embeddings"]
        elif "model_max_length" in self.hparams:
            ctx_length = self.hparams["model_max_length"]
        else:
            raise ValueError("gguf: can not find ctx length parameter.")

        self.gguf_writer.add_file_type(self.ftype)
        self.gguf_writer.add_tensor_data_layout("Meta AI original pth")
        self.gguf_writer.add_context_length(ctx_length)
        self.gguf_writer.add_embedding_length(self.hparams["hidden_size"])
        self.gguf_writer.add_block_count(block_count)
        self.gguf_writer.add_feed_forward_length(self.hparams["intermediate_size"])
        self.gguf_writer.add_head_count(head_count)
        self.gguf_writer.add_head_count_kv(head_count_kv)
        # note: config provides rms norm but it is actually layer norm
        # ref:  https://huggingface.co/OrionStarAI/Orion-14B-Chat/blob/276a17221ce42beb45f66fac657a41540e71f4f5/modeling_orion.py#L570-L571
        self.gguf_writer.add_layer_norm_eps(self.hparams["rms_norm_eps"])


@ModelBase.register("BaichuanForCausalLM", "BaiChuanForCausalLM")
class BaichuanModel(TextModel):
    model_arch = gguf.MODEL_ARCH.BAICHUAN

    def set_vocab(self):
        self._set_vocab_sentencepiece()

    def set_gguf_parameters(self):
        block_count = self.hparams["num_hidden_layers"]
        head_count = self.hparams["num_attention_heads"]
        head_count_kv = self.hparams.get("num_key_value_heads", head_count)

        ctx_length = 0
        if "max_sequence_length" in self.hparams:
            ctx_length = self.hparams["max_sequence_length"]
        elif "max_position_embeddings" in self.hparams:
            ctx_length = self.hparams["max_position_embeddings"]
        elif "model_max_length" in self.hparams:
            ctx_length = self.hparams["model_max_length"]
        else:
            raise ValueError("gguf: can not find ctx length parameter.")

        self.gguf_writer.add_tensor_data_layout("Meta AI original pth")
        self.gguf_writer.add_context_length(ctx_length)
        self.gguf_writer.add_embedding_length(self.hparams["hidden_size"])
        self.gguf_writer.add_block_count(block_count)
        self.gguf_writer.add_feed_forward_length(self.hparams["intermediate_size"])
        self.gguf_writer.add_rope_dimension_count(self.hparams["hidden_size"] // self.hparams["num_attention_heads"])
        self.gguf_writer.add_head_count(head_count)
        self.gguf_writer.add_head_count_kv(head_count_kv)
        self.gguf_writer.add_layer_norm_rms_eps(self.hparams["rms_norm_eps"])
        self.gguf_writer.add_file_type(self.ftype)

        rope_scaling = self.hparams.get("rope_scaling") or {}
        if rope_scaling.get("rope_type", rope_scaling.get("type")) == "linear" and "factor" in rope_scaling:
            self.gguf_writer.add_rope_scaling_type(gguf.RopeScalingType.LINEAR)
            self.gguf_writer.add_rope_scaling_factor(rope_scaling["factor"])

    def modify_tensors(self, data_torch: Tensor, name: str, bid: int | None) -> Iterable[tuple[str, Tensor]]:
        head_count = self.hparams["num_attention_heads"]
        head_count_kv = self.hparams.get("num_key_value_heads", head_count)

        tensors: list[tuple[str, Tensor]] = []

        if bid is not None and name == f"model.layers.{bid}.self_attn.W_pack.weight":
            logger.info(f"Unpacking and permuting layer {bid}")
            tensors = [
                (self.format_tensor_name(gguf.MODEL_TENSOR.ATTN_Q, bid),
                    self._reverse_hf_permute_part(data_torch, 0, head_count, head_count)),
                (self.format_tensor_name(gguf.MODEL_TENSOR.ATTN_K, bid),
                    self._reverse_hf_permute_part(data_torch, 1, head_count, head_count_kv)),
                (self.format_tensor_name(gguf.MODEL_TENSOR.ATTN_V, bid),
                    self._reverse_hf_part(data_torch, 2)),
            ]
        else:
            tensors = [(self.map_tensor_name(name), data_torch)]

        return tensors

    def _reverse_hf_permute(self, weights: Tensor, n_head: int, n_kv_head: int | None = None) -> Tensor:
        if n_kv_head is not None and n_head != n_kv_head:
            n_head //= n_kv_head

        return (
            weights.reshape(n_head, 2, weights.shape[0] // n_head // 2, *weights.shape[1:])
            .swapaxes(1, 2)
            .reshape(weights.shape)
        )

    def _reverse_hf_permute_part(
        self, weights: Tensor, n_part: int, n_head: int, n_head_kv: int | None = None,
    ) -> Tensor:
        r = weights.shape[0] // 3
        return self._reverse_hf_permute(weights[r * n_part:r * n_part + r, ...], n_head, n_head_kv)

    def _reverse_hf_part(self, weights: Tensor, n_part: int) -> Tensor:
        r = weights.shape[0] // 3
        return weights[r * n_part:r * n_part + r, ...]


@ModelBase.register("XverseForCausalLM")
class XverseModel(TextModel):
    model_arch = gguf.MODEL_ARCH.XVERSE

    def set_vocab(self):
        assert (self.dir_model / "tokenizer.json").is_file()
        dir_model = self.dir_model
        hparams = self.hparams

        tokens: list[bytes] = []
        toktypes: list[int] = []

        from transformers import AutoTokenizer
        tokenizer = AutoTokenizer.from_pretrained(dir_model)
        vocab_size = hparams.get("vocab_size", len(tokenizer.vocab))
        # Since we are checking the maximum index, we need to ensure it's strictly less than vocab_size,
        # because vocab_size is the count of items, and indexes start at 0.
        max_vocab_index = max(tokenizer.get_vocab().values())
        if max_vocab_index >= vocab_size:
            raise ValueError("Vocabulary size exceeds expected maximum size.")

        reverse_vocab: dict[int, str] = {id_: encoded_tok for encoded_tok, id_ in tokenizer.vocab.items()}
        added_vocab = tokenizer.get_added_vocab()

        for token_id in range(vocab_size):
            token_text = reverse_vocab[token_id].encode('utf-8')
            # replace "\x00" to string with length > 0
            if token_text == b"\x00":
                toktype = gguf.TokenType.BYTE  # special
                token_text = f"<{token_text}>".encode('utf-8')
            elif re.fullmatch(br"<0x[0-9A-Fa-f]{2}>", token_text):
                toktype = gguf.TokenType.BYTE  # special
            elif reverse_vocab[token_id] in added_vocab:
                if tokenizer.added_tokens_decoder[token_id].special:
                    toktype = gguf.TokenType.CONTROL
                else:
                    toktype = gguf.TokenType.USER_DEFINED
            else:
                toktype = gguf.TokenType.NORMAL

            tokens.append(token_text)
            toktypes.append(toktype)

        self.gguf_writer.add_tokenizer_model("llama")
        self.gguf_writer.add_tokenizer_pre("default")
        self.gguf_writer.add_token_list(tokens)
        self.gguf_writer.add_token_types(toktypes)

        special_vocab = gguf.SpecialVocab(dir_model, n_vocab=len(tokens))
        special_vocab.add_to_gguf(self.gguf_writer)

    def set_gguf_parameters(self):
        block_count = self.hparams["num_hidden_layers"]
        head_count = self.hparams["num_attention_heads"]
        head_count_kv = self.hparams.get("num_key_value_heads", head_count)

        ctx_length = 0
        if "max_sequence_length" in self.hparams:
            ctx_length = self.hparams["max_sequence_length"]
        elif "max_position_embeddings" in self.hparams:
            ctx_length = self.hparams["max_position_embeddings"]
        elif "model_max_length" in self.hparams:
            ctx_length = self.hparams["model_max_length"]
        else:
            raise ValueError("gguf: can not find ctx length parameter.")

        self.gguf_writer.add_tensor_data_layout("Meta AI original pth")
        self.gguf_writer.add_context_length(ctx_length)
        self.gguf_writer.add_embedding_length(self.hparams["hidden_size"])
        self.gguf_writer.add_block_count(block_count)
        self.gguf_writer.add_feed_forward_length(self.hparams["intermediate_size"])
        self.gguf_writer.add_rope_dimension_count(self.hparams["hidden_size"] // self.hparams["num_attention_heads"])
        self.gguf_writer.add_head_count(head_count)
        self.gguf_writer.add_head_count_kv(head_count_kv)
        self.gguf_writer.add_layer_norm_rms_eps(self.hparams["rms_norm_eps"])
        self.gguf_writer.add_file_type(self.ftype)

        rope_scaling = self.hparams.get("rope_scaling") or {}
        if rope_scaling.get("rope_type", rope_scaling.get("type")) == "linear" and "factor" in rope_scaling:
            self.gguf_writer.add_rope_scaling_type(gguf.RopeScalingType.LINEAR)
            self.gguf_writer.add_rope_scaling_factor(rope_scaling["factor"])

    def modify_tensors(self, data_torch: Tensor, name: str, bid: int | None) -> Iterable[tuple[str, Tensor]]:
        del bid  # unused

        head_count = self.hparams["num_attention_heads"]
        head_count_kv = self.hparams.get("num_key_value_heads", head_count)

        # HF models permute some of the tensors, so we need to undo that
        if name.endswith("q_proj.weight"):
            data_torch = self._reverse_hf_permute(data_torch, head_count, head_count)
        if name.endswith("k_proj.weight"):
            data_torch = self._reverse_hf_permute(data_torch, head_count, head_count_kv)

        return [(self.map_tensor_name(name), data_torch)]

    def _reverse_hf_permute(self, weights: Tensor, n_head: int, n_kv_head: int | None = None) -> Tensor:
        if n_kv_head is not None and n_head != n_kv_head:
            n_head //= n_kv_head

        return (
            weights.reshape(n_head, 2, weights.shape[0] // n_head // 2, *weights.shape[1:])
            .swapaxes(1, 2)
            .reshape(weights.shape)
        )


@ModelBase.register("FalconForCausalLM", "RWForCausalLM")
class FalconModel(TextModel):
    model_arch = gguf.MODEL_ARCH.FALCON

    def set_gguf_parameters(self):
        block_count = self.hparams.get("num_hidden_layers")
        if block_count is None:
            block_count = self.hparams["n_layer"]  # old name

        n_head = self.hparams.get("num_attention_heads")
        if n_head is None:
            n_head = self.hparams["n_head"]  # old name

        n_head_kv = self.hparams.get("num_kv_heads")
        if n_head_kv is None:
            n_head_kv = self.hparams.get("n_head_kv", 1)  # old name

        self.gguf_writer.add_context_length(2048)  # not in config.json
        self.gguf_writer.add_tensor_data_layout("jploski")  # qkv tensor transform
        self.gguf_writer.add_embedding_length(self.hparams["hidden_size"])
        self.gguf_writer.add_feed_forward_length(4 * self.hparams["hidden_size"])
        self.gguf_writer.add_block_count(block_count)
        self.gguf_writer.add_head_count(n_head)
        self.gguf_writer.add_head_count_kv(n_head_kv)
        self.gguf_writer.add_layer_norm_eps(self.hparams["layer_norm_epsilon"])
        self.gguf_writer.add_file_type(self.ftype)

    def modify_tensors(self, data_torch: Tensor, name: str, bid: int | None) -> Iterable[tuple[str, Tensor]]:
        del bid  # unused

        # QKV tensor transform
        # The original query_key_value tensor contains n_head_kv "kv groups",
        # each consisting of n_head/n_head_kv query weights followed by one key
        # and one value weight (shared by all query heads in the kv group).
        # This layout makes it a big pain to work with in GGML.
        # So we rearrange them here,, so that we have n_head query weights
        # followed by n_head_kv key weights followed by n_head_kv value weights,
        # in contiguous fashion.
        # ref: https://github.com/jploski/ggml/blob/falcon40b/examples/falcon/convert-hf-to-ggml.py

        if "query_key_value" in name:
            n_head = self.find_hparam(["num_attention_heads", "n_head"])
            n_head_kv = self.find_hparam(["num_kv_heads", "n_head_kv"], optional=True) or 1
            head_dim = self.hparams["hidden_size"] // n_head

            qkv = data_torch.view(n_head_kv, n_head // n_head_kv + 2, head_dim, head_dim * n_head)
            q = qkv[:, :-2].reshape(n_head * head_dim, head_dim * n_head)
            k = qkv[:, [-2]].reshape(n_head_kv * head_dim, head_dim * n_head)
            v = qkv[:, [-1]].reshape(n_head_kv * head_dim, head_dim * n_head)
            data_torch = torch.cat((q, k, v)).reshape_as(data_torch)

        return [(self.map_tensor_name(name), data_torch)]


@ModelBase.register("GPTBigCodeForCausalLM")
class StarCoderModel(TextModel):
    model_arch = gguf.MODEL_ARCH.STARCODER

    def set_gguf_parameters(self):
        block_count = self.hparams["n_layer"]

        self.gguf_writer.add_context_length(self.hparams["n_positions"])
        self.gguf_writer.add_embedding_length(self.hparams["n_embd"])
        self.gguf_writer.add_feed_forward_length(4 * self.hparams["n_embd"])
        self.gguf_writer.add_block_count(block_count)
        self.gguf_writer.add_head_count(self.hparams["n_head"])
        self.gguf_writer.add_head_count_kv(1)
        self.gguf_writer.add_layer_norm_eps(self.hparams["layer_norm_epsilon"])
        self.gguf_writer.add_file_type(self.ftype)


@ModelBase.register("GPTRefactForCausalLM")
class RefactModel(TextModel):
    model_arch = gguf.MODEL_ARCH.REFACT

    def set_vocab(self):
        super().set_vocab()

        # TODO: how to determine special FIM tokens automatically?
        special_vocab = gguf.SpecialVocab(self.dir_model, load_merges=False,
                                          special_token_types = ['prefix', 'suffix', 'middle', 'eot'])
        special_vocab._set_special_token("prefix", 1)
        special_vocab._set_special_token("suffix", 3)
        special_vocab._set_special_token("middle", 2)
        special_vocab.chat_template = None  # do not add it twice
        special_vocab.add_to_gguf(self.gguf_writer)

    def set_gguf_parameters(self):
        hidden_dim = self.hparams["n_embd"]
        inner_dim = 4 * hidden_dim
        hidden_dim = int(2 * inner_dim / 3)
        multiple_of = 256
        ff_dim = multiple_of * ((hidden_dim + multiple_of - 1) // multiple_of)

        block_count = self.hparams["n_layer"]

        # refact uses Alibi. So this is from config.json which might be used by training.
        self.gguf_writer.add_context_length(self.hparams["n_positions"])
        self.gguf_writer.add_embedding_length(self.hparams["n_embd"])

        self.gguf_writer.add_feed_forward_length(ff_dim)
        self.gguf_writer.add_block_count(block_count)
        self.gguf_writer.add_head_count(self.hparams["n_head"])
        self.gguf_writer.add_head_count_kv(1)
        self.gguf_writer.add_layer_norm_rms_eps(self.hparams["layer_norm_epsilon"])
        self.gguf_writer.add_file_type(self.ftype)

    def modify_tensors(self, data_torch: Tensor, name: str, bid: int | None) -> Iterable[tuple[str, Tensor]]:
        hidden_dim = self.hparams["n_embd"]
        inner_dim = 4 * hidden_dim
        hidden_dim = int(2 * inner_dim / 3)
        multiple_of = 256
        ff_dim = multiple_of * ((hidden_dim + multiple_of - 1) // multiple_of)
        n_head = self.hparams["n_head"]
        n_head_kv = 1
        head_dim = self.hparams["n_embd"] // n_head

        tensors: list[tuple[str, Tensor]] = []

        if bid is not None:
            if name == f"transformer.h.{bid}.attn.kv.weight":
                tensors.append((self.format_tensor_name(gguf.MODEL_TENSOR.ATTN_K, bid), data_torch[:n_head_kv * head_dim]))
                tensors.append((self.format_tensor_name(gguf.MODEL_TENSOR.ATTN_V, bid), data_torch[n_head_kv * head_dim:]))
            elif name == f"transformer.h.{bid}.attn.q.weight":
                tensors.append((self.format_tensor_name(gguf.MODEL_TENSOR.ATTN_Q, bid), data_torch))
            elif name == f"transformer.h.{bid}.mlp.gate_up_proj.weight":
                tensors.append((self.format_tensor_name(gguf.MODEL_TENSOR.FFN_GATE, bid), data_torch[:ff_dim]))
                tensors.append((self.format_tensor_name(gguf.MODEL_TENSOR.FFN_UP, bid), data_torch[ff_dim:]))

        if len(tensors) == 0:
            tensors.append((self.map_tensor_name(name), data_torch))

        return tensors


@ModelBase.register("StableLmForCausalLM", "StableLMEpochForCausalLM", "LlavaStableLMEpochForCausalLM")
class StableLMModel(TextModel):
    model_arch = gguf.MODEL_ARCH.STABLELM

    def set_vocab(self):
        if (self.dir_model / "tokenizer.json").is_file():
            self._set_vocab_gpt2()
        else:
            # StableLM 2 1.6B used to have a vocab in a similar format to Qwen's vocab
            self._set_vocab_qwen()

    def set_gguf_parameters(self):
        hparams = self.hparams
        block_count = hparams["num_hidden_layers"]

        self.gguf_writer.add_context_length(hparams["max_position_embeddings"])
        self.gguf_writer.add_embedding_length(hparams["hidden_size"])
        self.gguf_writer.add_block_count(block_count)
        self.gguf_writer.add_feed_forward_length(hparams["intermediate_size"])
        rotary_factor = self.find_hparam(["partial_rotary_factor", "rope_pct"])
        self.gguf_writer.add_rope_dimension_count(int(rotary_factor * (hparams["hidden_size"] // hparams["num_attention_heads"])))
        self.gguf_writer.add_head_count(hparams["num_attention_heads"])
        self.gguf_writer.add_head_count_kv(hparams["num_key_value_heads"])
        self.gguf_writer.add_parallel_residual(hparams["use_parallel_residual"] if "use_parallel_residual" in hparams else True)
        self.gguf_writer.add_layer_norm_eps(self.find_hparam(["layer_norm_eps", "norm_eps"]))
        self.gguf_writer.add_file_type(self.ftype)

    _q_norms: list[dict[str, Tensor]] | None = None
    _k_norms: list[dict[str, Tensor]] | None = None

    def modify_tensors(self, data_torch: Tensor, name: str, bid: int | None) -> Iterable[tuple[str, Tensor]]:
        n_head = self.hparams["num_attention_heads"]
        n_kv_head = self.hparams["num_key_value_heads"]

        if name.find("q_layernorm.norms") != -1:
            assert bid is not None

            if self._q_norms is None:
                self._q_norms = [{} for _ in range(self.block_count)]

            self._q_norms[bid][name] = data_torch

            if len(self._q_norms[bid]) >= n_head:
                return self._stack_qk_norm(bid, n_head, self._q_norms[bid], "q_layernorm")
            else:
                return []

        if name.find("k_layernorm.norms") != -1:
            assert bid is not None

            if self._k_norms is None:
                self._k_norms = [{} for _ in range(self.block_count)]

            self._k_norms[bid][name] = data_torch

            if len(self._k_norms[bid]) >= n_kv_head:
                return self._stack_qk_norm(bid, n_kv_head, self._k_norms[bid], "k_layernorm")
            else:
                return []

        return [(self.map_tensor_name(name), data_torch)]

    def _stack_qk_norm(self, bid: int, n_head: int, norms: dict[str, Tensor], layer_name: str = "q_layernorm"):
        datas: list[Tensor] = []
        # extract the norms in order
        for xid in range(n_head):
            ename = f"model.layers.{bid}.self_attn.{layer_name}.norms.{xid}.weight"
            datas.append(norms[ename])
            del norms[ename]
        data_torch = torch.stack(datas, dim=0)

        merged_name = f"model.layers.{bid}.self_attn.{layer_name}.weight"
        new_name = self.map_tensor_name(merged_name)

        return [(new_name, data_torch)]

    def prepare_tensors(self):
        super().prepare_tensors()

        if self._q_norms is not None or self._k_norms is not None:
            # flatten two `list[dict[str, Tensor]]` into a single `list[str]`
            norms = (
                [k for d in self._q_norms for k in d.keys()] if self._q_norms is not None else []
            ) + (
                [k for d in self._k_norms for k in d.keys()] if self._k_norms is not None else []
            )
            if len(norms) > 0:
                raise ValueError(f"Unprocessed norms: {norms}")


@ModelBase.register(
    "LLaMAForCausalLM",
    "LlamaForCausalLM",
    "MistralForCausalLM",
    "MixtralForCausalLM",
    "VLlama3ForCausalLM",
    "LlavaForConditionalGeneration",
    "LlamaModel")
class LlamaModel(TextModel):
    model_arch = gguf.MODEL_ARCH.LLAMA
    undo_permute = True

    def __init__(self, *args, **kwargs):
        super().__init__(*args, **kwargs)
        # fix for SmolVLM2, missing `num_attention_heads` in config.json
        if self.hf_arch == "VLlama3ForCausalLM":
            self.hparams["num_attention_heads"] = self.hparams.get("num_attention_heads", 32)

    def set_vocab(self):
        try:
            self._set_vocab_sentencepiece()
        except FileNotFoundError:
            try:
                self._set_vocab_llama_hf()
            except (FileNotFoundError, TypeError):
                # Llama 3
                self._set_vocab_gpt2()

        # Apply to CodeLlama only (and ignore for Llama 3 with a vocab size of 128256)
        if self.hparams.get("vocab_size", 32000) == 32016:
            special_vocab = gguf.SpecialVocab(
                self.dir_model, load_merges=False,
                special_token_types = ['prefix', 'suffix', 'middle', 'eot']
            )
            special_vocab._set_special_token("prefix", 32007)
            special_vocab._set_special_token("suffix", 32008)
            special_vocab._set_special_token("middle", 32009)
            special_vocab._set_special_token("eot",    32010)
            special_vocab.add_to_gguf(self.gguf_writer)

        tokenizer_config_file = self.dir_model / 'tokenizer_config.json'
        if tokenizer_config_file.is_file():
            with open(tokenizer_config_file, "r", encoding="utf-8") as f:
                tokenizer_config_json = json.load(f)
                if "add_prefix_space" in tokenizer_config_json:
                    self.gguf_writer.add_add_space_prefix(tokenizer_config_json["add_prefix_space"])

        # Apply to granite small models only
        if self.hparams.get("vocab_size", 32000) == 49152:
            self.gguf_writer.add_add_bos_token(False)

    def set_gguf_parameters(self):
        super().set_gguf_parameters()
        hparams = self.hparams
        self.gguf_writer.add_vocab_size(hparams["vocab_size"])

        if (rope_dim := hparams.get("head_dim")) is None:
            rope_dim = hparams["hidden_size"] // hparams["num_attention_heads"]
        self.gguf_writer.add_rope_dimension_count(rope_dim)

        rope_scaling = self.hparams.get("rope_scaling") or {}
        if rope_scaling.get("rope_type", rope_scaling.get("type")) == "linear" and "factor" in rope_scaling:
            self.gguf_writer.add_rope_scaling_type(gguf.RopeScalingType.LINEAR)
            self.gguf_writer.add_rope_scaling_factor(rope_scaling["factor"])

    @staticmethod
    def permute(weights: Tensor, n_head: int, n_head_kv: int | None):
        if n_head_kv is not None and n_head != n_head_kv:
            n_head = n_head_kv
        return (weights.reshape(n_head, 2, weights.shape[0] // n_head // 2, *weights.shape[1:])
                .swapaxes(1, 2)
                .reshape(weights.shape))

    _experts: list[dict[str, Tensor]] | None = None

    def modify_tensors(self, data_torch: Tensor, name: str, bid: int | None) -> Iterable[tuple[str, Tensor]]:
        n_head = self.hparams["num_attention_heads"]
        n_kv_head = self.hparams.get("num_key_value_heads")
        is_vision_tensor = "vision_tower" in name \
            or "vision_model" in name \
            or "model.connector" in name \
            or "multi_modal_projector" in name

        if is_vision_tensor:
            return [] # skip vision tensors
        elif self.hf_arch == "LlamaModel":
            name = "model." + name
        elif name.startswith("model.text_model"):
            name = name.replace("text_model.", "") # for SmolVLM
        elif name.startswith("language_model."):
            name = name.replace("language_model.", "") # for the rest

        if self.undo_permute:
            if name.endswith(("q_proj.weight", "q_proj.bias")):
                data_torch = LlamaModel.permute(data_torch, n_head, n_head)
            if name.endswith(("k_proj.weight", "k_proj.bias")):
                data_torch = LlamaModel.permute(data_torch, n_head, n_kv_head)

        # process the experts separately
        if name.find("block_sparse_moe.experts") != -1:
            n_experts = self.hparams["num_local_experts"]

            assert bid is not None

            if self._experts is None:
                self._experts = [{} for _ in range(self.block_count)]

            self._experts[bid][name] = data_torch

            if len(self._experts[bid]) >= n_experts * 3:
                tensors: list[tuple[str, Tensor]] = []

                # merge the experts into a single 3d tensor
                for wid in ["w1", "w2", "w3"]:
                    datas: list[Tensor] = []

                    for xid in range(n_experts):
                        ename = f"model.layers.{bid}.block_sparse_moe.experts.{xid}.{wid}.weight"
                        datas.append(self._experts[bid][ename])
                        del self._experts[bid][ename]

                    data_torch = torch.stack(datas, dim=0)

                    merged_name = f"layers.{bid}.feed_forward.experts.{wid}.weight"

                    new_name = self.map_tensor_name(merged_name)

                    tensors.append((new_name, data_torch))
                return tensors
            else:
                return []

        return [(self.map_tensor_name(name), data_torch)]

    def generate_extra_tensors(self) -> Iterable[tuple[str, Tensor]]:
        if rope_scaling := self.find_hparam(["rope_scaling"], optional=True):
            if rope_scaling.get("rope_type", '').lower() == "llama3":
                base = self.hparams.get("rope_theta", 10000.0)
                if (dim := self.hparams.get("head_dim")) is None:
                    dim = self.hparams["hidden_size"] // self.hparams["num_attention_heads"]
                freqs = 1.0 / (base ** (torch.arange(0, dim, 2, dtype=torch.float32) / dim))

                factor = rope_scaling.get("factor", 8.0)
                low_freq_factor = rope_scaling.get("low_freq_factor", 1.0)
                high_freq_factor = rope_scaling.get("high_freq_factor", 4.0)
                old_context_len = self.hparams.get("original_max_position_embeddings", 8192)

                low_freq_wavelen = old_context_len / low_freq_factor
                high_freq_wavelen = old_context_len / high_freq_factor
                # assert low_freq_wavelen != high_freq_wavelen # Errors for Llama4

                rope_factors = []
                for freq in freqs:
                    wavelen = 2 * math.pi / freq
                    if wavelen < high_freq_wavelen:
                        rope_factors.append(1)
                    elif wavelen > low_freq_wavelen:
                        rope_factors.append(factor)
                    else:
                        smooth = (old_context_len / wavelen - low_freq_factor) / (high_freq_factor - low_freq_factor)
                        rope_factors.append(1 / ((1 - smooth) / factor + smooth))

                yield (self.format_tensor_name(gguf.MODEL_TENSOR.ROPE_FREQS), torch.tensor(rope_factors, dtype=torch.float32))

    def prepare_tensors(self):
        super().prepare_tensors()

        if self._experts is not None:
            # flatten `list[dict[str, Tensor]]` into `list[str]`
            experts = [k for d in self._experts for k in d.keys()]
            if len(experts) > 0:
                raise ValueError(f"Unprocessed experts: {experts}")


@ModelBase.register("ArceeForCausalLM")
class ArceeModel(LlamaModel):
    model_arch = gguf.MODEL_ARCH.ARCEE

    def set_gguf_parameters(self):
        super().set_gguf_parameters()
        self._try_set_pooling_type()
        rope_scaling = self.hparams.get("rope_scaling") or {}
        if rope_scaling.get("rope_type", rope_scaling.get("type")) == "yarn" and "factor" in rope_scaling:
            self.gguf_writer.add_rope_scaling_type(gguf.RopeScalingType.YARN)
            self.gguf_writer.add_rope_scaling_factor(rope_scaling["factor"])
            self.gguf_writer.add_rope_scaling_orig_ctx_len(rope_scaling["original_max_position_embeddings"])


@ModelBase.register(
    "LlavaForConditionalGeneration", # pixtral
    "Mistral3ForConditionalGeneration", # mistral small 3.1
)
class LlavaVisionModel(MmprojModel):
    img_break_tok_id = -1

    def __init__(self, *args, **kwargs):
        super().__init__(*args, **kwargs)
        if self.hparams["model_type"] == "pixtral":
            # layer_norm_eps is not in config.json, it is hard-coded in modeling_pixtral.py
            self.hparams["layer_norm_eps"] = self.hparams.get("layer_norm_eps", 1e-5)
            self.img_break_tok_id = self.get_token_id("[IMG_BREAK]")
            logger.info(f"Image break token id: {self.img_break_tok_id}")
        else:
            raise ValueError(f"Unsupported model type: {self.hparams['model_type']}")

    def get_token_id(self, token: str) -> int:
        tokenizer_config_file = self.dir_model / 'tokenizer_config.json'
        with open(tokenizer_config_file, "r", encoding="utf-8") as f:
            added_tokens_decoder = json.load(f)['added_tokens_decoder']
            for id_, token_data in added_tokens_decoder.items():
                if token_data["content"] == token:
                    return int(id_)
        raise ValueError(f"Token '{token}' not found in tokenizer config.")

    def set_gguf_parameters(self):
        super().set_gguf_parameters()
        hparams = self.hparams
        if hparams["model_type"] == "pixtral":
            self.gguf_writer.add_clip_projector_type(gguf.VisionProjectorType.PIXTRAL)
            self.gguf_writer.add_vision_attention_layernorm_eps(hparams["layer_norm_eps"])

            # hidden_act
            if hparams["hidden_act"] == "silu":
                self.gguf_writer.add_vision_use_silu(True)
            elif hparams["hidden_act"] == "gelu":
                self.gguf_writer.add_vision_use_gelu(True)
            else:
                raise ValueError(f"Unsupported hidden_act: {hparams['hidden_act']}")

            # spatial_merge_size
            if "spatial_merge_size" in self.global_config:
                self.gguf_writer.add_vision_spatial_merge_size(self.global_config["spatial_merge_size"])

    def modify_tensors(self, data_torch: Tensor, name: str, bid: int | None) -> Iterable[tuple[str, Tensor]]:
        del bid  # unused
        n_head = self.hparams["num_attention_heads"]
        n_kv_head = n_head

        if name.startswith("multi_modal_projector.") or name.startswith("vision_tower."):
            # process vision tensors
            if name.endswith(("q_proj.weight", "q_proj.bias")):
                data_torch = LlamaModel.permute(data_torch, n_head, n_head)
            if name.endswith(("k_proj.weight", "k_proj.bias")):
                data_torch = LlamaModel.permute(data_torch, n_head, n_kv_head)
            return [(self.map_tensor_name(name), data_torch)]

        if self.img_break_tok_id > 0 and "embed_tokens.weight" in name:
            logger.info(f"Extracting [IMG_BREAK] token embedding from {name}")
            # for pixtral model, we need to extract the [IMG_BREAK] token embedding
            img_break_embd = data_torch[self.img_break_tok_id]
            name = gguf.TENSOR_NAMES[gguf.MODEL_TENSOR.V_TOK_EMBD_IMG_BREAK]
            return [(self.map_tensor_name(name), img_break_embd)]

        return [] # skip other tensors


@ModelBase.register("Idefics3ForConditionalGeneration", "SmolVLMForConditionalGeneration")
class SmolVLMModel(MmprojModel):
    def __init__(self, *args, **kwargs):
        super().__init__(*args, **kwargs)
        if self.hparams["model_type"] == "smolvlm_vision":
            # fix for SmolVLM2, missing some keys in config.json
            # default values are taken from transformers code
            self.hparams["hidden_size"] = self.hparams.get("hidden_size", 1152)
            self.hparams["num_attention_heads"] = self.hparams.get("num_attention_heads", 16)
            self.hparams["intermediate_size"] = self.hparams.get("intermediate_size", 3072)

    def set_gguf_parameters(self):
        super().set_gguf_parameters()
        self.gguf_writer.add_clip_projector_type(gguf.VisionProjectorType.IDEFICS3)
        self.gguf_writer.add_vision_attention_layernorm_eps(self.hparams.get("layer_norm_eps", 1e-5))
        self.gguf_writer.add_vision_projector_scale_factor(self.global_config.get("scale_factor", 2))
        self.gguf_writer.add_vision_use_gelu(True)

    def tensor_force_quant(self, name, new_name, bid, n_dims):
        del bid, new_name, n_dims  # unused
        if ".embeddings." in name:
            return gguf.GGMLQuantizationType.F32
        return False

    def modify_tensors(self, data_torch: Tensor, name: str, bid: int | None) -> Iterable[tuple[str, Tensor]]:
        del bid  # unused
        is_vision_tensor = "vision_tower" in name or "vision_model" in name or "model.connector" in name

        if is_vision_tensor:
            return [(self.map_tensor_name(name), data_torch)]

        return [] # skip other tensors


@ModelBase.register("Llama4ForConditionalGeneration")
class Llama4Model(LlamaModel):
    model_arch = gguf.MODEL_ARCH.LLAMA4
    undo_permute = False

    def __init__(self, *args, **kwargs):
        super().__init__(*args, **kwargs)
        # IMPORTANT: the normal "intermediate_size" is renamed to "intermediate_size_mlp", we need to undo this
        self.hparams["intermediate_size_moe"] = self.hparams["intermediate_size"]
        self.hparams["intermediate_size"] = self.hparams["intermediate_size_mlp"]

    def set_vocab(self):
        self._set_vocab_gpt2()

    def set_gguf_parameters(self):
        super().set_gguf_parameters()
        self.gguf_writer.add_interleave_moe_layer_step(self.hparams["interleave_moe_layer_step"])
        self.gguf_writer.add_expert_feed_forward_length(self.hparams["intermediate_size_moe"])

    def modify_tensors(self, data_torch: Tensor, name: str, bid: int | None):
        if name.startswith("language_model."):
            name = name.replace("language_model.", "")

        # split the gate_up into gate and up
        if "gate_up_proj" in name:
            name_up = name.replace("gate_up_proj", "up_proj.weight")
            name_gate = name.replace("gate_up_proj", "gate_proj.weight")
            dim_half = data_torch.shape[-1] // 2
            gate_proj_weight, up_proj_weight = data_torch.transpose(-1, -2).split(dim_half, dim=-2)
            return [
                (self.map_tensor_name(name_gate), gate_proj_weight),
                (self.map_tensor_name(name_up), up_proj_weight)
            ]

        if name.endswith("down_proj"):
            name += ".weight"
            data_torch = data_torch.transpose(-1, -2)

        if "multi_modal_projector" in name or "vision_model" in name:
            return []
        return super().modify_tensors(data_torch, name, bid)


@ModelBase.register("Llama4ForConditionalGeneration")
class Llama4VisionModel(MmprojModel):
    def set_gguf_parameters(self):
        super().set_gguf_parameters()
        self.gguf_writer.add_clip_projector_type(gguf.VisionProjectorType.LLAMA4)
        self.gguf_writer.add_vision_attention_layernorm_eps(self.hparams["norm_eps"])
        self.gguf_writer.add_vision_projector_scale_factor(int(1.0 / self.hparams["pixel_shuffle_ratio"]))
        assert self.hparams["hidden_act"] == "gelu"
        self.gguf_writer.add_vision_use_gelu(True)

    def modify_tensors(self, data_torch: Tensor, name: str, bid: int | None) -> Iterable[tuple[str, Tensor]]:
        del bid # unused
        if "multi_modal_projector" in name or "vision_model" in name:
            # process vision tensors
            if "positional_embedding_vlm" in name and ".weight" not in name:
                name += ".weight"
            if "multi_modal_projector.linear_1" in name:
                # despite the name with number postfix, this is a single fully connected layer
                return [(gguf.TENSOR_NAMES[gguf.MODEL_TENSOR.V_MMPROJ_FC] + '.weight', data_torch)]
            return [(self.map_tensor_name(name), data_torch)]
        return []


@ModelBase.register("Mistral3ForConditionalGeneration")
class Mistral3Model(LlamaModel):
    model_arch = gguf.MODEL_ARCH.LLAMA

    def modify_tensors(self, data_torch: Tensor, name: str, bid: int | None):
        name = name.replace("language_model.", "")
        if "multi_modal_projector" in name or "vision_tower" in name:
            return []
        return super().modify_tensors(data_torch, name, bid)


@ModelBase.register("DeciLMForCausalLM")
class DeciModel(TextModel):
    model_arch = gguf.MODEL_ARCH.DECI

    @staticmethod
    def _ffn_mult_to_intermediate_size(ffn_mult: float, n_embd: int) -> int:
        # DeciLM-specific code
        intermediate_size = int(2 * ffn_mult * n_embd / 3)
        return DeciModel._find_multiple(intermediate_size, 256)

    @staticmethod
    def _find_multiple(n: int, k: int) -> int:
        # DeciLM-specific code
        if n % k == 0:
            return n
        return n + k - (n % k)

    def __init__(self, *args, **kwargs):
        super().__init__(*args, **kwargs)

        if "block_configs" in self.hparams: # Llama-3_1-Nemotron-51B
            _block_configs: list[dict[str,Any]] = self.hparams["block_configs"]
            assert self.block_count == len(_block_configs)
            self._num_kv_heads = list()
            self._num_heads = list()
            _ffn_multipliers = list()
            # ***linear attention layer***
            # if n_heads_in_group is None and replace_with_linear is True
            # then _num_kv_heads[il] is 0 and _num_heads[il] is num_attention_heads
            # ***attention-free layer***
            # if n_heads_in_group is None and replace_with_linear is False
            # then _num_kv_heads[il] is 0 and _num_heads[il] is 0
            # ***normal attention-layer***
            # if n_heads_in_group is not None, then
            # _num_kv_heads[il] is num_attention_head // n_heads_in_group and
            # _num_heads[il] is num_attention_head
            # ***dummy layer*** for nemotron 253B
            # if n_heads_in_group is None and ffn_mult is None
            # then _num_kv_heads[il] is 0 and _num_heads[il] is 0 and _ffn_dims is 0
            for il in range(len(_block_configs)):
                if _block_configs[il]["attention"]["n_heads_in_group"] is None:
                    if _block_configs[il]["attention"]["replace_with_linear"] is True:
                        self._num_kv_heads.append(0)
                        self._num_heads.append(self.hparams["num_attention_heads"])
                    else:
                        self._num_kv_heads.append(0)
                        self._num_heads.append(0)
                else:
                    self._num_kv_heads.append(self.hparams["num_attention_heads"] // _block_configs[il]["attention"]["n_heads_in_group"])
                    self._num_heads.append(self.hparams["num_attention_heads"])
                if _block_configs[il]["ffn"]["ffn_mult"] is None: # dummy layer
                    _ffn_multipliers.append(0.0)
                else:
                    _ffn_multipliers.append(_block_configs[il]["ffn"]["ffn_mult"])
            assert self.block_count == len(self._num_kv_heads)
            assert self.block_count == len(self._num_heads)
            assert self.block_count == len(_ffn_multipliers)
            assert isinstance(self._num_kv_heads, list) and isinstance(self._num_kv_heads[0], int)
            assert isinstance(self._num_heads, list) and isinstance(self._num_heads[0], int)
            assert isinstance(_ffn_multipliers, list) and isinstance(_ffn_multipliers[0], float)
            self._ffn_dims: list[int] = [
                DeciModel._ffn_mult_to_intermediate_size(multiplier, self.hparams["hidden_size"])
                for multiplier in _ffn_multipliers
            ]

    def set_vocab(self):
        # Please change tokenizer_config.json of Llama-3_1-Nemotron-51B's
        # eos_token from '|eot_id|' to '|end_of_text|'
        if self.hparams.get("vocab_size", 128256) == 128256:
            tokens, toktypes, tokpre = self.get_vocab_base()
            self.gguf_writer.add_tokenizer_model("gpt2")
            self.gguf_writer.add_tokenizer_pre(tokpre)
            self.gguf_writer.add_token_list(tokens)
            self.gguf_writer.add_token_types(toktypes)

            special_vocab = gguf.SpecialVocab(self.dir_model, load_merges=True)
            special_vocab.add_to_gguf(self.gguf_writer)
        else:
            # DeciLM-7B
            self._set_vocab_llama_hf()

    def set_gguf_parameters(self):
        if "block_configs" in self.hparams: # Llama-3_1-Nemotron-51B
            assert self.block_count == len(self._num_kv_heads)
            assert self.block_count == len(self._num_heads)
            assert self.block_count == len(self._ffn_dims)
            if (rope_theta := self.hparams.get("rope_theta")) is not None:
                self.gguf_writer.add_rope_freq_base(rope_theta)
            self.gguf_writer.add_head_count_kv(self._num_kv_heads)
            self.gguf_writer.add_head_count(self._num_heads)
            self.gguf_writer.add_feed_forward_length(self._ffn_dims)
            self.gguf_writer.add_block_count(self.block_count)
            self.gguf_writer.add_context_length(self.hparams["max_position_embeddings"])
            self.gguf_writer.add_embedding_length(self.hparams["hidden_size"])
            self.gguf_writer.add_layer_norm_rms_eps(self.hparams["rms_norm_eps"])
            self.gguf_writer.add_key_length(self.hparams["hidden_size"] // self.hparams["num_attention_heads"])
            self.gguf_writer.add_value_length(self.hparams["hidden_size"] // self.hparams["num_attention_heads"])
            self.gguf_writer.add_file_type(self.ftype)
        else: # DeciLM-7B
            super().set_gguf_parameters()
            if "num_key_value_heads_per_layer" in self.hparams: # DeciLM-7B
                self._num_kv_heads: list[int] = self.hparams["num_key_value_heads_per_layer"]
                assert self.block_count == len(self._num_kv_heads)
                self.gguf_writer.add_head_count_kv(self._num_kv_heads)
        hparams = self.hparams
        self.gguf_writer.add_vocab_size(hparams["vocab_size"])

        if (rope_dim := hparams.get("head_dim")) is None:
            rope_dim = hparams["hidden_size"] // hparams["num_attention_heads"]
        self.gguf_writer.add_rope_dimension_count(rope_dim)

        rope_scaling = self.hparams.get("rope_scaling") or {}
        if rope_scaling.get("rope_type", rope_scaling.get("type")) == "linear" and "factor" in rope_scaling:
            self.gguf_writer.add_rope_scaling_type(gguf.RopeScalingType.LINEAR)
            self.gguf_writer.add_rope_scaling_factor(rope_scaling["factor"])

    @staticmethod
    def permute(weights: Tensor, n_head: int, n_head_kv: int | None):
        if n_head_kv is not None and n_head != n_head_kv:
            n_head = n_head_kv
        return (weights.reshape(n_head, 2, weights.shape[0] // n_head // 2, *weights.shape[1:])
                .swapaxes(1, 2)
                .reshape(weights.shape))

    def modify_tensors(self, data_torch: Tensor, name: str, bid: int | None) -> Iterable[tuple[str, Tensor]]:
        n_head = self.hparams["num_attention_heads"]
        if bid is not None:
            if "num_key_value_heads_per_layer" in self.hparams:
                n_kv_head = self.hparams["num_key_value_heads_per_layer"][bid]
            elif "block_configs" in self.hparams:
                n_kv_head = self._num_kv_heads[bid]
                n_head = self._num_heads[bid]
            else:
                n_kv_head = self.hparams.get("num_key_value_heads")
        else:
            n_kv_head = self.hparams.get("num_key_value_heads")

        if name.endswith(("q_proj.weight", "q_proj.bias")):
            data_torch = DeciModel.permute(data_torch, n_head, n_head)
        if name.endswith(("k_proj.weight", "k_proj.bias")):
            data_torch = DeciModel.permute(data_torch, n_head, n_kv_head)
        return [(self.map_tensor_name(name), data_torch)]

    def generate_extra_tensors(self) -> Iterable[tuple[str, Tensor]]:
        if rope_scaling := self.find_hparam(["rope_scaling"], optional=True):
            if rope_scaling.get("rope_type", '').lower() == "llama3":
                base = self.hparams.get("rope_theta", 10000.0)
                if (dim := self.hparams.get("head_dim")) is None:
                    dim = self.hparams["hidden_size"] // self.hparams["num_attention_heads"]
                freqs = 1.0 / (base ** (torch.arange(0, dim, 2, dtype=torch.float32) / dim))

                factor = rope_scaling.get("factor", 8.0)
                low_freq_factor = rope_scaling.get("low_freq_factor", 1.0)
                high_freq_factor = rope_scaling.get("high_freq_factor", 4.0)
                old_context_len = self.hparams.get("original_max_position_embeddings", 8192)

                low_freq_wavelen = old_context_len / low_freq_factor
                high_freq_wavelen = old_context_len / high_freq_factor
                assert low_freq_wavelen != high_freq_wavelen

                rope_factors = []
                for freq in freqs:
                    wavelen = 2 * math.pi / freq
                    if wavelen < high_freq_wavelen:
                        rope_factors.append(1)
                    elif wavelen > low_freq_wavelen:
                        rope_factors.append(factor)
                    else:
                        smooth = (old_context_len / wavelen - low_freq_factor) / (high_freq_factor - low_freq_factor)
                        rope_factors.append(1 / ((1 - smooth) / factor + smooth))

                yield (self.format_tensor_name(gguf.MODEL_TENSOR.ROPE_FREQS), torch.tensor(rope_factors, dtype=torch.float32))

    def prepare_tensors(self):
        super().prepare_tensors()


@ModelBase.register("BitnetForCausalLM")
class BitnetModel(TextModel):
    model_arch = gguf.MODEL_ARCH.BITNET

    def set_vocab(self):
        self._set_vocab_sentencepiece()

    def set_gguf_parameters(self):
        super().set_gguf_parameters()
        self.gguf_writer.add_rope_scaling_type(gguf.RopeScalingType.LINEAR)
        self.gguf_writer.add_rope_scaling_factor(1.0)

    def weight_quant(self, weight: Tensor) -> Tensor:
        dtype = weight.dtype
        weight = weight.float()
        scale = weight.abs().mean().clamp(min=1e-5)
        iscale = 1 / scale
        # TODO: multiply by the scale directly instead of inverting it twice
        # (this is also unnecessarily doubly inverted upstream)
        # ref: https://huggingface.co/1bitLLM/bitnet_b1_58-3B/blob/af89e318d78a70802061246bf037199d2fb97020/utils_quant.py#L10
        result = (weight * iscale).round().clamp(-1, 1) / iscale
        return result.type(dtype)

    def modify_tensors(self, data_torch: Tensor, name: str, bid: int | None) -> Iterable[tuple[str, Tensor]]:
        new_name = self.map_tensor_name(name)

        if any(self.match_model_tensor_name(new_name, key, bid) for key in [
            gguf.MODEL_TENSOR.ATTN_Q,
            gguf.MODEL_TENSOR.ATTN_K,
            gguf.MODEL_TENSOR.ATTN_V,
            gguf.MODEL_TENSOR.ATTN_OUT,
            gguf.MODEL_TENSOR.FFN_UP,
            gguf.MODEL_TENSOR.FFN_DOWN,
            gguf.MODEL_TENSOR.FFN_GATE,
        ]):
            # transform weight into 1/0/-1 (in fp32)
            data_torch = self.weight_quant(data_torch)

        yield (new_name, data_torch)


@ModelBase.register("GrokForCausalLM")
class GrokModel(TextModel):
    model_arch = gguf.MODEL_ARCH.GROK

    def set_vocab(self):
        self._set_vocab_sentencepiece()

    def __init__(self, *args, **kwargs):
        super().__init__(*args, **kwargs)

    def set_gguf_parameters(self):
        super().set_gguf_parameters()

    _experts: list[dict[str, Tensor]] | None = None

    def modify_tensors(self, data_torch: Tensor, name: str, bid: int | None) -> Iterable[tuple[str, Tensor]]:
        # process the experts separately
        if name.find(".moe.") != -1:
            n_experts = self.hparams["num_local_experts"]

            assert bid is not None

            if self._experts is None:
                self._experts = [{} for _ in range(self.block_count)]

            self._experts[bid][name] = data_torch

            if len(self._experts[bid]) >= n_experts * 3:
                tensors: list[tuple[str, Tensor]] = []

                # merge the experts into a single 3d tensor
                for wid in ["linear", "linear_1", "linear_v"]:
                    datas: list[Tensor] = []

                    for xid in range(n_experts):
                        ename = f"transformer.decoder_layer.{bid}.moe.{xid}.{wid}.weight"
                        datas.append(self._experts[bid][ename])
                        del self._experts[bid][ename]

                    data_torch = torch.stack(datas, dim=0)

                    merged_name = f"transformer.decoder_layer.{bid}.moe.{wid}.weight"

                    new_name = self.map_tensor_name(merged_name)

                    tensors.append((new_name, data_torch))
                return tensors
            else:
                return []

        return [(self.map_tensor_name(name), data_torch)]


@ModelBase.register("DbrxForCausalLM")
class DbrxModel(TextModel):
    model_arch = gguf.MODEL_ARCH.DBRX

    def set_gguf_parameters(self):
        ffn_config = self.hparams["ffn_config"]
        attn_config = self.hparams["attn_config"]
        self.gguf_writer.add_block_count(self.hparams["n_layers"])

        self.gguf_writer.add_context_length(self.hparams["max_seq_len"])
        self.gguf_writer.add_embedding_length(self.hparams["d_model"])
        self.gguf_writer.add_feed_forward_length(ffn_config["ffn_hidden_size"])

        self.gguf_writer.add_head_count(self.hparams["n_heads"])
        self.gguf_writer.add_head_count_kv(attn_config["kv_n_heads"])

        self.gguf_writer.add_rope_freq_base(attn_config["rope_theta"])

        self.gguf_writer.add_clamp_kqv(attn_config["clip_qkv"])

        self.gguf_writer.add_expert_count(ffn_config["moe_num_experts"])
        self.gguf_writer.add_expert_used_count(ffn_config["moe_top_k"])

        self.gguf_writer.add_layer_norm_eps(1e-5)

        self.gguf_writer.add_file_type(self.ftype)
        logger.info(f"gguf: file type = {self.ftype}")

    def modify_tensors(self, data_torch: Tensor, name: str, bid: int | None) -> Iterable[tuple[str, Tensor]]:
        del bid  # unused

        n_expert = self.hparams["ffn_config"]["moe_num_experts"]
        n_ff = self.hparams["ffn_config"]["ffn_hidden_size"]
        n_embd = self.hparams["d_model"]

        # Specific behavior for experts tensors: suffix .weight, view as 3D and transpose
        # original implementation expects (n_expert, n_ff, n_embd) for all experts weights
        # But llama.cpp moe graph works differently
        # AND the dimensions in ggml are typically in the reverse order of the pytorch dimensions
        # so (n_expert, n_ff, n_embd) in pytorch is {n_embd, n_ff, n_expert} in ggml_tensor
        exp_tensor_names = {"ffn.experts.mlp.w1": None,       # LLM_TENSOR_FFN_GATE_EXPS ggml_tensor->ne{n_embd, n_ff,   n_expert}
                            "ffn.experts.mlp.w2": (0, 2, 1),  # LLM_TENSOR_FFN_DOWN_EXPS ggml_tensor->ne{n_ff,   n_embd, n_expert}
                            "ffn.experts.mlp.v1": None}       # LLM_TENSOR_FFN_UP_EXPS   ggml_tensor->ne{n_embd, n_ff,   n_expert}
        experts = False

        for exp_tensor_name in exp_tensor_names.keys():
            if name.find(exp_tensor_name) != -1 and name.find(".weight") == -1:
                experts = True
                data_torch = data_torch.view(n_expert, n_ff, n_embd)
                if (permute_tensor := exp_tensor_names[exp_tensor_name]) is not None:
                    data_torch = data_torch.permute(*permute_tensor)
                break

        # map tensor names
        # In MoE models the ffn tensors are typically most of the model weights,
        # and need to be quantizable. Quantize expects tensor names to be suffixed by .weight.
        # Every other model has the weight names ending in .weight,
        # let's assume that is the convention which is not the case for dbrx:
        # https://huggingface.co/databricks/dbrx-instruct/blob/main/model.safetensors.index.json#L15
        new_name = self.map_tensor_name(name if not experts else name + ".weight", try_suffixes=(".weight",))

        return [(new_name, data_torch)]

    def tensor_force_quant(self, name: str, new_name: str, bid: int | None, n_dims: int) -> gguf.GGMLQuantizationType | bool:
        del name, new_name, bid  # unused

        return n_dims > 1


@ModelBase.register("MiniCPMForCausalLM")
class MiniCPMModel(TextModel):
    model_arch = gguf.MODEL_ARCH.MINICPM

    def set_gguf_parameters(self):
        super().set_gguf_parameters()
        embedding_scale = float(self.hparams["scale_emb"])
        self.gguf_writer.add_embedding_scale(embedding_scale)
        logger.info(f"gguf: (minicpm) embedding_scale = {embedding_scale}")
        residual_scale = self.hparams["scale_depth"] / self.hparams["num_hidden_layers"] ** 0.5
        self.gguf_writer.add_residual_scale(residual_scale)
        logger.info(f"gguf: (minicpm) residual_scale = {residual_scale}")
        logit_scale = self.hparams["hidden_size"] / self.hparams["dim_model_base"]
        self.gguf_writer.add_logit_scale(logit_scale)
        logger.info(f"gguf: (minicpm) logit_scale = {logit_scale}")
        rope_scaling = self.hparams.get("rope_scaling") or {}
        if rope_scaling.get("rope_type", rope_scaling.get("type")) == "longrope":
            self.gguf_writer.add_rope_scaling_type(gguf.RopeScalingType.LONGROPE)
            logger.info(f"gguf: (minicpm) rope_scaling_type = {gguf.RopeScalingType.LONGROPE}")

    def generate_extra_tensors(self) -> Iterable[tuple[str, Tensor]]:
        rope_dims = self.hparams["hidden_size"] // self.hparams["num_attention_heads"]

        rope_scaling = self.find_hparam(['rope_scaling'], True)
        if rope_scaling is not None:
            long_factors = rope_scaling.get('long_factor', None)
            short_factors = rope_scaling.get('short_factor', None)

            if long_factors is None or short_factors is None:
                raise KeyError('Missing the required key rope_scaling.long_factor or rope_scaling_short_factor')

            if len(long_factors) != len(short_factors) or len(long_factors) != rope_dims / 2:
                raise ValueError(f'The length of rope long and short factors must be {rope_dims / 2}')

            yield (self.format_tensor_name(gguf.MODEL_TENSOR.ROPE_FACTORS_LONG), torch.tensor(long_factors, dtype=torch.float32))
            yield (self.format_tensor_name(gguf.MODEL_TENSOR.ROPE_FACTORS_SHORT), torch.tensor(short_factors, dtype=torch.float32))

    def set_vocab(self):
        self._set_vocab_sentencepiece()

    def modify_tensors(self, data_torch: Tensor, name: str, bid: int | None) -> Iterable[tuple[str, Tensor]]:
        del bid  # unused

        n_head = self.hparams["num_attention_heads"]
        n_kv_head = self.hparams.get("num_key_value_heads")

        # HF models permute some of the tensors, so we need to undo that
        if name.endswith(("q_proj.weight")):
            data_torch = LlamaModel.permute(data_torch, n_head, n_head)
        if name.endswith(("k_proj.weight")):
            data_torch = LlamaModel.permute(data_torch, n_head, n_kv_head)

        return [(self.map_tensor_name(name), data_torch)]


@ModelBase.register("MiniCPM3ForCausalLM")
class MiniCPM3Model(TextModel):
    model_arch = gguf.MODEL_ARCH.MINICPM3

    def set_gguf_parameters(self):
        hparams = self.hparams

        self.gguf_writer.add_file_type(self.ftype)
        self.gguf_writer.add_context_length(hparams["max_position_embeddings"])
        self.gguf_writer.add_embedding_length(hparams["hidden_size"])
        self.gguf_writer.add_block_count(self.block_count)
        self.gguf_writer.add_feed_forward_length(hparams["intermediate_size"])
        self.gguf_writer.add_head_count(hparams["num_attention_heads"])
        self.gguf_writer.add_head_count_kv(hparams["num_key_value_heads"])
        self.gguf_writer.add_layer_norm_rms_eps(hparams["rms_norm_eps"])
        self.gguf_writer.add_vocab_size(hparams["vocab_size"])
        if "q_lora_rank" in hparams and hparams["q_lora_rank"] is not None:
            self.gguf_writer.add_q_lora_rank(hparams["q_lora_rank"])
        self.gguf_writer.add_kv_lora_rank(hparams["kv_lora_rank"])
        self.gguf_writer.add_key_length(hparams["qk_nope_head_dim"] + hparams["qk_rope_head_dim"])
        self.gguf_writer.add_rope_dimension_count(hparams["qk_rope_head_dim"])

    def generate_extra_tensors(self) -> Iterable[tuple[str, Tensor]]:
        rope_scaling = self.find_hparam(['rope_scaling'], True)
        if rope_scaling is not None:
            rope_dims = self.hparams["qk_rope_head_dim"]

            long_factors = rope_scaling.get('long_factor', None)
            short_factors = rope_scaling.get('short_factor', None)

            if long_factors is None or short_factors is None:
                raise KeyError('Missing the required key rope_scaling.long_factor or rope_scaling_short_factor')

            if len(long_factors) != len(short_factors) or len(long_factors) != rope_dims / 2:
                raise ValueError(f'The length of rope long and short factors must be {rope_dims / 2}')

            yield (self.format_tensor_name(gguf.MODEL_TENSOR.ROPE_FACTORS_LONG), torch.tensor(long_factors, dtype=torch.float32))
            yield (self.format_tensor_name(gguf.MODEL_TENSOR.ROPE_FACTORS_SHORT), torch.tensor(short_factors, dtype=torch.float32))

    def set_vocab(self):
        self._set_vocab_sentencepiece()

    def _reverse_hf_permute(self, weights: Tensor, n_head: int, n_kv_head: int | None = None) -> Tensor:
        if n_kv_head is not None and n_head != n_kv_head:
            n_head //= n_kv_head

        return (
            weights.reshape(n_head, 2, weights.shape[0] // n_head // 2, *weights.shape[1:])
            .swapaxes(1, 2)
            .reshape(weights.shape)
        )


@ModelBase.register("QWenLMHeadModel")
class QwenModel(TextModel):
    model_arch = gguf.MODEL_ARCH.QWEN

    @staticmethod
    def token_bytes_to_string(b):
        from transformers.models.gpt2.tokenization_gpt2 import bytes_to_unicode
        byte_encoder = bytes_to_unicode()
        return ''.join([byte_encoder[ord(char)] for char in b.decode('latin-1')])

    @staticmethod
    def bpe(mergeable_ranks: dict[bytes, int], token: bytes, max_rank: int | None = None) -> list[bytes]:
        parts = [bytes([b]) for b in token]
        while True:
            min_idx = None
            min_rank = None
            for i, pair in enumerate(zip(parts[:-1], parts[1:])):
                rank = mergeable_ranks.get(pair[0] + pair[1])
                if rank is not None and (min_rank is None or rank < min_rank):
                    min_idx = i
                    min_rank = rank
            if min_rank is None or (max_rank is not None and min_rank >= max_rank):
                break
            assert min_idx is not None
            parts = parts[:min_idx] + [parts[min_idx] + parts[min_idx + 1]] + parts[min_idx + 2:]
        return parts

    def set_vocab(self):
        self._set_vocab_qwen()

    def set_gguf_parameters(self):
        self.gguf_writer.add_context_length(self.hparams["max_position_embeddings"])
        self.gguf_writer.add_block_count(self.hparams["num_hidden_layers"])
        self.gguf_writer.add_embedding_length(self.hparams["hidden_size"])
        self.gguf_writer.add_feed_forward_length(self.hparams["intermediate_size"])
        self.gguf_writer.add_rope_freq_base(self.hparams["rotary_emb_base"])
        self.gguf_writer.add_rope_dimension_count(self.hparams["hidden_size"] // self.hparams["num_attention_heads"])
        self.gguf_writer.add_head_count(self.hparams["num_attention_heads"])
        self.gguf_writer.add_layer_norm_rms_eps(self.hparams["layer_norm_epsilon"])
        self.gguf_writer.add_file_type(self.ftype)


@ModelBase.register("Qwen2Model", "Qwen2ForCausalLM", "Qwen2AudioForConditionalGeneration")
class Qwen2Model(TextModel):
    model_arch = gguf.MODEL_ARCH.QWEN2

    def set_vocab(self):
        try:
            self._set_vocab_sentencepiece()
        except FileNotFoundError:
            self._set_vocab_gpt2()

    def set_gguf_parameters(self):
        super().set_gguf_parameters()
        self._try_set_pooling_type()
        rope_scaling = self.hparams.get("rope_scaling") or {}
        if rope_scaling.get("rope_type", rope_scaling.get("type")) == "yarn" and "factor" in rope_scaling:
            self.gguf_writer.add_rope_scaling_type(gguf.RopeScalingType.YARN)
            self.gguf_writer.add_rope_scaling_factor(rope_scaling["factor"])
            self.gguf_writer.add_rope_scaling_orig_ctx_len(rope_scaling["original_max_position_embeddings"])

    def modify_tensors(self, data_torch: Tensor, name: str, bid: int | None) -> Iterable[tuple[str, Tensor]]:
        if self.hf_arch == "Qwen2Model":
            name = f"model.{name}"  # map to Qwen2ForCausalLM tensors
        if "language_model." in name:
            name = name.replace("language_model.", "") # for InternVL
        if name.startswith("mlp") or name.startswith("multi_modal_projector") \
                or name.startswith("vision_model") or name.startswith("audio_tower"):
            # skip vision and audio tensors
            return []
        yield from super().modify_tensors(data_torch, name, bid)


@ModelBase.register("Ernie4_5_ForCausalLM")
class Ernie4_5Model(TextModel):
    model_arch = gguf.MODEL_ARCH.ERNIE4_5

    def set_vocab(self):
        self._set_vocab_sentencepiece()

    def set_gguf_parameters(self):
        super().set_gguf_parameters()

    def modify_tensors(self, data_torch: Tensor, name: str, bid: int | None) -> Iterable[tuple[str, Tensor]]:
        num_heads = self.hparams["num_attention_heads"]
        num_kv_heads = self.hparams["num_key_value_heads"]
        head_dim = self.hparams["head_dim"]

        if "ernie." in name:
            name = name.replace("ernie.", "model.")
        # split the qkv weights
        # qkv_proj shape: [(num_heads + 2 * num_kv_heads) * head_dim, hidden_size]
        if "qkv_proj" in name:
            name_q = name.replace("qkv_proj.weight", "q_proj.weight")
            name_k = name.replace("qkv_proj.weight", "k_proj.weight")
            name_v = name.replace("qkv_proj.weight", "v_proj.weight")
            total_q_dim = num_heads * head_dim
            total_k_dim = num_kv_heads * head_dim
            total_v_dim = num_kv_heads * head_dim
            q_proj_weight, k_proj_weight, v_proj_weight = data_torch.split([total_q_dim, total_k_dim, total_v_dim], dim=0)
            return [
                (self.map_tensor_name(name_q), q_proj_weight),
                (self.map_tensor_name(name_k), k_proj_weight),
                (self.map_tensor_name(name_v), v_proj_weight)
            ]
        # split the up_gate_proj into gate and up
        # up_gate_proj shape: [2 * intermediate_size, hidden_size]
        if "up_gate_proj" in name:
            name_up = name.replace("up_gate_proj.weight", "up_proj.weight")
            name_gate = name.replace("up_gate_proj.weight", "gate_proj.weight")
            dim_half = data_torch.shape[0] // 2
            gate_proj_weight, up_proj_weight = data_torch.split(dim_half, dim=0)
            return [
                (self.map_tensor_name(name_gate), gate_proj_weight),
                (self.map_tensor_name(name_up), up_proj_weight)
            ]
        return [(self.map_tensor_name(name), data_torch)]


@ModelBase.register(
    "Qwen2VLModel",
    "Qwen2VLForConditionalGeneration",
    "Qwen2_5_VLForConditionalGeneration",
    "Qwen2_5OmniModel",
)
class Qwen2VLModel(TextModel):
    model_arch = gguf.MODEL_ARCH.QWEN2VL

    def set_gguf_parameters(self):
        super().set_gguf_parameters()
        mrope_section = self.hparams["rope_scaling"]["mrope_section"]
        mrope_section += [0] * max(0, 4 - len(mrope_section))
        self.gguf_writer.add_rope_dimension_sections(mrope_section)

    def set_vocab(self):
        try:
            self._set_vocab_sentencepiece()
        except FileNotFoundError:
            self._set_vocab_gpt2()

    def modify_tensors(self, data_torch: Tensor, name: str, bid: int | None) -> Iterable[tuple[str, Tensor]]:
        del bid  # unused
        if name.startswith("thinker."):
            name = name.replace("thinker.", "")
        if name.startswith("visual") or name.startswith("audio") or \
                name.startswith("talker") or name.startswith("token2wav"):
            # skip multimodal tensors
            return []
        return [(self.map_tensor_name(name), data_torch)]


@ModelBase.register("Qwen2VLModel", "Qwen2VLForConditionalGeneration", "Qwen2_5_VLForConditionalGeneration")
class Qwen2VLVisionModel(MmprojModel):
    def __init__(self, *args, **kwargs):
        super().__init__(*args, **kwargs)
        assert self.hparams_vision is not None
        self.hparams_vision["image_size"] = self.hparams_vision.get("image_size", 560)
        # rename config.json values
        self.hparams_vision["num_attention_heads"] = self.hparams_vision.get("num_heads")
        self.hparams_vision["num_hidden_layers"] = self.hparams_vision.get("depth")
        if "embed_dim" in self.hparams_vision: # qwen2vl
            self.hparams_vision["intermediate_size"] = self.hparams_vision.get("hidden_size")
            self.hparams_vision["hidden_size"] = self.hparams_vision.get("embed_dim")

    def set_gguf_parameters(self):
        super().set_gguf_parameters()
        assert self.hparams_vision is not None
        hparams = self.hparams_vision
        model_type = self.global_config['model_type']
        if model_type == 'qwen2_vl':
            self.gguf_writer.add_clip_projector_type(gguf.VisionProjectorType.QWEN2VL)
        elif model_type == 'qwen2_5_vl' or model_type == 'qwen2_5_omni':
            if model_type == 'qwen2_5_omni':
                self.gguf_writer.add_clip_projector_type(gguf.VisionProjectorType.QWEN25O)
            else:
                self.gguf_writer.add_clip_projector_type(gguf.VisionProjectorType.QWEN25VL)
            self.gguf_writer.add_vision_use_silu(True)
            # find n_wa_pattern (window attention pattern)
            fullatt_block_indexes = hparams.get("fullatt_block_indexes")
            assert fullatt_block_indexes is not None, "fullatt_block_indexes is required for qwen2_5_vl"
            n_wa_pattern = fullatt_block_indexes[0] + 1
            # validate n_wa_pattern
            for i in range(1, len(fullatt_block_indexes)):
                if fullatt_block_indexes[i] - fullatt_block_indexes[i - 1] != n_wa_pattern:
                    raise ValueError(f"Invalid fullatt_block_indexes: {fullatt_block_indexes}")
            self.gguf_writer.add_vision_n_wa_pattern(n_wa_pattern)
        else:
            raise ValueError(f"Unknown QwenVL model type: {self.global_config['model_type']}")
        # default values below are taken from HF tranformers code
        self.gguf_writer.add_vision_attention_layernorm_eps(self.global_config.get("rms_norm_eps", 1e-6))

    def tensor_force_quant(self, name, new_name, bid, n_dims):
        del bid, name, n_dims  # unused
        if ".patch_embd." in new_name:
            return gguf.GGMLQuantizationType.F16
        if ".position_embd." in new_name:
            return gguf.GGMLQuantizationType.F32
        return False

    def modify_tensors(self, data_torch: Tensor, name: str, bid: int | None) -> Iterable[tuple[str, Tensor]]:
        del bid  # unused
        if name.startswith("visual."):
            # process visual tensors
            # split QKV tensors if needed
            if ".qkv." in name:
                if data_torch.ndim == 2: # weight
                    c3, _ = data_torch.shape
                else: # bias
                    c3 = data_torch.shape[0]
                assert c3 % 3 == 0
                c = c3 // 3
                wq = data_torch[:c]
                wk = data_torch[c: c * 2]
                wv = data_torch[c * 2:]
                return [
                    (self.map_tensor_name(name.replace("qkv", "q")), wq),
                    (self.map_tensor_name(name.replace("qkv", "k")), wk),
                    (self.map_tensor_name(name.replace("qkv", "v")), wv),
                ]
            elif 'patch_embed.proj.weight' in name:
                # split Conv3D into Conv2Ds
                c1, c2, kt, kh, kw = data_torch.shape
                del c1, c2, kh, kw  # unused
                assert kt == 2, "Current implmentation only support temporal_patch_size of 2"
                return [
                    (gguf.TENSOR_NAMES[gguf.MODEL_TENSOR.V_ENC_EMBD_PATCH] + ".weight"  , data_torch[:, :, 0, ...]),
                    (gguf.TENSOR_NAMES[gguf.MODEL_TENSOR.V_ENC_EMBD_PATCH] + ".weight.1", data_torch[:, :, 1, ...]),
                ]
            else:
                return [(self.map_tensor_name(name), data_torch)]
        return [] # skip other tensors


@ModelBase.register("Qwen2_5OmniModel")
class Qwen25OmniModel(Qwen2VLVisionModel):
    has_vision_encoder = True
    has_audio_encoder = True

    def __init__(self, *args, **kwargs):
        super().__init__(*args, **kwargs)
        assert self.hparams_audio is not None
        self.hparams_audio["hidden_size"] = self.hparams_audio["d_model"]
        self.hparams_audio["intermediate_size"] = self.hparams_audio["encoder_ffn_dim"]
        self.hparams_audio["num_attention_heads"] = self.hparams_audio["encoder_attention_heads"]

    def set_gguf_parameters(self):
        super().set_gguf_parameters()
        assert self.hparams_audio is not None
        self.gguf_writer.add_audio_num_mel_bins(self.hparams_audio["num_mel_bins"])
        self.gguf_writer.add_audio_attention_layernorm_eps(self.hparams_audio.get("layer_norm_eps", 1e-5))

    def get_vision_config(self) -> dict[str, Any] | None:
        return self.global_config["thinker_config"].get("vision_config")

    def get_audio_config(self) -> dict[str, Any] | None:
        return self.global_config["thinker_config"].get("audio_config")

    def generate_extra_tensors(self) -> Iterable[tuple[str, Tensor]]:
        # SinusoidsPositionEmbedding
        assert self.hparams_audio is not None
        max_timescale = 10000
        length = 1500
        channels = self.hparams_audio["hidden_size"]
        log_timescale_increment = np.log(max_timescale) / (channels // 2 - 1)
        inv_timescales = torch.exp(-log_timescale_increment * torch.arange(channels // 2).float())
        scaled_time = torch.arange(length)[:, np.newaxis] * inv_timescales[np.newaxis, :]
        pos_embd = torch.cat([torch.sin(scaled_time), torch.cos(scaled_time)], dim=1).to(dtype=torch.float32)
        yield ("audio_tower.embed_positions.weight", pos_embd)

    def tensor_force_quant(self, name, new_name, bid, n_dims):
        del bid, new_name, n_dims  # unused
        if ".conv" in name and ".weight" in name:
            return gguf.GGMLQuantizationType.F16
        return False

    def modify_tensors(self, data_torch: Tensor, name: str, bid: int | None) -> Iterable[tuple[str, Tensor]]:
        if name.startswith("thinker."):
            name = name.replace("thinker.", "")

        if name.startswith("audio_tower"):
            # process audio tensors
            if "conv1.bias" in name or "conv2.bias" in name:
                # transpose conv1 and conv2 bias
                data_torch = data_torch.unsqueeze(-1)
            if "audio_bos_eos_token" in name:
                # this tensor is left unused in transformers code
                # https://github.com/huggingface/transformers/blob/6e3063422c4b1c014aa60c32b9254fd2902f0f28/src/transformers/models/qwen2_5_omni/modular_qwen2_5_omni.py#L1809
                return []
            return [(self.map_tensor_name(name), data_torch)]

        return super().modify_tensors(data_torch, name, bid)


@ModelBase.register("InternVisionModel")
class InternVisionModel(MmprojModel):
    def set_gguf_parameters(self):
        super().set_gguf_parameters()
        hparams = self.hparams
        self.gguf_writer.add_clip_projector_type(gguf.VisionProjectorType.INTERNVL)
        self.gguf_writer.add_vision_attention_layernorm_eps(hparams["layer_norm_eps"])
        # hidden_act
        if hparams["hidden_act"] == "silu":
            self.gguf_writer.add_vision_use_silu(True)
        elif hparams["hidden_act"] == "gelu":
            self.gguf_writer.add_vision_use_gelu(True)
        else:
            raise ValueError(f"Unsupported hidden_act: {hparams['hidden_act']}")
        # downsample_ratio
        downsample_ratio = self.global_config.get("downsample_ratio")
        assert downsample_ratio is not None
        self.gguf_writer.add_vision_projector_scale_factor(int(1.0 / downsample_ratio))

    def tensor_force_quant(self, name, new_name, bid, n_dims):
        del bid, name, n_dims  # unused
        if ".patch_embd." in new_name:
            return gguf.GGMLQuantizationType.F16
        if ".position_embd." in new_name:
            return gguf.GGMLQuantizationType.F32
        return False

    def modify_tensors(self, data_torch: Tensor, name: str, bid: int | None) -> Iterable[tuple[str, Tensor]]:
        del bid  # unused
        if name.startswith("vision_model") or name.startswith("mlp"):
            # process visual tensors
            # correct name
            if name.startswith("vision_model"):
                name = "vision_tower." + name
            if (".ls" in name or "position_embedding" in name) and not name.endswith(".weight"):
                name += ".weight"
            # split QKV tensors if needed
            if ".qkv." in name:
                if data_torch.ndim == 2: # weight
                    c3, _ = data_torch.shape
                else: # bias
                    c3 = data_torch.shape[0]
                assert c3 % 3 == 0
                c = c3 // 3
                wq = data_torch[:c]
                wk = data_torch[c: c * 2]
                wv = data_torch[c * 2:]
                return [
                    (self.map_tensor_name(name.replace("attn.qkv", "self_attn.q_proj")), wq),
                    (self.map_tensor_name(name.replace("attn.qkv", "self_attn.k_proj")), wk),
                    (self.map_tensor_name(name.replace("attn.qkv", "self_attn.v_proj")), wv),
                ]
            return [(self.map_tensor_name(name), data_torch)]
        return [] # skip other tensors


@ModelBase.register("WavTokenizerDec")
class WavTokenizerDecModel(TextModel):
    model_arch = gguf.MODEL_ARCH.WAVTOKENIZER_DEC

    def modify_tensors(self, data_torch: Tensor, name: str, bid: int | None) -> Iterable[tuple[str, Tensor]]:
        del bid  # unused

        if \
                name.endswith("codebook.cluster_size") or \
                name.endswith("codebook.embed_avg") or \
                name.endswith("codebook.inited"):
            logger.debug(f"Skipping {name!r}")
            return []

        logger.info(f"{self.map_tensor_name(name)} -> {data_torch.shape}")

        return [(self.map_tensor_name(name), data_torch)]

    def set_vocab(self):
        self._set_vocab_none()

    def set_gguf_parameters(self):
        super().set_gguf_parameters()
        self.gguf_writer.add_vocab_size         (self.hparams["vocab_size"])
        self.gguf_writer.add_features_length    (self.hparams["n_embd_features"])
        self.gguf_writer.add_feed_forward_length(self.hparams["n_ff"])
        self.gguf_writer.add_group_norm_eps     (self.hparams["group_norm_epsilon"])
        self.gguf_writer.add_group_norm_groups  (self.hparams["group_norm_groups"])

        self.gguf_writer.add_posnet_embedding_length(self.hparams["posnet"]["n_embd"])
        self.gguf_writer.add_posnet_block_count     (self.hparams["posnet"]["n_layer"])

        self.gguf_writer.add_convnext_embedding_length(self.hparams["convnext"]["n_embd"])
        self.gguf_writer.add_convnext_block_count     (self.hparams["convnext"]["n_layer"])

        self.gguf_writer.add_causal_attention(False)


@ModelBase.register("Qwen2MoeForCausalLM")
class Qwen2MoeModel(TextModel):
    model_arch = gguf.MODEL_ARCH.QWEN2MOE

    def set_gguf_parameters(self):
        super().set_gguf_parameters()
        if (n_experts := self.hparams.get("num_experts")) is not None:
            self.gguf_writer.add_expert_count(n_experts)
        if (moe_intermediate_size := self.hparams.get("moe_intermediate_size")) is not None:
            self.gguf_writer.add_expert_feed_forward_length(moe_intermediate_size)
            logger.info(f"gguf: expert feed forward length = {moe_intermediate_size}")
        if (shared_expert_intermediate_size := self.hparams.get('shared_expert_intermediate_size')) is not None:
            self.gguf_writer.add_expert_shared_feed_forward_length(shared_expert_intermediate_size)
            logger.info(f"gguf: expert shared feed forward length = {shared_expert_intermediate_size}")
        # YaRN is not enabled by default
        # To enable it, please refer to this guide: https://huggingface.co/Qwen/Qwen3-30B-A3B#processing-long-texts
        rope_scaling = self.hparams.get("rope_scaling") or {}
        if rope_scaling.get("rope_type", rope_scaling.get("type")) == "yarn" and "factor" in rope_scaling:
            self.gguf_writer.add_rope_scaling_type(gguf.RopeScalingType.YARN)
            self.gguf_writer.add_rope_scaling_factor(rope_scaling["factor"])
            self.gguf_writer.add_rope_scaling_orig_ctx_len(rope_scaling["original_max_position_embeddings"])

    _experts: list[dict[str, Tensor]] | None = None

    def modify_tensors(self, data_torch: Tensor, name: str, bid: int | None) -> Iterable[tuple[str, Tensor]]:
        # process the experts separately
        if name.find("experts") != -1:
            n_experts = self.hparams["num_experts"]
            assert bid is not None

            if self._experts is None:
                self._experts = [{} for _ in range(self.block_count)]

            self._experts[bid][name] = data_torch

            if len(self._experts[bid]) >= n_experts * 3:
                tensors: list[tuple[str, Tensor]] = []

                # merge the experts into a single 3d tensor
                for w_name in ["down_proj", "gate_proj", "up_proj"]:
                    datas: list[Tensor] = []

                    for xid in range(n_experts):
                        ename = f"model.layers.{bid}.mlp.experts.{xid}.{w_name}.weight"
                        datas.append(self._experts[bid][ename])
                        del self._experts[bid][ename]

                    data_torch = torch.stack(datas, dim=0)

                    merged_name = f"model.layers.{bid}.mlp.experts.{w_name}.weight"

                    new_name = self.map_tensor_name(merged_name)

                    tensors.append((new_name, data_torch))
                return tensors
            else:
                return []

        return [(self.map_tensor_name(name), data_torch)]

    def prepare_tensors(self):
        super().prepare_tensors()

        if self._experts is not None:
            # flatten `list[dict[str, Tensor]]` into `list[str]`
            experts = [k for d in self._experts for k in d.keys()]
            if len(experts) > 0:
                raise ValueError(f"Unprocessed experts: {experts}")


@ModelBase.register("Qwen3ForCausalLM")
class Qwen3Model(Qwen2Model):
    model_arch = gguf.MODEL_ARCH.QWEN3


@ModelBase.register("Qwen3MoeForCausalLM")
class Qwen3MoeModel(Qwen2MoeModel):
    model_arch = gguf.MODEL_ARCH.QWEN3MOE


@ModelBase.register("GPT2LMHeadModel")
class GPT2Model(TextModel):
    model_arch = gguf.MODEL_ARCH.GPT2

    def set_gguf_parameters(self):
        self.gguf_writer.add_block_count(self.hparams["n_layer"])
        self.gguf_writer.add_context_length(self.hparams["n_ctx"])
        self.gguf_writer.add_embedding_length(self.hparams["n_embd"])
        self.gguf_writer.add_feed_forward_length(4 * self.hparams["n_embd"])
        self.gguf_writer.add_head_count(self.hparams["n_head"])
        self.gguf_writer.add_layer_norm_eps(self.hparams["layer_norm_epsilon"])
        self.gguf_writer.add_file_type(self.ftype)

    def modify_tensors(self, data_torch: Tensor, name: str, bid: int | None) -> Iterable[tuple[str, Tensor]]:
        del bid  # unused

        tensors: list[tuple[str, Tensor]] = []

        # we don't need these
        if name.endswith((".attn.bias", ".attn.masked_bias")):
            return tensors

        if name.endswith((".c_attn.weight", ".c_proj.weight", ".c_fc.weight", ".c_proj.weight")):
            data_torch = data_torch.transpose(1, 0)

        new_name = self.map_tensor_name(name)

        tensors.append((new_name, data_torch))

        return tensors


@ModelBase.register("PhiForCausalLM")
class Phi2Model(TextModel):
    model_arch = gguf.MODEL_ARCH.PHI2

    def set_gguf_parameters(self):
        block_count = self.find_hparam(["num_hidden_layers", "n_layer"])

        rot_pct = self.find_hparam(["partial_rotary_factor"])
        n_embd = self.find_hparam(["hidden_size", "n_embd"])
        n_head = self.find_hparam(["num_attention_heads", "n_head"])

        self.gguf_writer.add_context_length(self.find_hparam(["n_positions", "max_position_embeddings"]))

        self.gguf_writer.add_embedding_length(n_embd)
        self.gguf_writer.add_feed_forward_length(4 * n_embd)
        self.gguf_writer.add_block_count(block_count)
        self.gguf_writer.add_head_count(n_head)
        self.gguf_writer.add_head_count_kv(n_head)
        self.gguf_writer.add_layer_norm_eps(self.find_hparam(["layer_norm_epsilon", "layer_norm_eps"]))
        self.gguf_writer.add_rope_dimension_count(int(rot_pct * n_embd) // n_head)
        self.gguf_writer.add_file_type(self.ftype)
        self.gguf_writer.add_add_bos_token(False)


@ModelBase.register("Phi3ForCausalLM")
class Phi3MiniModel(TextModel):
    model_arch = gguf.MODEL_ARCH.PHI3

    def set_vocab(self):
        # Phi-4 model uses GPT2Tokenizer
        tokenizer_config_file = self.dir_model / 'tokenizer_config.json'
        if tokenizer_config_file.is_file():
            with open(tokenizer_config_file, "r", encoding="utf-8") as f:
                tokenizer_config_json = json.load(f)
                tokenizer_class = tokenizer_config_json['tokenizer_class']
                if tokenizer_class == 'GPT2Tokenizer':
                    return self._set_vocab_gpt2()

        from sentencepiece import SentencePieceProcessor

        tokenizer_path = self.dir_model / 'tokenizer.model'

        if not tokenizer_path.is_file():
            raise ValueError(f'Error: Missing {tokenizer_path}')

        tokenizer = SentencePieceProcessor()
        tokenizer.LoadFromFile(str(tokenizer_path))

        vocab_size = self.hparams.get('vocab_size', tokenizer.vocab_size())

        tokens: list[bytes] = [f"[PAD{i}]".encode("utf-8") for i in range(vocab_size)]
        scores: list[float] = [-10000.0] * vocab_size
        toktypes: list[int] = [SentencePieceTokenTypes.UNUSED] * vocab_size

        for token_id in range(tokenizer.vocab_size()):

            piece = tokenizer.IdToPiece(token_id)
            text = piece.encode("utf-8")
            score = tokenizer.GetScore(token_id)

            toktype = SentencePieceTokenTypes.NORMAL
            if tokenizer.IsUnknown(token_id):
                toktype = SentencePieceTokenTypes.UNKNOWN
            elif tokenizer.IsControl(token_id):
                toktype = SentencePieceTokenTypes.CONTROL
            elif tokenizer.IsUnused(token_id):
                toktype = SentencePieceTokenTypes.UNUSED
            elif tokenizer.IsByte(token_id):
                toktype = SentencePieceTokenTypes.BYTE

            tokens[token_id] = text
            scores[token_id] = score
            toktypes[token_id] = toktype

        added_tokens_file = self.dir_model / 'added_tokens.json'
        if added_tokens_file.is_file():
            with open(added_tokens_file, "r", encoding="utf-8") as f:
                added_tokens_json = json.load(f)

                for key in added_tokens_json:
                    token_id = added_tokens_json[key]
                    if token_id >= vocab_size:
                        logger.debug(f'ignore token {token_id}: id is out of range, max={vocab_size - 1}')
                        continue

                    tokens[token_id] = key.encode("utf-8")
                    scores[token_id] = -1000.0
                    toktypes[token_id] = SentencePieceTokenTypes.USER_DEFINED

        tokenizer_config_file = self.dir_model / 'tokenizer_config.json'
        if tokenizer_config_file.is_file():
            with open(tokenizer_config_file, "r", encoding="utf-8") as f:
                tokenizer_config_json = json.load(f)
                added_tokens_decoder = tokenizer_config_json.get("added_tokens_decoder", {})
                for token_id, foken_data in added_tokens_decoder.items():
                    token_id = int(token_id)
                    token = foken_data["content"].encode("utf-8")
                    if toktypes[token_id] != SentencePieceTokenTypes.UNUSED:
                        if tokens[token_id] != token:
                            logger.warning(f'replacing token {token_id}: {tokens[token_id].decode("utf-8")!r} -> {token.decode("utf-8")!r}')
                    tokens[token_id] = token
                    scores[token_id] = -1000.0
                    toktypes[token_id] = SentencePieceTokenTypes.USER_DEFINED
                    if foken_data.get("special"):
                        toktypes[token_id] = SentencePieceTokenTypes.CONTROL

        tokenizer_file = self.dir_model / 'tokenizer.json'
        if tokenizer_file.is_file():
            with open(tokenizer_file, "r", encoding="utf-8") as f:
                tokenizer_json = json.load(f)
                added_tokens = tokenizer_json.get("added_tokens", [])
                for foken_data in added_tokens:
                    token_id = int(foken_data["id"])
                    token = foken_data["content"].encode("utf-8")
                    if toktypes[token_id] != SentencePieceTokenTypes.UNUSED:
                        if tokens[token_id] != token:
                            logger.warning(f'replacing token {token_id}: {tokens[token_id].decode("utf-8")!r} -> {token.decode("utf-8")!r}')
                    tokens[token_id] = token
                    scores[token_id] = -1000.0
                    toktypes[token_id] = SentencePieceTokenTypes.USER_DEFINED
                    if foken_data.get("special"):
                        toktypes[token_id] = SentencePieceTokenTypes.CONTROL

        self.gguf_writer.add_tokenizer_model("llama")
        self.gguf_writer.add_tokenizer_pre("default")
        self.gguf_writer.add_token_list(tokens)
        self.gguf_writer.add_token_scores(scores)
        self.gguf_writer.add_token_types(toktypes)

        special_vocab = gguf.SpecialVocab(self.dir_model, n_vocab=len(tokens))
        special_vocab.add_to_gguf(self.gguf_writer)

    def set_gguf_parameters(self):
        block_count = self.find_hparam(["num_hidden_layers", "n_layer"])

        n_embd = self.find_hparam(["hidden_size", "n_embd"])
        n_head = self.find_hparam(["num_attention_heads", "n_head"])
        n_head_kv = self.find_hparam(["num_key_value_heads", "n_head_kv"])
        rms_eps = self.find_hparam(["rms_norm_eps"])
        max_pos_embds = self.find_hparam(["n_positions", "max_position_embeddings"])
        orig_max_pos_embds = self.find_hparam(["original_max_position_embeddings"])
        rot_pct = self.hparams.get("partial_rotary_factor", 1.0)
        rope_dims = int(rot_pct * n_embd) // n_head

        self.gguf_writer.add_context_length(max_pos_embds)
        self.gguf_writer.add_rope_scaling_orig_ctx_len(orig_max_pos_embds)
        self.gguf_writer.add_embedding_length(n_embd)
        self.gguf_writer.add_feed_forward_length(self.find_hparam(["intermediate_size"]))
        self.gguf_writer.add_block_count(block_count)
        self.gguf_writer.add_head_count(n_head)
        self.gguf_writer.add_head_count_kv(n_head_kv)
        self.gguf_writer.add_layer_norm_rms_eps(rms_eps)
        self.gguf_writer.add_rope_dimension_count(rope_dims)
        self.gguf_writer.add_rope_freq_base(self.find_hparam(["rope_theta"]))
        self.gguf_writer.add_file_type(self.ftype)
        sliding_window = self.hparams.get("sliding_window")
        # use zero value of sliding_window to distinguish Phi-4 from other PHI3 models
        if sliding_window is None:
            sliding_window = 0
        self.gguf_writer.add_sliding_window(sliding_window)

    def generate_extra_tensors(self) -> Iterable[tuple[str, Tensor]]:
        n_embd = self.find_hparam(["hidden_size", "n_embd"])
        n_head = self.find_hparam(["num_attention_heads", "n_head"])
        max_pos_embds = self.find_hparam(["n_positions", "max_position_embeddings"])
        orig_max_pos_embds = self.find_hparam(["original_max_position_embeddings"])
        rot_pct = self.hparams.get("partial_rotary_factor", 1.0)
        rope_dims = int(rot_pct * n_embd) // n_head

        # write rope scaling for long context (128k) model
        rope_scaling = self.find_hparam(['rope_scaling'], True)
        if rope_scaling is None:
            return

        scale = max_pos_embds / orig_max_pos_embds

        rope_scaling_type = rope_scaling.get('rope_type', rope_scaling.get('type', '')).lower()
        if len(rope_scaling_type) == 0:
            raise KeyError('Missing the required key rope_scaling.type')

        if rope_scaling_type == 'su' or rope_scaling_type == 'longrope':
            attn_factor = math.sqrt(1 + math.log(scale) / math.log(orig_max_pos_embds)) if scale > 1.0 else 1.0
        elif rope_scaling_type == 'yarn':
            attn_factor = 0.1 * math.log(scale) + 1.0 if scale > 1.0 else 1.0
        else:
            raise NotImplementedError(f'The rope scaling type {rope_scaling_type} is not supported yet')

        self.gguf_writer.add_rope_scaling_attn_factors(attn_factor)

        long_factors = rope_scaling.get('long_factor', None)
        short_factors = rope_scaling.get('short_factor', None)

        if long_factors is None or short_factors is None:
            raise KeyError('Missing the required key rope_scaling.long_factor or rope_scaling_short_factor')

        if len(long_factors) != len(short_factors) or len(long_factors) != rope_dims / 2:
            raise ValueError(f'The length of rope long and short factors must be {rope_dims / 2}. long_factors = {len(long_factors)}, short_factors = {len(short_factors)}.')

        yield (self.format_tensor_name(gguf.MODEL_TENSOR.ROPE_FACTORS_LONG), torch.tensor(long_factors, dtype=torch.float32))
        yield (self.format_tensor_name(gguf.MODEL_TENSOR.ROPE_FACTORS_SHORT), torch.tensor(short_factors, dtype=torch.float32))


@ModelBase.register("PhiMoEForCausalLM")
class PhiMoeModel(Phi3MiniModel):
    model_arch = gguf.MODEL_ARCH.PHIMOE

    _experts: list[dict[str, Tensor]] | None = None

    def set_gguf_parameters(self):
        super().set_gguf_parameters()
        self.gguf_writer.add_expert_used_count(self.hparams["num_experts_per_tok"])
        self.gguf_writer.add_expert_count(self.hparams["num_local_experts"])

    def modify_tensors(self, data_torch: Tensor, name: str, bid: int | None) -> Iterable[tuple[str, Tensor]]:
        # process the experts separately
        if name.find("block_sparse_moe.experts") != -1:
            n_experts = self.hparams["num_local_experts"]
            assert bid is not None

            if self._experts is None:
                self._experts = [{} for _ in range(self.block_count)]

            self._experts[bid][name] = data_torch

            if len(self._experts[bid]) >= n_experts * 3:
                tensors: list[tuple[str, Tensor]] = []

                # merge the experts into a single 3d tensor
                for w_name in ["w1", "w2", "w3"]:
                    datas: list[Tensor] = []

                    for xid in range(n_experts):
                        ename = f"model.layers.{bid}.block_sparse_moe.experts.{xid}.{w_name}.weight"
                        datas.append(self._experts[bid][ename])
                        del self._experts[bid][ename]

                    data_torch = torch.stack(datas, dim=0)

                    merged_name = f"model.layers.{bid}.block_sparse_moe.experts.{w_name}.weight"

                    new_name = self.map_tensor_name(merged_name)

                    tensors.append((new_name, data_torch))
                return tensors
            else:
                return []

        return [(self.map_tensor_name(name), data_torch)]

    def prepare_tensors(self):
        super().prepare_tensors()

        if self._experts is not None:
            # flatten `list[dict[str, Tensor]]` into `list[str]`
            experts = [k for d in self._experts for k in d.keys()]
            if len(experts) > 0:
                raise ValueError(f"Unprocessed experts: {experts}")


@ModelBase.register("PlamoForCausalLM")
class PlamoModel(TextModel):
    model_arch = gguf.MODEL_ARCH.PLAMO

    def set_vocab(self):
        self._set_vocab_sentencepiece()

    def set_gguf_parameters(self):
        hparams = self.hparams
        block_count = hparams["num_hidden_layers"]

        self.gguf_writer.add_context_length(4096)  # not in config.json
        self.gguf_writer.add_embedding_length(hparams["hidden_size"])
        self.gguf_writer.add_feed_forward_length(hparams["intermediate_size"])
        self.gguf_writer.add_block_count(block_count)
        self.gguf_writer.add_head_count(hparams["num_attention_heads"])
        self.gguf_writer.add_head_count_kv(5)  # hparams["num_key_value_heads"]) is wrong
        self.gguf_writer.add_layer_norm_rms_eps(hparams["rms_norm_eps"])
        self.gguf_writer.add_file_type(self.ftype)

    def shuffle_attn_q_weight(self, data_torch):
        assert data_torch.size() == (5120, 5120)
        data_torch = data_torch.reshape(8, 5, 128, 5120)
        data_torch = torch.permute(data_torch, (1, 0, 2, 3))
        data_torch = torch.reshape(data_torch, (5120, 5120))
        return data_torch

    def shuffle_attn_output_weight(self, data_torch):
        assert data_torch.size() == (5120, 5120)
        data_torch = data_torch.reshape(5120, 8, 5, 128)
        data_torch = torch.permute(data_torch, (0, 2, 1, 3))
        data_torch = torch.reshape(data_torch, (5120, 5120))
        return data_torch

    def modify_tensors(self, data_torch: Tensor, name: str, bid: int | None) -> Iterable[tuple[str, Tensor]]:
        del bid  # unused

        new_name = self.map_tensor_name(name)

        # shuffle for broadcasting of gqa in ggml_mul_mat
        if new_name.endswith("attn_q.weight"):
            data_torch = self.shuffle_attn_q_weight(data_torch)
        elif new_name.endswith("attn_output.weight"):
            data_torch = self.shuffle_attn_output_weight(data_torch)

        return [(new_name, data_torch)]


@ModelBase.register("CodeShellForCausalLM")
class CodeShellModel(TextModel):
    model_arch = gguf.MODEL_ARCH.CODESHELL

    def set_gguf_parameters(self):
        block_count = self.hparams["n_layer"]

        self.gguf_writer.add_context_length(self.hparams["n_positions"])
        self.gguf_writer.add_embedding_length(self.hparams["n_embd"])
        self.gguf_writer.add_feed_forward_length(4 * self.hparams["n_embd"])
        self.gguf_writer.add_block_count(block_count)
        self.gguf_writer.add_head_count(self.hparams["n_head"])
        self.gguf_writer.add_head_count_kv(self.hparams["num_query_groups"])
        self.gguf_writer.add_layer_norm_eps(self.hparams["layer_norm_epsilon"])
        self.gguf_writer.add_file_type(self.ftype)
        self.gguf_writer.add_rope_freq_base(10000.0)
        self.gguf_writer.add_rope_scaling_type(gguf.RopeScalingType.LINEAR)
        self.gguf_writer.add_rope_scaling_factor(1.0)

    _has_tok_embd = False

    def modify_tensors(self, data_torch: Tensor, name: str, bid: int | None) -> Iterable[tuple[str, Tensor]]:
        del bid  # unused

        output_name = self.format_tensor_name(gguf.MODEL_TENSOR.OUTPUT)
        tok_embd_name = self.format_tensor_name(gguf.MODEL_TENSOR.TOKEN_EMBD)

        new_name = self.map_tensor_name(name)

        # assuming token_embd.weight is seen before output.weight
        if not self._has_tok_embd and new_name == self.format_tensor_name(gguf.MODEL_TENSOR.OUTPUT):
            # even though the tensor file(s) does not contain the word embeddings they are still in the weight map
            if self.tensor_names and "transformer.wte.weight" in self.tensor_names:
                logger.debug(f"{tok_embd_name} not found before {output_name}, assuming they are tied")
                self.tensor_names.remove("transformer.wte.weight")
        elif new_name == tok_embd_name:
            self._has_tok_embd = True

        return [(new_name, data_torch)]


@ModelBase.register("InternLM2ForCausalLM")
class InternLM2Model(TextModel):
    model_arch = gguf.MODEL_ARCH.INTERNLM2

    def set_vocab(self):
        # (TODO): Is there a better way?
        # Copy from _set_vocab_sentencepiece, The only difference is that we will treat the character
        # \x00 specially and convert it into an emoji character to prevent it from being mistakenly
        # recognized as an empty string in C++.
        from sentencepiece import SentencePieceProcessor
        from sentencepiece import sentencepiece_model_pb2 as model

        tokenizer_path = self.dir_model / 'tokenizer.model'

        tokens: list[bytes] = []
        scores: list[float] = []
        toktypes: list[int] = []

        if not tokenizer_path.is_file():
            logger.error(f'Error: Missing {tokenizer_path}')
            sys.exit(1)

        sentencepiece_model = model.ModelProto()  # pyright: ignore[reportAttributeAccessIssue]
        sentencepiece_model.ParseFromString(open(tokenizer_path, "rb").read())
        add_prefix = sentencepiece_model.normalizer_spec.add_dummy_prefix

        tokenizer = SentencePieceProcessor()
        tokenizer.LoadFromFile(str(tokenizer_path))

        vocab_size = self.hparams.get('vocab_size', tokenizer.vocab_size())

        for token_id in range(vocab_size):
            piece = tokenizer.IdToPiece(token_id)
            text = piece.encode("utf-8")
            score = tokenizer.GetScore(token_id)
            if text == b"\x00":
                # (TODO): fixme
                # Hack here and replace the \x00 characters.
                logger.warning(f"InternLM2 convert token '{text}' to '🐉'!")
                text = "🐉".encode("utf-8")

            toktype = SentencePieceTokenTypes.NORMAL
            if tokenizer.IsUnknown(token_id):
                toktype = SentencePieceTokenTypes.UNKNOWN
            elif tokenizer.IsControl(token_id):
                toktype = SentencePieceTokenTypes.CONTROL
            elif tokenizer.IsUnused(token_id):
                toktype = SentencePieceTokenTypes.UNUSED
            elif tokenizer.IsByte(token_id):
                toktype = SentencePieceTokenTypes.BYTE
            # take care of ununsed raw token
            if piece.startswith('[UNUSED'):
                toktype = SentencePieceTokenTypes.UNUSED

            tokens.append(text)
            scores.append(score)
            toktypes.append(toktype)

        added_tokens_file = self.dir_model / 'added_tokens.json'
        if added_tokens_file.is_file():
            with open(added_tokens_file, "r", encoding="utf-8") as f:
                added_tokens_json = json.load(f)

                for key in added_tokens_json:
                    tokens.append(key.encode("utf-8"))
                    scores.append(-1000.0)
                    toktypes.append(SentencePieceTokenTypes.USER_DEFINED)

        chat_eos_token = '<|im_end|>'
        chat_eos_token_id = None

        tokenizer_config_file = self.dir_model / 'tokenizer_config.json'
        if tokenizer_config_file.is_file():
            with open(tokenizer_config_file, "r", encoding="utf-8") as f:
                tokenizer_config_json = json.load(f)
                added_tokens_decoder = tokenizer_config_json.get("added_tokens_decoder", {})
                for token_id, foken_data in added_tokens_decoder.items():
                    token_id = int(token_id)
                    token = foken_data["content"]
                    if token == chat_eos_token:
                        chat_eos_token_id = token_id
                    token = token.encode("utf-8")
                    if toktypes[token_id] != SentencePieceTokenTypes.UNUSED:
                        if tokens[token_id] != token:
                            logger.warning(f'replacing token {token_id}: {tokens[token_id].decode("utf-8")!r} -> {token.decode("utf-8")!r}')
                    tokens[token_id] = token
                    scores[token_id] = -1000.0
                    toktypes[token_id] = SentencePieceTokenTypes.USER_DEFINED
                    if foken_data.get("special"):
                        toktypes[token_id] = SentencePieceTokenTypes.CONTROL

        tokenizer_file = self.dir_model / 'tokenizer.json'
        if tokenizer_file.is_file():
            with open(tokenizer_file, "r", encoding="utf-8") as f:
                tokenizer_json = json.load(f)
                added_tokens = tokenizer_json.get("added_tokens", [])
                for foken_data in added_tokens:
                    token_id = int(foken_data["id"])
                    token = foken_data["content"]
                    if token == chat_eos_token:
                        chat_eos_token_id = token_id
                    token = token.encode("utf-8")
                    if toktypes[token_id] != SentencePieceTokenTypes.UNUSED:
                        if tokens[token_id] != token:
                            logger.warning(f'replacing token {token_id}: {tokens[token_id].decode("utf-8")!r} -> {token.decode("utf-8")!r}')
                    tokens[token_id] = token
                    scores[token_id] = -1000.0
                    toktypes[token_id] = SentencePieceTokenTypes.USER_DEFINED
                    if foken_data.get("special"):
                        toktypes[token_id] = SentencePieceTokenTypes.CONTROL

        self.gguf_writer.add_tokenizer_model("llama")
        self.gguf_writer.add_tokenizer_pre("default")
        self.gguf_writer.add_token_list(tokens)
        self.gguf_writer.add_token_scores(scores)
        self.gguf_writer.add_token_types(toktypes)
        self.gguf_writer.add_add_space_prefix(add_prefix)

        special_vocab = gguf.SpecialVocab(self.dir_model, n_vocab=len(tokens))
        old_eos = special_vocab.special_token_ids["eos"]
        if chat_eos_token_id is not None:
            # For the chat model, we replace the eos with '<|im_end|>'.
            # TODO: this is a hack, should be fixed
            #       https://github.com/ggml-org/llama.cpp/pull/6745#issuecomment-2067687048
            special_vocab.special_token_ids["eos"] = chat_eos_token_id
            logger.warning(f"Replace eos:{old_eos} with a special token:{chat_eos_token_id}"
                           " in chat mode so that the conversation can end normally.")

        special_vocab.add_to_gguf(self.gguf_writer)

    def set_gguf_parameters(self):
        self.gguf_writer.add_context_length(self.hparams["max_position_embeddings"])
        self.gguf_writer.add_block_count(self.hparams["num_hidden_layers"])
        self.gguf_writer.add_embedding_length(self.hparams["hidden_size"])
        self.gguf_writer.add_feed_forward_length(self.hparams["intermediate_size"])
        self.gguf_writer.add_rope_freq_base(self.hparams["rope_theta"])
        self.gguf_writer.add_head_count(self.hparams["num_attention_heads"])
        self.gguf_writer.add_layer_norm_rms_eps(self.hparams["rms_norm_eps"])
        self.gguf_writer.add_head_count_kv(self.hparams["num_key_value_heads"])
        self.gguf_writer.add_file_type(self.ftype)
        rope_scaling = self.hparams.get("rope_scaling") or {}
        if rope_scaling.get("rope_type", rope_scaling.get("type")) == "linear" and "factor" in rope_scaling:
            self.gguf_writer.add_rope_scaling_type(gguf.RopeScalingType.LINEAR)
            self.gguf_writer.add_rope_scaling_factor(rope_scaling["factor"])

    def modify_tensors(self, data_torch: Tensor, name: str, bid: int | None) -> Iterable[tuple[str, Tensor]]:
        num_heads = self.hparams["num_attention_heads"]
        num_kv_heads = self.hparams["num_key_value_heads"]
        n_embd = self.hparams["hidden_size"]
        q_per_kv = num_heads // num_kv_heads
        head_dim = n_embd // num_heads
        num_groups = num_heads // q_per_kv

        name = name.replace("language_model.", "") # InternVL
        if name.startswith("mlp") or name.startswith("vision_model"):
            # skip visual tensors
            return []

        if bid is not None and f"model.layers.{bid}.attention.wqkv" in name:
            qkv = data_torch

            qkv = qkv.reshape((num_groups, q_per_kv + 2, head_dim, n_embd))
            q, k, v = qkv[:, : q_per_kv], qkv[:, -2], qkv[:, -1]

            # The model weights of q and k equire additional reshape.
            q = LlamaModel.permute(q.reshape((-1, q.shape[-1])), num_heads, num_heads)
            k = LlamaModel.permute(k.reshape((-1, k.shape[-1])), num_heads, num_kv_heads)
            v = v.reshape((-1, v.shape[-1]))

            return [
                (self.format_tensor_name(gguf.MODEL_TENSOR.ATTN_Q, bid), q),
                (self.format_tensor_name(gguf.MODEL_TENSOR.ATTN_K, bid), k),
                (self.format_tensor_name(gguf.MODEL_TENSOR.ATTN_V, bid), v),
            ]
        else:
            return [(self.map_tensor_name(name), data_torch)]


@ModelBase.register("InternLM3ForCausalLM")
class InternLM3Model(TextModel):
    model_arch = gguf.MODEL_ARCH.LLAMA

    def set_vocab(self):
        tokens, scores, toktypes = self._create_vocab_sentencepiece()

        self.gguf_writer.add_tokenizer_model("llama")
        self.gguf_writer.add_tokenizer_pre("default")
        self.gguf_writer.add_token_list(tokens)
        self.gguf_writer.add_token_scores(scores)
        self.gguf_writer.add_token_types(toktypes)

        special_vocab = gguf.SpecialVocab(self.dir_model, n_vocab=len(tokens))

        tokenizer_config_file = self.dir_model / 'tokenizer_config.json'
        if tokenizer_config_file.is_file():
            with open(tokenizer_config_file, "r", encoding="utf-8") as f:
                tokenizer_config_json = json.load(f)
                if "add_prefix_space" in tokenizer_config_json:
                    self.gguf_writer.add_add_space_prefix(tokenizer_config_json["add_prefix_space"])

                if "added_tokens_decoder" in tokenizer_config_json:
                    for token_id, token_data in tokenizer_config_json["added_tokens_decoder"].items():
                        if token_data.get("special"):
                            token_id = int(token_id)
                            token = token_data["content"]
                            special_vocab._set_special_token(token, token_id)
                            # update eos token
                            if token == '<|im_end|>' and "eos" in special_vocab.special_token_ids:
                                special_vocab.special_token_ids["eos"] = token_id

        special_vocab.add_to_gguf(self.gguf_writer)

    def set_gguf_parameters(self):
        super().set_gguf_parameters()
        hparams = self.hparams
        self.gguf_writer.add_vocab_size(hparams["vocab_size"])

        if (rope_dim := hparams.get("head_dim")) is None:
            rope_dim = hparams["hidden_size"] // hparams["num_attention_heads"]
        self.gguf_writer.add_rope_dimension_count(rope_dim)

        rope_scaling = self.hparams.get("rope_scaling") or {}
        if rope_scaling.get("rope_type", rope_scaling.get("type")) == "linear" and "factor" in rope_scaling:
            self.gguf_writer.add_rope_scaling_type(gguf.RopeScalingType.LINEAR)
            self.gguf_writer.add_rope_scaling_factor(rope_scaling["factor"])

    def modify_tensors(self, data_torch: Tensor, name: str, bid: int | None) -> Iterable[tuple[str, Tensor]]:
        n_head = self.hparams["num_attention_heads"]
        n_kv_head = self.hparams.get("num_key_value_heads")
        name = name.replace("language_model.", "") # InternVL
        if name.startswith("mlp") or name.startswith("vision_model"):
            # skip visual tensors
            return []
        if name.endswith(("q_proj.weight", "q_proj.bias")):
            data_torch = LlamaModel.permute(data_torch, n_head, n_head)
        if name.endswith(("k_proj.weight", "k_proj.bias")):
            data_torch = LlamaModel.permute(data_torch, n_head, n_kv_head)
        return [(self.map_tensor_name(name), data_torch)]


@ModelBase.register("BertModel", "BertForMaskedLM", "CamembertModel", "BertForSequenceClassification")
class BertModel(TextModel):
    model_arch = gguf.MODEL_ARCH.BERT

    def __init__(self, *args, **kwargs):
        super().__init__(*args, **kwargs)
        self.vocab_size = None

        if cls_out_labels := self.hparams.get("id2label"):
            if len(cls_out_labels) == 2 and cls_out_labels[0] == "LABEL_0":
                # Remove dummy labels added by AutoConfig
                cls_out_labels = None
        self.cls_out_labels = cls_out_labels

    def set_gguf_parameters(self):
        super().set_gguf_parameters()
        self.gguf_writer.add_causal_attention(False)
        self._try_set_pooling_type()

        if self.cls_out_labels:
            self.gguf_writer.add_classifier_output_labels([v for k, v in sorted(self.cls_out_labels.items())])

    def set_vocab(self):
        tokens, toktypes, tokpre = self.get_vocab_base()
        self.vocab_size = len(tokens)

        # we need this to validate the size of the token_type embeddings
        # though currently we are passing all zeros to the token_type embeddings
        # "Sequence A" or "Sequence B"
        self.gguf_writer.add_token_type_count(self.hparams.get("type_vocab_size", 1))

        # convert to phantom space vocab
        def phantom(tok):
            if tok.startswith("[") and tok.endswith("]"):
                return tok
            if tok.startswith("##"):
                return tok[2:]
            return "\u2581" + tok
        tokens = list(map(phantom, tokens))

        # add vocab to gguf
        self.gguf_writer.add_tokenizer_model("bert")
        self.gguf_writer.add_tokenizer_pre(tokpre)
        self.gguf_writer.add_token_list(tokens)
        self.gguf_writer.add_token_types(toktypes)

        # handle special tokens
        special_vocab = gguf.SpecialVocab(self.dir_model, n_vocab=len(tokens))
        special_vocab.add_to_gguf(self.gguf_writer)

    def modify_tensors(self, data_torch: Tensor, name: str, bid: int | None) -> Iterable[tuple[str, Tensor]]:
        del bid  # unused

        if name.startswith("bert."):
            name = name[5:]

        if name.endswith(".gamma"):
            name = name[:-6] + ".weight"

        if name.endswith(".beta"):
            name = name[:-5] + ".bias"

        # we are only using BERT for embeddings so we don't need the pooling layer
        if name in ("embeddings.position_ids", "pooler.dense.weight", "pooler.dense.bias"):
            return [] # we don't need these

        if name.startswith("cls.predictions"):
            return []

        if name.startswith("cls.seq_relationship"):
            return []

        if self.cls_out_labels:
            # For BertForSequenceClassification (direct projection layer)
            if name == "classifier.weight":
                name = "classifier.out_proj.weight"

            if name == "classifier.bias":
                name = "classifier.out_proj.bias"

        return [(self.map_tensor_name(name), data_torch)]

    def _xlmroberta_tokenizer_init(self) -> None:
        # we need the pad_token_id to know how to chop down position_embd matrix
        if (pad_token_id := self.hparams.get("pad_token_id")) is not None:
            self._position_offset = 1 + pad_token_id
            if "max_position_embeddings" in self.hparams:
                self.hparams["max_position_embeddings"] -= self._position_offset
        else:
            self._position_offset = None

    def _xlmroberta_set_vocab(self) -> None:
        # to avoid TypeError: Descriptors cannot be created directly
        # exception when importing sentencepiece_model_pb2
        os.environ["PROTOCOL_BUFFERS_PYTHON_IMPLEMENTATION"] = "python"
        from sentencepiece import SentencePieceProcessor
        from sentencepiece import sentencepiece_model_pb2 as model

        tokenizer_path = self.dir_model / 'sentencepiece.bpe.model'

        tokenizer_json = {}
        tokenizer_config_json = {}
        if not tokenizer_path.is_file():
            tokenizer_path = self.dir_model / 'tokenizer.json'
            tokenizer_config_path = self.dir_model / 'tokenizer_config.json'

            if not tokenizer_path.is_file():
                raise FileNotFoundError(f"File not found: {tokenizer_path}")

            from base64 import b64decode
            from transformers import AutoTokenizer
            tokenizer = AutoTokenizer.from_pretrained(self.dir_model)

            with open(tokenizer_path, "r", encoding="utf-8") as fp:
                tokenizer_json = json.load(fp)

            if tokenizer_config_path.is_file():
                with open(tokenizer_config_path, "r", encoding="utf-8") as fp:
                    tokenizer_config_json = json.load(fp)

            add_prefix = tokenizer.add_prefix_space
            remove_whitespaces = tokenizer.clean_up_tokenization_spaces
            precompiled_charsmap = b64decode(tokenizer_json["normalizer"]["precompiled_charsmap"])

            vocab_size = max(self.hparams.get("vocab_size", 0), tokenizer.vocab_size)
        else:
            sentencepiece_model = model.ModelProto()  # pyright: ignore[reportAttributeAccessIssue]
            sentencepiece_model.ParseFromString(open(tokenizer_path, "rb").read())
            assert sentencepiece_model.trainer_spec.model_type == 1  # UNIGRAM

            add_prefix = sentencepiece_model.normalizer_spec.add_dummy_prefix
            remove_whitespaces = sentencepiece_model.normalizer_spec.remove_extra_whitespaces
            precompiled_charsmap = sentencepiece_model.normalizer_spec.precompiled_charsmap

            tokenizer = SentencePieceProcessor()
            tokenizer.LoadFromFile(str(tokenizer_path))

            vocab_size = max(self.hparams.get("vocab_size", 0), tokenizer.vocab_size())

        tokens: list[bytes] = [f"[PAD{i}]".encode("utf-8") for i in range(vocab_size)]
        scores: list[float] = [-10000.0] * vocab_size
        toktypes: list[int] = [SentencePieceTokenTypes.UNUSED] * vocab_size

        if isinstance(tokenizer, SentencePieceProcessor):
            for token_id in range(tokenizer.vocab_size()):
                piece = tokenizer.IdToPiece(token_id)
                text = piece.encode("utf-8")
                score = tokenizer.GetScore(token_id)

                toktype = SentencePieceTokenTypes.NORMAL
                if tokenizer.IsUnknown(token_id):
                    toktype = SentencePieceTokenTypes.UNKNOWN
                elif tokenizer.IsControl(token_id):
                    toktype = SentencePieceTokenTypes.CONTROL
                elif tokenizer.IsUnused(token_id):
                    toktype = SentencePieceTokenTypes.UNUSED
                elif tokenizer.IsByte(token_id):
                    toktype = SentencePieceTokenTypes.BYTE

                tokens[token_id] = text
                scores[token_id] = score
                toktypes[token_id] = toktype
        else:
            added_vocab = tokenizer.get_added_vocab()
            unk_token = tokenizer_config_json.get("unk_token")
            unk_token_id = added_vocab.get(unk_token, tokenizer_json["model"].get("unk_id", 3))

            for token_id in range(tokenizer.vocab_size):
                piece = tokenizer._convert_id_to_token(token_id)
                if (piece := tokenizer._convert_id_to_token(token_id)) is not None:
                    text = piece.encode("utf-8")
                    score = tokenizer_json["model"]["vocab"][token_id][1]

                    toktype = SentencePieceTokenTypes.NORMAL
                    if token_id == unk_token_id:
                        toktype = SentencePieceTokenTypes.UNKNOWN
                    elif token_id in tokenizer.all_special_ids:
                        toktype = SentencePieceTokenTypes.CONTROL
                    elif token_id in added_vocab.values():
                        toktype = SentencePieceTokenTypes.USER_DEFINED
                    # No reliable way to detect this, but jina doesn't have any
                    # elif tokenizer.IsByte(token_id):
                    #     toktype = SentencePieceTokenTypes.BYTE

                    tokens[token_id] = text
                    scores[token_id] = score
                    toktypes[token_id] = toktype

        if isinstance(tokenizer, SentencePieceProcessor):
            # realign tokens (see HF tokenizer code)
            tokens = [b'<s>', b'<pad>', b'</s>', b'<unk>'] + tokens[3:-1]
            scores = [0.0, 0.0, 0.0, 0.0] + scores[3:-1]
            toktypes = [
                SentencePieceTokenTypes.CONTROL,
                SentencePieceTokenTypes.CONTROL,
                SentencePieceTokenTypes.CONTROL,
                SentencePieceTokenTypes.UNKNOWN,
            ] + toktypes[3:-1]

            if self.model_arch == gguf.MODEL_ARCH.NOMIC_BERT_MOE:
                # Add mask token missing from sentencepiece.bpe.model
                tokens[250001] = b'<mask>'
                scores[250001] = 0.0
                toktypes[250001] = SentencePieceTokenTypes.CONTROL

        self.gguf_writer.add_tokenizer_model("t5")
        self.gguf_writer.add_tokenizer_pre("default")
        self.gguf_writer.add_token_list(tokens)
        self.gguf_writer.add_token_scores(scores)
        self.gguf_writer.add_token_types(toktypes)
        self.gguf_writer.add_add_space_prefix(add_prefix)
        self.gguf_writer.add_token_type_count(self.hparams.get("type_vocab_size", 1))
        self.gguf_writer.add_remove_extra_whitespaces(remove_whitespaces)
        if precompiled_charsmap:
            self.gguf_writer.add_precompiled_charsmap(precompiled_charsmap)

        special_vocab = gguf.SpecialVocab(self.dir_model, n_vocab=len(tokens))
        special_vocab.add_to_gguf(self.gguf_writer)


@ModelBase.register("DistilBertModel", "DistilBertForMaskedLM", "DistilBertForSequenceClassification")
class DistilBertModel(BertModel):
    model_arch = gguf.MODEL_ARCH.BERT

    def set_gguf_parameters(self):
        self.gguf_writer.add_layer_norm_eps(1e-12)
        logger.info("gguf: layer norm epsilon = 1e-12")
        super().set_gguf_parameters()

    def modify_tensors(self, data_torch: Tensor, name: str, bid: int | None) -> Iterable[tuple[str, Tensor]]:
        if name.startswith("distilbert."):
            name = name[11:]

        # These layers act as MLM head, so we don't need them
        if name.startswith("vocab_"):
            return []

        return super().modify_tensors(data_torch, name, bid)


@ModelBase.register("RobertaModel", "RobertaForSequenceClassification")
class RobertaModel(BertModel):
    model_arch = gguf.MODEL_ARCH.BERT

    def __init__(self, *args, **kwargs):
        super().__init__(*args, **kwargs)

        # we need the pad_token_id to know how to chop down position_embd matrix
        if (pad_token_id := self.hparams.get("pad_token_id")) is not None:
            self._position_offset = 1 + pad_token_id
            if "max_position_embeddings" in self.hparams:
                self.hparams["max_position_embeddings"] -= self._position_offset
        else:
            self._position_offset = None

    def set_vocab(self):
        """Support BPE tokenizers for roberta models"""
        bpe_tok_path = self.dir_model / "tokenizer.json"
        if bpe_tok_path.exists():
            self._set_vocab_gpt2()

            # we need this to validate the size of the token_type embeddings
            # though currently we are passing all zeros to the token_type embeddings
            # "Sequence A" or "Sequence B"
            self.gguf_writer.add_token_type_count(self.hparams.get("type_vocab_size", 1))

        else:
            return super().set_vocab()

    def modify_tensors(self, data_torch: Tensor, name: str, bid: int | None) -> Iterable[tuple[str, Tensor]]:
        # if name starts with "roberta.", remove the prefix
        # e.g. https://huggingface.co/BAAI/bge-reranker-v2-m3/tree/main
        if name.startswith("roberta."):
            name = name[8:]

        # position embeddings start at pad_token_id + 1, so just chop down the weight tensor
        if name == "embeddings.position_embeddings.weight":
            if self._position_offset is not None:
                data_torch = data_torch[self._position_offset:,:]

        return super().modify_tensors(data_torch, name, bid)


@ModelBase.register("NomicBertModel")
class NomicBertModel(BertModel):
    model_arch = gguf.MODEL_ARCH.BERT

    def __init__(self, dir_model: Path, ftype: gguf.LlamaFileType, fname_out: Path, **kwargs: Any):
        hparams = kwargs.pop("hparams", None)
        if hparams is None:
            hparams = ModelBase.load_hparams(dir_model)

        self.is_moe = bool(hparams.get("moe_every_n_layers"))
        self.model_arch = gguf.MODEL_ARCH.NOMIC_BERT_MOE if self.is_moe else gguf.MODEL_ARCH.NOMIC_BERT

        super().__init__(dir_model, ftype, fname_out, hparams=hparams, **kwargs)

        self._tokenizer_is_xlmroberta = self._is_tokenizer_xlmroberta()
        if self._tokenizer_is_xlmroberta:
            self._xlmroberta_tokenizer_init()

        npos, mtp = self.hparams["n_positions"], self.hparams.get("max_trained_positions", 2048)
        if npos == 8192 and mtp == 2048:
            self.hparams["n_positions"] = 2048  # nomic-embed-text v1 and v1.5 are trained for 2048 tokens.
        elif npos == 2048 and mtp == 2048:
            self.hparams["n_positions"] = 512   # nomic-embed-text-v2-moe is trained for 512 tokens.
        else:
            raise ValueError(f"unrecognized parameters: n_positions={npos}, max_trained_positions={mtp}")

        assert self.hparams["activation_function"] == "gelu" if self.is_moe else "swiglu"

        # this doesn't do anything in the HF version
        assert self.hparams["causal"] is False
        # no bias tensors unless MoE
        assert self.hparams["qkv_proj_bias"] == self.is_moe
        assert self.hparams["mlp_fc1_bias"]  == self.is_moe
        assert self.hparams["mlp_fc2_bias"]  == self.is_moe

        # norm at end of layer
        assert self.hparams["prenorm"] is False
        # standard RoPE
        assert self.hparams["rotary_emb_fraction"] == 1.0
        assert self.hparams["rotary_emb_interleaved"] is False
        assert self.hparams["rotary_emb_scale_base"] is None

    def set_vocab(self) -> None:
        if self._tokenizer_is_xlmroberta:
            return self._xlmroberta_set_vocab()
        return super().set_vocab()

    def modify_tensors(self, data_torch: torch.Tensor, name: str, bid: int | None) -> Iterable[tuple[str, torch.Tensor]]:
        # If the tensor is an experts bias tensor, skip it by returning an empty list.
        if "mlp.experts.bias" in name:
            return []  # Explicitly return an empty list.

        if "mlp.experts.mlp.w1" in name:
            data_torch = data_torch.view(self.hparams["num_experts"], self.hparams["n_inner"], self.hparams["n_embd"])
            name += ".weight"

        if "mlp.experts.mlp.w2" in name:
            data_torch = data_torch.view(self.hparams["num_experts"], self.hparams["n_inner"], self.hparams["n_embd"])
            data_torch = data_torch.transpose(1, 2)
            name += ".weight"

        return [(self.map_tensor_name(name), data_torch)]

    def set_gguf_parameters(self):
        super().set_gguf_parameters()
        self.gguf_writer.add_rope_freq_base(self.hparams["rotary_emb_base"])
        if self.is_moe:
            self.gguf_writer.add_moe_every_n_layers(self.hparams["moe_every_n_layers"])
            self.gguf_writer.add_expert_count(self.hparams["num_experts"])
            self.gguf_writer.add_expert_used_count(self.hparams["moe_top_k"])

    def _is_tokenizer_xlmroberta(self) -> bool:
        with open(self.dir_model / "tokenizer.json") as f:
            tokenizer_json = json.load(f)
        toktyp = tokenizer_json["model"]["type"]
        if toktyp == "Unigram":
            return True
        if toktyp == "WordPiece":
            return False
        raise ValueError(f"unknown tokenizer: {toktyp}")


@ModelBase.register("NeoBERT", "NeoBERTLMHead", "NeoBERTForSequenceClassification")
class NeoBert(BertModel):
    model_arch = gguf.MODEL_ARCH.NEO_BERT

    def set_gguf_parameters(self):
        super().set_gguf_parameters()

        # NeoBERT uses 2/3 of the intermediate size as feed forward length
        self.gguf_writer.add_feed_forward_length(int(2 * self.hparams["intermediate_size"] / 3))
        self.gguf_writer.add_rope_freq_base(10000.0)  # default value for NeoBERT
        self.gguf_writer.add_rope_scaling_type(gguf.RopeScalingType.NONE)

        f_rms_eps = self.hparams.get("norm_eps", 1e-6)  # default value for NeoBERT
        self.gguf_writer.add_layer_norm_rms_eps(f_rms_eps)
        logger.info(f"gguf: rms norm epsilon = {f_rms_eps}")

        self.gguf_writer.add_pooling_type(gguf.PoolingType.CLS) # https://huggingface.co/chandar-lab/NeoBERT#how-to-use

    def modify_tensors(self, data_torch, name, bid):
        if name.startswith("decoder."):
            return []

        if name.startswith("model."):
            name = name[6:]

        return super().modify_tensors(data_torch, name, bid)


@ModelBase.register("XLMRobertaModel", "XLMRobertaForSequenceClassification")
class XLMRobertaModel(BertModel):
    model_arch = gguf.MODEL_ARCH.BERT

    def __init__(self, *args, **kwargs):
        super().__init__(*args, **kwargs)
        self._xlmroberta_tokenizer_init()

    def set_vocab(self):
        self._xlmroberta_set_vocab()

    def modify_tensors(self, data_torch: Tensor, name: str, bid: int | None) -> Iterable[tuple[str, Tensor]]:
        # if name starts with "roberta.", remove the prefix
        # e.g. https://huggingface.co/BAAI/bge-reranker-v2-m3/tree/main
        if name.startswith("roberta."):
            name = name[8:]

        # position embeddings start at pad_token_id + 1, so just chop down the weight tensor
        if name == "embeddings.position_embeddings.weight":
            if self._position_offset is not None:
                data_torch = data_torch[self._position_offset:,:]

        return super().modify_tensors(data_torch, name, bid)


@ModelBase.register("GemmaForCausalLM")
class GemmaModel(TextModel):
    model_arch = gguf.MODEL_ARCH.GEMMA

    def set_vocab(self):
        self._set_vocab_sentencepiece()

        # TODO: these special tokens should be exported only for the CodeGemma family
        special_vocab = gguf.SpecialVocab(self.dir_model, load_merges=False,
                                          special_token_types = ['prefix', 'suffix', 'middle', 'fsep', 'eot'])
        special_vocab._set_special_token("prefix", 67)
        special_vocab._set_special_token("suffix", 69)
        special_vocab._set_special_token("middle", 68)
        special_vocab._set_special_token("fsep",   70)
        special_vocab._set_special_token("eot",    107)
        special_vocab.chat_template = None  # do not add it twice
        special_vocab.add_to_gguf(self.gguf_writer)

        self.gguf_writer.add_add_space_prefix(False)

    def set_gguf_parameters(self):
        hparams = self.hparams
        block_count = hparams["num_hidden_layers"]

        self.gguf_writer.add_context_length(hparams["max_position_embeddings"])
        self.gguf_writer.add_embedding_length(hparams["hidden_size"])
        self.gguf_writer.add_block_count(block_count)
        self.gguf_writer.add_feed_forward_length(hparams["intermediate_size"])
        self.gguf_writer.add_head_count(hparams["num_attention_heads"])
        self.gguf_writer.add_head_count_kv(self.hparams["num_key_value_heads"] if "num_key_value_heads" in hparams else hparams["num_attention_heads"])
        self.gguf_writer.add_layer_norm_rms_eps(self.hparams["rms_norm_eps"])
        self.gguf_writer.add_key_length(hparams["head_dim"])
        self.gguf_writer.add_value_length(hparams["head_dim"])
        self.gguf_writer.add_file_type(self.ftype)

    def modify_tensors(self, data_torch: Tensor, name: str, bid: int | None) -> Iterable[tuple[str, Tensor]]:
        del bid  # unused

        # lm_head is not used in llama.cpp, while autoawq will include this tensor in model
        # To prevent errors, skip loading lm_head.weight.
        if name == "lm_head.weight":
            logger.debug(f"Skipping get tensor {name!r} in safetensors so that convert can end normally.")
            return []

        # ref: https://github.com/huggingface/transformers/blob/fc37f38915372c15992b540dfcbbe00a916d4fc6/src/transformers/models/gemma/modeling_gemma.py#L89
        if name.endswith("norm.weight"):
            data_torch = data_torch + 1

        return [(self.map_tensor_name(name), data_torch)]


@ModelBase.register("Gemma2ForCausalLM")
class Gemma2Model(TextModel):
    model_arch = gguf.MODEL_ARCH.GEMMA2

    def set_vocab(self):
        self._set_vocab_sentencepiece()

        self.gguf_writer.add_add_space_prefix(False)

    def set_gguf_parameters(self):
        hparams = self.hparams
        block_count = hparams["num_hidden_layers"]

        self.gguf_writer.add_context_length(hparams["max_position_embeddings"])
        self.gguf_writer.add_embedding_length(hparams["hidden_size"])
        self.gguf_writer.add_block_count(block_count)
        self.gguf_writer.add_feed_forward_length(hparams["intermediate_size"])
        self.gguf_writer.add_head_count(hparams["num_attention_heads"])
        self.gguf_writer.add_head_count_kv(self.hparams["num_key_value_heads"] if "num_key_value_heads" in hparams else hparams["num_attention_heads"])
        self.gguf_writer.add_layer_norm_rms_eps(self.hparams["rms_norm_eps"])
        self.gguf_writer.add_key_length(hparams["head_dim"])
        self.gguf_writer.add_value_length(hparams["head_dim"])
        self.gguf_writer.add_file_type(self.ftype)
        self.gguf_writer.add_attn_logit_softcapping(
            self.hparams["attn_logit_softcapping"]
        )
        self.gguf_writer.add_final_logit_softcapping(
            self.hparams["final_logit_softcapping"]
        )
        self.gguf_writer.add_sliding_window(self.hparams["sliding_window"])

    def modify_tensors(self, data_torch: Tensor, name: str, bid: int | None) -> Iterable[tuple[str, Tensor]]:
        del bid  # unused

        # lm_head is not used in llama.cpp, while autoawq will include this tensor in model
        # To prevent errors, skip loading lm_head.weight.
        if name == "lm_head.weight":
            logger.debug(f"Skipping get tensor {name!r} in safetensors so that convert can end normally.")
            return []

        # ref: https://github.com/huggingface/transformers/blob/fc37f38915372c15992b540dfcbbe00a916d4fc6/src/transformers/models/gemma/modeling_gemma.py#L89
        if name.endswith("norm.weight"):
            data_torch = data_torch + 1

        return [(self.map_tensor_name(name), data_torch)]


@ModelBase.register("Gemma3ForCausalLM", "Gemma3ForConditionalGeneration")
class Gemma3Model(TextModel):
    model_arch = gguf.MODEL_ARCH.GEMMA3
    norm_shift = 1.0  # Gemma3RMSNorm adds 1.0 to the norm value

    def set_vocab(self):
        self._set_vocab_sentencepiece()

        self.gguf_writer.add_add_space_prefix(False)

    def set_gguf_parameters(self):
        hparams = self.hparams
        block_count = hparams["num_hidden_layers"]

        # some default values are not specified in the hparams
        self.gguf_writer.add_context_length(hparams.get("max_position_embeddings", 131072))
        self.gguf_writer.add_embedding_length(hparams["hidden_size"])
        self.gguf_writer.add_block_count(block_count)
        self.gguf_writer.add_feed_forward_length(hparams["intermediate_size"])
        self.gguf_writer.add_head_count(hparams.get("num_attention_heads", 8))
        self.gguf_writer.add_layer_norm_rms_eps(self.hparams.get("rms_norm_eps", 1e-6))
        self.gguf_writer.add_key_length(hparams.get("head_dim", 256))
        self.gguf_writer.add_value_length(hparams.get("head_dim", 256))
        self.gguf_writer.add_file_type(self.ftype)
        self.gguf_writer.add_rope_freq_base(hparams.get("rope_theta", 1_000_000.0)) # for global layers
        # attn_logit_softcapping is removed in Gemma3
        assert hparams.get("attn_logit_softcapping") is None
        self.gguf_writer.add_sliding_window(hparams["sliding_window"])
        self.gguf_writer.add_head_count_kv(hparams.get("num_key_value_heads", 4))
        if hparams.get("rope_scaling") is not None:
            assert hparams["rope_scaling"]["rope_type"] == "linear"
            # important: this rope_scaling is only applied for global layers, and not used by 1B model
            self.gguf_writer.add_rope_scaling_type(gguf.RopeScalingType.LINEAR)
            self.gguf_writer.add_rope_scaling_factor(hparams["rope_scaling"]["factor"])

    def modify_tensors(self, data_torch: Tensor, name: str, bid: int | None) -> Iterable[tuple[str, Tensor]]:
        del bid  # unused

        if "language_model." in name:
            name = name.replace("language_model.", "")

        elif name.startswith("multi_modal_projector.") or name.startswith("vision_tower.") \
                or name.startswith("multimodal_projector.") or name.startswith("vision_model."):
            return [] # skip vision tensors

        # remove OOV (out-of-vocabulary) rows in token_embd
        if "embed_tokens.weight" in name:
            vocab = self._create_vocab_sentencepiece()
            tokens = vocab[0]
            data_torch = data_torch[:len(tokens)]

        # ref code in Gemma3RMSNorm
        # output = output * (1.0 + self.weight.float())
        # note: this is not the case on gemma3n
        if name.endswith("norm.weight"):
            data_torch = data_torch + self.norm_shift

        return [(self.map_tensor_name(name), data_torch)]


@ModelBase.register("Gemma3ForConditionalGeneration")
class Gemma3VisionModel(MmprojModel):
    def set_gguf_parameters(self):
        super().set_gguf_parameters()
        hparams = self.hparams
        self.gguf_writer.add_clip_projector_type(gguf.VisionProjectorType.GEMMA3)
        # default values below are taken from HF tranformers code
        self.gguf_writer.add_vision_attention_layernorm_eps(hparams.get("layer_norm_eps", 1e-6))
        self.gguf_writer.add_vision_use_gelu(True)
        # calculate proj_scale_factor (used by tinygemma3 test model)
        image_seq_length = self.preprocessor_config.get("image_seq_length", 256)
        n_per_side = int(image_seq_length ** 0.5)
        image_size = self.hparams["image_size"]
        patch_size = self.hparams["patch_size"]
        proj_scale_factor = (image_size // patch_size) // n_per_side
        if proj_scale_factor > 0 and proj_scale_factor != 4:
            # we only need to write this if it's not the default value
            # in this case, we are converting a test model
            self.gguf_writer.add_vision_projector_scale_factor(proj_scale_factor)

    def tensor_force_quant(self, name, new_name, bid, n_dims):
        del bid, new_name, n_dims  # unused
        # related to https://github.com/ggml-org/llama.cpp/issues/13025
        if "input_projection" in name:
            return gguf.GGMLQuantizationType.F16
        if ".embeddings." in name:
            return gguf.GGMLQuantizationType.F32
        return False

    def modify_tensors(self, data_torch: Tensor, name: str, bid: int | None) -> Iterable[tuple[str, Tensor]]:
        del bid  # unused

        if "vision_model.head." in name:
            return [] # skip redundant tensors for tinygemma3

        if name.startswith("multi_modal_projector.") or name.startswith("vision_tower.") \
                or name.startswith("multimodal_projector.") or name.startswith("vision_model."):
            # process vision tensors
            name = name.replace("_weight", ".weight")

            # correct norm value ; only this "soft_emb_norm" need to be corrected as it's part of Gemma projector
            # the other norm values are part of SigLIP model, and they are already correct
            # ref code: Gemma3RMSNorm
            if "soft_emb_norm.weight" in name:
                logger.info(f"Correcting norm value for '{name}'")
                data_torch = data_torch + 1

            return [(self.map_tensor_name(name), data_torch)]

        return [] # skip other tensors


@ModelBase.register("Gemma3nForConditionalGeneration")
class Gemma3NModel(Gemma3Model):
    model_arch = gguf.MODEL_ARCH.GEMMA3N
    norm_shift = 0.0 # same value with Gemma3p5RMSNorm scale_shift on python code

    _altup_proj: list[Tensor] = []
    _altup_unembd: list[Tensor] = []

    def __init__(self, *args, **kwargs):
        super().__init__(*args, **kwargs)
        assert self.hparams["altup_num_inputs"] == 4, "Current conversion only supports 4 altup inputs"
        self._altup_proj = [
            torch.Tensor(), # to be replaced
            torch.Tensor(), # to be replaced
            torch.Tensor(), # to be replaced
        ]
        self._altup_unembd = [
            torch.Tensor(), # to be replaced
            torch.Tensor(), # to be replaced
            torch.Tensor(), # to be replaced
        ]

    def set_vocab(self):
        super().set_vocab()

    def set_gguf_parameters(self):
        super().set_gguf_parameters()
        self.gguf_writer.add_altup_active_idx(self.hparams["altup_active_idx"])
        self.gguf_writer.add_altup_num_inputs(self.hparams["altup_num_inputs"])
        self.gguf_writer.add_embedding_length_per_layer_input(self.hparams["hidden_size_per_layer_input"])
        self.gguf_writer.add_shared_kv_layers(self.hparams["num_kv_shared_layers"])

        activation_sparsity_scale = []
        for s in self.hparams["activation_sparsity_pattern"]:
            normal_dist = torch.distributions.normal.Normal(0, 1)
            std_multiplier = normal_dist.icdf(torch.tensor(s, dtype=torch.float32))
            activation_sparsity_scale.append(std_multiplier.item())
        self.gguf_writer.add_activation_sparsity_scale(activation_sparsity_scale)

        sliding_window_pattern = []
        for t in self.hparams["layer_types"]:
            sliding_window_pattern.append(t == "sliding_attention")
        self.gguf_writer.add_sliding_window_pattern(sliding_window_pattern)

    def _stack_matrices(self, matrices: list[Tensor]) -> Tensor | None:
        has_all = all(m.numel() > 0 for m in matrices)
        if not has_all:
            return None
        else:
            return torch.stack(matrices, dim=0)

    def modify_tensors(self, data_torch: Tensor, name: str, bid: int | None) -> Iterable[tuple[str, Tensor]]:
        if name.endswith("_scale"):
            name = name + ".weight"

        # TODO: implement self.prediction_coefs.weight.clamp_(...)

        if "language_model." not in name:
            return [] # skip non-language model tensors

        if "altup_unembed_projections" in name:
            data_torch = data_torch.to(device="cpu")
            if ".0." in name:
                self._altup_unembd[0] = data_torch
            elif ".1." in name:
                self._altup_unembd[1] = data_torch
            elif ".2." in name:
                self._altup_unembd[2] = data_torch
            else:
                raise ValueError(f"Unknown name: {name}")
            out = self._stack_matrices(self._altup_unembd)
            if out is not None:
                return [(self.map_tensor_name("model.altup_unembed_projections.weight"), out)]
            else:
                return []

        if "altup_projections" in name:
            data_torch = data_torch.to(device="cpu")
            if ".0." in name:
                self._altup_proj[0] = data_torch
            elif ".1." in name:
                self._altup_proj[1] = data_torch
            elif ".2." in name:
                self._altup_proj[2] = data_torch
            else:
                raise ValueError(f"Unknown name: {name}")
            out = self._stack_matrices(self._altup_proj)
            if out is not None:
                return [(self.map_tensor_name("model.altup_projections.weight"), out)]
            else:
                return []

        return super().modify_tensors(data_torch, name, bid)


@ModelBase.register("Starcoder2ForCausalLM")
class StarCoder2Model(TextModel):
    model_arch = gguf.MODEL_ARCH.STARCODER2


@ModelBase.register("Rwkv6ForCausalLM")
class Rwkv6Model(TextModel):
    model_arch = gguf.MODEL_ARCH.RWKV6

    def set_vocab(self):
        self._set_vocab_rwkv_world()

    def set_gguf_parameters(self):
        block_count = self.hparams["num_hidden_layers"]
        head_size = self.hparams["head_size"]
        hidden_size = self.hparams["hidden_size"]
        layer_norm_eps = self.hparams["layer_norm_epsilon"]
        rescale_every_n_layers = self.hparams["rescale_every"]
        intermediate_size = self.hparams["intermediate_size"] if self.hparams["intermediate_size"] is not None else int((hidden_size * 3.5) // 32 * 32)
        time_mix_extra_dim = 64 if hidden_size == 4096 else 32
        time_decay_extra_dim = 128 if hidden_size == 4096 else 64

        # RWKV isn't context limited
        self.gguf_writer.add_context_length(1048576)
        self.gguf_writer.add_embedding_length(hidden_size)
        self.gguf_writer.add_block_count(block_count)
        self.gguf_writer.add_layer_norm_eps(layer_norm_eps)
        self.gguf_writer.add_rescale_every_n_layers(rescale_every_n_layers)
        self.gguf_writer.add_wkv_head_size(head_size)
        self.gguf_writer.add_time_mix_extra_dim(time_mix_extra_dim)
        self.gguf_writer.add_time_decay_extra_dim(time_decay_extra_dim)
        self.gguf_writer.add_feed_forward_length(intermediate_size)
        self.gguf_writer.add_file_type(self.ftype)

        # required by llama.cpp, unused
        self.gguf_writer.add_head_count(0)

    lerp_weights: dict[int, dict[str, Tensor]] = {}

    def modify_tensors(self, data_torch: Tensor, name: str, bid: int | None) -> Iterable[tuple[str, Tensor]]:
        new_name = self.map_tensor_name(name)

        if not (new_name.endswith(".weight") or new_name.endswith(".bias")):
            new_name += ".weight"

        if new_name.endswith("time_mix_w1.weight") or new_name.endswith("time_mix_decay_w1.weight") or new_name.endswith("time_mix_decay_w2.weight"):
            data_torch = data_torch.transpose(0, 1)

        if new_name.endswith("time_mix_w2.weight"):
            data_torch = data_torch.permute(0, 2, 1)

        if new_name.endswith("time_mix_decay.weight") or "lerp" in new_name:
            data_torch = data_torch.squeeze()

        try:
            rescale_every_n_layers = self.hparams["rescale_every"]
            if rescale_every_n_layers > 0:
                if new_name.endswith("time_mix_output.weight") or new_name.endswith("channel_mix_value.weight"):
                    data_torch = data_torch.div_(2 ** int(bid // rescale_every_n_layers))
        except KeyError:
            pass

        # concat time_mix_lerp weights to reduce some cpu overhead
        # also reduces the number of tensors in the model
        if bid is not None and "time_mix_lerp" in new_name and "time_mix_lerp_x" not in new_name:
            try:
                self.lerp_weights[bid][new_name] = data_torch
            except KeyError:
                self.lerp_weights[bid] = {new_name: data_torch}
            if all(f"blk.{bid}.time_mix_lerp_{i}.weight" in self.lerp_weights[bid].keys() for i in ["w", "k", "v", "r", "g"]):
                new_name = f"blk.{bid}.time_mix_lerp_fused.weight"
                data = torch.stack([self.lerp_weights[bid][f"blk.{bid}.time_mix_lerp_{i}.weight"].unsqueeze(0) for i in ["w", "k", "v", "r", "g"]], dim=0).unsqueeze(1)
                yield (new_name, data)
            return

        yield (new_name, data_torch)


@ModelBase.register("RWKV6Qwen2ForCausalLM")
class RWKV6Qwen2Model(Rwkv6Model):
    model_arch = gguf.MODEL_ARCH.RWKV6QWEN2

    def set_vocab(self):
        try:
            self._set_vocab_sentencepiece()
        except FileNotFoundError:
            self._set_vocab_gpt2()

    def set_gguf_parameters(self):
        block_count = self.hparams["num_hidden_layers"]
        num_attention_heads = self.hparams["num_attention_heads"]
        num_key_value_heads = self.hparams["num_key_value_heads"]
        hidden_size = self.hparams["hidden_size"]
        head_size = hidden_size // num_attention_heads
        rms_norm_eps = self.hparams["rms_norm_eps"]
        intermediate_size = self.hparams["intermediate_size"]
        time_mix_extra_dim = self.hparams.get("lora_rank_tokenshift", 64 if hidden_size >= 4096 else 32)
        time_decay_extra_dim = self.hparams.get("lora_rank_decay", 128 if hidden_size >= 4096 else 64)

        # RWKV isn't context limited
        self.gguf_writer.add_context_length(1048576)
        self.gguf_writer.add_embedding_length(hidden_size)
        self.gguf_writer.add_block_count(block_count)
        self.gguf_writer.add_wkv_head_size(head_size)
        self.gguf_writer.add_time_mix_extra_dim(time_mix_extra_dim)
        self.gguf_writer.add_time_decay_extra_dim(time_decay_extra_dim)
        self.gguf_writer.add_feed_forward_length(intermediate_size)
        self.gguf_writer.add_file_type(self.ftype)

        # special parameters for time_mixing in RWKV6QWEN2
        self.gguf_writer.add_layer_norm_rms_eps(rms_norm_eps)
        self.gguf_writer.add_token_shift_count(1)
        # RWKV6QWEN2 use grouped key/value like GQA
        self.gguf_writer.add_head_count_kv(num_key_value_heads)

        # required by llama.cpp, unused
        self.gguf_writer.add_head_count(0)

    def modify_tensors(self, data_torch: Tensor, name: str, bid: int | None) -> Iterable[tuple[str, Tensor]]:
        for new_name, data in super().modify_tensors(data_torch, name, bid):
            if "time_mix_w1" in new_name or "time_mix_w2" in new_name:
                data = data.view(5, -1, data.shape[-1])
                # rwkv6qwen2 has a different order of rkvwg instead of the original wkvrg
                # permute them here to avoid code changes
                data = torch.stack([data[3], data[1], data[2], data[0], data[4]], dim=0).view(-1, data.shape[-1])
                if "w2" in new_name:
                    data = data.view(5, -1, data.shape[-1])
                yield (new_name, data)
                continue
            yield (new_name, data)


@ModelBase.register("Rwkv7ForCausalLM", "RWKV7ForCausalLM")
class Rwkv7Model(TextModel):
    model_arch = gguf.MODEL_ARCH.RWKV7

    def set_vocab(self):
        self._set_vocab_rwkv_world()

    def calc_lora_rank(self, hidden_size, exponent, multiplier):
        return max(1, round(hidden_size ** exponent * multiplier / 32)) * 32

    def set_gguf_parameters(self):
        block_count = self.hparams["num_hidden_layers"]
        try:
            head_size = self.hparams["head_size"]
            layer_norm_eps = self.hparams["layer_norm_epsilon"]
        except KeyError:
            head_size = self.hparams["head_dim"]
            layer_norm_eps = self.hparams["norm_eps"]
        hidden_size = self.hparams["hidden_size"]
        intermediate_size = self.hparams["intermediate_size"] if self.hparams["intermediate_size"] is not None else (hidden_size * 4)

        # ICLR: In-Context-Learning-Rate
        try:
            lora_rank_decay = self.hparams["lora_rank_decay"] if self.hparams["lora_rank_decay"] is not None else self.calc_lora_rank(hidden_size, 0.5, 1.8)
            lora_rank_iclr = self.hparams["lora_rank_iclr"] if self.hparams["lora_rank_iclr"] is not None else self.calc_lora_rank(hidden_size, 0.5, 1.8)
            lora_rank_value_residual_mix = self.hparams["lora_rank_value_residual_mix"] if self.hparams["lora_rank_value_residual_mix"] is not None else self.calc_lora_rank(hidden_size, 0.5, 1.3)
            lora_rank_gate = self.hparams["lora_rank_gate"] if self.hparams["lora_rank_gate"] is not None else self.calc_lora_rank(hidden_size, 0.8, 0.6)
        except KeyError:
            lora_rank_decay = self.hparams["decay_low_rank_dim"] if self.hparams["decay_low_rank_dim"] is not None else self.calc_lora_rank(hidden_size, 0.5, 1.8)
            lora_rank_iclr = self.hparams["a_low_rank_dim"] if self.hparams["a_low_rank_dim"] is not None else self.calc_lora_rank(hidden_size, 0.5, 1.8)
            lora_rank_value_residual_mix = self.hparams["v_low_rank_dim"] if self.hparams["v_low_rank_dim"] is not None else self.calc_lora_rank(hidden_size, 0.5, 1.3)
            lora_rank_gate = self.hparams["gate_low_rank_dim"] if self.hparams["gate_low_rank_dim"] is not None else self.calc_lora_rank(hidden_size, 0.8, 0.6)

        # RWKV isn't context limited
        self.gguf_writer.add_context_length(1048576)
        self.gguf_writer.add_embedding_length(hidden_size)
        self.gguf_writer.add_block_count(block_count)
        self.gguf_writer.add_layer_norm_eps(layer_norm_eps)
        self.gguf_writer.add_wkv_head_size(head_size)
        self.gguf_writer.add_decay_lora_rank(lora_rank_decay)
        self.gguf_writer.add_iclr_lora_rank(lora_rank_iclr)
        self.gguf_writer.add_value_residual_mix_lora_rank(lora_rank_value_residual_mix)
        self.gguf_writer.add_gate_lora_rank(lora_rank_gate)
        self.gguf_writer.add_feed_forward_length(intermediate_size)
        self.gguf_writer.add_file_type(self.ftype)

        # required by llama.cpp, unused
        self.gguf_writer.add_head_count(0)

    lerp_weights: dict[int, dict[str, Tensor]] = {}
    lora_needs_transpose: bool = True

    def modify_tensors(self, data_torch: Tensor, name: str, bid: int | None) -> Iterable[tuple[str, Tensor]]:
        # unify tensor names here to make life easier
        name = name.replace("blocks", "layers").replace("ffn", "feed_forward")
        name = name.replace("self_attn", "attention").replace("attn", "attention")
        name = name.replace("time_mixer.", "")
        # lora layer names in fla-hub's impl
        if "_lora.lora" in name:
            self.lora_needs_transpose = False
        name = name.replace("_lora.lora.0.weight", "1.weight")
        name = name.replace("_lora.lora.2.weight", "2.weight")
        name = name.replace("_lora.lora.2.bias", "0.weight")

        name = name.replace("feed_forward_norm", "ln2")
        name = name.replace("g_norm", "ln_x")

        if "attention.v" in name and "value" not in self.map_tensor_name(name) and bid == 0:
            # some models have dummy v0/v1/v2 on first layer while others don't
            # ignore them all since they are not used
            return

        wkv_has_gate = self.hparams.get("wkv_has_gate", True)
        lerp_list = ["r", "w", "k", "v", "a", "g"] if wkv_has_gate else ["r", "w", "k", "v", "a"]

        if bid is not None and "attention.x_" in name:
            if "attention.x_x" in name:
                # already concatenated
                new_name = f"blk.{bid}.time_mix_lerp_fused.weight"
                data = data_torch.reshape(len(lerp_list), 1, 1, -1)
                yield (new_name, data)
            else:
                try:
                    self.lerp_weights[bid][name] = data_torch
                except KeyError:
                    self.lerp_weights[bid] = {name: data_torch}
                if all(f"model.layers.{bid}.attention.x_{i}" in self.lerp_weights[bid].keys() for i in lerp_list):
                    new_name = f"blk.{bid}.time_mix_lerp_fused.weight"
                    data = torch.stack([self.lerp_weights[bid][f"model.layers.{bid}.attention.x_{i}"] for i in lerp_list], dim=0)
                    yield (new_name, data)
            return
        else:
            data_torch = data_torch.squeeze()
            new_name = self.map_tensor_name(name)

            if not (new_name.endswith(".weight") or new_name.endswith(".bias")):
                new_name += ".weight"

            if self.lora_needs_transpose and any(
                new_name.endswith(t) for t in [
                    "time_mix_w1.weight", "time_mix_w2.weight",
                    "time_mix_a1.weight", "time_mix_a2.weight",
                    "time_mix_v1.weight", "time_mix_v2.weight",
                    "time_mix_g1.weight", "time_mix_g2.weight",
                ]
            ):
                data_torch = data_torch.transpose(0, 1)

            if 'r_k' in new_name:
                data_torch = data_torch.flatten()

            if bid == 0 and "time_mix_a" in new_name:
                # dummy v0/v1/v2 on first layer
                # easist way to make llama happy
                yield (new_name.replace("time_mix_a", "time_mix_v"), data_torch)

            yield (new_name, data_torch)


@ModelBase.register("RwkvHybridForCausalLM")
class ARwkv7Model(Rwkv7Model):
    model_arch = gguf.MODEL_ARCH.ARWKV7

    def set_vocab(self):
        try:
            self._set_vocab_sentencepiece()
        except FileNotFoundError:
            self._set_vocab_gpt2()

    def set_gguf_parameters(self):
        block_count = self.hparams["num_hidden_layers"]
        hidden_size = self.hparams["hidden_size"]
        head_size = self.hparams["head_size"]
        rms_norm_eps = self.hparams["rms_norm_eps"]
        intermediate_size = self.hparams["intermediate_size"]
        wkv_has_gate = self.hparams["wkv_has_gate"]
        assert self.hparams["wkv_version"] == 7

        # ICLR: In-Context-Learning-Rate
        lora_rank_decay = 64
        lora_rank_iclr = 64
        lora_rank_value_residual_mix = 32
        lora_rank_gate = 128 if wkv_has_gate else 0

        # RWKV isn't context limited
        self.gguf_writer.add_context_length(1048576)
        self.gguf_writer.add_embedding_length(hidden_size)
        self.gguf_writer.add_block_count(block_count)
        self.gguf_writer.add_layer_norm_rms_eps(rms_norm_eps)
        self.gguf_writer.add_wkv_head_size(head_size)
        self.gguf_writer.add_decay_lora_rank(lora_rank_decay)
        self.gguf_writer.add_iclr_lora_rank(lora_rank_iclr)
        self.gguf_writer.add_value_residual_mix_lora_rank(lora_rank_value_residual_mix)
        self.gguf_writer.add_gate_lora_rank(lora_rank_gate)
        self.gguf_writer.add_feed_forward_length(intermediate_size)
        self.gguf_writer.add_file_type(self.ftype)
        self.gguf_writer.add_token_shift_count(1)

        # required by llama.cpp, unused
        self.gguf_writer.add_head_count(0)


@ModelBase.register("MambaForCausalLM", "MambaLMHeadModel", "FalconMambaForCausalLM")
class MambaModel(TextModel):
    model_arch = gguf.MODEL_ARCH.MAMBA

    def __init__(self, dir_model: Path, *args, **kwargs):
        # Avoid using AutoConfig for hparams
        hparams = kwargs.pop("hparams", None)
        if hparams is None:
            with open(dir_model / "config.json", "r", encoding="utf-8") as f:
                hparams = json.load(f)
        super().__init__(dir_model, *args, hparams=hparams, **kwargs)

    def set_vocab(self):
        vocab_size = self.hparams["vocab_size"]
        # Round vocab size to next multiple of 8
        pad_vocab = self.hparams.get("pad_vocab_size_multiple", 8)
        # pad using ceiling division
        # ref: https://stackoverflow.com/a/17511341/22827863
        vocab_size = -(vocab_size // -pad_vocab) * pad_vocab
        self.hparams["vocab_size"] = vocab_size

        if (self.dir_model / "tokenizer.json").is_file():
            self._set_vocab_gpt2()
        elif (self.dir_model / "tokenizer.model").is_file():
            self._set_vocab_sentencepiece()
        else:
            # Use the GPT-NeoX tokenizer when no tokenizer files are present
            self._set_vocab_builtin("gpt-neox", vocab_size)

    def set_gguf_parameters(self):
        d_model = self.find_hparam(["hidden_size",       "d_model"])
        d_conv  = self.find_hparam(["conv_kernel",       "d_conv"],  optional=True) or 4
        d_inner = self.find_hparam(["intermediate_size", "d_inner"], optional=True) or 2 * d_model
        d_state = self.find_hparam(["state_size",        "d_state"], optional=True) or 16
        # ceiling division
        # ref: https://stackoverflow.com/a/17511341/22827863
        # ref: https://github.com/state-spaces/mamba/blob/ce59daea3a090d011d6476c6e5b97f6d58ddad8b/mamba_ssm/modules/mamba_simple.py#L58
        dt_rank      = self.find_hparam(["time_step_rank",     "dt_rank"],      optional=True) or -(d_model // -16)
        rms_norm_eps = self.find_hparam(["layer_norm_epsilon", "rms_norm_eps"], optional=True) or 1e-5
        use_dt_b_c_norm = False
        # For falconmamba we do apply RMS norm on B / DT and C layers
        if self.find_hparam(["model_type"], optional=True) in ("falcon_mamba",):
            use_dt_b_c_norm = True
        # Fail early for models which don't have a block expansion factor of 2
        assert d_inner == 2 * d_model

        self.gguf_writer.add_context_length(2**20) # arbitrary value; for those who use the default
        self.gguf_writer.add_embedding_length(d_model)
        self.gguf_writer.add_feed_forward_length(0) # unused, but seemingly required when loading
        self.gguf_writer.add_head_count(0) # unused, but seemingly required when loading
        self.gguf_writer.add_block_count(self.block_count)
        self.gguf_writer.add_ssm_conv_kernel(d_conv)
        self.gguf_writer.add_ssm_inner_size(d_inner)
        self.gguf_writer.add_ssm_state_size(d_state)
        self.gguf_writer.add_ssm_time_step_rank(dt_rank)
        self.gguf_writer.add_layer_norm_rms_eps(rms_norm_eps)
        self.gguf_writer.add_ssm_dt_b_c_rms(use_dt_b_c_norm) # For classic Mamba we don't apply rms norm on B / DT layers
        self.gguf_writer.add_file_type(self.ftype)

    _tok_embd = None

    def modify_tensors(self, data_torch: Tensor, name: str, bid: int | None) -> Iterable[tuple[str, Tensor]]:
        output_name = self.format_tensor_name(gguf.MODEL_TENSOR.OUTPUT)
        tok_embd_name = self.format_tensor_name(gguf.MODEL_TENSOR.TOKEN_EMBD)

        new_name = self.map_tensor_name(name)

        if name.endswith(".A_log"):
            logger.debug("A_log --> A ==> " + new_name)
            data_torch = -torch.exp(data_torch)

        # [4 1 8192 1] -> [4 8192 1 1]
        if self.match_model_tensor_name(new_name, gguf.MODEL_TENSOR.SSM_CONV1D, bid):
            data_torch = data_torch.squeeze()

        # assuming token_embd.weight is seen before output.weight
        if self._tok_embd is not None and new_name == output_name:
            if torch.equal(self._tok_embd, data_torch):
                logger.debug(f"{output_name} is equivalent to {tok_embd_name}, omitting")
                return []
        elif new_name == tok_embd_name:
            self._tok_embd = data_torch

        return [(new_name, data_torch)]


@ModelBase.register("Mamba2ForCausalLM")
class Mamba2Model(TextModel):
    model_arch = gguf.MODEL_ARCH.MAMBA2

    def __init__(self, dir_model: Path, *args, **kwargs):
        # Avoid using AutoConfig for hparams
        # It wrongly assumes all Mamba2 models are Mamba-Codestral-7B-v0.1
        hparams = kwargs.pop("hparams", None)
        if hparams is None:
            with open(dir_model / "config.json", "r", encoding="utf-8") as f:
                hparams = json.load(f)
        super().__init__(dir_model, *args, hparams=hparams, **kwargs)

    def set_vocab(self):
        vocab_size = self.hparams["vocab_size"]
        # Round vocab size to next multiple of 16
        pad_vocab = self.hparams.get("pad_vocab_size_multiple", 16)
        # pad using ceiling division
        # ref: https://stackoverflow.com/a/17511341/22827863
        vocab_size = -(vocab_size // -pad_vocab) * pad_vocab
        self.hparams["vocab_size"] = vocab_size

        if (self.dir_model / "tokenizer.model").is_file():
            self._set_vocab_sentencepiece()
        elif (self.dir_model / "tokenizer.model.v3").is_file():
            # mamba-codestral
            raise NotImplementedError(f"Please rename {self.dir_model / 'tokenizer.model.v3'} to {self.dir_model / 'tokenizer.model'}")
        elif (self.dir_model / "tokenizer.json").is_file():
            self._set_vocab_gpt2()
        else:
            # Use the GPT-NeoX tokenizer when no tokenizer files are present
            self._set_vocab_builtin("gpt-neox", vocab_size)

    def set_gguf_parameters(self):
        d_model = self.find_hparam(["hidden_size", "d_model", "dim"])
        d_conv  = self.find_hparam(["conv_kernel",       "d_conv"],  optional=True) or 4
        d_inner = self.find_hparam(["mamba_d_ssm", "intermediate_size", "d_inner"], optional=True) or 2 * d_model
        d_state = self.find_hparam(["state_size",        "d_state"], optional=True) or 128
        head_dim = self.find_hparam(["mamba_d_head", "head_dim"],    optional=True) or 64
        n_group = self.find_hparam(["n_groups"],                     optional=True) or 1

        rms_norm_eps = self.find_hparam(["layer_norm_epsilon", "rms_norm_eps"], optional=True) or 1e-5

        # Fail early for models which don't have a block expansion factor of 2
        # TODO: does this really matter?
        # skip the assertion for FalconH1 Model
        if self.model_arch != gguf.MODEL_ARCH.FALCON_H1:
            assert d_inner == 2 * d_model
            assert d_inner % head_dim == 0

        self.gguf_writer.add_context_length(2**20)  # arbitrary value; for those who use the default
        self.gguf_writer.add_embedding_length(d_model)
        self.gguf_writer.add_feed_forward_length(0)  # unused, but seemingly required when loading
        self.gguf_writer.add_head_count(0)  # unused, but seemingly required when loading
        self.gguf_writer.add_block_count(self.block_count)
        self.gguf_writer.add_ssm_conv_kernel(d_conv)
        self.gguf_writer.add_ssm_inner_size(d_inner)
        self.gguf_writer.add_ssm_state_size(d_state)
        self.gguf_writer.add_ssm_time_step_rank(d_inner // head_dim)
        self.gguf_writer.add_ssm_group_count(n_group)
        self.gguf_writer.add_layer_norm_rms_eps(rms_norm_eps)
        self.gguf_writer.add_file_type(self.ftype)

    def modify_tensors(self, data_torch: Tensor, name: str, bid: int | None) -> Iterable[tuple[str, Tensor]]:

        if name.startswith("model.backbone") or name.startswith("model.lm_head"):
            # map Mamba-Codestral-7B-v0.1 tensor names to the names used by Mamba-2
            name = name.removeprefix("model.")

        if name.endswith(".dt_bias"):
            name = name.rpartition(".dt_bias")[0] + ".dt_proj.bias"

        new_name = self.map_tensor_name(name)

        if self.match_model_tensor_name(new_name, gguf.MODEL_TENSOR.SSM_CONV1D, bid):
            data_torch = data_torch.squeeze()
        elif any(self.match_model_tensor_name(new_name, t, bid, suffix="") for t in [
            gguf.MODEL_TENSOR.SSM_A,
            gguf.MODEL_TENSOR.SSM_D,
        ]):
            # unsqueeze A to use similar shape semantics as Mamba-1
            # (D is also unsqueezed, but for more straightforward broadcast internally)
            data_torch = data_torch.reshape((*data_torch.shape, 1))
        elif self.match_model_tensor_name(new_name, gguf.MODEL_TENSOR.SSM_NORM, bid):
            d_model = self.find_hparam(["hidden_size", "d_model", "dim"])
            d_inner = self.find_hparam(["mamba_d_ssm", "intermediate_size", "d_inner"], optional=True) or 2 * d_model
            n_group = self.hparams.get("n_groups", 1)
            data_torch = data_torch.reshape((n_group, d_inner // n_group))

        if name.endswith(".A_log"):
            logger.debug("A_log --> A ==> " + new_name)
            data_torch = -torch.exp(data_torch)

        yield (new_name, data_torch)


@ModelBase.register("CohereForCausalLM")
class CommandR2Model(TextModel):
    model_arch = gguf.MODEL_ARCH.COMMAND_R

    def __init__(self, *args, **kwargs):
        super().__init__(*args, **kwargs)

        # max_position_embeddings = 8192 in config.json but model was actually
        # trained on 128k context length
        # aya-23 models don't have model_max_length specified
        self.hparams["max_position_embeddings"] = self.find_hparam(["model_max_length", "max_position_embeddings"])

    def set_gguf_parameters(self):
        super().set_gguf_parameters()
        self.gguf_writer.add_logit_scale(self.hparams["logit_scale"])
        self.gguf_writer.add_rope_scaling_type(gguf.RopeScalingType.NONE)


@ModelBase.register("Cohere2ForCausalLM")
class Cohere2Model(TextModel):
    model_arch = gguf.MODEL_ARCH.COHERE2

    def set_gguf_parameters(self):
        super().set_gguf_parameters()

        self.gguf_writer.add_logit_scale(self.hparams["logit_scale"])
        self.gguf_writer.add_sliding_window(self.hparams["sliding_window"])
        self.gguf_writer.add_vocab_size(self.hparams["vocab_size"])

        rotary_pct = self.hparams["rotary_pct"]
        hidden_size = self.hparams["hidden_size"]
        num_attention_heads = self.hparams["num_attention_heads"]
        self.gguf_writer.add_rope_dimension_count(int(rotary_pct * (hidden_size // num_attention_heads)))
        self.gguf_writer.add_rope_scaling_type(gguf.RopeScalingType.NONE)


@ModelBase.register("OlmoForCausalLM")
@ModelBase.register("OLMoForCausalLM")
class OlmoModel(TextModel):
    model_arch = gguf.MODEL_ARCH.OLMO

    def set_gguf_parameters(self):
        super().set_gguf_parameters()
        self.gguf_writer.add_layer_norm_eps(1e-5)
        clip_qkv = self.hparams.get("clip_qkv")
        if clip_qkv is not None:
            self.gguf_writer.add_clamp_kqv(clip_qkv)

    # Same as super class, but permuting q_proj, k_proj
    # Copied from: LlamaModel
    def modify_tensors(self, data_torch: Tensor, name: str, bid: int | None) -> Iterable[tuple[str, Tensor]]:
        del bid  # unused

        n_head = self.hparams["num_attention_heads"]
        n_kv_head = self.hparams.get("num_key_value_heads")

        if name.endswith("q_proj.weight"):
            data_torch = LlamaModel.permute(data_torch, n_head, n_head)
        if name.endswith("k_proj.weight"):
            data_torch = LlamaModel.permute(data_torch, n_head, n_kv_head)

        return [(self.map_tensor_name(name), data_torch)]


@ModelBase.register("Olmo2ForCausalLM")
class Olmo2Model(TextModel):
    model_arch = gguf.MODEL_ARCH.OLMO2


@ModelBase.register("OlmoeForCausalLM")
class OlmoeModel(TextModel):
    model_arch = gguf.MODEL_ARCH.OLMOE

    def set_gguf_parameters(self):
        super().set_gguf_parameters()
        self.gguf_writer.add_layer_norm_rms_eps(1e-5)
        if (n_experts := self.hparams.get("num_experts")) is not None:
            self.gguf_writer.add_expert_count(n_experts)

    _experts: list[dict[str, Tensor]] | None = None

    # Copied from: Qwen2MoeModel
    def modify_tensors(self, data_torch: Tensor, name: str, bid: int | None) -> Iterable[tuple[str, Tensor]]:
        # process the experts separately
        if name.find("experts") != -1:
            n_experts = self.hparams["num_experts"]
            assert bid is not None

            if self._experts is None:
                self._experts = [{} for _ in range(self.block_count)]

            self._experts[bid][name] = data_torch

            if len(self._experts[bid]) >= n_experts * 3:
                tensors: list[tuple[str, Tensor]] = []

                # merge the experts into a single 3d tensor
                for w_name in ["down_proj", "gate_proj", "up_proj"]:
                    datas: list[Tensor] = []

                    for xid in range(n_experts):
                        ename = f"model.layers.{bid}.mlp.experts.{xid}.{w_name}.weight"
                        datas.append(self._experts[bid][ename])
                        del self._experts[bid][ename]

                    data_torch = torch.stack(datas, dim=0)

                    merged_name = f"model.layers.{bid}.mlp.experts.{w_name}.weight"

                    new_name = self.map_tensor_name(merged_name)

                    tensors.append((new_name, data_torch))
                return tensors
            else:
                return []

        return [(self.map_tensor_name(name), data_torch)]

    # Copied from: Qwen2MoeModel
    def prepare_tensors(self):
        super().prepare_tensors()

        if self._experts is not None:
            # flatten `list[dict[str, Tensor]]` into `list[str]`
            experts = [k for d in self._experts for k in d.keys()]
            if len(experts) > 0:
                raise ValueError(f"Unprocessed experts: {experts}")


@ModelBase.register("JinaBertModel", "JinaBertForMaskedLM")
class JinaBertV2Model(BertModel):
    model_arch = gguf.MODEL_ARCH.JINA_BERT_V2

    def set_vocab(self):
        tokenizer_class = 'BertTokenizer'
        with open(self.dir_model / "tokenizer_config.json", "r", encoding="utf-8") as f:
            tokenizer_class = json.load(f)['tokenizer_class']

        if tokenizer_class == 'BertTokenizer':
            super().set_vocab()
        elif tokenizer_class == 'RobertaTokenizer':
            self._set_vocab_gpt2()
            self.gguf_writer.add_token_type_count(2)
        else:
            raise NotImplementedError(f'Tokenizer {tokenizer_class} is not supported for JinaBertModel')


@ModelBase.register("OpenELMForCausalLM")
class OpenELMModel(TextModel):
    model_arch = gguf.MODEL_ARCH.OPENELM

    @staticmethod
    def _make_divisible(v: float | int, divisor: int) -> int:
        # ref: https://huggingface.co/apple/OpenELM-270M-Instruct/blob/eb111ff2e6724348e5b905984063d4064d4bc579/configuration_openelm.py#L34-L38
        new_v = max(divisor, int(v + divisor / 2) // divisor * divisor)
        # Make sure that round down does not go down by more than 10%.
        if new_v < 0.9 * v:
            new_v += divisor
        return new_v

    def __init__(self, *args, **kwargs):
        super().__init__(*args, **kwargs)

        ffn_multipliers: list[float] = self.hparams["ffn_multipliers"]
        ffn_dim_divisor: int = self.hparams["ffn_dim_divisor"]
        self._n_embd: int = self.hparams["model_dim"]
        self._num_kv_heads: list[int] = self.hparams["num_kv_heads"]
        self._num_query_heads: list[int] = self.hparams["num_query_heads"]
        self._ffn_dims: list[int] = [
            OpenELMModel._make_divisible(multiplier * self._n_embd, ffn_dim_divisor)
            for multiplier in ffn_multipliers
        ]
        assert isinstance(self._num_kv_heads, list) and isinstance(self._num_kv_heads[0], int)
        assert isinstance(self._num_query_heads, list) and isinstance(self._num_query_heads[0], int)

    # Uses the tokenizer from meta-llama/Llama-2-7b-hf
    def set_vocab(self):
        try:
            self._set_vocab_sentencepiece()
        except FileNotFoundError:
            self._set_vocab_builtin("llama-spm", self.hparams["vocab_size"])

    def set_gguf_parameters(self):
        n_embd = self._n_embd
        head_dim = self.hparams["head_dim"]
        rot_pct = 1.0
        assert self.block_count == len(self._num_kv_heads)
        assert self.block_count == len(self._num_query_heads)
        assert self.block_count == len(self._ffn_dims)

        self.gguf_writer.add_block_count(self.block_count)
        self.gguf_writer.add_context_length(self.hparams["max_context_length"])
        self.gguf_writer.add_embedding_length(n_embd)
        self.gguf_writer.add_feed_forward_length(self._ffn_dims)
        self.gguf_writer.add_head_count(self._num_query_heads)
        self.gguf_writer.add_head_count_kv(self._num_kv_heads)
        self.gguf_writer.add_rope_freq_base(self.hparams["rope_freq_constant"])
        # https://huggingface.co/apple/OpenELM-270M-Instruct/blob/c401df2/modeling_openelm.py#L30
        self.gguf_writer.add_layer_norm_rms_eps(1e-6)
        self.gguf_writer.add_rope_dimension_count(int(rot_pct * head_dim))
        self.gguf_writer.add_key_length(head_dim)
        self.gguf_writer.add_value_length(head_dim)
        self.gguf_writer.add_file_type(self.ftype)

    def find_hparam(self, keys: Iterable[str], optional: bool = False) -> Any:
        if "n_layers" in keys:
            return self.hparams["num_transformer_layers"]

        return super().find_hparam(keys, optional)

    def modify_tensors(self, data_torch: Tensor, name: str, bid: int | None) -> Iterable[tuple[str, Tensor]]:

        # split ff
        if bid is not None and name == f"transformer.layers.{bid}.ffn.proj_1.weight":
            ff_dim = self._ffn_dims[bid]
            yield (self.format_tensor_name(gguf.MODEL_TENSOR.FFN_GATE, bid), data_torch[:ff_dim])
            yield (self.format_tensor_name(gguf.MODEL_TENSOR.FFN_UP, bid), data_torch[ff_dim:])
            return

        yield (self.map_tensor_name(name), data_torch)


@ModelBase.register("ArcticForCausalLM")
class ArcticModel(TextModel):
    model_arch = gguf.MODEL_ARCH.ARCTIC

    def set_vocab(self):
        # The reason for using a custom implementation here is that the
        # snowflake-arctic-instruct model redefined tokens 31998 and 31999 from
        # tokenizer.model and used them as BOS and EOS instead of adding new tokens.
        from sentencepiece import SentencePieceProcessor

        tokenizer_path = self.dir_model / 'tokenizer.model'

        if not tokenizer_path.is_file():
            logger.error(f'Error: Missing {tokenizer_path}')
            sys.exit(1)

        # Read the whole vocabulary from the tokenizer.model file
        tokenizer = SentencePieceProcessor()
        tokenizer.LoadFromFile(str(tokenizer_path))

        vocab_size = self.hparams.get('vocab_size', tokenizer.vocab_size())

        tokens: list[bytes] = [f"[PAD{i}]".encode("utf-8") for i in range(vocab_size)]
        scores: list[float] = [-10000.0] * vocab_size
        toktypes: list[int] = [SentencePieceTokenTypes.UNUSED] * vocab_size

        for token_id in range(tokenizer.vocab_size()):

            piece = tokenizer.IdToPiece(token_id)
            text = piece.encode("utf-8")
            score = tokenizer.GetScore(token_id)

            toktype = SentencePieceTokenTypes.NORMAL
            if tokenizer.IsUnknown(token_id):
                toktype = SentencePieceTokenTypes.UNKNOWN
            elif tokenizer.IsControl(token_id):
                toktype = SentencePieceTokenTypes.CONTROL
            elif tokenizer.IsUnused(token_id):
                toktype = SentencePieceTokenTypes.UNUSED
            elif tokenizer.IsByte(token_id):
                toktype = SentencePieceTokenTypes.BYTE

            tokens[token_id] = text
            scores[token_id] = score
            toktypes[token_id] = toktype

        # Use the added_tokens_decoder field from tokeniser_config.json as the source
        # of information about added/redefined tokens and modify them accordingly.
        tokenizer_config_file = self.dir_model / 'tokenizer_config.json'
        if tokenizer_config_file.is_file():
            with open(tokenizer_config_file, "r", encoding="utf-8") as f:
                tokenizer_config_json = json.load(f)

                if "added_tokens_decoder" in tokenizer_config_json:
                    added_tokens_decoder = tokenizer_config_json["added_tokens_decoder"]
                    for token_id, token_json in added_tokens_decoder.items():
                        token_id = int(token_id)
                        if token_id >= vocab_size:
                            logger.debug(f'ignore token {token_id}: id is out of range, max={vocab_size - 1}')
                            continue

                        token_content = token_json["content"]
                        token_type = SentencePieceTokenTypes.USER_DEFINED
                        token_score = -10000.0

                        # Map unk_token to UNKNOWN, other special tokens to CONTROL
                        # Set the score to 0.0 as in the original tokenizer.model
                        if ("special" in token_json) and token_json["special"]:
                            if token_content == tokenizer_config_json["unk_token"]:
                                token_type = SentencePieceTokenTypes.UNKNOWN
                            else:
                                token_type = SentencePieceTokenTypes.CONTROL
                            token_score = 0.0

                        logger.info(f"Setting added token {token_id} to '{token_content}' (type: {token_type}, score: {token_score:.2f})")
                        tokens[token_id] = token_content.encode("utf-8")
                        toktypes[token_id] = token_type
                        scores[token_id] = token_score

        self.gguf_writer.add_tokenizer_model("llama")
        self.gguf_writer.add_tokenizer_pre("default")
        self.gguf_writer.add_token_list(tokens)
        self.gguf_writer.add_token_scores(scores)
        self.gguf_writer.add_token_types(toktypes)

        special_vocab = gguf.SpecialVocab(self.dir_model, n_vocab=len(tokens))
        special_vocab.add_to_gguf(self.gguf_writer)

    def set_gguf_parameters(self):
        super().set_gguf_parameters()
        hparams = self.hparams
        self.gguf_writer.add_vocab_size(hparams["vocab_size"])
        self.gguf_writer.add_rope_dimension_count(hparams["hidden_size"] // hparams["num_attention_heads"])

    _experts: list[dict[str, Tensor]] | None = None

    def modify_tensors(self, data_torch: Tensor, name: str, bid: int | None) -> Iterable[tuple[str, Tensor]]:
        n_head = self.hparams["num_attention_heads"]
        n_kv_head = self.hparams.get("num_key_value_heads")

        if name.endswith("q_proj.weight"):
            data_torch = LlamaModel.permute(data_torch, n_head, n_head)
        if name.endswith("k_proj.weight"):
            data_torch = LlamaModel.permute(data_torch, n_head, n_kv_head)

        # process the experts separately
        if name.find("block_sparse_moe.experts") != -1:
            n_experts = self.hparams["num_local_experts"]

            assert bid is not None

            if self._experts is None:
                self._experts = [{} for _ in range(self.block_count)]

            self._experts[bid][name] = data_torch

            if len(self._experts[bid]) >= n_experts * 3:
                tensors: list[tuple[str, Tensor]] = []

                # merge the experts into a single 3d tensor
                for wid in ["w1", "w2", "w3"]:
                    datas: list[Tensor] = []

                    for xid in range(n_experts):
                        ename = f"model.layers.{bid}.block_sparse_moe.experts.{xid}.{wid}.weight"
                        datas.append(self._experts[bid][ename])
                        del self._experts[bid][ename]

                    data_torch = torch.stack(datas, dim=0)

                    merged_name = f"layers.{bid}.feed_forward.experts.{wid}.weight"

                    new_name = self.map_tensor_name(merged_name)

                    tensors.append((new_name, data_torch))
                return tensors
            else:
                return []

        return [(self.map_tensor_name(name), data_torch)]

    def prepare_tensors(self):
        super().prepare_tensors()

        if self._experts is not None:
            # flatten `list[dict[str, Tensor]]` into `list[str]`
            experts = [k for d in self._experts for k in d.keys()]
            if len(experts) > 0:
                raise ValueError(f"Unprocessed experts: {experts}")


@ModelBase.register("DeepseekForCausalLM")
class DeepseekModel(TextModel):
    model_arch = gguf.MODEL_ARCH.DEEPSEEK

    def set_vocab(self):
        try:
            self._set_vocab_sentencepiece()
        except FileNotFoundError:
            self._set_vocab_gpt2()

    def set_gguf_parameters(self):
        super().set_gguf_parameters()
        hparams = self.hparams
        if (rope_dim := hparams.get("head_dim")) is None:
            rope_dim = hparams["hidden_size"] // hparams["num_attention_heads"]

        self.gguf_writer.add_rope_dimension_count(rope_dim)
        self.gguf_writer.add_rope_scaling_type(gguf.RopeScalingType.NONE)
        self.gguf_writer.add_leading_dense_block_count(hparams["first_k_dense_replace"])
        self.gguf_writer.add_vocab_size(hparams["vocab_size"])
        self.gguf_writer.add_expert_feed_forward_length(hparams["moe_intermediate_size"])
        self.gguf_writer.add_expert_weights_scale(1.0)
        self.gguf_writer.add_expert_count(hparams["n_routed_experts"])
        self.gguf_writer.add_expert_shared_count(hparams["n_shared_experts"])

    _experts: list[dict[str, Tensor]] | None = None

    @staticmethod
    def permute(weights: Tensor, n_head: int, n_head_kv: int | None):
        if n_head_kv is not None and n_head != n_head_kv:
            n_head = n_head_kv
        return (weights.reshape(n_head, 2, weights.shape[0] // n_head // 2, *weights.shape[1:])
                .swapaxes(1, 2)
                .reshape(weights.shape))

    def modify_tensors(self, data_torch: Tensor, name: str, bid: int | None) -> Iterable[tuple[str, Tensor]]:
        n_head = self.hparams["num_attention_heads"]
        n_kv_head = self.hparams.get("num_key_value_heads")

        if name.endswith(("q_proj.weight", "q_proj.bias")):
            data_torch = DeepseekModel.permute(data_torch, n_head, n_head)
        if name.endswith(("k_proj.weight", "k_proj.bias")):
            data_torch = DeepseekModel.permute(data_torch, n_head, n_kv_head)

        # process the experts separately
        if name.find("mlp.experts") != -1:
            n_experts = self.hparams["n_routed_experts"]
            assert bid is not None

            if self._experts is None:
                self._experts = [{} for _ in range(self.block_count)]

            self._experts[bid][name] = data_torch

            if len(self._experts[bid]) >= n_experts * 3:
                tensors: list[tuple[str, Tensor]] = []

                # merge the experts into a single 3d tensor
                for w_name in ["down_proj", "gate_proj", "up_proj"]:
                    datas: list[Tensor] = []

                    for xid in range(n_experts):
                        ename = f"model.layers.{bid}.mlp.experts.{xid}.{w_name}.weight"
                        datas.append(self._experts[bid][ename])
                        del self._experts[bid][ename]

                    data_torch = torch.stack(datas, dim=0)

                    merged_name = f"model.layers.{bid}.mlp.experts.{w_name}.weight"

                    new_name = self.map_tensor_name(merged_name)

                    tensors.append((new_name, data_torch))
                return tensors
            else:
                return []

        return [(self.map_tensor_name(name), data_torch)]

    def prepare_tensors(self):
        super().prepare_tensors()

        if self._experts is not None:
            # flatten `list[dict[str, Tensor]]` into `list[str]`
            experts = [k for d in self._experts for k in d.keys()]
            if len(experts) > 0:
                raise ValueError(f"Unprocessed experts: {experts}")


@ModelBase.register("DeepseekV2ForCausalLM")
@ModelBase.register("DeepseekV3ForCausalLM")
class DeepseekV2Model(TextModel):
    model_arch = gguf.MODEL_ARCH.DEEPSEEK2

    def set_vocab(self):
        self._set_vocab_gpt2()

    def set_gguf_parameters(self):

        # note: deepseek2 using MLA converts into MQA (ie: GQA with 1 group)
        self.hparams["num_key_value_heads"] = 1

        super().set_gguf_parameters()
        hparams = self.hparams

        self.gguf_writer.add_leading_dense_block_count(hparams["first_k_dense_replace"])
        self.gguf_writer.add_vocab_size(hparams["vocab_size"])
        if "q_lora_rank" in hparams and hparams["q_lora_rank"] is not None:
            self.gguf_writer.add_q_lora_rank(hparams["q_lora_rank"])
        self.gguf_writer.add_kv_lora_rank(hparams["kv_lora_rank"])

        # note: deepseek2 using MLA converts into MQA with larger heads, then decompresses to MHA
        self.gguf_writer.add_key_length(hparams["kv_lora_rank"] + hparams["qk_rope_head_dim"])
        self.gguf_writer.add_value_length(hparams["kv_lora_rank"])
        self.gguf_writer.add_key_length_mla(hparams["qk_nope_head_dim"] + hparams["qk_rope_head_dim"])
        self.gguf_writer.add_value_length_mla(hparams["v_head_dim"])

        self.gguf_writer.add_expert_feed_forward_length(hparams["moe_intermediate_size"])
        self.gguf_writer.add_expert_count(hparams["n_routed_experts"])
        self.gguf_writer.add_expert_shared_count(hparams["n_shared_experts"])
        self.gguf_writer.add_expert_weights_scale(hparams["routed_scaling_factor"])
        self.gguf_writer.add_expert_weights_norm(hparams["norm_topk_prob"])

        if hparams["scoring_func"] == "sigmoid":
            self.gguf_writer.add_expert_gating_func(gguf.ExpertGatingFuncType.SIGMOID)
        elif hparams["scoring_func"] == "softmax":
            self.gguf_writer.add_expert_gating_func(gguf.ExpertGatingFuncType.SOFTMAX)
        else:
            raise ValueError(f"Unsupported scoring_func value: {hparams['scoring_func']}")

        self.gguf_writer.add_rope_dimension_count(hparams["qk_rope_head_dim"])

        rope_scaling = self.hparams.get("rope_scaling") or {}
        if rope_scaling.get("rope_type", rope_scaling.get("type")) == "yarn" and "factor" in rope_scaling:
            self.gguf_writer.add_rope_scaling_type(gguf.RopeScalingType.YARN)
            self.gguf_writer.add_rope_scaling_factor(rope_scaling["factor"])
            self.gguf_writer.add_rope_scaling_orig_ctx_len(rope_scaling["original_max_position_embeddings"])
            self.gguf_writer.add_rope_scaling_yarn_log_mul(0.1 * rope_scaling["mscale_all_dim"])

    _experts: list[dict[str, Tensor]] | None = None

    def modify_tensors(self, data_torch: Tensor, name: str, bid: int | None) -> Iterable[tuple[str, Tensor]]:
        # rename e_score_correction_bias tensors
        if name.endswith("e_score_correction_bias"):
            name = name.replace("e_score_correction_bias", "e_score_correction.bias")

        # skip Multi-Token Prediction (MTP) layers
        block_count = self.hparams["num_hidden_layers"]
        match = re.match(r"model.layers.(\d+)", name)
        if match and int(match.group(1)) >= block_count:
            return []

        # process the experts separately
        if name.find("mlp.experts") != -1:
            n_experts = self.hparams["n_routed_experts"]
            assert bid is not None

            if self._experts is None:
                self._experts = [{} for _ in range(self.block_count)]

            self._experts[bid][name] = data_torch

            if len(self._experts[bid]) >= n_experts * 3:
                tensors: list[tuple[str, Tensor]] = []

                # merge the experts into a single 3d tensor
                for w_name in ["down_proj", "gate_proj", "up_proj"]:
                    datas: list[Tensor] = []

                    for xid in range(n_experts):
                        ename = f"model.layers.{bid}.mlp.experts.{xid}.{w_name}.weight"
                        datas.append(self._experts[bid][ename])
                        del self._experts[bid][ename]

                    data_torch = torch.stack(datas, dim=0)

                    merged_name = f"model.layers.{bid}.mlp.experts.{w_name}.weight"

                    new_name = self.map_tensor_name(merged_name)

                    tensors.append((new_name, data_torch))
                return tensors
            else:
                return []

        # note: MLA with the absorption optimization, needs these two split and k_b_proj transposed
        if name.endswith("kv_b_proj.weight"):
            name_kb = name.replace("kv_b_proj", "k_b_proj")
            name_vb = name.replace("kv_b_proj", "v_b_proj")

            n_head_kv = self.hparams["num_key_value_heads"]
            v_head_dim = self.hparams["v_head_dim"]
            qk_nope_head_dim = self.hparams["qk_nope_head_dim"]

            assert data_torch.shape[0] == n_head_kv * (v_head_dim + qk_nope_head_dim)

            kv_b = data_torch.view(n_head_kv, v_head_dim + qk_nope_head_dim, data_torch.shape[-1])
            k_b, v_b = torch.split(kv_b, [qk_nope_head_dim, v_head_dim], dim=1)
            k_b = k_b.transpose(1, 2)

            return [
                (self.map_tensor_name(name_kb), k_b),
                (self.map_tensor_name(name_vb), v_b)
            ]

        return [(self.map_tensor_name(name), data_torch)]

    def prepare_tensors(self):
        super().prepare_tensors()

        if self._experts is not None:
            # flatten `list[dict[str, Tensor]]` into `list[str]`
            experts = [k for d in self._experts for k in d.keys()]
            if len(experts) > 0:
                raise ValueError(f"Unprocessed experts: {experts}")


@ModelBase.register("Dots1ForCausalLM")
class Dots1Model(Qwen2MoeModel):
    model_arch = gguf.MODEL_ARCH.DOTS1

    def __init__(self, *args, **kwargs):
        super().__init__(*args, **kwargs)
        self.hparams["num_experts"] = self.hparams["n_routed_experts"]

    def set_gguf_parameters(self):
        super().set_gguf_parameters()
        self.gguf_writer.add_leading_dense_block_count(self.hparams["first_k_dense_replace"])
        self.gguf_writer.add_expert_shared_count(self.hparams["n_shared_experts"])
        self.gguf_writer.add_expert_weights_scale(self.hparams["routed_scaling_factor"])
        self.gguf_writer.add_expert_weights_norm(self.hparams["norm_topk_prob"])

        if self.hparams["scoring_func"] == "noaux_tc":
            self.gguf_writer.add_expert_gating_func(gguf.ExpertGatingFuncType.SIGMOID)
        else:
            raise ValueError(f"Unsupported scoring_func value: {self.hparams['scoring_func']}")

    def modify_tensors(self, data_torch: Tensor, name: str, bid: int | None):
        if name.endswith("e_score_correction_bias"):
            name = name.replace("e_score_correction_bias", "e_score_correction.bias")
        if "shared_experts" in name:
            return [(self.map_tensor_name(name), data_torch)]
        return super().modify_tensors(data_torch, name, bid)


@ModelBase.register("PLMForCausalLM")
class PLMModel(TextModel):
    model_arch = gguf.MODEL_ARCH.PLM

    def set_vocab(self):
        self._set_vocab_gpt2()

    def set_gguf_parameters(self):
        super().set_gguf_parameters()
        hparams = self.hparams
        self.gguf_writer.add_vocab_size(hparams["vocab_size"])
        self.gguf_writer.add_kv_lora_rank(hparams["kv_lora_rank"])
        self.gguf_writer.add_key_length(hparams["qk_nope_head_dim"] + hparams["qk_rope_head_dim"])
        self.gguf_writer.add_value_length(hparams["v_head_dim"])
        self.gguf_writer.add_rope_dimension_count(hparams["qk_rope_head_dim"])

    def modify_tensors(self, data_torch: Tensor, name: str, bid: int | None) -> Iterable[tuple[str, Tensor]]:
        return [(self.map_tensor_name(name), data_torch)]

    def prepare_tensors(self):
        super().prepare_tensors()


@ModelBase.register("T5WithLMHeadModel")
@ModelBase.register("T5ForConditionalGeneration")
@ModelBase.register("MT5ForConditionalGeneration")
@ModelBase.register("UMT5ForConditionalGeneration")
class T5Model(TextModel):
    model_arch = gguf.MODEL_ARCH.T5

    def __init__(self, *args, **kwargs):
        super().__init__(*args, **kwargs)
        self.shared_token_embeddings_found = False

    def set_vocab(self):
        # to avoid TypeError: Descriptors cannot be created directly
        # exception when importing sentencepiece_model_pb2
        os.environ["PROTOCOL_BUFFERS_PYTHON_IMPLEMENTATION"] = "python"
        from sentencepiece import SentencePieceProcessor
        from sentencepiece import sentencepiece_model_pb2 as model

        tokenizer_path = self.dir_model / 'tokenizer.model'

        # many older models use spiece.model tokenizer model filename
        if not tokenizer_path.is_file():
            tokenizer_path = self.dir_model / 'spiece.model'

        if not tokenizer_path.is_file():
            raise FileNotFoundError(f"File not found: {tokenizer_path}")

        sentencepiece_model = model.ModelProto()  # pyright: ignore[reportAttributeAccessIssue]
        sentencepiece_model.ParseFromString(open(tokenizer_path, "rb").read())

        # some models like Pile-T5 family use BPE tokenizer instead of Unigram
        if sentencepiece_model.trainer_spec.model_type == 2:  # BPE
            # assure the tokenizer model file name is correct
            assert tokenizer_path.name == 'tokenizer.model'
            return self._set_vocab_sentencepiece()
        else:
            assert sentencepiece_model.trainer_spec.model_type == 1  # UNIGRAM

        add_prefix = sentencepiece_model.normalizer_spec.add_dummy_prefix
        remove_whitespaces = sentencepiece_model.normalizer_spec.remove_extra_whitespaces
        precompiled_charsmap = sentencepiece_model.normalizer_spec.precompiled_charsmap

        tokenizer = SentencePieceProcessor()
        tokenizer.LoadFromFile(str(tokenizer_path))

        vocab_size = self.hparams.get('vocab_size', tokenizer.vocab_size())

        tokens: list[bytes] = [f"[PAD{i}]".encode("utf-8") for i in range(vocab_size)]
        scores: list[float] = [-10000.0] * vocab_size
        toktypes: list[int] = [SentencePieceTokenTypes.UNUSED] * vocab_size

        for token_id in range(tokenizer.vocab_size()):
            piece = tokenizer.IdToPiece(token_id)
            text = piece.encode("utf-8")
            score = tokenizer.GetScore(token_id)

            toktype = SentencePieceTokenTypes.NORMAL
            if tokenizer.IsUnknown(token_id):
                toktype = SentencePieceTokenTypes.UNKNOWN
            elif tokenizer.IsControl(token_id):
                toktype = SentencePieceTokenTypes.CONTROL
            elif tokenizer.IsUnused(token_id):
                toktype = SentencePieceTokenTypes.UNUSED
            elif tokenizer.IsByte(token_id):
                toktype = SentencePieceTokenTypes.BYTE

            tokens[token_id] = text
            scores[token_id] = score
            toktypes[token_id] = toktype

        added_tokens_file = self.dir_model / 'added_tokens.json'
        if added_tokens_file.is_file():
            with open(added_tokens_file, "r", encoding="utf-8") as f:
                added_tokens_json = json.load(f)
                for key in added_tokens_json:
                    token_id = added_tokens_json[key]
                    if token_id >= vocab_size:
                        logger.warning(f'ignore token {token_id}: id is out of range, max={vocab_size - 1}')
                        continue

                    tokens[token_id] = key.encode("utf-8")
                    scores[token_id] = -1000.0
                    toktypes[token_id] = SentencePieceTokenTypes.USER_DEFINED

        if vocab_size > len(tokens):
            pad_count = vocab_size - len(tokens)
            logger.debug(f"Padding vocab with {pad_count} token(s) - [PAD1] through [PAD{pad_count}]")
            for i in range(1, pad_count + 1):
                tokens.append(bytes(f"[PAD{i}]", encoding="utf-8"))
                scores.append(-1000.0)
                toktypes.append(SentencePieceTokenTypes.UNUSED)

        self.gguf_writer.add_tokenizer_model("t5")
        self.gguf_writer.add_tokenizer_pre("default")
        self.gguf_writer.add_token_list(tokens)
        self.gguf_writer.add_token_scores(scores)
        self.gguf_writer.add_token_types(toktypes)
        self.gguf_writer.add_add_space_prefix(add_prefix)
        self.gguf_writer.add_remove_extra_whitespaces(remove_whitespaces)
        if precompiled_charsmap:
            self.gguf_writer.add_precompiled_charsmap(precompiled_charsmap)

        special_vocab = gguf.SpecialVocab(self.dir_model, n_vocab=len(tokens))
        special_vocab.add_to_gguf(self.gguf_writer)

    def set_gguf_parameters(self):
        if (n_ctx := self.find_hparam(["n_positions"], optional=True)) is None:
            logger.warning("Couldn't find context length in config.json, assuming default value of 512")
            n_ctx = 512
        self.gguf_writer.add_context_length(n_ctx)
        self.gguf_writer.add_embedding_length(self.hparams["d_model"])
        self.gguf_writer.add_feed_forward_length(self.hparams["d_ff"])
        self.gguf_writer.add_block_count(self.hparams["num_layers"])
        self.gguf_writer.add_head_count(self.hparams["num_heads"])
        self.gguf_writer.add_key_length(self.hparams["d_kv"])
        self.gguf_writer.add_value_length(self.hparams["d_kv"])
        self.gguf_writer.add_layer_norm_eps(self.hparams["layer_norm_epsilon"])
        self.gguf_writer.add_relative_attn_buckets_count(self.hparams["relative_attention_num_buckets"])
        self.gguf_writer.add_layer_norm_rms_eps(self.hparams["layer_norm_epsilon"])
        self.gguf_writer.add_decoder_start_token_id(self.hparams["decoder_start_token_id"])
        self.gguf_writer.add_file_type(self.ftype)

    def modify_tensors(self, data_torch: Tensor, name: str, bid: int | None) -> Iterable[tuple[str, Tensor]]:
        del bid  # unused

        # T5 based models contain shared token embeddings tensors saved randomly as either "encoder.embed_tokens.weight",
        # "decoder.embed_tokens.weight" or "shared.weight" tensor. In some models there are even multiple of them stored
        # in the safetensors files. We use the first tensor from these three as the token embeddings for both encoder
        # and decoder and ignore the remaining ones.
        if name in ["decoder.embed_tokens.weight", "encoder.embed_tokens.weight", "shared.weight"]:
            if not self.shared_token_embeddings_found:
                name = "shared.weight"
                self.shared_token_embeddings_found = True
            else:
                logger.debug(f"Skipping shared tensor {name!r} in safetensors so that convert can end normally.")
                return []

        return [(self.map_tensor_name(name), data_torch)]


@ModelBase.register("T5EncoderModel")
class T5EncoderModel(TextModel):
    model_arch = gguf.MODEL_ARCH.T5ENCODER

    def __init__(self, *args, **kwargs):
        super().__init__(*args, **kwargs)
        self.shared_token_embeddings_found = False

    def set_vocab(self):
        # to avoid TypeError: Descriptors cannot be created directly
        # exception when importing sentencepiece_model_pb2
        os.environ["PROTOCOL_BUFFERS_PYTHON_IMPLEMENTATION"] = "python"
        from sentencepiece import SentencePieceProcessor
        from sentencepiece import sentencepiece_model_pb2 as model

        tokenizer_path = self.dir_model / 'tokenizer.model'

        # many older models use spiece.model tokenizer model filename
        if not tokenizer_path.is_file():
            tokenizer_path = self.dir_model / 'spiece.model'

        if not tokenizer_path.is_file():
            raise FileNotFoundError(f"File not found: {tokenizer_path}")

        sentencepiece_model = model.ModelProto()  # pyright: ignore[reportAttributeAccessIssue]
        sentencepiece_model.ParseFromString(open(tokenizer_path, "rb").read())

        # some models like Pile-T5 family use BPE tokenizer instead of Unigram
        if sentencepiece_model.trainer_spec.model_type == 2:  # BPE
            # assure the tokenizer model file name is correct
            assert tokenizer_path.name == 'tokenizer.model'
            return self._set_vocab_sentencepiece()
        else:
            assert sentencepiece_model.trainer_spec.model_type == 1  # UNIGRAM

        add_prefix = sentencepiece_model.normalizer_spec.add_dummy_prefix
        remove_whitespaces = sentencepiece_model.normalizer_spec.remove_extra_whitespaces
        precompiled_charsmap = sentencepiece_model.normalizer_spec.precompiled_charsmap

        tokenizer = SentencePieceProcessor()
        tokenizer.LoadFromFile(str(tokenizer_path))

        vocab_size = self.hparams.get('vocab_size', tokenizer.vocab_size())

        tokens: list[bytes] = [f"[PAD{i}]".encode("utf-8") for i in range(vocab_size)]
        scores: list[float] = [-10000.0] * vocab_size
        toktypes: list[int] = [SentencePieceTokenTypes.UNUSED] * vocab_size

        for token_id in range(tokenizer.vocab_size()):
            piece = tokenizer.IdToPiece(token_id)
            text = piece.encode("utf-8")
            score = tokenizer.GetScore(token_id)

            toktype = SentencePieceTokenTypes.NORMAL
            if tokenizer.IsUnknown(token_id):
                toktype = SentencePieceTokenTypes.UNKNOWN
            elif tokenizer.IsControl(token_id):
                toktype = SentencePieceTokenTypes.CONTROL
            elif tokenizer.IsUnused(token_id):
                toktype = SentencePieceTokenTypes.UNUSED
            elif tokenizer.IsByte(token_id):
                toktype = SentencePieceTokenTypes.BYTE

            tokens[token_id] = text
            scores[token_id] = score
            toktypes[token_id] = toktype

        added_tokens_file = self.dir_model / 'added_tokens.json'
        if added_tokens_file.is_file():
            with open(added_tokens_file, "r", encoding="utf-8") as f:
                added_tokens_json = json.load(f)
                for key in added_tokens_json:
                    token_id = added_tokens_json[key]
                    if token_id >= vocab_size:
                        logger.warning(f'ignore token {token_id}: id is out of range, max={vocab_size - 1}')
                        continue

                    tokens[token_id] = key.encode("utf-8")
                    scores[token_id] = -1000.0
                    toktypes[token_id] = SentencePieceTokenTypes.USER_DEFINED

        if vocab_size > len(tokens):
            pad_count = vocab_size - len(tokens)
            logger.debug(f"Padding vocab with {pad_count} token(s) - [PAD1] through [PAD{pad_count}]")
            for i in range(1, pad_count + 1):
                tokens.append(bytes(f"[PAD{i}]", encoding="utf-8"))
                scores.append(-1000.0)
                toktypes.append(SentencePieceTokenTypes.UNUSED)

        self.gguf_writer.add_tokenizer_model("t5")
        self.gguf_writer.add_tokenizer_pre("default")
        self.gguf_writer.add_token_list(tokens)
        self.gguf_writer.add_token_scores(scores)
        self.gguf_writer.add_token_types(toktypes)
        self.gguf_writer.add_add_space_prefix(add_prefix)
        self.gguf_writer.add_remove_extra_whitespaces(remove_whitespaces)
        if precompiled_charsmap:
            self.gguf_writer.add_precompiled_charsmap(precompiled_charsmap)

        special_vocab = gguf.SpecialVocab(self.dir_model, n_vocab=len(tokens))
        special_vocab.add_to_gguf(self.gguf_writer)

    def set_gguf_parameters(self):
        if (n_ctx := self.find_hparam(["n_positions"], optional=True)) is None:
            logger.warning("Couldn't find context length in config.json, assuming default value of 512")
            n_ctx = 512
        self.gguf_writer.add_context_length(n_ctx)
        self.gguf_writer.add_embedding_length(self.hparams["d_model"])
        self.gguf_writer.add_feed_forward_length(self.hparams["d_ff"])
        self.gguf_writer.add_block_count(self.hparams["num_layers"])
        self.gguf_writer.add_head_count(self.hparams["num_heads"])
        self.gguf_writer.add_key_length(self.hparams["d_kv"])
        self.gguf_writer.add_value_length(self.hparams["d_kv"])
        self.gguf_writer.add_layer_norm_eps(self.hparams["layer_norm_epsilon"])
        self.gguf_writer.add_relative_attn_buckets_count(self.hparams["relative_attention_num_buckets"])
        self.gguf_writer.add_layer_norm_rms_eps(self.hparams["layer_norm_epsilon"])
        self.gguf_writer.add_file_type(self.ftype)

    def modify_tensors(self, data_torch: Tensor, name: str, bid: int | None) -> Iterable[tuple[str, Tensor]]:
        del bid  # unused

        # T5 based models contain shared token embeddings tensors saved randomly as either "encoder.embed_tokens.weight",
        # "decoder.embed_tokens.weight" or "shared.weight" tensor. In some models there are even multiple of them stored
        # in the safetensors files. We use the first tensor from these three as the token embeddings for both encoder
        # and decoder and ignore the remaining ones.
        if name in ["decoder.embed_tokens.weight", "encoder.embed_tokens.weight", "shared.weight"]:
            if not self.shared_token_embeddings_found:
                name = "shared.weight"
                self.shared_token_embeddings_found = True
            else:
                logger.debug(f"Skipping shared tensor {name!r} in safetensors so that convert can end normally.")
                return []

        return [(self.map_tensor_name(name), data_torch)]


@ModelBase.register("JAISLMHeadModel")
class JaisModel(TextModel):
    model_arch = gguf.MODEL_ARCH.JAIS

    def __init__(self, *args, **kwargs):
        super().__init__(*args, **kwargs)

        # SwigLU activation
        assert self.hparams["activation_function"] == "swiglu"
        # ALiBi position embedding
        assert self.hparams["position_embedding_type"] == "alibi"

        # Embeddings scale
        self.embeddings_scale = 1.0
        if 'mup_embeddings_scale' in self.hparams:
            self.embeddings_scale = self.hparams['mup_embeddings_scale']
        elif 'embeddings_scale' in self.hparams:
            self.embeddings_scale = self.hparams['embeddings_scale']
        else:
            assert False

        self.width_scale = 1.0
        if 'mup_output_alpha' in self.hparams:
            assert 'mup_width_scale' in self.hparams
            self.width_scale = self.hparams['mup_output_alpha'] * self.hparams['mup_width_scale']
        elif 'width_scale' in self.hparams:
            self.width_scale = self.hparams['width_scale']
        else:
            assert False

        self.max_alibi_bias = 8.0

    def set_vocab(self):
        self._set_vocab_gpt2()

    def set_gguf_parameters(self):
        self.gguf_writer.add_block_count(self.hparams["n_layer"])
        self.gguf_writer.add_context_length(self.hparams["n_positions"])
        self.gguf_writer.add_embedding_length(self.hparams["n_embd"])
        self.gguf_writer.add_feed_forward_length(self.hparams["n_inner"])
        self.gguf_writer.add_head_count(self.hparams["n_head"])
        self.gguf_writer.add_layer_norm_eps(self.hparams["layer_norm_epsilon"])
        self.gguf_writer.add_file_type(self.ftype)

    def modify_tensors(self, data_torch: Tensor, name: str, bid: int | None) -> Iterable[tuple[str, Tensor]]:
        del bid  # unused

        tensors: list[tuple[str, Tensor]] = []

        # we don't need these
        if name.endswith((".attn.bias")):
            return tensors

        if name.endswith(("relative_pe.slopes")):
            # Calculate max ALiBi bias (this is the inverse of the ALiBi calculation)
            # Some other models has max_alibi_bias spelled out explicitly in the hyperparams,
            # but Jais's PyTorch model simply precalculates the slope values and places them
            # in relative_pes.slopes
            n_head_closest_log2 = 2 ** math.floor(math.log2(self.hparams["n_head"]))
            first_val = float(data_torch[0].item())
            self.max_alibi_bias = -round(math.log2(first_val) * n_head_closest_log2)

            return tensors

        if name.endswith((".c_attn.weight", ".c_proj.weight", ".c_fc.weight", ".c_fc2.weight")):
            data_torch = data_torch.transpose(1, 0)

        new_name = self.map_tensor_name(name)

        if new_name == self.format_tensor_name(gguf.MODEL_TENSOR.TOKEN_EMBD):
            tensors.append((new_name, data_torch * self.embeddings_scale))
        elif new_name == self.format_tensor_name(gguf.MODEL_TENSOR.OUTPUT):
            tensors.append((new_name, data_torch * self.width_scale))
        else:
            tensors.append((new_name, data_torch))

        return tensors

    def prepare_tensors(self):
        super().prepare_tensors()
        self.gguf_writer.add_max_alibi_bias(self.max_alibi_bias)


@ModelBase.register("Glm4ForCausalLM")
class Glm4Model(TextModel):
    model_arch = gguf.MODEL_ARCH.GLM4

    def set_vocab(self):
        from transformers import AutoTokenizer
        tokenizer = AutoTokenizer.from_pretrained(self.dir_model, trust_remote_code=True)
        special_vocab = gguf.SpecialVocab(self.dir_model, load_merges=True)
        tokens, toktypes, tokpre = self.get_vocab_base()
        self.gguf_writer.add_tokenizer_model("gpt2")
        self.gguf_writer.add_tokenizer_pre(tokpre)
        self.gguf_writer.add_token_list(tokens)
        self.gguf_writer.add_token_types(toktypes)
        special_vocab = gguf.SpecialVocab(self.dir_model, load_merges=True)
        special_vocab._set_special_token("eos", tokenizer.get_added_vocab()["<|endoftext|>"])
        special_vocab._set_special_token("eot", tokenizer.get_added_vocab()["<|user|>"])
        special_vocab._set_special_token("unk", tokenizer.get_added_vocab()["<|endoftext|>"])
        special_vocab._set_special_token("bos", tokenizer.get_added_vocab()["<|endoftext|>"])
        special_vocab.add_to_gguf(self.gguf_writer)

    def set_gguf_parameters(self):
        super().set_gguf_parameters()
        rope_dim = self.hparams["head_dim"]
        self.gguf_writer.add_rope_dimension_count(int(rope_dim * self.hparams.get("partial_rotary_factor", 0.5)))
        rope_scaling = self.hparams.get("rope_scaling") or {}
        if rope_scaling.get("rope_type", rope_scaling.get("type")) == "yarn" and "factor" in rope_scaling:
            self.gguf_writer.add_rope_scaling_type(gguf.RopeScalingType.YARN)
            self.gguf_writer.add_rope_scaling_factor(rope_scaling["factor"])
            self.gguf_writer.add_rope_scaling_orig_ctx_len(rope_scaling["original_max_position_embeddings"])


@ModelBase.register("GlmForCausalLM", "ChatGLMModel", "ChatGLMForConditionalGeneration")
class ChatGLMModel(TextModel):
    model_arch = gguf.MODEL_ARCH.CHATGLM

    def set_vocab_chatglm3(self):
        dir_model = self.dir_model
        hparams = self.hparams
        tokens: list[bytes] = []
        toktypes: list[int] = []
        scores: list[float] = []

        from transformers import AutoTokenizer
        tokenizer = AutoTokenizer.from_pretrained(dir_model, trust_remote_code=True)
        vocab_size = hparams.get("padded_vocab_size", len(tokenizer.get_vocab()))
        assert max(tokenizer.get_vocab().values()) < vocab_size
        role_special_tokens = ["<|system|>", "<|user|>", "<|assistant|>", "<|observation|>"]
        special_tokens = ["[MASK]", "[gMASK]", "[sMASK]", "sop", "eop"] + role_special_tokens
        for token_id in range(vocab_size):
            piece = tokenizer._convert_id_to_token(token_id)
            if token_id == 0:
                piece = "<unk>"
            elif token_id == 1:
                piece = "<bos>"
            elif token_id == 2:
                piece = "<eos>"

            text = piece.encode("utf-8")
            score = 0.0
            # Referencing the tokenizer Python implementation(https://huggingface.co/THUDM/chatglm3-6b/blob/main/tokenization_chatglm.py),
            # it is only valid if it is less than tokenizer.tokenizer.sp_model.vocab_size()
            if len(piece) != 0 and token_id < tokenizer.tokenizer.sp_model.vocab_size():
                score = tokenizer.tokenizer.sp_model.get_score(token_id)

            if token_id >= tokenizer.tokenizer.sp_model.vocab_size():
                if piece in special_tokens:
                    toktype = SentencePieceTokenTypes.CONTROL
                elif len(piece) == 0:
                    text = f"[PAD{token_id}]".encode("utf-8")
                    toktype = SentencePieceTokenTypes.UNUSED
                else:
                    toktype = SentencePieceTokenTypes.USER_DEFINED
                tokens.append(text)
                scores.append(score)
                toktypes.append(toktype)
                continue

            toktype = SentencePieceTokenTypes.NORMAL
            if tokenizer.tokenizer.sp_model.is_unknown(token_id):
                toktype = SentencePieceTokenTypes.UNKNOWN
            elif tokenizer.tokenizer.sp_model.is_control(token_id):
                toktype = SentencePieceTokenTypes.CONTROL
            elif tokenizer.tokenizer.sp_model.is_unused(token_id):
                toktype = SentencePieceTokenTypes.UNUSED
            elif tokenizer.tokenizer.sp_model.is_byte(token_id):
                toktype = SentencePieceTokenTypes.BYTE

            tokens.append(text)
            scores.append(score)
            toktypes.append(toktype)

        self.gguf_writer.add_tokenizer_model("llama")
        # glm3 needs prefix and suffix formatted as:
        # prompt = "[gMASK]sop<|user|>\n" + prompt + "<|assistant|>"
        self.gguf_writer.add_tokenizer_pre("chatglm-spm")
        self.gguf_writer.add_token_list(tokens)
        self.gguf_writer.add_token_scores(scores)
        self.gguf_writer.add_token_types(toktypes)

        special_vocab = gguf.SpecialVocab(self.dir_model, n_vocab=len(tokens))
        special_vocab.add_to_gguf(self.gguf_writer)

    @staticmethod
    def token_bytes_to_string(b):
        from transformers.models.gpt2.tokenization_gpt2 import bytes_to_unicode
        byte_encoder = bytes_to_unicode()
        return ''.join([byte_encoder[ord(char)] for char in b.decode('latin-1')])

    @staticmethod
    def bpe(mergeable_ranks: dict[bytes, int], token: bytes, max_rank: int | None = None) -> list[bytes]:
        parts = [bytes([b]) for b in token]
        while True:
            min_idx = None
            min_rank = None
            for i, pair in enumerate(zip(parts[:-1], parts[1:])):
                rank = mergeable_ranks.get(pair[0] + pair[1])
                if rank is not None and (min_rank is None or rank < min_rank):
                    min_idx = i
                    min_rank = rank
            if min_rank is None or (max_rank is not None and min_rank >= max_rank):
                break
            assert min_idx is not None
            parts = parts[:min_idx] + [parts[min_idx] + parts[min_idx + 1]] + parts[min_idx + 2:]
        return parts

    def set_vocab(self):
        if "THUDM/chatglm3-6b" in self.hparams.get("_name_or_path", ""):
            self.set_vocab_chatglm3()
            return

        dir_model = self.dir_model
        hparams = self.hparams
        tokens: list[str] = []
        toktypes: list[int] = []

        from transformers import AutoTokenizer
        tokenizer = AutoTokenizer.from_pretrained(dir_model, trust_remote_code=True)
        vocab_size = hparams.get("padded_vocab_size",hparams["vocab_size"])
        assert max(tokenizer.get_vocab().values()) < vocab_size

        tokens, toktypes, tokpre = self.get_vocab_base()
        self.gguf_writer.add_tokenizer_model("gpt2")
        self.gguf_writer.add_tokenizer_pre(tokpre)
        self.gguf_writer.add_token_list(tokens)
        self.gguf_writer.add_token_types(toktypes)
        special_vocab = gguf.SpecialVocab(self.dir_model, load_merges=True)
        # only add special tokens when they were not already loaded from config.json
        special_vocab._set_special_token("eos", tokenizer.get_added_vocab()["<|endoftext|>"])
        special_vocab._set_special_token("eot", tokenizer.get_added_vocab()["<|user|>"])
        # this one is usually not in config.json anyway
        special_vocab._set_special_token("unk", tokenizer.get_added_vocab()["<|endoftext|>"])
        special_vocab.add_to_gguf(self.gguf_writer)

    def set_gguf_parameters(self):
        n_embed = self.hparams.get("hidden_size", self.hparams.get("n_embed"))
        n_head = self.hparams.get("n_head", self.hparams.get("num_attention_heads"))
        n_head_kv = self.hparams.get("multi_query_group_num", self.hparams.get("num_key_value_heads", n_head))
        self.gguf_writer.add_context_length(self.hparams.get("seq_length", n_embed))
        self.gguf_writer.add_embedding_length(n_embed)
        self.gguf_writer.add_feed_forward_length(self.hparams.get("ffn_hidden_size", self.hparams.get("intermediate_size", 4 * n_embed)))
        self.gguf_writer.add_block_count(self.hparams.get("num_layers", self.hparams["num_hidden_layers"]))
        self.gguf_writer.add_head_count(n_head)
        self.gguf_writer.add_head_count_kv(n_head_kv)
        self.gguf_writer.add_layer_norm_rms_eps(self.hparams.get("layernorm_epsilon",1e-5))
        self.gguf_writer.add_file_type(self.ftype)
        if "attention_dim" in self.hparams:
            rope_dim = self.hparams["attention_dim"]
        else:
            rope_dim = self.hparams["hidden_size"] // self.hparams["num_attention_heads"]
        self.gguf_writer.add_rope_dimension_count(int(rope_dim * self.hparams.get("partial_rotary_factor", 0.5)))
        self.gguf_writer.add_add_bos_token(False)
        rope_freq = 10000
        if "rope_ratio" in self.hparams:
            rope_freq = rope_freq * self.hparams["rope_ratio"]
        self.gguf_writer.add_rope_freq_base(rope_freq)

    def modify_tensors(self, data_torch: Tensor, name: str, bid: int | None) -> Iterable[tuple[str, Tensor]]:
        del bid  # unused

        if name.endswith(".rotary_pos_emb.inv_freq") or name.startswith("model.vision."):
            return []

        name = name.removeprefix("transformer.")
        return [(self.map_tensor_name(name), data_torch)]


@ModelBase.register("NemotronForCausalLM")
class NemotronModel(TextModel):
    model_arch = gguf.MODEL_ARCH.NEMOTRON

    def set_vocab(self):
        self._set_vocab_sentencepiece()
        self.gguf_writer.add_pad_token_id(0)
        self.gguf_writer.add_unk_token_id(1)

    def set_gguf_parameters(self):
        super().set_gguf_parameters()
        hparams = self.hparams
        self.gguf_writer.add_vocab_size(hparams["vocab_size"])

        f_norm_eps = self.find_hparam(["layer_norm_eps", "layer_norm_epsilon", "norm_epsilon", "norm_eps"])
        self.gguf_writer.add_layer_norm_eps(f_norm_eps)

        # * Partial RoPE
        rot_pct = self.find_hparam(["partial_rotary_factor", "rope_pct", "rope_percent"])
        n_embd = self.find_hparam(["hidden_size", "n_embd"])
        n_head = self.find_hparam(["num_attention_heads", "n_head"])
        self.gguf_writer.add_rope_dimension_count(int(rot_pct * n_embd) // n_head)

        # * RopeScaling for Nemotron
        if "rope_scaling" not in self.hparams or self.hparams["rope_scaling"] is None:
            self.gguf_writer.add_rope_scaling_type(gguf.RopeScalingType.NONE)
        else:
            self.gguf_writer.add_rope_scaling_type(gguf.RopeScalingType.LINEAR)
            self.gguf_writer.add_rope_scaling_factor(self.hparams["factor"])

    def modify_tensors(self, data_torch: Tensor, name: str, bid: int | None) -> Iterable[tuple[str, Tensor]]:
        # * Adding +1 to LayerNorm's weights here to implement layernorm1p w/o changing anything on the GGML engine side
        #   model.layers.{l}.input_layernorm.weight
        #   model.layers.{l}.post_attention_layernorm.weight
        #   model.norm.weight
        if name.endswith("norm.weight"):
            data_torch = data_torch + 1

        return [(self.map_tensor_name(name), data_torch)]


@ModelBase.register("ExaoneForCausalLM")
class ExaoneModel(TextModel):
    model_arch = gguf.MODEL_ARCH.EXAONE

    def set_gguf_parameters(self):
        hparams = self.hparams

        assert (hparams["activation_function"] == "silu")

        max_position_embeddings = hparams["max_position_embeddings"]
        embed_dim = hparams["hidden_size"]
        num_heads = hparams["num_attention_heads"]
        num_kv_heads = hparams.get("num_key_value_heads", num_heads)
        layer_norm_eps = hparams["layer_norm_epsilon"]
        intermediate_size = hparams["intermediate_size"] if "intermediate_size" in hparams else 4 * embed_dim
        num_layers = hparams["num_layers"]
        # ignore for now as EXAONE-3.0-7.8B-Instruct attentino_dropout is 0.0
        # attention_dropout_rate = hparams["attention_dropout"]
        # ignore for now as EXAONE-3.0-7.8B-Instruct embed_dropout is 0.0
        # embed_dropout_rate = hparams["embed_dropout"]
        self.gguf_writer.add_embedding_length(embed_dim)
        self.gguf_writer.add_head_count(num_heads)
        self.gguf_writer.add_head_count_kv(num_kv_heads)
        self.gguf_writer.add_context_length(max_position_embeddings)
        self.gguf_writer.add_layer_norm_rms_eps(layer_norm_eps)
        self.gguf_writer.add_feed_forward_length(intermediate_size)
        self.gguf_writer.add_block_count(num_layers)
        self.gguf_writer.add_file_type(self.ftype)

        if (rope_theta := self.hparams.get("rope_theta")) is not None:
            self.gguf_writer.add_rope_freq_base(rope_theta)
        rotary_factor = self.find_hparam(["partial_rotary_factor", "rope_pct"], optional=True)
        rotary_factor = rotary_factor if rotary_factor is not None else 1.0
        self.gguf_writer.add_rope_dimension_count(int(rotary_factor * (hparams["hidden_size"] // hparams["num_attention_heads"])))
        rope_scaling = self.hparams.get("rope_scaling") or {}
        if rope_scaling.get("rope_type", rope_scaling.get("type")) == "linear" and "factor" in rope_scaling:
            self.gguf_writer.add_rope_scaling_type(gguf.RopeScalingType.LINEAR)
            self.gguf_writer.add_rope_scaling_factor(rope_scaling["factor"])

    def generate_extra_tensors(self) -> Iterable[tuple[str, Tensor]]:
        if rope_scaling := self.find_hparam(["rope_scaling"], optional=True):
            if rope_scaling.get("rope_type", '').lower() == "llama3":
                base = self.hparams.get("rope_theta", 10000.0)
                if (dim := self.hparams.get("head_dim")) is None:
                    dim = self.hparams["hidden_size"] // self.hparams["num_attention_heads"]
                freqs = 1.0 / (base ** (torch.arange(0, dim, 2, dtype=torch.float32) / dim))

                factor = rope_scaling.get("factor", 8.0)
                low_freq_factor = rope_scaling.get("low_freq_factor", 1.0)
                high_freq_factor = rope_scaling.get("high_freq_factor", 4.0)
                old_context_len = self.hparams.get("original_max_position_embeddings", 8192)

                low_freq_wavelen = old_context_len / low_freq_factor
                high_freq_wavelen = old_context_len / high_freq_factor
                assert low_freq_wavelen != high_freq_wavelen

                rope_factors = []
                for freq in freqs:
                    wavelen = 2 * math.pi / freq
                    if wavelen < high_freq_wavelen:
                        rope_factors.append(1)
                    elif wavelen > low_freq_wavelen:
                        rope_factors.append(factor)
                    else:
                        smooth = (old_context_len / wavelen - low_freq_factor) / (high_freq_factor - low_freq_factor)
                        rope_factors.append(1 / ((1 - smooth) / factor + smooth))

                yield (self.format_tensor_name(gguf.MODEL_TENSOR.ROPE_FREQS), torch.tensor(rope_factors, dtype=torch.float32))


@ModelBase.register("GraniteForCausalLM")
class GraniteModel(LlamaModel):
    """Conversion for IBM's GraniteForCausalLM"""
    model_arch = gguf.MODEL_ARCH.GRANITE

    def set_gguf_parameters(self):
        """Granite uses standard llama parameters with the following differences:

        - No head_dim support
        - New multiplier params:
            - attention_scale
            - embedding_scale
            - residual_scale
        - logits_scaling
        """
        if head_dim := self.hparams.pop("head_dim", None):
            logger.warning("Ignoring head_dim (%s) from config for Granite", head_dim)
        super().set_gguf_parameters()
        # NOTE: Convert _multiplier params to _scale params for naming
        #   consistency
        if attention_scale := self.hparams.get("attention_multiplier"):
            self.gguf_writer.add_attention_scale(attention_scale)
            logger.info("gguf: (granite) attention_scale = %s", attention_scale)
        if embedding_scale := self.hparams.get("embedding_multiplier"):
            self.gguf_writer.add_embedding_scale(embedding_scale)
            logger.info("gguf: (granite) embedding_scale = %s", embedding_scale)
        if residual_scale := self.hparams.get("residual_multiplier"):
            self.gguf_writer.add_residual_scale(residual_scale)
            logger.info("gguf: (granite) residual_scale = %s", residual_scale)
        if logits_scale := self.hparams.get("logits_scaling"):
            self.gguf_writer.add_logit_scale(logits_scale)
            logger.info("gguf: (granite) logits_scale = %s", logits_scale)


@ModelBase.register("GraniteMoeForCausalLM", "GraniteMoeSharedForCausalLM")
class GraniteMoeModel(GraniteModel):
    """Conversion for IBM's GraniteMoeForCausalLM"""
    model_arch = gguf.MODEL_ARCH.GRANITE_MOE

    def set_gguf_parameters(self):
        """GraniteMoeShared uses GraniteMoe parameters plus the following:
        - shared_intermediate_size
        """
        super().set_gguf_parameters()
        if shared_feed_forward_length := self.hparams.get("shared_intermediate_size"):
            self.gguf_writer.add_expert_shared_feed_forward_length(shared_feed_forward_length)
            logger.info("gguf: (granitemoeshared) shared_feed_forward_length = %s", shared_feed_forward_length)

    def modify_tensors(self, data_torch: Tensor, name: str, bid: int | None) -> Iterable[tuple[str, Tensor]]:
        """In modeling_granitemoe, the JetMoe implementation of parallel experts
        is used. This essentially merges w1 and w3 into a single tensor with 2x
        the hidden size that is then split during forward. To keep compatibility
        with existing mixtral support, we pull them apart here.
        """

        if name.endswith("block_sparse_moe.input_linear.weight"):
            ffn_dim = self.hparams["intermediate_size"]
            assert data_torch.shape[-2] == 2 * ffn_dim, "Merged FFN tensor size must be 2 * intermediate_size"
            gate, up = data_torch.split(ffn_dim, dim=-2)
            return [
                (self.format_tensor_name(gguf.MODEL_TENSOR.FFN_GATE_EXP, bid), gate),
                (self.format_tensor_name(gguf.MODEL_TENSOR.FFN_UP_EXP, bid), up),
            ]

        if name.endswith("shared_mlp.input_linear.weight"):
            ffn_dim = self.hparams["shared_intermediate_size"]
            assert data_torch.shape[-2] == 2 * ffn_dim, "Merged FFN tensor size must be 2 * shared_intermediate_size"
            gate, up = data_torch.split(ffn_dim, dim=-2)
            return [
                (self.format_tensor_name(gguf.MODEL_TENSOR.FFN_GATE_SHEXP, bid), gate),
                (self.format_tensor_name(gguf.MODEL_TENSOR.FFN_UP_SHEXP, bid), up),
            ]

        return super().modify_tensors(data_torch, name, bid)


@ModelBase.register("BailingMoeForCausalLM")
class BailingMoeModel(TextModel):
    model_arch = gguf.MODEL_ARCH.BAILINGMOE

    def set_vocab(self):
        self._set_vocab_gpt2()

    def set_gguf_parameters(self):
        super().set_gguf_parameters()
        hparams = self.hparams
        if (rope_dim := hparams.get("head_dim")) is None:
            rope_dim = hparams["hidden_size"] // hparams["num_attention_heads"]

        self.gguf_writer.add_rope_dimension_count(rope_dim)
        rope_scaling = self.hparams.get("rope_scaling") or {}
        if rope_scaling.get("rope_type", rope_scaling.get("type")) == "yarn" and "factor" in rope_scaling:
            self.gguf_writer.add_rope_scaling_type(gguf.RopeScalingType.YARN)
            self.gguf_writer.add_rope_scaling_factor(rope_scaling["factor"])
            self.gguf_writer.add_rope_scaling_orig_ctx_len(rope_scaling["original_max_position_embeddings"])
        else:
            self.gguf_writer.add_rope_scaling_type(gguf.RopeScalingType.NONE)
        self.gguf_writer.add_leading_dense_block_count(hparams["first_k_dense_replace"])
        self.gguf_writer.add_vocab_size(hparams["vocab_size"])
        self.gguf_writer.add_expert_feed_forward_length(hparams["moe_intermediate_size"])
        self.gguf_writer.add_expert_weights_scale(1.0)
        self.gguf_writer.add_expert_count(hparams["num_experts"])
        self.gguf_writer.add_expert_shared_count(hparams["num_shared_experts"])
        self.gguf_writer.add_expert_weights_norm(hparams["norm_topk_prob"])

    _experts: list[dict[str, Tensor]] | None = None

    @staticmethod
    def permute(weights: Tensor, n_head: int, n_head_kv: int | None):
        if n_head_kv is not None and n_head != n_head_kv:
            n_head = n_head_kv
        return (weights.reshape(n_head, 2, weights.shape[0] // n_head // 2, *weights.shape[1:])
                .swapaxes(1, 2)
                .reshape(weights.shape))

    def modify_tensors(self, data_torch: Tensor, name: str, bid: int | None) -> Iterable[tuple[str, Tensor]]:
        n_head = self.hparams["num_attention_heads"]
        n_kv_head = self.hparams.get("num_key_value_heads")
        n_embd = self.hparams["hidden_size"]
        if (head_dim := self.hparams.get("head_dim")) is None:
            head_dim = n_embd // n_head

        output_name = self.format_tensor_name(gguf.MODEL_TENSOR.OUTPUT)

        if name.endswith("attention.dense.weight"):
            return [(self.format_tensor_name(gguf.MODEL_TENSOR.ATTN_OUT, bid), data_torch)]
        elif name.endswith("query_key_value.weight"):
            q, k, v = data_torch.split([n_head * head_dim, n_kv_head * head_dim, n_kv_head * head_dim], dim=-2)

            return [
                (self.format_tensor_name(gguf.MODEL_TENSOR.ATTN_Q, bid), BailingMoeModel.permute(q, n_head, n_head)),
                (self.format_tensor_name(gguf.MODEL_TENSOR.ATTN_K, bid), BailingMoeModel.permute(k, n_head, n_kv_head)),
                (self.format_tensor_name(gguf.MODEL_TENSOR.ATTN_V, bid), v)
            ]
        elif name.find("mlp.experts") != -1:
            n_experts = self.hparams["num_experts"]
            assert bid is not None

            tensors: list[tuple[str, Tensor]] = []

            if self._experts is None:
                self._experts = [{} for _ in range(self.block_count)]

            self._experts[bid][name] = data_torch

            if len(self._experts[bid]) >= n_experts * 3:
                # merge the experts into a single 3d tensor
                for w_name in ["down_proj", "gate_proj", "up_proj"]:
                    datas: list[Tensor] = []

                    for xid in range(n_experts):
                        ename = f"model.layers.{bid}.mlp.experts.{xid}.{w_name}.weight"
                        datas.append(self._experts[bid][ename])
                        del self._experts[bid][ename]

                    data_torch = torch.stack(datas, dim=0)

                    merged_name = f"model.layers.{bid}.mlp.experts.{w_name}.weight"

                    new_name = self.map_tensor_name(merged_name)

                    tensors.append((new_name, data_torch))

            return tensors

        new_name = self.map_tensor_name(name)

        if new_name == output_name and self.hparams.get("norm_head"):
            data_torch = data_torch.float()
            data_torch /= torch.norm(data_torch, p=2, dim=0, keepdim=True) + 1e-7

        return [(new_name, data_torch)]

    def prepare_tensors(self):
        super().prepare_tensors()

        if self._experts is not None:
            # flatten `list[dict[str, Tensor]]` into `list[str]`
            experts = [k for d in self._experts for k in d.keys()]
            if len(experts) > 0:
                raise ValueError(f"Unprocessed experts: {experts}")


@ModelBase.register("ChameleonForConditionalGeneration")
@ModelBase.register("ChameleonForCausalLM")  # obsolete
class ChameleonModel(TextModel):
    model_arch = gguf.MODEL_ARCH.CHAMELEON

    def set_gguf_parameters(self):
        super().set_gguf_parameters()
        self.gguf_writer.add_swin_norm(self.hparams.get("swin_norm", False))

    def set_vocab(self):
        self._set_vocab_gpt2()

    def modify_tensors(self, data_torch: Tensor, name: str, bid: int | None) -> Iterable[tuple[str, Tensor]]:
        # ignore image tokenizer for now
        # TODO: remove this once image support is implemented for Chameleon
        if name.startswith("model.vqmodel"):
            return []

        n_head = self.hparams["num_attention_heads"]
        n_kv_head = self.hparams.get("num_key_value_heads")
        hidden_dim = self.hparams.get("hidden_size")

        if name.endswith(("q_proj.weight", "q_proj.bias")):
            data_torch = LlamaModel.permute(data_torch, n_head, n_head)
        if name.endswith(("k_proj.weight", "k_proj.bias")):
            data_torch = LlamaModel.permute(data_torch, n_head, n_kv_head)
        if name.endswith(("q_norm.weight", "q_norm.bias")):
            data_torch = ChameleonModel._reverse_hf_permute(data_torch, n_head, hidden_dim)
        if name.endswith(("k_norm.weight", "k_norm.bias")):
            data_torch = ChameleonModel._reverse_hf_permute(data_torch, n_kv_head, hidden_dim)

        return [(self.map_tensor_name(name), data_torch)]

    # see: https://github.com/huggingface/transformers/blob/72fb02c47dbbe1999ae105319f24631cad6e2e00/src/transformers/models/chameleon/convert_chameleon_weights_to_hf.py#L176-L203
    @staticmethod
    def _reverse_hf_permute(data_torch, n_heads, hidden_dim):
        head_dim = hidden_dim // n_heads
        data_torch = data_torch[0].view(2, head_dim // 2).t().reshape(1, -1)
        data_torch = data_torch.repeat_interleave(n_heads, 0)
        return data_torch


@ModelBase.register("UltravoxModel")
class UltravoxModel(TextModel):
    model_arch = gguf.MODEL_ARCH.LLAMA # dummy

    def __init__(self, *args, **kwargs):
        super().__init__(*args, **kwargs)
        raise NotImplementedError("Ultravox does not have text decoder. Instead, it uses Llama or other models for text. If you want to get the audio encoder, please use --mmproj argument")


@ModelBase.register("Qwen2AudioForConditionalGeneration")
class WhisperEncoderModel(MmprojModel):
    has_vision_encoder = False # no vision encoder
    has_audio_encoder = True

    def __init__(self, *args, **kwargs):
        super().__init__(*args, **kwargs)
        self.hparams["hidden_size"] = self.hparams["d_model"]
        self.hparams["intermediate_size"] = self.hparams["encoder_ffn_dim"]
        self.hparams["num_attention_heads"] = self.hparams["encoder_attention_heads"]

    def set_gguf_parameters(self):
        super().set_gguf_parameters()
        self.gguf_writer.add_clip_projector_type(gguf.VisionProjectorType.QWEN2A)
        self.gguf_writer.add_audio_num_mel_bins(self.hparams["num_mel_bins"])
        self.gguf_writer.add_audio_attention_layernorm_eps(self.hparams.get("layer_norm_eps", 1e-5))

    def tensor_force_quant(self, name, new_name, bid, n_dims):
        del bid, new_name, n_dims  # unused
        if ".conv" in name and ".weight" in name:
            return gguf.GGMLQuantizationType.F16
        return False

    def modify_tensors(self, data_torch: Tensor, name: str, bid: int | None) -> Iterable[tuple[str, Tensor]]:
        del bid  # unused

        if name.startswith("language_model."):
            # skip language model tensors
            return []

        # prevent clash naming with vision tensors
        if name.startswith("multi_modal_projector"):
            name = "audio." + name

        if "conv1.bias" in name or "conv2.bias" in name:
            # transpose conv1 and conv2 bias
            data_torch = data_torch.unsqueeze(-1)

        return [(self.map_tensor_name(name), data_torch)]


@ModelBase.register("UltravoxModel")
class UltravoxWhisperEncoderModel(WhisperEncoderModel):
    has_vision_encoder = False # no vision encoder
    has_audio_encoder = True

    def set_gguf_parameters(self):
        super().set_gguf_parameters()
        self.gguf_writer.add_audio_stack_factor(self.global_config["stack_factor"])


@ModelBase.register("FalconH1ForCausalLM")
class FalconH1Model(Mamba2Model):
    model_arch = gguf.MODEL_ARCH.FALCON_H1

    def __init__(self, *args, **kwargs):
        # Set the hparam prefixes for Falcon Mamba2
        self.hparam_prefixes = ["mamba"]

        # Initialize the base Mamba2Model
        super().__init__(*args, **kwargs)

        # Use Llama conversion for attention
        self._transformer_model_class = LlamaModel

        # n_group and d_inner are used during reshape_tensors for mamaba2
        self.n_group = self.find_hparam(["n_groups"])
        self.d_inner = self.find_hparam(["mamba_d_ssm"])
        self.d_head = self.find_hparam(["d_head"])

        # Initialize any Falcon Mamba2 specific attributes
        self.has_attention = True  # Falcon Mamba2 has attention components

        # Load Falcon-H1 multipliers from hyperparameters
        self.attention_in_multiplier = self.find_hparam(["attention_in_multiplier"], optional=True)
        self.attention_out_multiplier = self.find_hparam(["attention_out_multiplier"], optional=True)
        self.ssm_in_multiplier = self.find_hparam(["ssm_in_multiplier"], optional=True)
        self.ssm_out_multiplier = self.find_hparam(["ssm_out_multiplier"], optional=True)
        self.mlp_multipliers = self.find_hparam(["mlp_multipliers"], optional=True)
        self.ssm_multipliers = self.find_hparam(["ssm_multipliers"], optional=True)
        self.intermediate_size = self.find_hparam(["intermediate_size"])
        self.key_multiplier = self.find_hparam(["key_multiplier"], optional=True)

    def find_hparam(self, keys: Iterable[str], *args, **kwargs) -> Any:
        prefixed = []
        for pfx in self.hparam_prefixes:
            prefixed.extend(
                "_".join([pfx, k])
                for k in keys
            )
        keys = list(keys) + prefixed
        return super().find_hparam(keys, *args, **kwargs)

    def set_vocab(self):
        self._set_vocab_gpt2()

    def modify_tensors(self, data_torch: Tensor, name: str, bid: int | None) -> Iterable[tuple[str, Tensor]]:
        tensors = list(super().modify_tensors(data_torch, name, bid))
        tensor = tensors[0][1]

        if "down_proj" in name:
            tensor = tensor  * self.mlp_multipliers[1]
        elif "gate_proj" in name:
            tensor = tensor * self.mlp_multipliers[0]
        elif "k_proj" in name:
            tensor = tensor * self.key_multiplier * self.attention_in_multiplier
        elif "q_proj" in name:
            tensor = tensor * self.attention_in_multiplier
        elif "v_proj" in name:
            tensor = tensor * self.attention_in_multiplier
        elif "o_proj" in name:
            tensor = tensor * self.attention_out_multiplier
        elif "out_proj" in name:
            tensor = tensor * self.ssm_out_multiplier
        elif "in_proj" in name:
            tensor = tensor * self.ssm_in_multiplier
            zxbcdt_multipliers = self.hparams["ssm_multipliers"]
            intermediate_size = self.hparams["mamba_d_ssm"]
            groups_time_state_size = self.hparams["mamba_n_groups"] * self.hparams["mamba_d_state"]
            tensor[:intermediate_size, :] *= zxbcdt_multipliers[0]
            tensor[intermediate_size:2 * intermediate_size, :] *= zxbcdt_multipliers[1]
            tensor[2 * intermediate_size:2 * intermediate_size + groups_time_state_size, :] *= zxbcdt_multipliers[2]
            tensor[2 * intermediate_size + groups_time_state_size:2 * intermediate_size + 2 * groups_time_state_size, :] *= zxbcdt_multipliers[3]
            tensor[2 * intermediate_size + 2 * groups_time_state_size:, :] *= zxbcdt_multipliers[4]
        elif "lm_head" in name:
            tensor = tensor * self.hparams["lm_head_multiplier"]
        elif "embed_tokens" in name:
            tensor = tensor * self.hparams["embedding_multiplier"]
        elif "mamba.norm" in name:
            tensor = tensor.reshape(self.n_group, self.d_inner // self.n_group)

        tensors = [(tensors[0][0], tensor)]
        return tensors

    def set_gguf_parameters(self):
        super().set_gguf_parameters()

        ## General Params ##
        self.gguf_writer.add_vocab_size(self.hparams["vocab_size"])
        # Override some Mamba2 defaults
        self.gguf_writer.add_block_count(self.block_count)
        self.gguf_writer.add_context_length(self.hparams.get("max_position_embeddings", 0))
        self.gguf_writer.add_feed_forward_length(self.hparams["intermediate_size"])

        ## Attention params ##
        self.gguf_writer.add_head_count(self.hparams["num_attention_heads"]) # Override value 0 from Mamba2
        self.gguf_writer.add_head_count_kv(self.hparams["num_key_value_heads"])
        self.gguf_writer.add_key_length(self.hparams["head_dim"])
        self.gguf_writer.add_value_length(self.hparams["head_dim"])

        ## Validation ##
        assert self.hparams.get("hidden_act") in [None, "silu"], "Only SILU activation supported"
        assert self.d_inner % self.d_head == 0, f"SSM inner size {self.d_inner} not a multiple of head dim {self.d_head}"

        # Add any other Falcon Mamba2 specific configuration
        self.gguf_writer.add_rope_freq_base(self.find_hparam(["rope_theta"]))


@ModelBase.register("HunYuanMoEV1ForCausalLM")
class HunYuanMoEModel(TextModel):
    model_arch = gguf.MODEL_ARCH.HUNYUAN_MOE

    def __init__(self, *args, **kwargs):
        super().__init__(*args, **kwargs)
        # For handling tied embeddings
        self._tok_embd = None

    def set_vocab(self):
        from transformers import AutoTokenizer
        tokenizer = AutoTokenizer.from_pretrained(self.dir_model, trust_remote_code=True)

        # 1. Get the pre-tokenizer identifier hash
        tokpre = self.get_vocab_base_pre(tokenizer)

        # 2. Reverse-engineer the merges list from mergeable_ranks
        merges = []
        vocab = {}
        mergeable_ranks = tokenizer.mergeable_ranks
        for token, rank in mergeable_ranks.items():
            vocab[QwenModel.token_bytes_to_string(token)] = rank
            if len(token) == 1:
                continue
            merged = QwenModel.bpe(mergeable_ranks, token, max_rank=rank)
            if len(merged) == 2: # todo this is an assert in Qwen, why?
                merges.append(' '.join(map(QwenModel.token_bytes_to_string, merged)))

        # 3. Generate the tokens and toktypes lists
        vocab_size = self.hparams["vocab_size"]
        assert tokenizer.vocab_size == vocab_size
        special_tokens = tokenizer.special_tokens
        reverse_vocab = {id_ : encoded_tok for encoded_tok, id_ in {**vocab, **special_tokens}.items()}
        tokens: list[str] = []
        toktypes: list[int] = []
        for i in range(vocab_size):
            if i not in reverse_vocab:
                tokens.append(f"[PAD{i}]")
                toktypes.append(gguf.TokenType.UNUSED)
            else:
                token = reverse_vocab[i]
                tokens.append(token)
                if i in special_tokens.values():
                    toktypes.append(gguf.TokenType.CONTROL)
                else:
                    toktypes.append(gguf.TokenType.NORMAL)

        # 4. Write all vocab-related fields to the GGUF writer
        self.gguf_writer.add_tokenizer_model("gpt2")
        self.gguf_writer.add_tokenizer_pre(tokpre)
        self.gguf_writer.add_token_list(tokens)
        self.gguf_writer.add_token_types(toktypes)
        self.gguf_writer.add_token_merges(merges)

        # 5. Add special tokens and chat templates
        special_vocab = gguf.SpecialVocab(self.dir_model, load_merges=False)
        special_vocab.add_to_gguf(self.gguf_writer)
        # FIX for BOS token: Overwrite incorrect id read from config.json
        self.gguf_writer.add_bos_token_id(127959) # <|bos|>

    def set_gguf_parameters(self):
        super().set_gguf_parameters()
        hparams = self.hparams

        self.gguf_writer.add_expert_count(hparams["num_experts"])
        self.gguf_writer.add_expert_shared_feed_forward_length(hparams["intermediate_size"])

        moe_intermediate_size = hparams["moe_intermediate_size"]
        assert all(n == moe_intermediate_size[0] for n in moe_intermediate_size)
        self.gguf_writer.add_expert_feed_forward_length(moe_intermediate_size[0])

        moe_topk = hparams["moe_topk"]
        assert all(topk == moe_topk[0] for topk in moe_topk)
        self.gguf_writer.add_expert_used_count(moe_topk[0])

        moe_shared_expert = hparams["num_shared_expert"]
        assert all(n == moe_shared_expert[0] for n in moe_shared_expert)
        self.gguf_writer.add_expert_shared_count(moe_shared_expert[0])

        # Rope
        rope_scaling = hparams.get("rope_scaling", {})
        if rope_scaling.get("type") == "dynamic":
            # HunYuan uses NTK Aware Alpha based scaling. Original implementation: https://www.reddit.com/r/LocalLLaMA/comments/14lz7j5/ntkaware_scaled_rope_allows_llama_models_to_have/
            # 1000 corresponds to a usable context length of 256k (https://github.com/Tencent-Hunyuan/Hunyuan-A13B/blob/main/report/Hunyuan_A13B_Technical_Report.pdf)
            alpha = rope_scaling.get("alpha", 1000)
            base = hparams.get("rope_theta", 10000.0)
            dim = (hparams["hidden_size"] // hparams["num_attention_heads"]) # 128
            scaled_base = base * (alpha ** (dim / (dim - 2))) # 10000 * (1000 ** (128 / 126)) = 11158839.9251
            self.gguf_writer.add_rope_freq_base(scaled_base)
            self.gguf_writer.add_rope_scaling_type(gguf.RopeScalingType.NONE)
            self.gguf_writer.add_rope_scaling_factor(1)
            # There is no consistent way to calculate ctx from alpha, and the config is incorrectly set to 32k
            self.gguf_writer.add_rope_scaling_orig_ctx_len(256 * 1024) # 256k context length
            self.gguf_writer.add_context_length(256 * 1024) # 256k context length

            # if any of our assumptions about the values are wrong, something has changed and this may need to be updated
            assert alpha == 1000 and base == 10000.0 and dim == 128 and self.hparams["max_position_embeddings"] in [32 * 1024, 256 * 1024] , \
                "HunYuan dynamic RoPE scaling assumptions changed, please update the logic or context length manually"

    _experts: list[dict[str, Tensor]] | None = None

    def modify_tensors(self, data_torch: Tensor, name: str, bid: int | None) -> Iterable[tuple[str, Tensor]]:
        if name == "model.embed_tokens.weight":
            self._tok_embd = data_torch.clone()

        if name == "lm_head.weight":
            if self.hparams.get("tie_word_embeddings", False):
                logger.info("Skipping tied output layer 'lm_head.weight'")
                return []

        if name.find("mlp.experts") != -1:
            n_experts = self.hparams["num_experts"]
            assert bid is not None

            if self._experts is None:
                self._experts = [{} for _ in range(self.block_count)]

            self._experts[bid][name] = data_torch

            if len(self._experts[bid]) >= n_experts * 3:
                # merge the experts into a single 3d tensor
                tensors: list[tuple[str, Tensor]] = []
                for w_name in ["down_proj", "gate_proj", "up_proj"]:
                    datas: list[Tensor] = []

                    for xid in range(n_experts):
                        ename = f"model.layers.{bid}.mlp.experts.{xid}.{w_name}.weight"
                        datas.append(self._experts[bid][ename])
                        del self._experts[bid][ename]

                    data_torch = torch.stack(datas, dim=0)
                    merged_name = f"model.layers.{bid}.mlp.experts.{w_name}.weight"
                    new_name = self.map_tensor_name(merged_name)
                    tensors.append((new_name, data_torch))

                return tensors
            else:
                return []

        return [(self.map_tensor_name(name), data_torch)]

    def prepare_tensors(self):
        super().prepare_tensors()
        if self._experts is not None:
            experts = [k for d in self._experts for k in d.keys()]
            if len(experts) > 0:
                raise ValueError(f"Unprocessed experts: {experts}")


@ModelBase.register("SmolLM3ForCausalLM")
class SmolLM3Model(LlamaModel):
    model_arch = gguf.MODEL_ARCH.SMOLLM3

    def set_vocab(self):
        super().set_vocab()
        # remove unsupported array slicing in chat template
        # ref: https://huggingface.co/ggml-org/SmolLM3-3B-GGUF/discussions/1
        from transformers import AutoTokenizer
        tokenizer = AutoTokenizer.from_pretrained(self.dir_model)
        if tokenizer.chat_template is not None:
            chat_template = tokenizer.chat_template.replace("[:]", "")
            self.gguf_writer.add_chat_template(chat_template)

###### CONVERSION LOGIC ######


# tree of lazy tensors
class LazyTorchTensor(gguf.LazyBase):
    _tensor_type = torch.Tensor
    # to keep the type-checker happy
    dtype: torch.dtype
    shape: torch.Size

    # only used when converting a torch.Tensor to a np.ndarray
    _dtype_map: dict[torch.dtype, type] = {
        torch.float16: np.float16,
        torch.float32: np.float32,
    }

    # used for safetensors slices
    # ref: https://github.com/huggingface/safetensors/blob/079781fd0dc455ba0fe851e2b4507c33d0c0d407/bindings/python/src/lib.rs#L1046
    # TODO: uncomment U64, U32, and U16, ref: https://github.com/pytorch/pytorch/issues/58734
    _dtype_str_map: dict[str, torch.dtype] = {
        "F64": torch.float64,
        "F32": torch.float32,
        "BF16": torch.bfloat16,
        "F16": torch.float16,
        # "U64": torch.uint64,
        "I64": torch.int64,
        # "U32": torch.uint32,
        "I32": torch.int32,
        # "U16": torch.uint16,
        "I16": torch.int16,
        "U8": torch.uint8,
        "I8": torch.int8,
        "BOOL": torch.bool,
        "F8_E4M3": torch.float8_e4m3fn,
        "F8_E5M2": torch.float8_e5m2,
    }

    def numpy(self) -> gguf.LazyNumpyTensor:
        dtype = self._dtype_map[self.dtype]
        return gguf.LazyNumpyTensor(
            meta=gguf.LazyNumpyTensor.meta_with_dtype_and_shape(dtype, self.shape),
            args=(self,),
            func=(lambda s: s.numpy())
        )

    @classmethod
    def meta_with_dtype_and_shape(cls, dtype: torch.dtype, shape: tuple[int, ...]) -> Tensor:
        return torch.empty(size=shape, dtype=dtype, device="meta")

    @classmethod
    def from_safetensors_slice(cls, st_slice: Any) -> Tensor:
        dtype = cls._dtype_str_map[st_slice.get_dtype()]
        shape: tuple[int, ...] = tuple(st_slice.get_shape())
        lazy = cls(meta=cls.meta_with_dtype_and_shape(dtype, shape), args=(st_slice,), func=lambda s: s[:])
        return cast(torch.Tensor, lazy)

    @classmethod
    def from_remote_tensor(cls, remote_tensor: gguf.utility.RemoteTensor):
        dtype = cls._dtype_str_map[remote_tensor.dtype]
        shape = remote_tensor.shape
        meta = cls.meta_with_dtype_and_shape(dtype, shape)
        lazy = cls(meta=meta, args=(remote_tensor,), func=lambda r: torch.frombuffer(r.data(), dtype=dtype).reshape(shape))
        return cast(torch.Tensor, lazy)

    @classmethod
    def __torch_function__(cls, func, types, args=(), kwargs=None):
        del types  # unused

        if kwargs is None:
            kwargs = {}

        if func is torch.Tensor.numpy:
            return args[0].numpy()

        return cls._wrap_fn(func)(*args, **kwargs)


def parse_args() -> argparse.Namespace:
    parser = argparse.ArgumentParser(
        description="Convert a huggingface model to a GGML compatible file")
    parser.add_argument(
        "--vocab-only", action="store_true",
        help="extract only the vocab",
    )
    parser.add_argument(
        "--outfile", type=Path,
        help="path to write to; default: based on input. {ftype} will be replaced by the outtype.",
    )
    parser.add_argument(
        "--outtype", type=str, choices=["f32", "f16", "bf16", "q8_0", "tq1_0", "tq2_0", "auto"], default="f16",
        help="output format - use f32 for float32, f16 for float16, bf16 for bfloat16, q8_0 for Q8_0, tq1_0 or tq2_0 for ternary, and auto for the highest-fidelity 16-bit float type depending on the first loaded tensor type",
    )
    parser.add_argument(
        "--bigendian", action="store_true",
        help="model is executed on big endian machine",
    )
    parser.add_argument(
        "model", type=str,
        help="directory containing model file or huggingface repository ID (if --remote)",
        nargs="?",
    )
    parser.add_argument(
        "--use-temp-file", action="store_true",
        help="use the tempfile library while processing (helpful when running out of memory, process killed)",
    )
    parser.add_argument(
        "--no-lazy", action="store_true",
        help="use more RAM by computing all outputs before writing (use in case lazy evaluation is broken)",
    )
    parser.add_argument(
        "--model-name", type=str, default=None,
        help="name of the model",
    )
    parser.add_argument(
        "--verbose", action="store_true",
        help="increase output verbosity",
    )
    parser.add_argument(
        "--split-max-tensors", type=int, default=0,
        help="max tensors in each split",
    )
    parser.add_argument(
        "--split-max-size", type=str, default="0",
        help="max size per split N(M|G)",
    )
    parser.add_argument(
        "--dry-run", action="store_true",
        help="only print out a split plan and exit, without writing any new files",
    )
    parser.add_argument(
        "--no-tensor-first-split", action="store_true",
        help="do not add tensors to the first split (disabled by default)"
    )
    parser.add_argument(
        "--metadata", type=Path,
        help="Specify the path for an authorship metadata override file"
    )
    parser.add_argument(
        "--print-supported-models", action="store_true",
        help="Print the supported models"
    )
    parser.add_argument(
        "--remote", action="store_true",
        help="(Experimental) Read safetensors file remotely without downloading to disk. Config and tokenizer files will still be downloaded. To use this feature, you need to specify Hugging Face model repo name instead of a local directory. For example: 'HuggingFaceTB/SmolLM2-1.7B-Instruct'. Note: To access gated repo, set HF_TOKEN environment variable to your Hugging Face token.",
    )
    parser.add_argument(
        "--mmproj", action="store_true",
        help="(Experimental) Export multimodal projector (mmproj) for vision models. This will only work on some vision models. A prefix 'mmproj-' will be added to the output file name.",
    )

    args = parser.parse_args()
    if not args.print_supported_models and args.model is None:
        parser.error("the following arguments are required: model")
    return args


def split_str_to_n_bytes(split_str: str) -> int:
    if split_str.endswith("K"):
        n = int(split_str[:-1]) * 1000
    elif split_str.endswith("M"):
        n = int(split_str[:-1]) * 1000 * 1000
    elif split_str.endswith("G"):
        n = int(split_str[:-1]) * 1000 * 1000 * 1000
    elif split_str.isnumeric():
        n = int(split_str)
    else:
        raise ValueError(f"Invalid split size: {split_str}, must be a number, optionally followed by K, M, or G")

    if n < 0:
        raise ValueError(f"Invalid split size: {split_str}, must be positive")

    return n


def get_model_architecture(hparams: dict[str, Any], model_type: ModelType) -> str:
    # TODO @ngxson : this won't work correctly if the model has both audio & vision encoders
    # maybe we should fallback to text model's arch in that case, since not many models have both
    text_config = hparams.get("text_config", {})
    vision_config = hparams.get("vision_config", {})
    arch = None
    if (arches := hparams.get("architectures")) is not None and len(arches) > 0:
        arch = arches[0]
    elif "ssm_cfg" in hparams:
        # For non-hf Mamba and Mamba2 models
        arch = hparams["ssm_cfg"].get("layer", "Mamba") + "ForCausalLM"

    # if "architectures" is found in the sub-config, use that instead
    if model_type == ModelType.TEXT and text_config.get("architectures") is not None:
        arch = text_config["architectures"][0]
    elif model_type == ModelType.MMPROJ and vision_config.get("architectures") is not None:
        arch = vision_config["architectures"][0]
    if arch is None:
        raise ValueError("Failed to detect model architecture")
    return arch


def main() -> None:
    args = parse_args()

    if args.print_supported_models:
        logger.error("Supported models:")
        ModelBase.print_registered_models()
        sys.exit(0)

    if args.verbose:
        logging.basicConfig(level=logging.DEBUG)
    else:
        logging.basicConfig(level=logging.INFO)

    if args.remote:
        hf_repo_id = args.model
        from huggingface_hub import snapshot_download
        local_dir = snapshot_download(
            repo_id=hf_repo_id,
            allow_patterns=["LICENSE", "*.json", "*.md", "*.txt", "tokenizer.model"])
        dir_model = Path(local_dir)
        logger.info(f"Downloaded config and tokenizer to {local_dir}")
    else:
        hf_repo_id = None
        dir_model = Path(args.model)

    if not dir_model.is_dir():
        logger.error(f'Error: {dir_model} is not a directory')
        sys.exit(1)

    ftype_map: dict[str, gguf.LlamaFileType] = {
        "f32": gguf.LlamaFileType.ALL_F32,
        "f16": gguf.LlamaFileType.MOSTLY_F16,
        "bf16": gguf.LlamaFileType.MOSTLY_BF16,
        "q8_0": gguf.LlamaFileType.MOSTLY_Q8_0,
        "tq1_0": gguf.LlamaFileType.MOSTLY_TQ1_0,
        "tq2_0": gguf.LlamaFileType.MOSTLY_TQ2_0,
        "auto": gguf.LlamaFileType.GUESSED,
    }

    is_split = args.split_max_tensors > 0 or args.split_max_size != "0"
    if args.use_temp_file and is_split:
        logger.error("Error: Cannot use temp file when splitting")
        sys.exit(1)

    if args.outfile is not None:
        fname_out = args.outfile
    elif hf_repo_id:
        # if remote, use the model ID as the output file name
        fname_out = Path("./" + hf_repo_id.replace("/", "-") + "-{ftype}.gguf")
    else:
        fname_out = dir_model

    logger.info(f"Loading model: {dir_model.name}")

    if args.mmproj:
        if "mmproj" not in fname_out.name:
            fname_out = ModelBase.add_prefix_to_filename(fname_out, "mmproj-")

    with torch.inference_mode():
        output_type = ftype_map[args.outtype]
        model_type = ModelType.MMPROJ if args.mmproj else ModelType.TEXT
        hparams = ModelBase.load_hparams(dir_model)
        model_architecture = get_model_architecture(hparams, model_type)
        logger.info(f"Model architecture: {model_architecture}")
        try:
            model_class = ModelBase.from_model_architecture(model_architecture, model_type=model_type)
        except NotImplementedError:
            logger.error(f"Model {model_architecture} is not supported")
            sys.exit(1)

        model_instance = model_class(dir_model, output_type, fname_out,
                                     is_big_endian=args.bigendian, use_temp_file=args.use_temp_file,
                                     eager=args.no_lazy,
                                     metadata_override=args.metadata, model_name=args.model_name,
                                     split_max_tensors=args.split_max_tensors,
                                     split_max_size=split_str_to_n_bytes(args.split_max_size), dry_run=args.dry_run,
                                     small_first_shard=args.no_tensor_first_split,
                                     remote_hf_model_id=hf_repo_id)

        if args.vocab_only:
            logger.info("Exporting model vocab...")
            model_instance.write_vocab()
            logger.info(f"Model vocab successfully exported to {model_instance.fname_out}")
        else:
            logger.info("Exporting model...")
            model_instance.write()
            out_path = f"{model_instance.fname_out.parent}{os.sep}" if is_split else model_instance.fname_out
            logger.info(f"Model successfully exported to {out_path}")


if __name__ == '__main__':
    main()<|MERGE_RESOLUTION|>--- conflicted
+++ resolved
@@ -818,11 +818,9 @@
         if chkhsh == "7e57df22b1fe23a7b1e1c7f3dc4e3f96d43a4eb0836d0c6bdc3436d7b2f1c664":
             # ref: https://huggingface.co/tencent/Hunyuan-A13B-Instruct
             res = "hunyuan"
-<<<<<<< HEAD
         if chkhsh == "b0a6b1c0bd5998ebd9df08611efde34a4ff03faed45ae09c43e6b31ebd4b94cf":
             # ref: https://huggingface.co/skt/A.X-4.0
             res = "a.x-4.0"
-=======
         if chkhsh == "a6b57017d60e6edb4d88ecc2845188e0eb333a70357e45dcc9b53964a73bbae6":
             # ref: https://huggingface.co/tiiuae/Falcon-H1-0.5B-Base
             res = "falcon-h1"
@@ -835,7 +833,6 @@
         if chkhsh == "48f8e02c0359c0bbdd82f26909171fac1c18a457bb47573ed1fe3bbb2c1cfd4b":
             # ref: https://huggingface.co/tiiuae/Falcon-H1-34B-Base
             res = "falcon-h1"
->>>>>>> 10555459
 
         if res is None:
             logger.warning("\n")
