--- conflicted
+++ resolved
@@ -3814,11 +3814,7 @@
             remove_whitespaces = tokenizer.clean_up_tokenization_spaces
             precompiled_charsmap = b64decode(tokenizer_json["normalizer"]["precompiled_charsmap"])
 
-<<<<<<< HEAD
-            vocab_size = self.hparams.get("vocab_size", tokenizer.vocab_size)
-=======
             vocab_size = max(self.hparams.get("vocab_size", 0), tokenizer.vocab_size)
->>>>>>> 7675c555
         else:
             sentencepiece_model = model.ModelProto()  # pyright: ignore[reportAttributeAccessIssue]
             sentencepiece_model.ParseFromString(open(tokenizer_path, "rb").read())
@@ -3831,11 +3827,7 @@
             tokenizer = SentencePieceProcessor()
             tokenizer.LoadFromFile(str(tokenizer_path))
 
-<<<<<<< HEAD
-            vocab_size = self.hparams.get('vocab_size', tokenizer.vocab_size())
-=======
             vocab_size = max(self.hparams.get("vocab_size", 0), tokenizer.vocab_size())
->>>>>>> 7675c555
 
         tokens: list[bytes] = [f"[PAD{i}]".encode("utf-8") for i in range(vocab_size)]
         scores: list[float] = [-10000.0] * vocab_size
@@ -3846,7 +3838,6 @@
                 piece = tokenizer.IdToPiece(token_id)
                 text = piece.encode("utf-8")
                 score = tokenizer.GetScore(token_id)
-<<<<<<< HEAD
 
                 toktype = SentencePieceTokenTypes.NORMAL
                 if tokenizer.IsUnknown(token_id):
@@ -3858,48 +3849,6 @@
                 elif tokenizer.IsByte(token_id):
                     toktype = SentencePieceTokenTypes.BYTE
 
-                tokens[token_id] = text
-                scores[token_id] = score
-                toktypes[token_id] = toktype
-        else:
-            added_vocab = tokenizer.get_added_vocab()
-            unk_token = tokenizer_config_json.get("unk_token")
-            unk_token_id = added_vocab.get(unk_token, tokenizer_json["model"].get("unk_id", 3))
-
-            for token_id in range(vocab_size):
-                piece = tokenizer._convert_id_to_token(token_id)
-                text = piece.encode("utf-8")
-                score = tokenizer_json["model"]["vocab"][token_id][1]
-
-                toktype = SentencePieceTokenTypes.NORMAL
-                if token_id == unk_token_id:
-                    toktype = SentencePieceTokenTypes.UNKNOWN
-                elif token_id in tokenizer.all_special_ids:
-                    toktype = SentencePieceTokenTypes.CONTROL
-                elif token_id in added_vocab.values():
-                    toktype = SentencePieceTokenTypes.USER_DEFINED
-                # No reliable way to detect this, but jina-embeddings-v3 doesn't have any
-                # elif tokenizer.IsByte(token_id):
-                #    toktype = SentencePieceTokenTypes.BYTE
-
-                tokens[token_id] = text
-                scores[token_id] = score
-                toktypes[token_id] = toktype
-=======
->>>>>>> 7675c555
-
-                toktype = SentencePieceTokenTypes.NORMAL
-                if tokenizer.IsUnknown(token_id):
-                    toktype = SentencePieceTokenTypes.UNKNOWN
-                elif tokenizer.IsControl(token_id):
-                    toktype = SentencePieceTokenTypes.CONTROL
-                elif tokenizer.IsUnused(token_id):
-                    toktype = SentencePieceTokenTypes.UNUSED
-                elif tokenizer.IsByte(token_id):
-                    toktype = SentencePieceTokenTypes.BYTE
-
-<<<<<<< HEAD
-=======
                 tokens[token_id] = text
                 scores[token_id] = score
                 toktypes[token_id] = toktype
@@ -3929,7 +3878,6 @@
                     scores[token_id] = score
                     toktypes[token_id] = toktype
 
->>>>>>> 7675c555
         if isinstance(tokenizer, SentencePieceProcessor):
             # realign tokens (see HF tokenizer code)
             tokens = [b'<s>', b'<pad>', b'</s>', b'<unk>'] + tokens[3:-1]
@@ -3940,15 +3888,12 @@
                 SentencePieceTokenTypes.CONTROL,
                 SentencePieceTokenTypes.UNKNOWN,
             ] + toktypes[3:-1]
-<<<<<<< HEAD
-=======
 
             if self.model_arch == gguf.MODEL_ARCH.NOMIC_BERT_MOE:
                 # Add mask token missing from sentencepiece.bpe.model
                 tokens[250001] = b'<mask>'
                 scores[250001] = 0.0
                 toktypes[250001] = SentencePieceTokenTypes.CONTROL
->>>>>>> 7675c555
 
         self.gguf_writer.add_tokenizer_model("t5")
         self.gguf_writer.add_tokenizer_pre("default")
