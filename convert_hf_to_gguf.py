#!/usr/bin/env python3
# -*- coding: utf-8 -*-

from __future__ import annotations

import ast
import logging
import argparse
import contextlib
import json
import os
import re
import sys
from enum import IntEnum
from pathlib import Path
from hashlib import sha256
from typing import TYPE_CHECKING, Any, Callable, ContextManager, Iterable, Iterator, Literal, Sequence, TypeVar, cast
from itertools import chain
from transformers import AutoConfig

import math
import numpy as np
import torch

if TYPE_CHECKING:
    from torch import Tensor

if 'NO_LOCAL_GGUF' not in os.environ:
    sys.path.insert(1, str(Path(__file__).parent / 'gguf-py'))
import gguf
from gguf.vocab import MistralTokenizerType, MistralVocab
from mistral_common.tokens.tokenizers.base import TokenizerVersion
from mistral_common.tokens.tokenizers.multimodal import DATASET_MEAN, DATASET_STD
from mistral_common.tokens.tokenizers.tekken import Tekkenizer
from mistral_common.tokens.tokenizers.sentencepiece import (
    SentencePieceTokenizer,
)


logger = logging.getLogger("hf-to-gguf")


###### MODEL DEFINITIONS ######

class SentencePieceTokenTypes(IntEnum):
    NORMAL = 1
    UNKNOWN = 2
    CONTROL = 3
    USER_DEFINED = 4
    UNUSED = 5
    BYTE = 6


class ModelType(IntEnum):
    TEXT = 1
    MMPROJ = 2


AnyModel = TypeVar("AnyModel", bound="type[ModelBase]")


class ModelBase:
    _model_classes: dict[ModelType, dict[str, type[ModelBase]]] = {
        ModelType.TEXT: {},
        ModelType.MMPROJ: {},
    }

    dir_model: Path
    ftype: gguf.LlamaFileType
    fname_out: Path
    is_big_endian: bool
    endianess: gguf.GGUFEndian
    use_temp_file: bool
    lazy: bool
    dry_run: bool
    part_names: list[str]
    is_safetensors: bool
    hparams: dict[str, Any]
    tensor_names: set[str] | None
    gguf_writer: gguf.GGUFWriter
    model_name: str | None
    metadata_override: Path | None
    dir_model_card: Path
    remote_hf_model_id: str | None

    # subclasses should define this!
    model_arch: gguf.MODEL_ARCH

    # subclasses should initialize this!
    block_count: int
    tensor_map: gguf.TensorNameMap

    # Mistral format specifics
    is_mistral_format: bool = False
    disable_mistral_community_chat_template: bool = False

    def __init__(self, dir_model: Path, ftype: gguf.LlamaFileType, fname_out: Path, *, is_big_endian: bool = False,
                 use_temp_file: bool = False, eager: bool = False,
                 metadata_override: Path | None = None, model_name: str | None = None,
                 split_max_tensors: int = 0, split_max_size: int = 0, dry_run: bool = False,
                 small_first_shard: bool = False, hparams: dict[str, Any] | None = None, remote_hf_model_id: str | None = None,
                 disable_mistral_community_chat_template: bool = False):
        if type(self) is ModelBase or \
                type(self) is TextModel or \
                type(self) is MmprojModel:
            raise TypeError(f"{type(self).__name__!r} should not be directly instantiated")

        self.dir_model = dir_model
        self.ftype = ftype
        self.fname_out = fname_out
        self.is_big_endian = is_big_endian
        self.endianess = gguf.GGUFEndian.BIG if is_big_endian else gguf.GGUFEndian.LITTLE
        self.use_temp_file = use_temp_file
        self.lazy = not eager or (remote_hf_model_id is not None)
        self.dry_run = dry_run
        self.remote_hf_model_id = remote_hf_model_id
        if remote_hf_model_id is not None:
            self.is_safetensors = True

            def get_remote_tensors() -> Iterator[tuple[str, Tensor]]:
                logger.info(f"Using remote model with HuggingFace id: {remote_hf_model_id}")
                remote_tensors = gguf.utility.SafetensorRemote.get_list_tensors_hf_model(remote_hf_model_id)
                self.tensor_names = set(name for name in remote_tensors.keys())
                for name, remote_tensor in remote_tensors.items():
                    yield (name, LazyTorchTensor.from_remote_tensor(remote_tensor))

            self.get_tensors = get_remote_tensors
        else:
            prefix = "model" if not self.is_mistral_format else "consolidated"
            self.part_names = ModelBase.get_model_part_names(self.dir_model, prefix, ".safetensors")
            self.is_safetensors = len(self.part_names) > 0
            if not self.is_safetensors:
                self.part_names = ModelBase.get_model_part_names(self.dir_model, "pytorch_model", ".bin")
        self.hparams = ModelBase.load_hparams(self.dir_model, self.is_mistral_format) if hparams is None else hparams
        self.tensor_names = None
        self.metadata_override = metadata_override
        self.model_name = model_name
        self.dir_model_card = dir_model  # overridden in convert_lora_to_gguf.py

        # Apply heuristics to figure out typical tensor encoding based on first layer tensor encoding type
        if self.ftype == gguf.LlamaFileType.GUESSED:
            # NOTE: can't use field "torch_dtype" in config.json, because some finetunes lie.
            _, first_tensor = next(self.get_tensors())
            if first_tensor.dtype == torch.float16:
                logger.info(f"choosing --outtype f16 from first tensor type ({first_tensor.dtype})")
                self.ftype = gguf.LlamaFileType.MOSTLY_F16
            else:
                logger.info(f"choosing --outtype bf16 from first tensor type ({first_tensor.dtype})")
                self.ftype = gguf.LlamaFileType.MOSTLY_BF16

        # Configure GGUF Writer
        self.gguf_writer = gguf.GGUFWriter(path=None, arch=gguf.MODEL_ARCH_NAMES[self.model_arch], endianess=self.endianess, use_temp_file=self.use_temp_file,
                                           split_max_tensors=split_max_tensors, split_max_size=split_max_size, dry_run=dry_run, small_first_shard=small_first_shard)

        # Mistral specific
        self.disable_mistral_community_chat_template = disable_mistral_community_chat_template

    @classmethod
    def add_prefix_to_filename(cls, path: Path, prefix: str) -> Path:
        stem, suffix = path.stem, path.suffix
        new_name = f"{prefix}{stem}{suffix}"
        return path.with_name(new_name)

    def find_hparam(self, keys: Iterable[str], optional: bool = False) -> Any:
        key = next((k for k in keys if k in self.hparams), None)
        if key is not None:
            return self.hparams[key]
        if optional:
            return None
        raise KeyError(f"could not find any of: {keys}")

    def get_tensors(self) -> Iterator[tuple[str, Tensor]]:
        tensor_names_from_parts: set[str] = set()

        if not self.is_mistral_format:
            index_name = "model.safetensors" if self.is_safetensors else "pytorch_model.bin"
            index_name += ".index.json"
            index_file = self.dir_model / index_name

            if index_file.is_file():
                self.tensor_names = set()
                logger.info(f"gguf: loading model weight map from '{index_name}'")
                with open(index_file, "r", encoding="utf-8") as f:
                    index: dict[str, Any] = json.load(f)
                    weight_map = index.get("weight_map")
                    if weight_map is None or not isinstance(weight_map, dict):
                        raise ValueError(f"Can't load 'weight_map' from {index_name!r}")
                    self.tensor_names.update(weight_map.keys())
            else:
                self.tensor_names = tensor_names_from_parts
                weight_map = {}
        else:
            self.tensor_names = tensor_names_from_parts
            weight_map = {}

        for part_name in self.part_names:
            logger.info(f"gguf: loading model part '{part_name}'")
            ctx: ContextManager[Any]
            if self.is_safetensors:
                from safetensors import safe_open
                ctx = cast(ContextManager[Any], safe_open(self.dir_model / part_name, framework="pt", device="cpu"))
            else:
                ctx = contextlib.nullcontext(torch.load(str(self.dir_model / part_name), map_location="cpu", mmap=True, weights_only=True))

            with ctx as model_part:
                tensor_names_from_parts.update(model_part.keys())

                for name in model_part.keys():
                    if self.is_safetensors:
                        if self.lazy:
                            data = model_part.get_slice(name)
                            data = LazyTorchTensor.from_safetensors_slice(data)
                        else:
                            data = model_part.get_tensor(name)
                    else:
                        data = model_part[name]
                        if self.lazy:
                            data = LazyTorchTensor.from_eager(data)
                    yield name, data

        # verify tensor name presence and identify potentially missing files
        if len(tensor_names_from_parts.symmetric_difference(self.tensor_names)) > 0:
            missing = sorted(self.tensor_names.difference(tensor_names_from_parts))
            extra = sorted(tensor_names_from_parts.difference(self.tensor_names))
            missing_files = sorted(set(weight_map[n] for n in missing if n in weight_map))
            if len(extra) == 0 and len(missing_files) > 0:
                raise ValueError(f"Missing or incomplete model files: {missing_files}\n"
                                 f"Missing tensors: {missing}")
            else:
                raise ValueError("Mismatch between weight map and model parts for tensor names:\n"
                                 f"Missing tensors: {missing}\n"
                                 f"Extra tensors: {extra}")

    def format_tensor_name(self, key: gguf.MODEL_TENSOR, bid: int | None = None, suffix: str = ".weight") -> str:
        if key not in gguf.MODEL_TENSORS[self.model_arch]:
            raise ValueError(f"Missing {key!r} for MODEL_TENSORS of {self.model_arch!r}")
        name: str = gguf.TENSOR_NAMES[key]
        if "{bid}" in name:
            assert bid is not None
            name = name.format(bid=bid)
        return name + suffix

    def match_model_tensor_name(self, name: str, key: gguf.MODEL_TENSOR, bid: int | None, suffix: str = ".weight") -> bool:
        if key not in gguf.MODEL_TENSORS[self.model_arch]:
            return False
        key_name: str = gguf.TENSOR_NAMES[key]
        if "{bid}" in key_name:
            if bid is None:
                return False
            key_name = key_name.format(bid=bid)
        else:
            if bid is not None:
                return False
        return name == (key_name + suffix)

    def map_tensor_name(self, name: str, try_suffixes: Sequence[str] = (".weight", ".bias")) -> str:
        new_name = self.tensor_map.get_name(key=name, try_suffixes=try_suffixes)
        if new_name is None:
            raise ValueError(f"Can not map tensor {name!r}")
        return new_name

    def set_gguf_parameters(self):
        raise NotImplementedError("set_gguf_parameters() must be implemented in subclasses")

    def modify_tensors(self, data_torch: Tensor, name: str, bid: int | None) -> Iterable[tuple[str, Tensor]]:
        del bid  # unused

        return [(self.map_tensor_name(name), data_torch)]

    def tensor_force_quant(self, name: str, new_name: str, bid: int | None, n_dims: int) -> gguf.GGMLQuantizationType | bool:
        del name, new_name, bid, n_dims  # unused

        return False

    # some models need extra generated tensors (like rope_freqs)
    def generate_extra_tensors(self) -> Iterable[tuple[str, Tensor]]:
        return ()

    def prepare_tensors(self):
        max_name_len = max(len(s) for _, s in self.tensor_map.mapping.values()) + len(".weight,")

        for name, data_torch in chain(self.generate_extra_tensors(), self.get_tensors()):
            # we don't need these
            if name.endswith((".attention.masked_bias", ".attention.bias", ".rotary_emb.inv_freq")):
                continue

            old_dtype = data_torch.dtype

            # convert any unsupported data types to float32
            if data_torch.dtype not in (torch.float16, torch.float32):
                data_torch = data_torch.to(torch.float32)

            # use the first number-like part of the tensor name as the block id
            bid = None
            for part in name.split("."):
                if part.isdecimal():
                    bid = int(part)
                    break

            for new_name, data_torch in (self.modify_tensors(data_torch, name, bid)):
                # TODO: why do we squeeze here?
                # data = data_torch.squeeze().numpy()
                data = data_torch.numpy()

                n_dims = len(data.shape)
                data_qtype: gguf.GGMLQuantizationType | bool = self.tensor_force_quant(name, new_name, bid, n_dims)

                # Most of the codebase that takes in 1D tensors or norms only handles F32 tensors
                if n_dims <= 1 or new_name.endswith("_norm.weight"):
                    data_qtype = gguf.GGMLQuantizationType.F32

                # Conditions should closely match those in llama_model_quantize_internal in llama.cpp
                # Some tensor types are always in float32
                if data_qtype is False and (
                    any(
                        self.match_model_tensor_name(new_name, key, bid)
                        for key in (
                            gguf.MODEL_TENSOR.FFN_GATE_INP,
                            gguf.MODEL_TENSOR.POS_EMBD,
                            gguf.MODEL_TENSOR.TOKEN_TYPES,
                            gguf.MODEL_TENSOR.SSM_CONV1D,
                            gguf.MODEL_TENSOR.SHORTCONV_CONV,
                            gguf.MODEL_TENSOR.TIME_MIX_FIRST,
                            gguf.MODEL_TENSOR.TIME_MIX_W1,
                            gguf.MODEL_TENSOR.TIME_MIX_W2,
                            gguf.MODEL_TENSOR.TIME_MIX_DECAY_W1,
                            gguf.MODEL_TENSOR.TIME_MIX_DECAY_W2,
                            gguf.MODEL_TENSOR.TIME_MIX_LERP_FUSED,
                            gguf.MODEL_TENSOR.POSNET_NORM1,
                            gguf.MODEL_TENSOR.POSNET_NORM2,
                            gguf.MODEL_TENSOR.V_ENC_EMBD_POS,
                            gguf.MODEL_TENSOR.A_ENC_EMBD_POS,
                            gguf.MODEL_TENSOR.ALTUP_CORRECT_COEF,
                            gguf.MODEL_TENSOR.ALTUP_PREDICT_COEF,
                        )
                    )
                    or not new_name.endswith(".weight")
                ):
                    data_qtype = gguf.GGMLQuantizationType.F32

                if data_qtype is False and any(
                    self.match_model_tensor_name(new_name, key, bid)
                    for key in (
                        gguf.MODEL_TENSOR.TOKEN_EMBD,
                        gguf.MODEL_TENSOR.PER_LAYER_TOKEN_EMBD,
                        gguf.MODEL_TENSOR.OUTPUT,
                        gguf.MODEL_TENSOR.ALTUP_ROUTER,
                        gguf.MODEL_TENSOR.LAUREL_L,
                        gguf.MODEL_TENSOR.LAUREL_R,
                    )
                ):
                    if self.ftype in (
                        gguf.LlamaFileType.MOSTLY_TQ1_0,
                        gguf.LlamaFileType.MOSTLY_TQ2_0,
                    ):
                        # TODO: use Q4_K and Q6_K
                        data_qtype = gguf.GGMLQuantizationType.F16

                # No override (data_qtype is False), or wants to be quantized (data_qtype is True)
                if isinstance(data_qtype, bool):
                    if self.ftype == gguf.LlamaFileType.ALL_F32:
                        data_qtype = gguf.GGMLQuantizationType.F32
                    elif self.ftype == gguf.LlamaFileType.MOSTLY_F16:
                        data_qtype = gguf.GGMLQuantizationType.F16
                    elif self.ftype == gguf.LlamaFileType.MOSTLY_BF16:
                        data_qtype = gguf.GGMLQuantizationType.BF16
                    elif self.ftype == gguf.LlamaFileType.MOSTLY_Q8_0:
                        data_qtype = gguf.GGMLQuantizationType.Q8_0
                    elif self.ftype == gguf.LlamaFileType.MOSTLY_TQ1_0:
                        data_qtype = gguf.GGMLQuantizationType.TQ1_0
                    elif self.ftype == gguf.LlamaFileType.MOSTLY_TQ2_0:
                        data_qtype = gguf.GGMLQuantizationType.TQ2_0
                    else:
                        raise ValueError(f"Unknown file type: {self.ftype.name}")

                try:
                    data = gguf.quants.quantize(data, data_qtype)
                except gguf.QuantError as e:
                    logger.warning("%s, %s", e, "falling back to F16")
                    data_qtype = gguf.GGMLQuantizationType.F16
                    data = gguf.quants.quantize(data, data_qtype)

                shape = gguf.quant_shape_from_byte_shape(data.shape, data_qtype) if data.dtype == np.uint8 else data.shape

                # reverse shape to make it similar to the internal ggml dimension order
                shape_str = f"{{{', '.join(str(n) for n in reversed(shape))}}}"

                # n_dims is implicit in the shape
                logger.info(f"{f'%-{max_name_len}s' % f'{new_name},'} {old_dtype} --> {data_qtype.name}, shape = {shape_str}")

                self.gguf_writer.add_tensor(new_name, data, raw_dtype=data_qtype)

    def set_type(self):
        self.gguf_writer.add_type(gguf.GGUFType.MODEL)

    def prepare_metadata(self, vocab_only: bool):

        total_params, shared_params, expert_params, expert_count = self.gguf_writer.get_total_parameter_count()

        self.metadata = gguf.Metadata.load(self.metadata_override, self.dir_model_card, self.model_name, total_params)

        # If we are using HF model id, set the metadata name to the model id
        if self.remote_hf_model_id:
            self.metadata.name = self.remote_hf_model_id

        # Fallback to model directory name if metadata name is still missing
        if self.metadata.name is None:
            self.metadata.name = self.dir_model.name

        # Generate parameter weight class (useful for leader boards) if not yet determined
        if self.metadata.size_label is None and total_params > 0:
            self.metadata.size_label = gguf.size_label(total_params, shared_params, expert_params, expert_count)

        self.set_type()

        logger.info("Set meta model")
        self.metadata.set_gguf_meta_model(self.gguf_writer)

        logger.info("Set model parameters")
        self.set_gguf_parameters()

        logger.info("Set model quantization version")
        self.gguf_writer.add_quantization_version(gguf.GGML_QUANT_VERSION)

    def write_vocab(self):
        raise NotImplementedError("write_vocab() must be implemented in subclasses")

    def write(self):
        self.prepare_tensors()
        self.prepare_metadata(vocab_only=False)
        self.gguf_writer.write_header_to_file(path=self.fname_out)
        self.gguf_writer.write_kv_data_to_file()
        self.gguf_writer.write_tensors_to_file(progress=True)
        self.gguf_writer.close()

    @staticmethod
    def get_model_part_names(dir_model: Path, prefix: str, suffix: str) -> list[str]:
        part_names: list[str] = []
        for filename in os.listdir(dir_model):
            if filename.startswith(prefix) and filename.endswith(suffix):
                part_names.append(filename)

        part_names.sort()

        return part_names

    @staticmethod
    def load_hparams(dir_model: Path, is_mistral_format: bool):
        if is_mistral_format:
            with open(dir_model / "params.json", "r", encoding="utf-8") as f:
                config = json.load(f)
            return config

        try:
            # for security reason, we don't allow loading remote code by default
            # if a model need remote code, we will fallback to config.json
            config = AutoConfig.from_pretrained(dir_model, trust_remote_code=False).to_dict()
        except Exception as e:
            logger.warning(f"Failed to load model config from {dir_model}: {e}")
            logger.warning("Trying to load config.json instead")
            with open(dir_model / "config.json", "r", encoding="utf-8") as f:
                config = json.load(f)
        if "llm_config" in config:
            # rename for InternVL
            config["text_config"] = config["llm_config"]
        if "thinker_config" in config:
            # rename for Qwen2.5-Omni
            config["text_config"] = config["thinker_config"]["text_config"]
        return config

    @classmethod
    def register(cls, *names: str) -> Callable[[AnyModel], AnyModel]:
        assert names

        def func(modelcls: AnyModel) -> AnyModel:
            model_type = ModelType.MMPROJ if modelcls.model_arch == gguf.MODEL_ARCH.MMPROJ else ModelType.TEXT
            for name in names:
                cls._model_classes[model_type][name] = modelcls
            return modelcls
        return func

    @classmethod
    def print_registered_models(cls):
        for model_type, model_classes in cls._model_classes.items():
            logger.error(f"{model_type.name} models:")
            for name in sorted(model_classes.keys()):
                logger.error(f"  - {name}")

    @classmethod
    def from_model_architecture(cls, arch: str, model_type = ModelType.TEXT) -> type[ModelBase]:
        try:
            return cls._model_classes[model_type][arch]
        except KeyError:
            raise NotImplementedError(f'Architecture {arch!r} not supported!') from None


class TextModel(ModelBase):
    model_type = ModelType.TEXT
    hf_arch: str

    def __init__(self, *args, **kwargs):
        super().__init__(*args, **kwargs)
        if not self.is_mistral_format:
            self.hf_arch = get_model_architecture(self.hparams, self.model_type)
        else:
            self.hf_arch = ""

        if "text_config" in self.hparams:
            # move the text_config to the root level
            self.hparams = {**self.hparams, **self.hparams["text_config"]}

        self.block_count = self.find_hparam(["n_layers", "num_hidden_layers", "n_layer", "num_layers"])
        self.tensor_map = gguf.get_tensor_name_map(self.model_arch, self.block_count)

    @classmethod
    def __init_subclass__(cls):
        # can't use an abstract property, because overriding it without type errors
        # would require using decorated functions instead of simply defining the property
        if "model_arch" not in cls.__dict__:
            raise TypeError(f"Missing property 'model_arch' for {cls.__name__!r}")

    def set_vocab(self):
        self._set_vocab_gpt2()

    def prepare_metadata(self, vocab_only: bool):
        super().prepare_metadata(vocab_only=vocab_only)

        total_params = self.gguf_writer.get_total_parameter_count()[0]
        # Extract the encoding scheme from the file type name. e.g. 'gguf.LlamaFileType.MOSTLY_Q8_0' --> 'Q8_0'
        output_type: str = self.ftype.name.partition("_")[2]

        # Filename Output
        if self.fname_out.is_dir():
            # Generate default filename based on model specification and available metadata
            if not vocab_only:
                fname_default: str = gguf.naming_convention(self.metadata.name, self.metadata.basename, self.metadata.finetune, self.metadata.version, self.metadata.size_label, output_type, model_type="LoRA" if total_params < 0 else None)
            else:
                fname_default: str = gguf.naming_convention(self.metadata.name, self.metadata.basename, self.metadata.finetune, self.metadata.version, size_label=None, output_type=None, model_type="vocab")

            # Use the default filename
            self.fname_out = self.fname_out / f"{fname_default}.gguf"
        else:
            # Output path is a custom defined templated filename
            # Note: `not is_dir()` is used because `.is_file()` will not detect
            #       file template strings as it doesn't actually exist as a file

            # Process templated file name with the output ftype, useful with the "auto" ftype
            self.fname_out = self.fname_out.parent / gguf.fill_templated_filename(self.fname_out.name, output_type)

        logger.info("Set model tokenizer")
        self.set_vocab()

    def set_gguf_parameters(self):
        self.gguf_writer.add_block_count(self.block_count)

        if (n_ctx := self.find_hparam(["max_position_embeddings", "n_ctx", "n_positions", "max_length"], optional=True)) is not None:
            self.gguf_writer.add_context_length(n_ctx)
            logger.info(f"gguf: context length = {n_ctx}")

        if (n_embd := self.find_hparam(["hidden_size", "n_embd", "dim"], optional=True)) is not None:
            self.gguf_writer.add_embedding_length(n_embd)
            logger.info(f"gguf: embedding length = {n_embd}")

        if (n_ff := self.find_hparam(["intermediate_size", "n_inner", "hidden_dim"], optional=True)) is not None:
            self.gguf_writer.add_feed_forward_length(n_ff)
            logger.info(f"gguf: feed forward length = {n_ff}")

        if (n_head := self.find_hparam(["num_attention_heads", "n_head", "n_heads"], optional=True)) is not None:
            self.gguf_writer.add_head_count(n_head)
            logger.info(f"gguf: head count = {n_head}")

        if (n_head_kv := self.find_hparam(["num_key_value_heads", "n_kv_heads"], optional=True)) is not None:
            self.gguf_writer.add_head_count_kv(n_head_kv)
            logger.info(f"gguf: key-value head count = {n_head_kv}")

        if (rope_theta := self.hparams.get("rope_theta")) is not None:
            self.gguf_writer.add_rope_freq_base(rope_theta)
            logger.info(f"gguf: rope theta = {rope_theta}")
        if (f_rms_eps := self.find_hparam(["rms_norm_eps", "norm_eps"], optional=True)) is not None:
            self.gguf_writer.add_layer_norm_rms_eps(f_rms_eps)
            logger.info(f"gguf: rms norm epsilon = {f_rms_eps}")
        if (f_norm_eps := self.find_hparam(["layer_norm_eps", "layer_norm_epsilon", "norm_epsilon"], optional=True)) is not None:
            self.gguf_writer.add_layer_norm_eps(f_norm_eps)
            logger.info(f"gguf: layer norm epsilon = {f_norm_eps}")
        if (n_experts := self.hparams.get("num_local_experts")) is not None:
            self.gguf_writer.add_expert_count(n_experts)
            logger.info(f"gguf: expert count = {n_experts}")
        if (n_experts_used := self.hparams.get("num_experts_per_tok")) is not None:
            self.gguf_writer.add_expert_used_count(n_experts_used)
            logger.info(f"gguf: experts used count = {n_experts_used}")

        if (head_dim := self.hparams.get("head_dim")) is not None:
            self.gguf_writer.add_key_length(head_dim)
            self.gguf_writer.add_value_length(head_dim)

        self.gguf_writer.add_file_type(self.ftype)
        logger.info(f"gguf: file type = {self.ftype}")

    def write_vocab(self):
        if len(self.gguf_writer.tensors) != 1:
            raise ValueError('Splitting the vocabulary is not supported')

        self.prepare_metadata(vocab_only=True)
        self.gguf_writer.write_header_to_file(path=self.fname_out)
        self.gguf_writer.write_kv_data_to_file()
        self.gguf_writer.close()

    def does_token_look_special(self, token: str | bytes) -> bool:
        if isinstance(token, (bytes, bytearray)):
            token_text = token.decode(encoding="utf-8")
        elif isinstance(token, memoryview):
            token_text = token.tobytes().decode(encoding="utf-8")
        else:
            token_text = token

        # Some models mark some added tokens which ought to be control tokens as not special.
        # (e.g. command-r, command-r-plus, deepseek-coder, gemma{,-2})
        seems_special = token_text in (
            "<pad>",  # deepseek-coder
            "<mask>", "<2mass>", "[@BOS@]",  # gemma{,-2}
        )

        seems_special = seems_special or (token_text.startswith("<|") and token_text.endswith("|>"))
        seems_special = seems_special or (token_text.startswith("<｜") and token_text.endswith("｜>"))  # deepseek-coder

        # TODO: should these be marked as UNUSED instead? (maybe not)
        seems_special = seems_special or (token_text.startswith("<unused") and token_text.endswith(">"))  # gemma{,-2}

        return seems_special

    # used for GPT-2 BPE and WordPiece vocabs
    def get_vocab_base(self) -> tuple[list[str], list[int], str]:
        tokens: list[str] = []
        toktypes: list[int] = []

        from transformers import AutoTokenizer
        tokenizer = AutoTokenizer.from_pretrained(self.dir_model)
        vocab_size = self.hparams.get("vocab_size", len(tokenizer.vocab))
        assert max(tokenizer.vocab.values()) < vocab_size

        tokpre = self.get_vocab_base_pre(tokenizer)

        reverse_vocab = {id_: encoded_tok for encoded_tok, id_ in tokenizer.vocab.items()}
        added_vocab = tokenizer.get_added_vocab()

        added_tokens_decoder = tokenizer.added_tokens_decoder

        for i in range(vocab_size):
            if i not in reverse_vocab:
                tokens.append(f"[PAD{i}]")
                toktypes.append(gguf.TokenType.UNUSED)
            else:
                token: str = reverse_vocab[i]
                if token in added_vocab:
                    # The tokenizer in llama.cpp assumes the CONTROL and USER_DEFINED tokens are pre-normalized.
                    # To avoid unexpected issues - we make sure to normalize non-normalized tokens
                    if not added_tokens_decoder[i].normalized:
                        previous_token = token
                        token = tokenizer.decode(tokenizer.encode(token, add_special_tokens=False))
                        if previous_token != token:
                            logger.info(f"{repr(previous_token)} is encoded and decoded back to {repr(token)} using AutoTokenizer")

                    if added_tokens_decoder[i].special or self.does_token_look_special(token):
                        toktypes.append(gguf.TokenType.CONTROL)
                    else:
                        # NOTE: this was added for Gemma.
                        # Encoding and decoding the tokens above isn't sufficient for this case.
                        token = token.replace(b"\xe2\x96\x81".decode("utf-8"), " ")  # pre-normalize user-defined spaces
                        toktypes.append(gguf.TokenType.USER_DEFINED)
                else:
                    toktypes.append(gguf.TokenType.NORMAL)
                tokens.append(token)

        return tokens, toktypes, tokpre

    # NOTE: this function is generated by convert_hf_to_gguf_update.py
    #       do not modify it manually!
    # ref:  https://github.com/ggml-org/llama.cpp/pull/6920
    # Marker: Start get_vocab_base_pre
    def get_vocab_base_pre(self, tokenizer) -> str:
        # encoding this string and hashing the resulting tokens would (hopefully) give us a unique identifier that
        # is specific for the BPE pre-tokenizer used by the model
        # we will use this unique identifier to write a "tokenizer.ggml.pre" entry in the GGUF file which we can
        # use in llama.cpp to implement the same pre-tokenizer

        chktxt = '\n \n\n \n\n\n \t \t\t \t\n  \n   \n    \n     \n🚀 (normal) 😶\u200d🌫️ (multiple emojis concatenated) ✅ 🦙🦙 3 33 333 3333 33333 333333 3333333 33333333 3.3 3..3 3...3 កាន់តែពិសេសអាច😁 ?我想在apple工作1314151天～ ------======= нещо на Български \'\'\'\'\'\'```````""""......!!!!!!?????? I\'ve been \'told he\'s there, \'RE you sure? \'M not sure I\'ll make it, \'D you like some tea? We\'Ve a\'lL'

        chktok = tokenizer.encode(chktxt)
        chkhsh = sha256(str(chktok).encode()).hexdigest()

        logger.debug(f"chktok: {chktok}")
        logger.debug(f"chkhsh: {chkhsh}")

        res = None

        # NOTE: if you get an error here, you need to update the convert_hf_to_gguf_update.py script
        #       or pull the latest version of the model from Huggingface
        #       don't edit the hashes manually!
        if chkhsh == "b6e8e1518dc4305be2fe39c313ed643381c4da5db34a98f6a04c093f8afbe99b":
            # ref: https://huggingface.co/THUDM/glm-4-9b-chat
            res = "chatglm-bpe"
        if chkhsh == "81d72c7348a9f0ebe86f23298d37debe0a5e71149e29bd283904c02262b27516":
            # ref: https://huggingface.co/THUDM/glm-4-9b-chat
            res = "chatglm-bpe"
        if chkhsh == "a1336059768a55c99a734006ffb02203cd450fed003e9a71886c88acf24fdbc2":
            # ref: https://huggingface.co/THUDM/glm-4-9b-hf
            res = "glm4"
        if chkhsh == "9ca2dd618e8afaf09731a7cf6e2105b373ba6a1821559f258b272fe83e6eb902":
            # ref: https://huggingface.co/zai-org/GLM-4.5-Air
            res = "glm4"
        if chkhsh == "1431a23e583c97432bc230bff598d103ddb5a1f89960c8f1d1051aaa944d0b35":
            # ref: https://huggingface.co/sapienzanlp/Minerva-7B-base-v1.0
            res = "minerva-7b"
        if chkhsh == "7e57df22b1fe23a7b1e1c7f3dc4e3f96d43a4eb0836d0c6bdc3436d7b2f1c664":
            # ref: https://huggingface.co/tencent/Hunyuan-A13B-Instruct
            res = "hunyuan"
        if chkhsh == "bba3b3366b646dbdded5dbc42d59598b849371afc42f7beafa914afaa5b70aa6":
            # ref: https://huggingface.co/tencent/Hunyuan-4B-Instruct
            res = "hunyuan-dense"
        if chkhsh == "a6b57017d60e6edb4d88ecc2845188e0eb333a70357e45dcc9b53964a73bbae6":
            # ref: https://huggingface.co/tiiuae/Falcon-H1-0.5B-Base
            res = "falcon-h1"
        if chkhsh == "60476e1243776c4fb1b993dbd7a5f15ac22f83c80afdf425fa5ae01c8d44ef86":
            # ref: https://huggingface.co/tiiuae/Falcon-H1-1B-Base
            res = "falcon-h1"
        if chkhsh == "3eda48b4c4dc7de733d1a8b3e3b4a85243dbbf704da2ee9d42c6beced8897896":
            # ref: https://huggingface.co/tiiuae/Falcon-H1-7B-Base
            res = "falcon-h1"
        if chkhsh == "48f8e02c0359c0bbdd82f26909171fac1c18a457bb47573ed1fe3bbb2c1cfd4b":
            # ref: https://huggingface.co/tiiuae/Falcon-H1-34B-Base
            res = "falcon-h1"
        if chkhsh == "81212dc7cdb7e0c1074ca62c5aeab0d43c9f52b8a737be7b12a777c953027890":
            # ref: https://huggingface.co/moonshotai/Kimi-K2-Base
            res = "kimi-k2"
        if chkhsh == "d4540891389ea895b53b399da6ac824becc30f2fba0e9ddbb98f92e55ca0e97c":
            # ref: https://huggingface.co/Qwen/Qwen3-Embedding-0.6B
            res = "qwen2"
        if chkhsh == "66b8d4e19ab16c3bfd89bce5d785fb7e0155e8648708a1f42077cb9fe002c273":
            # ref: https://huggingface.co/alvarobartt/grok-2-tokenizer
            res = "grok-2"
        if chkhsh == "0ef9807a4087ebef797fc749390439009c3b9eda9ad1a097abbe738f486c01e5":
            # ref: https://huggingface.co/meta-llama/Meta-Llama-3-8B
            res = "llama-bpe"
        if chkhsh == "049ecf7629871e3041641907f3de7c733e4dbfdc736f57d882ba0b0845599754":
            # ref: https://huggingface.co/deepseek-ai/deepseek-llm-7b-base
            res = "deepseek-llm"
        if chkhsh == "347715f544604f9118bb75ed199f68779f423cabb20db6de6f31b908d04d7821":
            # ref: https://huggingface.co/deepseek-ai/deepseek-coder-6.7b-base
            res = "deepseek-coder"
        if chkhsh == "8aeee3860c56296a157a1fe2fad249ec40aa59b1bb5709f4ade11c4e6fe652ed":
            # ref: https://huggingface.co/tiiuae/falcon-7b
            res = "falcon"
        if chkhsh == "0876d13b50744004aa9aeae05e7b0647eac9d801b5ba4668afc01e709c15e19f":
            # ref: https://huggingface.co/BAAI/bge-small-en-v1.5
            res = "bert-bge"
        if chkhsh == "9d032fcbd5501f4a38150912590928bfb36091efb5df11b8e2124b0390e3fb1e":
            # ref: https://huggingface.co/tiiuae/Falcon3-7B-Base
            res = "falcon3"
        if chkhsh == "8e62295832751ca1e8f92f2226f403dea30dc5165e448b5bfa05af5340c64ec7":
            # ref: https://huggingface.co/BAAI/bge-large-zh-v1.5
            res = "bert-bge-large"
        if chkhsh == "b6dc8df998e1cfbdc4eac8243701a65afe638679230920b50d6f17d81c098166":
            # ref: https://huggingface.co/mosaicml/mpt-7b
            res = "mpt"
        if chkhsh == "35d91631860c815f952d711435f48d356ebac988362536bed955d43bfa436e34":
            # ref: https://huggingface.co/bigcode/starcoder2-3b
            res = "starcoder"
        if chkhsh == "3ce83efda5659b07b1ad37ca97ca5797ea4285d9b9ab0dc679e4a720c9da7454":
            # ref: https://huggingface.co/openai-community/gpt2
            res = "gpt-2"
        if chkhsh == "32d85c31273f8019248f2559fed492d929ea28b17e51d81d3bb36fff23ca72b3":
            # ref: https://huggingface.co/stabilityai/stablelm-2-zephyr-1_6b
            res = "stablelm2"
        if chkhsh == "6221ad2852e85ce96f791f476e0b390cf9b474c9e3d1362f53a24a06dc8220ff":
            # ref: https://huggingface.co/smallcloudai/Refact-1_6-base
            res = "refact"
        if chkhsh == "9c2227e4dd922002fb81bde4fc02b0483ca4f12911410dee2255e4987644e3f8":
            # ref: https://huggingface.co/CohereForAI/c4ai-command-r-v01
            res = "command-r"
        if chkhsh == "e636dc30a262dcc0d8c323492e32ae2b70728f4df7dfe9737d9f920a282b8aea":
            # ref: https://huggingface.co/Qwen/Qwen1.5-7B
            res = "qwen2"
        if chkhsh == "b6dc8df998e1cfbdc4eac8243701a65afe638679230920b50d6f17d81c098166":
            # ref: https://huggingface.co/allenai/OLMo-1.7-7B-hf
            res = "olmo"
        if chkhsh == "a8594e3edff7c29c003940395316294b2c623e09894deebbc65f33f1515df79e":
            # ref: https://huggingface.co/databricks/dbrx-base
            res = "dbrx"
        if chkhsh == "c7699093ba4255a91e702aa38a596aa81669f3525dae06c2953267dde580f448":
            # ref: https://huggingface.co/jinaai/jina-reranker-v1-tiny-en
            res = "jina-v1-en"
        if chkhsh == "0876d13b50744004aa9aeae05e7b0647eac9d801b5ba4668afc01e709c15e19f":
            # ref: https://huggingface.co/jinaai/jina-embeddings-v2-base-en
            res = "jina-v2-en"
        if chkhsh == "171aeeedd6fb548d418a7461d053f11b6f1f1fc9b387bd66640d28a4b9f5c643":
            # ref: https://huggingface.co/jinaai/jina-embeddings-v2-base-es
            res = "jina-v2-es"
        if chkhsh == "27949a2493fc4a9f53f5b9b029c82689cfbe5d3a1929bb25e043089e28466de6":
            # ref: https://huggingface.co/jinaai/jina-embeddings-v2-base-de
            res = "jina-v2-de"
        if chkhsh == "c136ed14d01c2745d4f60a9596ae66800e2b61fa45643e72436041855ad4089d":
            # ref: https://huggingface.co/abacusai/Smaug-Llama-3-70B-Instruct
            res = "smaug-bpe"
        if chkhsh == "c7ea5862a53e4272c035c8238367063e2b270d51faa48c0f09e9d5b54746c360":
            # ref: https://huggingface.co/LumiOpen/Poro-34B-chat
            res = "poro-chat"
        if chkhsh == "7967bfa498ade6b757b064f31e964dddbb80f8f9a4d68d4ba7998fcf281c531a":
            # ref: https://huggingface.co/jinaai/jina-embeddings-v2-base-code
            res = "jina-v2-code"
        if chkhsh == "7fc505bd3104ca1083b150b17d088b59534ede9bde81f0dd2090967d7fe52cee":
            # ref: https://huggingface.co/LumiOpen/Viking-7B
            res = "viking"
        if chkhsh == "b53802fb28e26d645c3a310b34bfe07da813026ec7c7716883404d5e0f8b1901":
            # ref: https://huggingface.co/core42/jais-13b
            res = "jais"
        if chkhsh == "7b3e7548e4308f52a76e8229e4e6cc831195d0d1df43aed21ac6c93da05fec5f":
            # ref: https://huggingface.co/WisdomShell/CodeShell-7B
            res = "codeshell"
        if chkhsh == "63b97e4253352e6f357cc59ea5b583e3a680eaeaf2632188c2b952de2588485e":
            # ref: https://huggingface.co/mistralai/Mistral-Nemo-Base-2407
            res = "tekken"
        if chkhsh == "855059429035d75a914d1eda9f10a876752e281a054a7a3d421ef0533e5b6249":
            # ref: https://huggingface.co/HuggingFaceTB/SmolLM-135M
            res = "smollm"
        if chkhsh == "3c30d3ad1d6b64202cd222813e7736c2db6e1bd6d67197090fc1211fbc612ae7":
            # ref: https://huggingface.co/bigscience/bloom
            res = "bloom"
        if chkhsh == "bc01ce58980e1db43859146dc51b1758b3b88729b217a74792e9f8d43e479d21":
            # ref: https://huggingface.co/TurkuNLP/gpt3-finnish-small
            res = "gpt3-finnish"
        if chkhsh == "4e2b24cc4770243d65a2c9ec19770a72f08cffc161adbb73fcbb6b7dd45a0aae":
            # ref: https://huggingface.co/LGAI-EXAONE/EXAONE-3.0-7.8B-Instruct
            res = "exaone"
        if chkhsh == "fcace8b9cac38ce847670c970cd5892031a753a1ef381abd1d9af00f713da085":
            # ref: https://huggingface.co/microsoft/phi-2
            res = "phi-2"
        if chkhsh == "60824e3c0d9401f89943cbb2fff727f0e2d4c545ba4df2d6e4f09a6db0f5b450":
            # ref: https://huggingface.co/facebook/chameleon-7b
            res = "chameleon"
        if chkhsh == "8b5a93ed704057481f240da0be7e7dca721d7f8f4755263b6807227a2cbeae65":
            # ref: https://huggingface.co/sentence-transformers/stsb-roberta-base
            res = "roberta-bpe"
        if chkhsh == "ad851be1dba641f2e3711822f816db2c265f788b37c63b4e1aeacb9ee92de8eb":
            # ref: https://huggingface.co/ai-sage/GigaChat-20B-A3B-instruct
            res = "gigachat"
        if chkhsh == "d4c8f286ea6b520b3d495c4455483cfa2302c0cfcd4be05d781b6a8a0a7cdaf1":
            # ref: https://huggingface.co/Infinigence/Megrez-3B-Instruct
            res = "megrez"
        if chkhsh == "877081d19cf6996e2c4ff0e1236341e9b7bde288f5311a56a937f0afbbb3aeb5":
            # ref: https://huggingface.co/deepseek-ai/DeepSeek-V3
            res = "deepseek-v3"
        if chkhsh == "b3f499bb4255f8ca19fccd664443283318f2fd2414d5e0b040fbdd0cc195d6c5":
            # ref: https://huggingface.co/deepseek-ai/DeepSeek-R1-Distill-Qwen-1.5B
            res = "deepseek-r1-qwen"
        if chkhsh == "ccc2ef013c104be7bae2965776d611e1d7a8a2a9c547dd93a682c9a9fc80352e":
            # ref: https://huggingface.co/Xenova/gpt-4o
            res = "gpt-4o"
        if chkhsh == "7dec86086fcc38b66b7bc1575a160ae21cf705be7718b9d5598190d7c12db76f":
            # ref: https://huggingface.co/UW/OLMo2-8B-SuperBPE-t180k
            res = "superbpe"
        if chkhsh == "1994ffd01900cfb37395608534236ecd63f2bd5995d6cb1004dda1af50240f15":
            # ref: https://huggingface.co/trillionlabs/Trillion-7B-preview
            res = "trillion"
        if chkhsh == "96a5f08be6259352137b512d4157e333e21df7edd3fcd152990608735a65b224":
            # ref: https://huggingface.co/inclusionAI/Ling-lite
            res = "bailingmoe"
        if chkhsh == "d353350c764d8c3b39c763113960e4fb4919bea5fbf208a0e3b22e8469dc7406":
            # ref: https://huggingface.co/meta-llama/Llama-4-Scout-17B-16E-Instruct
            res = "llama4"
        if chkhsh == "0e9433cbbb161f89e264eb32e8e64bfe69e834973ffca5d41d3948a604a3e2a3":
            # ref: https://huggingface.co/mistral-community/pixtral-12b
            res = "pixtral"
        if chkhsh == "d5f1dd6f980fec569fb218a81a7658ac45fc56b38c5a0adeb1c232fbe04ef5ec":
            # ref: https://huggingface.co/ByteDance-Seed/Seed-Coder-8B-Base
            res = "seed-coder"
        if chkhsh == "b0a6b1c0bd5998ebd9df08611efde34a4ff03faed45ae09c43e6b31ebd4b94cf":
            # ref: https://huggingface.co/skt/A.X-4.0
            res = "a.x-4.0"
        if chkhsh == "f6791d196f87ce6b56a7d234be618e0d58f8cda3549416635b2bebcd22cd95c4":
            # ref: https://huggingface.co/K-intelligence/Midm-2.0-Base-Instruct
            res = "midm-2.0"
        if chkhsh == "169bf0296a13c4d9b7672313f749eb36501d931022de052aad6e36f2bf34dd51":
            # ref: https://huggingface.co/LiquidAI/LFM2-Tokenizer
            res = "lfm2"
        if chkhsh == "2085e1638f6c377a0aa4ead21b27bb4cb941bf800df86ed391011769c1758dfb":
            # ref: https://huggingface.co/LGAI-EXAONE/EXAONE-4.0-32B
            res = "exaone4"
        if chkhsh == "a1e163ecab2e718a4c829d1148b6e86824ec36163bb71941c3dca9cd5ac25756":
            # ref: https://huggingface.co/JetBrains/Mellum-4b-base
            res = "mellum"
<<<<<<< HEAD
        if chkhsh == "a0b64b4385f123663873756336c085744376d015ff328bb1d901598f63c44152":
            # ref: https://huggingface.co/ibm-granite/granite-embedding-small-english-r2
            res = "modern-bert"
=======
        if chkhsh == "9b1be57e70d20d9501b2b3186e792d81181ae36ada3903c26f9fea418cf87206":
            # ref: https://huggingface.co/inclusionAI/LLaDA-MoE-7B-A1B-Base
            res = "llada-moe"
>>>>>>> c959b676

        if res is None:
            logger.warning("\n")
            logger.warning("**************************************************************************************")
            logger.warning("** WARNING: The BPE pre-tokenizer was not recognized!")
            logger.warning("**          There are 2 possible reasons for this:")
            logger.warning("**          - the model has not been added to convert_hf_to_gguf_update.py yet")
            logger.warning("**          - the pre-tokenization config has changed upstream")
            logger.warning("**          Check your model files and convert_hf_to_gguf_update.py and update them accordingly.")
            logger.warning("** ref:     https://github.com/ggml-org/llama.cpp/pull/6920")
            logger.warning("**")
            logger.warning(f"** chkhsh:  {chkhsh}")
            logger.warning("**************************************************************************************")
            logger.warning("\n")
            raise NotImplementedError("BPE pre-tokenizer was not recognized - update get_vocab_base_pre()")

        logger.debug(f"tokenizer.ggml.pre: {repr(res)}")
        logger.debug(f"chkhsh: {chkhsh}")

        return res
        # Marker: End get_vocab_base_pre

    def _set_vocab_none(self) -> None:
        self.gguf_writer.add_tokenizer_model("none")

    def _set_vocab_gpt2(self) -> None:
        tokens, toktypes, tokpre = self.get_vocab_base()
        self.gguf_writer.add_tokenizer_model("gpt2")
        self.gguf_writer.add_tokenizer_pre(tokpre)
        self.gguf_writer.add_token_list(tokens)
        self.gguf_writer.add_token_types(toktypes)

        special_vocab = gguf.SpecialVocab(self.dir_model, load_merges=True)
        special_vocab.add_to_gguf(self.gguf_writer)

    def _set_vocab_qwen(self):
        dir_model = self.dir_model
        hparams = self.hparams
        tokens: list[str] = []
        toktypes: list[int] = []

        from transformers import AutoTokenizer
        tokenizer = AutoTokenizer.from_pretrained(dir_model, trust_remote_code=True)
        vocab_size = hparams["vocab_size"]
        assert max(tokenizer.get_vocab().values()) < vocab_size

        tokpre = self.get_vocab_base_pre(tokenizer)

        merges = []
        vocab = {}
        mergeable_ranks = tokenizer.mergeable_ranks
        for token, rank in mergeable_ranks.items():
            vocab[QwenModel.token_bytes_to_string(token)] = rank
            if len(token) == 1:
                continue
            merged = QwenModel.bpe(mergeable_ranks, token, max_rank=rank)
            assert len(merged) == 2
            merges.append(' '.join(map(QwenModel.token_bytes_to_string, merged)))

        # for this kind of tokenizer, added_vocab is not a subset of vocab, so they need to be combined
        added_vocab = tokenizer.special_tokens
        reverse_vocab = {id_ : encoded_tok for encoded_tok, id_ in {**vocab, **added_vocab}.items()}

        for i in range(vocab_size):
            if i not in reverse_vocab:
                tokens.append(f"[PAD{i}]")
                toktypes.append(gguf.TokenType.UNUSED)
            elif reverse_vocab[i] in added_vocab:
                tokens.append(reverse_vocab[i])
                toktypes.append(gguf.TokenType.CONTROL)
            else:
                tokens.append(reverse_vocab[i])
                toktypes.append(gguf.TokenType.NORMAL)

        self.gguf_writer.add_tokenizer_model("gpt2")
        self.gguf_writer.add_tokenizer_pre(tokpre)
        self.gguf_writer.add_token_list(tokens)
        self.gguf_writer.add_token_types(toktypes)

        special_vocab = gguf.SpecialVocab(dir_model, load_merges=False)
        special_vocab.merges = merges
        # only add special tokens when they were not already loaded from config.json
        if len(special_vocab.special_token_ids) == 0:
            special_vocab._set_special_token("bos", tokenizer.special_tokens["<|endoftext|>"])
            special_vocab._set_special_token("eos", tokenizer.special_tokens["<|endoftext|>"])
        # this one is usually not in config.json anyway
        special_vocab._set_special_token("unk", tokenizer.special_tokens["<|endoftext|>"])
        special_vocab.add_to_gguf(self.gguf_writer)

    def _set_vocab_sentencepiece(self, add_to_gguf=True):
        tokens, scores, toktypes = self._create_vocab_sentencepiece()

        self.gguf_writer.add_tokenizer_model("llama")
        self.gguf_writer.add_tokenizer_pre("default")
        self.gguf_writer.add_token_list(tokens)
        self.gguf_writer.add_token_scores(scores)
        self.gguf_writer.add_token_types(toktypes)

        special_vocab = gguf.SpecialVocab(self.dir_model, n_vocab=len(tokens))
        special_vocab.add_to_gguf(self.gguf_writer)

    def _create_vocab_sentencepiece(self):
        from sentencepiece import SentencePieceProcessor

        tokenizer_path = self.dir_model / 'tokenizer.model'

        if not tokenizer_path.is_file():
            raise FileNotFoundError(f"File not found: {tokenizer_path}")

        tokenizer = SentencePieceProcessor()
        tokenizer.LoadFromFile(str(tokenizer_path))

        vocab_size = self.find_hparam([
            "vocab_size_per_layer_input", # gemma3n
            "vocab_size",
        ], optional=True) or tokenizer.vocab_size()

        tokens: list[bytes] = [f"[PAD{i}]".encode("utf-8") for i in range(vocab_size)]
        scores: list[float] = [-10000.0] * vocab_size
        toktypes: list[int] = [SentencePieceTokenTypes.UNUSED] * vocab_size

        for token_id in range(tokenizer.vocab_size()):
            if token_id >= vocab_size:
                logger.warning(f'ignore tokens from {token_id}: id is out of range, max={vocab_size - 1}')
                break

            piece = tokenizer.IdToPiece(token_id)
            text = piece.encode("utf-8")
            score = tokenizer.GetScore(token_id)

            toktype = SentencePieceTokenTypes.NORMAL
            if tokenizer.IsUnknown(token_id):
                toktype = SentencePieceTokenTypes.UNKNOWN
            elif tokenizer.IsControl(token_id):
                toktype = SentencePieceTokenTypes.CONTROL
            elif tokenizer.IsUnused(token_id):
                toktype = SentencePieceTokenTypes.UNUSED
            elif tokenizer.IsByte(token_id):
                toktype = SentencePieceTokenTypes.BYTE

            tokens[token_id] = text
            scores[token_id] = score
            toktypes[token_id] = toktype

        added_tokens_file = self.dir_model / 'added_tokens.json'
        if added_tokens_file.is_file():
            with open(added_tokens_file, "r", encoding="utf-8") as f:
                added_tokens_json = json.load(f)
                for key in added_tokens_json:
                    token_id = added_tokens_json[key]
                    if token_id >= vocab_size:
                        logger.warning(f'ignore token {token_id}: id is out of range, max={vocab_size - 1}')
                        continue

                    tokens[token_id] = key.encode("utf-8")
                    scores[token_id] = -1000.0
                    toktypes[token_id] = SentencePieceTokenTypes.USER_DEFINED

        tokenizer_config_file = self.dir_model / 'tokenizer_config.json'
        if tokenizer_config_file.is_file():
            with open(tokenizer_config_file, "r", encoding="utf-8") as f:
                tokenizer_config_json = json.load(f)
                added_tokens_decoder = tokenizer_config_json.get("added_tokens_decoder", {})
                for token_id, token_data in added_tokens_decoder.items():
                    token_id = int(token_id)
                    token: str = token_data["content"]
                    if token_id >= vocab_size:
                        logger.warning(f'ignore token {token_id}: id is out of range, max={vocab_size - 1}')
                        continue
                    if toktypes[token_id] != SentencePieceTokenTypes.UNUSED:
                        if tokens[token_id] != token.encode("utf-8"):
                            logger.warning(f'replacing token {token_id}: {tokens[token_id].decode("utf-8")!r} -> {token!r}')
                    if token_data.get("special") or self.does_token_look_special(token):
                        toktypes[token_id] = SentencePieceTokenTypes.CONTROL
                    else:
                        token = token.replace(b"\xe2\x96\x81".decode("utf-8"), " ")  # pre-normalize user-defined spaces
                        toktypes[token_id] = SentencePieceTokenTypes.USER_DEFINED

                    scores[token_id] = -1000.0
                    tokens[token_id] = token.encode("utf-8")

        if vocab_size > len(tokens):
            pad_count = vocab_size - len(tokens)
            logger.debug(f"Padding vocab with {pad_count} token(s) - [PAD1] through [PAD{pad_count}]")
            for i in range(1, pad_count + 1):
                tokens.append(bytes(f"[PAD{i}]", encoding="utf-8"))
                scores.append(-1000.0)
                toktypes.append(SentencePieceTokenTypes.UNUSED)

        return tokens, scores, toktypes

    def _set_vocab_llama_hf(self):
        vocab = gguf.LlamaHfVocab(self.dir_model)
        tokens = []
        scores = []
        toktypes = []

        for text, score, toktype in vocab.all_tokens():
            tokens.append(text)
            scores.append(score)
            toktypes.append(toktype)

        assert len(tokens) == vocab.vocab_size

        self.gguf_writer.add_tokenizer_model("llama")
        self.gguf_writer.add_tokenizer_pre("default")
        self.gguf_writer.add_token_list(tokens)
        self.gguf_writer.add_token_scores(scores)
        self.gguf_writer.add_token_types(toktypes)

        special_vocab = gguf.SpecialVocab(self.dir_model, n_vocab=len(tokens))
        special_vocab.add_to_gguf(self.gguf_writer)

    def _set_vocab_rwkv_world(self):
        assert (self.dir_model / "rwkv_vocab_v20230424.txt").is_file()
        vocab_size = self.hparams.get("vocab_size", 65536)

        tokens: list[bytes] = ['<s>'.encode("utf-8")]
        toktypes: list[int] = [gguf.TokenType.CONTROL]

        with open(self.dir_model / "rwkv_vocab_v20230424.txt", "r", encoding="utf-8") as f:
            lines = f.readlines()
            for line in lines:
                parts = line.split(' ')
                assert len(parts) >= 3
                token, token_len = ast.literal_eval(' '.join(parts[1:-1])), int(parts[-1])
                token = token.encode("utf-8") if isinstance(token, str) else token
                assert isinstance(token, bytes)
                assert len(token) == token_len
                token_text: str = repr(token)[2:-1]  # "b'\xff'" -> "\xff"
                tokens.append(token_text.encode("utf-8"))
                toktypes.append(gguf.TokenType.NORMAL)
        remainder = vocab_size - len(tokens)
        assert remainder >= 0
        for i in range(len(tokens), vocab_size):
            tokens.append(f"[PAD{i}]".encode("utf-8"))
            toktypes.append(gguf.TokenType.UNUSED)

        self.gguf_writer.add_tokenizer_model("rwkv")
        self.gguf_writer.add_token_list(tokens)
        self.gguf_writer.add_token_types(toktypes)
        special_vocab = gguf.SpecialVocab(self.dir_model, load_merges=False)
        if special_vocab.chat_template is None:
            template_path = Path(__file__).parent / "models" / "templates" / "llama-cpp-rwkv-world.jinja"
            if template_path.is_file():
                with open(template_path, "r", encoding="utf-8") as f:
                    template = f.read()
            else:
                template = "rwkv-world"
            special_vocab.chat_template = template
        # hack: Add '\n\n' as the EOT token to make it chat normally
        special_vocab._set_special_token("eot", 261)
        # hack: Override these as they have already been set (incorrectly)
        special_vocab.special_token_ids["bos"] = 0
        special_vocab.special_token_ids["eos"] = 0

        special_vocab.add_to_gguf(self.gguf_writer)

    def _set_vocab_builtin(self, model_name: Literal["gpt-neox", "llama-spm"], vocab_size: int):
        tokenizer_path = Path(sys.path[0]) / "models" / f"ggml-vocab-{model_name}.gguf"
        logger.warning(f"Using tokenizer from '{os.path.relpath(tokenizer_path, os.getcwd())}'")
        vocab_reader = gguf.GGUFReader(tokenizer_path, "r")

        default_pre = "mpt" if model_name == "gpt-neox" else "default"

        field = vocab_reader.get_field(gguf.Keys.Tokenizer.MODEL)
        assert field  # tokenizer model
        self.gguf_writer.add_tokenizer_model(bytes(field.parts[-1]).decode("utf-8"))

        field = vocab_reader.get_field(gguf.Keys.Tokenizer.PRE)
        self.gguf_writer.add_tokenizer_pre(bytes(field.parts[-1]).decode("utf-8") if field else default_pre)

        field = vocab_reader.get_field(gguf.Keys.Tokenizer.LIST)
        assert field  # token list
        self.gguf_writer.add_token_list([bytes(field.parts[i]) for i in field.data][:vocab_size])

        if model_name == "llama-spm":
            field = vocab_reader.get_field(gguf.Keys.Tokenizer.SCORES)
            assert field  # token scores
            self.gguf_writer.add_token_scores([field.parts[i].tolist()[0] for i in field.data][:vocab_size])

        field = vocab_reader.get_field(gguf.Keys.Tokenizer.TOKEN_TYPE)
        assert field  # token types
        self.gguf_writer.add_token_types([field.parts[i].tolist()[0] for i in field.data][:vocab_size])

        if model_name != "llama-spm":
            field = vocab_reader.get_field(gguf.Keys.Tokenizer.MERGES)
            assert field  # token merges
            self.gguf_writer.add_token_merges([bytes(field.parts[i]) for i in field.data])

        if (field := vocab_reader.get_field(gguf.Keys.Tokenizer.BOS_ID)) is not None:
            self.gguf_writer.add_bos_token_id(field.parts[-1].tolist()[0])
        if (field := vocab_reader.get_field(gguf.Keys.Tokenizer.EOS_ID)) is not None:
            self.gguf_writer.add_eos_token_id(field.parts[-1].tolist()[0])
        if (field := vocab_reader.get_field(gguf.Keys.Tokenizer.UNK_ID)) is not None:
            self.gguf_writer.add_unk_token_id(field.parts[-1].tolist()[0])
        if (field := vocab_reader.get_field(gguf.Keys.Tokenizer.PAD_ID)) is not None:
            self.gguf_writer.add_pad_token_id(field.parts[-1].tolist()[0])
        if (field := vocab_reader.get_field(gguf.Keys.Tokenizer.ADD_BOS)) is not None:
            self.gguf_writer.add_add_bos_token(field.parts[-1].tolist()[0])
        if (field := vocab_reader.get_field(gguf.Keys.Tokenizer.ADD_EOS)) is not None:
            self.gguf_writer.add_add_eos_token(field.parts[-1].tolist()[0])

    def _try_set_pooling_type(self) -> None:
        # get pooling path
        pooling_path = None
        module_path = self.dir_model / "modules.json"
        if module_path.is_file():
            with open(module_path, encoding="utf-8") as f:
                modules = json.load(f)
            for mod in modules:
                if mod["type"] == "sentence_transformers.models.Pooling":
                    pooling_path = mod["path"]
                    break

        # get pooling type
        if pooling_path is not None:
            with open(self.dir_model / pooling_path / "config.json", encoding="utf-8") as f:
                pooling = json.load(f)
            if pooling["pooling_mode_mean_tokens"]:
                pooling_type = gguf.PoolingType.MEAN
            elif pooling["pooling_mode_cls_token"]:
                pooling_type = gguf.PoolingType.CLS
            elif pooling["pooling_mode_lasttoken"]:
                pooling_type = gguf.PoolingType.LAST
            else:
                raise NotImplementedError("Only MEAN, CLS, and LAST pooling types supported")
            self.gguf_writer.add_pooling_type(pooling_type)

    def _set_vocab_interns1(self):
        tokens: list[str] = []
        toktypes: list[int] = []

        from transformers import AutoTokenizer
        tokenizer = AutoTokenizer.from_pretrained(self.dir_model, trust_remote_code=True)
        vocab = getattr(tokenizer, 'vocab', tokenizer.get_vocab())
        vocab_size = self.hparams.get("vocab_size", len(vocab))
        assert max(vocab.values()) < vocab_size

        tokpre = self.get_vocab_base_pre(tokenizer)

        reverse_vocab = {id_: encoded_tok for encoded_tok, id_ in vocab.items()}
        added_vocab = tokenizer.get_added_vocab()

        added_tokens_decoder = tokenizer.added_tokens_decoder

        for i in range(vocab_size):
            if i not in reverse_vocab:
                tokens.append(f"[PAD{i}]")
                toktypes.append(gguf.TokenType.UNUSED)
            else:
                token: str = reverse_vocab[i]
                if token in added_vocab:
                    # The tokenizer in llama.cpp assumes the CONTROL and USER_DEFINED tokens are pre-normalized.
                    # To avoid unexpected issues - we make sure to normalize non-normalized tokens
                    if not added_tokens_decoder[i].normalized:
                        previous_token = token
                        token = tokenizer.decode(tokenizer.encode(token, add_special_tokens=False))
                        if previous_token != token:
                            logger.info(f"{repr(previous_token)} is encoded and decoded back to {repr(token)} using AutoTokenizer")

                    if added_tokens_decoder[i].special or self.does_token_look_special(token):
                        toktypes.append(gguf.TokenType.CONTROL)
                    else:
                        toktypes.append(gguf.TokenType.USER_DEFINED)
                else:
                    toktypes.append(gguf.TokenType.NORMAL)
                tokens.append(token)

        self.gguf_writer.add_tokenizer_model("gpt2")
        self.gguf_writer.add_tokenizer_pre(tokpre)
        self.gguf_writer.add_token_list(tokens)
        self.gguf_writer.add_token_types(toktypes)

        special_vocab = gguf.SpecialVocab(self.dir_model, load_merges=True)
        special_vocab._set_special_token("bos", 151643)
        special_vocab.add_to_gguf(self.gguf_writer)


class MmprojModel(ModelBase):
    model_type = ModelType.MMPROJ
    model_arch = gguf.MODEL_ARCH.MMPROJ
    preprocessor_config: dict[str, Any]
    global_config: dict[str, Any]

    n_block_keys = ["n_layers", "num_hidden_layers", "n_layer", "num_layers", "depth"]

    has_vision_encoder: bool = True # by default
    has_audio_encoder: bool = False

    # for models having multiple encoders, we need to separate their hparams
    hparams_vision: dict[str, Any] | None = None
    hparams_audio: dict[str, Any] | None = None

    def __init__(self, *args, **kwargs):
        super().__init__(*args, **kwargs)

        if self.model_arch != gguf.MODEL_ARCH.MMPROJ:
            raise TypeError("MmprojModel must be subclassed with model_arch = gguf.MODEL_ARCH.MMPROJ")

        # get n_embd of the text model
        if not self.is_mistral_format:
            if "text_config" not in self.hparams:
                self.hparams["text_config"] = {}
            if "audio_config" not in self.hparams:
                self.hparams["audio_config"] = {}
            text_config = {**self.hparams, **self.hparams["text_config"]}
            self.n_embd_text = text_config.get("hidden_size", text_config.get("n_embd", 0))
        else:
            text_config = {
                k: v for k, v in self.hparams.items() if k not in ["vision_encoder", "audio_encoder"]
            }
            self.n_embd_text = text_config.get("hidden_dim", 0)

        assert self.n_embd_text > 0, "n_embd not found in hparams"

        # move vision config to the top level, while preserving the original hparams in global_config
        import copy
        self.global_config = copy.deepcopy(self.hparams)
        self.hparams_vision = self.get_vision_config()
        self.hparams_audio = self.get_audio_config()

        if self.hparams_vision is None and self.hparams_audio is None:
            raise ValueError("vision_config / audio_config not found in hparams")

        # for compat with vision-only models
        self.hparams = self.hparams_vision or self.hparams_audio or self.hparams

        # TODO @ngxson : this is a hack to support both vision and audio encoders
        have_multiple_encoders = self.has_audio_encoder and self.has_vision_encoder
        self.block_count = 128 if have_multiple_encoders else self.find_hparam(self.n_block_keys, True)
        self.tensor_map = gguf.get_tensor_name_map(gguf.MODEL_ARCH.MMPROJ, self.block_count)

        # load preprocessor config
        if not self.is_mistral_format:
            with open(self.dir_model / "preprocessor_config.json", "r", encoding="utf-8") as f:
                self.preprocessor_config = json.load(f)

    def get_vision_config(self) -> dict[str, Any] | None:
        config_name = "vision_config" if not self.is_mistral_format else "vision_encoder"
        return self.global_config.get(config_name)

    def get_audio_config(self) -> dict[str, Any] | None:
        return self.global_config.get("audio_config")

    def set_type(self):
        self.gguf_writer.add_type(gguf.GGUFType.MMPROJ)

    def set_gguf_parameters(self):
        self.gguf_writer.add_file_type(self.ftype)

        if self.has_vision_encoder:
            self.gguf_writer.add_clip_has_vision_encoder(True)
            self.gguf_writer.add_vision_projection_dim(self.n_embd_text)

            # vision config
            self.gguf_writer.add_vision_image_size(self.find_vparam(["image_size"]))
            self.gguf_writer.add_vision_patch_size(self.find_vparam(["patch_size"]))
            self.gguf_writer.add_vision_embedding_length(self.find_vparam(["hidden_size"]))
            self.gguf_writer.add_vision_feed_forward_length(self.find_vparam(["intermediate_size"]))
            self.gguf_writer.add_vision_block_count(self.find_vparam(self.n_block_keys))
            self.gguf_writer.add_vision_head_count(self.find_vparam(["num_attention_heads"]))

            # preprocessor config
            image_mean = DATASET_MEAN if self.is_mistral_format else self.preprocessor_config["image_mean"]
            image_std = DATASET_STD if self.is_mistral_format else self.preprocessor_config["image_std"]

            self.gguf_writer.add_vision_image_mean(image_mean)
            self.gguf_writer.add_vision_image_std(image_std)

        if self.has_audio_encoder:
            self.gguf_writer.add_clip_has_audio_encoder(True)
            self.gguf_writer.add_audio_projection_dim(self.n_embd_text)

            # audio config
            self.gguf_writer.add_audio_embedding_length(self.find_aparam(["hidden_size"]))
            self.gguf_writer.add_audio_feed_forward_length(self.find_aparam(["intermediate_size"]))
            self.gguf_writer.add_audio_block_count(self.find_aparam(self.n_block_keys))
            self.gguf_writer.add_audio_head_count(self.find_aparam(["num_attention_heads"]))

        if not self.has_vision_encoder and not self.has_audio_encoder:
            raise ValueError("MmprojModel must have either vision or audio encoder")

    def write_vocab(self):
        raise ValueError("MmprojModel does not support vocab writing")

    def find_vparam(self, keys: Iterable[str], optional: bool = False) -> Any:
        assert self.hparams_vision is not None
        return self._find_param(self.hparams_vision, keys, optional)

    def find_aparam(self, keys: Iterable[str], optional: bool = False) -> Any:
        assert self.hparams_audio is not None
        return self._find_param(self.hparams_audio, keys, optional)

    def _find_param(self, obj: dict[str, Any], keys: Iterable[str], optional: bool = False) -> Any:
        key = next((k for k in keys if k in obj), None)
        if key is not None:
            return obj[key]
        if optional:
            return None
        raise KeyError(f"could not find any of: {keys}")

    def tensor_force_quant(self, name, new_name, bid, n_dims):
        del bid, name, n_dims  # unused
        if ".patch_embd.weight" in new_name:
            return gguf.GGMLQuantizationType.F16 if self.ftype == gguf.LlamaFileType.MOSTLY_F16 else gguf.GGMLQuantizationType.F32
        return False


@ModelBase.register("GPTNeoXForCausalLM")
class GPTNeoXModel(TextModel):
    model_arch = gguf.MODEL_ARCH.GPTNEOX

    def set_gguf_parameters(self):
        block_count = self.hparams["num_hidden_layers"]

        self.gguf_writer.add_context_length(self.hparams["max_position_embeddings"])
        self.gguf_writer.add_embedding_length(self.hparams["hidden_size"])
        self.gguf_writer.add_block_count(block_count)
        self.gguf_writer.add_feed_forward_length(self.hparams["intermediate_size"])
        self.gguf_writer.add_rope_dimension_count(
            int(self.hparams["rotary_pct"] * (self.hparams["hidden_size"] // self.hparams["num_attention_heads"])),
        )
        self.gguf_writer.add_head_count(self.hparams["num_attention_heads"])
        self.gguf_writer.add_parallel_residual(self.hparams.get("use_parallel_residual", True))
        self.gguf_writer.add_layer_norm_eps(self.hparams["layer_norm_eps"])

    def modify_tensors(self, data_torch: Tensor, name: str, bid: int | None) -> Iterable[tuple[str, Tensor]]:
        del bid  # unused

        n_head = self.hparams.get("n_head", self.hparams.get("num_attention_heads"))
        n_embed = self.hparams.get("hidden_size", self.hparams.get("n_embed"))

        tensors: list[tuple[str, Tensor]] = []

        if re.match(r"gpt_neox\.layers\.\d+\.attention\.query_key_value\.weight", name):
            # Map bloom-style qkv_linear to gpt-style qkv_linear
            # bloom: https://github.com/huggingface/transformers/blob/main/src/transformers/models/bloom/modeling_bloom.py#L238-L252  # noqa
            # gpt-2: https://github.com/huggingface/transformers/blob/main/src/transformers/models/gpt2/modeling_gpt2.py#L312  # noqa
            qkv_weights = data_torch.reshape((n_head, 3, n_embed // n_head, n_embed))
            data_torch = torch.cat(
                (
                    qkv_weights[:, 0, :, :].reshape((-1, n_embed)),
                    qkv_weights[:, 1, :, :].reshape((-1, n_embed)),
                    qkv_weights[:, 2, :, :].reshape((-1, n_embed)),
                ),
                dim=0,
            )
            logger.info("re-format attention.linear_qkv.weight")
        elif re.match(r"gpt_neox\.layers\.\d+\.attention\.query_key_value\.bias", name):
            qkv_bias = data_torch.reshape((n_head, 3, n_embed // n_head))
            data_torch = torch.cat(
                (
                    qkv_bias[:, 0, :].reshape((n_embed,)),
                    qkv_bias[:, 1, :].reshape((n_embed,)),
                    qkv_bias[:, 2, :].reshape((n_embed,)),
                ),
                dim=0,
            )
            logger.info("re-format attention.linear_qkv.bias")

        tensors.append((self.map_tensor_name(name), data_torch))

        return tensors


@ModelBase.register("BloomForCausalLM", "BloomModel")
class BloomModel(TextModel):
    model_arch = gguf.MODEL_ARCH.BLOOM

    def set_gguf_parameters(self):
        n_embed = self.hparams.get("hidden_size", self.hparams.get("n_embed"))
        n_head = self.hparams.get("n_head", self.hparams.get("num_attention_heads"))
        self.gguf_writer.add_context_length(self.hparams.get("seq_length", n_embed))
        self.gguf_writer.add_embedding_length(n_embed)
        self.gguf_writer.add_feed_forward_length(4 * n_embed)
        self.gguf_writer.add_block_count(self.hparams["n_layer"])
        self.gguf_writer.add_head_count(n_head)
        self.gguf_writer.add_head_count_kv(n_head)
        self.gguf_writer.add_layer_norm_eps(self.hparams["layer_norm_epsilon"])
        self.gguf_writer.add_file_type(self.ftype)

    def modify_tensors(self, data_torch: Tensor, name: str, bid: int | None) -> Iterable[tuple[str, Tensor]]:
        del bid  # unused

        n_head = self.hparams.get("n_head", self.hparams.get("num_attention_heads"))
        n_embed = self.hparams.get("hidden_size", self.hparams.get("n_embed"))

        name = re.sub(r'transformer\.', '', name)

        tensors: list[tuple[str, Tensor]] = []

        if re.match(r"h\.\d+\.self_attention\.query_key_value\.weight", name):
            # Map bloom-style qkv_linear to gpt-style qkv_linear
            # bloom: https://github.com/huggingface/transformers/blob/main/src/transformers/models/bloom/modeling_bloom.py#L238-L252  # noqa
            # gpt-2: https://github.com/huggingface/transformers/blob/main/src/transformers/models/gpt2/modeling_gpt2.py#L312  # noqa
            qkv_weights = data_torch.reshape((n_head, 3, n_embed // n_head, n_embed))
            data_torch = torch.cat(
                (
                    qkv_weights[:, 0, :, :].reshape((-1, n_embed)),
                    qkv_weights[:, 1, :, :].reshape((-1, n_embed)),
                    qkv_weights[:, 2, :, :].reshape((-1, n_embed)),
                ),
                dim=0,
            )
            logger.info("re-format attention.linear_qkv.weight")
        elif re.match(r"h\.\d+\.self_attention\.query_key_value\.bias", name):
            qkv_bias = data_torch.reshape((n_head, 3, n_embed // n_head))
            data_torch = torch.cat(
                (
                    qkv_bias[:, 0, :].reshape((n_embed,)),
                    qkv_bias[:, 1, :].reshape((n_embed,)),
                    qkv_bias[:, 2, :].reshape((n_embed,)),
                ),
                dim=0,
            )
            logger.info("re-format attention.linear_qkv.bias")

        tensors.append((self.map_tensor_name(name), data_torch))

        return tensors


@ModelBase.register("MPTForCausalLM")
class MPTModel(TextModel):
    model_arch = gguf.MODEL_ARCH.MPT

    def set_vocab(self):
        try:
            self._set_vocab_gpt2()
        except Exception:
            # Fallback for SEA-LION model
            self._set_vocab_sentencepiece()
            self.gguf_writer.add_add_bos_token(False)
            self.gguf_writer.add_pad_token_id(3)
            self.gguf_writer.add_eos_token_id(1)
            self.gguf_writer.add_unk_token_id(0)

    def set_gguf_parameters(self):
        block_count = self.hparams["n_layers"]
        self.gguf_writer.add_context_length(self.hparams["max_seq_len"])
        self.gguf_writer.add_embedding_length(self.hparams["d_model"])
        self.gguf_writer.add_block_count(block_count)
        self.gguf_writer.add_feed_forward_length(4 * self.hparams["d_model"])
        self.gguf_writer.add_head_count(self.hparams["n_heads"])
        if kv_n_heads := self.hparams["attn_config"].get("kv_n_heads"):
            self.gguf_writer.add_head_count_kv(kv_n_heads)
        self.gguf_writer.add_layer_norm_eps(1e-5)
        if self.hparams["attn_config"]["clip_qkv"] is not None:
            self.gguf_writer.add_clamp_kqv(self.hparams["attn_config"]["clip_qkv"])
        if self.hparams["attn_config"]["alibi"]:
            self.gguf_writer.add_max_alibi_bias(self.hparams["attn_config"]["alibi_bias_max"])
        else:
            self.gguf_writer.add_max_alibi_bias(0.0)

    def modify_tensors(self, data_torch: Tensor, name: str, bid: int | None) -> Iterable[tuple[str, Tensor]]:
        del bid  # unused

        if "scales" in name:
            new_name = self.map_tensor_name(name, try_suffixes=(".weight", ".bias", ".scales"))
            new_name = new_name.replace("scales", "act.scales")
        else:
            new_name = self.map_tensor_name(name, try_suffixes=(".weight", ".bias"))

        return [(new_name, data_torch)]


@ModelBase.register("OrionForCausalLM")
class OrionModel(TextModel):
    model_arch = gguf.MODEL_ARCH.ORION

    def set_vocab(self):
        self._set_vocab_sentencepiece()

    def set_gguf_parameters(self):
        block_count = self.hparams["num_hidden_layers"]
        head_count = self.hparams["num_attention_heads"]
        head_count_kv = self.hparams.get("num_key_value_heads", head_count)

        ctx_length = 0
        if "max_sequence_length" in self.hparams:
            ctx_length = self.hparams["max_sequence_length"]
        elif "max_position_embeddings" in self.hparams:
            ctx_length = self.hparams["max_position_embeddings"]
        elif "model_max_length" in self.hparams:
            ctx_length = self.hparams["model_max_length"]
        else:
            raise ValueError("gguf: can not find ctx length parameter.")

        self.gguf_writer.add_file_type(self.ftype)
        self.gguf_writer.add_tensor_data_layout("Meta AI original pth")
        self.gguf_writer.add_context_length(ctx_length)
        self.gguf_writer.add_embedding_length(self.hparams["hidden_size"])
        self.gguf_writer.add_block_count(block_count)
        self.gguf_writer.add_feed_forward_length(self.hparams["intermediate_size"])
        self.gguf_writer.add_head_count(head_count)
        self.gguf_writer.add_head_count_kv(head_count_kv)
        # note: config provides rms norm but it is actually layer norm
        # ref:  https://huggingface.co/OrionStarAI/Orion-14B-Chat/blob/276a17221ce42beb45f66fac657a41540e71f4f5/modeling_orion.py#L570-L571
        self.gguf_writer.add_layer_norm_eps(self.hparams["rms_norm_eps"])


@ModelBase.register("BaichuanForCausalLM", "BaiChuanForCausalLM")
class BaichuanModel(TextModel):
    model_arch = gguf.MODEL_ARCH.BAICHUAN

    def set_vocab(self):
        self._set_vocab_sentencepiece()

    def set_gguf_parameters(self):
        block_count = self.hparams["num_hidden_layers"]
        head_count = self.hparams["num_attention_heads"]
        head_count_kv = self.hparams.get("num_key_value_heads", head_count)

        ctx_length = 0
        if "max_sequence_length" in self.hparams:
            ctx_length = self.hparams["max_sequence_length"]
        elif "max_position_embeddings" in self.hparams:
            ctx_length = self.hparams["max_position_embeddings"]
        elif "model_max_length" in self.hparams:
            ctx_length = self.hparams["model_max_length"]
        else:
            raise ValueError("gguf: can not find ctx length parameter.")

        self.gguf_writer.add_tensor_data_layout("Meta AI original pth")
        self.gguf_writer.add_context_length(ctx_length)
        self.gguf_writer.add_embedding_length(self.hparams["hidden_size"])
        self.gguf_writer.add_block_count(block_count)
        self.gguf_writer.add_feed_forward_length(self.hparams["intermediate_size"])
        self.gguf_writer.add_rope_dimension_count(self.hparams["hidden_size"] // self.hparams["num_attention_heads"])
        self.gguf_writer.add_head_count(head_count)
        self.gguf_writer.add_head_count_kv(head_count_kv)
        self.gguf_writer.add_layer_norm_rms_eps(self.hparams["rms_norm_eps"])
        self.gguf_writer.add_file_type(self.ftype)

        rope_scaling = self.hparams.get("rope_scaling") or {}
        if rope_scaling.get("rope_type", rope_scaling.get("type")) == "linear" and "factor" in rope_scaling:
            self.gguf_writer.add_rope_scaling_type(gguf.RopeScalingType.LINEAR)
            self.gguf_writer.add_rope_scaling_factor(rope_scaling["factor"])

    def modify_tensors(self, data_torch: Tensor, name: str, bid: int | None) -> Iterable[tuple[str, Tensor]]:
        head_count = self.hparams["num_attention_heads"]
        head_count_kv = self.hparams.get("num_key_value_heads", head_count)

        tensors: list[tuple[str, Tensor]] = []

        if bid is not None and name == f"model.layers.{bid}.self_attn.W_pack.weight":
            logger.info(f"Unpacking and permuting layer {bid}")
            tensors = [
                (self.format_tensor_name(gguf.MODEL_TENSOR.ATTN_Q, bid),
                    self._reverse_hf_permute_part(data_torch, 0, head_count, head_count)),
                (self.format_tensor_name(gguf.MODEL_TENSOR.ATTN_K, bid),
                    self._reverse_hf_permute_part(data_torch, 1, head_count, head_count_kv)),
                (self.format_tensor_name(gguf.MODEL_TENSOR.ATTN_V, bid),
                    self._reverse_hf_part(data_torch, 2)),
            ]
        else:
            tensors = [(self.map_tensor_name(name), data_torch)]

        return tensors

    def _reverse_hf_permute(self, weights: Tensor, n_head: int, n_kv_head: int | None = None) -> Tensor:
        if n_kv_head is not None and n_head != n_kv_head:
            n_head //= n_kv_head

        return (
            weights.reshape(n_head, 2, weights.shape[0] // n_head // 2, *weights.shape[1:])
            .swapaxes(1, 2)
            .reshape(weights.shape)
        )

    def _reverse_hf_permute_part(
        self, weights: Tensor, n_part: int, n_head: int, n_head_kv: int | None = None,
    ) -> Tensor:
        r = weights.shape[0] // 3
        return self._reverse_hf_permute(weights[r * n_part:r * n_part + r, ...], n_head, n_head_kv)

    def _reverse_hf_part(self, weights: Tensor, n_part: int) -> Tensor:
        r = weights.shape[0] // 3
        return weights[r * n_part:r * n_part + r, ...]


@ModelBase.register("XverseForCausalLM")
class XverseModel(TextModel):
    model_arch = gguf.MODEL_ARCH.XVERSE

    def set_vocab(self):
        assert (self.dir_model / "tokenizer.json").is_file()
        dir_model = self.dir_model
        hparams = self.hparams

        tokens: list[bytes] = []
        toktypes: list[int] = []

        from transformers import AutoTokenizer
        tokenizer = AutoTokenizer.from_pretrained(dir_model)
        vocab_size = hparams.get("vocab_size", len(tokenizer.vocab))
        # Since we are checking the maximum index, we need to ensure it's strictly less than vocab_size,
        # because vocab_size is the count of items, and indexes start at 0.
        max_vocab_index = max(tokenizer.get_vocab().values())
        if max_vocab_index >= vocab_size:
            raise ValueError("Vocabulary size exceeds expected maximum size.")

        reverse_vocab: dict[int, str] = {id_: encoded_tok for encoded_tok, id_ in tokenizer.vocab.items()}
        added_vocab = tokenizer.get_added_vocab()

        for token_id in range(vocab_size):
            token_text = reverse_vocab[token_id].encode('utf-8')
            # replace "\x00" to string with length > 0
            if token_text == b"\x00":
                toktype = gguf.TokenType.BYTE  # special
                token_text = f"<{token_text}>".encode('utf-8')
            elif re.fullmatch(br"<0x[0-9A-Fa-f]{2}>", token_text):
                toktype = gguf.TokenType.BYTE  # special
            elif reverse_vocab[token_id] in added_vocab:
                if tokenizer.added_tokens_decoder[token_id].special:
                    toktype = gguf.TokenType.CONTROL
                else:
                    toktype = gguf.TokenType.USER_DEFINED
            else:
                toktype = gguf.TokenType.NORMAL

            tokens.append(token_text)
            toktypes.append(toktype)

        self.gguf_writer.add_tokenizer_model("llama")
        self.gguf_writer.add_tokenizer_pre("default")
        self.gguf_writer.add_token_list(tokens)
        self.gguf_writer.add_token_types(toktypes)

        special_vocab = gguf.SpecialVocab(dir_model, n_vocab=len(tokens))
        special_vocab.add_to_gguf(self.gguf_writer)

    def set_gguf_parameters(self):
        block_count = self.hparams["num_hidden_layers"]
        head_count = self.hparams["num_attention_heads"]
        head_count_kv = self.hparams.get("num_key_value_heads", head_count)

        ctx_length = 0
        if "max_sequence_length" in self.hparams:
            ctx_length = self.hparams["max_sequence_length"]
        elif "max_position_embeddings" in self.hparams:
            ctx_length = self.hparams["max_position_embeddings"]
        elif "model_max_length" in self.hparams:
            ctx_length = self.hparams["model_max_length"]
        else:
            raise ValueError("gguf: can not find ctx length parameter.")

        self.gguf_writer.add_tensor_data_layout("Meta AI original pth")
        self.gguf_writer.add_context_length(ctx_length)
        self.gguf_writer.add_embedding_length(self.hparams["hidden_size"])
        self.gguf_writer.add_block_count(block_count)
        self.gguf_writer.add_feed_forward_length(self.hparams["intermediate_size"])
        self.gguf_writer.add_rope_dimension_count(self.hparams["hidden_size"] // self.hparams["num_attention_heads"])
        self.gguf_writer.add_head_count(head_count)
        self.gguf_writer.add_head_count_kv(head_count_kv)
        self.gguf_writer.add_layer_norm_rms_eps(self.hparams["rms_norm_eps"])
        self.gguf_writer.add_file_type(self.ftype)

        rope_scaling = self.hparams.get("rope_scaling") or {}
        if rope_scaling.get("rope_type", rope_scaling.get("type")) == "linear" and "factor" in rope_scaling:
            self.gguf_writer.add_rope_scaling_type(gguf.RopeScalingType.LINEAR)
            self.gguf_writer.add_rope_scaling_factor(rope_scaling["factor"])

    def modify_tensors(self, data_torch: Tensor, name: str, bid: int | None) -> Iterable[tuple[str, Tensor]]:
        del bid  # unused

        head_count = self.hparams["num_attention_heads"]
        head_count_kv = self.hparams.get("num_key_value_heads", head_count)

        # HF models permute some of the tensors, so we need to undo that
        if name.endswith("q_proj.weight"):
            data_torch = self._reverse_hf_permute(data_torch, head_count, head_count)
        if name.endswith("k_proj.weight"):
            data_torch = self._reverse_hf_permute(data_torch, head_count, head_count_kv)

        return [(self.map_tensor_name(name), data_torch)]

    def _reverse_hf_permute(self, weights: Tensor, n_head: int, n_kv_head: int | None = None) -> Tensor:
        if n_kv_head is not None and n_head != n_kv_head:
            n_head //= n_kv_head

        return (
            weights.reshape(n_head, 2, weights.shape[0] // n_head // 2, *weights.shape[1:])
            .swapaxes(1, 2)
            .reshape(weights.shape)
        )


@ModelBase.register("FalconForCausalLM", "RWForCausalLM")
class FalconModel(TextModel):
    model_arch = gguf.MODEL_ARCH.FALCON

    def set_gguf_parameters(self):
        block_count = self.hparams.get("num_hidden_layers")
        if block_count is None:
            block_count = self.hparams["n_layer"]  # old name

        n_head = self.hparams.get("num_attention_heads")
        if n_head is None:
            n_head = self.hparams["n_head"]  # old name

        n_head_kv = self.hparams.get("num_kv_heads")
        if n_head_kv is None:
            n_head_kv = self.hparams.get("n_head_kv", 1)  # old name

        self.gguf_writer.add_context_length(2048)  # not in config.json
        self.gguf_writer.add_tensor_data_layout("jploski")  # qkv tensor transform
        self.gguf_writer.add_embedding_length(self.hparams["hidden_size"])
        self.gguf_writer.add_feed_forward_length(4 * self.hparams["hidden_size"])
        self.gguf_writer.add_block_count(block_count)
        self.gguf_writer.add_head_count(n_head)
        self.gguf_writer.add_head_count_kv(n_head_kv)
        self.gguf_writer.add_layer_norm_eps(self.hparams["layer_norm_epsilon"])
        self.gguf_writer.add_file_type(self.ftype)

    def modify_tensors(self, data_torch: Tensor, name: str, bid: int | None) -> Iterable[tuple[str, Tensor]]:
        del bid  # unused

        # QKV tensor transform
        # The original query_key_value tensor contains n_head_kv "kv groups",
        # each consisting of n_head/n_head_kv query weights followed by one key
        # and one value weight (shared by all query heads in the kv group).
        # This layout makes it a big pain to work with in GGML.
        # So we rearrange them here,, so that we have n_head query weights
        # followed by n_head_kv key weights followed by n_head_kv value weights,
        # in contiguous fashion.
        # ref: https://github.com/jploski/ggml/blob/falcon40b/examples/falcon/convert-hf-to-ggml.py

        if "query_key_value" in name:
            n_head = self.find_hparam(["num_attention_heads", "n_head"])
            n_head_kv = self.find_hparam(["num_kv_heads", "n_head_kv"], optional=True) or 1
            head_dim = self.hparams["hidden_size"] // n_head

            qkv = data_torch.view(n_head_kv, n_head // n_head_kv + 2, head_dim, head_dim * n_head)
            q = qkv[:, :-2].reshape(n_head * head_dim, head_dim * n_head)
            k = qkv[:, [-2]].reshape(n_head_kv * head_dim, head_dim * n_head)
            v = qkv[:, [-1]].reshape(n_head_kv * head_dim, head_dim * n_head)
            data_torch = torch.cat((q, k, v)).reshape_as(data_torch)

        return [(self.map_tensor_name(name), data_torch)]


@ModelBase.register("GPTBigCodeForCausalLM")
class StarCoderModel(TextModel):
    model_arch = gguf.MODEL_ARCH.STARCODER

    def set_gguf_parameters(self):
        block_count = self.hparams["n_layer"]

        self.gguf_writer.add_context_length(self.hparams["n_positions"])
        self.gguf_writer.add_embedding_length(self.hparams["n_embd"])
        self.gguf_writer.add_feed_forward_length(4 * self.hparams["n_embd"])
        self.gguf_writer.add_block_count(block_count)
        self.gguf_writer.add_head_count(self.hparams["n_head"])
        self.gguf_writer.add_head_count_kv(1)
        self.gguf_writer.add_layer_norm_eps(self.hparams["layer_norm_epsilon"])
        self.gguf_writer.add_file_type(self.ftype)


@ModelBase.register("GPTRefactForCausalLM")
class RefactModel(TextModel):
    model_arch = gguf.MODEL_ARCH.REFACT

    def set_vocab(self):
        super().set_vocab()

        # TODO: how to determine special FIM tokens automatically?
        special_vocab = gguf.SpecialVocab(self.dir_model, load_merges=False,
                                          special_token_types = ['prefix', 'suffix', 'middle', 'eot'])
        special_vocab._set_special_token("prefix", 1)
        special_vocab._set_special_token("suffix", 3)
        special_vocab._set_special_token("middle", 2)
        special_vocab.chat_template = None  # do not add it twice
        special_vocab.add_to_gguf(self.gguf_writer)

    def set_gguf_parameters(self):
        hidden_dim = self.hparams["n_embd"]
        inner_dim = 4 * hidden_dim
        hidden_dim = int(2 * inner_dim / 3)
        multiple_of = 256
        ff_dim = multiple_of * ((hidden_dim + multiple_of - 1) // multiple_of)

        block_count = self.hparams["n_layer"]

        # refact uses Alibi. So this is from config.json which might be used by training.
        self.gguf_writer.add_context_length(self.hparams["n_positions"])
        self.gguf_writer.add_embedding_length(self.hparams["n_embd"])

        self.gguf_writer.add_feed_forward_length(ff_dim)
        self.gguf_writer.add_block_count(block_count)
        self.gguf_writer.add_head_count(self.hparams["n_head"])
        self.gguf_writer.add_head_count_kv(1)
        self.gguf_writer.add_layer_norm_rms_eps(self.hparams["layer_norm_epsilon"])
        self.gguf_writer.add_file_type(self.ftype)

    def modify_tensors(self, data_torch: Tensor, name: str, bid: int | None) -> Iterable[tuple[str, Tensor]]:
        hidden_dim = self.hparams["n_embd"]
        inner_dim = 4 * hidden_dim
        hidden_dim = int(2 * inner_dim / 3)
        multiple_of = 256
        ff_dim = multiple_of * ((hidden_dim + multiple_of - 1) // multiple_of)
        n_head = self.hparams["n_head"]
        n_head_kv = 1
        head_dim = self.hparams["n_embd"] // n_head

        tensors: list[tuple[str, Tensor]] = []

        if bid is not None:
            if name == f"transformer.h.{bid}.attn.kv.weight":
                tensors.append((self.format_tensor_name(gguf.MODEL_TENSOR.ATTN_K, bid), data_torch[:n_head_kv * head_dim]))
                tensors.append((self.format_tensor_name(gguf.MODEL_TENSOR.ATTN_V, bid), data_torch[n_head_kv * head_dim:]))
            elif name == f"transformer.h.{bid}.attn.q.weight":
                tensors.append((self.format_tensor_name(gguf.MODEL_TENSOR.ATTN_Q, bid), data_torch))
            elif name == f"transformer.h.{bid}.mlp.gate_up_proj.weight":
                tensors.append((self.format_tensor_name(gguf.MODEL_TENSOR.FFN_GATE, bid), data_torch[:ff_dim]))
                tensors.append((self.format_tensor_name(gguf.MODEL_TENSOR.FFN_UP, bid), data_torch[ff_dim:]))

        if len(tensors) == 0:
            tensors.append((self.map_tensor_name(name), data_torch))

        return tensors


@ModelBase.register("StableLmForCausalLM", "StableLMEpochForCausalLM", "LlavaStableLMEpochForCausalLM")
class StableLMModel(TextModel):
    model_arch = gguf.MODEL_ARCH.STABLELM

    def set_vocab(self):
        if (self.dir_model / "tokenizer.json").is_file():
            self._set_vocab_gpt2()
        else:
            # StableLM 2 1.6B used to have a vocab in a similar format to Qwen's vocab
            self._set_vocab_qwen()

    def set_gguf_parameters(self):
        hparams = self.hparams
        block_count = hparams["num_hidden_layers"]

        self.gguf_writer.add_context_length(hparams["max_position_embeddings"])
        self.gguf_writer.add_embedding_length(hparams["hidden_size"])
        self.gguf_writer.add_block_count(block_count)
        self.gguf_writer.add_feed_forward_length(hparams["intermediate_size"])
        rotary_factor = self.find_hparam(["partial_rotary_factor", "rope_pct"])
        self.gguf_writer.add_rope_dimension_count(int(rotary_factor * (hparams["hidden_size"] // hparams["num_attention_heads"])))
        self.gguf_writer.add_head_count(hparams["num_attention_heads"])
        self.gguf_writer.add_head_count_kv(hparams["num_key_value_heads"])
        self.gguf_writer.add_parallel_residual(hparams["use_parallel_residual"] if "use_parallel_residual" in hparams else True)
        self.gguf_writer.add_layer_norm_eps(self.find_hparam(["layer_norm_eps", "norm_eps"]))
        self.gguf_writer.add_file_type(self.ftype)

    _q_norms: list[dict[str, Tensor]] | None = None
    _k_norms: list[dict[str, Tensor]] | None = None

    def modify_tensors(self, data_torch: Tensor, name: str, bid: int | None) -> Iterable[tuple[str, Tensor]]:
        n_head = self.hparams["num_attention_heads"]
        n_kv_head = self.hparams["num_key_value_heads"]

        if name.find("q_layernorm.norms") != -1:
            assert bid is not None

            if self._q_norms is None:
                self._q_norms = [{} for _ in range(self.block_count)]

            self._q_norms[bid][name] = data_torch

            if len(self._q_norms[bid]) >= n_head:
                return self._stack_qk_norm(bid, n_head, self._q_norms[bid], "q_layernorm")
            else:
                return []

        if name.find("k_layernorm.norms") != -1:
            assert bid is not None

            if self._k_norms is None:
                self._k_norms = [{} for _ in range(self.block_count)]

            self._k_norms[bid][name] = data_torch

            if len(self._k_norms[bid]) >= n_kv_head:
                return self._stack_qk_norm(bid, n_kv_head, self._k_norms[bid], "k_layernorm")
            else:
                return []

        return [(self.map_tensor_name(name), data_torch)]

    def _stack_qk_norm(self, bid: int, n_head: int, norms: dict[str, Tensor], layer_name: str = "q_layernorm"):
        datas: list[Tensor] = []
        # extract the norms in order
        for xid in range(n_head):
            ename = f"model.layers.{bid}.self_attn.{layer_name}.norms.{xid}.weight"
            datas.append(norms[ename])
            del norms[ename]
        data_torch = torch.stack(datas, dim=0)

        merged_name = f"model.layers.{bid}.self_attn.{layer_name}.weight"
        new_name = self.map_tensor_name(merged_name)

        return [(new_name, data_torch)]

    def prepare_tensors(self):
        super().prepare_tensors()

        if self._q_norms is not None or self._k_norms is not None:
            # flatten two `list[dict[str, Tensor]]` into a single `list[str]`
            norms = (
                [k for d in self._q_norms for k in d.keys()] if self._q_norms is not None else []
            ) + (
                [k for d in self._k_norms for k in d.keys()] if self._k_norms is not None else []
            )
            if len(norms) > 0:
                raise ValueError(f"Unprocessed norms: {norms}")


@ModelBase.register(
    "LLaMAForCausalLM",
    "LlamaForCausalLM",
    "MistralForCausalLM",
    "MixtralForCausalLM",
    "VLlama3ForCausalLM",
    "LlavaForConditionalGeneration",
    "VoxtralForConditionalGeneration",
    "LlamaModel")
class LlamaModel(TextModel):
    model_arch = gguf.MODEL_ARCH.LLAMA
    undo_permute = True

    def __init__(self, *args, **kwargs):
        super().__init__(*args, **kwargs)
        # fix for SmolVLM2, missing `num_attention_heads` in config.json
        if self.hf_arch == "VLlama3ForCausalLM":
            self.hparams["num_attention_heads"] = self.hparams.get("num_attention_heads", 32)

    def _set_vocab_mistral(self):
        vocab = MistralVocab(self.dir_model)
        logger.info(
            f"Converting tokenizer {vocab.tokenizer_type} of size {vocab.vocab_size}."
        )

        self.gguf_writer.add_tokenizer_model(vocab.gguf_tokenizer_model)

        tokens = []
        scores = []
        toktypes = []

        for text, score, toktype in vocab.all_tokens():
            tokens.append(text)
            scores.append(score)
            toktypes.append(toktype)

        assert len(tokens) == vocab.vocab_size, (
            f"token count ({len(tokens)}) != vocab size ({vocab.vocab_size})"
        )

        if vocab.tokenizer_type == MistralTokenizerType.tekken:
            self.gguf_writer.add_tokenizer_pre("tekken")
            self.gguf_writer.add_token_merges(
                vocab.extract_vocab_merges_from_model()
            )

        logger.info(
            f"Setting bos, eos, unk and pad token IDs to {vocab.bos_id}, {vocab.eos_id}, {vocab.unk_id}, {vocab.pad_id}."
        )

        self.gguf_writer.add_bos_token_id(vocab.bos_id)
        self.gguf_writer.add_eos_token_id(vocab.eos_id)
        self.gguf_writer.add_unk_token_id(vocab.unk_id)
        self.gguf_writer.add_pad_token_id(vocab.pad_id)

        self.gguf_writer.add_token_list(tokens)
        self.gguf_writer.add_token_scores(scores)
        self.gguf_writer.add_token_types(toktypes)
        self.gguf_writer.add_vocab_size(vocab.vocab_size)

        self.gguf_writer.add_add_bos_token(True)
        self.gguf_writer.add_add_eos_token(False)

        template_dir = Path(__file__).parent / "models/templates/"

        if not self.is_mistral_format or not self.disable_mistral_community_chat_template:
            # Log only for Mistral format that the official tokenization and detokenization is via `mistral-common`.
            if self.is_mistral_format:
                logger.info(
                    "Using a Mistral community chat template. These templates can be subject to errors in early days or weeks after a release. "
                    "Mistral recommends to use `mistral-common` to perform tokenization and detokenization."
                )
            template = MistralModel.get_community_chat_template(vocab, template_dir, self.is_mistral_format)
            self.gguf_writer.add_chat_template(template)
        else:
            logger.info("Not using a Mistral community chat template. Ensure to perform the tokenization and detokenization via `mistral-common`.")

    def set_vocab(self):
        if self.is_mistral_format:
            return self._set_vocab_mistral()

        path_tekken_json = self.dir_model / "tekken.json"
        path_tokenizer_json = self.dir_model / "tokenizer.json"
        if path_tekken_json.is_file() and not path_tokenizer_json.is_file():
            self._set_vocab_mistral()

        try:
            self._set_vocab_sentencepiece()
        except FileNotFoundError:
            try:
                self._set_vocab_llama_hf()
            except (FileNotFoundError, TypeError):
                # Llama 3
                self._set_vocab_gpt2()

        # Apply to CodeLlama only (and ignore for Llama 3 with a vocab size of 128256)
        if self.hparams.get("vocab_size", 32000) == 32016:
            special_vocab = gguf.SpecialVocab(
                self.dir_model, load_merges=False,
                special_token_types = ['prefix', 'suffix', 'middle', 'eot']
            )
            special_vocab._set_special_token("prefix", 32007)
            special_vocab._set_special_token("suffix", 32008)
            special_vocab._set_special_token("middle", 32009)
            special_vocab._set_special_token("eot",    32010)
            special_vocab.add_to_gguf(self.gguf_writer)

        tokenizer_config_file = self.dir_model / 'tokenizer_config.json'
        if tokenizer_config_file.is_file():
            with open(tokenizer_config_file, "r", encoding="utf-8") as f:
                tokenizer_config_json = json.load(f)
                if "add_prefix_space" in tokenizer_config_json:
                    self.gguf_writer.add_add_space_prefix(tokenizer_config_json["add_prefix_space"])

        # Apply to granite small models only
        if self.hparams.get("vocab_size", 32000) == 49152:
            self.gguf_writer.add_add_bos_token(False)

    def set_gguf_parameters(self):
        super().set_gguf_parameters()
        hparams = self.hparams

        if not self.is_mistral_format:
            self.gguf_writer.add_vocab_size(hparams["vocab_size"])

        if (rope_dim := hparams.get("head_dim")) is None:
            rope_dim = hparams["hidden_size"] // hparams["num_attention_heads"]
        self.gguf_writer.add_rope_dimension_count(rope_dim)

        rope_scaling = self.hparams.get("rope_scaling") or {}
        if rope_scaling.get("rope_type", rope_scaling.get("type")) == "linear" and "factor" in rope_scaling:
            self.gguf_writer.add_rope_scaling_type(gguf.RopeScalingType.LINEAR)
            self.gguf_writer.add_rope_scaling_factor(rope_scaling["factor"])

    @staticmethod
    def permute(weights: Tensor, n_head: int, n_head_kv: int | None):
        if n_head_kv is not None and n_head != n_head_kv:
            n_head = n_head_kv
        return (weights.reshape(n_head, 2, weights.shape[0] // n_head // 2, *weights.shape[1:])
                .swapaxes(1, 2)
                .reshape(weights.shape))

    _experts: list[dict[str, Tensor]] | None = None

    def modify_tensors(self, data_torch: Tensor, name: str, bid: int | None) -> Iterable[tuple[str, Tensor]]:
        n_head = self.find_hparam(["n_heads", "num_attention_heads"])
        n_kv_head = self.find_hparam(["n_kv_heads", "num_key_value_heads"])

        vision_prefixes = [
            "vision_encoder.",
            "vision_language_adapter.",
            "patch_merger.",
            "pre_mm_projector_norm",
        ]

        is_multimodal_tensor = "vision_tower" in name \
            or "vision_model" in name \
            or "audio_tower" in name \
            or "model.connector" in name \
            or "multi_modal_projector" in name \
            or any(
                name.startswith(prefix)
                for prefix in vision_prefixes
            )

        if is_multimodal_tensor:
            return [] # skip vision tensors
        elif self.hf_arch == "LlamaModel":
            name = "model." + name
        elif name.startswith("model.text_model"):
            name = name.replace("text_model.", "") # for SmolVLM
        elif name.startswith("language_model."):
            name = name.replace("language_model.", "") # for the rest

        if self.undo_permute:
            if name.endswith(("q_proj.weight", "q_proj.bias")):
                data_torch = LlamaModel.permute(data_torch, n_head, n_head)
            if name.endswith(("k_proj.weight", "k_proj.bias")):
                data_torch = LlamaModel.permute(data_torch, n_head, n_kv_head)

        # process the experts separately
        if name.find("block_sparse_moe.experts") != -1:
            n_experts = self.hparams["num_local_experts"]

            assert bid is not None

            if self._experts is None:
                self._experts = [{} for _ in range(self.block_count)]

            self._experts[bid][name] = data_torch

            if len(self._experts[bid]) >= n_experts * 3:
                tensors: list[tuple[str, Tensor]] = []

                # merge the experts into a single 3d tensor
                for wid in ["w1", "w2", "w3"]:
                    datas: list[Tensor] = []

                    for xid in range(n_experts):
                        ename = f"model.layers.{bid}.block_sparse_moe.experts.{xid}.{wid}.weight"
                        datas.append(self._experts[bid][ename])
                        del self._experts[bid][ename]

                    data_torch = torch.stack(datas, dim=0)

                    merged_name = f"layers.{bid}.feed_forward.experts.{wid}.weight"

                    new_name = self.map_tensor_name(merged_name)

                    tensors.append((new_name, data_torch))
                return tensors
            else:
                return []

        return [(self.map_tensor_name(name), data_torch)]

    def generate_extra_tensors(self) -> Iterable[tuple[str, Tensor]]:
        if rope_scaling := self.find_hparam(["rope_scaling"], optional=True):
            if rope_scaling.get("rope_type", '').lower() == "llama3":
                base = self.hparams.get("rope_theta", 10000.0)
                if (dim := self.hparams.get("head_dim")) is None:
                    dim = self.hparams["hidden_size"] // self.hparams["num_attention_heads"]
                freqs = 1.0 / (base ** (torch.arange(0, dim, 2, dtype=torch.float32) / dim))

                factor = rope_scaling.get("factor", 8.0)
                low_freq_factor = rope_scaling.get("low_freq_factor", 1.0)
                high_freq_factor = rope_scaling.get("high_freq_factor", 4.0)
                old_context_len = self.hparams.get("original_max_position_embeddings", 8192)

                low_freq_wavelen = old_context_len / low_freq_factor
                high_freq_wavelen = old_context_len / high_freq_factor
                # assert low_freq_wavelen != high_freq_wavelen # Errors for Llama4

                rope_factors = []
                for freq in freqs:
                    wavelen = 2 * math.pi / freq
                    if wavelen < high_freq_wavelen:
                        rope_factors.append(1)
                    elif wavelen > low_freq_wavelen:
                        rope_factors.append(factor)
                    else:
                        smooth = (old_context_len / wavelen - low_freq_factor) / (high_freq_factor - low_freq_factor)
                        rope_factors.append(1 / ((1 - smooth) / factor + smooth))

                yield (self.format_tensor_name(gguf.MODEL_TENSOR.ROPE_FREQS), torch.tensor(rope_factors, dtype=torch.float32))

    def prepare_tensors(self):
        super().prepare_tensors()

        if self._experts is not None:
            # flatten `list[dict[str, Tensor]]` into `list[str]`
            experts = [k for d in self._experts for k in d.keys()]
            if len(experts) > 0:
                raise ValueError(f"Unprocessed experts: {experts}")


@ModelBase.register("ArceeForCausalLM")
class ArceeModel(LlamaModel):
    model_arch = gguf.MODEL_ARCH.ARCEE

    def set_gguf_parameters(self):
        super().set_gguf_parameters()
        self._try_set_pooling_type()
        rope_scaling = self.hparams.get("rope_scaling") or {}
        if rope_scaling.get("rope_type", rope_scaling.get("type")) == "yarn" and "factor" in rope_scaling:
            self.gguf_writer.add_rope_scaling_type(gguf.RopeScalingType.YARN)
            self.gguf_writer.add_rope_scaling_factor(rope_scaling["factor"])
            self.gguf_writer.add_rope_scaling_orig_ctx_len(rope_scaling["original_max_position_embeddings"])


@ModelBase.register(
    "LlavaForConditionalGeneration", # pixtral
    "Mistral3ForConditionalGeneration", # mistral small 3.1
)
class LlavaVisionModel(MmprojModel):
    img_break_tok_id = -1

    def __init__(self, *args, **kwargs):
        super().__init__(*args, **kwargs)
        if self.hparams.get("model_type") == "pixtral":
            # layer_norm_eps is not in config.json, it is hard-coded in modeling_pixtral.py
            self.hparams["layer_norm_eps"] = self.hparams.get("layer_norm_eps", 1e-5)
            self.img_break_tok_id = self.get_token_id("[IMG_BREAK]")
        elif self.is_mistral_format:
            # hparams is already vision config here so norm_eps is only defined in global_config.
            self.hparams["norm_eps"] = self.global_config.get("norm_eps", None)
            assert self.hparams["norm_eps"] is not None, "norm_eps not found in params.json"
            self.img_break_tok_id = self.find_vparam(["image_break_token_id"])
        else:
            raise ValueError(f"Unsupported model type: {self.hparams['model_type']}")
        logger.info(f"Image break token id: {self.img_break_tok_id}")

    def get_token_id(self, token: str) -> int:
        tokenizer_config_file = self.dir_model / 'tokenizer_config.json'
        with open(tokenizer_config_file, "r", encoding="utf-8") as f:
            added_tokens_decoder = json.load(f)['added_tokens_decoder']
            for id_, token_data in added_tokens_decoder.items():
                if token_data["content"] == token:
                    return int(id_)
        raise ValueError(f"Token '{token}' not found in tokenizer config.")

    def set_gguf_parameters(self):
        super().set_gguf_parameters()
        hparams = self.hparams
        if hparams.get("model_type") == "pixtral":
            self.gguf_writer.add_clip_projector_type(gguf.VisionProjectorType.PIXTRAL)
            self.gguf_writer.add_vision_attention_layernorm_eps(hparams["layer_norm_eps"])

            # hidden_act
            if hparams["hidden_act"] == "silu":
                self.gguf_writer.add_vision_use_silu(True)
            elif hparams["hidden_act"] == "gelu":
                self.gguf_writer.add_vision_use_gelu(True)
            else:
                raise ValueError(f"Unsupported hidden_act: {hparams['hidden_act']}")

            # spatial_merge_size
            if "spatial_merge_size" in self.global_config:
                self.gguf_writer.add_vision_spatial_merge_size(self.global_config["spatial_merge_size"])

    def modify_tensors(self, data_torch: Tensor, name: str, bid: int | None) -> Iterable[tuple[str, Tensor]]:
        del bid  # unused
        n_head = (
            self.hparams["num_attention_heads"] if not self.is_mistral_format else self.find_vparam(["num_attention_heads"])
        )
        n_kv_head = n_head

        valid_prefixes = (
            "multi_modal_projector.",
            "vision_tower.",
            "vision_encoder.",
            "vision_language_adapter.",
            "patch_merger.",
            "pre_mm_projector_norm",
        )

        if any(name.startswith(prefix) for prefix in valid_prefixes):
            # process vision tensors
            if name.endswith(("q_proj.weight", "q_proj.bias")) and not self.is_mistral_format:
                data_torch = LlamaModel.permute(data_torch, n_head, n_head)
            if name.endswith(("k_proj.weight", "k_proj.bias")) and not self.is_mistral_format:
                data_torch = LlamaModel.permute(data_torch, n_head, n_kv_head)
            return [(self.map_tensor_name(name), data_torch)]

        embed_key = "embed_tokens.weight" if not self.is_mistral_format else "tok_embeddings.weight"
        if self.img_break_tok_id > 0 and embed_key in name:
            logger.info(f"Extracting [IMG_BREAK] token embedding from {name}")
            # for pixtral model, we need to extract the [IMG_BREAK] token embedding
            img_break_embd = data_torch[self.img_break_tok_id]
            name = gguf.TENSOR_NAMES[gguf.MODEL_TENSOR.V_TOK_EMBD_IMG_BREAK]
            return [(self.map_tensor_name(name), img_break_embd)]

        return [] # skip other tensors


@ModelBase.register("Idefics3ForConditionalGeneration", "SmolVLMForConditionalGeneration")
class SmolVLMModel(MmprojModel):
    def __init__(self, *args, **kwargs):
        super().__init__(*args, **kwargs)
        if self.hparams["model_type"] == "smolvlm_vision":
            # fix for SmolVLM2, missing some keys in config.json
            # default values are taken from transformers code
            self.hparams["hidden_size"] = self.hparams.get("hidden_size", 1152)
            self.hparams["num_attention_heads"] = self.hparams.get("num_attention_heads", 16)
            self.hparams["intermediate_size"] = self.hparams.get("intermediate_size", 3072)

    def set_gguf_parameters(self):
        super().set_gguf_parameters()
        self.gguf_writer.add_clip_projector_type(gguf.VisionProjectorType.IDEFICS3)
        self.gguf_writer.add_vision_attention_layernorm_eps(self.hparams.get("layer_norm_eps", 1e-5))
        self.gguf_writer.add_vision_projector_scale_factor(self.global_config.get("scale_factor", 2))
        self.gguf_writer.add_vision_use_gelu(True)

    def tensor_force_quant(self, name, new_name, bid, n_dims):
        if ".embeddings." in name:
            return gguf.GGMLQuantizationType.F32
        return super().tensor_force_quant(name, new_name, bid, n_dims)

    def modify_tensors(self, data_torch: Tensor, name: str, bid: int | None) -> Iterable[tuple[str, Tensor]]:
        del bid  # unused
        is_vision_tensor = "vision_tower" in name or "vision_model" in name or "model.connector" in name

        if is_vision_tensor:
            return [(self.map_tensor_name(name), data_torch)]

        return [] # skip other tensors


@ModelBase.register("Llama4ForConditionalGeneration")
class Llama4Model(LlamaModel):
    model_arch = gguf.MODEL_ARCH.LLAMA4
    undo_permute = False

    def __init__(self, *args, **kwargs):
        super().__init__(*args, **kwargs)
        # IMPORTANT: the normal "intermediate_size" is renamed to "intermediate_size_mlp", we need to undo this
        self.hparams["intermediate_size_moe"] = self.hparams["intermediate_size"]
        self.hparams["intermediate_size"] = self.hparams["intermediate_size_mlp"]

    def set_vocab(self):
        self._set_vocab_gpt2()

    def set_gguf_parameters(self):
        super().set_gguf_parameters()
        self.gguf_writer.add_interleave_moe_layer_step(self.hparams["interleave_moe_layer_step"])
        self.gguf_writer.add_expert_feed_forward_length(self.hparams["intermediate_size_moe"])

    def modify_tensors(self, data_torch: Tensor, name: str, bid: int | None):
        if name.startswith("language_model."):
            name = name.replace("language_model.", "")

        # split the gate_up into gate and up
        if "gate_up_proj" in name:
            name_up = name.replace("gate_up_proj", "up_proj.weight")
            name_gate = name.replace("gate_up_proj", "gate_proj.weight")
            dim_half = data_torch.shape[-1] // 2
            gate_proj_weight, up_proj_weight = data_torch.transpose(-1, -2).split(dim_half, dim=-2)
            return [
                (self.map_tensor_name(name_gate), gate_proj_weight),
                (self.map_tensor_name(name_up), up_proj_weight)
            ]

        if name.endswith("down_proj"):
            name += ".weight"
            data_torch = data_torch.transpose(-1, -2)

        if "multi_modal_projector" in name or "vision_model" in name:
            return []
        return super().modify_tensors(data_torch, name, bid)


@ModelBase.register("Llama4ForConditionalGeneration")
class Llama4VisionModel(MmprojModel):
    def set_gguf_parameters(self):
        super().set_gguf_parameters()
        self.gguf_writer.add_clip_projector_type(gguf.VisionProjectorType.LLAMA4)
        self.gguf_writer.add_vision_attention_layernorm_eps(self.hparams["norm_eps"])
        self.gguf_writer.add_vision_projector_scale_factor(int(1.0 / self.hparams["pixel_shuffle_ratio"]))
        assert self.hparams["hidden_act"] == "gelu"
        self.gguf_writer.add_vision_use_gelu(True)

    def modify_tensors(self, data_torch: Tensor, name: str, bid: int | None) -> Iterable[tuple[str, Tensor]]:
        del bid # unused
        if "multi_modal_projector" in name or "vision_model" in name:
            # process vision tensors
            if "positional_embedding_vlm" in name and ".weight" not in name:
                name += ".weight"
            if "multi_modal_projector.linear_1" in name:
                # despite the name with number postfix, this is a single fully connected layer
                return [(gguf.TENSOR_NAMES[gguf.MODEL_TENSOR.V_MMPROJ_FC] + '.weight', data_torch)]
            return [(self.map_tensor_name(name), data_torch)]
        return []


@ModelBase.register("Mistral3ForConditionalGeneration")
class Mistral3Model(LlamaModel):
    model_arch = gguf.MODEL_ARCH.LLAMA

    def modify_tensors(self, data_torch: Tensor, name: str, bid: int | None):
        name = name.replace("language_model.", "")
        if "multi_modal_projector" in name or "vision_tower" in name:
            return []
        return super().modify_tensors(data_torch, name, bid)


@ModelBase.register("DeciLMForCausalLM")
class DeciModel(TextModel):
    model_arch = gguf.MODEL_ARCH.DECI

    @staticmethod
    def _ffn_mult_to_intermediate_size(ffn_mult: float, n_embd: int) -> int:
        # DeciLM-specific code
        intermediate_size = int(2 * ffn_mult * n_embd / 3)
        return DeciModel._find_multiple(intermediate_size, 256)

    @staticmethod
    def _find_multiple(n: int, k: int) -> int:
        # DeciLM-specific code
        if n % k == 0:
            return n
        return n + k - (n % k)

    def __init__(self, *args, **kwargs):
        super().__init__(*args, **kwargs)

        if "block_configs" in self.hparams: # Llama-3_1-Nemotron-51B
            _block_configs: list[dict[str,Any]] = self.hparams["block_configs"]
            assert self.block_count == len(_block_configs)
            self._num_kv_heads = list()
            self._num_heads = list()
            _ffn_multipliers = list()
            # ***linear attention layer***
            # if n_heads_in_group is None and replace_with_linear is True
            # then _num_kv_heads[il] is 0 and _num_heads[il] is num_attention_heads
            # ***attention-free layer***
            # if n_heads_in_group is None and replace_with_linear is False
            # then _num_kv_heads[il] is 0 and _num_heads[il] is 0
            # ***normal attention-layer***
            # if n_heads_in_group is not None, then
            # _num_kv_heads[il] is num_attention_head // n_heads_in_group and
            # _num_heads[il] is num_attention_head
            # ***dummy layer*** for nemotron 253B
            # if n_heads_in_group is None and ffn_mult is None
            # then _num_kv_heads[il] is 0 and _num_heads[il] is 0 and _ffn_dims is 0
            for il in range(len(_block_configs)):
                if _block_configs[il]["attention"]["n_heads_in_group"] is None:
                    if _block_configs[il]["attention"]["replace_with_linear"] is True:
                        self._num_kv_heads.append(0)
                        self._num_heads.append(self.hparams["num_attention_heads"])
                    else:
                        self._num_kv_heads.append(0)
                        self._num_heads.append(0)
                else:
                    self._num_kv_heads.append(self.hparams["num_attention_heads"] // _block_configs[il]["attention"]["n_heads_in_group"])
                    self._num_heads.append(self.hparams["num_attention_heads"])
                if _block_configs[il]["ffn"]["ffn_mult"] is None: # dummy layer
                    _ffn_multipliers.append(0.0)
                else:
                    _ffn_multipliers.append(_block_configs[il]["ffn"]["ffn_mult"])
            assert self.block_count == len(self._num_kv_heads)
            assert self.block_count == len(self._num_heads)
            assert self.block_count == len(_ffn_multipliers)
            assert isinstance(self._num_kv_heads, list) and isinstance(self._num_kv_heads[0], int)
            assert isinstance(self._num_heads, list) and isinstance(self._num_heads[0], int)
            assert isinstance(_ffn_multipliers, list) and isinstance(_ffn_multipliers[0], float)
            self._ffn_dims: list[int] = [
                DeciModel._ffn_mult_to_intermediate_size(multiplier, self.hparams["hidden_size"])
                for multiplier in _ffn_multipliers
            ]

    def set_vocab(self):
        # Please change tokenizer_config.json of Llama-3_1-Nemotron-51B's
        # eos_token from '|eot_id|' to '|end_of_text|'
        if self.hparams.get("vocab_size", 128256) == 128256:
            tokens, toktypes, tokpre = self.get_vocab_base()
            self.gguf_writer.add_tokenizer_model("gpt2")
            self.gguf_writer.add_tokenizer_pre(tokpre)
            self.gguf_writer.add_token_list(tokens)
            self.gguf_writer.add_token_types(toktypes)

            special_vocab = gguf.SpecialVocab(self.dir_model, load_merges=True)
            special_vocab.add_to_gguf(self.gguf_writer)
        else:
            # DeciLM-7B
            self._set_vocab_llama_hf()

    def set_gguf_parameters(self):
        if "block_configs" in self.hparams: # Llama-3_1-Nemotron-51B
            assert self.block_count == len(self._num_kv_heads)
            assert self.block_count == len(self._num_heads)
            assert self.block_count == len(self._ffn_dims)
            if (rope_theta := self.hparams.get("rope_theta")) is not None:
                self.gguf_writer.add_rope_freq_base(rope_theta)
            self.gguf_writer.add_head_count_kv(self._num_kv_heads)
            self.gguf_writer.add_head_count(self._num_heads)
            self.gguf_writer.add_feed_forward_length(self._ffn_dims)
            self.gguf_writer.add_block_count(self.block_count)
            self.gguf_writer.add_context_length(self.hparams["max_position_embeddings"])
            self.gguf_writer.add_embedding_length(self.hparams["hidden_size"])
            self.gguf_writer.add_layer_norm_rms_eps(self.hparams["rms_norm_eps"])
            self.gguf_writer.add_key_length(self.hparams["hidden_size"] // self.hparams["num_attention_heads"])
            self.gguf_writer.add_value_length(self.hparams["hidden_size"] // self.hparams["num_attention_heads"])
            self.gguf_writer.add_file_type(self.ftype)
        else: # DeciLM-7B
            super().set_gguf_parameters()
            if "num_key_value_heads_per_layer" in self.hparams: # DeciLM-7B
                self._num_kv_heads: list[int] = self.hparams["num_key_value_heads_per_layer"]
                assert self.block_count == len(self._num_kv_heads)
                self.gguf_writer.add_head_count_kv(self._num_kv_heads)
        hparams = self.hparams
        self.gguf_writer.add_vocab_size(hparams["vocab_size"])

        if (rope_dim := hparams.get("head_dim")) is None:
            rope_dim = hparams["hidden_size"] // hparams["num_attention_heads"]
        self.gguf_writer.add_rope_dimension_count(rope_dim)

        rope_scaling = self.hparams.get("rope_scaling") or {}
        if rope_scaling.get("rope_type", rope_scaling.get("type")) == "linear" and "factor" in rope_scaling:
            self.gguf_writer.add_rope_scaling_type(gguf.RopeScalingType.LINEAR)
            self.gguf_writer.add_rope_scaling_factor(rope_scaling["factor"])

    @staticmethod
    def permute(weights: Tensor, n_head: int, n_head_kv: int | None):
        if n_head_kv is not None and n_head != n_head_kv:
            n_head = n_head_kv
        return (weights.reshape(n_head, 2, weights.shape[0] // n_head // 2, *weights.shape[1:])
                .swapaxes(1, 2)
                .reshape(weights.shape))

    def modify_tensors(self, data_torch: Tensor, name: str, bid: int | None) -> Iterable[tuple[str, Tensor]]:
        n_head = self.hparams["num_attention_heads"]
        if bid is not None:
            if "num_key_value_heads_per_layer" in self.hparams:
                n_kv_head = self.hparams["num_key_value_heads_per_layer"][bid]
            elif "block_configs" in self.hparams:
                n_kv_head = self._num_kv_heads[bid]
                n_head = self._num_heads[bid]
            else:
                n_kv_head = self.hparams.get("num_key_value_heads")
        else:
            n_kv_head = self.hparams.get("num_key_value_heads")

        if name.endswith(("q_proj.weight", "q_proj.bias")):
            data_torch = DeciModel.permute(data_torch, n_head, n_head)
        if name.endswith(("k_proj.weight", "k_proj.bias")):
            data_torch = DeciModel.permute(data_torch, n_head, n_kv_head)
        return [(self.map_tensor_name(name), data_torch)]

    def generate_extra_tensors(self) -> Iterable[tuple[str, Tensor]]:
        if rope_scaling := self.find_hparam(["rope_scaling"], optional=True):
            if rope_scaling.get("rope_type", '').lower() == "llama3":
                base = self.hparams.get("rope_theta", 10000.0)
                if (dim := self.hparams.get("head_dim")) is None:
                    dim = self.hparams["hidden_size"] // self.hparams["num_attention_heads"]
                freqs = 1.0 / (base ** (torch.arange(0, dim, 2, dtype=torch.float32) / dim))

                factor = rope_scaling.get("factor", 8.0)
                low_freq_factor = rope_scaling.get("low_freq_factor", 1.0)
                high_freq_factor = rope_scaling.get("high_freq_factor", 4.0)
                old_context_len = self.hparams.get("original_max_position_embeddings", 8192)

                low_freq_wavelen = old_context_len / low_freq_factor
                high_freq_wavelen = old_context_len / high_freq_factor
                assert low_freq_wavelen != high_freq_wavelen

                rope_factors = []
                for freq in freqs:
                    wavelen = 2 * math.pi / freq
                    if wavelen < high_freq_wavelen:
                        rope_factors.append(1)
                    elif wavelen > low_freq_wavelen:
                        rope_factors.append(factor)
                    else:
                        smooth = (old_context_len / wavelen - low_freq_factor) / (high_freq_factor - low_freq_factor)
                        rope_factors.append(1 / ((1 - smooth) / factor + smooth))

                yield (self.format_tensor_name(gguf.MODEL_TENSOR.ROPE_FREQS), torch.tensor(rope_factors, dtype=torch.float32))

    def prepare_tensors(self):
        super().prepare_tensors()


@ModelBase.register("BitnetForCausalLM")
class BitnetModel(TextModel):
    model_arch = gguf.MODEL_ARCH.BITNET

    def set_vocab(self):
        self._set_vocab_sentencepiece()

    def set_gguf_parameters(self):
        super().set_gguf_parameters()
        self.gguf_writer.add_rope_scaling_type(gguf.RopeScalingType.LINEAR)
        self.gguf_writer.add_rope_scaling_factor(1.0)

    def weight_quant(self, weight: Tensor) -> Tensor:
        dtype = weight.dtype
        weight = weight.float()
        scale = weight.abs().mean().clamp(min=1e-5)
        iscale = 1 / scale
        # TODO: multiply by the scale directly instead of inverting it twice
        # (this is also unnecessarily doubly inverted upstream)
        # ref: https://huggingface.co/1bitLLM/bitnet_b1_58-3B/blob/af89e318d78a70802061246bf037199d2fb97020/utils_quant.py#L10
        result = (weight * iscale).round().clamp(-1, 1) / iscale
        return result.type(dtype)

    def modify_tensors(self, data_torch: Tensor, name: str, bid: int | None) -> Iterable[tuple[str, Tensor]]:
        new_name = self.map_tensor_name(name)

        if any(self.match_model_tensor_name(new_name, key, bid) for key in [
            gguf.MODEL_TENSOR.ATTN_Q,
            gguf.MODEL_TENSOR.ATTN_K,
            gguf.MODEL_TENSOR.ATTN_V,
            gguf.MODEL_TENSOR.ATTN_OUT,
            gguf.MODEL_TENSOR.FFN_UP,
            gguf.MODEL_TENSOR.FFN_DOWN,
            gguf.MODEL_TENSOR.FFN_GATE,
        ]):
            # transform weight into 1/0/-1 (in fp32)
            data_torch = self.weight_quant(data_torch)

        yield (new_name, data_torch)


@ModelBase.register("GrokForCausalLM", "Grok1ForCausalLM")
class GrokModel(TextModel):
    model_arch = gguf.MODEL_ARCH.GROK

    def set_vocab(self):
        if (self.dir_model / 'tokenizer.model').is_file():
            self._set_vocab_sentencepiece()
            return

        if not (self.dir_model / 'tokenizer.json').is_file() or not (self.dir_model / 'chat_template.jinja').is_file():
            logger.error('Error: Missing vocab and chat template, download files from https://huggingface.co/alvarobartt/grok-2-tokenizer')
            sys.exit(1)

        self._set_vocab_gpt2()

    def __init__(self, *args, **kwargs):
        super().__init__(*args, **kwargs)

    def set_gguf_parameters(self):
        super().set_gguf_parameters()

        self.gguf_writer.add_attn_logit_softcapping(self.hparams.get("attn_logit_softcapping", 30.0))
        self.gguf_writer.add_router_logit_softcapping(self.hparams.get("router_logit_softcapping", 30.0))
        if (final_logit_softcap := self.hparams.get("final_logit_softcapping")):
            self.gguf_writer.add_final_logit_softcapping(final_logit_softcap)

        if (rope_dim := self.hparams.get("head_dim")) is None:
            rope_dim = self.hparams["hidden_size"] // self.hparams["num_attention_heads"]

        if (moe_intermediate_size := self.hparams.get("moe_intermediate_size")) is not None:
            self.gguf_writer.add_expert_feed_forward_length(moe_intermediate_size)

        # Treat "original" as "yarn", seems to have been a mistake
        if self.hparams.get("rope_type") in ("yarn", "original"):
            self.gguf_writer.add_rope_scaling_type(gguf.RopeScalingType.YARN)
            self.gguf_writer.add_rope_scaling_factor(self.hparams["scaling_factor"])
            self.gguf_writer.add_rope_scaling_orig_ctx_len(self.hparams["original_max_position_embeddings"])
            self.gguf_writer.add_rope_scaling_yarn_ext_factor(self.hparams["extrapolation_factor"])
            self.gguf_writer.add_rope_scaling_yarn_attn_factor(self.hparams["attn_factor"])
            self.gguf_writer.add_rope_scaling_yarn_beta_fast(self.hparams["beta_fast"])
            self.gguf_writer.add_rope_scaling_yarn_beta_slow(self.hparams["beta_slow"])

        if temp_len := self.hparams.get("attn_temperature_len"):
            self.gguf_writer.add_attn_temperature_length(temp_len)

        self.gguf_writer.add_attn_output_scale(self.hparams.get("attn_output_multiplier", rope_dim**-0.5))
        self.gguf_writer.add_embedding_scale(self.hparams["embedding_multiplier_scale"])
        self.gguf_writer.add_logit_scale(self.hparams["output_multiplier_scale"])

    _experts: list[dict[str, list[Tensor]]] | None = None
    _cur_expert = ""

    def modify_tensors(self, data_torch: Tensor, name: str, bid: int | None) -> Iterable[tuple[str, Tensor]]:
        tensors: list[tuple[str, Tensor]] = []
        is_expert = ".moe." in name or ".block_sparse_moe.experts." in name

        if not is_expert:
            tensors.append((self.map_tensor_name(name), data_torch))

        # process the experts separately
        if is_expert or self._cur_expert:
            n_experts = self.hparams["num_local_experts"]

            assert bid is not None

            if self._experts is None:
                self._experts = [{} for _ in range(self.block_count)]

            # concatenate split tensors
            if name in self._experts[bid]:
                self._cur_expert = name
                self._experts[bid][name].append(data_torch)
                return []
            elif is_expert:
                self._cur_expert = name
                self._experts[bid][name] = [data_torch]
                return []
            else:
                self._cur_expert = ""

            for bid in range(self.block_count):
                if len(self._experts[bid]) >= n_experts * 3:
                    # merge the experts into a single 3d tensor
                    for wid in [("linear", "w1", 0), ("linear_1", "w2", 1), ("linear_v", "w3", 0)]:
                        datas: list[Tensor] = []

                        for xid in range(n_experts):
                            ename = f"transformer.decoder_layer.{bid}.moe.{xid}.{wid[0]}.weight"
                            if ename not in self._experts[bid]:
                                ename = f"model.layers.{bid}.block_sparse_moe.experts.{xid}.{wid[1]}.weight"
                            tensor_list = self._experts[bid][ename]
                            datas.append(torch.cat(tensor_list, dim=wid[2]) if len(tensor_list) > 1 else tensor_list[0])
                            del self._experts[bid][ename]

                        data_torch = torch.stack(datas, dim=0)

                        merged_name = f"transformer.decoder_layer.{bid}.moe.{wid[0]}.weight"

                        new_name = self.map_tensor_name(merged_name)

                        yield (new_name, data_torch)

        yield from tensors


@ModelBase.register("DbrxForCausalLM")
class DbrxModel(TextModel):
    model_arch = gguf.MODEL_ARCH.DBRX

    def set_gguf_parameters(self):
        ffn_config = self.hparams["ffn_config"]
        attn_config = self.hparams["attn_config"]
        self.gguf_writer.add_block_count(self.hparams["n_layers"])

        self.gguf_writer.add_context_length(self.hparams["max_seq_len"])
        self.gguf_writer.add_embedding_length(self.hparams["d_model"])
        self.gguf_writer.add_feed_forward_length(ffn_config["ffn_hidden_size"])

        self.gguf_writer.add_head_count(self.hparams["n_heads"])
        self.gguf_writer.add_head_count_kv(attn_config["kv_n_heads"])

        self.gguf_writer.add_rope_freq_base(attn_config["rope_theta"])

        self.gguf_writer.add_clamp_kqv(attn_config["clip_qkv"])

        self.gguf_writer.add_expert_count(ffn_config["moe_num_experts"])
        self.gguf_writer.add_expert_used_count(ffn_config["moe_top_k"])

        self.gguf_writer.add_layer_norm_eps(1e-5)

        self.gguf_writer.add_file_type(self.ftype)
        logger.info(f"gguf: file type = {self.ftype}")

    def modify_tensors(self, data_torch: Tensor, name: str, bid: int | None) -> Iterable[tuple[str, Tensor]]:
        del bid  # unused

        n_expert = self.hparams["ffn_config"]["moe_num_experts"]
        n_ff = self.hparams["ffn_config"]["ffn_hidden_size"]
        n_embd = self.hparams["d_model"]

        # Specific behavior for experts tensors: suffix .weight, view as 3D and transpose
        # original implementation expects (n_expert, n_ff, n_embd) for all experts weights
        # But llama.cpp moe graph works differently
        # AND the dimensions in ggml are typically in the reverse order of the pytorch dimensions
        # so (n_expert, n_ff, n_embd) in pytorch is {n_embd, n_ff, n_expert} in ggml_tensor
        exp_tensor_names = {"ffn.experts.mlp.w1": None,       # LLM_TENSOR_FFN_GATE_EXPS ggml_tensor->ne{n_embd, n_ff,   n_expert}
                            "ffn.experts.mlp.w2": (0, 2, 1),  # LLM_TENSOR_FFN_DOWN_EXPS ggml_tensor->ne{n_ff,   n_embd, n_expert}
                            "ffn.experts.mlp.v1": None}       # LLM_TENSOR_FFN_UP_EXPS   ggml_tensor->ne{n_embd, n_ff,   n_expert}
        experts = False

        for exp_tensor_name in exp_tensor_names.keys():
            if name.find(exp_tensor_name) != -1 and name.find(".weight") == -1:
                experts = True
                data_torch = data_torch.view(n_expert, n_ff, n_embd)
                if (permute_tensor := exp_tensor_names[exp_tensor_name]) is not None:
                    data_torch = data_torch.permute(*permute_tensor)
                break

        # map tensor names
        # In MoE models the ffn tensors are typically most of the model weights,
        # and need to be quantizable. Quantize expects tensor names to be suffixed by .weight.
        # Every other model has the weight names ending in .weight,
        # let's assume that is the convention which is not the case for dbrx:
        # https://huggingface.co/databricks/dbrx-instruct/blob/main/model.safetensors.index.json#L15
        new_name = self.map_tensor_name(name if not experts else name + ".weight", try_suffixes=(".weight",))

        return [(new_name, data_torch)]

    def tensor_force_quant(self, name: str, new_name: str, bid: int | None, n_dims: int) -> gguf.GGMLQuantizationType | bool:
        del name, new_name, bid  # unused

        return n_dims > 1


@ModelBase.register("MiniCPMForCausalLM")
class MiniCPMModel(TextModel):
    model_arch = gguf.MODEL_ARCH.MINICPM

    def set_gguf_parameters(self):
        super().set_gguf_parameters()
        embedding_scale = float(self.hparams["scale_emb"])
        self.gguf_writer.add_embedding_scale(embedding_scale)
        logger.info(f"gguf: (minicpm) embedding_scale = {embedding_scale}")
        residual_scale = self.hparams["scale_depth"] / self.hparams["num_hidden_layers"] ** 0.5
        self.gguf_writer.add_residual_scale(residual_scale)
        logger.info(f"gguf: (minicpm) residual_scale = {residual_scale}")
        logit_scale = self.hparams["hidden_size"] / self.hparams["dim_model_base"]
        self.gguf_writer.add_logit_scale(logit_scale)
        logger.info(f"gguf: (minicpm) logit_scale = {logit_scale}")
        rope_scaling = self.hparams.get("rope_scaling") or {}
        if rope_scaling.get("rope_type", rope_scaling.get("type")) == "longrope":
            self.gguf_writer.add_rope_scaling_type(gguf.RopeScalingType.LONGROPE)
            logger.info(f"gguf: (minicpm) rope_scaling_type = {gguf.RopeScalingType.LONGROPE}")

    def generate_extra_tensors(self) -> Iterable[tuple[str, Tensor]]:
        rope_dims = self.hparams["hidden_size"] // self.hparams["num_attention_heads"]

        rope_scaling = self.find_hparam(['rope_scaling'], True)
        if rope_scaling is not None:
            long_factors = rope_scaling.get('long_factor', None)
            short_factors = rope_scaling.get('short_factor', None)

            if long_factors is None or short_factors is None:
                raise KeyError('Missing the required key rope_scaling.long_factor or rope_scaling_short_factor')

            if len(long_factors) != len(short_factors) or len(long_factors) != rope_dims / 2:
                raise ValueError(f'The length of rope long and short factors must be {rope_dims / 2}')

            yield (self.format_tensor_name(gguf.MODEL_TENSOR.ROPE_FACTORS_LONG), torch.tensor(long_factors, dtype=torch.float32))
            yield (self.format_tensor_name(gguf.MODEL_TENSOR.ROPE_FACTORS_SHORT), torch.tensor(short_factors, dtype=torch.float32))

    def set_vocab(self):
        self._set_vocab_sentencepiece()

    def modify_tensors(self, data_torch: Tensor, name: str, bid: int | None) -> Iterable[tuple[str, Tensor]]:
        del bid  # unused

        n_head = self.hparams["num_attention_heads"]
        n_kv_head = self.hparams.get("num_key_value_heads")

        # HF models permute some of the tensors, so we need to undo that
        if name.endswith(("q_proj.weight")):
            data_torch = LlamaModel.permute(data_torch, n_head, n_head)
        if name.endswith(("k_proj.weight")):
            data_torch = LlamaModel.permute(data_torch, n_head, n_kv_head)

        return [(self.map_tensor_name(name), data_torch)]


@ModelBase.register("MiniCPM3ForCausalLM")
class MiniCPM3Model(TextModel):
    model_arch = gguf.MODEL_ARCH.MINICPM3

    def set_gguf_parameters(self):
        hparams = self.hparams

        self.gguf_writer.add_file_type(self.ftype)
        self.gguf_writer.add_context_length(hparams["max_position_embeddings"])
        self.gguf_writer.add_embedding_length(hparams["hidden_size"])
        self.gguf_writer.add_block_count(self.block_count)
        self.gguf_writer.add_feed_forward_length(hparams["intermediate_size"])
        self.gguf_writer.add_head_count(hparams["num_attention_heads"])
        self.gguf_writer.add_head_count_kv(hparams["num_key_value_heads"])
        self.gguf_writer.add_layer_norm_rms_eps(hparams["rms_norm_eps"])
        self.gguf_writer.add_vocab_size(hparams["vocab_size"])
        if "q_lora_rank" in hparams and hparams["q_lora_rank"] is not None:
            self.gguf_writer.add_q_lora_rank(hparams["q_lora_rank"])
        self.gguf_writer.add_kv_lora_rank(hparams["kv_lora_rank"])
        self.gguf_writer.add_key_length(hparams["qk_nope_head_dim"] + hparams["qk_rope_head_dim"])
        self.gguf_writer.add_rope_dimension_count(hparams["qk_rope_head_dim"])

    def generate_extra_tensors(self) -> Iterable[tuple[str, Tensor]]:
        rope_scaling = self.find_hparam(['rope_scaling'], True)
        if rope_scaling is not None:
            rope_dims = self.hparams["qk_rope_head_dim"]

            long_factors = rope_scaling.get('long_factor', None)
            short_factors = rope_scaling.get('short_factor', None)

            if long_factors is None or short_factors is None:
                raise KeyError('Missing the required key rope_scaling.long_factor or rope_scaling_short_factor')

            if len(long_factors) != len(short_factors) or len(long_factors) != rope_dims / 2:
                raise ValueError(f'The length of rope long and short factors must be {rope_dims / 2}')

            yield (self.format_tensor_name(gguf.MODEL_TENSOR.ROPE_FACTORS_LONG), torch.tensor(long_factors, dtype=torch.float32))
            yield (self.format_tensor_name(gguf.MODEL_TENSOR.ROPE_FACTORS_SHORT), torch.tensor(short_factors, dtype=torch.float32))

    def set_vocab(self):
        self._set_vocab_sentencepiece()

    def _reverse_hf_permute(self, weights: Tensor, n_head: int, n_kv_head: int | None = None) -> Tensor:
        if n_kv_head is not None and n_head != n_kv_head:
            n_head //= n_kv_head

        return (
            weights.reshape(n_head, 2, weights.shape[0] // n_head // 2, *weights.shape[1:])
            .swapaxes(1, 2)
            .reshape(weights.shape)
        )


@ModelBase.register("QWenLMHeadModel")
class QwenModel(TextModel):
    model_arch = gguf.MODEL_ARCH.QWEN

    @staticmethod
    def token_bytes_to_string(b):
        from transformers.models.gpt2.tokenization_gpt2 import bytes_to_unicode
        byte_encoder = bytes_to_unicode()
        return ''.join([byte_encoder[ord(char)] for char in b.decode('latin-1')])

    @staticmethod
    def bpe(mergeable_ranks: dict[bytes, int], token: bytes, max_rank: int | None = None) -> list[bytes]:
        parts = [bytes([b]) for b in token]
        while True:
            min_idx = None
            min_rank = None
            for i, pair in enumerate(zip(parts[:-1], parts[1:])):
                rank = mergeable_ranks.get(pair[0] + pair[1])
                if rank is not None and (min_rank is None or rank < min_rank):
                    min_idx = i
                    min_rank = rank
            if min_rank is None or (max_rank is not None and min_rank >= max_rank):
                break
            assert min_idx is not None
            parts = parts[:min_idx] + [parts[min_idx] + parts[min_idx + 1]] + parts[min_idx + 2:]
        return parts

    def set_vocab(self):
        self._set_vocab_qwen()

    def set_gguf_parameters(self):
        self.gguf_writer.add_context_length(self.hparams["max_position_embeddings"])
        self.gguf_writer.add_block_count(self.hparams["num_hidden_layers"])
        self.gguf_writer.add_embedding_length(self.hparams["hidden_size"])
        self.gguf_writer.add_feed_forward_length(self.hparams["intermediate_size"])
        self.gguf_writer.add_rope_freq_base(self.hparams["rotary_emb_base"])
        self.gguf_writer.add_rope_dimension_count(self.hparams["hidden_size"] // self.hparams["num_attention_heads"])
        self.gguf_writer.add_head_count(self.hparams["num_attention_heads"])
        self.gguf_writer.add_layer_norm_rms_eps(self.hparams["layer_norm_epsilon"])
        self.gguf_writer.add_file_type(self.ftype)


@ModelBase.register("Qwen2Model", "Qwen2ForCausalLM", "Qwen2AudioForConditionalGeneration")
class Qwen2Model(TextModel):
    model_arch = gguf.MODEL_ARCH.QWEN2

    def set_vocab(self):
        try:
            self._set_vocab_sentencepiece()
        except FileNotFoundError:
            self._set_vocab_gpt2()

    def set_gguf_parameters(self):
        super().set_gguf_parameters()
        self._try_set_pooling_type()
        rope_scaling = self.hparams.get("rope_scaling") or {}
        if rope_scaling.get("rope_type", rope_scaling.get("type")) == "yarn" and "factor" in rope_scaling:
            self.gguf_writer.add_rope_scaling_type(gguf.RopeScalingType.YARN)
            self.gguf_writer.add_rope_scaling_factor(rope_scaling["factor"])
            self.gguf_writer.add_rope_scaling_orig_ctx_len(rope_scaling["original_max_position_embeddings"])

    def modify_tensors(self, data_torch: Tensor, name: str, bid: int | None) -> Iterable[tuple[str, Tensor]]:
        if self.hf_arch == "Qwen2Model":
            name = f"model.{name}"  # map to Qwen2ForCausalLM tensors
        if "language_model." in name:
            name = name.replace("language_model.", "") # for InternVL
        if name.startswith("mlp") or name.startswith("multi_modal_projector") \
                or name.startswith("vision_model") or name.startswith("audio_tower") \
                or name.startswith("model.vision_tower") or name.startswith("model.multi_modal_projector"):
            # skip vision and audio tensors
            return []
        yield from super().modify_tensors(data_torch, name, bid)


@ModelBase.register("DreamModel")
class DreamModel(TextModel):
    model_arch = gguf.MODEL_ARCH.DREAM

    def get_vocab_base(self) -> tuple[list[str], list[int], str]:
        tokens: list[str] = []
        toktypes: list[int] = []

        from transformers import AutoTokenizer
        tokenizer = AutoTokenizer.from_pretrained(self.dir_model, trust_remote_code=True)

        vocab_dict = tokenizer.get_vocab()
        vocab_size = self.hparams.get("vocab_size", len(vocab_dict))
        assert max(vocab_dict.values()) < vocab_size

        tokpre = self.get_vocab_base_pre(tokenizer)

        reverse_vocab = {id_: encoded_tok for encoded_tok, id_ in vocab_dict.items()}
        added_vocab = tokenizer.get_added_vocab()

        for i in range(vocab_size):
            if i not in reverse_vocab:
                tokens.append(f"[PAD{i}]")
                toktypes.append(gguf.TokenType.UNUSED)
            elif reverse_vocab[i] in added_vocab:
                tokens.append(reverse_vocab[i])
                # Check if it's a special token - treat special tokens as CONTROL tokens
                if hasattr(tokenizer, 'added_tokens_decoder') and i in tokenizer.added_tokens_decoder:
                    if tokenizer.added_tokens_decoder[i].special:
                        toktypes.append(gguf.TokenType.CONTROL)
                    else:
                        toktypes.append(gguf.TokenType.USER_DEFINED)
                else:
                    # Fallback: treat all added vocab as control tokens for special tokens like <|im_start|>
                    toktypes.append(gguf.TokenType.CONTROL)
            else:
                tokens.append(reverse_vocab[i])
                toktypes.append(gguf.TokenType.NORMAL)

        return tokens, toktypes, tokpre

    def set_vocab(self):
        try:
            self._set_vocab_sentencepiece()
        except FileNotFoundError:
            self._set_vocab_gpt2()

    def set_gguf_parameters(self):
        super().set_gguf_parameters()
        self._try_set_pooling_type()

        # Dream models use non-causal attention for diffusion
        self.gguf_writer.add_causal_attention(False)
        # Handle RoPE scaling similar to Qwen2
        rope_scaling = self.hparams.get("rope_scaling") or {}
        if rope_scaling.get("rope_type", rope_scaling.get("type")) == "yarn" and "factor" in rope_scaling:
            self.gguf_writer.add_rope_scaling_type(gguf.RopeScalingType.YARN)
            self.gguf_writer.add_rope_scaling_factor(rope_scaling["factor"])
            self.gguf_writer.add_rope_scaling_orig_ctx_len(rope_scaling["original_max_position_embeddings"])

        # Add Dream-specific parameters
        mask_token_id = self.hparams.get("mask_token_id")
        if mask_token_id is not None:
            self.gguf_writer.add_mask_token_id(mask_token_id)

    def modify_tensors(self, data_torch: Tensor, name: str, bid: int | None) -> Iterable[tuple[str, Tensor]]:
        # Dream model tensors should be mapped directly since it's the base model
        yield from super().modify_tensors(data_torch, name, bid)


@ModelBase.register("LLaDAModelLM")
class LLaDAModel(TextModel):
    model_arch = gguf.MODEL_ARCH.LLADA
    undo_permute = True

    def get_vocab_base(self) -> tuple[list[str], list[int], str]:
        tokens: list[str] = []
        toktypes: list[int] = []

        from transformers import AutoTokenizer
        tokenizer = AutoTokenizer.from_pretrained(self.dir_model, trust_remote_code=True)

        vocab_dict = tokenizer.get_vocab()
        vocab_size = self.hparams.get("vocab_size", len(vocab_dict))
        assert max(vocab_dict.values()) < vocab_size

        tokpre = self.get_vocab_base_pre(tokenizer)

        reverse_vocab = {id_: encoded_tok for encoded_tok, id_ in vocab_dict.items()}
        added_vocab = tokenizer.get_added_vocab()

        for i in range(vocab_size):
            if i not in reverse_vocab:
                tokens.append(f"[PAD{i}]")
                toktypes.append(gguf.TokenType.UNUSED)
            elif reverse_vocab[i] in added_vocab:
                tokens.append(reverse_vocab[i])
                # Check if it's a special token - treat special tokens as CONTROL tokens
                if hasattr(tokenizer, 'added_tokens_decoder') and i in tokenizer.added_tokens_decoder:
                    if tokenizer.added_tokens_decoder[i].special:
                        toktypes.append(gguf.TokenType.CONTROL)
                    else:
                        toktypes.append(gguf.TokenType.USER_DEFINED)
                else:
                    # Fallback: treat all added vocab as control tokens for special tokens like <|im_start|>
                    toktypes.append(gguf.TokenType.CONTROL)
            else:
                tokens.append(reverse_vocab[i])
                toktypes.append(gguf.TokenType.NORMAL)

        return tokens, toktypes, tokpre

    def set_vocab(self):
        self._set_vocab_gpt2()

        # LLaDA specific parameters
        self.gguf_writer.add_add_bos_token(True)

    def set_gguf_parameters(self):
        super().set_gguf_parameters()
        self._try_set_pooling_type()

        # Add parameters similar to LlamaModel
        hparams = self.hparams
        self.gguf_writer.add_vocab_size(hparams["vocab_size"])

        if (rope_dim := hparams.get("head_dim")) is None:
            n_heads = hparams.get("num_attention_heads", hparams.get("n_heads"))
            rope_dim = hparams.get("hidden_size", hparams.get("d_model")) // n_heads
        self.gguf_writer.add_rope_dimension_count(rope_dim)

        # Set context length for LLaDA
        context_length = self.hparams.get("max_sequence_length", 4096)
        self.gguf_writer.add_context_length(context_length)

        # Set embedding length (dimension size)
        embedding_length = self.hparams.get("d_model", 4096)
        self.gguf_writer.add_embedding_length(embedding_length)

        # Set feed forward length (MLP hidden size)
        feed_forward_length = self.hparams.get("mlp_hidden_size", 12288)
        self.gguf_writer.add_feed_forward_length(feed_forward_length)

        # LLaDA models use non-causal attention for diffusion, similar to Dream
        self.gguf_writer.add_causal_attention(False)

        # LLaDA models don't shift their logits
        self.gguf_writer.add_diffusion_shift_logits(False)

    @staticmethod
    def permute(weights: Tensor, n_head: int, n_head_kv: int | None):
        if n_head_kv is not None and n_head != n_head_kv:
            n_head = n_head_kv
        return (weights.reshape(n_head, 2, weights.shape[0] // n_head // 2, *weights.shape[1:])
                .swapaxes(1, 2)
                .reshape(weights.shape))

    def modify_tensors(self, data_torch: Tensor, name: str, bid: int | None) -> Iterable[tuple[str, Tensor]]:
        n_head = self.hparams.get("num_attention_heads", self.hparams.get("n_heads"))
        n_kv_head = self.hparams.get("num_key_value_heads", self.hparams.get("n_kv_heads"))

        if self.undo_permute:
            if name.endswith(("q_proj.weight", "q_proj.bias")):
                data_torch = LLaDAModel.permute(data_torch, n_head, n_head)
            if name.endswith(("k_proj.weight", "k_proj.bias")):
                data_torch = LLaDAModel.permute(data_torch, n_head, n_kv_head)

        # LLaDA model tensors should be mapped directly since it's the base model
        yield from super().modify_tensors(data_torch, name, bid)


@ModelBase.register("Ernie4_5_ForCausalLM", "Ernie4_5ForCausalLM")
class Ernie4_5Model(TextModel):
    model_arch = gguf.MODEL_ARCH.ERNIE4_5

    def set_vocab(self):
        self._set_vocab_sentencepiece()

    def set_gguf_parameters(self):
        super().set_gguf_parameters()

    def modify_tensors(self, data_torch: Tensor, name: str, bid: int | None) -> Iterable[tuple[str, Tensor]]:
        num_heads = self.hparams["num_attention_heads"]
        num_kv_heads = self.hparams["num_key_value_heads"]
        if (head_dim := self.hparams.get("head_dim")) is None:
            head_dim = self.hparams["hidden_size"] // num_heads

        if "ernie." in name:
            name = name.replace("ernie.", "model.")
        # split the qkv weights
        # qkv_proj shape: [(num_heads + 2 * num_kv_heads) * head_dim, hidden_size]
        if "qkv_proj" in name:
            name_q = name.replace("qkv_proj.weight", "q_proj.weight")
            name_k = name.replace("qkv_proj.weight", "k_proj.weight")
            name_v = name.replace("qkv_proj.weight", "v_proj.weight")
            total_q_dim = num_heads * head_dim
            total_k_dim = num_kv_heads * head_dim
            total_v_dim = num_kv_heads * head_dim
            q_proj_weight, k_proj_weight, v_proj_weight = data_torch.split([total_q_dim, total_k_dim, total_v_dim], dim=0)
            return [
                (self.map_tensor_name(name_q), q_proj_weight),
                (self.map_tensor_name(name_k), k_proj_weight),
                (self.map_tensor_name(name_v), v_proj_weight)
            ]
        # split the up_gate_proj into gate and up
        # up_gate_proj shape: [2 * intermediate_size, hidden_size]
        if "up_gate_proj" in name:
            name_up = name.replace("up_gate_proj.weight", "up_proj.weight")
            name_gate = name.replace("up_gate_proj.weight", "gate_proj.weight")
            dim_half = data_torch.shape[0] // 2
            gate_proj_weight, up_proj_weight = data_torch.split(dim_half, dim=0)
            return [
                (self.map_tensor_name(name_gate), gate_proj_weight),
                (self.map_tensor_name(name_up), up_proj_weight)
            ]
        return [(self.map_tensor_name(name), data_torch)]


@ModelBase.register("Ernie4_5_MoeForCausalLM")
class Ernie4_5MoeModel(Ernie4_5Model):
    model_arch = gguf.MODEL_ARCH.ERNIE4_5_MOE
    _experts: list[dict[str, Tensor]] | None = None

    def __init__(self, *args, **kwargs):
        super().__init__(*args, **kwargs)
        self._experts = [{} for _ in range(self.block_count)]

    def set_gguf_parameters(self):
        super().set_gguf_parameters()
        self.gguf_writer.add_expert_count(self.hparams["moe_num_experts"])
        self.gguf_writer.add_expert_used_count(self.hparams["moe_k"])
        self.gguf_writer.add_interleave_moe_layer_step(self.hparams["moe_layer_interval"])
        self.gguf_writer.add_leading_dense_block_count(self.hparams["moe_layer_start_index"])
        if (moe_intermediate_size := self.hparams.get("moe_intermediate_size")) is not None:
            self.gguf_writer.add_expert_feed_forward_length(moe_intermediate_size)
        if (shared_expert_count := self.hparams.get('moe_num_shared_experts')) is not None:
            self.gguf_writer.add_expert_shared_count(shared_expert_count)
            if shared_expert_count > 0 and (shared_expert_intermediate_size := self.hparams.get('intermediate_size')) is not None and (num_key_value_heads := self.hparams.get('num_key_value_heads')) is not None:
                self.gguf_writer.add_expert_shared_feed_forward_length(shared_expert_intermediate_size // num_key_value_heads)

    def modify_tensors(self, data_torch: Tensor, name: str, bid: int | None) -> Iterable[tuple[str, Tensor]]:
        # Modify correction bias name as in DeepseekV2
        if name.endswith("e_score_correction_bias"):
            name = name.replace("e_score_correction_bias", "e_score_correction.bias")

        # skip Multi-Token Prediction (MTP) layers (again, same as DeepseekV2)
        match = re.match(r"model.mtp_block.(\d+)", name)
        if match:
            return []

        # skip all other MTP tensors for now
        match = re.match(r"model.mtp_emb_norm.(\d+)", name)
        if match:
            return []

        match = re.match(r"model.mtp_hidden_norm.(\d+)", name)
        if match:
            return []

        match = re.match(r"model.mtp_linear_proj.(\d+)", name)
        if match:
            return []

        # process the experts separately
        if name.find("mlp.experts") != -1:
            n_experts = self.hparams["moe_num_experts"]
            assert bid is not None

            if self._experts is None:
                self._experts = [{} for _ in range(self.block_count)]

            self._experts[bid][name] = data_torch

            if len(self._experts[bid]) >= n_experts * 3:
                tensors: list[tuple[str, Tensor]] = []

                # merge the experts into a single 3d tensor
                for w_name in ["gate_proj", "up_proj", "down_proj"]:
                    datas: list[Tensor] = []

                    for xid in range(n_experts):
                        ename_to_retrieve = f"model.layers.{bid}.mlp.experts.{xid}.{w_name}.weight"
                        datas.append(self._experts[bid][ename_to_retrieve])
                        del self._experts[bid][ename_to_retrieve]

                    data_torch = torch.stack(datas, dim=0)
                    merged_name = f"model.layers.{bid}.mlp.experts.{w_name}.weight"
                    new_name = self.map_tensor_name(merged_name)
                    tensors.append((new_name, data_torch))

                return tensors
            else:
                return []
        return [(self.map_tensor_name(name), data_torch)]

    def prepare_tensors(self):
        super().prepare_tensors()

        if self._experts is not None:
            # flatten `list[dict[str, Tensor]]` into `list[str]`
            experts = [k for d in self._experts for k in d.keys()]
            if len(experts) > 0:
                raise ValueError(f"Unprocessed experts: {experts}")


@ModelBase.register(
    "Qwen2VLModel",
    "Qwen2VLForConditionalGeneration",
    "Qwen2_5_VLForConditionalGeneration",
    "Qwen2_5OmniModel",
)
class Qwen2VLModel(TextModel):
    model_arch = gguf.MODEL_ARCH.QWEN2VL

    def set_gguf_parameters(self):
        super().set_gguf_parameters()
        mrope_section = self.hparams["rope_scaling"]["mrope_section"]
        mrope_section += [0] * max(0, 4 - len(mrope_section))
        self.gguf_writer.add_rope_dimension_sections(mrope_section)

    def set_vocab(self):
        try:
            self._set_vocab_sentencepiece()
        except FileNotFoundError:
            self._set_vocab_gpt2()

    def modify_tensors(self, data_torch: Tensor, name: str, bid: int | None) -> Iterable[tuple[str, Tensor]]:
        del bid  # unused
        if name.startswith("thinker."):
            name = name.replace("thinker.", "")
        if name.startswith("visual") or name.startswith("audio") or \
                name.startswith("talker") or name.startswith("token2wav"):
            # skip multimodal tensors
            return []
        return [(self.map_tensor_name(name), data_torch)]


@ModelBase.register("Qwen2VLModel", "Qwen2VLForConditionalGeneration", "Qwen2_5_VLForConditionalGeneration")
class Qwen2VLVisionModel(MmprojModel):
    def __init__(self, *args, **kwargs):
        super().__init__(*args, **kwargs)
        assert self.hparams_vision is not None
        self.hparams_vision["image_size"] = self.hparams_vision.get("image_size", 560)
        # rename config.json values
        self.hparams_vision["num_attention_heads"] = self.hparams_vision.get("num_heads")
        self.hparams_vision["num_hidden_layers"] = self.hparams_vision.get("depth")
        if "embed_dim" in self.hparams_vision: # qwen2vl
            self.hparams_vision["intermediate_size"] = self.hparams_vision.get("hidden_size")
            self.hparams_vision["hidden_size"] = self.hparams_vision.get("embed_dim")

    def set_gguf_parameters(self):
        super().set_gguf_parameters()
        assert self.hparams_vision is not None
        hparams = self.hparams_vision
        model_type = self.global_config['model_type']
        if model_type == 'qwen2_vl':
            self.gguf_writer.add_clip_projector_type(gguf.VisionProjectorType.QWEN2VL)
        elif model_type == 'qwen2_5_vl' or model_type == 'qwen2_5_omni':
            if model_type == 'qwen2_5_omni':
                self.gguf_writer.add_clip_projector_type(gguf.VisionProjectorType.QWEN25O)
            else:
                self.gguf_writer.add_clip_projector_type(gguf.VisionProjectorType.QWEN25VL)
            self.gguf_writer.add_vision_use_silu(True)
            # find n_wa_pattern (window attention pattern)
            fullatt_block_indexes = hparams.get("fullatt_block_indexes")
            assert fullatt_block_indexes is not None, "fullatt_block_indexes is required for qwen2_5_vl"
            n_wa_pattern = fullatt_block_indexes[0] + 1
            # validate n_wa_pattern
            for i in range(1, len(fullatt_block_indexes)):
                if fullatt_block_indexes[i] - fullatt_block_indexes[i - 1] != n_wa_pattern:
                    raise ValueError(f"Invalid fullatt_block_indexes: {fullatt_block_indexes}")
            self.gguf_writer.add_vision_n_wa_pattern(n_wa_pattern)
        else:
            raise ValueError(f"Unknown QwenVL model type: {self.global_config['model_type']}")
        # default values below are taken from HF tranformers code
        self.gguf_writer.add_vision_attention_layernorm_eps(self.global_config.get("rms_norm_eps", 1e-6))

    def tensor_force_quant(self, name, new_name, bid, n_dims):
        if ".position_embd." in new_name:
            return gguf.GGMLQuantizationType.F32
        return super().tensor_force_quant(name, new_name, bid, n_dims)

    def modify_tensors(self, data_torch: Tensor, name: str, bid: int | None) -> Iterable[tuple[str, Tensor]]:
        del bid  # unused
        if name.startswith("visual."):
            # process visual tensors
            # split QKV tensors if needed
            if ".qkv." in name:
                if data_torch.ndim == 2: # weight
                    c3, _ = data_torch.shape
                else: # bias
                    c3 = data_torch.shape[0]
                assert c3 % 3 == 0
                c = c3 // 3
                wq = data_torch[:c]
                wk = data_torch[c: c * 2]
                wv = data_torch[c * 2:]
                return [
                    (self.map_tensor_name(name.replace("qkv", "q")), wq),
                    (self.map_tensor_name(name.replace("qkv", "k")), wk),
                    (self.map_tensor_name(name.replace("qkv", "v")), wv),
                ]
            elif 'patch_embed.proj.weight' in name:
                # split Conv3D into Conv2Ds
                c1, c2, kt, kh, kw = data_torch.shape
                del c1, c2, kh, kw  # unused
                assert kt == 2, "Current implmentation only support temporal_patch_size of 2"
                return [
                    (gguf.TENSOR_NAMES[gguf.MODEL_TENSOR.V_ENC_EMBD_PATCH] + ".weight"  , data_torch[:, :, 0, ...]),
                    (gguf.TENSOR_NAMES[gguf.MODEL_TENSOR.V_ENC_EMBD_PATCH] + ".weight.1", data_torch[:, :, 1, ...]),
                ]
            else:
                return [(self.map_tensor_name(name), data_torch)]
        return [] # skip other tensors


@ModelBase.register("Qwen2_5OmniModel")
class Qwen25OmniModel(Qwen2VLVisionModel):
    has_vision_encoder = True
    has_audio_encoder = True

    def __init__(self, *args, **kwargs):
        super().__init__(*args, **kwargs)
        assert self.hparams_audio is not None
        self.hparams_audio["hidden_size"] = self.hparams_audio["d_model"]
        self.hparams_audio["intermediate_size"] = self.hparams_audio["encoder_ffn_dim"]
        self.hparams_audio["num_attention_heads"] = self.hparams_audio["encoder_attention_heads"]

    def set_gguf_parameters(self):
        super().set_gguf_parameters()
        assert self.hparams_audio is not None
        self.gguf_writer.add_audio_num_mel_bins(self.hparams_audio["num_mel_bins"])
        self.gguf_writer.add_audio_attention_layernorm_eps(self.hparams_audio.get("layer_norm_eps", 1e-5))

    def get_vision_config(self) -> dict[str, Any] | None:
        return self.global_config["thinker_config"].get("vision_config")

    def get_audio_config(self) -> dict[str, Any] | None:
        return self.global_config["thinker_config"].get("audio_config")

    def generate_extra_tensors(self) -> Iterable[tuple[str, Tensor]]:
        # SinusoidsPositionEmbedding
        assert self.hparams_audio is not None
        max_timescale = 10000
        length = 1500
        channels = self.hparams_audio["hidden_size"]
        log_timescale_increment = np.log(max_timescale) / (channels // 2 - 1)
        inv_timescales = torch.exp(-log_timescale_increment * torch.arange(channels // 2).float())
        scaled_time = torch.arange(length)[:, np.newaxis] * inv_timescales[np.newaxis, :]
        pos_embd = torch.cat([torch.sin(scaled_time), torch.cos(scaled_time)], dim=1).to(dtype=torch.float32)
        yield ("audio_tower.embed_positions.weight", pos_embd)

    def tensor_force_quant(self, name, new_name, bid, n_dims):
        if ".conv" in name and ".weight" in name:
            return gguf.GGMLQuantizationType.F16
        return super().tensor_force_quant(name, new_name, bid, n_dims)

    def modify_tensors(self, data_torch: Tensor, name: str, bid: int | None) -> Iterable[tuple[str, Tensor]]:
        if name.startswith("thinker."):
            name = name.replace("thinker.", "")

        if name.startswith("audio_tower"):
            # process audio tensors
            if "conv1.bias" in name or "conv2.bias" in name:
                # transpose conv1 and conv2 bias
                data_torch = data_torch.unsqueeze(-1)
            if "audio_bos_eos_token" in name:
                # this tensor is left unused in transformers code
                # https://github.com/huggingface/transformers/blob/6e3063422c4b1c014aa60c32b9254fd2902f0f28/src/transformers/models/qwen2_5_omni/modular_qwen2_5_omni.py#L1809
                return []
            return [(self.map_tensor_name(name), data_torch)]

        return super().modify_tensors(data_torch, name, bid)


@ModelBase.register("InternVisionModel")
class InternVisionModel(MmprojModel):
    def set_gguf_parameters(self):
        assert self.hparams_vision is not None
        if isinstance(self.hparams_vision['image_size'], list):
            self.hparams_vision['image_size'] = self.hparams_vision['image_size'][0]
        if isinstance(self.hparams_vision['patch_size'], list):
            self.hparams_vision['patch_size'] = self.hparams_vision['patch_size'][0]
        super().set_gguf_parameters()

        hparams = self.hparams
        self.gguf_writer.add_clip_projector_type(gguf.VisionProjectorType.INTERNVL)
        self.gguf_writer.add_vision_attention_layernorm_eps(hparams["layer_norm_eps"])
        # hidden_act
        if hparams["hidden_act"] == "silu":
            self.gguf_writer.add_vision_use_silu(True)
        elif hparams["hidden_act"] == "gelu":
            self.gguf_writer.add_vision_use_gelu(True)
        else:
            raise ValueError(f"Unsupported hidden_act: {hparams['hidden_act']}")
        # downsample_ratio
        downsample_ratio = self.global_config.get("downsample_ratio")
        assert downsample_ratio is not None
        self.gguf_writer.add_vision_projector_scale_factor(int(1.0 / downsample_ratio))

    def tensor_force_quant(self, name, new_name, bid, n_dims):
        if ".position_embd." in new_name:
            return gguf.GGMLQuantizationType.F32
        return super().tensor_force_quant(name, new_name, bid, n_dims)

    def _mapping_interns1_name(self, name):
        names_map = {
            "model.multi_modal_projector.layer_norm.bias": "mlp1.0.bias",
            "model.multi_modal_projector.layer_norm.weight": "mlp1.0.weight",
            "model.multi_modal_projector.linear_1.bias": "mlp1.1.bias",
            "model.multi_modal_projector.linear_1.weight": "mlp1.1.weight",
            "model.multi_modal_projector.linear_2.bias": "mlp1.3.bias",
            "model.multi_modal_projector.linear_2.weight": "mlp1.3.weight",
        }
        if name in names_map:
            name = names_map[name]
        return name

    def modify_tensors(self, data_torch: Tensor, name: str, bid: int | None) -> Iterable[tuple[str, Tensor]]:
        del bid  # unused
        vision_prefix = ['vision_model', 'mlp', 'model.vision_tower', 'model.multi_modal_projector']
        # deal with intern-s1 special case
        name = self._mapping_interns1_name(name)
        if any([name.startswith(prefix) for prefix in vision_prefix]):
            # process visual tensors
            # correct name
            if name.startswith("vision_model"):
                name = "vision_tower." + name
            if (".ls" in name or ".lambda_" in name or "position_embedding" in name) and not name.endswith(".weight"):
                name += ".weight"
            # split QKV tensors if needed
            if ".qkv." in name:
                if data_torch.ndim == 2: # weight
                    c3, _ = data_torch.shape
                else: # bias
                    c3 = data_torch.shape[0]
                assert c3 % 3 == 0
                c = c3 // 3
                wq = data_torch[:c]
                wk = data_torch[c: c * 2]
                wv = data_torch[c * 2:]
                return [
                    (self.map_tensor_name(name.replace("attn.qkv", "self_attn.q_proj")), wq),
                    (self.map_tensor_name(name.replace("attn.qkv", "self_attn.k_proj")), wk),
                    (self.map_tensor_name(name.replace("attn.qkv", "self_attn.v_proj")), wv),
                ]
            return [(self.map_tensor_name(name), data_torch)]
        return [] # skip other tensors


@ModelBase.register("WavTokenizerDec")
class WavTokenizerDecModel(TextModel):
    model_arch = gguf.MODEL_ARCH.WAVTOKENIZER_DEC

    def modify_tensors(self, data_torch: Tensor, name: str, bid: int | None) -> Iterable[tuple[str, Tensor]]:
        del bid  # unused

        if \
                name.endswith("codebook.cluster_size") or \
                name.endswith("codebook.embed_avg") or \
                name.endswith("codebook.inited"):
            logger.debug(f"Skipping {name!r}")
            return []

        logger.info(f"{self.map_tensor_name(name)} -> {data_torch.shape}")

        return [(self.map_tensor_name(name), data_torch)]

    def set_vocab(self):
        self._set_vocab_none()

    def set_gguf_parameters(self):
        super().set_gguf_parameters()
        self.gguf_writer.add_vocab_size         (self.hparams["vocab_size"])
        self.gguf_writer.add_features_length    (self.hparams["n_embd_features"])
        self.gguf_writer.add_feed_forward_length(self.hparams["n_ff"])
        self.gguf_writer.add_group_norm_eps     (self.hparams["group_norm_epsilon"])
        self.gguf_writer.add_group_norm_groups  (self.hparams["group_norm_groups"])

        self.gguf_writer.add_posnet_embedding_length(self.hparams["posnet"]["n_embd"])
        self.gguf_writer.add_posnet_block_count     (self.hparams["posnet"]["n_layer"])

        self.gguf_writer.add_convnext_embedding_length(self.hparams["convnext"]["n_embd"])
        self.gguf_writer.add_convnext_block_count     (self.hparams["convnext"]["n_layer"])

        self.gguf_writer.add_causal_attention(False)


@ModelBase.register("Qwen2MoeForCausalLM")
class Qwen2MoeModel(TextModel):
    model_arch = gguf.MODEL_ARCH.QWEN2MOE

    def set_gguf_parameters(self):
        super().set_gguf_parameters()
        if (n_experts := self.hparams.get("num_experts")) is not None:
            self.gguf_writer.add_expert_count(n_experts)
        if (moe_intermediate_size := self.hparams.get("moe_intermediate_size")) is not None:
            self.gguf_writer.add_expert_feed_forward_length(moe_intermediate_size)
            logger.info(f"gguf: expert feed forward length = {moe_intermediate_size}")
        if (shared_expert_intermediate_size := self.hparams.get('shared_expert_intermediate_size')) is not None:
            self.gguf_writer.add_expert_shared_feed_forward_length(shared_expert_intermediate_size)
            logger.info(f"gguf: expert shared feed forward length = {shared_expert_intermediate_size}")
        # YaRN is not enabled by default
        # To enable it, please refer to this guide: https://huggingface.co/Qwen/Qwen3-30B-A3B#processing-long-texts
        rope_scaling = self.hparams.get("rope_scaling") or {}
        if rope_scaling.get("rope_type", rope_scaling.get("type")) == "yarn" and "factor" in rope_scaling:
            self.gguf_writer.add_rope_scaling_type(gguf.RopeScalingType.YARN)
            self.gguf_writer.add_rope_scaling_factor(rope_scaling["factor"])
            self.gguf_writer.add_rope_scaling_orig_ctx_len(rope_scaling["original_max_position_embeddings"])

    _experts: list[dict[str, Tensor]] | None = None

    def modify_tensors(self, data_torch: Tensor, name: str, bid: int | None) -> Iterable[tuple[str, Tensor]]:
        # process the experts separately
        name = name.replace("language_model.", "") # InternVL
        if name.startswith("mlp") or name.startswith("vision_model") or name.startswith("model.vision_tower") or name.startswith("model.multi_modal_projector"):
            # skip visual tensors
            return []
        if name.find("experts") != -1:
            n_experts = self.hparams["num_experts"]
            assert bid is not None

            if self._experts is None:
                self._experts = [{} for _ in range(self.block_count)]

            self._experts[bid][name] = data_torch

            if len(self._experts[bid]) >= n_experts * 3:
                tensors: list[tuple[str, Tensor]] = []

                # merge the experts into a single 3d tensor
                for w_name in ["down_proj", "gate_proj", "up_proj"]:
                    datas: list[Tensor] = []

                    for xid in range(n_experts):
                        ename = f"model.layers.{bid}.mlp.experts.{xid}.{w_name}.weight"
                        datas.append(self._experts[bid][ename])
                        del self._experts[bid][ename]

                    data_torch = torch.stack(datas, dim=0)

                    merged_name = f"model.layers.{bid}.mlp.experts.{w_name}.weight"

                    new_name = self.map_tensor_name(merged_name)

                    tensors.append((new_name, data_torch))
                return tensors
            else:
                return []

        return [(self.map_tensor_name(name), data_torch)]

    def prepare_tensors(self):
        super().prepare_tensors()

        if self._experts is not None:
            # flatten `list[dict[str, Tensor]]` into `list[str]`
            experts = [k for d in self._experts for k in d.keys()]
            if len(experts) > 0:
                raise ValueError(f"Unprocessed experts: {experts}")


@ModelBase.register("Qwen3ForCausalLM")
class Qwen3Model(Qwen2Model):
    model_arch = gguf.MODEL_ARCH.QWEN3

    def __init__(self, *args, **kwargs):
        super().__init__(*args, **kwargs)
        hparams = ModelBase.load_hparams(self.dir_model, is_mistral_format=False)
        self.origin_hf_arch = hparams.get('architectures', [None])[0]

    def set_vocab(self):
        # deal with intern-s1-mini
        if self.origin_hf_arch == 'InternS1ForConditionalGeneration':
            self._set_vocab_interns1()
            return

        super().set_vocab()


@ModelBase.register("Qwen3MoeForCausalLM")
class Qwen3MoeModel(Qwen2MoeModel):
    model_arch = gguf.MODEL_ARCH.QWEN3MOE

    def __init__(self, *args, **kwargs):
        super().__init__(*args, **kwargs)
        hparams = ModelBase.load_hparams(self.dir_model, False)
        self.origin_hf_arch = hparams.get('architectures', [None])[0]

    def set_vocab(self):
        # deal with intern-s1
        if self.origin_hf_arch == 'InternS1ForConditionalGeneration':
            self._set_vocab_interns1()
            return

        super().set_vocab()


@ModelBase.register("GPT2LMHeadModel")
class GPT2Model(TextModel):
    model_arch = gguf.MODEL_ARCH.GPT2

    def set_gguf_parameters(self):
        self.gguf_writer.add_block_count(self.hparams["n_layer"])
        self.gguf_writer.add_context_length(self.hparams["n_ctx"])
        self.gguf_writer.add_embedding_length(self.hparams["n_embd"])
        self.gguf_writer.add_feed_forward_length(4 * self.hparams["n_embd"])
        self.gguf_writer.add_head_count(self.hparams["n_head"])
        self.gguf_writer.add_layer_norm_eps(self.hparams["layer_norm_epsilon"])
        self.gguf_writer.add_file_type(self.ftype)

    def modify_tensors(self, data_torch: Tensor, name: str, bid: int | None) -> Iterable[tuple[str, Tensor]]:
        del bid  # unused

        tensors: list[tuple[str, Tensor]] = []

        # we don't need these
        if name.endswith((".attn.bias", ".attn.masked_bias")):
            return tensors

        if name.endswith((".c_attn.weight", ".c_proj.weight", ".c_fc.weight", ".c_proj.weight")):
            data_torch = data_torch.transpose(1, 0)

        new_name = self.map_tensor_name(name)

        tensors.append((new_name, data_torch))

        return tensors


@ModelBase.register("PhiForCausalLM")
class Phi2Model(TextModel):
    model_arch = gguf.MODEL_ARCH.PHI2

    def set_gguf_parameters(self):
        block_count = self.find_hparam(["num_hidden_layers", "n_layer"])

        rot_pct = self.find_hparam(["partial_rotary_factor"])
        n_embd = self.find_hparam(["hidden_size", "n_embd"])
        n_head = self.find_hparam(["num_attention_heads", "n_head"])

        self.gguf_writer.add_context_length(self.find_hparam(["n_positions", "max_position_embeddings"]))

        self.gguf_writer.add_embedding_length(n_embd)
        self.gguf_writer.add_feed_forward_length(4 * n_embd)
        self.gguf_writer.add_block_count(block_count)
        self.gguf_writer.add_head_count(n_head)
        self.gguf_writer.add_head_count_kv(n_head)
        self.gguf_writer.add_layer_norm_eps(self.find_hparam(["layer_norm_epsilon", "layer_norm_eps"]))
        self.gguf_writer.add_rope_dimension_count(int(rot_pct * n_embd) // n_head)
        self.gguf_writer.add_file_type(self.ftype)
        self.gguf_writer.add_add_bos_token(False)


@ModelBase.register("Phi3ForCausalLM")
class Phi3MiniModel(TextModel):
    model_arch = gguf.MODEL_ARCH.PHI3

    def set_vocab(self):
        # Phi-4 model uses GPT2Tokenizer
        tokenizer_config_file = self.dir_model / 'tokenizer_config.json'
        if tokenizer_config_file.is_file():
            with open(tokenizer_config_file, "r", encoding="utf-8") as f:
                tokenizer_config_json = json.load(f)
                tokenizer_class = tokenizer_config_json['tokenizer_class']
                if tokenizer_class == 'GPT2Tokenizer':
                    return self._set_vocab_gpt2()

        from sentencepiece import SentencePieceProcessor

        tokenizer_path = self.dir_model / 'tokenizer.model'

        if not tokenizer_path.is_file():
            raise ValueError(f'Error: Missing {tokenizer_path}')

        tokenizer = SentencePieceProcessor()
        tokenizer.LoadFromFile(str(tokenizer_path))

        vocab_size = self.hparams.get('vocab_size', tokenizer.vocab_size())

        tokens: list[bytes] = [f"[PAD{i}]".encode("utf-8") for i in range(vocab_size)]
        scores: list[float] = [-10000.0] * vocab_size
        toktypes: list[int] = [SentencePieceTokenTypes.UNUSED] * vocab_size

        for token_id in range(tokenizer.vocab_size()):

            piece = tokenizer.IdToPiece(token_id)
            text = piece.encode("utf-8")
            score = tokenizer.GetScore(token_id)

            toktype = SentencePieceTokenTypes.NORMAL
            if tokenizer.IsUnknown(token_id):
                toktype = SentencePieceTokenTypes.UNKNOWN
            elif tokenizer.IsControl(token_id):
                toktype = SentencePieceTokenTypes.CONTROL
            elif tokenizer.IsUnused(token_id):
                toktype = SentencePieceTokenTypes.UNUSED
            elif tokenizer.IsByte(token_id):
                toktype = SentencePieceTokenTypes.BYTE

            tokens[token_id] = text
            scores[token_id] = score
            toktypes[token_id] = toktype

        added_tokens_file = self.dir_model / 'added_tokens.json'
        if added_tokens_file.is_file():
            with open(added_tokens_file, "r", encoding="utf-8") as f:
                added_tokens_json = json.load(f)

                for key in added_tokens_json:
                    token_id = added_tokens_json[key]
                    if token_id >= vocab_size:
                        logger.debug(f'ignore token {token_id}: id is out of range, max={vocab_size - 1}')
                        continue

                    tokens[token_id] = key.encode("utf-8")
                    scores[token_id] = -1000.0
                    toktypes[token_id] = SentencePieceTokenTypes.USER_DEFINED

        tokenizer_config_file = self.dir_model / 'tokenizer_config.json'
        if tokenizer_config_file.is_file():
            with open(tokenizer_config_file, "r", encoding="utf-8") as f:
                tokenizer_config_json = json.load(f)
                added_tokens_decoder = tokenizer_config_json.get("added_tokens_decoder", {})
                for token_id, foken_data in added_tokens_decoder.items():
                    token_id = int(token_id)
                    token = foken_data["content"].encode("utf-8")
                    if toktypes[token_id] != SentencePieceTokenTypes.UNUSED:
                        if tokens[token_id] != token:
                            logger.warning(f'replacing token {token_id}: {tokens[token_id].decode("utf-8")!r} -> {token.decode("utf-8")!r}')
                    tokens[token_id] = token
                    scores[token_id] = -1000.0
                    toktypes[token_id] = SentencePieceTokenTypes.USER_DEFINED
                    if foken_data.get("special"):
                        toktypes[token_id] = SentencePieceTokenTypes.CONTROL

        tokenizer_file = self.dir_model / 'tokenizer.json'
        if tokenizer_file.is_file():
            with open(tokenizer_file, "r", encoding="utf-8") as f:
                tokenizer_json = json.load(f)
                added_tokens = tokenizer_json.get("added_tokens", [])
                for foken_data in added_tokens:
                    token_id = int(foken_data["id"])
                    token = foken_data["content"].encode("utf-8")
                    if toktypes[token_id] != SentencePieceTokenTypes.UNUSED:
                        if tokens[token_id] != token:
                            logger.warning(f'replacing token {token_id}: {tokens[token_id].decode("utf-8")!r} -> {token.decode("utf-8")!r}')
                    tokens[token_id] = token
                    scores[token_id] = -1000.0
                    toktypes[token_id] = SentencePieceTokenTypes.USER_DEFINED
                    if foken_data.get("special"):
                        toktypes[token_id] = SentencePieceTokenTypes.CONTROL

        self.gguf_writer.add_tokenizer_model("llama")
        self.gguf_writer.add_tokenizer_pre("default")
        self.gguf_writer.add_token_list(tokens)
        self.gguf_writer.add_token_scores(scores)
        self.gguf_writer.add_token_types(toktypes)

        special_vocab = gguf.SpecialVocab(self.dir_model, n_vocab=len(tokens))
        special_vocab.add_to_gguf(self.gguf_writer)

    def set_gguf_parameters(self):
        block_count = self.find_hparam(["num_hidden_layers", "n_layer"])

        n_embd = self.find_hparam(["hidden_size", "n_embd"])
        n_head = self.find_hparam(["num_attention_heads", "n_head"])
        n_head_kv = self.find_hparam(["num_key_value_heads", "n_head_kv"])
        rms_eps = self.find_hparam(["rms_norm_eps"])
        max_pos_embds = self.find_hparam(["n_positions", "max_position_embeddings"])
        orig_max_pos_embds = self.find_hparam(["original_max_position_embeddings"])
        rot_pct = self.hparams.get("partial_rotary_factor", 1.0)
        rope_dims = int(rot_pct * n_embd) // n_head

        self.gguf_writer.add_context_length(max_pos_embds)
        self.gguf_writer.add_rope_scaling_orig_ctx_len(orig_max_pos_embds)
        self.gguf_writer.add_embedding_length(n_embd)
        self.gguf_writer.add_feed_forward_length(self.find_hparam(["intermediate_size"]))
        self.gguf_writer.add_block_count(block_count)
        self.gguf_writer.add_head_count(n_head)
        self.gguf_writer.add_head_count_kv(n_head_kv)
        self.gguf_writer.add_layer_norm_rms_eps(rms_eps)
        self.gguf_writer.add_rope_dimension_count(rope_dims)
        self.gguf_writer.add_rope_freq_base(self.find_hparam(["rope_theta"]))
        self.gguf_writer.add_file_type(self.ftype)
        sliding_window = self.hparams.get("sliding_window")
        # use zero value of sliding_window to distinguish Phi-4 from other PHI3 models
        if sliding_window is None:
            sliding_window = 0
        self.gguf_writer.add_sliding_window(sliding_window)

    def generate_extra_tensors(self) -> Iterable[tuple[str, Tensor]]:
        n_embd = self.find_hparam(["hidden_size", "n_embd"])
        n_head = self.find_hparam(["num_attention_heads", "n_head"])
        max_pos_embds = self.find_hparam(["n_positions", "max_position_embeddings"])
        orig_max_pos_embds = self.find_hparam(["original_max_position_embeddings"])
        rot_pct = self.hparams.get("partial_rotary_factor", 1.0)
        rope_dims = int(rot_pct * n_embd) // n_head

        # write rope scaling for long context (128k) model
        rope_scaling = self.find_hparam(['rope_scaling'], True)
        if rope_scaling is None:
            return

        scale = max_pos_embds / orig_max_pos_embds

        rope_scaling_type = rope_scaling.get('rope_type', rope_scaling.get('type', '')).lower()
        if len(rope_scaling_type) == 0:
            raise KeyError('Missing the required key rope_scaling.type')

        if rope_scaling_type == 'su' or rope_scaling_type == 'longrope':
            attn_factor = math.sqrt(1 + math.log(scale) / math.log(orig_max_pos_embds)) if scale > 1.0 else 1.0
        elif rope_scaling_type == 'yarn':
            attn_factor = 0.1 * math.log(scale) + 1.0 if scale > 1.0 else 1.0
        else:
            raise NotImplementedError(f'The rope scaling type {rope_scaling_type} is not supported yet')

        self.gguf_writer.add_rope_scaling_attn_factors(attn_factor)

        long_factors = rope_scaling.get('long_factor', None)
        short_factors = rope_scaling.get('short_factor', None)

        if long_factors is None or short_factors is None:
            raise KeyError('Missing the required key rope_scaling.long_factor or rope_scaling_short_factor')

        if len(long_factors) != len(short_factors) or len(long_factors) != rope_dims / 2:
            raise ValueError(f'The length of rope long and short factors must be {rope_dims / 2}. long_factors = {len(long_factors)}, short_factors = {len(short_factors)}.')

        yield (self.format_tensor_name(gguf.MODEL_TENSOR.ROPE_FACTORS_LONG), torch.tensor(long_factors, dtype=torch.float32))
        yield (self.format_tensor_name(gguf.MODEL_TENSOR.ROPE_FACTORS_SHORT), torch.tensor(short_factors, dtype=torch.float32))


@ModelBase.register("PhiMoEForCausalLM")
class PhiMoeModel(Phi3MiniModel):
    model_arch = gguf.MODEL_ARCH.PHIMOE

    _experts: list[dict[str, Tensor]] | None = None

    def set_gguf_parameters(self):
        super().set_gguf_parameters()
        self.gguf_writer.add_expert_used_count(self.hparams["num_experts_per_tok"])
        self.gguf_writer.add_expert_count(self.hparams["num_local_experts"])

    def modify_tensors(self, data_torch: Tensor, name: str, bid: int | None) -> Iterable[tuple[str, Tensor]]:
        # process the experts separately
        if name.find("block_sparse_moe.experts") != -1:
            n_experts = self.hparams["num_local_experts"]
            assert bid is not None

            if self._experts is None:
                self._experts = [{} for _ in range(self.block_count)]

            self._experts[bid][name] = data_torch

            if len(self._experts[bid]) >= n_experts * 3:
                tensors: list[tuple[str, Tensor]] = []

                # merge the experts into a single 3d tensor
                for w_name in ["w1", "w2", "w3"]:
                    datas: list[Tensor] = []

                    for xid in range(n_experts):
                        ename = f"model.layers.{bid}.block_sparse_moe.experts.{xid}.{w_name}.weight"
                        datas.append(self._experts[bid][ename])
                        del self._experts[bid][ename]

                    data_torch = torch.stack(datas, dim=0)

                    merged_name = f"model.layers.{bid}.block_sparse_moe.experts.{w_name}.weight"

                    new_name = self.map_tensor_name(merged_name)

                    tensors.append((new_name, data_torch))
                return tensors
            else:
                return []

        return [(self.map_tensor_name(name), data_torch)]

    def prepare_tensors(self):
        super().prepare_tensors()

        if self._experts is not None:
            # flatten `list[dict[str, Tensor]]` into `list[str]`
            experts = [k for d in self._experts for k in d.keys()]
            if len(experts) > 0:
                raise ValueError(f"Unprocessed experts: {experts}")


@ModelBase.register("PlamoForCausalLM")
class PlamoModel(TextModel):
    model_arch = gguf.MODEL_ARCH.PLAMO

    def set_vocab(self):
        self._set_vocab_sentencepiece()

    def set_gguf_parameters(self):
        hparams = self.hparams
        block_count = hparams["num_hidden_layers"]

        self.gguf_writer.add_context_length(4096)  # not in config.json
        self.gguf_writer.add_embedding_length(hparams["hidden_size"])
        self.gguf_writer.add_feed_forward_length(hparams["intermediate_size"])
        self.gguf_writer.add_block_count(block_count)
        self.gguf_writer.add_head_count(hparams["num_attention_heads"])
        self.gguf_writer.add_head_count_kv(5)  # hparams["num_key_value_heads"]) is wrong
        self.gguf_writer.add_layer_norm_rms_eps(hparams["rms_norm_eps"])
        self.gguf_writer.add_file_type(self.ftype)

    def shuffle_attn_q_weight(self, data_torch):
        assert data_torch.size() == (5120, 5120)
        data_torch = data_torch.reshape(8, 5, 128, 5120)
        data_torch = torch.permute(data_torch, (1, 0, 2, 3))
        data_torch = torch.reshape(data_torch, (5120, 5120))
        return data_torch

    def shuffle_attn_output_weight(self, data_torch):
        assert data_torch.size() == (5120, 5120)
        data_torch = data_torch.reshape(5120, 8, 5, 128)
        data_torch = torch.permute(data_torch, (0, 2, 1, 3))
        data_torch = torch.reshape(data_torch, (5120, 5120))
        return data_torch

    def modify_tensors(self, data_torch: Tensor, name: str, bid: int | None) -> Iterable[tuple[str, Tensor]]:
        del bid  # unused

        new_name = self.map_tensor_name(name)

        # shuffle for broadcasting of gqa in ggml_mul_mat
        if new_name.endswith("attn_q.weight"):
            data_torch = self.shuffle_attn_q_weight(data_torch)
        elif new_name.endswith("attn_output.weight"):
            data_torch = self.shuffle_attn_output_weight(data_torch)

        return [(new_name, data_torch)]


@ModelBase.register("Plamo2ForCausalLM", "PLaMo2ForCausalLM")
class Plamo2Model(TextModel):
    model_arch = gguf.MODEL_ARCH.PLAMO2

    def set_vocab(self):
        # PLaMo 2 uses a custom tokenizer with a .jsonl file
        # We need to handle this specially
        tokenizer_jsonl_path = self.dir_model / "tokenizer.jsonl"
        tokenizer_config_path = self.dir_model / "tokenizer_config.json"

        if not tokenizer_jsonl_path.is_file():
            raise FileNotFoundError(f"PLaMo 2 tokenizer file not found: {tokenizer_jsonl_path}")

        # Load tokenizer config
        with open(tokenizer_config_path, 'r', encoding='utf-8') as f:
            tokenizer_config = json.load(f)

        # Load tokens from JSONL file (actually a list format)
        tokens = []
        scores = []
        toktypes = []

        with open(tokenizer_jsonl_path, 'r', encoding='utf-8') as f:
            for line_num, line in enumerate(f):
                if line.strip():
                    token_data = json.loads(line)
                    # Format: [token, score, type, ?, ?, ?, ?]
                    token = token_data[0].encode("utf-8")
                    score = float(token_data[1])
                    token_type_str = token_data[2] if len(token_data) > 2 else "NORMAL"

                    tokens.append(token)
                    scores.append(score)

                    # Map token type strings to GGUF token types
                    if token_type_str == "UNKNOWN":
                        toktypes.append(gguf.TokenType.UNKNOWN)
                    elif token_type_str == "CONTROL":
                        toktypes.append(gguf.TokenType.CONTROL)
                    elif token_type_str == "BYTE":
                        toktypes.append(gguf.TokenType.BYTE)
                    else:
                        # Check for PLaMo-2 special tokens
                        token_str = token_data[0]
                        if token_str.startswith("<|plamo:") and token_str.endswith("|>"):
                            toktypes.append(gguf.TokenType.CONTROL)
                        else:
                            toktypes.append(gguf.TokenType.NORMAL)

        vocab_size = self.hparams["vocab_size"]
        if vocab_size > len(tokens):
            pad_count = vocab_size - len(tokens)
            logger.debug(f"Padding vocab with {pad_count} token(s) - [PAD1] through [PAD{pad_count}]")
            for i in range(1, pad_count + 1):
                tokens.append(bytes(f"[PAD{i}]", encoding="utf-8"))
                scores.append(-1000.0)
                toktypes.append(gguf.TokenType.UNUSED)

        # Use "plamo2" tokenizer type for PLaMo-2's custom Aho-Corasick tokenizer
        self.gguf_writer.add_tokenizer_model("plamo2")
        self.gguf_writer.add_tokenizer_pre("default")
        self.gguf_writer.add_token_list(tokens)
        self.gguf_writer.add_token_scores(scores)
        self.gguf_writer.add_token_types(toktypes)

        # Add special tokens from config
        if "bos_token" in tokenizer_config and tokenizer_config["bos_token"] is not None:
            token_id = tokens.index(tokenizer_config["bos_token"].encode("utf-8"))
            self.gguf_writer.add_bos_token_id(token_id)
        if "eos_token" in tokenizer_config and tokenizer_config["eos_token"] is not None:
            token_id = tokens.index(tokenizer_config["eos_token"].encode("utf-8"))
            self.gguf_writer.add_eos_token_id(token_id)
        if "pad_token" in tokenizer_config and tokenizer_config["pad_token"] is not None:
            token_id = tokens.index(tokenizer_config["pad_token"].encode("utf-8"))
            self.gguf_writer.add_pad_token_id(token_id)
        if "sep_token" in tokenizer_config and tokenizer_config["sep_token"] is not None:
            token_id = tokens.index(tokenizer_config["sep_token"].encode("utf-8"))
            self.gguf_writer.add_sep_token_id(token_id)
        if "unk_token" in tokenizer_config and tokenizer_config["unk_token"] is not None:
            token_id = tokens.index(tokenizer_config["unk_token"].encode("utf-8"))
            self.gguf_writer.add_unk_token_id(token_id)

        # Add <|plamo:op|> as EOT to ensure appropriate end of generation
        self.gguf_writer.add_eot_token_id(4)

        self.gguf_writer.add_add_space_prefix(False)

    def set_gguf_parameters(self):
        hparams = self.hparams
        block_count = hparams["num_hidden_layers"]
        self.gguf_writer.add_vocab_size(self.hparams["vocab_size"])

        # Which layers are Mamba layers
        # PLaMo 2 uses mamba_step to indicate the pattern (e.g., 2 means every other layer)
        # This logic matches modeling_plamo.py's is_mamba function
        mamba_step = hparams.get("mamba_step", 2)
        mamba_enabled = hparams.get("mamba_enabled", True)
        mamba_layers = []

        if mamba_enabled:
            for i in range(block_count):
                if block_count <= (mamba_step // 2):
                    # use attention in last layer
                    is_mamba = (i != block_count - 1)
                else:
                    is_mamba = (i % mamba_step) != (mamba_step // 2)
                if is_mamba:
                    mamba_layers.append(0)
                else:
                    mamba_layers.append(hparams.get("num_key_value_heads", 4))

        if mamba_layers:
            self.gguf_writer.add_head_count_kv(mamba_layers)

        self.gguf_writer.add_context_length(hparams.get("max_position_embeddings", 2048))
        self.gguf_writer.add_embedding_length(hparams.get("hidden_size", 4096))
        self.gguf_writer.add_block_count(block_count)
        self.gguf_writer.add_head_count(hparams.get("num_attention_heads", 32))
        self.gguf_writer.add_layer_norm_rms_eps(hparams.get("rms_norm_eps", 1e-06))
        self.gguf_writer.add_rope_freq_base(hparams.get("rope_theta", 10000))

        # Mamba parameters
        self.gguf_writer.add_ssm_state_size(hparams.get("mamba_d_state", 64))
        self.gguf_writer.add_ssm_conv_kernel(hparams.get("mamba_d_conv", 4))
        self.gguf_writer.add_ssm_time_step_rank(hparams.get("mamba_num_heads", 64))
        intermediate_size = hparams.get("mamba_num_heads", 64) * hparams.get("hidden_size_per_head", 128)
        self.gguf_writer.add_ssm_inner_size(intermediate_size)
        self.gguf_writer.add_ssm_group_count(0)

        # MLP feed forward parameters (for attention layers)
        self.gguf_writer.add_feed_forward_length(hparams.get("intermediate_size", 13312))
        self.gguf_writer.add_file_type(self.ftype)

    def modify_tensors(self, data_torch: Tensor, name: str, bid: int | None) -> Iterable[tuple[str, Tensor]]:
        del bid  # unused

        if name.endswith(".A_log"):
            data_torch = -torch.exp(data_torch)
        elif name.endswith(".dt_bias"):
            name = name.rpartition(".dt_bias")[0] + ".dt_proj.bias"
        elif name.endswith(".dt_norm_weight"):
            name = name.rpartition(".dt_norm_weight")[0] + ".dt_norm.weight"
        elif name.endswith(".B_norm_weight"):
            name = name.rpartition(".B_norm_weight")[0] + ".B_norm.weight"
        elif name.endswith(".C_norm_weight"):
            name = name.rpartition(".C_norm_weight")[0] + ".C_norm.weight"
        elif name.endswith(".k_weight"):
            name = name.rpartition(".k_weight")[0] + ".k.weight"
        elif name.endswith(".q_weight"):
            name = name.rpartition(".q_weight")[0] + ".q.weight"
        elif name.endswith(".conv1d.weight"):
            data_torch = torch.squeeze(data_torch)  # remove (, 1, )
            assert data_torch.ndim == 2
        elif name.endswith(".pre_mixer_norm.weight"):
            data_torch += 1.0
        elif name.endswith(".post_mixer_norm.weight"):
            data_torch += 1.0 / 5
        elif name.endswith(".pre_mlp_norm.weight"):
            data_torch += 1.0
        elif name.endswith(".post_mlp_norm.weight"):
            data_torch += 1.0 / (5**1.5)
        elif name.endswith(".norm.weight"):
            data_torch += 1.0

        new_name = self.map_tensor_name(name)

        return [(new_name, data_torch)]


@ModelBase.register("CodeShellForCausalLM")
class CodeShellModel(TextModel):
    model_arch = gguf.MODEL_ARCH.CODESHELL

    def set_gguf_parameters(self):
        block_count = self.hparams["n_layer"]

        self.gguf_writer.add_context_length(self.hparams["n_positions"])
        self.gguf_writer.add_embedding_length(self.hparams["n_embd"])
        self.gguf_writer.add_feed_forward_length(4 * self.hparams["n_embd"])
        self.gguf_writer.add_block_count(block_count)
        self.gguf_writer.add_head_count(self.hparams["n_head"])
        self.gguf_writer.add_head_count_kv(self.hparams["num_query_groups"])
        self.gguf_writer.add_layer_norm_eps(self.hparams["layer_norm_epsilon"])
        self.gguf_writer.add_file_type(self.ftype)
        self.gguf_writer.add_rope_freq_base(10000.0)
        self.gguf_writer.add_rope_scaling_type(gguf.RopeScalingType.LINEAR)
        self.gguf_writer.add_rope_scaling_factor(1.0)

    _has_tok_embd = False

    def modify_tensors(self, data_torch: Tensor, name: str, bid: int | None) -> Iterable[tuple[str, Tensor]]:
        del bid  # unused

        output_name = self.format_tensor_name(gguf.MODEL_TENSOR.OUTPUT)
        tok_embd_name = self.format_tensor_name(gguf.MODEL_TENSOR.TOKEN_EMBD)

        new_name = self.map_tensor_name(name)

        # assuming token_embd.weight is seen before output.weight
        if not self._has_tok_embd and new_name == self.format_tensor_name(gguf.MODEL_TENSOR.OUTPUT):
            # even though the tensor file(s) does not contain the word embeddings they are still in the weight map
            if self.tensor_names and "transformer.wte.weight" in self.tensor_names:
                logger.debug(f"{tok_embd_name} not found before {output_name}, assuming they are tied")
                self.tensor_names.remove("transformer.wte.weight")
        elif new_name == tok_embd_name:
            self._has_tok_embd = True

        return [(new_name, data_torch)]


@ModelBase.register("InternLM2ForCausalLM")
class InternLM2Model(TextModel):
    model_arch = gguf.MODEL_ARCH.INTERNLM2

    def set_vocab(self):
        # (TODO): Is there a better way?
        # Copy from _set_vocab_sentencepiece, The only difference is that we will treat the character
        # \x00 specially and convert it into an emoji character to prevent it from being mistakenly
        # recognized as an empty string in C++.
        from sentencepiece import SentencePieceProcessor
        from sentencepiece import sentencepiece_model_pb2 as model

        tokenizer_path = self.dir_model / 'tokenizer.model'

        tokens: list[bytes] = []
        scores: list[float] = []
        toktypes: list[int] = []

        if not tokenizer_path.is_file():
            logger.error(f'Error: Missing {tokenizer_path}')
            sys.exit(1)

        sentencepiece_model = model.ModelProto()  # pyright: ignore[reportAttributeAccessIssue]
        sentencepiece_model.ParseFromString(open(tokenizer_path, "rb").read())
        add_prefix = sentencepiece_model.normalizer_spec.add_dummy_prefix

        tokenizer = SentencePieceProcessor()
        tokenizer.LoadFromFile(str(tokenizer_path))

        vocab_size = self.hparams.get('vocab_size', tokenizer.vocab_size())

        for token_id in range(vocab_size):
            piece = tokenizer.IdToPiece(token_id)
            text = piece.encode("utf-8")
            score = tokenizer.GetScore(token_id)
            if text == b"\x00":
                # (TODO): fixme
                # Hack here and replace the \x00 characters.
                logger.warning(f"InternLM2 convert token '{text}' to '🐉'!")
                text = "🐉".encode("utf-8")

            toktype = SentencePieceTokenTypes.NORMAL
            if tokenizer.IsUnknown(token_id):
                toktype = SentencePieceTokenTypes.UNKNOWN
            elif tokenizer.IsControl(token_id):
                toktype = SentencePieceTokenTypes.CONTROL
            elif tokenizer.IsUnused(token_id):
                toktype = SentencePieceTokenTypes.UNUSED
            elif tokenizer.IsByte(token_id):
                toktype = SentencePieceTokenTypes.BYTE
            # take care of ununsed raw token
            if piece.startswith('[UNUSED'):
                toktype = SentencePieceTokenTypes.UNUSED

            tokens.append(text)
            scores.append(score)
            toktypes.append(toktype)

        added_tokens_file = self.dir_model / 'added_tokens.json'
        if added_tokens_file.is_file():
            with open(added_tokens_file, "r", encoding="utf-8") as f:
                added_tokens_json = json.load(f)

                for key in added_tokens_json:
                    tokens.append(key.encode("utf-8"))
                    scores.append(-1000.0)
                    toktypes.append(SentencePieceTokenTypes.USER_DEFINED)

        chat_eos_token = '<|im_end|>'
        chat_eos_token_id = None

        tokenizer_config_file = self.dir_model / 'tokenizer_config.json'
        if tokenizer_config_file.is_file():
            with open(tokenizer_config_file, "r", encoding="utf-8") as f:
                tokenizer_config_json = json.load(f)
                added_tokens_decoder = tokenizer_config_json.get("added_tokens_decoder", {})
                for token_id, foken_data in added_tokens_decoder.items():
                    token_id = int(token_id)
                    token = foken_data["content"]
                    if token == chat_eos_token:
                        chat_eos_token_id = token_id
                    token = token.encode("utf-8")
                    if toktypes[token_id] != SentencePieceTokenTypes.UNUSED:
                        if tokens[token_id] != token:
                            logger.warning(f'replacing token {token_id}: {tokens[token_id].decode("utf-8")!r} -> {token.decode("utf-8")!r}')
                    tokens[token_id] = token
                    scores[token_id] = -1000.0
                    toktypes[token_id] = SentencePieceTokenTypes.USER_DEFINED
                    if foken_data.get("special"):
                        toktypes[token_id] = SentencePieceTokenTypes.CONTROL

        tokenizer_file = self.dir_model / 'tokenizer.json'
        if tokenizer_file.is_file():
            with open(tokenizer_file, "r", encoding="utf-8") as f:
                tokenizer_json = json.load(f)
                added_tokens = tokenizer_json.get("added_tokens", [])
                for foken_data in added_tokens:
                    token_id = int(foken_data["id"])
                    token = foken_data["content"]
                    if token == chat_eos_token:
                        chat_eos_token_id = token_id
                    token = token.encode("utf-8")
                    if toktypes[token_id] != SentencePieceTokenTypes.UNUSED:
                        if tokens[token_id] != token:
                            logger.warning(f'replacing token {token_id}: {tokens[token_id].decode("utf-8")!r} -> {token.decode("utf-8")!r}')
                    tokens[token_id] = token
                    scores[token_id] = -1000.0
                    toktypes[token_id] = SentencePieceTokenTypes.USER_DEFINED
                    if foken_data.get("special"):
                        toktypes[token_id] = SentencePieceTokenTypes.CONTROL

        self.gguf_writer.add_tokenizer_model("llama")
        self.gguf_writer.add_tokenizer_pre("default")
        self.gguf_writer.add_token_list(tokens)
        self.gguf_writer.add_token_scores(scores)
        self.gguf_writer.add_token_types(toktypes)
        self.gguf_writer.add_add_space_prefix(add_prefix)

        special_vocab = gguf.SpecialVocab(self.dir_model, n_vocab=len(tokens))
        old_eos = special_vocab.special_token_ids["eos"]
        if chat_eos_token_id is not None:
            # For the chat model, we replace the eos with '<|im_end|>'.
            # TODO: this is a hack, should be fixed
            #       https://github.com/ggml-org/llama.cpp/pull/6745#issuecomment-2067687048
            special_vocab.special_token_ids["eos"] = chat_eos_token_id
            logger.warning(f"Replace eos:{old_eos} with a special token:{chat_eos_token_id}"
                           " in chat mode so that the conversation can end normally.")

        special_vocab.add_to_gguf(self.gguf_writer)

    def set_gguf_parameters(self):
        self.gguf_writer.add_context_length(self.hparams["max_position_embeddings"])
        self.gguf_writer.add_block_count(self.hparams["num_hidden_layers"])
        self.gguf_writer.add_embedding_length(self.hparams["hidden_size"])
        self.gguf_writer.add_feed_forward_length(self.hparams["intermediate_size"])
        self.gguf_writer.add_rope_freq_base(self.hparams["rope_theta"])
        self.gguf_writer.add_head_count(self.hparams["num_attention_heads"])
        self.gguf_writer.add_layer_norm_rms_eps(self.hparams["rms_norm_eps"])
        self.gguf_writer.add_head_count_kv(self.hparams["num_key_value_heads"])
        self.gguf_writer.add_file_type(self.ftype)
        rope_scaling = self.hparams.get("rope_scaling") or {}
        if rope_scaling.get("rope_type", rope_scaling.get("type")) == "linear" and "factor" in rope_scaling:
            self.gguf_writer.add_rope_scaling_type(gguf.RopeScalingType.LINEAR)
            self.gguf_writer.add_rope_scaling_factor(rope_scaling["factor"])

    def modify_tensors(self, data_torch: Tensor, name: str, bid: int | None) -> Iterable[tuple[str, Tensor]]:
        num_heads = self.hparams["num_attention_heads"]
        num_kv_heads = self.hparams["num_key_value_heads"]
        n_embd = self.hparams["hidden_size"]
        q_per_kv = num_heads // num_kv_heads
        head_dim = n_embd // num_heads
        num_groups = num_heads // q_per_kv

        name = name.replace("language_model.", "") # InternVL
        if name.startswith("mlp") or name.startswith("vision_model"):
            # skip visual tensors
            return []

        if bid is not None and f"model.layers.{bid}.attention.wqkv" in name:
            qkv = data_torch

            qkv = qkv.reshape((num_groups, q_per_kv + 2, head_dim, n_embd))
            q, k, v = qkv[:, : q_per_kv], qkv[:, -2], qkv[:, -1]

            # The model weights of q and k equire additional reshape.
            q = LlamaModel.permute(q.reshape((-1, q.shape[-1])), num_heads, num_heads)
            k = LlamaModel.permute(k.reshape((-1, k.shape[-1])), num_heads, num_kv_heads)
            v = v.reshape((-1, v.shape[-1]))

            return [
                (self.format_tensor_name(gguf.MODEL_TENSOR.ATTN_Q, bid), q),
                (self.format_tensor_name(gguf.MODEL_TENSOR.ATTN_K, bid), k),
                (self.format_tensor_name(gguf.MODEL_TENSOR.ATTN_V, bid), v),
            ]
        else:
            return [(self.map_tensor_name(name), data_torch)]


@ModelBase.register("InternLM3ForCausalLM")
class InternLM3Model(TextModel):
    model_arch = gguf.MODEL_ARCH.LLAMA

    def set_vocab(self):
        tokens, scores, toktypes = self._create_vocab_sentencepiece()

        self.gguf_writer.add_tokenizer_model("llama")
        self.gguf_writer.add_tokenizer_pre("default")
        self.gguf_writer.add_token_list(tokens)
        self.gguf_writer.add_token_scores(scores)
        self.gguf_writer.add_token_types(toktypes)

        special_vocab = gguf.SpecialVocab(self.dir_model, n_vocab=len(tokens))

        tokenizer_config_file = self.dir_model / 'tokenizer_config.json'
        if tokenizer_config_file.is_file():
            with open(tokenizer_config_file, "r", encoding="utf-8") as f:
                tokenizer_config_json = json.load(f)
                if "add_prefix_space" in tokenizer_config_json:
                    self.gguf_writer.add_add_space_prefix(tokenizer_config_json["add_prefix_space"])

                if "added_tokens_decoder" in tokenizer_config_json:
                    for token_id, token_data in tokenizer_config_json["added_tokens_decoder"].items():
                        if token_data.get("special"):
                            token_id = int(token_id)
                            token = token_data["content"]
                            special_vocab._set_special_token(token, token_id)
                            # update eos token
                            if token == '<|im_end|>' and "eos" in special_vocab.special_token_ids:
                                special_vocab.special_token_ids["eos"] = token_id

        special_vocab.add_to_gguf(self.gguf_writer)

    def set_gguf_parameters(self):
        super().set_gguf_parameters()
        hparams = self.hparams
        self.gguf_writer.add_vocab_size(hparams["vocab_size"])

        if (rope_dim := hparams.get("head_dim")) is None:
            rope_dim = hparams["hidden_size"] // hparams["num_attention_heads"]
        self.gguf_writer.add_rope_dimension_count(rope_dim)

        rope_scaling = self.hparams.get("rope_scaling") or {}
        if rope_scaling.get("rope_type", rope_scaling.get("type")) == "linear" and "factor" in rope_scaling:
            self.gguf_writer.add_rope_scaling_type(gguf.RopeScalingType.LINEAR)
            self.gguf_writer.add_rope_scaling_factor(rope_scaling["factor"])

    def modify_tensors(self, data_torch: Tensor, name: str, bid: int | None) -> Iterable[tuple[str, Tensor]]:
        n_head = self.hparams["num_attention_heads"]
        n_kv_head = self.hparams.get("num_key_value_heads")
        name = name.replace("language_model.", "") # InternVL
        if name.startswith("mlp") or name.startswith("vision_model"):
            # skip visual tensors
            return []
        if name.endswith(("q_proj.weight", "q_proj.bias")):
            data_torch = LlamaModel.permute(data_torch, n_head, n_head)
        if name.endswith(("k_proj.weight", "k_proj.bias")):
            data_torch = LlamaModel.permute(data_torch, n_head, n_kv_head)
        return [(self.map_tensor_name(name), data_torch)]


@ModelBase.register("BertModel", "BertForMaskedLM", "CamembertModel", "BertForSequenceClassification")
class BertModel(TextModel):
    model_arch = gguf.MODEL_ARCH.BERT

    def __init__(self, *args, **kwargs):
        super().__init__(*args, **kwargs)
        self.vocab_size = None

        if cls_out_labels := self.hparams.get("id2label"):
            if len(cls_out_labels) == 2 and cls_out_labels[0] == "LABEL_0":
                # Remove dummy labels added by AutoConfig
                cls_out_labels = None
        self.cls_out_labels = cls_out_labels

    def set_gguf_parameters(self):
        super().set_gguf_parameters()
        self.gguf_writer.add_causal_attention(False)
        self._try_set_pooling_type()

        if self.cls_out_labels:
            self.gguf_writer.add_classifier_output_labels([v for k, v in sorted(self.cls_out_labels.items())])

    def set_vocab(self):
        tokens, toktypes, tokpre = self.get_vocab_base()
        self.vocab_size = len(tokens)

        # we need this to validate the size of the token_type embeddings
        # though currently we are passing all zeros to the token_type embeddings
        # "Sequence A" or "Sequence B"
        self.gguf_writer.add_token_type_count(self.hparams.get("type_vocab_size", 1))

        # convert to phantom space vocab
        def phantom(tok):
            if tok.startswith("[") and tok.endswith("]"):
                return tok
            if tok.startswith("##"):
                return tok[2:]
            return "\u2581" + tok
        tokens = list(map(phantom, tokens))

        # add vocab to gguf
        self.gguf_writer.add_tokenizer_model("bert")
        self.gguf_writer.add_tokenizer_pre(tokpre)
        self.gguf_writer.add_token_list(tokens)
        self.gguf_writer.add_token_types(toktypes)

        # handle special tokens
        special_vocab = gguf.SpecialVocab(self.dir_model, n_vocab=len(tokens))
        special_vocab.add_to_gguf(self.gguf_writer)

    def modify_tensors(self, data_torch: Tensor, name: str, bid: int | None) -> Iterable[tuple[str, Tensor]]:
        del bid  # unused

        if name.startswith("bert."):
            name = name[5:]

        if name.endswith(".gamma"):
            name = name[:-6] + ".weight"

        if name.endswith(".beta"):
            name = name[:-5] + ".bias"

        # we are only using BERT for embeddings so we don't need the pooling layer
        if name in ("embeddings.position_ids", "pooler.dense.weight", "pooler.dense.bias"):
            return [] # we don't need these

        if name.startswith("cls.predictions"):
            return []

        if name.startswith("cls.seq_relationship"):
            return []

        if self.cls_out_labels:
            # For BertForSequenceClassification (direct projection layer)
            if name == "classifier.weight":
                name = "classifier.out_proj.weight"

            if name == "classifier.bias":
                name = "classifier.out_proj.bias"

        return [(self.map_tensor_name(name), data_torch)]

    def _xlmroberta_tokenizer_init(self) -> None:
        # we need the pad_token_id to know how to chop down position_embd matrix
        if (pad_token_id := self.hparams.get("pad_token_id")) is not None:
            self._position_offset = 1 + pad_token_id
            if "max_position_embeddings" in self.hparams:
                self.hparams["max_position_embeddings"] -= self._position_offset
        else:
            self._position_offset = None

    def _xlmroberta_set_vocab(self) -> None:
        # to avoid TypeError: Descriptors cannot be created directly
        # exception when importing sentencepiece_model_pb2
        os.environ["PROTOCOL_BUFFERS_PYTHON_IMPLEMENTATION"] = "python"
        from sentencepiece import SentencePieceProcessor
        from sentencepiece import sentencepiece_model_pb2 as model

        tokenizer_path = self.dir_model / 'sentencepiece.bpe.model'

        tokenizer_json = {}
        tokenizer_config_json = {}
        if not tokenizer_path.is_file():
            tokenizer_path = self.dir_model / 'tokenizer.json'
            tokenizer_config_path = self.dir_model / 'tokenizer_config.json'

            if not tokenizer_path.is_file():
                raise FileNotFoundError(f"File not found: {tokenizer_path}")

            from base64 import b64decode
            from transformers import AutoTokenizer
            tokenizer = AutoTokenizer.from_pretrained(self.dir_model)

            with open(tokenizer_path, "r", encoding="utf-8") as fp:
                tokenizer_json = json.load(fp)

            if tokenizer_config_path.is_file():
                with open(tokenizer_config_path, "r", encoding="utf-8") as fp:
                    tokenizer_config_json = json.load(fp)

            add_prefix = tokenizer.add_prefix_space
            remove_whitespaces = tokenizer.clean_up_tokenization_spaces
            precompiled_charsmap = b64decode(tokenizer_json["normalizer"]["precompiled_charsmap"])

            vocab_size = max(self.hparams.get("vocab_size", 0), tokenizer.vocab_size)
        else:
            sentencepiece_model = model.ModelProto()  # pyright: ignore[reportAttributeAccessIssue]
            sentencepiece_model.ParseFromString(open(tokenizer_path, "rb").read())
            assert sentencepiece_model.trainer_spec.model_type == 1  # UNIGRAM

            add_prefix = sentencepiece_model.normalizer_spec.add_dummy_prefix
            remove_whitespaces = sentencepiece_model.normalizer_spec.remove_extra_whitespaces
            precompiled_charsmap = sentencepiece_model.normalizer_spec.precompiled_charsmap

            tokenizer = SentencePieceProcessor()
            tokenizer.LoadFromFile(str(tokenizer_path))

            vocab_size = max(self.hparams.get("vocab_size", 0), tokenizer.vocab_size())

        tokens: list[bytes] = [f"[PAD{i}]".encode("utf-8") for i in range(vocab_size)]
        scores: list[float] = [-10000.0] * vocab_size
        toktypes: list[int] = [SentencePieceTokenTypes.UNUSED] * vocab_size

        if isinstance(tokenizer, SentencePieceProcessor):
            for token_id in range(tokenizer.vocab_size()):
                piece = tokenizer.IdToPiece(token_id)
                text = piece.encode("utf-8")
                score = tokenizer.GetScore(token_id)

                toktype = SentencePieceTokenTypes.NORMAL
                if tokenizer.IsUnknown(token_id):
                    toktype = SentencePieceTokenTypes.UNKNOWN
                elif tokenizer.IsControl(token_id):
                    toktype = SentencePieceTokenTypes.CONTROL
                elif tokenizer.IsUnused(token_id):
                    toktype = SentencePieceTokenTypes.UNUSED
                elif tokenizer.IsByte(token_id):
                    toktype = SentencePieceTokenTypes.BYTE

                tokens[token_id] = text
                scores[token_id] = score
                toktypes[token_id] = toktype
        else:
            added_vocab = tokenizer.get_added_vocab()
            unk_token = tokenizer_config_json.get("unk_token")
            unk_token_id = added_vocab.get(unk_token, tokenizer_json["model"].get("unk_id", 3))

            for token_id in range(tokenizer.vocab_size):
                piece = tokenizer._convert_id_to_token(token_id)
                if (piece := tokenizer._convert_id_to_token(token_id)) is not None:
                    text = piece.encode("utf-8")
                    score = tokenizer_json["model"]["vocab"][token_id][1]

                    toktype = SentencePieceTokenTypes.NORMAL
                    if token_id == unk_token_id:
                        toktype = SentencePieceTokenTypes.UNKNOWN
                    elif token_id in tokenizer.all_special_ids:
                        toktype = SentencePieceTokenTypes.CONTROL
                    elif token_id in added_vocab.values():
                        toktype = SentencePieceTokenTypes.USER_DEFINED
                    # No reliable way to detect this, but jina doesn't have any
                    # elif tokenizer.IsByte(token_id):
                    #     toktype = SentencePieceTokenTypes.BYTE

                    tokens[token_id] = text
                    scores[token_id] = score
                    toktypes[token_id] = toktype

        if isinstance(tokenizer, SentencePieceProcessor):
            # realign tokens (see HF tokenizer code)
            tokens = [b'<s>', b'<pad>', b'</s>', b'<unk>'] + tokens[3:-1]
            scores = [0.0, 0.0, 0.0, 0.0] + scores[3:-1]
            toktypes = [
                SentencePieceTokenTypes.CONTROL,
                SentencePieceTokenTypes.CONTROL,
                SentencePieceTokenTypes.CONTROL,
                SentencePieceTokenTypes.UNKNOWN,
            ] + toktypes[3:-1]

            if self.model_arch == gguf.MODEL_ARCH.NOMIC_BERT_MOE:
                # Add mask token missing from sentencepiece.bpe.model
                tokens[250001] = b'<mask>'
                scores[250001] = 0.0
                toktypes[250001] = SentencePieceTokenTypes.CONTROL

        self.gguf_writer.add_tokenizer_model("t5")
        self.gguf_writer.add_tokenizer_pre("default")
        self.gguf_writer.add_token_list(tokens)
        self.gguf_writer.add_token_scores(scores)
        self.gguf_writer.add_token_types(toktypes)
        self.gguf_writer.add_add_space_prefix(add_prefix)
        self.gguf_writer.add_token_type_count(self.hparams.get("type_vocab_size", 1))
        self.gguf_writer.add_remove_extra_whitespaces(remove_whitespaces)
        if precompiled_charsmap:
            self.gguf_writer.add_precompiled_charsmap(precompiled_charsmap)

        special_vocab = gguf.SpecialVocab(self.dir_model, n_vocab=len(tokens))
        special_vocab.add_to_gguf(self.gguf_writer)


@ModelBase.register("DistilBertModel", "DistilBertForMaskedLM", "DistilBertForSequenceClassification")
class DistilBertModel(BertModel):
    model_arch = gguf.MODEL_ARCH.BERT

    def set_gguf_parameters(self):
        self.gguf_writer.add_layer_norm_eps(1e-12)
        logger.info("gguf: layer norm epsilon = 1e-12")
        super().set_gguf_parameters()

    def modify_tensors(self, data_torch: Tensor, name: str, bid: int | None) -> Iterable[tuple[str, Tensor]]:
        if name.startswith("distilbert."):
            name = name[11:]

        # These layers act as MLM head, so we don't need them
        if name.startswith("vocab_"):
            return []

        return super().modify_tensors(data_torch, name, bid)


@ModelBase.register("RobertaModel", "RobertaForSequenceClassification")
class RobertaModel(BertModel):
    model_arch = gguf.MODEL_ARCH.BERT

    def __init__(self, *args, **kwargs):
        super().__init__(*args, **kwargs)

        # we need the pad_token_id to know how to chop down position_embd matrix
        if (pad_token_id := self.hparams.get("pad_token_id")) is not None:
            self._position_offset = 1 + pad_token_id
            if "max_position_embeddings" in self.hparams:
                self.hparams["max_position_embeddings"] -= self._position_offset
        else:
            self._position_offset = None

    def set_vocab(self):
        """Support BPE tokenizers for roberta models"""
        bpe_tok_path = self.dir_model / "tokenizer.json"
        if bpe_tok_path.exists():
            self._set_vocab_gpt2()

            # we need this to validate the size of the token_type embeddings
            # though currently we are passing all zeros to the token_type embeddings
            # "Sequence A" or "Sequence B"
            self.gguf_writer.add_token_type_count(self.hparams.get("type_vocab_size", 1))

        else:
            return super().set_vocab()

    def modify_tensors(self, data_torch: Tensor, name: str, bid: int | None) -> Iterable[tuple[str, Tensor]]:
        # if name starts with "roberta.", remove the prefix
        # e.g. https://huggingface.co/BAAI/bge-reranker-v2-m3/tree/main
        if name.startswith("roberta."):
            name = name[8:]

        # position embeddings start at pad_token_id + 1, so just chop down the weight tensor
        if name == "embeddings.position_embeddings.weight":
            if self._position_offset is not None:
                data_torch = data_torch[self._position_offset:,:]

        return super().modify_tensors(data_torch, name, bid)


@ModelBase.register("NomicBertModel")
class NomicBertModel(BertModel):
    model_arch = gguf.MODEL_ARCH.BERT

    def __init__(self, dir_model: Path, ftype: gguf.LlamaFileType, fname_out: Path, **kwargs: Any):
        hparams = kwargs.pop("hparams", None)
        if hparams is None:
            hparams = ModelBase.load_hparams(dir_model, False)

        self.is_moe = bool(hparams.get("moe_every_n_layers"))
        self.model_arch = gguf.MODEL_ARCH.NOMIC_BERT_MOE if self.is_moe else gguf.MODEL_ARCH.NOMIC_BERT

        super().__init__(dir_model, ftype, fname_out, hparams=hparams, **kwargs)

        self._tokenizer_is_xlmroberta = self._is_tokenizer_xlmroberta()
        if self._tokenizer_is_xlmroberta:
            self._xlmroberta_tokenizer_init()

        npos, mtp = self.hparams["n_positions"], self.hparams.get("max_trained_positions", 2048)
        if npos == 8192 and mtp == 2048:
            self.hparams["n_positions"] = 2048  # nomic-embed-text v1 and v1.5 are trained for 2048 tokens.
        elif npos == 2048 and mtp == 2048:
            self.hparams["n_positions"] = 512   # nomic-embed-text-v2-moe is trained for 512 tokens.
        else:
            raise ValueError(f"unrecognized parameters: n_positions={npos}, max_trained_positions={mtp}")

        assert self.hparams["activation_function"] == "gelu" if self.is_moe else "swiglu"

        # this doesn't do anything in the HF version
        assert self.hparams["causal"] is False
        # no bias tensors unless MoE
        assert self.hparams["qkv_proj_bias"] == self.is_moe
        assert self.hparams["mlp_fc1_bias"]  == self.is_moe
        assert self.hparams["mlp_fc2_bias"]  == self.is_moe

        # norm at end of layer
        assert self.hparams["prenorm"] is False
        # standard RoPE
        assert self.hparams["rotary_emb_fraction"] == 1.0
        assert self.hparams["rotary_emb_interleaved"] is False
        assert self.hparams["rotary_emb_scale_base"] is None

    def set_vocab(self) -> None:
        if self._tokenizer_is_xlmroberta:
            return self._xlmroberta_set_vocab()
        return super().set_vocab()

    def modify_tensors(self, data_torch: torch.Tensor, name: str, bid: int | None) -> Iterable[tuple[str, torch.Tensor]]:
        # If the tensor is an experts bias tensor, skip it by returning an empty list.
        if "mlp.experts.bias" in name:
            return []  # Explicitly return an empty list.

        if "mlp.experts.mlp.w1" in name:
            data_torch = data_torch.view(self.hparams["num_experts"], self.hparams["n_inner"], self.hparams["n_embd"])
            name += ".weight"

        if "mlp.experts.mlp.w2" in name:
            data_torch = data_torch.view(self.hparams["num_experts"], self.hparams["n_inner"], self.hparams["n_embd"])
            data_torch = data_torch.transpose(1, 2)
            name += ".weight"

        return [(self.map_tensor_name(name), data_torch)]

    def set_gguf_parameters(self):
        super().set_gguf_parameters()
        self.gguf_writer.add_rope_freq_base(self.hparams["rotary_emb_base"])
        if self.is_moe:
            self.gguf_writer.add_moe_every_n_layers(self.hparams["moe_every_n_layers"])
            self.gguf_writer.add_expert_count(self.hparams["num_experts"])
            self.gguf_writer.add_expert_used_count(self.hparams["moe_top_k"])

    def _is_tokenizer_xlmroberta(self) -> bool:
        with open(self.dir_model / "tokenizer.json") as f:
            tokenizer_json = json.load(f)
        toktyp = tokenizer_json["model"]["type"]
        if toktyp == "Unigram":
            return True
        if toktyp == "WordPiece":
            return False
        raise ValueError(f"unknown tokenizer: {toktyp}")


@ModelBase.register("NeoBERT", "NeoBERTLMHead", "NeoBERTForSequenceClassification")
class NeoBert(BertModel):
    model_arch = gguf.MODEL_ARCH.NEO_BERT

    def set_gguf_parameters(self):
        super().set_gguf_parameters()

        # NeoBERT uses 2/3 of the intermediate size as feed forward length
        self.gguf_writer.add_feed_forward_length(int(2 * self.hparams["intermediate_size"] / 3))
        self.gguf_writer.add_rope_freq_base(10000.0)  # default value for NeoBERT
        self.gguf_writer.add_rope_scaling_type(gguf.RopeScalingType.NONE)

        f_rms_eps = self.hparams.get("norm_eps", 1e-6)  # default value for NeoBERT
        self.gguf_writer.add_layer_norm_rms_eps(f_rms_eps)
        logger.info(f"gguf: rms norm epsilon = {f_rms_eps}")

        self.gguf_writer.add_pooling_type(gguf.PoolingType.CLS) # https://huggingface.co/chandar-lab/NeoBERT#how-to-use

    def modify_tensors(self, data_torch, name, bid):
        if name.startswith("decoder."):
            return []

        if name.startswith("model."):
            name = name[6:]

        return super().modify_tensors(data_torch, name, bid)


@ModelBase.register("XLMRobertaModel", "XLMRobertaForSequenceClassification")
class XLMRobertaModel(BertModel):
    model_arch = gguf.MODEL_ARCH.BERT
    _lora_files = {}
    _lora_names = []

    def __init__(self, dir_model: Path, ftype: gguf.LlamaFileType, fname_out: Path, **kwargs: Any):
        hparams = kwargs.pop("hparams", None)
        if hparams is None:
            hparams = ModelBase.load_hparams(dir_model, False)

        if lora_names := hparams.get("lora_adaptations"):
            self._lora_names = lora_names
            self.model_arch = gguf.MODEL_ARCH.JINA_BERT_V3

        super().__init__(dir_model, ftype, fname_out, hparams=hparams, **kwargs)
        self._xlmroberta_tokenizer_init()

    def generate_extra_tensors(self) -> Iterable[tuple[str, Tensor]]:
        if self._lora_names:
            for name in self._lora_names:
                fname = self.add_prefix_to_filename(self.fname_out, f"lora-{name}-")
                self._lora_files[name] = gguf.GGUFWriter(fname, arch=gguf.MODEL_ARCH_NAMES[self.model_arch], endianess=self.endianess, use_temp_file=self.use_temp_file, dry_run=self.dry_run)

        return super().generate_extra_tensors()

    def set_type(self):
        for lora_writer in self._lora_files.values():
            lora_writer.add_type(gguf.GGUFType.ADAPTER)
            lora_writer.add_string(gguf.Keys.Adapter.TYPE, "lora")
        super().set_type()

    def set_vocab(self):
        self._xlmroberta_set_vocab()

    def modify_tensors(self, data_torch: Tensor, name: str, bid: int | None) -> Iterable[tuple[str, Tensor]]:
        # if name starts with "roberta.", remove the prefix
        # e.g. https://huggingface.co/BAAI/bge-reranker-v2-m3/tree/main
        if name.startswith("roberta."):
            name = name[8:]

        # jina-embeddings-v3
        if ".parametrizations." in name:
            name = name.replace(".parametrizations.", ".")
            if name.endswith(".original"):
                name = name[:-9]

        # position embeddings start at pad_token_id + 1, so just chop down the weight tensor
        if name == "embeddings.position_embeddings.weight":
            if self._position_offset is not None:
                data_torch = data_torch[self._position_offset:,:]

        if name.endswith(".0.lora_A") or name.endswith(".0.lora_B"):
            if name.startswith("pooler.dense"):
                return []

            num_loras = data_torch.size(0)
            assert num_loras == len(self._lora_names)

            # Split out each LoRA in their own GGUF
            for i, lora_writer in enumerate(self._lora_files.values()):
                new_name = self.map_tensor_name(name[:-9]) + name[-7:].lower()
                data = data_torch[i, :, :]
                # Transpose/flip token_embd/types into correct shape
                if new_name == "token_embd.weight.lora_b":
                    data = data.T
                elif new_name.startswith("token_types.weight."):
                    new_name = new_name[:-1] + ("a" if new_name[-1:] == "b" else "b")
                lora_writer.add_tensor(new_name, data.float().numpy(), raw_dtype=gguf.GGMLQuantizationType.F32)

            return []

        return super().modify_tensors(data_torch, name, bid)

    def set_gguf_parameters(self):
        super().set_gguf_parameters()

        # jina-embeddings-v3
        if rotary_emb_base := self.hparams.get("rotary_emb_base"):
            self.gguf_writer.add_rope_freq_base(rotary_emb_base)
        lora_alpha = self.hparams.get("lora_alpha")
        if lora_prompt_prefixes := self.hparams.get("task_instructions"):
            assert self._lora_files and all(lora_name in lora_prompt_prefixes for lora_name in self._lora_files.keys())
        for lora_name, lora_writer in self._lora_files.items():
            lora_writer.add_float32(gguf.Keys.Adapter.LORA_ALPHA, lora_alpha if lora_alpha is not None else 1.0)
            lora_writer.add_string(gguf.Keys.Adapter.LORA_TASK_NAME, lora_name)
            if lora_prompt_prefixes:
                lora_writer.add_string(gguf.Keys.Adapter.LORA_PROMPT_PREFIX, lora_prompt_prefixes[lora_name])

    def write(self):
        super().write()
        for lora_writer in self._lora_files.values():
            lora_writer.write_header_to_file()
            lora_writer.write_kv_data_to_file()
            lora_writer.write_tensors_to_file(progress=True)
            lora_writer.close()


@ModelBase.register("GemmaForCausalLM")
class GemmaModel(TextModel):
    model_arch = gguf.MODEL_ARCH.GEMMA

    def set_vocab(self):
        self._set_vocab_sentencepiece()

        # TODO: these special tokens should be exported only for the CodeGemma family
        special_vocab = gguf.SpecialVocab(self.dir_model, load_merges=False,
                                          special_token_types = ['prefix', 'suffix', 'middle', 'fsep', 'eot'])
        special_vocab._set_special_token("prefix", 67)
        special_vocab._set_special_token("suffix", 69)
        special_vocab._set_special_token("middle", 68)
        special_vocab._set_special_token("fsep",   70)
        special_vocab._set_special_token("eot",    107)
        special_vocab.chat_template = None  # do not add it twice
        special_vocab.add_to_gguf(self.gguf_writer)

        self.gguf_writer.add_add_space_prefix(False)

    def set_gguf_parameters(self):
        hparams = self.hparams
        block_count = hparams["num_hidden_layers"]

        self.gguf_writer.add_context_length(hparams["max_position_embeddings"])
        self.gguf_writer.add_embedding_length(hparams["hidden_size"])
        self.gguf_writer.add_block_count(block_count)
        self.gguf_writer.add_feed_forward_length(hparams["intermediate_size"])
        self.gguf_writer.add_head_count(hparams["num_attention_heads"])
        self.gguf_writer.add_head_count_kv(self.hparams["num_key_value_heads"] if "num_key_value_heads" in hparams else hparams["num_attention_heads"])
        self.gguf_writer.add_layer_norm_rms_eps(self.hparams["rms_norm_eps"])
        self.gguf_writer.add_key_length(hparams["head_dim"])
        self.gguf_writer.add_value_length(hparams["head_dim"])
        self.gguf_writer.add_file_type(self.ftype)

    def modify_tensors(self, data_torch: Tensor, name: str, bid: int | None) -> Iterable[tuple[str, Tensor]]:
        del bid  # unused

        # lm_head is not used in llama.cpp, while autoawq will include this tensor in model
        # To prevent errors, skip loading lm_head.weight.
        if name == "lm_head.weight":
            logger.debug(f"Skipping get tensor {name!r} in safetensors so that convert can end normally.")
            return []

        # ref: https://github.com/huggingface/transformers/blob/fc37f38915372c15992b540dfcbbe00a916d4fc6/src/transformers/models/gemma/modeling_gemma.py#L89
        if name.endswith("norm.weight"):
            data_torch = data_torch + 1

        return [(self.map_tensor_name(name), data_torch)]


@ModelBase.register("Gemma2ForCausalLM")
class Gemma2Model(TextModel):
    model_arch = gguf.MODEL_ARCH.GEMMA2

    def set_vocab(self):
        self._set_vocab_sentencepiece()

        self.gguf_writer.add_add_space_prefix(False)

    def set_gguf_parameters(self):
        hparams = self.hparams
        block_count = hparams["num_hidden_layers"]

        self.gguf_writer.add_context_length(hparams["max_position_embeddings"])
        self.gguf_writer.add_embedding_length(hparams["hidden_size"])
        self.gguf_writer.add_block_count(block_count)
        self.gguf_writer.add_feed_forward_length(hparams["intermediate_size"])
        self.gguf_writer.add_head_count(hparams["num_attention_heads"])
        self.gguf_writer.add_head_count_kv(self.hparams["num_key_value_heads"] if "num_key_value_heads" in hparams else hparams["num_attention_heads"])
        self.gguf_writer.add_layer_norm_rms_eps(self.hparams["rms_norm_eps"])
        self.gguf_writer.add_key_length(hparams["head_dim"])
        self.gguf_writer.add_value_length(hparams["head_dim"])
        self.gguf_writer.add_file_type(self.ftype)
        self.gguf_writer.add_attn_logit_softcapping(
            self.hparams["attn_logit_softcapping"]
        )
        self.gguf_writer.add_final_logit_softcapping(
            self.hparams["final_logit_softcapping"]
        )
        self.gguf_writer.add_sliding_window(self.hparams["sliding_window"])

    def modify_tensors(self, data_torch: Tensor, name: str, bid: int | None) -> Iterable[tuple[str, Tensor]]:
        del bid  # unused

        # lm_head is not used in llama.cpp, while autoawq will include this tensor in model
        # To prevent errors, skip loading lm_head.weight.
        if name == "lm_head.weight":
            logger.debug(f"Skipping get tensor {name!r} in safetensors so that convert can end normally.")
            return []

        # ref: https://github.com/huggingface/transformers/blob/fc37f38915372c15992b540dfcbbe00a916d4fc6/src/transformers/models/gemma/modeling_gemma.py#L89
        if name.endswith("norm.weight"):
            data_torch = data_torch + 1

        return [(self.map_tensor_name(name), data_torch)]


@ModelBase.register("Gemma3ForCausalLM", "Gemma3ForConditionalGeneration")
class Gemma3Model(TextModel):
    model_arch = gguf.MODEL_ARCH.GEMMA3
    norm_shift = 1.0  # Gemma3RMSNorm adds 1.0 to the norm value

    def set_vocab(self):
        self._set_vocab_sentencepiece()

        self.gguf_writer.add_add_space_prefix(False)

    def set_gguf_parameters(self):
        hparams = self.hparams
        block_count = hparams["num_hidden_layers"]

        # some default values are not specified in the hparams
        self.gguf_writer.add_context_length(hparams.get("max_position_embeddings", 131072))
        self.gguf_writer.add_embedding_length(hparams["hidden_size"])
        self.gguf_writer.add_block_count(block_count)
        self.gguf_writer.add_feed_forward_length(hparams["intermediate_size"])
        self.gguf_writer.add_head_count(hparams.get("num_attention_heads", 8))
        self.gguf_writer.add_layer_norm_rms_eps(self.hparams.get("rms_norm_eps", 1e-6))
        self.gguf_writer.add_key_length(hparams.get("head_dim", 256))
        self.gguf_writer.add_value_length(hparams.get("head_dim", 256))
        self.gguf_writer.add_file_type(self.ftype)
        self.gguf_writer.add_rope_freq_base(hparams.get("rope_theta", 1_000_000.0)) # for global layers
        # attn_logit_softcapping is removed in Gemma3
        assert hparams.get("attn_logit_softcapping") is None
        self.gguf_writer.add_sliding_window(hparams["sliding_window"])
        self.gguf_writer.add_head_count_kv(hparams.get("num_key_value_heads", 4))
        if hparams.get("rope_scaling") is not None:
            assert hparams["rope_scaling"]["rope_type"] == "linear"
            # important: this rope_scaling is only applied for global layers, and not used by 1B model
            self.gguf_writer.add_rope_scaling_type(gguf.RopeScalingType.LINEAR)
            self.gguf_writer.add_rope_scaling_factor(hparams["rope_scaling"]["factor"])

    def modify_tensors(self, data_torch: Tensor, name: str, bid: int | None) -> Iterable[tuple[str, Tensor]]:
        del bid  # unused

        if "language_model." in name:
            name = name.replace("language_model.", "")

        elif name.startswith("multi_modal_projector.") or name.startswith("vision_tower.") \
                or name.startswith("multimodal_projector.") or name.startswith("vision_model."):
            return [] # skip vision tensors

        # remove OOV (out-of-vocabulary) rows in token_embd
        if "embed_tokens.weight" in name:
            vocab = self._create_vocab_sentencepiece()
            tokens = vocab[0]
            data_torch = data_torch[:len(tokens)]

        # ref code in Gemma3RMSNorm
        # output = output * (1.0 + self.weight.float())
        # note: this is not the case on gemma3n
        if name.endswith("norm.weight"):
            data_torch = data_torch + self.norm_shift

        return [(self.map_tensor_name(name), data_torch)]


@ModelBase.register("Gemma3TextModel")
class EmbeddingGemma(Gemma3Model):
    model_arch = gguf.MODEL_ARCH.GEMMA_EMBEDDING

    def set_gguf_parameters(self):
        super().set_gguf_parameters()

        # Override the sliding window size as it gets adjusted by the Gemma3TextConfig
        # constructor. We want to use the value from the original model's config.json.
        # ref: https://github.com/huggingface/transformers/pull/40700
        with open(self.dir_model / "config.json", "r", encoding="utf-8") as f:
            config = json.load(f)
            orig_sliding_window = config.get("sliding_window")
            if orig_sliding_window is None:
                raise ValueError("sliding_window not found in model config - this is required for the model")

            logger.info(f"Using original sliding_window from config: {orig_sliding_window} "
                        f"instead of {self.hparams['sliding_window']}")
            self.gguf_writer.add_sliding_window(orig_sliding_window)

        self._try_set_pooling_type()


@ModelBase.register("Gemma3ForConditionalGeneration")
class Gemma3VisionModel(MmprojModel):
    def set_gguf_parameters(self):
        super().set_gguf_parameters()
        hparams = self.hparams
        self.gguf_writer.add_clip_projector_type(gguf.VisionProjectorType.GEMMA3)
        # default values below are taken from HF tranformers code
        self.gguf_writer.add_vision_attention_layernorm_eps(hparams.get("layer_norm_eps", 1e-6))
        self.gguf_writer.add_vision_use_gelu(True)
        # calculate proj_scale_factor (used by tinygemma3 test model)
        image_seq_length = self.preprocessor_config.get("image_seq_length", 256)
        n_per_side = int(image_seq_length ** 0.5)
        image_size = self.hparams["image_size"]
        patch_size = self.hparams["patch_size"]
        proj_scale_factor = (image_size // patch_size) // n_per_side
        if proj_scale_factor > 0 and proj_scale_factor != 4:
            # we only need to write this if it's not the default value
            # in this case, we are converting a test model
            self.gguf_writer.add_vision_projector_scale_factor(proj_scale_factor)

    def tensor_force_quant(self, name, new_name, bid, n_dims):
        # related to https://github.com/ggml-org/llama.cpp/issues/13025
        if "input_projection" in name:
            return gguf.GGMLQuantizationType.F16
        if ".embeddings." in name:
            return gguf.GGMLQuantizationType.F32
        return super().tensor_force_quant(name, new_name, bid, n_dims)

    def modify_tensors(self, data_torch: Tensor, name: str, bid: int | None) -> Iterable[tuple[str, Tensor]]:
        del bid  # unused

        if "vision_model.head." in name:
            return [] # skip redundant tensors for tinygemma3

        if name.startswith("multi_modal_projector.") or name.startswith("vision_tower.") \
                or name.startswith("multimodal_projector.") or name.startswith("vision_model."):
            # process vision tensors
            name = name.replace("_weight", ".weight")

            # correct norm value ; only this "soft_emb_norm" need to be corrected as it's part of Gemma projector
            # the other norm values are part of SigLIP model, and they are already correct
            # ref code: Gemma3RMSNorm
            if "soft_emb_norm.weight" in name:
                logger.info(f"Correcting norm value for '{name}'")
                data_torch = data_torch + 1

            return [(self.map_tensor_name(name), data_torch)]

        return [] # skip other tensors


@ModelBase.register("Gemma3nForConditionalGeneration")
class Gemma3NModel(Gemma3Model):
    model_arch = gguf.MODEL_ARCH.GEMMA3N
    norm_shift = 0.0 # same value with Gemma3p5RMSNorm scale_shift on python code

    _altup_proj: list[Tensor] = []
    _altup_unembd: list[Tensor] = []

    def __init__(self, *args, **kwargs):
        super().__init__(*args, **kwargs)
        assert self.hparams["altup_num_inputs"] == 4, "Current conversion only supports 4 altup inputs"
        self._altup_proj = [
            torch.Tensor(), # to be replaced
            torch.Tensor(), # to be replaced
            torch.Tensor(), # to be replaced
        ]
        self._altup_unembd = [
            torch.Tensor(), # to be replaced
            torch.Tensor(), # to be replaced
            torch.Tensor(), # to be replaced
        ]

    def set_vocab(self):
        super().set_vocab()

    def set_gguf_parameters(self):
        super().set_gguf_parameters()
        self.gguf_writer.add_altup_active_idx(self.hparams["altup_active_idx"])
        self.gguf_writer.add_altup_num_inputs(self.hparams["altup_num_inputs"])
        self.gguf_writer.add_embedding_length_per_layer_input(self.hparams["hidden_size_per_layer_input"])
        self.gguf_writer.add_shared_kv_layers(self.hparams["num_kv_shared_layers"])

        activation_sparsity_scale = []
        for s in self.hparams["activation_sparsity_pattern"]:
            normal_dist = torch.distributions.normal.Normal(0, 1)
            std_multiplier = normal_dist.icdf(torch.tensor(s, dtype=torch.float32))
            activation_sparsity_scale.append(std_multiplier.item())
        self.gguf_writer.add_activation_sparsity_scale(activation_sparsity_scale)

        sliding_window_pattern = []
        for t in self.hparams["layer_types"]:
            sliding_window_pattern.append(t == "sliding_attention")
        self.gguf_writer.add_sliding_window_pattern(sliding_window_pattern)

    def _stack_matrices(self, matrices: list[Tensor]) -> Tensor | None:
        has_all = all(m.numel() > 0 for m in matrices)
        if not has_all:
            return None
        else:
            return torch.stack(matrices, dim=0)

    def modify_tensors(self, data_torch: Tensor, name: str, bid: int | None) -> Iterable[tuple[str, Tensor]]:
        if name.endswith("_scale"):
            name = name + ".weight"

        # TODO: implement self.prediction_coefs.weight.clamp_(...)

        if "language_model." not in name:
            return [] # skip non-language model tensors

        if "altup_unembed_projections" in name:
            data_torch = data_torch.to(device="cpu")
            if ".0." in name:
                self._altup_unembd[0] = data_torch
            elif ".1." in name:
                self._altup_unembd[1] = data_torch
            elif ".2." in name:
                self._altup_unembd[2] = data_torch
            else:
                raise ValueError(f"Unknown name: {name}")
            out = self._stack_matrices(self._altup_unembd)
            if out is not None:
                return [(self.map_tensor_name("model.altup_unembed_projections.weight"), out)]
            else:
                return []

        if "altup_projections" in name:
            data_torch = data_torch.to(device="cpu")
            if ".0." in name:
                self._altup_proj[0] = data_torch
            elif ".1." in name:
                self._altup_proj[1] = data_torch
            elif ".2." in name:
                self._altup_proj[2] = data_torch
            else:
                raise ValueError(f"Unknown name: {name}")
            out = self._stack_matrices(self._altup_proj)
            if out is not None:
                return [(self.map_tensor_name("model.altup_projections.weight"), out)]
            else:
                return []

        return super().modify_tensors(data_torch, name, bid)


@ModelBase.register("Starcoder2ForCausalLM")
class StarCoder2Model(TextModel):
    model_arch = gguf.MODEL_ARCH.STARCODER2


@ModelBase.register("Rwkv6ForCausalLM")
class Rwkv6Model(TextModel):
    model_arch = gguf.MODEL_ARCH.RWKV6

    def set_vocab(self):
        self._set_vocab_rwkv_world()

    def set_gguf_parameters(self):
        block_count = self.hparams["num_hidden_layers"]
        head_size = self.hparams["head_size"]
        hidden_size = self.hparams["hidden_size"]
        layer_norm_eps = self.hparams["layer_norm_epsilon"]
        rescale_every_n_layers = self.hparams["rescale_every"]
        intermediate_size = self.hparams["intermediate_size"] if self.hparams["intermediate_size"] is not None else int((hidden_size * 3.5) // 32 * 32)
        time_mix_extra_dim = 64 if hidden_size == 4096 else 32
        time_decay_extra_dim = 128 if hidden_size == 4096 else 64

        # RWKV isn't context limited
        self.gguf_writer.add_context_length(1048576)
        self.gguf_writer.add_embedding_length(hidden_size)
        self.gguf_writer.add_block_count(block_count)
        self.gguf_writer.add_layer_norm_eps(layer_norm_eps)
        self.gguf_writer.add_rescale_every_n_layers(rescale_every_n_layers)
        self.gguf_writer.add_wkv_head_size(head_size)
        self.gguf_writer.add_time_mix_extra_dim(time_mix_extra_dim)
        self.gguf_writer.add_time_decay_extra_dim(time_decay_extra_dim)
        self.gguf_writer.add_feed_forward_length(intermediate_size)
        self.gguf_writer.add_file_type(self.ftype)

        # required by llama.cpp, unused
        self.gguf_writer.add_head_count(0)

    lerp_weights: dict[int, dict[str, Tensor]] = {}

    def modify_tensors(self, data_torch: Tensor, name: str, bid: int | None) -> Iterable[tuple[str, Tensor]]:
        new_name = self.map_tensor_name(name)

        if not (new_name.endswith(".weight") or new_name.endswith(".bias")):
            new_name += ".weight"

        if new_name.endswith("time_mix_w1.weight") or new_name.endswith("time_mix_decay_w1.weight") or new_name.endswith("time_mix_decay_w2.weight"):
            data_torch = data_torch.transpose(0, 1)

        if new_name.endswith("time_mix_w2.weight"):
            data_torch = data_torch.permute(0, 2, 1)

        if new_name.endswith("time_mix_decay.weight") or "lerp" in new_name:
            data_torch = data_torch.squeeze()

        try:
            rescale_every_n_layers = self.hparams["rescale_every"]
            if rescale_every_n_layers > 0:
                if new_name.endswith("time_mix_output.weight") or new_name.endswith("channel_mix_value.weight"):
                    data_torch = data_torch.div_(2 ** int(bid // rescale_every_n_layers))
        except KeyError:
            pass

        # concat time_mix_lerp weights to reduce some cpu overhead
        # also reduces the number of tensors in the model
        if bid is not None and "time_mix_lerp" in new_name and "time_mix_lerp_x" not in new_name:
            try:
                self.lerp_weights[bid][new_name] = data_torch
            except KeyError:
                self.lerp_weights[bid] = {new_name: data_torch}
            if all(f"blk.{bid}.time_mix_lerp_{i}.weight" in self.lerp_weights[bid].keys() for i in ["w", "k", "v", "r", "g"]):
                new_name = f"blk.{bid}.time_mix_lerp_fused.weight"
                data = torch.stack([self.lerp_weights[bid][f"blk.{bid}.time_mix_lerp_{i}.weight"].unsqueeze(0) for i in ["w", "k", "v", "r", "g"]], dim=0).unsqueeze(1)
                yield (new_name, data)
            return

        yield (new_name, data_torch)


@ModelBase.register("RWKV6Qwen2ForCausalLM")
class RWKV6Qwen2Model(Rwkv6Model):
    model_arch = gguf.MODEL_ARCH.RWKV6QWEN2

    def set_vocab(self):
        try:
            self._set_vocab_sentencepiece()
        except FileNotFoundError:
            self._set_vocab_gpt2()

    def set_gguf_parameters(self):
        block_count = self.hparams["num_hidden_layers"]
        num_attention_heads = self.hparams["num_attention_heads"]
        num_key_value_heads = self.hparams["num_key_value_heads"]
        hidden_size = self.hparams["hidden_size"]
        head_size = hidden_size // num_attention_heads
        rms_norm_eps = self.hparams["rms_norm_eps"]
        intermediate_size = self.hparams["intermediate_size"]
        time_mix_extra_dim = self.hparams.get("lora_rank_tokenshift", 64 if hidden_size >= 4096 else 32)
        time_decay_extra_dim = self.hparams.get("lora_rank_decay", 128 if hidden_size >= 4096 else 64)

        # RWKV isn't context limited
        self.gguf_writer.add_context_length(1048576)
        self.gguf_writer.add_embedding_length(hidden_size)
        self.gguf_writer.add_block_count(block_count)
        self.gguf_writer.add_wkv_head_size(head_size)
        self.gguf_writer.add_time_mix_extra_dim(time_mix_extra_dim)
        self.gguf_writer.add_time_decay_extra_dim(time_decay_extra_dim)
        self.gguf_writer.add_feed_forward_length(intermediate_size)
        self.gguf_writer.add_file_type(self.ftype)

        # special parameters for time_mixing in RWKV6QWEN2
        self.gguf_writer.add_layer_norm_rms_eps(rms_norm_eps)
        self.gguf_writer.add_token_shift_count(1)
        # RWKV6QWEN2 use grouped key/value like GQA
        self.gguf_writer.add_head_count_kv(num_key_value_heads)

        # required by llama.cpp, unused
        self.gguf_writer.add_head_count(0)

    def modify_tensors(self, data_torch: Tensor, name: str, bid: int | None) -> Iterable[tuple[str, Tensor]]:
        for new_name, data in super().modify_tensors(data_torch, name, bid):
            if "time_mix_w1" in new_name or "time_mix_w2" in new_name:
                data = data.view(5, -1, data.shape[-1])
                # rwkv6qwen2 has a different order of rkvwg instead of the original wkvrg
                # permute them here to avoid code changes
                data = torch.stack([data[3], data[1], data[2], data[0], data[4]], dim=0).view(-1, data.shape[-1])
                if "w2" in new_name:
                    data = data.view(5, -1, data.shape[-1])
                yield (new_name, data)
                continue
            yield (new_name, data)


@ModelBase.register("Rwkv7ForCausalLM", "RWKV7ForCausalLM")
class Rwkv7Model(TextModel):
    model_arch = gguf.MODEL_ARCH.RWKV7

    def set_vocab(self):
        self._set_vocab_rwkv_world()

    def calc_lora_rank(self, hidden_size, exponent, multiplier):
        return max(1, round(hidden_size ** exponent * multiplier / 32)) * 32

    def set_gguf_parameters(self):
        block_count = self.hparams["num_hidden_layers"]
        try:
            head_size = self.hparams["head_size"]
            layer_norm_eps = self.hparams["layer_norm_epsilon"]
        except KeyError:
            head_size = self.hparams["head_dim"]
            layer_norm_eps = self.hparams["norm_eps"]
        hidden_size = self.hparams["hidden_size"]
        intermediate_size = self.hparams["intermediate_size"] if self.hparams["intermediate_size"] is not None else (hidden_size * 4)

        # ICLR: In-Context-Learning-Rate
        try:
            lora_rank_decay = self.hparams["lora_rank_decay"] if self.hparams["lora_rank_decay"] is not None else self.calc_lora_rank(hidden_size, 0.5, 1.8)
            lora_rank_iclr = self.hparams["lora_rank_iclr"] if self.hparams["lora_rank_iclr"] is not None else self.calc_lora_rank(hidden_size, 0.5, 1.8)
            lora_rank_value_residual_mix = self.hparams["lora_rank_value_residual_mix"] if self.hparams["lora_rank_value_residual_mix"] is not None else self.calc_lora_rank(hidden_size, 0.5, 1.3)
            lora_rank_gate = self.hparams["lora_rank_gate"] if self.hparams["lora_rank_gate"] is not None else self.calc_lora_rank(hidden_size, 0.8, 0.6)
        except KeyError:
            lora_rank_decay = self.hparams["decay_low_rank_dim"] if self.hparams["decay_low_rank_dim"] is not None else self.calc_lora_rank(hidden_size, 0.5, 1.8)
            lora_rank_iclr = self.hparams["a_low_rank_dim"] if self.hparams["a_low_rank_dim"] is not None else self.calc_lora_rank(hidden_size, 0.5, 1.8)
            lora_rank_value_residual_mix = self.hparams["v_low_rank_dim"] if self.hparams["v_low_rank_dim"] is not None else self.calc_lora_rank(hidden_size, 0.5, 1.3)
            lora_rank_gate = self.hparams["gate_low_rank_dim"] if self.hparams["gate_low_rank_dim"] is not None else self.calc_lora_rank(hidden_size, 0.8, 0.6)

        # RWKV isn't context limited
        self.gguf_writer.add_context_length(1048576)
        self.gguf_writer.add_embedding_length(hidden_size)
        self.gguf_writer.add_block_count(block_count)
        self.gguf_writer.add_layer_norm_eps(layer_norm_eps)
        self.gguf_writer.add_wkv_head_size(head_size)
        self.gguf_writer.add_decay_lora_rank(lora_rank_decay)
        self.gguf_writer.add_iclr_lora_rank(lora_rank_iclr)
        self.gguf_writer.add_value_residual_mix_lora_rank(lora_rank_value_residual_mix)
        self.gguf_writer.add_gate_lora_rank(lora_rank_gate)
        self.gguf_writer.add_feed_forward_length(intermediate_size)
        self.gguf_writer.add_file_type(self.ftype)

        # required by llama.cpp, unused
        self.gguf_writer.add_head_count(0)

    lerp_weights: dict[int, dict[str, Tensor]] = {}
    lora_needs_transpose: bool = True

    def modify_tensors(self, data_torch: Tensor, name: str, bid: int | None) -> Iterable[tuple[str, Tensor]]:
        # unify tensor names here to make life easier
        name = name.replace("blocks", "layers").replace("ffn", "feed_forward")
        name = name.replace("self_attn", "attention").replace("attn", "attention")
        name = name.replace("time_mixer.", "")
        # lora layer names in fla-hub's impl
        if "_lora.lora" in name:
            self.lora_needs_transpose = False
        name = name.replace("_lora.lora.0.weight", "1.weight")
        name = name.replace("_lora.lora.2.weight", "2.weight")
        name = name.replace("_lora.lora.2.bias", "0.weight")

        name = name.replace("feed_forward_norm", "ln2")
        name = name.replace("g_norm", "ln_x")

        if "attention.v" in name and "value" not in self.map_tensor_name(name) and bid == 0:
            # some models have dummy v0/v1/v2 on first layer while others don't
            # ignore them all since they are not used
            return

        wkv_has_gate = self.hparams.get("wkv_has_gate", True)
        lerp_list = ["r", "w", "k", "v", "a", "g"] if wkv_has_gate else ["r", "w", "k", "v", "a"]

        if bid is not None and "attention.x_" in name:
            if "attention.x_x" in name:
                # already concatenated
                new_name = f"blk.{bid}.time_mix_lerp_fused.weight"
                data = data_torch.reshape(len(lerp_list), 1, 1, -1)
                yield (new_name, data)
            else:
                try:
                    self.lerp_weights[bid][name] = data_torch
                except KeyError:
                    self.lerp_weights[bid] = {name: data_torch}
                if all(f"model.layers.{bid}.attention.x_{i}" in self.lerp_weights[bid].keys() for i in lerp_list):
                    new_name = f"blk.{bid}.time_mix_lerp_fused.weight"
                    data = torch.stack([self.lerp_weights[bid][f"model.layers.{bid}.attention.x_{i}"] for i in lerp_list], dim=0)
                    yield (new_name, data)
            return
        else:
            data_torch = data_torch.squeeze()
            new_name = self.map_tensor_name(name)

            if not (new_name.endswith(".weight") or new_name.endswith(".bias")):
                new_name += ".weight"

            if self.lora_needs_transpose and any(
                new_name.endswith(t) for t in [
                    "time_mix_w1.weight", "time_mix_w2.weight",
                    "time_mix_a1.weight", "time_mix_a2.weight",
                    "time_mix_v1.weight", "time_mix_v2.weight",
                    "time_mix_g1.weight", "time_mix_g2.weight",
                ]
            ):
                data_torch = data_torch.transpose(0, 1)

            if 'r_k' in new_name:
                data_torch = data_torch.flatten()

            if bid == 0 and "time_mix_a" in new_name:
                # dummy v0/v1/v2 on first layer
                # easist way to make llama happy
                yield (new_name.replace("time_mix_a", "time_mix_v"), data_torch)

            yield (new_name, data_torch)


@ModelBase.register("RwkvHybridForCausalLM")
class ARwkv7Model(Rwkv7Model):
    model_arch = gguf.MODEL_ARCH.ARWKV7

    def set_vocab(self):
        try:
            self._set_vocab_sentencepiece()
        except FileNotFoundError:
            self._set_vocab_gpt2()

    def set_gguf_parameters(self):
        block_count = self.hparams["num_hidden_layers"]
        hidden_size = self.hparams["hidden_size"]
        head_size = self.hparams["head_size"]
        rms_norm_eps = self.hparams["rms_norm_eps"]
        intermediate_size = self.hparams["intermediate_size"]
        wkv_has_gate = self.hparams["wkv_has_gate"]
        assert self.hparams["wkv_version"] == 7

        # ICLR: In-Context-Learning-Rate
        lora_rank_decay = 64
        lora_rank_iclr = 64
        lora_rank_value_residual_mix = 32
        lora_rank_gate = 128 if wkv_has_gate else 0

        # RWKV isn't context limited
        self.gguf_writer.add_context_length(1048576)
        self.gguf_writer.add_embedding_length(hidden_size)
        self.gguf_writer.add_block_count(block_count)
        self.gguf_writer.add_layer_norm_rms_eps(rms_norm_eps)
        self.gguf_writer.add_wkv_head_size(head_size)
        self.gguf_writer.add_decay_lora_rank(lora_rank_decay)
        self.gguf_writer.add_iclr_lora_rank(lora_rank_iclr)
        self.gguf_writer.add_value_residual_mix_lora_rank(lora_rank_value_residual_mix)
        self.gguf_writer.add_gate_lora_rank(lora_rank_gate)
        self.gguf_writer.add_feed_forward_length(intermediate_size)
        self.gguf_writer.add_file_type(self.ftype)
        self.gguf_writer.add_token_shift_count(1)

        # required by llama.cpp, unused
        self.gguf_writer.add_head_count(0)


@ModelBase.register("MambaForCausalLM", "MambaLMHeadModel", "FalconMambaForCausalLM")
class MambaModel(TextModel):
    model_arch = gguf.MODEL_ARCH.MAMBA

    def __init__(self, dir_model: Path, *args, **kwargs):
        # Avoid using AutoConfig for hparams
        hparams = kwargs.pop("hparams", None)
        if hparams is None:
            with open(dir_model / "config.json", "r", encoding="utf-8") as f:
                hparams = json.load(f)
        super().__init__(dir_model, *args, hparams=hparams, **kwargs)

    def set_vocab(self):
        vocab_size = self.hparams["vocab_size"]
        # Round vocab size to next multiple of 8
        pad_vocab = self.hparams.get("pad_vocab_size_multiple", 8)
        # pad using ceiling division
        # ref: https://stackoverflow.com/a/17511341/22827863
        vocab_size = -(vocab_size // -pad_vocab) * pad_vocab
        self.hparams["vocab_size"] = vocab_size

        if (self.dir_model / "tokenizer.json").is_file():
            self._set_vocab_gpt2()
        elif (self.dir_model / "tokenizer.model").is_file():
            self._set_vocab_sentencepiece()
        else:
            # Use the GPT-NeoX tokenizer when no tokenizer files are present
            self._set_vocab_builtin("gpt-neox", vocab_size)

    def set_gguf_parameters(self):
        d_model = self.find_hparam(["hidden_size",       "d_model"])
        d_conv  = self.find_hparam(["conv_kernel",       "d_conv"],  optional=True) or 4
        d_inner = self.find_hparam(["intermediate_size", "d_inner"], optional=True) or 2 * d_model
        d_state = self.find_hparam(["state_size",        "d_state"], optional=True) or 16
        # ceiling division
        # ref: https://stackoverflow.com/a/17511341/22827863
        # ref: https://github.com/state-spaces/mamba/blob/ce59daea3a090d011d6476c6e5b97f6d58ddad8b/mamba_ssm/modules/mamba_simple.py#L58
        dt_rank      = self.find_hparam(["time_step_rank",     "dt_rank"],      optional=True) or -(d_model // -16)
        rms_norm_eps = self.find_hparam(["layer_norm_epsilon", "rms_norm_eps"], optional=True) or 1e-5
        use_dt_b_c_norm = False
        # For falconmamba we do apply RMS norm on B / DT and C layers
        if self.find_hparam(["model_type"], optional=True) in ("falcon_mamba",):
            use_dt_b_c_norm = True
        # Fail early for models which don't have a block expansion factor of 2
        assert d_inner == 2 * d_model

        self.gguf_writer.add_context_length(2**20) # arbitrary value; for those who use the default
        self.gguf_writer.add_embedding_length(d_model)
        self.gguf_writer.add_feed_forward_length(0) # unused, but seemingly required when loading
        self.gguf_writer.add_head_count(0) # unused, but seemingly required when loading
        self.gguf_writer.add_block_count(self.block_count)
        self.gguf_writer.add_ssm_conv_kernel(d_conv)
        self.gguf_writer.add_ssm_inner_size(d_inner)
        self.gguf_writer.add_ssm_state_size(d_state)
        self.gguf_writer.add_ssm_time_step_rank(dt_rank)
        self.gguf_writer.add_layer_norm_rms_eps(rms_norm_eps)
        self.gguf_writer.add_ssm_dt_b_c_rms(use_dt_b_c_norm) # For classic Mamba we don't apply rms norm on B / DT layers
        self.gguf_writer.add_file_type(self.ftype)

    _tok_embd = None

    def modify_tensors(self, data_torch: Tensor, name: str, bid: int | None) -> Iterable[tuple[str, Tensor]]:
        output_name = self.format_tensor_name(gguf.MODEL_TENSOR.OUTPUT)
        tok_embd_name = self.format_tensor_name(gguf.MODEL_TENSOR.TOKEN_EMBD)

        new_name = self.map_tensor_name(name)

        if name.endswith(".A_log"):
            logger.debug("A_log --> A ==> " + new_name)
            data_torch = -torch.exp(data_torch)

        # [4 1 8192 1] -> [4 8192 1 1]
        if self.match_model_tensor_name(new_name, gguf.MODEL_TENSOR.SSM_CONV1D, bid):
            data_torch = data_torch.squeeze()

        # assuming token_embd.weight is seen before output.weight
        if self._tok_embd is not None and new_name == output_name:
            if torch.equal(self._tok_embd, data_torch):
                logger.debug(f"{output_name} is equivalent to {tok_embd_name}, omitting")
                return []
        elif new_name == tok_embd_name:
            self._tok_embd = data_torch

        return [(new_name, data_torch)]


@ModelBase.register("Mamba2ForCausalLM")
class Mamba2Model(TextModel):
    model_arch = gguf.MODEL_ARCH.MAMBA2

    def __init__(self, dir_model: Path, *args, **kwargs):
        # Avoid using AutoConfig for hparams
        # It wrongly assumes all Mamba2 models are Mamba-Codestral-7B-v0.1
        hparams = kwargs.pop("hparams", None)
        if hparams is None:
            with open(dir_model / "config.json", "r", encoding="utf-8") as f:
                hparams = json.load(f)
        super().__init__(dir_model, *args, hparams=hparams, **kwargs)
        self.d_model = self.find_hparam(["hidden_size", "d_model", "dim"])
        self.d_inner = self.find_hparam(["mamba_d_ssm", "intermediate_size", "d_inner"], optional=True) or 2 * self.d_model
        self.n_group = self.find_hparam(["n_groups"], optional=True) or 1

    def set_vocab(self):
        vocab_size = self.hparams["vocab_size"]
        # Round vocab size to next multiple of 16
        pad_vocab = self.hparams.get("pad_vocab_size_multiple", 16)
        # pad using ceiling division
        # ref: https://stackoverflow.com/a/17511341/22827863
        vocab_size = -(vocab_size // -pad_vocab) * pad_vocab
        self.hparams["vocab_size"] = vocab_size

        if (self.dir_model / "tokenizer.model").is_file():
            self._set_vocab_sentencepiece()
        elif (self.dir_model / "tokenizer.model.v3").is_file():
            # mamba-codestral
            raise NotImplementedError(f"Please rename {self.dir_model / 'tokenizer.model.v3'} to {self.dir_model / 'tokenizer.model'}")
        elif (self.dir_model / "tokenizer.json").is_file():
            self._set_vocab_gpt2()
        else:
            # Use the GPT-NeoX tokenizer when no tokenizer files are present
            self._set_vocab_builtin("gpt-neox", vocab_size)

    def set_gguf_parameters(self):
        d_conv  = self.find_hparam(["conv_kernel", "d_conv"],     optional=True) or 4
        d_state = self.find_hparam(["state_size",  "d_state"],    optional=True) or 128
        head_dim = self.find_hparam(["mamba_d_head", "head_dim"], optional=True) or 64

        rms_norm_eps = self.find_hparam(["layer_norm_epsilon", "rms_norm_eps"], optional=True) or 1e-5

        # Fail early for models which don't have a block expansion factor of 2
        # TODO: does this really matter?
        # skip the assertion for FalconH1 Model
        if self.model_arch != gguf.MODEL_ARCH.FALCON_H1:
            assert self.d_inner == 2 * self.d_model
            assert self.d_inner % head_dim == 0

        self.gguf_writer.add_context_length(2**20)  # arbitrary value; for those who use the default
        self.gguf_writer.add_embedding_length(self.d_model)
        self.gguf_writer.add_feed_forward_length(0)  # unused, but seemingly required when loading
        self.gguf_writer.add_head_count(0)  # unused, but seemingly required when loading
        self.gguf_writer.add_block_count(self.block_count)
        self.gguf_writer.add_ssm_conv_kernel(d_conv)
        self.gguf_writer.add_ssm_inner_size(self.d_inner)
        self.gguf_writer.add_ssm_state_size(d_state)
        self.gguf_writer.add_ssm_time_step_rank(self.d_inner // head_dim)
        self.gguf_writer.add_ssm_group_count(self.n_group)
        self.gguf_writer.add_layer_norm_rms_eps(rms_norm_eps)
        self.gguf_writer.add_file_type(self.ftype)

    def modify_tensors(self, data_torch: Tensor, name: str, bid: int | None) -> Iterable[tuple[str, Tensor]]:

        if name.startswith("model.backbone") or name.startswith("model.lm_head"):
            # map Mamba-Codestral-7B-v0.1 tensor names to the names used by Mamba-2
            name = name.removeprefix("model.")

        if name.endswith(".dt_bias"):
            name = name.rpartition(".dt_bias")[0] + ".dt_proj.bias"

        new_name = self.map_tensor_name(name)

        if self.match_model_tensor_name(new_name, gguf.MODEL_TENSOR.SSM_CONV1D, bid):
            data_torch = data_torch.squeeze()
        elif any(self.match_model_tensor_name(new_name, t, bid, suffix="") for t in [
            gguf.MODEL_TENSOR.SSM_A,
            gguf.MODEL_TENSOR.SSM_D,
        ]):
            # unsqueeze A to use similar shape semantics as Mamba-1
            # (D is also unsqueezed, but for more straightforward broadcast internally)
            data_torch = data_torch.reshape((*data_torch.shape, 1))
        elif self.match_model_tensor_name(new_name, gguf.MODEL_TENSOR.SSM_NORM, bid):
            data_torch = data_torch.reshape((self.n_group, self.d_inner // self.n_group))

        if name.endswith(".A_log"):
            logger.debug("A_log --> A ==> " + new_name)
            data_torch = -torch.exp(data_torch)

        yield (new_name, data_torch)


@ModelBase.register("JambaForCausalLM")
class JambaModel(TextModel):
    model_arch = gguf.MODEL_ARCH.JAMBA

    def get_vocab_base_pre(self, tokenizer) -> str:
        del tokenizer  # unused

        return "gpt-2"

    def set_vocab(self):
        if (self.dir_model / "tokenizer.model").is_file():
            # Using Jamba's tokenizer.json causes errors on model load
            # (something about "byte not found in vocab"),
            # but there's a working tokenizer.model
            self._set_vocab_sentencepiece()
        else:
            # Some Jamba models only have a tokenizer.json, which works.
            self._set_vocab_gpt2()

    def set_gguf_parameters(self):
        d_model = self.find_hparam(["hidden_size", "mamba_d_model"])
        d_conv  = self.find_hparam(["mamba_d_conv"],  optional=True) or 4
        d_inner = self.hparams["mamba_expand"] * d_model
        d_state = self.find_hparam(["mamba_d_state"], optional=True) or 16
        # ceiling division
        # ref: https://stackoverflow.com/a/17511341/22827863
        # ref: https://github.com/state-spaces/mamba/blob/ce59daea3a090d011d6476c6e5b97f6d58ddad8b/mamba_ssm/modules/mamba_simple.py#L58
        dt_rank      = self.find_hparam(["mamba_dt_rank"], optional=True) or -(d_model // -16)
        rms_norm_eps = self.find_hparam(["layer_norm_epsilon", "rms_norm_eps"], optional=True) or 1e-6
        n_kv_head = self.hparams["num_key_value_heads"]
        attn_offset = self.hparams["attn_layer_offset"]
        attn_period = self.hparams["attn_layer_period"]
        n_kv_vec = [0 for _ in range(attn_offset)] + [
            n_kv_head if (i - attn_offset) % attn_period == 0 else 0 for i in range(attn_offset, self.block_count)
        ]

        self.gguf_writer.add_block_count(self.block_count)
        self.gguf_writer.add_context_length(self.find_hparam(["max_position_embeddings", "n_ctx"]))
        self.gguf_writer.add_embedding_length(d_model)
        self.gguf_writer.add_feed_forward_length(self.hparams["intermediate_size"])
        self.gguf_writer.add_head_count(self.hparams["num_attention_heads"])
        self.gguf_writer.add_head_count_kv(n_kv_vec)
        self.gguf_writer.add_ssm_conv_kernel(d_conv)
        self.gguf_writer.add_ssm_inner_size(d_inner)
        self.gguf_writer.add_ssm_state_size(d_state)
        self.gguf_writer.add_ssm_time_step_rank(dt_rank)
        self.gguf_writer.add_layer_norm_rms_eps(rms_norm_eps)
        self.gguf_writer.add_expert_count(self.hparams["num_experts"])
        self.gguf_writer.add_expert_used_count(self.hparams["num_experts_per_tok"])
        self.gguf_writer.add_file_type(self.ftype)

    _experts: list[dict[str, Tensor]] | None = None

    def modify_tensors(self, data_torch: Tensor, name: str, bid: int | None) -> Iterable[tuple[str, Tensor]]:

        # Mini-Jamba
        name = name.replace(".moe.", ".feed_forward.")
        if bid is not None:
            moe_offset = self.hparams["expert_layer_offset"]
            moe_period = self.hparams["expert_layer_period"]

            if not (bid >= moe_offset and (bid - moe_offset) % moe_period == 0):
                name = name.replace(".experts.0.", ".")

        # process the experts separately
        if ".feed_forward.experts." in name:
            n_experts = self.hparams["num_experts"]

            assert bid is not None

            if self._experts is None:
                self._experts = [{} for _ in range(self.block_count)]

            self._experts[bid][name] = data_torch

            if len(self._experts[bid]) >= n_experts * 3:

                # merge the experts into a single 3d tensor
                for wid in ["down_proj", "gate_proj", "up_proj"]:
                    datas: list[Tensor] = []

                    for xid in range(n_experts):
                        ename = f"model.layers.{bid}.feed_forward.experts.{xid}.{wid}.weight"
                        datas.append(self._experts[bid][ename])
                        del self._experts[bid][ename]

                    data_torch = torch.stack(datas, dim=0)

                    # using the same merged name as qwen2moe
                    merged_name = f"model.layers.{bid}.mlp.experts.{wid}.weight"

                    new_name = self.map_tensor_name(merged_name)

                    yield new_name, data_torch
            return

        new_name = self.map_tensor_name(name)

        if self.match_model_tensor_name(new_name, gguf.MODEL_TENSOR.SSM_CONV1D, bid):
            data_torch = data_torch.squeeze()

        if name.endswith(".A_log"):
            logger.debug("A_log --> A ==> " + new_name)
            data_torch = -torch.exp(data_torch)

        yield (new_name, data_torch)

    def prepare_tensors(self):
        super().prepare_tensors()

        if self._experts is not None:
            # flatten `list[dict[str, Tensor]]` into `list[str]`
            experts = [k for d in self._experts for k in d.keys()]
            if len(experts) > 0:
                raise ValueError(f"Unprocessed experts: {experts}")


@ModelBase.register("CohereForCausalLM")
class CommandR2Model(TextModel):
    model_arch = gguf.MODEL_ARCH.COMMAND_R

    def __init__(self, *args, **kwargs):
        super().__init__(*args, **kwargs)

        # max_position_embeddings = 8192 in config.json but model was actually
        # trained on 128k context length
        # aya-23 models don't have model_max_length specified
        self.hparams["max_position_embeddings"] = self.find_hparam(["model_max_length", "max_position_embeddings"])

    def set_gguf_parameters(self):
        super().set_gguf_parameters()
        self.gguf_writer.add_logit_scale(self.hparams["logit_scale"])
        self.gguf_writer.add_rope_scaling_type(gguf.RopeScalingType.NONE)


@ModelBase.register("Cohere2ForCausalLM")
class Cohere2Model(TextModel):
    model_arch = gguf.MODEL_ARCH.COHERE2

    def set_gguf_parameters(self):
        super().set_gguf_parameters()

        self.gguf_writer.add_logit_scale(self.hparams["logit_scale"])
        self.gguf_writer.add_sliding_window(self.hparams["sliding_window"])
        self.gguf_writer.add_vocab_size(self.hparams["vocab_size"])

        rotary_pct = self.hparams["rotary_pct"]
        hidden_size = self.hparams["hidden_size"]
        num_attention_heads = self.hparams["num_attention_heads"]
        self.gguf_writer.add_rope_dimension_count(int(rotary_pct * (hidden_size // num_attention_heads)))
        self.gguf_writer.add_rope_scaling_type(gguf.RopeScalingType.NONE)


@ModelBase.register("OlmoForCausalLM")
@ModelBase.register("OLMoForCausalLM")
class OlmoModel(TextModel):
    model_arch = gguf.MODEL_ARCH.OLMO

    def set_gguf_parameters(self):
        super().set_gguf_parameters()
        self.gguf_writer.add_layer_norm_eps(1e-5)
        clip_qkv = self.hparams.get("clip_qkv")
        if clip_qkv is not None:
            self.gguf_writer.add_clamp_kqv(clip_qkv)

    # Same as super class, but permuting q_proj, k_proj
    # Copied from: LlamaModel
    def modify_tensors(self, data_torch: Tensor, name: str, bid: int | None) -> Iterable[tuple[str, Tensor]]:
        del bid  # unused

        n_head = self.hparams["num_attention_heads"]
        n_kv_head = self.hparams.get("num_key_value_heads")

        if name.endswith("q_proj.weight"):
            data_torch = LlamaModel.permute(data_torch, n_head, n_head)
        if name.endswith("k_proj.weight"):
            data_torch = LlamaModel.permute(data_torch, n_head, n_kv_head)

        return [(self.map_tensor_name(name), data_torch)]


@ModelBase.register("SeedOssForCausalLM")
class SeedOssModel(TextModel):
    model_arch = gguf.MODEL_ARCH.SEED_OSS


@ModelBase.register("Olmo2ForCausalLM")
@ModelBase.register("Olmo3ForCausalLM")
class Olmo2Model(TextModel):
    model_arch = gguf.MODEL_ARCH.OLMO2

    def set_gguf_parameters(self):
        super().set_gguf_parameters()

        rope_scaling = self.hparams.get("rope_scaling") or {}
        if rope_scaling.get("rope_type", rope_scaling.get("type")) == "yarn" and "factor" in rope_scaling:
            self.gguf_writer.add_rope_scaling_type(gguf.RopeScalingType.YARN)
            self.gguf_writer.add_rope_scaling_factor(rope_scaling["factor"])
            self.gguf_writer.add_rope_scaling_attn_factors(rope_scaling["attention_factor"])
            self.gguf_writer.add_rope_scaling_orig_ctx_len(rope_scaling["original_max_position_embeddings"])

        if "sliding_window" in self.hparams:
            self.gguf_writer.add_sliding_window(self.hparams["sliding_window"])

            sliding_window_pattern = []
            if "layer_types" in self.hparams:
                sliding_window_pattern = [t == "sliding_attention" for t in self.hparams["layer_types"]]
            else:
                # Olmo2 does not use sliding window attention.
                # Olmo3 defaults to using sliding window for all layers except every 4th.
                for i in range(self.hparams["num_hidden_layers"]):
                    sliding_window_pattern.append((i + 1) % 4 != 0)

            self.gguf_writer.add_sliding_window_pattern(sliding_window_pattern)


@ModelBase.register("OlmoeForCausalLM")
class OlmoeModel(TextModel):
    model_arch = gguf.MODEL_ARCH.OLMOE

    def set_gguf_parameters(self):
        super().set_gguf_parameters()
        self.gguf_writer.add_layer_norm_rms_eps(1e-5)
        if (n_experts := self.hparams.get("num_experts")) is not None:
            self.gguf_writer.add_expert_count(n_experts)

    _experts: list[dict[str, Tensor]] | None = None

    # Copied from: Qwen2MoeModel
    def modify_tensors(self, data_torch: Tensor, name: str, bid: int | None) -> Iterable[tuple[str, Tensor]]:
        # process the experts separately
        if name.find("experts") != -1:
            n_experts = self.hparams["num_experts"]
            assert bid is not None

            if self._experts is None:
                self._experts = [{} for _ in range(self.block_count)]

            self._experts[bid][name] = data_torch

            if len(self._experts[bid]) >= n_experts * 3:
                tensors: list[tuple[str, Tensor]] = []

                # merge the experts into a single 3d tensor
                for w_name in ["down_proj", "gate_proj", "up_proj"]:
                    datas: list[Tensor] = []

                    for xid in range(n_experts):
                        ename = f"model.layers.{bid}.mlp.experts.{xid}.{w_name}.weight"
                        datas.append(self._experts[bid][ename])
                        del self._experts[bid][ename]

                    data_torch = torch.stack(datas, dim=0)

                    merged_name = f"model.layers.{bid}.mlp.experts.{w_name}.weight"

                    new_name = self.map_tensor_name(merged_name)

                    tensors.append((new_name, data_torch))
                return tensors
            else:
                return []

        return [(self.map_tensor_name(name), data_torch)]

    # Copied from: Qwen2MoeModel
    def prepare_tensors(self):
        super().prepare_tensors()

        if self._experts is not None:
            # flatten `list[dict[str, Tensor]]` into `list[str]`
            experts = [k for d in self._experts for k in d.keys()]
            if len(experts) > 0:
                raise ValueError(f"Unprocessed experts: {experts}")


@ModelBase.register("JinaBertModel", "JinaBertForMaskedLM")
class JinaBertV2Model(BertModel):
    model_arch = gguf.MODEL_ARCH.JINA_BERT_V2

    def set_vocab(self):
        tokenizer_class = 'BertTokenizer'
        with open(self.dir_model / "tokenizer_config.json", "r", encoding="utf-8") as f:
            tokenizer_class = json.load(f)['tokenizer_class']

        if tokenizer_class == 'BertTokenizer':
            super().set_vocab()
        elif tokenizer_class == 'RobertaTokenizer':
            self._set_vocab_gpt2()
            self.gguf_writer.add_token_type_count(2)
        else:
            raise NotImplementedError(f'Tokenizer {tokenizer_class} is not supported for JinaBertModel')


@ModelBase.register("OpenELMForCausalLM")
class OpenELMModel(TextModel):
    model_arch = gguf.MODEL_ARCH.OPENELM

    @staticmethod
    def _make_divisible(v: float | int, divisor: int) -> int:
        # ref: https://huggingface.co/apple/OpenELM-270M-Instruct/blob/eb111ff2e6724348e5b905984063d4064d4bc579/configuration_openelm.py#L34-L38
        new_v = max(divisor, int(v + divisor / 2) // divisor * divisor)
        # Make sure that round down does not go down by more than 10%.
        if new_v < 0.9 * v:
            new_v += divisor
        return new_v

    def __init__(self, *args, **kwargs):
        super().__init__(*args, **kwargs)

        ffn_multipliers: list[float] = self.hparams["ffn_multipliers"]
        ffn_dim_divisor: int = self.hparams["ffn_dim_divisor"]
        self._n_embd: int = self.hparams["model_dim"]
        self._num_kv_heads: list[int] = self.hparams["num_kv_heads"]
        self._num_query_heads: list[int] = self.hparams["num_query_heads"]
        self._ffn_dims: list[int] = [
            OpenELMModel._make_divisible(multiplier * self._n_embd, ffn_dim_divisor)
            for multiplier in ffn_multipliers
        ]
        assert isinstance(self._num_kv_heads, list) and isinstance(self._num_kv_heads[0], int)
        assert isinstance(self._num_query_heads, list) and isinstance(self._num_query_heads[0], int)

    # Uses the tokenizer from meta-llama/Llama-2-7b-hf
    def set_vocab(self):
        try:
            self._set_vocab_sentencepiece()
        except FileNotFoundError:
            self._set_vocab_builtin("llama-spm", self.hparams["vocab_size"])

    def set_gguf_parameters(self):
        n_embd = self._n_embd
        head_dim = self.hparams["head_dim"]
        rot_pct = 1.0
        assert self.block_count == len(self._num_kv_heads)
        assert self.block_count == len(self._num_query_heads)
        assert self.block_count == len(self._ffn_dims)

        self.gguf_writer.add_block_count(self.block_count)
        self.gguf_writer.add_context_length(self.hparams["max_context_length"])
        self.gguf_writer.add_embedding_length(n_embd)
        self.gguf_writer.add_feed_forward_length(self._ffn_dims)
        self.gguf_writer.add_head_count(self._num_query_heads)
        self.gguf_writer.add_head_count_kv(self._num_kv_heads)
        self.gguf_writer.add_rope_freq_base(self.hparams["rope_freq_constant"])
        # https://huggingface.co/apple/OpenELM-270M-Instruct/blob/c401df2/modeling_openelm.py#L30
        self.gguf_writer.add_layer_norm_rms_eps(1e-6)
        self.gguf_writer.add_rope_dimension_count(int(rot_pct * head_dim))
        self.gguf_writer.add_key_length(head_dim)
        self.gguf_writer.add_value_length(head_dim)
        self.gguf_writer.add_file_type(self.ftype)

    def find_hparam(self, keys: Iterable[str], optional: bool = False) -> Any:
        if "n_layers" in keys:
            return self.hparams["num_transformer_layers"]

        return super().find_hparam(keys, optional)

    def modify_tensors(self, data_torch: Tensor, name: str, bid: int | None) -> Iterable[tuple[str, Tensor]]:

        # split ff
        if bid is not None and name == f"transformer.layers.{bid}.ffn.proj_1.weight":
            ff_dim = self._ffn_dims[bid]
            yield (self.format_tensor_name(gguf.MODEL_TENSOR.FFN_GATE, bid), data_torch[:ff_dim])
            yield (self.format_tensor_name(gguf.MODEL_TENSOR.FFN_UP, bid), data_torch[ff_dim:])
            return

        yield (self.map_tensor_name(name), data_torch)


@ModelBase.register("ArcticForCausalLM")
class ArcticModel(TextModel):
    model_arch = gguf.MODEL_ARCH.ARCTIC

    def set_vocab(self):
        # The reason for using a custom implementation here is that the
        # snowflake-arctic-instruct model redefined tokens 31998 and 31999 from
        # tokenizer.model and used them as BOS and EOS instead of adding new tokens.
        from sentencepiece import SentencePieceProcessor

        tokenizer_path = self.dir_model / 'tokenizer.model'

        if not tokenizer_path.is_file():
            logger.error(f'Error: Missing {tokenizer_path}')
            sys.exit(1)

        # Read the whole vocabulary from the tokenizer.model file
        tokenizer = SentencePieceProcessor()
        tokenizer.LoadFromFile(str(tokenizer_path))

        vocab_size = self.hparams.get('vocab_size', tokenizer.vocab_size())

        tokens: list[bytes] = [f"[PAD{i}]".encode("utf-8") for i in range(vocab_size)]
        scores: list[float] = [-10000.0] * vocab_size
        toktypes: list[int] = [SentencePieceTokenTypes.UNUSED] * vocab_size

        for token_id in range(tokenizer.vocab_size()):

            piece = tokenizer.IdToPiece(token_id)
            text = piece.encode("utf-8")
            score = tokenizer.GetScore(token_id)

            toktype = SentencePieceTokenTypes.NORMAL
            if tokenizer.IsUnknown(token_id):
                toktype = SentencePieceTokenTypes.UNKNOWN
            elif tokenizer.IsControl(token_id):
                toktype = SentencePieceTokenTypes.CONTROL
            elif tokenizer.IsUnused(token_id):
                toktype = SentencePieceTokenTypes.UNUSED
            elif tokenizer.IsByte(token_id):
                toktype = SentencePieceTokenTypes.BYTE

            tokens[token_id] = text
            scores[token_id] = score
            toktypes[token_id] = toktype

        # Use the added_tokens_decoder field from tokeniser_config.json as the source
        # of information about added/redefined tokens and modify them accordingly.
        tokenizer_config_file = self.dir_model / 'tokenizer_config.json'
        if tokenizer_config_file.is_file():
            with open(tokenizer_config_file, "r", encoding="utf-8") as f:
                tokenizer_config_json = json.load(f)

                if "added_tokens_decoder" in tokenizer_config_json:
                    added_tokens_decoder = tokenizer_config_json["added_tokens_decoder"]
                    for token_id, token_json in added_tokens_decoder.items():
                        token_id = int(token_id)
                        if token_id >= vocab_size:
                            logger.debug(f'ignore token {token_id}: id is out of range, max={vocab_size - 1}')
                            continue

                        token_content = token_json["content"]
                        token_type = SentencePieceTokenTypes.USER_DEFINED
                        token_score = -10000.0

                        # Map unk_token to UNKNOWN, other special tokens to CONTROL
                        # Set the score to 0.0 as in the original tokenizer.model
                        if ("special" in token_json) and token_json["special"]:
                            if token_content == tokenizer_config_json["unk_token"]:
                                token_type = SentencePieceTokenTypes.UNKNOWN
                            else:
                                token_type = SentencePieceTokenTypes.CONTROL
                            token_score = 0.0

                        logger.info(f"Setting added token {token_id} to '{token_content}' (type: {token_type}, score: {token_score:.2f})")
                        tokens[token_id] = token_content.encode("utf-8")
                        toktypes[token_id] = token_type
                        scores[token_id] = token_score

        self.gguf_writer.add_tokenizer_model("llama")
        self.gguf_writer.add_tokenizer_pre("default")
        self.gguf_writer.add_token_list(tokens)
        self.gguf_writer.add_token_scores(scores)
        self.gguf_writer.add_token_types(toktypes)

        special_vocab = gguf.SpecialVocab(self.dir_model, n_vocab=len(tokens))
        special_vocab.add_to_gguf(self.gguf_writer)

    def set_gguf_parameters(self):
        super().set_gguf_parameters()
        hparams = self.hparams
        self.gguf_writer.add_vocab_size(hparams["vocab_size"])
        self.gguf_writer.add_rope_dimension_count(hparams["hidden_size"] // hparams["num_attention_heads"])

    _experts: list[dict[str, Tensor]] | None = None

    def modify_tensors(self, data_torch: Tensor, name: str, bid: int | None) -> Iterable[tuple[str, Tensor]]:
        n_head = self.hparams["num_attention_heads"]
        n_kv_head = self.hparams.get("num_key_value_heads")

        if name.endswith("q_proj.weight"):
            data_torch = LlamaModel.permute(data_torch, n_head, n_head)
        if name.endswith("k_proj.weight"):
            data_torch = LlamaModel.permute(data_torch, n_head, n_kv_head)

        # process the experts separately
        if name.find("block_sparse_moe.experts") != -1:
            n_experts = self.hparams["num_local_experts"]

            assert bid is not None

            if self._experts is None:
                self._experts = [{} for _ in range(self.block_count)]

            self._experts[bid][name] = data_torch

            if len(self._experts[bid]) >= n_experts * 3:
                tensors: list[tuple[str, Tensor]] = []

                # merge the experts into a single 3d tensor
                for wid in ["w1", "w2", "w3"]:
                    datas: list[Tensor] = []

                    for xid in range(n_experts):
                        ename = f"model.layers.{bid}.block_sparse_moe.experts.{xid}.{wid}.weight"
                        datas.append(self._experts[bid][ename])
                        del self._experts[bid][ename]

                    data_torch = torch.stack(datas, dim=0)

                    merged_name = f"layers.{bid}.feed_forward.experts.{wid}.weight"

                    new_name = self.map_tensor_name(merged_name)

                    tensors.append((new_name, data_torch))
                return tensors
            else:
                return []

        return [(self.map_tensor_name(name), data_torch)]

    def prepare_tensors(self):
        super().prepare_tensors()

        if self._experts is not None:
            # flatten `list[dict[str, Tensor]]` into `list[str]`
            experts = [k for d in self._experts for k in d.keys()]
            if len(experts) > 0:
                raise ValueError(f"Unprocessed experts: {experts}")


@ModelBase.register("DeepseekForCausalLM")
class DeepseekModel(TextModel):
    model_arch = gguf.MODEL_ARCH.DEEPSEEK

    def set_vocab(self):
        try:
            self._set_vocab_sentencepiece()
        except FileNotFoundError:
            self._set_vocab_gpt2()

    def set_gguf_parameters(self):
        super().set_gguf_parameters()
        hparams = self.hparams
        if (rope_dim := hparams.get("head_dim")) is None:
            rope_dim = hparams["hidden_size"] // hparams["num_attention_heads"]

        self.gguf_writer.add_rope_dimension_count(rope_dim)
        self.gguf_writer.add_rope_scaling_type(gguf.RopeScalingType.NONE)
        self.gguf_writer.add_leading_dense_block_count(hparams["first_k_dense_replace"])
        self.gguf_writer.add_vocab_size(hparams["vocab_size"])
        self.gguf_writer.add_expert_feed_forward_length(hparams["moe_intermediate_size"])
        self.gguf_writer.add_expert_weights_scale(1.0)
        self.gguf_writer.add_expert_count(hparams["n_routed_experts"])
        self.gguf_writer.add_expert_shared_count(hparams["n_shared_experts"])

    _experts: list[dict[str, Tensor]] | None = None

    @staticmethod
    def permute(weights: Tensor, n_head: int, n_head_kv: int | None):
        if n_head_kv is not None and n_head != n_head_kv:
            n_head = n_head_kv
        return (weights.reshape(n_head, 2, weights.shape[0] // n_head // 2, *weights.shape[1:])
                .swapaxes(1, 2)
                .reshape(weights.shape))

    def modify_tensors(self, data_torch: Tensor, name: str, bid: int | None) -> Iterable[tuple[str, Tensor]]:
        n_head = self.hparams["num_attention_heads"]
        n_kv_head = self.hparams.get("num_key_value_heads")

        if name.endswith(("q_proj.weight", "q_proj.bias")):
            data_torch = DeepseekModel.permute(data_torch, n_head, n_head)
        if name.endswith(("k_proj.weight", "k_proj.bias")):
            data_torch = DeepseekModel.permute(data_torch, n_head, n_kv_head)

        # process the experts separately
        if name.find("mlp.experts") != -1:
            n_experts = self.hparams["n_routed_experts"]
            assert bid is not None

            if self._experts is None:
                self._experts = [{} for _ in range(self.block_count)]

            self._experts[bid][name] = data_torch

            if len(self._experts[bid]) >= n_experts * 3:
                tensors: list[tuple[str, Tensor]] = []

                # merge the experts into a single 3d tensor
                for w_name in ["down_proj", "gate_proj", "up_proj"]:
                    datas: list[Tensor] = []

                    for xid in range(n_experts):
                        ename = f"model.layers.{bid}.mlp.experts.{xid}.{w_name}.weight"
                        datas.append(self._experts[bid][ename])
                        del self._experts[bid][ename]

                    data_torch = torch.stack(datas, dim=0)

                    merged_name = f"model.layers.{bid}.mlp.experts.{w_name}.weight"

                    new_name = self.map_tensor_name(merged_name)

                    tensors.append((new_name, data_torch))
                return tensors
            else:
                return []

        return [(self.map_tensor_name(name), data_torch)]

    def prepare_tensors(self):
        super().prepare_tensors()

        if self._experts is not None:
            # flatten `list[dict[str, Tensor]]` into `list[str]`
            experts = [k for d in self._experts for k in d.keys()]
            if len(experts) > 0:
                raise ValueError(f"Unprocessed experts: {experts}")


@ModelBase.register(
    "DeepseekV2ForCausalLM",
    "DeepseekV3ForCausalLM",
    "KimiVLForConditionalGeneration",
)
class DeepseekV2Model(TextModel):
    model_arch = gguf.MODEL_ARCH.DEEPSEEK2

    def set_vocab(self):
        try:
            self._set_vocab_gpt2()
            return
        except Exception:
            pass

        from transformers import AutoTokenizer
        tokenizer = AutoTokenizer.from_pretrained(self.dir_model, trust_remote_code=True)
        tokpre = self.get_vocab_base_pre(tokenizer)

        if tokpre == "kimi-k2":
            # Build merges list using the approach similar to HunYuanMoE
            merges = []
            vocab = {}
            mergeable_ranks = tokenizer.model._mergeable_ranks
            for token, rank in mergeable_ranks.items():
                vocab[QwenModel.token_bytes_to_string(token)] = rank
                if len(token) == 1:
                    continue
                merged = QwenModel.bpe(mergeable_ranks, token, max_rank=rank)
                if len(merged) == 2:
                    merges.append(' '.join(map(QwenModel.token_bytes_to_string, merged)))

            # Build token list
            vocab_size = self.hparams["vocab_size"]
            special_tokens = tokenizer.special_tokens
            reverse_vocab = {id_ : encoded_tok for encoded_tok, id_ in {**vocab, **special_tokens}.items()}
            tokens: list[str] = []
            toktypes: list[int] = []

            for i in range(vocab_size):
                if i not in reverse_vocab:
                    tokens.append(f"[PAD{i}]")
                    toktypes.append(gguf.TokenType.UNUSED)
                else:
                    token = reverse_vocab[i]
                    tokens.append(token)
                    if i in special_tokens.values():
                        toktypes.append(gguf.TokenType.CONTROL)
                    else:
                        toktypes.append(gguf.TokenType.NORMAL)

            self.gguf_writer.add_tokenizer_model("gpt2")
            self.gguf_writer.add_tokenizer_pre(tokpre)
            self.gguf_writer.add_token_list(tokens)
            self.gguf_writer.add_token_types(toktypes)
            self.gguf_writer.add_token_merges(merges)

            special_vocab = gguf.SpecialVocab(self.dir_model, load_merges=False)
            special_vocab.add_to_gguf(self.gguf_writer)
        else:
            raise NotImplementedError(f"Deepseek pre-tokenizer {tokpre!r} is not supported yet!")

    def set_gguf_parameters(self):

        # note: deepseek2 using MLA converts into MQA (ie: GQA with 1 group)
        self.hparams["num_key_value_heads"] = 1

        super().set_gguf_parameters()
        hparams = self.hparams

        self.gguf_writer.add_leading_dense_block_count(hparams["first_k_dense_replace"])
        self.gguf_writer.add_vocab_size(hparams["vocab_size"])
        if "q_lora_rank" in hparams and hparams["q_lora_rank"] is not None:
            self.gguf_writer.add_q_lora_rank(hparams["q_lora_rank"])
        self.gguf_writer.add_kv_lora_rank(hparams["kv_lora_rank"])

        # note: deepseek2 using MLA converts into MQA with larger heads, then decompresses to MHA
        self.gguf_writer.add_key_length(hparams["kv_lora_rank"] + hparams["qk_rope_head_dim"])
        self.gguf_writer.add_value_length(hparams["kv_lora_rank"])
        self.gguf_writer.add_key_length_mla(hparams["qk_nope_head_dim"] + hparams["qk_rope_head_dim"])
        self.gguf_writer.add_value_length_mla(hparams["v_head_dim"])

        self.gguf_writer.add_expert_feed_forward_length(hparams["moe_intermediate_size"])
        self.gguf_writer.add_expert_count(hparams["n_routed_experts"])
        self.gguf_writer.add_expert_shared_count(hparams["n_shared_experts"])
        self.gguf_writer.add_expert_weights_scale(hparams["routed_scaling_factor"])
        self.gguf_writer.add_expert_weights_norm(hparams["norm_topk_prob"])

        if hparams["scoring_func"] == "sigmoid":
            self.gguf_writer.add_expert_gating_func(gguf.ExpertGatingFuncType.SIGMOID)
        elif hparams["scoring_func"] == "softmax":
            self.gguf_writer.add_expert_gating_func(gguf.ExpertGatingFuncType.SOFTMAX)
        else:
            raise ValueError(f"Unsupported scoring_func value: {hparams['scoring_func']}")

        self.gguf_writer.add_rope_dimension_count(hparams["qk_rope_head_dim"])

        rope_scaling = self.hparams.get("rope_scaling") or {}
        if rope_scaling.get("rope_type", rope_scaling.get("type")) == "yarn" and "factor" in rope_scaling:
            self.gguf_writer.add_rope_scaling_type(gguf.RopeScalingType.YARN)
            self.gguf_writer.add_rope_scaling_factor(rope_scaling["factor"])
            self.gguf_writer.add_rope_scaling_orig_ctx_len(rope_scaling["original_max_position_embeddings"])
            self.gguf_writer.add_rope_scaling_yarn_log_mul(0.1 * rope_scaling["mscale_all_dim"])

    _experts: list[dict[str, Tensor]] | None = None

    def modify_tensors(self, data_torch: Tensor, name: str, bid: int | None) -> Iterable[tuple[str, Tensor]]:
        # skip vision tensors and remove "language_model." for Kimi-VL
        if "vision_tower" in name or "multi_modal_projector" in name:
            return []

        if name.startswith("language_model."):
            name = name.replace("language_model.", "")

        # rename e_score_correction_bias tensors
        if name.endswith("e_score_correction_bias"):
            name = name.replace("e_score_correction_bias", "e_score_correction.bias")

        # skip Multi-Token Prediction (MTP) layers
        block_count = self.hparams["num_hidden_layers"]
        match = re.match(r"model.layers.(\d+)", name)
        if match and int(match.group(1)) >= block_count:
            return []

        # process the experts separately
        if name.find("mlp.experts") != -1:
            n_experts = self.hparams["n_routed_experts"]
            assert bid is not None

            if self._experts is None:
                self._experts = [{} for _ in range(self.block_count)]

            self._experts[bid][name] = data_torch

            if len(self._experts[bid]) >= n_experts * 3:
                tensors: list[tuple[str, Tensor]] = []

                # merge the experts into a single 3d tensor
                for w_name in ["down_proj", "gate_proj", "up_proj"]:
                    datas: list[Tensor] = []

                    for xid in range(n_experts):
                        ename = f"model.layers.{bid}.mlp.experts.{xid}.{w_name}.weight"
                        datas.append(self._experts[bid][ename])
                        del self._experts[bid][ename]

                    data_torch = torch.stack(datas, dim=0)

                    merged_name = f"model.layers.{bid}.mlp.experts.{w_name}.weight"

                    new_name = self.map_tensor_name(merged_name)

                    tensors.append((new_name, data_torch))
                return tensors
            else:
                return []

        # note: MLA with the absorption optimization, needs these two split and k_b_proj transposed
        if name.endswith("kv_b_proj.weight"):
            name_kb = name.replace("kv_b_proj", "k_b_proj")
            name_vb = name.replace("kv_b_proj", "v_b_proj")

            n_head_kv = self.hparams["num_key_value_heads"]
            v_head_dim = self.hparams["v_head_dim"]
            qk_nope_head_dim = self.hparams["qk_nope_head_dim"]

            assert data_torch.shape[0] == n_head_kv * (v_head_dim + qk_nope_head_dim)

            kv_b = data_torch.view(n_head_kv, v_head_dim + qk_nope_head_dim, data_torch.shape[-1])
            k_b, v_b = torch.split(kv_b, [qk_nope_head_dim, v_head_dim], dim=1)
            k_b = k_b.transpose(1, 2)

            return [
                (self.map_tensor_name(name_kb), k_b),
                (self.map_tensor_name(name_vb), v_b)
            ]

        return [(self.map_tensor_name(name), data_torch)]

    def prepare_tensors(self):
        super().prepare_tensors()

        if self._experts is not None:
            # flatten `list[dict[str, Tensor]]` into `list[str]`
            experts = [k for d in self._experts for k in d.keys()]
            if len(experts) > 0:
                raise ValueError(f"Unprocessed experts: {experts}")


@ModelBase.register("Dots1ForCausalLM")
class Dots1Model(Qwen2MoeModel):
    model_arch = gguf.MODEL_ARCH.DOTS1

    def __init__(self, *args, **kwargs):
        super().__init__(*args, **kwargs)
        self.hparams["num_experts"] = self.hparams["n_routed_experts"]

    def set_gguf_parameters(self):
        super().set_gguf_parameters()
        self.gguf_writer.add_leading_dense_block_count(self.hparams["first_k_dense_replace"])
        self.gguf_writer.add_expert_shared_count(self.hparams["n_shared_experts"])
        self.gguf_writer.add_expert_weights_scale(self.hparams["routed_scaling_factor"])
        self.gguf_writer.add_expert_weights_norm(self.hparams["norm_topk_prob"])

        if self.hparams["scoring_func"] == "noaux_tc":
            self.gguf_writer.add_expert_gating_func(gguf.ExpertGatingFuncType.SIGMOID)
        else:
            raise ValueError(f"Unsupported scoring_func value: {self.hparams['scoring_func']}")

    def modify_tensors(self, data_torch: Tensor, name: str, bid: int | None):
        if name.endswith("e_score_correction_bias"):
            name = name.replace("e_score_correction_bias", "e_score_correction.bias")
        if "shared_experts" in name:
            return [(self.map_tensor_name(name), data_torch)]
        return super().modify_tensors(data_torch, name, bid)


@ModelBase.register("PLMForCausalLM")
class PLMModel(TextModel):
    model_arch = gguf.MODEL_ARCH.PLM

    def set_vocab(self):
        self._set_vocab_gpt2()

    def set_gguf_parameters(self):
        super().set_gguf_parameters()
        hparams = self.hparams
        self.gguf_writer.add_vocab_size(hparams["vocab_size"])
        self.gguf_writer.add_kv_lora_rank(hparams["kv_lora_rank"])
        self.gguf_writer.add_key_length(hparams["qk_nope_head_dim"] + hparams["qk_rope_head_dim"])
        self.gguf_writer.add_value_length(hparams["v_head_dim"])
        self.gguf_writer.add_rope_dimension_count(hparams["qk_rope_head_dim"])

    def modify_tensors(self, data_torch: Tensor, name: str, bid: int | None) -> Iterable[tuple[str, Tensor]]:
        return [(self.map_tensor_name(name), data_torch)]

    def prepare_tensors(self):
        super().prepare_tensors()


@ModelBase.register("T5WithLMHeadModel")
@ModelBase.register("T5ForConditionalGeneration")
@ModelBase.register("MT5ForConditionalGeneration")
@ModelBase.register("UMT5ForConditionalGeneration")
class T5Model(TextModel):
    model_arch = gguf.MODEL_ARCH.T5

    def __init__(self, *args, **kwargs):
        super().__init__(*args, **kwargs)
        self.shared_token_embeddings_found = False

    def set_vocab(self):
        # to avoid TypeError: Descriptors cannot be created directly
        # exception when importing sentencepiece_model_pb2
        os.environ["PROTOCOL_BUFFERS_PYTHON_IMPLEMENTATION"] = "python"
        from sentencepiece import SentencePieceProcessor
        from sentencepiece import sentencepiece_model_pb2 as model

        tokenizer_path = self.dir_model / 'tokenizer.model'

        # many older models use spiece.model tokenizer model filename
        if not tokenizer_path.is_file():
            tokenizer_path = self.dir_model / 'spiece.model'

        if not tokenizer_path.is_file():
            raise FileNotFoundError(f"File not found: {tokenizer_path}")

        sentencepiece_model = model.ModelProto()  # pyright: ignore[reportAttributeAccessIssue]
        sentencepiece_model.ParseFromString(open(tokenizer_path, "rb").read())

        # some models like Pile-T5 family use BPE tokenizer instead of Unigram
        if sentencepiece_model.trainer_spec.model_type == 2:  # BPE
            # assure the tokenizer model file name is correct
            assert tokenizer_path.name == 'tokenizer.model'
            return self._set_vocab_sentencepiece()
        else:
            assert sentencepiece_model.trainer_spec.model_type == 1  # UNIGRAM

        add_prefix = sentencepiece_model.normalizer_spec.add_dummy_prefix
        remove_whitespaces = sentencepiece_model.normalizer_spec.remove_extra_whitespaces
        precompiled_charsmap = sentencepiece_model.normalizer_spec.precompiled_charsmap

        tokenizer = SentencePieceProcessor()
        tokenizer.LoadFromFile(str(tokenizer_path))

        vocab_size = self.hparams.get('vocab_size', tokenizer.vocab_size())

        tokens: list[bytes] = [f"[PAD{i}]".encode("utf-8") for i in range(vocab_size)]
        scores: list[float] = [-10000.0] * vocab_size
        toktypes: list[int] = [SentencePieceTokenTypes.UNUSED] * vocab_size

        for token_id in range(tokenizer.vocab_size()):
            piece = tokenizer.IdToPiece(token_id)
            text = piece.encode("utf-8")
            score = tokenizer.GetScore(token_id)

            toktype = SentencePieceTokenTypes.NORMAL
            if tokenizer.IsUnknown(token_id):
                toktype = SentencePieceTokenTypes.UNKNOWN
            elif tokenizer.IsControl(token_id):
                toktype = SentencePieceTokenTypes.CONTROL
            elif tokenizer.IsUnused(token_id):
                toktype = SentencePieceTokenTypes.UNUSED
            elif tokenizer.IsByte(token_id):
                toktype = SentencePieceTokenTypes.BYTE

            tokens[token_id] = text
            scores[token_id] = score
            toktypes[token_id] = toktype

        added_tokens_file = self.dir_model / 'added_tokens.json'
        if added_tokens_file.is_file():
            with open(added_tokens_file, "r", encoding="utf-8") as f:
                added_tokens_json = json.load(f)
                for key in added_tokens_json:
                    token_id = added_tokens_json[key]
                    if token_id >= vocab_size:
                        logger.warning(f'ignore token {token_id}: id is out of range, max={vocab_size - 1}')
                        continue

                    tokens[token_id] = key.encode("utf-8")
                    scores[token_id] = -1000.0
                    toktypes[token_id] = SentencePieceTokenTypes.USER_DEFINED

        if vocab_size > len(tokens):
            pad_count = vocab_size - len(tokens)
            logger.debug(f"Padding vocab with {pad_count} token(s) - [PAD1] through [PAD{pad_count}]")
            for i in range(1, pad_count + 1):
                tokens.append(bytes(f"[PAD{i}]", encoding="utf-8"))
                scores.append(-1000.0)
                toktypes.append(SentencePieceTokenTypes.UNUSED)

        self.gguf_writer.add_tokenizer_model("t5")
        self.gguf_writer.add_tokenizer_pre("default")
        self.gguf_writer.add_token_list(tokens)
        self.gguf_writer.add_token_scores(scores)
        self.gguf_writer.add_token_types(toktypes)
        self.gguf_writer.add_add_space_prefix(add_prefix)
        self.gguf_writer.add_remove_extra_whitespaces(remove_whitespaces)
        if precompiled_charsmap:
            self.gguf_writer.add_precompiled_charsmap(precompiled_charsmap)

        special_vocab = gguf.SpecialVocab(self.dir_model, n_vocab=len(tokens))
        special_vocab.add_to_gguf(self.gguf_writer)

    def set_gguf_parameters(self):
        if (n_ctx := self.find_hparam(["n_positions"], optional=True)) is None:
            logger.warning("Couldn't find context length in config.json, assuming default value of 512")
            n_ctx = 512
        self.gguf_writer.add_context_length(n_ctx)
        self.gguf_writer.add_embedding_length(self.hparams["d_model"])
        self.gguf_writer.add_feed_forward_length(self.hparams["d_ff"])
        self.gguf_writer.add_block_count(self.hparams["num_layers"])
        if (dec_n_layer := self.hparams.get("num_decoder_layers")) is not None:
            self.gguf_writer.add_decoder_block_count(dec_n_layer)
        self.gguf_writer.add_head_count(self.hparams["num_heads"])
        self.gguf_writer.add_key_length(self.hparams["d_kv"])
        self.gguf_writer.add_value_length(self.hparams["d_kv"])
        self.gguf_writer.add_layer_norm_eps(self.hparams["layer_norm_epsilon"])
        self.gguf_writer.add_relative_attn_buckets_count(self.hparams["relative_attention_num_buckets"])
        self.gguf_writer.add_layer_norm_rms_eps(self.hparams["layer_norm_epsilon"])
        self.gguf_writer.add_decoder_start_token_id(self.hparams["decoder_start_token_id"])
        self.gguf_writer.add_file_type(self.ftype)

    def modify_tensors(self, data_torch: Tensor, name: str, bid: int | None) -> Iterable[tuple[str, Tensor]]:
        del bid  # unused

        # T5 based models contain shared token embeddings tensors saved randomly as either "encoder.embed_tokens.weight",
        # "decoder.embed_tokens.weight" or "shared.weight" tensor. In some models there are even multiple of them stored
        # in the safetensors files. We use the first tensor from these three as the token embeddings for both encoder
        # and decoder and ignore the remaining ones.
        if name in ["decoder.embed_tokens.weight", "encoder.embed_tokens.weight", "shared.weight"]:
            if not self.shared_token_embeddings_found:
                name = "shared.weight"
                self.shared_token_embeddings_found = True
            else:
                logger.debug(f"Skipping shared tensor {name!r} in safetensors so that convert can end normally.")
                return []

        return [(self.map_tensor_name(name), data_torch)]


@ModelBase.register("T5EncoderModel")
class T5EncoderModel(TextModel):
    model_arch = gguf.MODEL_ARCH.T5ENCODER

    def __init__(self, *args, **kwargs):
        super().__init__(*args, **kwargs)
        self.shared_token_embeddings_found = False

    def set_vocab(self):
        # to avoid TypeError: Descriptors cannot be created directly
        # exception when importing sentencepiece_model_pb2
        os.environ["PROTOCOL_BUFFERS_PYTHON_IMPLEMENTATION"] = "python"
        from sentencepiece import SentencePieceProcessor
        from sentencepiece import sentencepiece_model_pb2 as model

        tokenizer_path = self.dir_model / 'tokenizer.model'

        # many older models use spiece.model tokenizer model filename
        if not tokenizer_path.is_file():
            tokenizer_path = self.dir_model / 'spiece.model'

        if not tokenizer_path.is_file():
            raise FileNotFoundError(f"File not found: {tokenizer_path}")

        sentencepiece_model = model.ModelProto()  # pyright: ignore[reportAttributeAccessIssue]
        sentencepiece_model.ParseFromString(open(tokenizer_path, "rb").read())

        # some models like Pile-T5 family use BPE tokenizer instead of Unigram
        if sentencepiece_model.trainer_spec.model_type == 2:  # BPE
            # assure the tokenizer model file name is correct
            assert tokenizer_path.name == 'tokenizer.model'
            return self._set_vocab_sentencepiece()
        else:
            assert sentencepiece_model.trainer_spec.model_type == 1  # UNIGRAM

        add_prefix = sentencepiece_model.normalizer_spec.add_dummy_prefix
        remove_whitespaces = sentencepiece_model.normalizer_spec.remove_extra_whitespaces
        precompiled_charsmap = sentencepiece_model.normalizer_spec.precompiled_charsmap

        tokenizer = SentencePieceProcessor()
        tokenizer.LoadFromFile(str(tokenizer_path))

        vocab_size = self.hparams.get('vocab_size', tokenizer.vocab_size())

        tokens: list[bytes] = [f"[PAD{i}]".encode("utf-8") for i in range(vocab_size)]
        scores: list[float] = [-10000.0] * vocab_size
        toktypes: list[int] = [SentencePieceTokenTypes.UNUSED] * vocab_size

        for token_id in range(tokenizer.vocab_size()):
            piece = tokenizer.IdToPiece(token_id)
            text = piece.encode("utf-8")
            score = tokenizer.GetScore(token_id)

            toktype = SentencePieceTokenTypes.NORMAL
            if tokenizer.IsUnknown(token_id):
                toktype = SentencePieceTokenTypes.UNKNOWN
            elif tokenizer.IsControl(token_id):
                toktype = SentencePieceTokenTypes.CONTROL
            elif tokenizer.IsUnused(token_id):
                toktype = SentencePieceTokenTypes.UNUSED
            elif tokenizer.IsByte(token_id):
                toktype = SentencePieceTokenTypes.BYTE

            tokens[token_id] = text
            scores[token_id] = score
            toktypes[token_id] = toktype

        added_tokens_file = self.dir_model / 'added_tokens.json'
        if added_tokens_file.is_file():
            with open(added_tokens_file, "r", encoding="utf-8") as f:
                added_tokens_json = json.load(f)
                for key in added_tokens_json:
                    token_id = added_tokens_json[key]
                    if token_id >= vocab_size:
                        logger.warning(f'ignore token {token_id}: id is out of range, max={vocab_size - 1}')
                        continue

                    tokens[token_id] = key.encode("utf-8")
                    scores[token_id] = -1000.0
                    toktypes[token_id] = SentencePieceTokenTypes.USER_DEFINED

        if vocab_size > len(tokens):
            pad_count = vocab_size - len(tokens)
            logger.debug(f"Padding vocab with {pad_count} token(s) - [PAD1] through [PAD{pad_count}]")
            for i in range(1, pad_count + 1):
                tokens.append(bytes(f"[PAD{i}]", encoding="utf-8"))
                scores.append(-1000.0)
                toktypes.append(SentencePieceTokenTypes.UNUSED)

        self.gguf_writer.add_tokenizer_model("t5")
        self.gguf_writer.add_tokenizer_pre("default")
        self.gguf_writer.add_token_list(tokens)
        self.gguf_writer.add_token_scores(scores)
        self.gguf_writer.add_token_types(toktypes)
        self.gguf_writer.add_add_space_prefix(add_prefix)
        self.gguf_writer.add_remove_extra_whitespaces(remove_whitespaces)
        if precompiled_charsmap:
            self.gguf_writer.add_precompiled_charsmap(precompiled_charsmap)

        special_vocab = gguf.SpecialVocab(self.dir_model, n_vocab=len(tokens))
        special_vocab.add_to_gguf(self.gguf_writer)

    def set_gguf_parameters(self):
        if (n_ctx := self.find_hparam(["n_positions"], optional=True)) is None:
            logger.warning("Couldn't find context length in config.json, assuming default value of 512")
            n_ctx = 512
        self.gguf_writer.add_context_length(n_ctx)
        self.gguf_writer.add_embedding_length(self.hparams["d_model"])
        self.gguf_writer.add_feed_forward_length(self.hparams["d_ff"])
        self.gguf_writer.add_block_count(self.hparams["num_layers"])
        self.gguf_writer.add_head_count(self.hparams["num_heads"])
        self.gguf_writer.add_key_length(self.hparams["d_kv"])
        self.gguf_writer.add_value_length(self.hparams["d_kv"])
        self.gguf_writer.add_layer_norm_eps(self.hparams["layer_norm_epsilon"])
        self.gguf_writer.add_relative_attn_buckets_count(self.hparams["relative_attention_num_buckets"])
        self.gguf_writer.add_layer_norm_rms_eps(self.hparams["layer_norm_epsilon"])
        self.gguf_writer.add_file_type(self.ftype)

    def modify_tensors(self, data_torch: Tensor, name: str, bid: int | None) -> Iterable[tuple[str, Tensor]]:
        del bid  # unused

        # T5 based models contain shared token embeddings tensors saved randomly as either "encoder.embed_tokens.weight",
        # "decoder.embed_tokens.weight" or "shared.weight" tensor. In some models there are even multiple of them stored
        # in the safetensors files. We use the first tensor from these three as the token embeddings for both encoder
        # and decoder and ignore the remaining ones.
        if name in ["decoder.embed_tokens.weight", "encoder.embed_tokens.weight", "shared.weight"]:
            if not self.shared_token_embeddings_found:
                name = "shared.weight"
                self.shared_token_embeddings_found = True
            else:
                logger.debug(f"Skipping shared tensor {name!r} in safetensors so that convert can end normally.")
                return []

        return [(self.map_tensor_name(name), data_torch)]


@ModelBase.register("JAISLMHeadModel")
class JaisModel(TextModel):
    model_arch = gguf.MODEL_ARCH.JAIS

    def __init__(self, *args, **kwargs):
        super().__init__(*args, **kwargs)

        # SwigLU activation
        assert self.hparams["activation_function"] == "swiglu"
        # ALiBi position embedding
        assert self.hparams["position_embedding_type"] == "alibi"

        # Embeddings scale
        self.embeddings_scale = 1.0
        if 'mup_embeddings_scale' in self.hparams:
            self.embeddings_scale = self.hparams['mup_embeddings_scale']
        elif 'embeddings_scale' in self.hparams:
            self.embeddings_scale = self.hparams['embeddings_scale']
        else:
            assert False

        self.width_scale = 1.0
        if 'mup_output_alpha' in self.hparams:
            assert 'mup_width_scale' in self.hparams
            self.width_scale = self.hparams['mup_output_alpha'] * self.hparams['mup_width_scale']
        elif 'width_scale' in self.hparams:
            self.width_scale = self.hparams['width_scale']
        else:
            assert False

        self.max_alibi_bias = 8.0

    def set_vocab(self):
        self._set_vocab_gpt2()

    def set_gguf_parameters(self):
        self.gguf_writer.add_block_count(self.hparams["n_layer"])
        self.gguf_writer.add_context_length(self.hparams["n_positions"])
        self.gguf_writer.add_embedding_length(self.hparams["n_embd"])
        self.gguf_writer.add_feed_forward_length(self.hparams["n_inner"])
        self.gguf_writer.add_head_count(self.hparams["n_head"])
        self.gguf_writer.add_layer_norm_eps(self.hparams["layer_norm_epsilon"])
        self.gguf_writer.add_file_type(self.ftype)

    def modify_tensors(self, data_torch: Tensor, name: str, bid: int | None) -> Iterable[tuple[str, Tensor]]:
        del bid  # unused

        tensors: list[tuple[str, Tensor]] = []

        # we don't need these
        if name.endswith((".attn.bias")):
            return tensors

        if name.endswith(("relative_pe.slopes")):
            # Calculate max ALiBi bias (this is the inverse of the ALiBi calculation)
            # Some other models has max_alibi_bias spelled out explicitly in the hyperparams,
            # but Jais's PyTorch model simply precalculates the slope values and places them
            # in relative_pes.slopes
            n_head_closest_log2 = 2 ** math.floor(math.log2(self.hparams["n_head"]))
            first_val = float(data_torch[0].item())
            self.max_alibi_bias = -round(math.log2(first_val) * n_head_closest_log2)

            return tensors

        if name.endswith((".c_attn.weight", ".c_proj.weight", ".c_fc.weight", ".c_fc2.weight")):
            data_torch = data_torch.transpose(1, 0)

        new_name = self.map_tensor_name(name)

        if new_name == self.format_tensor_name(gguf.MODEL_TENSOR.TOKEN_EMBD):
            tensors.append((new_name, data_torch * self.embeddings_scale))
        elif new_name == self.format_tensor_name(gguf.MODEL_TENSOR.OUTPUT):
            tensors.append((new_name, data_torch * self.width_scale))
        else:
            tensors.append((new_name, data_torch))

        return tensors

    def prepare_tensors(self):
        super().prepare_tensors()
        self.gguf_writer.add_max_alibi_bias(self.max_alibi_bias)


@ModelBase.register("Glm4ForCausalLM", "Glm4vForConditionalGeneration")
class Glm4Model(TextModel):
    model_arch = gguf.MODEL_ARCH.GLM4

    def set_vocab(self):
        from transformers import AutoTokenizer
        tokenizer = AutoTokenizer.from_pretrained(self.dir_model, trust_remote_code=True)
        special_vocab = gguf.SpecialVocab(self.dir_model, load_merges=True)
        tokens, toktypes, tokpre = self.get_vocab_base()
        self.gguf_writer.add_tokenizer_model("gpt2")
        self.gguf_writer.add_tokenizer_pre(tokpre)
        self.gguf_writer.add_token_list(tokens)
        self.gguf_writer.add_token_types(toktypes)
        special_vocab = gguf.SpecialVocab(self.dir_model, load_merges=True)
        special_vocab._set_special_token("eos", tokenizer.get_added_vocab()["<|endoftext|>"])
        special_vocab._set_special_token("eot", tokenizer.get_added_vocab()["<|user|>"])
        special_vocab._set_special_token("unk", tokenizer.get_added_vocab()["<|endoftext|>"])
        special_vocab._set_special_token("bos", tokenizer.get_added_vocab()["<|endoftext|>"])
        special_vocab.add_to_gguf(self.gguf_writer)

    def set_gguf_parameters(self):
        super().set_gguf_parameters()
        if (rope_dim := self.hparams.get("head_dim")) is None:
            rope_dim = self.hparams["hidden_size"] // self.hparams["num_attention_heads"]
        self.gguf_writer.add_rope_dimension_count(int(rope_dim * self.hparams.get("partial_rotary_factor", 0.5)))
        rope_scaling = self.hparams.get("rope_scaling") or {}
        if rope_scaling.get("rope_type", rope_scaling.get("type")) == "yarn" and "factor" in rope_scaling:
            self.gguf_writer.add_rope_scaling_type(gguf.RopeScalingType.YARN)
            self.gguf_writer.add_rope_scaling_factor(rope_scaling["factor"])
            self.gguf_writer.add_rope_scaling_orig_ctx_len(rope_scaling["original_max_position_embeddings"])

    def modify_tensors(self, data_torch: Tensor, name: str, bid: int | None) -> Iterable[tuple[str, Tensor]]:
        if name.startswith("model.visual."): # ignore visual part of Glm4v
            return []
        elif name.startswith("model.language_model."):
            name = name.replace("language_model.", "") # for Glm4v
        return super().modify_tensors(data_torch, name, bid)


@ModelBase.register("Glm4MoeForCausalLM")
class Glm4MoeModel(TextModel):
    model_arch = gguf.MODEL_ARCH.GLM4_MOE

    def __init__(self, *args, **kwargs):
        super().__init__(*args, **kwargs)
        # GLM4_MOE has num_hidden_layers + 1 actual layers (including NextN layer)
        self.block_count = self.hparams["num_hidden_layers"] + self.hparams.get("num_nextn_predict_layers", 0)
        self.tensor_map = gguf.get_tensor_name_map(self.model_arch, self.block_count)

    def set_vocab(self):
        from transformers import AutoTokenizer

        tokenizer = AutoTokenizer.from_pretrained(self.dir_model)
        special_vocab = gguf.SpecialVocab(self.dir_model, load_merges=True)
        tokens, toktypes, tokpre = self.get_vocab_base()
        self.gguf_writer.add_tokenizer_model("gpt2")
        self.gguf_writer.add_tokenizer_pre(tokpre)
        self.gguf_writer.add_token_list(tokens)
        self.gguf_writer.add_token_types(toktypes)

        # Special tokens
        # Note: Using <|endoftext|> (151329) for eot causes endless generation
        special_vocab._set_special_token("bos", tokenizer.get_added_vocab()["[gMASK]"])  # 151331
        special_vocab._set_special_token("eot", tokenizer.get_added_vocab()["<|user|>"])  # 151336
        special_vocab._set_special_token("unk", tokenizer.get_added_vocab()["<|endoftext|>"]) # 151329
        special_vocab._set_special_token("eom", tokenizer.get_added_vocab()["<|observation|>"])  # 151338

        # Patch broken chat template
        if isinstance(special_vocab.chat_template, str) and "visible_text(m.content).endswith" in special_vocab.chat_template:
            special_vocab.chat_template = special_vocab.chat_template.replace(
                """{{ visible_text(m.content) }}\n{{- '/nothink' if (enable_thinking is defined and not enable_thinking and not visible_text(m.content).endswith("/nothink")) else '' -}}""",
                """{% set content = visible_text(m.content) %}{{ content }}\n{{- '/nothink' if (enable_thinking is defined and not enable_thinking and not content.endswith("/nothink")) else '' -}}""")

        special_vocab.add_to_gguf(self.gguf_writer)

    def set_gguf_parameters(self):
        super().set_gguf_parameters()
        if (rope_dim := self.hparams.get("head_dim")) is None:
            rope_dim = (
                self.hparams["hidden_size"] // self.hparams["num_attention_heads"]
            )
        self.gguf_writer.add_rope_dimension_count(
            int(rope_dim * self.hparams.get("partial_rotary_factor", 0.5))
        )

        # MoE parameters - Use only routed expert count (shared experts handled separately)
        if (n_routed_experts := self.hparams.get("n_routed_experts")) is not None:
            self.gguf_writer.add_expert_count(n_routed_experts)
        if (moe_intermediate_size := self.hparams.get("moe_intermediate_size")) is not None:
            self.gguf_writer.add_expert_feed_forward_length(moe_intermediate_size)
        if (n_shared_experts := self.hparams.get("n_shared_experts")) is not None:
            self.gguf_writer.add_expert_shared_count(n_shared_experts)
        if (first_k_dense_replace := self.hparams.get("first_k_dense_replace")) is not None:
            self.gguf_writer.add_leading_dense_block_count(first_k_dense_replace)

        # Expert gating function (sigmoid for GLM4_MOE)
        self.gguf_writer.add_expert_gating_func(gguf.ExpertGatingFuncType.SIGMOID)

        # Routed scaling factor
        if (routed_scaling_factor := self.hparams.get("routed_scaling_factor")) is not None:
            self.gguf_writer.add_expert_weights_scale(routed_scaling_factor)

        # Normalise topk probabilities
        if (norm_topk_prob := self.hparams.get("norm_topk_prob")) is not None:
            self.gguf_writer.add_expert_weights_norm(norm_topk_prob)

        # NextN/MTP prediction layers
        if (num_nextn_predict_layers := self.hparams.get("num_nextn_predict_layers")) is not None:
            self.gguf_writer.add_nextn_predict_layers(num_nextn_predict_layers)

    _experts: list[dict[str, Tensor]] | None = None

    def modify_tensors(
        self, data_torch: Tensor, name: str, bid: int | None
    ) -> Iterable[tuple[str, Tensor]]:
        if name.startswith("model.visual."):  # ignore visual part
            return []
        elif name.startswith("model.language_model."):
            name = name.replace("language_model.", "")  # for multimodal variants

        # Handle main token embedding (but not layer-specific NextN embeddings)
        if name == "model.embed_tokens.weight" and ".layers." not in name:
            return [(self.map_tensor_name("token_embd.weight"), data_torch)]

        # Handle routed experts
        if name.find("mlp.experts") != -1:
            n_experts = self.hparams["n_routed_experts"]
            assert bid is not None

            if self._experts is None:
                self._experts = [{} for _ in range(self.block_count)]

            self._experts[bid][name] = data_torch

            if len(self._experts[bid]) >= n_experts * 3:
                tensors: list[tuple[str, Tensor]] = []

                # merge the experts into a single 3d tensor
                for w_name in ["down_proj", "gate_proj", "up_proj"]:
                    datas: list[Tensor] = []

                    for xid in range(n_experts):
                        ename = f"model.layers.{bid}.mlp.experts.{xid}.{w_name}.weight"
                        datas.append(self._experts[bid][ename])
                        del self._experts[bid][ename]

                    data_torch = torch.stack(datas, dim=0)

                    merged_name = f"model.layers.{bid}.mlp.experts.{w_name}.weight"

                    new_name = self.map_tensor_name(merged_name)
                    tensors.append((new_name, data_torch))
                return tensors
            else:
                return []

        if name.endswith("e_score_correction_bias"):
            name = name.replace("e_score_correction_bias", "e_score_correction.bias")

        new_name = self.map_tensor_name(name)

        return [(new_name, data_torch)]

    def prepare_tensors(self):
        super().prepare_tensors()
        if self._experts is not None:
            # flatten `list[dict[str, Tensor]]` into `list[str]`
            experts = [k for d in self._experts for k in d.keys()]
            if len(experts) > 0:
                raise ValueError(f"Unprocessed experts: {experts}")


@ModelBase.register("GlmForCausalLM", "ChatGLMModel", "ChatGLMForConditionalGeneration")
class ChatGLMModel(TextModel):
    model_arch = gguf.MODEL_ARCH.CHATGLM

    def set_vocab_chatglm3(self):
        dir_model = self.dir_model
        hparams = self.hparams
        tokens: list[bytes] = []
        toktypes: list[int] = []
        scores: list[float] = []

        from transformers import AutoTokenizer
        tokenizer = AutoTokenizer.from_pretrained(dir_model, trust_remote_code=True)
        vocab_size = hparams.get("padded_vocab_size", len(tokenizer.get_vocab()))
        assert max(tokenizer.get_vocab().values()) < vocab_size
        role_special_tokens = ["<|system|>", "<|user|>", "<|assistant|>", "<|observation|>"]
        special_tokens = ["[MASK]", "[gMASK]", "[sMASK]", "sop", "eop"] + role_special_tokens
        for token_id in range(vocab_size):
            piece = tokenizer._convert_id_to_token(token_id)
            if token_id == 0:
                piece = "<unk>"
            elif token_id == 1:
                piece = "<bos>"
            elif token_id == 2:
                piece = "<eos>"

            text = piece.encode("utf-8")
            score = 0.0
            # Referencing the tokenizer Python implementation(https://huggingface.co/THUDM/chatglm3-6b/blob/main/tokenization_chatglm.py),
            # it is only valid if it is less than tokenizer.tokenizer.sp_model.vocab_size()
            if len(piece) != 0 and token_id < tokenizer.tokenizer.sp_model.vocab_size():
                score = tokenizer.tokenizer.sp_model.get_score(token_id)

            if token_id >= tokenizer.tokenizer.sp_model.vocab_size():
                if piece in special_tokens:
                    toktype = SentencePieceTokenTypes.CONTROL
                elif len(piece) == 0:
                    text = f"[PAD{token_id}]".encode("utf-8")
                    toktype = SentencePieceTokenTypes.UNUSED
                else:
                    toktype = SentencePieceTokenTypes.USER_DEFINED
                tokens.append(text)
                scores.append(score)
                toktypes.append(toktype)
                continue

            toktype = SentencePieceTokenTypes.NORMAL
            if tokenizer.tokenizer.sp_model.is_unknown(token_id):
                toktype = SentencePieceTokenTypes.UNKNOWN
            elif tokenizer.tokenizer.sp_model.is_control(token_id):
                toktype = SentencePieceTokenTypes.CONTROL
            elif tokenizer.tokenizer.sp_model.is_unused(token_id):
                toktype = SentencePieceTokenTypes.UNUSED
            elif tokenizer.tokenizer.sp_model.is_byte(token_id):
                toktype = SentencePieceTokenTypes.BYTE

            tokens.append(text)
            scores.append(score)
            toktypes.append(toktype)

        self.gguf_writer.add_tokenizer_model("llama")
        # glm3 needs prefix and suffix formatted as:
        # prompt = "[gMASK]sop<|user|>\n" + prompt + "<|assistant|>"
        self.gguf_writer.add_tokenizer_pre("chatglm-spm")
        self.gguf_writer.add_token_list(tokens)
        self.gguf_writer.add_token_scores(scores)
        self.gguf_writer.add_token_types(toktypes)

        special_vocab = gguf.SpecialVocab(self.dir_model, n_vocab=len(tokens))
        special_vocab.add_to_gguf(self.gguf_writer)

    @staticmethod
    def token_bytes_to_string(b):
        from transformers.models.gpt2.tokenization_gpt2 import bytes_to_unicode
        byte_encoder = bytes_to_unicode()
        return ''.join([byte_encoder[ord(char)] for char in b.decode('latin-1')])

    @staticmethod
    def bpe(mergeable_ranks: dict[bytes, int], token: bytes, max_rank: int | None = None) -> list[bytes]:
        parts = [bytes([b]) for b in token]
        while True:
            min_idx = None
            min_rank = None
            for i, pair in enumerate(zip(parts[:-1], parts[1:])):
                rank = mergeable_ranks.get(pair[0] + pair[1])
                if rank is not None and (min_rank is None or rank < min_rank):
                    min_idx = i
                    min_rank = rank
            if min_rank is None or (max_rank is not None and min_rank >= max_rank):
                break
            assert min_idx is not None
            parts = parts[:min_idx] + [parts[min_idx] + parts[min_idx + 1]] + parts[min_idx + 2:]
        return parts

    def set_vocab(self):
        if "THUDM/chatglm3-6b" in self.hparams.get("_name_or_path", ""):
            self.set_vocab_chatglm3()
            return

        dir_model = self.dir_model
        hparams = self.hparams
        tokens: list[str] = []
        toktypes: list[int] = []

        from transformers import AutoTokenizer
        tokenizer = AutoTokenizer.from_pretrained(dir_model, trust_remote_code=True)
        vocab_size = hparams.get("padded_vocab_size",hparams["vocab_size"])
        assert max(tokenizer.get_vocab().values()) < vocab_size

        tokens, toktypes, tokpre = self.get_vocab_base()
        self.gguf_writer.add_tokenizer_model("gpt2")
        self.gguf_writer.add_tokenizer_pre(tokpre)
        self.gguf_writer.add_token_list(tokens)
        self.gguf_writer.add_token_types(toktypes)
        special_vocab = gguf.SpecialVocab(self.dir_model, load_merges=True)
        # only add special tokens when they were not already loaded from config.json
        special_vocab._set_special_token("eos", tokenizer.get_added_vocab()["<|endoftext|>"])
        special_vocab._set_special_token("eot", tokenizer.get_added_vocab()["<|user|>"])
        # this one is usually not in config.json anyway
        special_vocab._set_special_token("unk", tokenizer.get_added_vocab()["<|endoftext|>"])
        special_vocab.add_to_gguf(self.gguf_writer)

    def set_gguf_parameters(self):
        n_embed = self.hparams.get("hidden_size", self.hparams.get("n_embed"))
        n_head = self.hparams.get("n_head", self.hparams.get("num_attention_heads"))
        n_head_kv = self.hparams.get("multi_query_group_num", self.hparams.get("num_key_value_heads", n_head))
        self.gguf_writer.add_context_length(self.hparams.get("seq_length", n_embed))
        self.gguf_writer.add_embedding_length(n_embed)
        self.gguf_writer.add_feed_forward_length(self.hparams.get("ffn_hidden_size", self.hparams.get("intermediate_size", 4 * n_embed)))
        self.gguf_writer.add_block_count(self.hparams.get("num_layers", self.hparams["num_hidden_layers"]))
        self.gguf_writer.add_head_count(n_head)
        self.gguf_writer.add_head_count_kv(n_head_kv)
        self.gguf_writer.add_layer_norm_rms_eps(self.hparams.get("layernorm_epsilon",1e-5))
        self.gguf_writer.add_file_type(self.ftype)
        if "attention_dim" in self.hparams:
            rope_dim = self.hparams["attention_dim"]
        else:
            rope_dim = self.hparams["hidden_size"] // self.hparams["num_attention_heads"]
        self.gguf_writer.add_rope_dimension_count(int(rope_dim * self.hparams.get("partial_rotary_factor", 0.5)))
        self.gguf_writer.add_add_bos_token(False)
        rope_freq = 10000
        if "rope_ratio" in self.hparams:
            rope_freq = rope_freq * self.hparams["rope_ratio"]
        self.gguf_writer.add_rope_freq_base(rope_freq)

    def modify_tensors(self, data_torch: Tensor, name: str, bid: int | None) -> Iterable[tuple[str, Tensor]]:
        del bid  # unused

        if name.endswith(".rotary_pos_emb.inv_freq") or name.startswith("model.vision."):
            return []

        name = name.removeprefix("transformer.")
        return [(self.map_tensor_name(name), data_torch)]


@ModelBase.register("NemotronForCausalLM")
class NemotronModel(TextModel):
    model_arch = gguf.MODEL_ARCH.NEMOTRON

    def set_vocab(self):
        self._set_vocab_sentencepiece()
        self.gguf_writer.add_pad_token_id(0)
        self.gguf_writer.add_unk_token_id(1)

    def set_gguf_parameters(self):
        super().set_gguf_parameters()
        hparams = self.hparams
        self.gguf_writer.add_vocab_size(hparams["vocab_size"])

        f_norm_eps = self.find_hparam(["layer_norm_eps", "layer_norm_epsilon", "norm_epsilon", "norm_eps"])
        self.gguf_writer.add_layer_norm_eps(f_norm_eps)

        # * Partial RoPE
        rot_pct = self.find_hparam(["partial_rotary_factor", "rope_pct", "rope_percent"])
        n_embd = self.find_hparam(["hidden_size", "n_embd"])
        n_head = self.find_hparam(["num_attention_heads", "n_head"])
        self.gguf_writer.add_rope_dimension_count(int(rot_pct * n_embd) // n_head)

        # * RopeScaling for Nemotron
        if "rope_scaling" not in self.hparams or self.hparams["rope_scaling"] is None:
            self.gguf_writer.add_rope_scaling_type(gguf.RopeScalingType.NONE)
        else:
            self.gguf_writer.add_rope_scaling_type(gguf.RopeScalingType.LINEAR)
            self.gguf_writer.add_rope_scaling_factor(self.hparams["factor"])

    def modify_tensors(self, data_torch: Tensor, name: str, bid: int | None) -> Iterable[tuple[str, Tensor]]:
        # * Adding +1 to LayerNorm's weights here to implement layernorm1p w/o changing anything on the GGML engine side
        #   model.layers.{l}.input_layernorm.weight
        #   model.layers.{l}.post_attention_layernorm.weight
        #   model.norm.weight
        if name.endswith("norm.weight"):
            data_torch = data_torch + 1

        return [(self.map_tensor_name(name), data_torch)]


@ModelBase.register("ExaoneForCausalLM")
class ExaoneModel(TextModel):
    model_arch = gguf.MODEL_ARCH.EXAONE

    def set_gguf_parameters(self):
        hparams = self.hparams

        assert (hparams["activation_function"] == "silu")

        max_position_embeddings = hparams["max_position_embeddings"]
        embed_dim = hparams["hidden_size"]
        num_heads = hparams["num_attention_heads"]
        num_kv_heads = hparams.get("num_key_value_heads", num_heads)
        layer_norm_eps = hparams["layer_norm_epsilon"]
        intermediate_size = hparams["intermediate_size"] if "intermediate_size" in hparams else 4 * embed_dim
        num_layers = hparams["num_layers"]
        # ignore for now as EXAONE-3.0-7.8B-Instruct attentino_dropout is 0.0
        # attention_dropout_rate = hparams["attention_dropout"]
        # ignore for now as EXAONE-3.0-7.8B-Instruct embed_dropout is 0.0
        # embed_dropout_rate = hparams["embed_dropout"]
        self.gguf_writer.add_embedding_length(embed_dim)
        self.gguf_writer.add_head_count(num_heads)
        self.gguf_writer.add_head_count_kv(num_kv_heads)
        self.gguf_writer.add_context_length(max_position_embeddings)
        self.gguf_writer.add_layer_norm_rms_eps(layer_norm_eps)
        self.gguf_writer.add_feed_forward_length(intermediate_size)
        self.gguf_writer.add_block_count(num_layers)
        self.gguf_writer.add_file_type(self.ftype)

        if (rope_theta := self.hparams.get("rope_theta")) is not None:
            self.gguf_writer.add_rope_freq_base(rope_theta)
        rotary_factor = self.find_hparam(["partial_rotary_factor", "rope_pct"], optional=True)
        rotary_factor = rotary_factor if rotary_factor is not None else 1.0
        self.gguf_writer.add_rope_dimension_count(int(rotary_factor * (hparams["hidden_size"] // hparams["num_attention_heads"])))
        rope_scaling = self.hparams.get("rope_scaling") or {}
        if rope_scaling.get("rope_type", rope_scaling.get("type")) == "linear" and "factor" in rope_scaling:
            self.gguf_writer.add_rope_scaling_type(gguf.RopeScalingType.LINEAR)
            self.gguf_writer.add_rope_scaling_factor(rope_scaling["factor"])

    def generate_extra_tensors(self) -> Iterable[tuple[str, Tensor]]:
        if rope_scaling := self.find_hparam(["rope_scaling"], optional=True):
            if rope_scaling.get("rope_type", '').lower() == "llama3":
                base = self.hparams.get("rope_theta", 10000.0)
                if (dim := self.hparams.get("head_dim")) is None:
                    dim = self.hparams["hidden_size"] // self.hparams["num_attention_heads"]
                freqs = 1.0 / (base ** (torch.arange(0, dim, 2, dtype=torch.float32) / dim))

                factor = rope_scaling.get("factor", 8.0)
                low_freq_factor = rope_scaling.get("low_freq_factor", 1.0)
                high_freq_factor = rope_scaling.get("high_freq_factor", 4.0)
                old_context_len = self.hparams.get("original_max_position_embeddings", 8192)

                low_freq_wavelen = old_context_len / low_freq_factor
                high_freq_wavelen = old_context_len / high_freq_factor
                assert low_freq_wavelen != high_freq_wavelen

                rope_factors = []
                for freq in freqs:
                    wavelen = 2 * math.pi / freq
                    if wavelen < high_freq_wavelen:
                        rope_factors.append(1)
                    elif wavelen > low_freq_wavelen:
                        rope_factors.append(factor)
                    else:
                        smooth = (old_context_len / wavelen - low_freq_factor) / (high_freq_factor - low_freq_factor)
                        rope_factors.append(1 / ((1 - smooth) / factor + smooth))

                yield (self.format_tensor_name(gguf.MODEL_TENSOR.ROPE_FREQS), torch.tensor(rope_factors, dtype=torch.float32))


@ModelBase.register("Exaone4ForCausalLM")
class Exaone4Model(TextModel):
    model_arch = gguf.MODEL_ARCH.EXAONE4

    def set_vocab(self):
        tokens, toktypes, tokpre = self.get_vocab_base()
        self.gguf_writer.add_tokenizer_model("gpt2")
        self.gguf_writer.add_tokenizer_pre(tokpre)
        self.gguf_writer.add_token_list(tokens)
        self.gguf_writer.add_token_types(toktypes)

        special_vocab = gguf.SpecialVocab(self.dir_model, load_merges=True)
        special_vocab.add_to_gguf(self.gguf_writer)

    def set_gguf_parameters(self):
        super().set_gguf_parameters()
        hparams = self.hparams
        self.gguf_writer.add_vocab_size(hparams["vocab_size"])

        if hparams.get("sliding_window") is not None:
            self.gguf_writer.add_sliding_window(hparams["sliding_window"])
            if "layer_types" in hparams:
                self.gguf_writer.add_sliding_window_pattern([t == "sliding_attention" for t in hparams["layer_types"]])
            elif "sliding_window_pattern" in hparams:
                sliding_window_pattern = []
                if isinstance(hparams["sliding_window_pattern"], str):  # e.g. LLLG
                    for i in range(hparams["num_hidden_layers"]):
                        sliding_window_pattern.append(hparams["sliding_window_pattern"][i % len(hparams["sliding_window_pattern"])] == "L")
                if isinstance(hparams["sliding_window_pattern"], int):  # e.g. 4
                    for i in range(hparams["num_hidden_layers"]):
                        sliding_window_pattern.append((i + 1) % hparams["sliding_window_pattern"] != 0)
                if len(sliding_window_pattern) == hparams["num_hidden_layers"]:
                    self.gguf_writer.add_sliding_window_pattern(sliding_window_pattern)

        rope_scaling = self.hparams.get("rope_scaling") or {}
        if rope_scaling.get("rope_type", rope_scaling.get("type")) == "linear" and "factor" in rope_scaling:
            self.gguf_writer.add_rope_scaling_type(gguf.RopeScalingType.LINEAR)
            self.gguf_writer.add_rope_scaling_factor(rope_scaling["factor"])

    def generate_extra_tensors(self) -> Iterable[tuple[str, Tensor]]:
        if rope_scaling := self.find_hparam(["rope_scaling"], optional=True):
            if rope_scaling.get("rope_type", '').lower() == "llama3":
                base = self.hparams.get("rope_theta", 10_000.0)
                if (dim := self.hparams.get("head_dim")) is None:
                    dim = self.hparams["hidden_size"] // self.hparams["num_attention_heads"]
                freqs = 1.0 / (base ** (torch.arange(0, dim, 2, dtype=torch.float32) / dim))

                factor = rope_scaling.get("factor", 16.0)
                low_freq_factor = rope_scaling.get("low_freq_factor", 1.0)
                high_freq_factor = rope_scaling.get("high_freq_factor", 4.0)
                old_context_len = self.hparams.get("original_max_position_embeddings", 8192)

                low_freq_wavelen = old_context_len / low_freq_factor
                high_freq_wavelen = old_context_len / high_freq_factor

                rope_factors = []
                for freq in freqs:
                    wavelen = 2 * math.pi / freq
                    if wavelen < high_freq_wavelen:
                        rope_factors.append(1)
                    elif wavelen > low_freq_wavelen:
                        rope_factors.append(factor)
                    else:
                        smooth = (old_context_len / wavelen - low_freq_factor) / (high_freq_factor - low_freq_factor)
                        rope_factors.append(1 / ((1 - smooth) / factor + smooth))

                yield (self.format_tensor_name(gguf.MODEL_TENSOR.ROPE_FREQS), torch.tensor(rope_factors, dtype=torch.float32))


@ModelBase.register("GraniteForCausalLM")
class GraniteModel(LlamaModel):
    """Conversion for IBM's GraniteForCausalLM"""
    model_arch = gguf.MODEL_ARCH.GRANITE

    def set_gguf_parameters(self):
        """Granite uses standard llama parameters with the following differences:

        - No head_dim support
        - New multiplier params:
            - attention_scale
            - embedding_scale
            - residual_scale
        - logits_scaling
        """
        if head_dim := self.hparams.pop("head_dim", None):
            logger.warning("Ignoring head_dim (%s) from config for Granite", head_dim)
        super().set_gguf_parameters()
        # NOTE: Convert _multiplier params to _scale params for naming
        #   consistency
        if attention_scale := self.hparams.get("attention_multiplier"):
            self.gguf_writer.add_attention_scale(attention_scale)
            logger.info("gguf: (granite) attention_scale = %s", attention_scale)
        if embedding_scale := self.hparams.get("embedding_multiplier"):
            self.gguf_writer.add_embedding_scale(embedding_scale)
            logger.info("gguf: (granite) embedding_scale = %s", embedding_scale)
        if residual_scale := self.hparams.get("residual_multiplier"):
            self.gguf_writer.add_residual_scale(residual_scale)
            logger.info("gguf: (granite) residual_scale = %s", residual_scale)
        if logits_scale := self.hparams.get("logits_scaling"):
            self.gguf_writer.add_logit_scale(logits_scale)
            logger.info("gguf: (granite) logits_scale = %s", logits_scale)


@ModelBase.register("GraniteMoeForCausalLM", "GraniteMoeSharedForCausalLM")
class GraniteMoeModel(GraniteModel):
    """Conversion for IBM's GraniteMoeForCausalLM"""
    model_arch = gguf.MODEL_ARCH.GRANITE_MOE

    def set_gguf_parameters(self):
        """GraniteMoeShared uses GraniteMoe parameters plus the following:
        - shared_intermediate_size
        """
        super().set_gguf_parameters()
        if shared_feed_forward_length := self.hparams.get("shared_intermediate_size"):
            self.gguf_writer.add_expert_shared_feed_forward_length(shared_feed_forward_length)
            logger.info("gguf: (granitemoeshared) shared_feed_forward_length = %s", shared_feed_forward_length)

    def modify_tensors(self, data_torch: Tensor, name: str, bid: int | None) -> Iterable[tuple[str, Tensor]]:
        """In modeling_granitemoe, the JetMoe implementation of parallel experts
        is used. This essentially merges w1 and w3 into a single tensor with 2x
        the hidden size that is then split during forward. To keep compatibility
        with existing mixtral support, we pull them apart here.
        """

        if name.endswith("block_sparse_moe.input_linear.weight"):
            ffn_dim = self.hparams["intermediate_size"]
            assert data_torch.shape[-2] == 2 * ffn_dim, "Merged FFN tensor size must be 2 * intermediate_size"
            gate, up = data_torch.split(ffn_dim, dim=-2)
            return [
                (self.format_tensor_name(gguf.MODEL_TENSOR.FFN_GATE_EXP, bid), gate),
                (self.format_tensor_name(gguf.MODEL_TENSOR.FFN_UP_EXP, bid), up),
            ]

        has_experts = bool(self.hparams.get('num_local_experts'))

        if name.endswith("shared_mlp.input_linear.weight"):
            ffn_dim = self.hparams["shared_intermediate_size"]
            assert data_torch.shape[-2] == 2 * ffn_dim, "Merged FFN tensor size must be 2 * shared_intermediate_size"
            gate, up = data_torch.split(ffn_dim, dim=-2)
            if has_experts:
                return [
                    (self.format_tensor_name(gguf.MODEL_TENSOR.FFN_GATE_SHEXP, bid), gate),
                    (self.format_tensor_name(gguf.MODEL_TENSOR.FFN_UP_SHEXP, bid), up),
                ]
            return [
                (self.format_tensor_name(gguf.MODEL_TENSOR.FFN_GATE, bid), gate),
                (self.format_tensor_name(gguf.MODEL_TENSOR.FFN_UP, bid), up),
            ]

        if not has_experts and name.endswith("shared_mlp.output_linear.weight"):
            return [
                (self.format_tensor_name(gguf.MODEL_TENSOR.FFN_DOWN, bid), data_torch)
            ]

        return super().modify_tensors(data_torch, name, bid)


@ModelBase.register("GraniteMoeHybridForCausalLM", "BambaForCausalLM")
class GraniteHybridModel(Mamba2Model, GraniteMoeModel):
    """GraniteHybrid is a hybrid SSM + Attention model that uses Mamba2 SSM
    layers and optionally uses MoE w/ a shared expert"""
    model_arch = gguf.MODEL_ARCH.GRANITE_HYBRID
    undo_permute = True

    def __init__(self, *args, **kwargs):

        # Hybrid mamba models use a prefix for the mamba-specific params.
        # TODO: Extend this if the prefix(es) need to be configurable
        self.hparam_prefixes = ["mamba"]

        super().__init__(*args, **kwargs)

        # Lists of which layers use ssm vs attention
        self._attn_layers = self.get_attn_layers()
        self._ssm_layers = [
            i for i in range(self.block_count)
            if i not in self._attn_layers
        ]

        # n_group and d_inner are used during reshape_tensors for mamba2
        # NOTE: Explicitly include hparam prefix prefix for d_model to
        #   disambiguate with top-level head_dim
        # NOTE 2: If needed for future models, this can be isolated in a method
        #   to separate the prefix setting and teh keys used
        self.d_model = self.find_hparam([f"{self.hparam_prefixes[0]}_head_dim", "hidden_size", "d_model"])
        self.n_group = self.find_hparam(["n_groups", "num_groups"])
        self.d_inner = self.find_hparam(["expand", "num_heads"]) * self.d_model

    def get_attn_layers(self):
        # Explicit list of layer type names
        if layer_types := self.hparams.get("layer_types"):
            return [
                i for i, typ in enumerate(layer_types)
                if typ == "attention"
            ]

        # Layer types indicated by index or period
        attn_layers = self.hparams.get("attn_layer_indices", [])
        if not attn_layers:
            attn_period = self.hparams.get("attn_layer_period")
            assert attn_period, "Didn't find attn_layer_indices or attn_layer_period"
            attn_offset = self.hparams.get("attn_layer_offset")
            assert attn_offset is not None, "No attention layer offset set with attn_layer_period"
            attn_layers = [
                i for i in range(self.block_count)
                if i % attn_period == attn_offset
            ]
        return attn_layers

    def find_hparam(self, keys: Iterable[str], *args, **kwargs) -> Any:
        prefixed = []
        for pfx in self.hparam_prefixes:
            prefixed.extend(
                "_".join([pfx, k])
                for k in keys
            )
        keys = list(keys) + prefixed
        return Mamba2Model.find_hparam(self, keys, *args, **kwargs)

    def modify_tensors(
        self, data_torch: Tensor, name: str, bid: int | None
    ) -> Iterable[tuple[str, Tensor]]:
        if (
            name.endswith("block_sparse_moe.input_linear.weight")
            or "shared_mlp" in name
        ):
            return GraniteMoeModel.modify_tensors(self, data_torch, name, bid)

        # Determine whether this is a mamba layer or an attention layer
        if bid in self._ssm_layers:
            return Mamba2Model.modify_tensors(self, data_torch, name, bid)
        elif bid in self._attn_layers:
            return GraniteMoeModel.modify_tensors(self, data_torch, name, bid)
        return [(self.map_tensor_name(name), data_torch)]

    def set_gguf_parameters(self):
        """This method merges params from both parents and some that are
        specific to this model. The result is some duplication of how the params
        get set. The following warnings are expected during conversion:

        WARNING:Duplicated key name 'granitehybrid.attention.head_count_kv'
        WARNING:Duplicated key name 'granitehybrid.context_length'
        """
        GraniteMoeModel.set_gguf_parameters(self)

        ## Mamba mixer params ##
        self.gguf_writer.add_ssm_conv_kernel(self.find_hparam(["conv_kernel", "d_conv"]))
        self.gguf_writer.add_ssm_state_size(self.find_hparam(["state_size", "d_state", "state_dim", "ssm_state_size"]))
        self.gguf_writer.add_ssm_group_count(self.n_group)
        self.gguf_writer.add_ssm_inner_size(self.d_inner)
        # NOTE: The mamba_dt_rank is _not_ the right field for how this is used
        #   in llama.cpp
        self.gguf_writer.add_ssm_time_step_rank(self.find_hparam(["n_heads", "num_heads"]))

        ## Attention params ##
        head_count_kv = self.find_hparam(["num_key_value_heads", "n_head_kv"])
        head_count_kv_vec = [
            head_count_kv if i in self._attn_layers else 0 for i in range(self.block_count)
        ]
        if rope_dim := self.hparams.get("attn_rotary_emb"):
            self.gguf_writer.add_rope_dimension_count(rope_dim)
        self.gguf_writer.add_head_count_kv(head_count_kv_vec)

        ## If Bamba, use rope, otherwise don't
        use_rope = "BambaForCausalLM" in self.hparams["architectures"]
        self.gguf_writer.add_rope_scaling_finetuned(use_rope)
        if not use_rope:
            self.gguf_writer.add_context_length(2**20)

        ## Validation ##
        d_head = self.find_hparam(["d_head"], optional=True) or 64
        assert self.hparams.get("hidden_act") in [None, "silu"], "Only SILU activation supported"
        assert self.d_inner % d_head == 0, f"SSM inner size {self.d_inner} not a multiple of head dim {d_head}"

    def set_vocab(self):
        self.hparams["pad_vocab_size_multiple"] = 8
        Mamba2Model.set_vocab(self)


@ModelBase.register("NemotronHForCausalLM")
class NemotronHModel(GraniteHybridModel):
    """Hybrid mamba2/attention model from NVIDIA"""
    model_arch = gguf.MODEL_ARCH.NEMOTRON_H

    def __init__(self, *args, **kwargs):
        super().__init__(*args, **kwargs)

        # Save the top-level head_dim for later
        self.head_dim = self.hparams.get("head_dim", self.hparams.get("attention_head_dim"))
        assert self.head_dim is not None, "Could not find the attention head dim in config"

        # Don't use expand to calculate d_inner
        self.d_inner = self.find_hparam(["num_heads"]) * self.d_model

        # Update the ssm / attn / mlp layers
        # M: Mamba2, *: Attention, -: MLP
        hybrid_override_pattern = self.hparams["hybrid_override_pattern"]
        self._ssm_layers = [i for i, val in enumerate(hybrid_override_pattern) if val == "M"]
        self._mlp_layers = [i for i, val in enumerate(hybrid_override_pattern) if val == "-"]

    def get_attn_layers(self):
        hybrid_override_pattern = self.hparams["hybrid_override_pattern"]
        assert len(hybrid_override_pattern) == self.block_count, "Mismatch between hybrid override and num_hidden_layers!"
        return [i for i, val in enumerate(hybrid_override_pattern) if val == "*"]

    def set_gguf_parameters(self):
        super().set_gguf_parameters()

        self.gguf_writer.add_key_length(self.head_dim)
        self.gguf_writer.add_value_length(self.head_dim)

        # Set feed_forward_length
        # NOTE: This will trigger an override warning. This is preferrable to
        #   duplicating all the parent logic
        n_ff = self.find_hparam(["intermediate_size", "n_inner", "hidden_dim"])
        self.gguf_writer.add_feed_forward_length([
            n_ff if i in self._mlp_layers else 0 for i in range(self.block_count)
        ])

    def set_vocab(self):
        super().set_vocab()

        # The tokenizer _does_ add a BOS token (via post_processor type
        # TemplateProcessing) but does not set add_bos_token to true in the
        # config, so we need to explicitly override it here.
        self.gguf_writer.add_add_bos_token(True)


@ModelBase.register("BailingMoeForCausalLM")
class BailingMoeModel(TextModel):
    model_arch = gguf.MODEL_ARCH.BAILINGMOE

    def set_vocab(self):
        self._set_vocab_gpt2()

    def set_gguf_parameters(self):
        super().set_gguf_parameters()
        hparams = self.hparams
        if (rope_dim := hparams.get("head_dim")) is None:
            rope_dim = hparams["hidden_size"] // hparams["num_attention_heads"]

        self.gguf_writer.add_rope_dimension_count(rope_dim)
        rope_scaling = self.hparams.get("rope_scaling") or {}
        if rope_scaling.get("rope_type", rope_scaling.get("type")) == "yarn" and "factor" in rope_scaling:
            self.gguf_writer.add_rope_scaling_type(gguf.RopeScalingType.YARN)
            self.gguf_writer.add_rope_scaling_factor(rope_scaling["factor"])
            self.gguf_writer.add_rope_scaling_orig_ctx_len(rope_scaling["original_max_position_embeddings"])
        else:
            self.gguf_writer.add_rope_scaling_type(gguf.RopeScalingType.NONE)
        self.gguf_writer.add_leading_dense_block_count(hparams["first_k_dense_replace"])
        self.gguf_writer.add_vocab_size(hparams["vocab_size"])
        self.gguf_writer.add_expert_feed_forward_length(hparams["moe_intermediate_size"])
        self.gguf_writer.add_expert_weights_scale(1.0)
        self.gguf_writer.add_expert_count(hparams["num_experts"])
        self.gguf_writer.add_expert_shared_count(hparams["num_shared_experts"])
        self.gguf_writer.add_expert_weights_norm(hparams["norm_topk_prob"])

    _experts: list[dict[str, Tensor]] | None = None

    @staticmethod
    def permute(weights: Tensor, n_head: int, n_head_kv: int | None):
        if n_head_kv is not None and n_head != n_head_kv:
            n_head = n_head_kv
        return (weights.reshape(n_head, 2, weights.shape[0] // n_head // 2, *weights.shape[1:])
                .swapaxes(1, 2)
                .reshape(weights.shape))

    def modify_tensors(self, data_torch: Tensor, name: str, bid: int | None) -> Iterable[tuple[str, Tensor]]:
        n_head = self.hparams["num_attention_heads"]
        n_kv_head = self.hparams.get("num_key_value_heads")
        n_embd = self.hparams["hidden_size"]
        if (head_dim := self.hparams.get("head_dim")) is None:
            head_dim = n_embd // n_head

        output_name = self.format_tensor_name(gguf.MODEL_TENSOR.OUTPUT)

        if name.endswith("attention.dense.weight"):
            return [(self.format_tensor_name(gguf.MODEL_TENSOR.ATTN_OUT, bid), data_torch)]
        elif name.endswith("query_key_value.weight"):
            q, k, v = data_torch.split([n_head * head_dim, n_kv_head * head_dim, n_kv_head * head_dim], dim=-2)

            return [
                (self.format_tensor_name(gguf.MODEL_TENSOR.ATTN_Q, bid), BailingMoeModel.permute(q, n_head, n_head)),
                (self.format_tensor_name(gguf.MODEL_TENSOR.ATTN_K, bid), BailingMoeModel.permute(k, n_head, n_kv_head)),
                (self.format_tensor_name(gguf.MODEL_TENSOR.ATTN_V, bid), v)
            ]
        elif name.find("mlp.experts") != -1:
            n_experts = self.hparams["num_experts"]
            assert bid is not None

            tensors: list[tuple[str, Tensor]] = []

            if self._experts is None:
                self._experts = [{} for _ in range(self.block_count)]

            self._experts[bid][name] = data_torch

            if len(self._experts[bid]) >= n_experts * 3:
                # merge the experts into a single 3d tensor
                for w_name in ["down_proj", "gate_proj", "up_proj"]:
                    datas: list[Tensor] = []

                    for xid in range(n_experts):
                        ename = f"model.layers.{bid}.mlp.experts.{xid}.{w_name}.weight"
                        datas.append(self._experts[bid][ename])
                        del self._experts[bid][ename]

                    data_torch = torch.stack(datas, dim=0)

                    merged_name = f"model.layers.{bid}.mlp.experts.{w_name}.weight"

                    new_name = self.map_tensor_name(merged_name)

                    tensors.append((new_name, data_torch))

            return tensors

        new_name = self.map_tensor_name(name)

        if new_name == output_name and self.hparams.get("norm_head"):
            data_torch = data_torch.float()
            data_torch /= torch.norm(data_torch, p=2, dim=0, keepdim=True) + 1e-7

        return [(new_name, data_torch)]

    def prepare_tensors(self):
        super().prepare_tensors()

        if self._experts is not None:
            # flatten `list[dict[str, Tensor]]` into `list[str]`
            experts = [k for d in self._experts for k in d.keys()]
            if len(experts) > 0:
                raise ValueError(f"Unprocessed experts: {experts}")


@ModelBase.register("ChameleonForConditionalGeneration")
@ModelBase.register("ChameleonForCausalLM")  # obsolete
class ChameleonModel(TextModel):
    model_arch = gguf.MODEL_ARCH.CHAMELEON

    def set_gguf_parameters(self):
        super().set_gguf_parameters()
        self.gguf_writer.add_swin_norm(self.hparams.get("swin_norm", False))

    def set_vocab(self):
        self._set_vocab_gpt2()

    def modify_tensors(self, data_torch: Tensor, name: str, bid: int | None) -> Iterable[tuple[str, Tensor]]:
        # ignore image tokenizer for now
        # TODO: remove this once image support is implemented for Chameleon
        if name.startswith("model.vqmodel"):
            return []

        n_head = self.hparams["num_attention_heads"]
        n_kv_head = self.hparams.get("num_key_value_heads")
        hidden_dim = self.hparams.get("hidden_size")

        if name.endswith(("q_proj.weight", "q_proj.bias")):
            data_torch = LlamaModel.permute(data_torch, n_head, n_head)
        if name.endswith(("k_proj.weight", "k_proj.bias")):
            data_torch = LlamaModel.permute(data_torch, n_head, n_kv_head)
        if name.endswith(("q_norm.weight", "q_norm.bias")):
            data_torch = ChameleonModel._reverse_hf_permute(data_torch, n_head, hidden_dim)
        if name.endswith(("k_norm.weight", "k_norm.bias")):
            data_torch = ChameleonModel._reverse_hf_permute(data_torch, n_kv_head, hidden_dim)

        return [(self.map_tensor_name(name), data_torch)]

    # see: https://github.com/huggingface/transformers/blob/72fb02c47dbbe1999ae105319f24631cad6e2e00/src/transformers/models/chameleon/convert_chameleon_weights_to_hf.py#L176-L203
    @staticmethod
    def _reverse_hf_permute(data_torch, n_heads, hidden_dim):
        head_dim = hidden_dim // n_heads
        data_torch = data_torch[0].view(2, head_dim // 2).t().reshape(1, -1)
        data_torch = data_torch.repeat_interleave(n_heads, 0)
        return data_torch


@ModelBase.register("UltravoxModel")
class UltravoxModel(TextModel):
    model_arch = gguf.MODEL_ARCH.LLAMA # dummy

    def __init__(self, *args, **kwargs):
        super().__init__(*args, **kwargs)
        raise NotImplementedError("Ultravox does not have text decoder. Instead, it uses Llama or other models for text. If you want to get the audio encoder, please use --mmproj argument")


@ModelBase.register("Qwen2AudioForConditionalGeneration")
class WhisperEncoderModel(MmprojModel):
    has_vision_encoder = False # no vision encoder
    has_audio_encoder = True

    def __init__(self, *args, **kwargs):
        super().__init__(*args, **kwargs)
        if "hidden_size" not in self.hparams and "intermediate_size" not in self.hparams:
            self.hparams["hidden_size"] = self.hparams["d_model"]
            self.hparams["intermediate_size"] = self.hparams["encoder_ffn_dim"]
            self.hparams["num_attention_heads"] = self.hparams["encoder_attention_heads"]

    def set_gguf_parameters(self):
        super().set_gguf_parameters()
        self.gguf_writer.add_clip_projector_type(gguf.VisionProjectorType.QWEN2A)
        self.gguf_writer.add_audio_num_mel_bins(self.hparams["num_mel_bins"])
        self.gguf_writer.add_audio_attention_layernorm_eps(self.hparams.get("layer_norm_eps", 1e-5))

    def tensor_force_quant(self, name, new_name, bid, n_dims):
        if ".conv" in name and ".weight" in name:
            return gguf.GGMLQuantizationType.F16
        return super().tensor_force_quant(name, new_name, bid, n_dims)

    def modify_tensors(self, data_torch: Tensor, name: str, bid: int | None) -> Iterable[tuple[str, Tensor]]:
        del bid  # unused

        if name.startswith("language_model."):
            # skip language model tensors
            return []

        # prevent clash naming with vision tensors
        if name.startswith("multi_modal_projector"):
            name = "audio." + name

        if "conv1.bias" in name or "conv2.bias" in name:
            # transpose conv1 and conv2 bias
            data_torch = data_torch.unsqueeze(-1)

        return [(self.map_tensor_name(name), data_torch)]


@ModelBase.register("UltravoxModel")
class UltravoxWhisperEncoderModel(WhisperEncoderModel):
    has_vision_encoder = False # no vision encoder
    has_audio_encoder = True

    def set_gguf_parameters(self):
        super().set_gguf_parameters()
        self.gguf_writer.add_clip_projector_type(gguf.VisionProjectorType.ULTRAVOX)
        self.gguf_writer.add_audio_stack_factor(self.global_config["stack_factor"])


@ModelBase.register("VoxtralForConditionalGeneration")
class VoxtralWhisperEncoderModel(WhisperEncoderModel):
    has_vision_encoder = False # no vision encoder
    has_audio_encoder = True

    def set_gguf_parameters(self):
        super().set_gguf_parameters()
        self.gguf_writer.add_clip_projector_type(gguf.VisionProjectorType.VOXTRAL)
        self.gguf_writer.add_audio_stack_factor(4) # == intermediate_size // hidden_size


@ModelBase.register("FalconH1ForCausalLM")
class FalconH1Model(Mamba2Model):
    model_arch = gguf.MODEL_ARCH.FALCON_H1

    def __init__(self, *args, **kwargs):
        # Set the hparam prefixes for Falcon Mamba2
        self.hparam_prefixes = ["mamba"]

        # Initialize the base Mamba2Model
        super().__init__(*args, **kwargs)

        # Use Llama conversion for attention
        self._transformer_model_class = LlamaModel

        # n_group and d_inner are used during reshape_tensors for mamba2
        self.n_group = self.find_hparam(["n_groups"])
        self.d_inner = self.find_hparam(["mamba_d_ssm"])
        self.d_head = self.find_hparam(["d_head"])

        # Initialize any Falcon Mamba2 specific attributes
        self.has_attention = True  # Falcon Mamba2 has attention components

        # Load Falcon-H1 multipliers from hyperparameters
        self.attention_in_multiplier = self.find_hparam(["attention_in_multiplier"], optional=True)
        self.attention_out_multiplier = self.find_hparam(["attention_out_multiplier"], optional=True)
        self.ssm_in_multiplier = self.find_hparam(["ssm_in_multiplier"], optional=True)
        self.ssm_out_multiplier = self.find_hparam(["ssm_out_multiplier"], optional=True)
        self.mlp_multipliers = self.find_hparam(["mlp_multipliers"], optional=True)
        self.ssm_multipliers = self.find_hparam(["ssm_multipliers"], optional=True)
        self.intermediate_size = self.find_hparam(["intermediate_size"])
        self.key_multiplier = self.find_hparam(["key_multiplier"], optional=True)

    def find_hparam(self, keys: Iterable[str], *args, **kwargs) -> Any:
        prefixed = []
        for pfx in self.hparam_prefixes:
            prefixed.extend(
                "_".join([pfx, k])
                for k in keys
            )
        keys = list(keys) + prefixed
        return super().find_hparam(keys, *args, **kwargs)

    def set_vocab(self):
        self._set_vocab_gpt2()

    def modify_tensors(self, data_torch: Tensor, name: str, bid: int | None) -> Iterable[tuple[str, Tensor]]:
        tensors = list(super().modify_tensors(data_torch, name, bid))
        tensor = tensors[0][1]

        if "down_proj" in name:
            tensor = tensor  * self.mlp_multipliers[1]
        elif "gate_proj" in name:
            tensor = tensor * self.mlp_multipliers[0]
        elif "k_proj" in name:
            tensor = tensor * self.key_multiplier * self.attention_in_multiplier
        elif "q_proj" in name:
            tensor = tensor * self.attention_in_multiplier
        elif "v_proj" in name:
            tensor = tensor * self.attention_in_multiplier
        elif "o_proj" in name:
            tensor = tensor * self.attention_out_multiplier
        elif "out_proj" in name:
            tensor = tensor * self.ssm_out_multiplier
        elif "in_proj" in name:
            tensor = tensor * self.ssm_in_multiplier
            zxbcdt_multipliers = self.hparams["ssm_multipliers"]
            intermediate_size = self.hparams["mamba_d_ssm"]
            groups_time_state_size = self.hparams["mamba_n_groups"] * self.hparams["mamba_d_state"]
            tensor[:intermediate_size, :] *= zxbcdt_multipliers[0]
            tensor[intermediate_size:2 * intermediate_size, :] *= zxbcdt_multipliers[1]
            tensor[2 * intermediate_size:2 * intermediate_size + groups_time_state_size, :] *= zxbcdt_multipliers[2]
            tensor[2 * intermediate_size + groups_time_state_size:2 * intermediate_size + 2 * groups_time_state_size, :] *= zxbcdt_multipliers[3]
            tensor[2 * intermediate_size + 2 * groups_time_state_size:, :] *= zxbcdt_multipliers[4]
        elif "lm_head" in name:
            tensor = tensor * self.hparams["lm_head_multiplier"]
        elif "embed_tokens" in name:
            tensor = tensor * self.hparams["embedding_multiplier"]
        elif "mamba.norm" in name:
            tensor = tensor.reshape(self.n_group, self.d_inner // self.n_group)

        tensors = [(tensors[0][0], tensor)]
        return tensors

    def set_gguf_parameters(self):
        super().set_gguf_parameters()

        ## General Params ##
        self.gguf_writer.add_vocab_size(self.hparams["vocab_size"])
        # Override some Mamba2 defaults
        self.gguf_writer.add_block_count(self.block_count)
        self.gguf_writer.add_context_length(self.hparams.get("max_position_embeddings", 0))
        self.gguf_writer.add_feed_forward_length(self.hparams["intermediate_size"])

        ## Attention params ##
        self.gguf_writer.add_head_count(self.hparams["num_attention_heads"]) # Override value 0 from Mamba2
        self.gguf_writer.add_head_count_kv(self.hparams["num_key_value_heads"])
        self.gguf_writer.add_key_length(self.hparams["head_dim"])
        self.gguf_writer.add_value_length(self.hparams["head_dim"])

        ## Validation ##
        assert self.hparams.get("hidden_act") in [None, "silu"], "Only SILU activation supported"
        assert self.d_inner % self.d_head == 0, f"SSM inner size {self.d_inner} not a multiple of head dim {self.d_head}"

        # Add any other Falcon Mamba2 specific configuration
        self.gguf_writer.add_rope_freq_base(self.find_hparam(["rope_theta"]))


@ModelBase.register("HunYuanMoEV1ForCausalLM")
class HunYuanMoEModel(TextModel):
    model_arch = gguf.MODEL_ARCH.HUNYUAN_MOE

    def set_vocab(self):
        from transformers import AutoTokenizer
        tokenizer = AutoTokenizer.from_pretrained(self.dir_model, trust_remote_code=True)

        # 1. Get the pre-tokenizer identifier hash
        tokpre = self.get_vocab_base_pre(tokenizer)

        # 2. Reverse-engineer the merges list from mergeable_ranks
        merges = []
        vocab = {}
        mergeable_ranks = tokenizer.mergeable_ranks
        for token, rank in mergeable_ranks.items():
            vocab[QwenModel.token_bytes_to_string(token)] = rank
            if len(token) == 1:
                continue
            merged = QwenModel.bpe(mergeable_ranks, token, max_rank=rank)
            if len(merged) == 2: # todo this is an assert in Qwen, why?
                merges.append(' '.join(map(QwenModel.token_bytes_to_string, merged)))

        # 3. Generate the tokens and toktypes lists
        vocab_size = self.hparams["vocab_size"]
        assert tokenizer.vocab_size == vocab_size
        special_tokens = tokenizer.special_tokens
        reverse_vocab = {id_ : encoded_tok for encoded_tok, id_ in {**vocab, **special_tokens}.items()}
        tokens: list[str] = []
        toktypes: list[int] = []
        for i in range(vocab_size):
            if i not in reverse_vocab:
                tokens.append(f"[PAD{i}]")
                toktypes.append(gguf.TokenType.UNUSED)
            else:
                token = reverse_vocab[i]
                tokens.append(token)
                if i in special_tokens.values():
                    toktypes.append(gguf.TokenType.CONTROL)
                else:
                    toktypes.append(gguf.TokenType.NORMAL)

        # 4. Write all vocab-related fields to the GGUF writer
        self.gguf_writer.add_tokenizer_model("gpt2")
        self.gguf_writer.add_tokenizer_pre(tokpre)
        self.gguf_writer.add_token_list(tokens)
        self.gguf_writer.add_token_types(toktypes)
        self.gguf_writer.add_token_merges(merges)

        # 5. Add special tokens and chat templates
        special_vocab = gguf.SpecialVocab(self.dir_model, load_merges=False)
        special_vocab.add_to_gguf(self.gguf_writer)
        # FIX for BOS token: Overwrite incorrect id read from config.json
        self.gguf_writer.add_bos_token_id(127959) # <|bos|>

    def set_gguf_parameters(self):
        super().set_gguf_parameters()
        hparams = self.hparams

        self.gguf_writer.add_expert_count(hparams["num_experts"])
        self.gguf_writer.add_expert_shared_feed_forward_length(hparams["intermediate_size"])

        moe_intermediate_size = hparams["moe_intermediate_size"]
        assert all(n == moe_intermediate_size[0] for n in moe_intermediate_size)
        self.gguf_writer.add_expert_feed_forward_length(moe_intermediate_size[0])

        moe_topk = hparams["moe_topk"]
        assert all(topk == moe_topk[0] for topk in moe_topk)
        self.gguf_writer.add_expert_used_count(moe_topk[0])

        moe_shared_expert = hparams["num_shared_expert"]
        assert all(n == moe_shared_expert[0] for n in moe_shared_expert)
        self.gguf_writer.add_expert_shared_count(moe_shared_expert[0])

        # Rope
        rope_scaling = hparams.get("rope_scaling", {})
        if rope_scaling.get("type") == "dynamic":
            # HunYuan uses NTK Aware Alpha based scaling. Original implementation: https://www.reddit.com/r/LocalLLaMA/comments/14lz7j5/ntkaware_scaled_rope_allows_llama_models_to_have/
            # 1000 corresponds to a usable context length of 256k (https://github.com/Tencent-Hunyuan/Hunyuan-A13B/blob/main/report/Hunyuan_A13B_Technical_Report.pdf)
            alpha = rope_scaling.get("alpha", 1000)
            base = hparams.get("rope_theta", 10000.0)
            dim = (hparams["hidden_size"] // hparams["num_attention_heads"]) # 128
            scaled_base = base * (alpha ** (dim / (dim - 2))) # 10000 * (1000 ** (128 / 126)) = 11158839.9251
            self.gguf_writer.add_rope_freq_base(scaled_base)
            self.gguf_writer.add_rope_scaling_type(gguf.RopeScalingType.NONE)
            self.gguf_writer.add_rope_scaling_factor(1)
            # There is no consistent way to calculate ctx from alpha, and the config is incorrectly set to 32k
            self.gguf_writer.add_rope_scaling_orig_ctx_len(256 * 1024) # 256k context length
            self.gguf_writer.add_context_length(256 * 1024) # 256k context length

            # if any of our assumptions about the values are wrong, something has changed and this may need to be updated
            assert alpha == 1000 and base == 10000.0 and dim == 128 and self.hparams["max_position_embeddings"] in [32 * 1024, 256 * 1024] , \
                "HunYuan dynamic RoPE scaling assumptions changed, please update the logic or context length manually"

    _experts: list[dict[str, Tensor]] | None = None

    def modify_tensors(self, data_torch: Tensor, name: str, bid: int | None) -> Iterable[tuple[str, Tensor]]:
        if name == "lm_head.weight":
            if self.hparams.get("tie_word_embeddings", False):
                logger.info("Skipping tied output layer 'lm_head.weight'")
                return []

        if name.find("mlp.experts") != -1:
            n_experts = self.hparams["num_experts"]
            assert bid is not None

            if self._experts is None:
                self._experts = [{} for _ in range(self.block_count)]

            self._experts[bid][name] = data_torch

            if len(self._experts[bid]) >= n_experts * 3:
                # merge the experts into a single 3d tensor
                tensors: list[tuple[str, Tensor]] = []
                for w_name in ["down_proj", "gate_proj", "up_proj"]:
                    datas: list[Tensor] = []

                    for xid in range(n_experts):
                        ename = f"model.layers.{bid}.mlp.experts.{xid}.{w_name}.weight"
                        datas.append(self._experts[bid][ename])
                        del self._experts[bid][ename]

                    data_torch = torch.stack(datas, dim=0)
                    merged_name = f"model.layers.{bid}.mlp.experts.{w_name}.weight"
                    new_name = self.map_tensor_name(merged_name)
                    tensors.append((new_name, data_torch))

                return tensors
            else:
                return []

        return [(self.map_tensor_name(name), data_torch)]

    def prepare_tensors(self):
        super().prepare_tensors()
        if self._experts is not None:
            experts = [k for d in self._experts for k in d.keys()]
            if len(experts) > 0:
                raise ValueError(f"Unprocessed experts: {experts}")


@ModelBase.register("LLaDAMoEModel", "LLaDAMoEModelLM")
class LLaDAMoEModel(TextModel):
    model_arch = gguf.MODEL_ARCH.LLADA_MOE

    def set_gguf_parameters(self):
        super().set_gguf_parameters()
        if (n_experts := self.hparams.get("num_experts")) is not None:
            self.gguf_writer.add_expert_count(n_experts)

        if (expert_intermediate_size := self.hparams.get("expert_intermediate_size")) is not None:
            self.gguf_writer.add_expert_feed_forward_length(expert_intermediate_size)

        # number of experts used per token (top-k)
        if (n_experts_used := self.hparams.get("num_experts_per_tok")) is not None:
            self.gguf_writer.add_expert_used_count(n_experts_used)

        self.gguf_writer.add_mask_token_id(156895)
        self.gguf_writer.add_causal_attention(False)
        self.gguf_writer.add_diffusion_shift_logits(False)

    _experts: list[dict[str, Tensor]] | None = None

    # Copied from: Qwen2MoeModel
    def modify_tensors(self, data_torch: Tensor, name: str, bid: int | None) -> Iterable[tuple[str, Tensor]]:
        # process the experts separately
        if name.find("experts") != -1:
            n_experts = self.hparams["num_experts"]
            assert bid is not None

            if self._experts is None:
                self._experts = [{} for _ in range(self.block_count)]

            self._experts[bid][name] = data_torch

            if len(self._experts[bid]) >= n_experts * 3:
                tensors: list[tuple[str, Tensor]] = []

                # merge the experts into a single 3d tensor
                for w_name in ["down_proj", "gate_proj", "up_proj"]:
                    datas: list[Tensor] = []

                    for xid in range(n_experts):
                        ename = f"model.layers.{bid}.mlp.experts.{xid}.{w_name}.weight"
                        datas.append(self._experts[bid][ename])
                        del self._experts[bid][ename]

                    data_torch = torch.stack(datas, dim=0)

                    merged_name = f"model.layers.{bid}.mlp.experts.{w_name}.weight"

                    new_name = self.map_tensor_name(merged_name)

                    tensors.append((new_name, data_torch))
                return tensors
            else:
                return []

        return [(self.map_tensor_name(name), data_torch)]

    # Copied from: Qwen2MoeModel
    def prepare_tensors(self):
        super().prepare_tensors()

        if self._experts is not None:
            # flatten `list[dict[str, Tensor]]` into `list[str]`
            experts = [k for d in self._experts for k in d.keys()]
            if len(experts) > 0:
                raise ValueError(f"Unprocessed experts: {experts}")


@ModelBase.register("HunYuanDenseV1ForCausalLM")
class HunYuanModel(TextModel):
    model_arch = gguf.MODEL_ARCH.HUNYUAN_DENSE

    def set_vocab(self):
        if (self.dir_model / "tokenizer.json").is_file():
            self._set_vocab_gpt2()
        else:
            from transformers import AutoTokenizer
            tokenizer = AutoTokenizer.from_pretrained(self.dir_model, trust_remote_code=True)

            # 1. Get the pre-tokenizer identifier hash
            tokpre = self.get_vocab_base_pre(tokenizer)

            # 2. Reverse-engineer the merges list from mergeable_ranks
            merges = []
            vocab = {}
            mergeable_ranks = tokenizer.mergeable_ranks
            for token, rank in mergeable_ranks.items():
                vocab[QwenModel.token_bytes_to_string(token)] = rank
                if len(token) == 1:
                    continue
                merged = QwenModel.bpe(mergeable_ranks, token, max_rank=rank)
                if len(merged) == 2:
                    merges.append(' '.join(map(QwenModel.token_bytes_to_string, merged)))

            # 3. Generate the tokens and toktypes lists
            vocab_size = self.hparams["vocab_size"]
            assert tokenizer.vocab_size == vocab_size
            special_tokens = tokenizer.special_tokens
            reverse_vocab = {id_ : encoded_tok for encoded_tok, id_ in {**vocab, **special_tokens}.items()}
            tokens: list[str] = []
            toktypes: list[int] = []
            for i in range(vocab_size):
                if i not in reverse_vocab:
                    tokens.append(f"[PAD{i}]")
                    toktypes.append(gguf.TokenType.UNUSED)
                else:
                    token = reverse_vocab[i]
                    tokens.append(token)
                    if i in special_tokens.values():
                        toktypes.append(gguf.TokenType.CONTROL)
                    else:
                        toktypes.append(gguf.TokenType.NORMAL)

            # 4. Write all vocab-related fields to the GGUF writer
            self.gguf_writer.add_tokenizer_model("gpt2")
            self.gguf_writer.add_tokenizer_pre(tokpre)
            self.gguf_writer.add_token_list(tokens)
            self.gguf_writer.add_token_types(toktypes)
            self.gguf_writer.add_token_merges(merges)

            # 5. Add special tokens and chat templates
            special_vocab = gguf.SpecialVocab(self.dir_model, load_merges=False)
            special_vocab.add_to_gguf(self.gguf_writer)
            # FIX for BOS token: Overwrite incorrect id read from config.json
            if self.hparams['hidden_size'] == 4096:
                self.gguf_writer.add_bos_token_id(127958) # only for 7b dense, fix <|bos|> token

    def set_gguf_parameters(self):
        super().set_gguf_parameters()
        hparams = self.hparams

        # Rope
        rope_scaling = hparams.get("rope_scaling", {})
        if rope_scaling.get("type") == "dynamic":
            # HunYuan uses NTK Aware Alpha based scaling. Original implementation: https://www.reddit.com/r/LocalLLaMA/comments/14lz7j5/ntkaware_scaled_rope_allows_llama_models_to_have/
            # 1000 corresponds to a usable context length of 256k (https://github.com/Tencent-Hunyuan/Hunyuan-A13B/blob/main/report/Hunyuan_A13B_Technical_Report.pdf)
            alpha = rope_scaling.get("alpha", 50)
            base = hparams.get("rope_theta", 10000.0)
            dim = hparams["head_dim"]
            scaled_base = base * (alpha ** (dim / (dim - 2)))
            self.gguf_writer.add_rope_freq_base(scaled_base)
            self.gguf_writer.add_rope_scaling_type(gguf.RopeScalingType.NONE)
            self.gguf_writer.add_rope_scaling_factor(1)
            # There is no consistent way to calculate ctx from alpha, and the config is incorrectly set to 32k
            self.gguf_writer.add_rope_scaling_orig_ctx_len(256 * 1024) # 256k context length
            self.gguf_writer.add_context_length(256 * 1024) # 256k context length

            # if any of our assumptions about the values are wrong, something has changed and this may need to be updated
            assert base == 10000.0 and self.hparams["max_position_embeddings"] in [32 * 1024, 256 * 1024] , \
                "HunYuan dynamic RoPE scaling assumptions changed, please update the logic or context length manually"

    def modify_tensors(self, data_torch: Tensor, name: str, bid: int | None) -> Iterable[tuple[str, Tensor]]:
        if name == "lm_head.weight":
            if self.hparams.get("tie_word_embeddings", False):
                logger.info("Skipping tied output layer 'lm_head.weight'")
                return []

        return [(self.map_tensor_name(name), data_torch)]


@ModelBase.register("SmolLM3ForCausalLM")
class SmolLM3Model(LlamaModel):
    model_arch = gguf.MODEL_ARCH.SMOLLM3

    def set_vocab(self):
        super().set_vocab()
        # remove unsupported array slicing in chat template
        # ref: https://huggingface.co/ggml-org/SmolLM3-3B-GGUF/discussions/1
        from transformers import AutoTokenizer
        tokenizer = AutoTokenizer.from_pretrained(self.dir_model)
        if tokenizer.chat_template is not None:
            chat_template = tokenizer.chat_template.replace("[:]", "")
            self.gguf_writer.add_chat_template(chat_template)


@ModelBase.register("GptOssForCausalLM")
class GptOssModel(TextModel):
    model_arch = gguf.MODEL_ARCH.GPT_OSS

    def transform_nibble_layout(self, tensor):
        assert tensor.dtype == torch.uint8
        assert tensor.shape[-1] == 16
        # swap nibbles
        t_lo = tensor & 0x0F
        t_hi = tensor & 0xF0
        t_swapped = (t_lo << 4) | (t_hi >> 4)
        tensor = t_swapped
        # transform aaaa...bbbb... to abababab...
        blk_a, blk_b = tensor.chunk(2, dim=-1)
        # get a_
        blk_a0 = (blk_a & 0xF0).view(-1, 1)
        blk_a1 = (blk_a << 4).view(-1, 1)
        blk_a = torch.stack((blk_a0, blk_a1), dim=2).view(tensor.shape)
        # get _b
        blk_b0 = (blk_b >> 4).view(-1, 1)
        blk_b1 = (blk_b & 0x0F).view(-1, 1)
        blk_b = torch.stack((blk_b0, blk_b1), dim=2).view(tensor.shape)
        # swap once more
        out = blk_a | blk_b
        out_h = out & 0xF0
        out_l = out & 0x0F
        out = (out_h >> 4) | (out_l << 4)
        return out

    def repack_mxfp4(self, new_name: str, blocks: Tensor, scales: Tensor):
        assert blocks.dtype == torch.uint8
        assert scales.dtype == torch.uint8
        scales = scales.unsqueeze(-1)
        assert len(blocks.shape) == 4
        assert len(scales.shape) == 4
        blocks = self.transform_nibble_layout(blocks)
        new_data = torch.concat((scales, blocks), dim=-1)
        new_shape = [new_data.shape[0], new_data.shape[1], new_data.shape[2] * 32]
        logger.info(f"Repacked {new_name} with shape {new_shape} and quantization MXFP4")
        # flatten last dim
        new_data = new_data.view(new_data.shape[0], new_data.shape[1], new_data.shape[2] * new_data.shape[3])
        new_data = new_data.numpy()
        self.gguf_writer.add_tensor(new_name, new_data, raw_dtype=gguf.GGMLQuantizationType.MXFP4)

    def generate_extra_tensors(self) -> Iterable[tuple[str, Tensor]]:
        blocks0: Tensor = torch.zeros(1)
        blocks1: Tensor = torch.zeros(1)
        # we assume that tensors are loaded in the correct order
        for name, data_torch in self.get_tensors():
            if "mlp.experts.down_proj_blocks" in name:
                blocks0 = data_torch
            elif "mlp.experts.down_proj_scales" in name:
                new_name = self.map_tensor_name(name.replace("_scales", ".weight"))
                self.repack_mxfp4(new_name, blocks0, data_torch)
            elif "mlp.experts.gate_up_proj_blocks" in name:
                blocks0, blocks1 = data_torch[:, ::2, :, :], data_torch[:, 1::2, :, :]
            elif "mlp.experts.gate_up_proj_scales" in name:
                scales0, scales1 = data_torch[:, ::2, :], data_torch[:, 1::2, :]
                new_name_gate = self.map_tensor_name(name.replace("gate_up_proj_scales", "gate_proj.weight"))
                new_name_up = self.map_tensor_name(name.replace("gate_up_proj_scales", "up_proj.weight"))
                self.repack_mxfp4(new_name_gate, blocks0, scales0)
                self.repack_mxfp4(new_name_up, blocks1, scales1)
        return []

    def modify_tensors(self, data_torch: Tensor, name: str, bid: int | None) -> Iterable[tuple[str, Tensor]]:
        del bid  # unused

        if "sinks" in name:
            name += ".weight"

        # correct naming for down_proj
        if "down_proj" in name:
            if name.endswith("_bias"):
                name = name.replace("down_proj_bias", "down_proj.bias")
            elif "_blocks" not in name and "_scales" not in name:
                logger.warning(f"{name} is not in MXFP4, performance may be degraded")
                name = name.replace("down_proj", "down_proj.weight")
                data_torch = data_torch.transpose(-1, -2)
            else:
                # otherwise, it should already be repacked to ggml MXFP4 format
                return []

        # split the gate_up into gate and up
        if "gate_up_proj" in name:
            if name.endswith("_bias"):
                name_up = name.replace("gate_up_proj_bias", "up_proj.bias")
                name_gate = name.replace("gate_up_proj_bias", "gate_proj.bias")
                gate_proj_bias, up_proj_bias = data_torch[..., ::2], data_torch[..., 1::2]
                return [
                    (self.map_tensor_name(name_gate), gate_proj_bias),
                    (self.map_tensor_name(name_up), up_proj_bias)
                ]
            elif "_blocks" not in name and "_scales" not in name:
                logger.warning(f"{name} is not in MXFP4, performance may be degraded")
                name_up = name.replace("gate_up_proj", "up_proj.weight")
                name_gate = name.replace("gate_up_proj", "gate_proj.weight")
                data_torch = data_torch.transpose(-1, -2)
                gate_proj_weight, up_proj_weight = data_torch[:, ::2, :], data_torch[:, 1::2, :]
                return [
                    (self.map_tensor_name(name_gate), gate_proj_weight),
                    (self.map_tensor_name(name_up), up_proj_weight)
                ]
            else:
                # otherwise, it should already be repacked to ggml MXFP4 format
                return []

        return [(self.map_tensor_name(name), data_torch)]

    def set_vocab(self):
        self._set_vocab_gpt2()

    def set_gguf_parameters(self):
        super().set_gguf_parameters()
        self.gguf_writer.add_sliding_window(self.hparams["sliding_window"])
        self.gguf_writer.add_expert_feed_forward_length(self.hparams["intermediate_size"])

        rope_scaling = self.hparams.get("rope_scaling") or {}
        rope_type = rope_scaling.get("rope_type", rope_scaling.get("type"))
        assert rope_type == "yarn", f"GPT-OSS only supports yarn rope scaling, got {rope_type}"
        self.gguf_writer.add_rope_scaling_type(gguf.RopeScalingType.YARN)
        self.gguf_writer.add_rope_scaling_factor(rope_scaling["factor"])
        self.gguf_writer.add_rope_scaling_orig_ctx_len(rope_scaling.get("original_max_position_embeddings", 4096))


@ModelBase.register("Lfm2ForCausalLM", "LFM2ForCausalLM")
class LFM2Model(TextModel):
    model_arch = gguf.MODEL_ARCH.LFM2

    def _add_feed_forward_length(self):
        ff_dim = self.hparams["block_ff_dim"]

        auto_adjust_ff_dim = self.hparams["block_auto_adjust_ff_dim"]
        ff_dim = self.hparams["block_ff_dim"]
        ffn_dim_multiplier = self.hparams["block_ffn_dim_multiplier"]
        multiple_of = self.hparams["block_multiple_of"]

        if auto_adjust_ff_dim:
            ff_dim = int(2 * ff_dim / 3)
            # custom dim factor multiplier
            if ffn_dim_multiplier is not None:
                ff_dim = int(ffn_dim_multiplier * ff_dim)
            ff_dim = multiple_of * ((ff_dim + multiple_of - 1) // multiple_of)

        self.gguf_writer.add_feed_forward_length(ff_dim)

    def set_gguf_parameters(self):
        # set num_key_value_heads only for attention layers
        self.hparams["num_key_value_heads"] = [
            self.hparams["num_key_value_heads"] if layer_type == "full_attention" else 0
            for layer_type in self.hparams["layer_types"]
        ]

        super().set_gguf_parameters()
        self.gguf_writer.add_vocab_size(self.hparams["vocab_size"])
        self.gguf_writer.add_shortconv_l_cache(self.hparams["conv_L_cache"])
        self.gguf_writer.add_layer_norm_rms_eps(self.hparams["norm_eps"])
        self._add_feed_forward_length()

    def modify_tensors(self, data_torch: Tensor, name: str, bid: int | None) -> Iterable[tuple[str, Tensor]]:
        is_vision_tensor = "vision_tower" in name or "multi_modal_projector" in name
        if is_vision_tensor:
            # skip vision tensors
            return []

        name = name.replace("language_model.", "")

        # conv op requires 2d tensor
        if 'conv.conv' in name:
            data_torch = data_torch.squeeze(1)

        return [(self.map_tensor_name(name), data_torch)]


@ModelBase.register("Lfm2VlForConditionalGeneration")
class LFM2VLModel(MmprojModel):
    def __init__(self, *args, **kwargs):
        super().__init__(*args, **kwargs)
        assert self.hparams_vision is not None
        # TODO(tarek): for dynamic resolution image_size is not specified, setting here for compatibility
        self.hparams_vision["image_size"] = 256

    def set_gguf_parameters(self):
        super().set_gguf_parameters()
        self.gguf_writer.add_clip_projector_type(gguf.VisionProjectorType.LFM2)
        self.gguf_writer.add_vision_attention_layernorm_eps(self.find_vparam(["layer_norm_eps"]))
        self.gguf_writer.add_vision_projector_scale_factor(self.global_config.get("downsample_factor", 2))
        self.gguf_writer.add_vision_use_gelu(True)
        # python notation, e.g. for vision_feature_layer == -1, we pick last layer -> vision_feature_layers_to_drop = 0
        vision_feature_layers_to_drop = -(self.global_config.get("vision_feature_layer", -1) + 1)
        self.gguf_writer.add_vision_block_count(self.find_vparam(self.n_block_keys) - vision_feature_layers_to_drop)

    def modify_tensors(self, data_torch: Tensor, name: str, bid: int | None) -> Iterable[tuple[str, Tensor]]:
        del bid  # unused
        is_vision_tensor = "vision_tower" in name or "multi_modal_projector" in name

        if is_vision_tensor:
            # remove "model." prefix
            name = name.replace("model.vision_tower.", "vision_tower.")
            name = name.replace("model.multi_modal_projector.", "multi_modal_projector.")

            if "patch_embedding.weight" in name:
                data_torch = data_torch.view(data_torch.shape[0], 16, 16, 3).permute(0, 3, 1, 2)

            return [(self.map_tensor_name(name), data_torch)]

        return [] # skip other tensors


@ModelBase.register("SmallThinkerForCausalLM")
class SmallThinkerModel(TextModel):
    model_arch = gguf.MODEL_ARCH.SMALLTHINKER

    def set_gguf_parameters(self):
        super().set_gguf_parameters()
        if (n_experts := self.hparams.get("num_experts", self.hparams.get("moe_num_primary_experts"))) is not None:
            self.gguf_writer.add_expert_count(n_experts)
        if (n_experts_used := self.hparams.get("num_experts_per_tok", self.hparams.get("moe_num_active_primary_experts"))) is not None:
            self.gguf_writer.add_expert_used_count(n_experts_used)
        if (moe_intermediate_size := self.hparams.get("moe_ffn_hidden_size")) is not None:
            self.gguf_writer.add_expert_feed_forward_length(moe_intermediate_size)
            self.gguf_writer.add_feed_forward_length(moe_intermediate_size)
            logger.info(f"gguf: expert feed forward length = {moe_intermediate_size}")
        if (self.hparams.get('moe_primary_router_apply_softmax')):
            self.gguf_writer.add_expert_gating_func(gguf.ExpertGatingFuncType.SOFTMAX)
        else:
            self.gguf_writer.add_expert_gating_func(gguf.ExpertGatingFuncType.SIGMOID)
        # YaRN is not enabled by default
        # To enable it, please refer to this guide: https://huggingface.co/Qwen/Qwen3-30B-A3B#processing-long-texts
        rope_scaling = self.hparams.get("rope_scaling") or {}
        if rope_scaling.get("rope_type", rope_scaling.get("type")) == "yarn" and "factor" in rope_scaling:
            self.gguf_writer.add_rope_scaling_type(gguf.RopeScalingType.YARN)
            self.gguf_writer.add_rope_scaling_factor(rope_scaling["factor"])
            self.gguf_writer.add_rope_scaling_orig_ctx_len(rope_scaling["original_max_position_embeddings"])

        sliding_window_layout = self.hparams.get("sliding_window_layout")
        if sliding_window_layout:
            for i in sliding_window_layout:
                if i != 0:
                    sliding_window = self.hparams.get("sliding_window_size")
                    if sliding_window:
                        self.gguf_writer.add_sliding_window(sliding_window)
                    break

    _experts: list[dict[str, Tensor]] | None = None

    def modify_tensors(self, data_torch: Tensor, name: str, bid: int | None) -> Iterable[tuple[str, Tensor]]:
        # process the experts separately
        if name.find("experts") != -1:
            n_experts = self.hparams.get("num_experts", self.hparams.get("moe_num_primary_experts"))
            assert bid is not None

            if self._experts is None:
                self._experts = [{} for _ in range(self.block_count)]

            self._experts[bid][name] = data_torch

            if len(self._experts[bid]) >= n_experts * 3:
                tensors: list[tuple[str, Tensor]] = []

                # merge the experts into a single 3d tensor
                for w_name in ["down", "gate", "up"]:
                    datas: list[Tensor] = []

                    for xid in range(n_experts):
                        ename = f"model.layers.{bid}.block_sparse_moe.experts.{xid}.{w_name}.weight"
                        datas.append(self._experts[bid][ename])
                        del self._experts[bid][ename]

                    data_torch = torch.stack(datas, dim=0)

                    merged_name = f"model.layers.{bid}.block_sparse_moe.experts.{w_name}.weight"

                    new_name = self.map_tensor_name(merged_name)

                    tensors.append((new_name, data_torch))
                return tensors
            else:
                return []

        return [(self.map_tensor_name(name), data_torch)]

    def prepare_tensors(self):
        super().prepare_tensors()

        if self._experts is not None:
            # flatten `list[dict[str, Tensor]]` into `list[str]`
            experts = [k for d in self._experts for k in d.keys()]
            if len(experts) > 0:
                raise ValueError(f"Unprocessed experts: {experts}")
            

@ModelBase.register("ModernBertModel", "ModernBertForMaskedLM", "ModernBertForSequenceClassification")
class ModernBertModel(BertModel):
    model_arch = gguf.MODEL_ARCH.MODERN_BERT

    def set_vocab(self):
        self._set_vocab_gpt2()
        self.gguf_writer.add_add_bos_token(True)
        self.gguf_writer.add_add_eos_token(True)

    def set_gguf_parameters(self):
        super().set_gguf_parameters()
        self.gguf_writer.add_sliding_window(self.hparams["local_attention"])
        self.gguf_writer.add_rope_freq_base(self.hparams["global_rope_theta"])
        self.gguf_writer.add_rope_freq_base_swa(self.hparams["local_rope_theta"])
        self.gguf_writer.add_rope_scaling_type(gguf.RopeScalingType.NONE)
        self.gguf_writer.add_vocab_size(self.hparams["vocab_size"])

    def modify_tensors(self, data_torch: Tensor, name: str, bid: int | None) -> Iterable[tuple[str, Tensor]]:
        # These layers act as MLM head, so we don't need them
        if name.startswith("decoder."):
            return []

        if name.startswith("model."):
            name = name[6:]

        return super().modify_tensors(data_torch, name, bid)
    


class MistralModel(LlamaModel):
    model_arch = gguf.MODEL_ARCH.LLAMA
    model_name = "Mistral"
    hf_arch = ""
    is_mistral_format = True
    undo_permute = False

    @staticmethod
    def get_community_chat_template(vocab: MistralVocab, templates_dir: Path, is_mistral_format: bool):
        assert TokenizerVersion is not None, "mistral_common is not installed"
        assert isinstance(vocab.tokenizer, (Tekkenizer, SentencePieceTokenizer)), (
            f"Expected Tekkenizer or SentencePieceTokenizer, got {type(vocab.tokenizer)}"
        )

        if vocab.tokenizer.version == TokenizerVersion.v1:
            return "mistral-v1"
        elif vocab.tokenizer.version == TokenizerVersion.v3 and vocab.tokenizer_type == MistralTokenizerType.spm:
            return "mistral-v3"
        elif vocab.tokenizer.version == TokenizerVersion.v3 and vocab.tokenizer_type == MistralTokenizerType.tekken:
            return "mistral-v3-tekken"
        elif vocab.tokenizer.version == TokenizerVersion.v7 and vocab.tokenizer_type == MistralTokenizerType.spm:
            return "mistral-v7"
        elif vocab.tokenizer.version == TokenizerVersion.v7 and vocab.tokenizer_type == MistralTokenizerType.tekken:
            return "mistral-v7-tekken"
        elif vocab.tokenizer.version == TokenizerVersion.v11:
            template_file = "Mistral-Small-3.2-24B-Instruct-2506.jinja"
        elif vocab.tokenizer.version == TokenizerVersion.v13:
            template_file = "unsloth-mistral-Devstral-Small-2507.jinja"
        else:
            err_message = f"Unknown tokenizer type: {vocab.tokenizer_type} and version {vocab.tokenizer.version}"
            if is_mistral_format:
                err_message += (
                    " . Please pass --disable-mistral-community-chat-template argument to the CLI "
                    "if you want to skip this error and use the Mistral official `mistral-common` pre-processing library."
                )
            raise ValueError(err_message)

        template_path = templates_dir / template_file
        if not template_path.exists():
            raise FileNotFoundError(f"Template file not found: {template_path}")

        with open(template_path, "r", encoding="utf-8") as f:
            template = f.read()

        return template


class PixtralModel(LlavaVisionModel):
    model_name = "Pixtral"
    hf_arch = ""
    is_mistral_format = True

    def set_gguf_parameters(self):
        super().set_gguf_parameters()
        self.gguf_writer.add_clip_projector_type(gguf.VisionProjectorType.PIXTRAL)

        self.gguf_writer.add_vision_attention_layernorm_eps(
            self.find_hparam(["norm_eps"])
        )
        self.gguf_writer.add_rope_freq_base(self.find_vparam(["rope_theta"]))

        self.gguf_writer.add_vision_use_silu(True)

        # spatial_merge_size
        if self.find_vparam(["mm_projector_id"]) == "patch_merge":
            self.gguf_writer.add_vision_spatial_merge_size(
                self.find_vparam(["spatial_merge_size"])
            )

    def map_tensor_name(self, name: str, try_suffixes: Sequence[str] = (".weight", ".bias")) -> str:
        if name == "vision_language_adapter.w_in.weight":
            return "mm.1.weight"
        elif name == "vision_language_adapter.w_out.weight":
            return "mm.2.weight"
        return super().map_tensor_name(name, try_suffixes)


@ModelBase.register("KimiVLForConditionalGeneration")
class KimiVLModel(MmprojModel):
    def __init__(self, *args, **kwargs):
        super().__init__(*args, **kwargs)
        assert self.hparams_vision is not None
        self.hparams_vision["image_size"] = 64 * 14 # for compatibility

    def set_gguf_parameters(self):
        super().set_gguf_parameters()
        self.gguf_writer.add_clip_projector_type(gguf.VisionProjectorType.KIMIVL)
        self.gguf_writer.add_vision_use_gelu(True)
        self.gguf_writer.add_vision_projector_scale_factor(2)
        # eps is the same as pytorch's default value
        assert self.hparams_vision is not None
        self.gguf_writer.add_vision_attention_layernorm_eps(self.hparams_vision.get("layer_norm_eps", 1e-5))

    def modify_tensors(self, data_torch: Tensor, name: str, bid: int | None) -> Iterable[tuple[str, Tensor]]:
        del bid  # unused
        is_vision_tensor = "vision_tower" in name or "multi_modal_projector" in name

        if is_vision_tensor:
            if "pos_emb.weight" in name:
                data_torch = data_torch.view(data_torch.shape[0] * data_torch.shape[1], data_torch.shape[2])
            elif "wqkv" in name:
                split_dim = 0 if "weight" in name else -1
                wq, wk, wv = data_torch.chunk(3, dim=split_dim)
                return [
                    (self.map_tensor_name(name.replace("wqkv", "wq")), wq),
                    (self.map_tensor_name(name.replace("wqkv", "wk")), wk),
                    (self.map_tensor_name(name.replace("wqkv", "wv")), wv)
                ]

            return [(self.map_tensor_name(name), data_torch)]

        return [] # skip other tensors

###### CONVERSION LOGIC ######


# tree of lazy tensors
class LazyTorchTensor(gguf.LazyBase):
    _tensor_type = torch.Tensor
    # to keep the type-checker happy
    dtype: torch.dtype
    shape: torch.Size

    # only used when converting a torch.Tensor to a np.ndarray
    _dtype_map: dict[torch.dtype, type] = {
        torch.float16: np.float16,
        torch.float32: np.float32,
        torch.uint8: np.uint8,
    }

    # used for safetensors slices
    # ref: https://github.com/huggingface/safetensors/blob/079781fd0dc455ba0fe851e2b4507c33d0c0d407/bindings/python/src/lib.rs#L1046
    # TODO: uncomment U64, U32, and U16, ref: https://github.com/pytorch/pytorch/issues/58734
    _dtype_str_map: dict[str, torch.dtype] = {
        "F64": torch.float64,
        "F32": torch.float32,
        "BF16": torch.bfloat16,
        "F16": torch.float16,
        # "U64": torch.uint64,
        "I64": torch.int64,
        # "U32": torch.uint32,
        "I32": torch.int32,
        # "U16": torch.uint16,
        "I16": torch.int16,
        "U8": torch.uint8,
        "I8": torch.int8,
        "BOOL": torch.bool,
        "F8_E4M3": torch.float8_e4m3fn,
        "F8_E5M2": torch.float8_e5m2,
    }

    def numpy(self) -> gguf.LazyNumpyTensor:
        dtype = self._dtype_map[self.dtype]
        return gguf.LazyNumpyTensor(
            meta=gguf.LazyNumpyTensor.meta_with_dtype_and_shape(dtype, self.shape),
            args=(self,),
            func=(lambda s: s.numpy())
        )

    @classmethod
    def meta_with_dtype_and_shape(cls, dtype: torch.dtype, shape: tuple[int, ...]) -> Tensor:
        return torch.empty(size=shape, dtype=dtype, device="meta")

    @classmethod
    def from_safetensors_slice(cls, st_slice: Any) -> Tensor:
        dtype = cls._dtype_str_map[st_slice.get_dtype()]
        shape: tuple[int, ...] = tuple(st_slice.get_shape())
        lazy = cls(meta=cls.meta_with_dtype_and_shape(dtype, shape), args=(st_slice,), func=lambda s: s[:])
        return cast(torch.Tensor, lazy)

    @classmethod
    def from_remote_tensor(cls, remote_tensor: gguf.utility.RemoteTensor):
        dtype = cls._dtype_str_map[remote_tensor.dtype]
        shape = remote_tensor.shape
        meta = cls.meta_with_dtype_and_shape(dtype, shape)
        lazy = cls(meta=meta, args=(remote_tensor,), func=lambda r: torch.frombuffer(r.data(), dtype=dtype).reshape(shape))
        return cast(torch.Tensor, lazy)

    @classmethod
    def __torch_function__(cls, func, types, args=(), kwargs=None):
        del types  # unused

        if kwargs is None:
            kwargs = {}

        if func is torch.Tensor.numpy:
            return args[0].numpy()

        return cls._wrap_fn(func)(*args, **kwargs)


def parse_args() -> argparse.Namespace:
    parser = argparse.ArgumentParser(
        description="Convert a huggingface model to a GGML compatible file")
    parser.add_argument(
        "--vocab-only", action="store_true",
        help="extract only the vocab",
    )
    parser.add_argument(
        "--outfile", type=Path,
        help="path to write to; default: based on input. {ftype} will be replaced by the outtype.",
    )
    parser.add_argument(
        "--outtype", type=str, choices=["f32", "f16", "bf16", "q8_0", "tq1_0", "tq2_0", "auto"], default="f16",
        help="output format - use f32 for float32, f16 for float16, bf16 for bfloat16, q8_0 for Q8_0, tq1_0 or tq2_0 for ternary, and auto for the highest-fidelity 16-bit float type depending on the first loaded tensor type",
    )
    parser.add_argument(
        "--bigendian", action="store_true",
        help="model is executed on big endian machine",
    )
    parser.add_argument(
        "model", type=str,
        help="directory containing model file or huggingface repository ID (if --remote)",
        nargs="?",
    )
    parser.add_argument(
        "--use-temp-file", action="store_true",
        help="use the tempfile library while processing (helpful when running out of memory, process killed)",
    )
    parser.add_argument(
        "--no-lazy", action="store_true",
        help="use more RAM by computing all outputs before writing (use in case lazy evaluation is broken)",
    )
    parser.add_argument(
        "--model-name", type=str, default=None,
        help="name of the model",
    )
    parser.add_argument(
        "--verbose", action="store_true",
        help="increase output verbosity",
    )
    parser.add_argument(
        "--split-max-tensors", type=int, default=0,
        help="max tensors in each split",
    )
    parser.add_argument(
        "--split-max-size", type=str, default="0",
        help="max size per split N(M|G)",
    )
    parser.add_argument(
        "--dry-run", action="store_true",
        help="only print out a split plan and exit, without writing any new files",
    )
    parser.add_argument(
        "--no-tensor-first-split", action="store_true",
        help="do not add tensors to the first split (disabled by default)"
    )
    parser.add_argument(
        "--metadata", type=Path,
        help="Specify the path for an authorship metadata override file"
    )
    parser.add_argument(
        "--print-supported-models", action="store_true",
        help="Print the supported models"
    )
    parser.add_argument(
        "--remote", action="store_true",
        help="(Experimental) Read safetensors file remotely without downloading to disk. Config and tokenizer files will still be downloaded. To use this feature, you need to specify Hugging Face model repo name instead of a local directory. For example: 'HuggingFaceTB/SmolLM2-1.7B-Instruct'. Note: To access gated repo, set HF_TOKEN environment variable to your Hugging Face token.",
    )
    parser.add_argument(
        "--mmproj", action="store_true",
        help="(Experimental) Export multimodal projector (mmproj) for vision models. This will only work on some vision models. A prefix 'mmproj-' will be added to the output file name.",
    )
    parser.add_argument(
        "--mistral-format", action="store_true",
        help="Whether the model is stored following the Mistral format.",
    )
    parser.add_argument(
        "--disable-mistral-community-chat-template", action="store_true",
        help=(
            "Whether to disable usage of Mistral community chat templates. If set, use the Mistral official `mistral-common` library for tokenization and detokenization of Mistral models. "
            "Using `mistral-common` ensure correctness and zero-day support of tokenization for models converted from the Mistral format but requires to manually setup the tokenization server."
        )
    )

    args = parser.parse_args()
    if not args.print_supported_models and args.model is None:
        parser.error("the following arguments are required: model")
    return args


def split_str_to_n_bytes(split_str: str) -> int:
    if split_str.endswith("K"):
        n = int(split_str[:-1]) * 1000
    elif split_str.endswith("M"):
        n = int(split_str[:-1]) * 1000 * 1000
    elif split_str.endswith("G"):
        n = int(split_str[:-1]) * 1000 * 1000 * 1000
    elif split_str.isnumeric():
        n = int(split_str)
    else:
        raise ValueError(f"Invalid split size: {split_str}, must be a number, optionally followed by K, M, or G")

    if n < 0:
        raise ValueError(f"Invalid split size: {split_str}, must be positive")

    return n


def get_model_architecture(hparams: dict[str, Any], model_type: ModelType) -> str:
    # TODO @ngxson : this won't work correctly if the model has both audio & vision encoders
    # maybe we should fallback to text model's arch in that case, since not many models have both
    text_config = hparams.get("text_config", {})
    vision_config = hparams.get("vision_config", {})
    arch = None
    if (arches := hparams.get("architectures")) is not None and len(arches) > 0:
        arch = arches[0]
    elif "ssm_cfg" in hparams:
        # For non-hf Mamba and Mamba2 models
        arch = hparams["ssm_cfg"].get("layer", "Mamba") + "ForCausalLM"

    # if "architectures" is found in the sub-config, use that instead
    if model_type == ModelType.TEXT and text_config.get("architectures") is not None:
        arch = text_config["architectures"][0]
    elif model_type == ModelType.MMPROJ and vision_config.get("architectures") is not None:
        arch = vision_config["architectures"][0]
    if arch is None:
        raise ValueError("Failed to detect model architecture")
    return arch


def main() -> None:
    args = parse_args()

    if args.print_supported_models:
        logger.error("Supported models:")
        ModelBase.print_registered_models()
        sys.exit(0)

    if args.verbose:
        logging.basicConfig(level=logging.DEBUG)
    else:
        logging.basicConfig(level=logging.INFO)

    if args.remote:
        hf_repo_id = args.model
        from huggingface_hub import snapshot_download
        local_dir = snapshot_download(
            repo_id=hf_repo_id,
            allow_patterns=["LICENSE", "*.json", "*.md", "*.txt", "tokenizer.model"])
        dir_model = Path(local_dir)
        logger.info(f"Downloaded config and tokenizer to {local_dir}")
    else:
        hf_repo_id = None
        dir_model = Path(args.model)

    if not dir_model.is_dir():
        logger.error(f'Error: {dir_model} is not a directory')
        sys.exit(1)

    ftype_map: dict[str, gguf.LlamaFileType] = {
        "f32": gguf.LlamaFileType.ALL_F32,
        "f16": gguf.LlamaFileType.MOSTLY_F16,
        "bf16": gguf.LlamaFileType.MOSTLY_BF16,
        "q8_0": gguf.LlamaFileType.MOSTLY_Q8_0,
        "tq1_0": gguf.LlamaFileType.MOSTLY_TQ1_0,
        "tq2_0": gguf.LlamaFileType.MOSTLY_TQ2_0,
        "auto": gguf.LlamaFileType.GUESSED,
    }

    is_split = args.split_max_tensors > 0 or args.split_max_size != "0"
    if args.use_temp_file and is_split:
        logger.error("Error: Cannot use temp file when splitting")
        sys.exit(1)

    if args.outfile is not None:
        fname_out = args.outfile
    elif hf_repo_id:
        # if remote, use the model ID as the output file name
        fname_out = Path("./" + hf_repo_id.replace("/", "-") + "-{ftype}.gguf")
    else:
        fname_out = dir_model

    logger.info(f"Loading model: {dir_model.name}")

    if args.mmproj:
        if "mmproj" not in fname_out.name:
            fname_out = ModelBase.add_prefix_to_filename(fname_out, "mmproj-")

    is_mistral_format = args.mistral_format
    disable_mistral_community_chat_template = args.disable_mistral_community_chat_template

    with torch.inference_mode():
        output_type = ftype_map[args.outtype]
        model_type = ModelType.MMPROJ if args.mmproj else ModelType.TEXT
        hparams = ModelBase.load_hparams(dir_model, is_mistral_format)
        if not is_mistral_format:
            model_architecture = get_model_architecture(hparams, model_type)
            logger.info(f"Model architecture: {model_architecture}")
            try:
                model_class = ModelBase.from_model_architecture(model_architecture, model_type=model_type)
            except NotImplementedError:
                logger.error(f"Model {model_architecture} is not supported")
                sys.exit(1)
        elif args.mmproj:
            assert hparams.get("vision_encoder") is not None, "This model does not support multimodal"
            model_class = PixtralModel
        else:
            model_class = MistralModel

        model_instance = model_class(dir_model, output_type, fname_out,
                                     is_big_endian=args.bigendian, use_temp_file=args.use_temp_file,
                                     eager=args.no_lazy,
                                     metadata_override=args.metadata, model_name=args.model_name,
                                     split_max_tensors=args.split_max_tensors,
                                     split_max_size=split_str_to_n_bytes(args.split_max_size), dry_run=args.dry_run,
                                     small_first_shard=args.no_tensor_first_split,
                                     remote_hf_model_id=hf_repo_id, disable_mistral_community_chat_template=disable_mistral_community_chat_template
                                     )

        if args.vocab_only:
            logger.info("Exporting model vocab...")
            model_instance.write_vocab()
            logger.info(f"Model vocab successfully exported to {model_instance.fname_out}")
        else:
            logger.info("Exporting model...")
            model_instance.write()
            out_path = f"{model_instance.fname_out.parent}{os.sep}" if is_split else model_instance.fname_out
            logger.info(f"Model successfully exported to {out_path}")


if __name__ == '__main__':
    main()<|MERGE_RESOLUTION|>--- conflicted
+++ resolved
@@ -888,15 +888,12 @@
         if chkhsh == "a1e163ecab2e718a4c829d1148b6e86824ec36163bb71941c3dca9cd5ac25756":
             # ref: https://huggingface.co/JetBrains/Mellum-4b-base
             res = "mellum"
-<<<<<<< HEAD
         if chkhsh == "a0b64b4385f123663873756336c085744376d015ff328bb1d901598f63c44152":
             # ref: https://huggingface.co/ibm-granite/granite-embedding-small-english-r2
             res = "modern-bert"
-=======
         if chkhsh == "9b1be57e70d20d9501b2b3186e792d81181ae36ada3903c26f9fea418cf87206":
             # ref: https://huggingface.co/inclusionAI/LLaDA-MoE-7B-A1B-Base
             res = "llada-moe"
->>>>>>> c959b676
 
         if res is None:
             logger.warning("\n")
