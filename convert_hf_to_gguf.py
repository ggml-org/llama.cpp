--- conflicted
+++ resolved
@@ -134,27 +134,7 @@
         self.lazy = not eager or (remote_hf_model_id is not None)
         self.dry_run = dry_run
         self.remote_hf_model_id = remote_hf_model_id
-<<<<<<< HEAD
-=======
         self.sentence_transformers_dense_modules = sentence_transformers_dense_modules
-        if remote_hf_model_id is not None:
-            self.is_safetensors = True
-
-            def get_remote_tensors() -> Iterator[tuple[str, Tensor]]:
-                logger.info(f"Using remote model with HuggingFace id: {remote_hf_model_id}")
-                remote_tensors = gguf.utility.SafetensorRemote.get_list_tensors_hf_model(remote_hf_model_id)
-                self.tensor_names = set(name for name in remote_tensors.keys())
-                for name, remote_tensor in remote_tensors.items():
-                    yield (name, LazyTorchTensor.from_remote_tensor(remote_tensor))
-
-            self.get_tensors = get_remote_tensors
-        else:
-            prefix = "model" if not self.is_mistral_format else "consolidated"
-            self.part_names = ModelBase.get_model_part_names(self.dir_model, prefix, ".safetensors")
-            self.is_safetensors = len(self.part_names) > 0
-            if not self.is_safetensors:
-                self.part_names = ModelBase.get_model_part_names(self.dir_model, "pytorch_model", ".bin")
->>>>>>> dd62dcfa
         self.hparams = ModelBase.load_hparams(self.dir_model, self.is_mistral_format) if hparams is None else hparams
         self.model_tensors = self.index_tensors(remote_hf_model_id=remote_hf_model_id)
         self.metadata_override = metadata_override
