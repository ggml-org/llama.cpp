--- conflicted
+++ resolved
@@ -889,16 +889,11 @@
             # ref: https://huggingface.co/JetBrains/Mellum-4b-base
             res = "mellum"
         if chkhsh == "9b1be57e70d20d9501b2b3186e792d81181ae36ada3903c26f9fea418cf87206":
-<<<<<<< HEAD
             # ref: https://huggingface.co/inclusionAI/Ling-mini-base-2.0
             res = "bailingmoe2"
-=======
-            # ref: https://huggingface.co/inclusionAI/LLaDA-MoE-7B-A1B-Base
-            res = "llada-moe"
         if chkhsh == "53e325976a6e142379c19b09afcae354f2f496f147afa8f9e189a33fe4e3024e":
             # ref: https://huggingface.co/ibm-granite/granite-docling-258M
             res = "granite-docling"
->>>>>>> a80ff183
 
         if res is None:
             logger.warning("\n")
