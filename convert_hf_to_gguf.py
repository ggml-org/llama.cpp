--- conflicted
+++ resolved
@@ -6541,7 +6541,6 @@
         self.gguf_writer.add_audio_stack_factor(self.global_config["stack_factor"])
 
 
-<<<<<<< HEAD
 @ModelBase.register("FalconH1ForCausalLM")
 class FalconH1Model(Mamba2Model):
     model_arch = gguf.MODEL_ARCH.FALCON_H1
@@ -6669,7 +6668,8 @@
 
         # Add any other Falcon Mamba2 specific configuration
         self.gguf_writer.add_rope_freq_base(self.find_hparam(["rope_theta"]))
-=======
+
+        
 @ModelBase.register("HunYuanMoEV1ForCausalLM")
 class HunYuanMoEModel(TextModel):
     model_arch = gguf.MODEL_ARCH.HUNYUAN_MOE
@@ -6817,7 +6817,7 @@
             experts = [k for d in self._experts for k in d.keys()]
             if len(experts) > 0:
                 raise ValueError(f"Unprocessed experts: {experts}")
->>>>>>> 8f22dc0a
+
 
 ###### CONVERSION LOGIC ######
 
