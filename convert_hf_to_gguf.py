--- conflicted
+++ resolved
@@ -4891,7 +4891,7 @@
                 hparams = json.load(f)
         super().__init__(dir_model, *args, hparams=hparams, **kwargs)
         self.d_model = self.find_hparam(["hidden_size", "d_model", "dim"])
-        self.d_inner = self.find_hparam(["intermediate_size", "d_inner"], optional=True) or 2 * self.d_model
+        self.d_inner = self.find_hparam(["mamba_d_ssm", "intermediate_size", "d_inner"], optional=True) or 2 * self.d_model
         self.n_group = self.find_hparam(["n_groups"], optional=True) or 1
 
     def set_vocab(self):
@@ -4915,32 +4915,18 @@
             self._set_vocab_builtin("gpt-neox", vocab_size)
 
     def set_gguf_parameters(self):
-<<<<<<< HEAD
-        d_conv  = self.find_hparam(["conv_kernel", "d_conv"],  optional=True) or 4
-        d_state = self.find_hparam(["state_size",  "d_state"], optional=True) or 128
-        head_dim = self.find_hparam(["head_dim"],              optional=True) or 64
-=======
-        d_model = self.find_hparam(["hidden_size", "d_model", "dim"])
-        d_conv  = self.find_hparam(["conv_kernel",       "d_conv"],  optional=True) or 4
-        d_inner = self.find_hparam(["mamba_d_ssm", "intermediate_size", "d_inner"], optional=True) or 2 * d_model
-        d_state = self.find_hparam(["state_size",        "d_state"], optional=True) or 128
-        head_dim = self.find_hparam(["mamba_d_head", "head_dim"],    optional=True) or 64
-        n_group = self.find_hparam(["n_groups"],                     optional=True) or 1
->>>>>>> 26a48ad6
+        d_conv  = self.find_hparam(["conv_kernel", "d_conv"],     optional=True) or 4
+        d_state = self.find_hparam(["state_size",  "d_state"],    optional=True) or 128
+        head_dim = self.find_hparam(["mamba_d_head", "head_dim"], optional=True) or 64
 
         rms_norm_eps = self.find_hparam(["layer_norm_epsilon", "rms_norm_eps"], optional=True) or 1e-5
 
         # Fail early for models which don't have a block expansion factor of 2
         # TODO: does this really matter?
-<<<<<<< HEAD
-        assert self.d_inner == 2 * self.d_model
-        assert self.d_inner % head_dim == 0
-=======
         # skip the assertion for FalconH1 Model
         if self.model_arch != gguf.MODEL_ARCH.FALCON_H1:
-            assert d_inner == 2 * d_model
-            assert d_inner % head_dim == 0
->>>>>>> 26a48ad6
+            assert self.d_inner == 2 * self.d_model
+            assert self.d_inner % head_dim == 0
 
         self.gguf_writer.add_context_length(2**20)  # arbitrary value; for those who use the default
         self.gguf_writer.add_embedding_length(self.d_model)
@@ -4976,14 +4962,7 @@
             # (D is also unsqueezed, but for more straightforward broadcast internally)
             data_torch = data_torch.reshape((*data_torch.shape, 1))
         elif self.match_model_tensor_name(new_name, gguf.MODEL_TENSOR.SSM_NORM, bid):
-<<<<<<< HEAD
             data_torch = data_torch.reshape((self.n_group, self.d_inner // self.n_group))
-=======
-            d_model = self.find_hparam(["hidden_size", "d_model", "dim"])
-            d_inner = self.find_hparam(["mamba_d_ssm", "intermediate_size", "d_inner"], optional=True) or 2 * d_model
-            n_group = self.hparams.get("n_groups", 1)
-            data_torch = data_torch.reshape((n_group, d_inner // n_group))
->>>>>>> 26a48ad6
 
         if name.endswith(".A_log"):
             logger.debug("A_log --> A ==> " + new_name)
