--- conflicted
+++ resolved
@@ -5995,10 +5995,6 @@
 
 @ModelBase.register("DeepseekOCRForCausalLM")
 class DeepseekOCRVisionModel(MmprojModel):
-<<<<<<< HEAD
-
-=======
->>>>>>> 0399ddf1
     def set_gguf_parameters(self):
         super().set_gguf_parameters()
         hparams = self.hparams
@@ -7308,16 +7304,9 @@
 
         super().set_gguf_parameters()
         hparams = self.hparams
-<<<<<<< HEAD
         kv_lora_rank = hparams["kv_lora_rank"] if hparams.get("kv_lora_rank") is not None else 512
         routed_scaling_factor = hparams.get("routed_scaling_factor", 1.0)
         norm_topk_prob = hparams.get("norm_topk_prob", False)
-=======
-        kv_lora_rank = hparams["kv_lora_rank"] if hparams["kv_lora_rank"] is not None else 512
-        routed_scaling_factor = hparams.get("routed_scaling_factor", 1.0)
-        norm_topk_prob = hparams.get("norm_topk_prob", False)
-
->>>>>>> 0399ddf1
         self.gguf_writer.add_leading_dense_block_count(hparams["first_k_dense_replace"])
         self.gguf_writer.add_vocab_size(hparams["vocab_size"])
         if "q_lora_rank" in hparams and hparams["q_lora_rank"] is not None:
