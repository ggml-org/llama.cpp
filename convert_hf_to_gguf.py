--- conflicted
+++ resolved
@@ -6538,19 +6538,6 @@
         super().set_gguf_parameters()
         self.gguf_writer.add_audio_stack_factor(self.global_config["stack_factor"])
 
-<<<<<<< HEAD
-@ModelBase.register("SmolLM3ForCausalLM")
-class SmolLM3Model(LlamaModel):
-    model_arch = gguf.MODEL_ARCH.SMOLLM3
-
-    def set_gguf_parameters(self):
-        super().set_gguf_parameters()
-
-        no_rope_layer_interval = self.hparams.get("no_rope_layer_interval")
-        if no_rope_layer_interval is not None:
-            self.gguf_writer.add_uint32("no_rope_layer_interval", no_rope_layer_interval)
-=======
-
 @ModelBase.register("HunYuanMoEV1ForCausalLM")
 class HunYuanMoEModel(TextModel):
     model_arch = gguf.MODEL_ARCH.HUNYUAN_MOE
@@ -6698,7 +6685,18 @@
             experts = [k for d in self._experts for k in d.keys()]
             if len(experts) > 0:
                 raise ValueError(f"Unprocessed experts: {experts}")
->>>>>>> 8f22dc0a
+
+
+@ModelBase.register("SmolLM3ForCausalLM")
+class SmolLM3Model(LlamaModel):
+    model_arch = gguf.MODEL_ARCH.SMOLLM3
+
+    def set_gguf_parameters(self):
+        super().set_gguf_parameters()
+
+        no_rope_layer_interval = self.hparams.get("no_rope_layer_interval")
+        if no_rope_layer_interval is not None:
+            self.gguf_writer.add_uint32("no_rope_layer_interval", no_rope_layer_interval)
 
 ###### CONVERSION LOGIC ######
 
