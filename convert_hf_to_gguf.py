--- conflicted
+++ resolved
@@ -7320,16 +7320,13 @@
         self.gguf_writer.add_expert_weights_scale(routed_scaling_factor)
         self.gguf_writer.add_expert_weights_norm(norm_topk_prob)
 
-<<<<<<< HEAD
         if scoring_func == "sigmoid":
             self.gguf_writer.add_expert_gating_func(gguf.ExpertGatingFuncType.SIGMOID)
         elif scoring_func == "softmax":
             self.gguf_writer.add_expert_gating_func(gguf.ExpertGatingFuncType.SOFTMAX)
         else:
             raise ValueError(f"Unsupported scoring_func value: {scoring_func}")
-=======
         self.gguf_writer.add_rope_dimension_count(hparams["qk_rope_head_dim"])
->>>>>>> fa046595
 
         rope_scaling = self.hparams.get("rope_scaling") or {}
         if rope_scaling.get("rope_type", rope_scaling.get("type")) == "yarn" and "factor" in rope_scaling:
