--- conflicted
+++ resolved
@@ -3814,11 +3814,7 @@
             remove_whitespaces = tokenizer.clean_up_tokenization_spaces
             precompiled_charsmap = b64decode(tokenizer_json["normalizer"]["precompiled_charsmap"])
 
-<<<<<<< HEAD
-            vocab_size = max(self.hparams.get('vocab_size', 0), tokenizer.vocab_size)
-=======
             vocab_size = max(self.hparams.get("vocab_size", 0), tokenizer.vocab_size)
->>>>>>> c496fe0b
         else:
             sentencepiece_model = model.ModelProto()  # pyright: ignore[reportAttributeAccessIssue]
             sentencepiece_model.ParseFromString(open(tokenizer_path, "rb").read())
@@ -3831,11 +3827,7 @@
             tokenizer = SentencePieceProcessor()
             tokenizer.LoadFromFile(str(tokenizer_path))
 
-<<<<<<< HEAD
-            vocab_size = max(self.hparams.get('vocab_size', 0), tokenizer.vocab_size())
-=======
             vocab_size = max(self.hparams.get("vocab_size", 0), tokenizer.vocab_size())
->>>>>>> c496fe0b
 
         tokens: list[bytes] = [f"[PAD{i}]".encode("utf-8") for i in range(vocab_size)]
         scores: list[float] = [-10000.0] * vocab_size
@@ -3865,12 +3857,8 @@
             unk_token = tokenizer_config_json.get("unk_token")
             unk_token_id = added_vocab.get(unk_token, tokenizer_json["model"].get("unk_id", 3))
 
-<<<<<<< HEAD
-            for token_id in range(vocab_size):
-=======
             for token_id in range(tokenizer.vocab_size):
                 piece = tokenizer._convert_id_to_token(token_id)
->>>>>>> c496fe0b
                 if (piece := tokenizer._convert_id_to_token(token_id)) is not None:
                     text = piece.encode("utf-8")
                     score = tokenizer_json["model"]["vocab"][token_id][1]
