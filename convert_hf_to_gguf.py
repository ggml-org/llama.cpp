--- conflicted
+++ resolved
@@ -708,15 +708,12 @@
         if chkhsh == "7dec86086fcc38b66b7bc1575a160ae21cf705be7718b9d5598190d7c12db76f":
             # ref: https://huggingface.co/UW/OLMo2-8B-SuperBPE-t180k
             res = "superbpe"
-<<<<<<< HEAD
+        if chkhsh == "1994ffd01900cfb37395608534236ecd63f2bd5995d6cb1004dda1af50240f15":
+            # ref: https://huggingface.co/trillionlabs/Trillion-7B-preview
+            res = "trillion"
         if chkhsh == "96a5f08be6259352137b512d4157e333e21df7edd3fcd152990608735a65b224":
             # ref: https://huggingface.co/inclusionAI/Ling-lite
             res = "bailingmoe"
-=======
-        if chkhsh == "1994ffd01900cfb37395608534236ecd63f2bd5995d6cb1004dda1af50240f15":
-            # ref: https://huggingface.co/trillionlabs/Trillion-7B-preview
-            res = "trillion"
->>>>>>> b3de7cac
 
         if res is None:
             logger.warning("\n")
