--- conflicted
+++ resolved
@@ -7100,11 +7100,7 @@
         else:
             # note: deepseek2 using MLA converts into MQA (ie: GQA with 1 group)
             self.hparams["num_key_value_heads"] = 1
-<<<<<<< HEAD
             
-=======
-
->>>>>>> 97e0907c
         super().set_gguf_parameters()
         hparams = self.hparams
         kv_lora_rank = hparams["q_lora_rank"] if hparams["q_lora_rank"] is not None else 512
