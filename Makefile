--- conflicted
+++ resolved
@@ -319,11 +319,7 @@
 	$(CXX) $(CXXFLAGS) -shared -fPIC -o $@ $^ $(LDFLAGS)
 
 clean:
-<<<<<<< HEAD
-	rm -vf *.o *.so main quantize quantize-stats perplexity embedding benchmark-matmult save-load-state server simple vdot train-text-from-scratch embd-input-test build-info.h $(TEST_TARGETS)
-=======
-	rm -vf *.o *.so *.dll main quantize quantize-stats perplexity embedding benchmark-matmult save-load-state server simple vdot train-text-from-scratch embd-input-test build-info.h
->>>>>>> 019fe257
+	rm -vf *.o *.so *.dll main quantize quantize-stats perplexity embedding benchmark-matmult save-load-state server simple vdot train-text-from-scratch embd-input-test build-info.h $(TEST_TARGETS)
 
 #
 # Examples
