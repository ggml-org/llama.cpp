default: koboldcpp koboldcpp_noavx2 koboldcpp_openblas koboldcpp_openblas_noavx2 koboldcpp_clblast
simple: koboldcpp koboldcpp_noavx2
tools: quantize_gpt2 quantize_gptj quantize_llama quantize_neox
dev: koboldcpp_openblas


ifndef UNAME_S
UNAME_S := $(shell uname -s)
endif

ifndef UNAME_P
UNAME_P := $(shell uname -p)
endif

ifndef UNAME_M
UNAME_M := $(shell uname -m)
endif

ARCH_LINUX1 := $(shell grep "Arch Linux" /etc/os-release 2>/dev/null)
ARCH_LINUX2 := $(shell grep "ID_LIKE=arch" /etc/os-release 2>/dev/null)
ifdef ARCH_LINUX1
ARCH_ADD = -lcblas
endif
ifdef ARCH_LINUX2
ARCH_ADD = -lcblas
endif

CCV := $(shell $(CC) --version | head -n 1)
CXXV := $(shell $(CXX) --version | head -n 1)

# Mac OS + Arm can report x86_64
# ref: https://github.com/ggerganov/whisper.cpp/issues/66#issuecomment-1282546789
ifeq ($(UNAME_S),Darwin)
	ifneq ($(UNAME_P),arm)
		SYSCTL_M := $(shell sysctl -n hw.optional.arm64 2>/dev/null)
		ifeq ($(SYSCTL_M),1)
			# UNAME_P := arm
			# UNAME_M := arm64
			warn := $(warning Your arch is announced as x86_64, but it seems to actually be ARM64. Not fixing that can lead to bad performance. For more info see: https://github.com/ggerganov/whisper.cpp/issues/66\#issuecomment-1282546789)
		endif
	endif
endif

#
# Compile flags
#

# keep standard at C11 and C++11
CFLAGS   = -I.              -I./include -I./include/CL -I./otherarch -I./otherarch/tools -Ofast -DNDEBUG -std=c11   -fPIC
CXXFLAGS = -I. -I./examples -I./include -I./include/CL -I./otherarch -I./otherarch/tools -Ofast -DNDEBUG -std=c++11 -fPIC
LDFLAGS  =

# these are used on windows, to build some libraries with extra old device compatibility
BONUSCFLAGS1 =
BONUSCFLAGS2 =

OPENBLAS_FLAGS = -DGGML_USE_OPENBLAS -I/usr/local/include/openblas
CLBLAST_FLAGS = -DGGML_USE_CLBLAST

#lets try enabling everything
CFLAGS   += -pthread -s
CXXFLAGS += -pthread -s -Wno-multichar

# OS specific
# TODO: support Windows
ifeq ($(UNAME_S),Linux)
	CFLAGS   += -pthread
	CXXFLAGS += -pthread	
endif

ifeq ($(UNAME_S),Darwin)
	CFLAGS   += -pthread
	CXXFLAGS += -pthread
endif
ifeq ($(UNAME_S),FreeBSD)
	CFLAGS   += -pthread
	CXXFLAGS += -pthread
endif
ifeq ($(UNAME_S),NetBSD)
	CFLAGS   += -pthread
	CXXFLAGS += -pthread
endif
ifeq ($(UNAME_S),OpenBSD)
	CFLAGS   += -pthread
	CXXFLAGS += -pthread
endif
ifeq ($(UNAME_S),Haiku)
	CFLAGS   += -pthread
	CXXFLAGS += -pthread
endif

# Architecture specific
# TODO: probably these flags need to be tweaked on some architectures
#       feel free to update the Makefile for your architecture and send a pull request or issue
ifeq ($(UNAME_M),$(filter $(UNAME_M),x86_64 i686))
	# Use all CPU extensions that are available:
	CFLAGS += -mavx
# old library NEEDS mf16c to work. so we must build with it. new one doesnt
	ifeq ($(OS),Windows_NT)
		BONUSCFLAGS1 += -mf16c
		BONUSCFLAGS2 += -mavx2 -msse3 -mfma
	else
# if not on windows, they are clearly building it themselves, so lets just use whatever is supported
		CFLAGS += -march=native -mtune=native
	endif
endif
ifneq ($(filter ppc64%,$(UNAME_M)),)
	POWER9_M := $(shell grep "POWER9" /proc/cpuinfo)
	ifneq (,$(findstring POWER9,$(POWER9_M)))
		CFLAGS   += -mcpu=power9
		CXXFLAGS += -mcpu=power9
	endif
	# Require c++23's std::byteswap for big-endian support.
	ifeq ($(UNAME_M),ppc64)
		CXXFLAGS += -std=c++23 -DGGML_BIG_ENDIAN
	endif
endif
ifndef LLAMA_NO_ACCELERATE
	# Mac M1 - include Accelerate framework.
	# `-framework Accelerate` works on Mac Intel as well, with negliable performance boost (as of the predict time).
	ifeq ($(UNAME_S),Darwin)
		CFLAGS  += -DGGML_USE_ACCELERATE
		LDFLAGS += -framework Accelerate
	endif
endif

ifdef LLAMA_CUBLAS
	CFLAGS    += -DGGML_USE_CUBLAS -I/usr/local/cuda/include -I/opt/cuda/include -I$(CUDA_PATH)/targets/x86_64-linux/include
	CXXFLAGS  += -DGGML_USE_CUBLAS -I/usr/local/cuda/include -I/opt/cuda/include -I$(CUDA_PATH)/targets/x86_64-linux/include
	LDFLAGS   += -lcublas -lculibos -lcudart -lcublasLt -lpthread -ldl -lrt -L/usr/local/cuda/lib64 -L/opt/cuda/lib64 -L$(CUDA_PATH)/targets/x86_64-linux/lib
	OBJS      += ggml-cuda.o
	NVCC      = nvcc
	NVCCFLAGS = --forward-unknown-to-host-compiler -arch=native
ggml-cuda.o: ggml-cuda.cu ggml-cuda.h
	$(NVCC) $(NVCCFLAGS) $(CXXFLAGS) -Wno-pedantic -c $< -o $@
endif

ifdef LLAMA_GPROF
	CFLAGS   += -pg
	CXXFLAGS += -pg
endif
ifdef LLAMA_PERF
	CFLAGS   += -DGGML_PERF
	CXXFLAGS += -DGGML_PERF
endif
ifneq ($(filter aarch64%,$(UNAME_M)),)
<<<<<<< HEAD
	CFLAGS +=
	CXXFLAGS +=
=======
	# Apple M1, M2, etc.
	# Raspberry Pi 3, 4, Zero 2 (64-bit)
	CFLAGS   += -mcpu=native
	CXXFLAGS += -mcpu=native
>>>>>>> 7ff0dcd3
endif
ifneq ($(filter armv6%,$(UNAME_M)),)
	# Raspberry Pi 1, Zero
	CFLAGS += -mfpu=neon-fp-armv8 -mfp16-format=ieee -mno-unaligned-access
endif
ifneq ($(filter armv7%,$(UNAME_M)),)
	# Raspberry Pi 2
	CFLAGS += -mfpu=neon-fp-armv8 -mfp16-format=ieee -mno-unaligned-access -funsafe-math-optimizations
endif
ifneq ($(filter armv8%,$(UNAME_M)),)
	# Raspberry Pi 3, 4, Zero 2 (32-bit)
	CFLAGS += -mfp16-format=ieee -mno-unaligned-access
endif

DEFAULT_BUILD =
NOAVX2_BUILD =
OPENBLAS_BUILD =
OPENBLAS_NOAVX2_BUILD =
CLBLAST_BUILD =

ifeq ($(OS),Windows_NT)
	DEFAULT_BUILD = $(CXX) $(CXXFLAGS)  $^ -shared -o $@.dll $(LDFLAGS)
	NOAVX2_BUILD = $(CXX) $(CXXFLAGS) $^ -shared -o $@.dll $(LDFLAGS)
	OPENBLAS_BUILD = $(CXX) $(CXXFLAGS) $^ lib/libopenblas.lib -shared -o $@.dll $(LDFLAGS)
	OPENBLAS_NOAVX2_BUILD = $(CXX) $(CXXFLAGS) $^ lib/libopenblas.lib -shared -o $@.dll $(LDFLAGS)
	CLBLAST_BUILD = $(CXX) $(CXXFLAGS) $^ lib/OpenCL.lib lib/clblast.lib -shared -o $@.dll $(LDFLAGS)
else
	DEFAULT_BUILD = $(CXX) $(CXXFLAGS)  $^ -shared -o $@.so $(LDFLAGS)
	NOAVX2_BUILD = $(CXX) $(CXXFLAGS) $^ -shared -o $@.so $(LDFLAGS)
	ifdef LLAMA_OPENBLAS
	OPENBLAS_BUILD = $(CXX) $(CXXFLAGS) $^ $(ARCH_ADD) -lopenblas -shared -o $@.so $(LDFLAGS)
	OPENBLAS_NOAVX2_BUILD = $(CXX) $(CXXFLAGS) $^ $(ARCH_ADD) -lopenblas -shared -o $@.so $(LDFLAGS)
	endif	
	ifdef LLAMA_CLBLAST
	CLBLAST_BUILD = $(CXX) $(CXXFLAGS) $^ -lclblast -lOpenCL $(ARCH_ADD) -lopenblas -shared -o $@.so $(LDFLAGS)
	endif

	ifndef LLAMA_OPENBLAS
	ifndef LLAMA_CLBLAST
	OPENBLAS_BUILD = @echo 'Your OS $(OS) does not appear to be Windows. For faster speeds, install and link a BLAS library. Set LLAMA_OPENBLAS=1 to compile with OpenBLAS support or LLAMA_CLBLAST=1 to compile with ClBlast support. This is just a reminder, not an error.'
	endif
	endif
endif

#
# Print build information
#

$(info I llama.cpp build info: )
$(info I UNAME_S:  $(UNAME_S))
$(info I UNAME_P:  $(UNAME_P))
$(info I UNAME_M:  $(UNAME_M))
$(info I CFLAGS:   $(CFLAGS))
$(info I CXXFLAGS: $(CXXFLAGS))
$(info I LDFLAGS:  $(LDFLAGS))
$(info I CC:       $(CCV))
$(info I CXX:      $(CXXV))
$(info )

#
# Build library
#

ggml.o: ggml.c ggml.h
	$(CC)  $(CFLAGS) $(BONUSCFLAGS1) $(BONUSCFLAGS2) -c $< -o $@

ggml_openblas.o: ggml.c ggml.h
	$(CC)  $(CFLAGS) $(BONUSCFLAGS1) $(BONUSCFLAGS2) $(OPENBLAS_FLAGS) -c $< -o $@

ggml_noavx2.o: ggml.c ggml.h
	$(CC)  $(CFLAGS) -c $< -o $@

ggml_openblas_noavx2.o: ggml.c ggml.h
	$(CC)  $(CFLAGS) $(OPENBLAS_FLAGS) -c $< -o $@

ggml-opencl.o: ggml-opencl.c ggml-opencl.h
	$(CC) $(CFLAGS) -c $< -o $@

ggml_clblast.o: ggml.c ggml.h
	$(CC)  $(CFLAGS) $(BONUSCFLAGS1) $(BONUSCFLAGS2) $(CLBLAST_FLAGS) -c $< -o $@

ggml_v1.o: otherarch/ggml_v1.c otherarch/ggml_v1.h
	$(CC)  $(CFLAGS) $(BONUSCFLAGS1) $(BONUSCFLAGS2) -c $< -o $@

ggml_v1_noavx2.o: otherarch/ggml_v1.c otherarch/ggml_v1.h
	$(CC)  $(CFLAGS) $(BONUSCFLAGS1) -c $< -o $@

ggml_rwkv.o: otherarch/ggml_rwkv.c otherarch/ggml_rwkv.h
	$(CC)  $(CFLAGS) $(BONUSCFLAGS1) $(BONUSCFLAGS2) -c $< -o $@

llama.o: llama.cpp llama.h llama-util.h
	$(CXX) $(CXXFLAGS) -c $< -o $@

common.o: examples/common.cpp examples/common.h
	$(CXX) $(CXXFLAGS) -c $< -o $@

expose.o: expose.cpp expose.h
	$(CXX) $(CXXFLAGS) -c $< -o $@

gpttype_adapter.o: gpttype_adapter.cpp
	$(CXX) $(CXXFLAGS) -c $< -o $@

clean:
<<<<<<< HEAD
	rm -vf *.o main quantize_llama quantize_gpt2 quantize_gptj quantize_neox quantize-stats perplexity embedding benchmark-q4_0-matmult main.exe quantize_llama.exe quantize_gptj.exe quantize_gpt2.exe quantize_neox.exe koboldcpp.dll koboldcpp_openblas.dll koboldcpp_noavx2.dll koboldcpp_openblas_noavx2.dll koboldcpp_clblast.dll koboldcpp.so koboldcpp_openblas.so koboldcpp_noavx2.so koboldcpp_openblas_noavx2.so koboldcpp_clblast.so gptj.exe gpt2.exe
=======
	rm -vf *.o main quantize quantize-stats perplexity embedding benchmark-matmult
>>>>>>> 7ff0dcd3

main: examples/main/main.cpp ggml.o llama.o common.o $(OBJS)
	$(CXX) $(CXXFLAGS) $^ -o $@ $(LDFLAGS)
	@echo
	@echo '====  Run ./main -h for help.  ===='
	@echo

koboldcpp: ggml.o ggml_rwkv.o ggml_v1.o expose.o common.o gpttype_adapter.o
	$(DEFAULT_BUILD)

koboldcpp_openblas: ggml_openblas.o ggml_rwkv.o ggml_v1.o expose.o common.o gpttype_adapter.o 
	$(OPENBLAS_BUILD)
	
koboldcpp_noavx2: ggml_noavx2.o ggml_rwkv.o ggml_v1_noavx2.o expose.o common.o gpttype_adapter.o 
	$(NOAVX2_BUILD)

koboldcpp_openblas_noavx2: ggml_openblas_noavx2.o ggml_rwkv.o ggml_v1_noavx2.o expose.o common.o gpttype_adapter.o 
	$(OPENBLAS_NOAVX2_BUILD)

koboldcpp_clblast: ggml_clblast.o ggml_rwkv.o ggml_v1.o expose.o common.o gpttype_adapter.o ggml-opencl.o 
	$(CLBLAST_BUILD)
		
quantize_llama: examples/quantize/quantize.cpp ggml.o llama.o
	$(CXX) $(CXXFLAGS) $^ -o $@ $(LDFLAGS)

quantize_gptj: ggml.o llama.o otherarch/tools/gptj_quantize.cpp otherarch/tools/common-ggml.cpp
	$(CXX) $(CXXFLAGS) $^ -o $@ $(LDFLAGS)

quantize_gpt2: ggml.o llama.o otherarch/tools/gpt2_quantize.cpp otherarch/tools/common-ggml.cpp
	$(CXX) $(CXXFLAGS) $^ -o $@ $(LDFLAGS)

quantize_neox: ggml.o llama.o otherarch/tools/neox_quantize.cpp otherarch/tools/common-ggml.cpp
	$(CXX) $(CXXFLAGS) $^ -o $@ $(LDFLAGS)

quantize-stats: examples/quantize-stats/quantize-stats.cpp ggml.o llama.o $(OBJS)
	$(CXX) $(CXXFLAGS) $^ -o $@ $(LDFLAGS)

perplexity: examples/perplexity/perplexity.cpp ggml.o llama.o common.o $(OBJS)
	$(CXX) $(CXXFLAGS) $^ -o $@ $(LDFLAGS)

embedding: examples/embedding/embedding.cpp ggml.o llama.o common.o $(OBJS)
	$(CXX) $(CXXFLAGS) $^ -o $@ $(LDFLAGS)

vdot: pocs/vdot/vdot.cpp ggml.o $(OBJS)
	$(CXX) $(CXXFLAGS) $^ -o $@ $(LDFLAGS)

libllama.so: llama.o ggml.o $(OBJS)
	$(CXX) $(CXXFLAGS) -shared -fPIC -o $@ $^ $(LDFLAGS)

#
# Tests
#

benchmark-matmult: examples/benchmark/benchmark-matmult.cpp ggml.o $(OBJS)
	$(CXX) $(CXXFLAGS) $^ -o $@ $(LDFLAGS)
	./$@

.PHONY: tests
tests:
	bash ./tests/run-tests.sh<|MERGE_RESOLUTION|>--- conflicted
+++ resolved
@@ -144,15 +144,10 @@
 	CXXFLAGS += -DGGML_PERF
 endif
 ifneq ($(filter aarch64%,$(UNAME_M)),)
-<<<<<<< HEAD
+	# Apple M1, M2, etc.
+	# Raspberry Pi 3, 4, Zero 2 (64-bit)
 	CFLAGS +=
 	CXXFLAGS +=
-=======
-	# Apple M1, M2, etc.
-	# Raspberry Pi 3, 4, Zero 2 (64-bit)
-	CFLAGS   += -mcpu=native
-	CXXFLAGS += -mcpu=native
->>>>>>> 7ff0dcd3
 endif
 ifneq ($(filter armv6%,$(UNAME_M)),)
 	# Raspberry Pi 1, Zero
@@ -256,11 +251,7 @@
 	$(CXX) $(CXXFLAGS) -c $< -o $@
 
 clean:
-<<<<<<< HEAD
-	rm -vf *.o main quantize_llama quantize_gpt2 quantize_gptj quantize_neox quantize-stats perplexity embedding benchmark-q4_0-matmult main.exe quantize_llama.exe quantize_gptj.exe quantize_gpt2.exe quantize_neox.exe koboldcpp.dll koboldcpp_openblas.dll koboldcpp_noavx2.dll koboldcpp_openblas_noavx2.dll koboldcpp_clblast.dll koboldcpp.so koboldcpp_openblas.so koboldcpp_noavx2.so koboldcpp_openblas_noavx2.so koboldcpp_clblast.so gptj.exe gpt2.exe
-=======
-	rm -vf *.o main quantize quantize-stats perplexity embedding benchmark-matmult
->>>>>>> 7ff0dcd3
+	rm -vf *.o main quantize_llama quantize_gpt2 quantize_gptj quantize_neox quantize-stats perplexity embedding benchmark-matmult main.exe quantize_llama.exe quantize_gptj.exe quantize_gpt2.exe quantize_neox.exe koboldcpp.dll koboldcpp_openblas.dll koboldcpp_noavx2.dll koboldcpp_openblas_noavx2.dll koboldcpp_clblast.dll koboldcpp.so koboldcpp_openblas.so koboldcpp_noavx2.so koboldcpp_openblas_noavx2.so koboldcpp_clblast.so gptj.exe gpt2.exe
 
 main: examples/main/main.cpp ggml.o llama.o common.o $(OBJS)
 	$(CXX) $(CXXFLAGS) $^ -o $@ $(LDFLAGS)
