ifndef UNAME_S
UNAME_S := $(shell uname -s)
endif

ifndef UNAME_P
UNAME_P := $(shell uname -p)
endif

ifndef UNAME_M
UNAME_M := $(shell uname -m)
endif

ifndef ARCH_LINUX
ARCH_LINUX := $(shell grep "Arch Linux" /etc/os-release 2>/dev/null)
ARCH_LIKE := $(shell grep "ID_LIKE=arch" /etc/os-release 2>/dev/null)
endif

CCV := $(shell $(CC) --version | head -n 1)
CXXV := $(shell $(CXX) --version | head -n 1)

# Mac OS + Arm can report x86_64
# ref: https://github.com/ggerganov/whisper.cpp/issues/66#issuecomment-1282546789
ifeq ($(UNAME_S),Darwin)
	ifneq ($(UNAME_P),arm)
		SYSCTL_M := $(shell sysctl -n hw.optional.arm64 2>/dev/null)
		ifeq ($(SYSCTL_M),1)
			# UNAME_P := arm
			# UNAME_M := arm64
			warn := $(warning Your arch is announced as x86_64, but it seems to actually be ARM64. Not fixing that can lead to bad performance. For more info see: https://github.com/ggerganov/whisper.cpp/issues/66\#issuecomment-1282546789)
		endif
	endif
endif

#
# Compile flags
#

# keep standard at C11 and C++11
CFLAGS   = -I.              -Ofast -DNDEBUG -std=c11   -fPIC
CXXFLAGS = -I. -I./examples -Ofast -DNDEBUG -std=c++11 -fPIC
LDFLAGS  =

# these are used on windows, to build some libraries with extra old device compatibility
BONUSCFLAGS1 =
BONUSCFLAGS2 =

#lets try enabling everything
CFLAGS   += -pthread -s
CXXFLAGS += -pthread -s -Wno-multichar

# OS specific
# TODO: support Windows
ifeq ($(UNAME_S),Linux)
	CFLAGS   += -pthread
	CXXFLAGS += -pthread
	ifdef ARCH_LINUX
		LDFLAGS += -lcblas
	else
		ifdef ARCH_LIKE
			LDFLAGS += -lcblas
		endif
	endif
endif

ifeq ($(UNAME_S),Darwin)
	CFLAGS   += -pthread
	CXXFLAGS += -pthread
endif
ifeq ($(UNAME_S),FreeBSD)
	CFLAGS   += -pthread
	CXXFLAGS += -pthread
endif
ifeq ($(UNAME_S),NetBSD)
	CFLAGS   += -pthread
	CXXFLAGS += -pthread
endif
ifeq ($(UNAME_S),OpenBSD)
	CFLAGS   += -pthread
	CXXFLAGS += -pthread
endif
ifeq ($(UNAME_S),Haiku)
	CFLAGS   += -pthread
	CXXFLAGS += -pthread
endif

# Architecture specific
# TODO: probably these flags need to be tweaked on some architectures
#       feel free to update the Makefile for your architecture and send a pull request or issue
ifeq ($(UNAME_M),$(filter $(UNAME_M),x86_64 i686))
	# Use all CPU extensions that are available:
	CFLAGS += -mavx
# old library NEEDS mf16c to work. so we must build with it. new one doesnt
	ifeq ($(OS),Windows_NT)
		BONUSCFLAGS1 += -mf16c
		BONUSCFLAGS2 += -mavx2 -msse3 -mfma
	else
# if not on windows, they are clearly building it themselves, so lets just use whatever is supported
		CFLAGS += -march=native -mtune=native
	endif
endif
ifneq ($(filter ppc64%,$(UNAME_M)),)
	POWER9_M := $(shell grep "POWER9" /proc/cpuinfo)
	ifneq (,$(findstring POWER9,$(POWER9_M)))
		CFLAGS += -mcpu=power9
		CXXFLAGS += -mcpu=power9
	endif
	# Require c++23's std::byteswap for big-endian support.
	ifeq ($(UNAME_M),ppc64)
		CXXFLAGS += -std=c++23 -DGGML_BIG_ENDIAN
	endif
endif
ifndef LLAMA_NO_ACCELERATE
	# Mac M1 - include Accelerate framework.
	# `-framework Accelerate` works on Mac Intel as well, with negliable performance boost (as of the predict time).
	ifeq ($(UNAME_S),Darwin)
		CFLAGS  += -DGGML_USE_ACCELERATE
		LDFLAGS += -framework Accelerate
	endif
endif
ifdef LLAMA_OPENBLAS
	CFLAGS  += -DGGML_USE_OPENBLAS -I/usr/local/include/openblas
	LDFLAGS += -lopenblas
endif
<<<<<<< HEAD
ifdef LLAMA_CLBLAST
	CFLAGS  += -DGGML_USE_CLBLAST -DGGML_USE_OPENBLAS
	LDFLAGS += -lclblast -lOpenCL -lopenblas
=======
ifdef LLAMA_CUBLAS
	CFLAGS  += -DGGML_USE_CUBLAS -I/usr/local/cuda/include
	LDFLAGS += -lcublas_static -lculibos -lcudart_static -lcublasLt_static -lpthread -ldl -L/usr/local/cuda/lib64
>>>>>>> 8944a132
endif
ifdef LLAMA_GPROF
	CFLAGS   += -pg
	CXXFLAGS += -pg
endif
ifneq ($(filter aarch64%,$(UNAME_M)),)
	CFLAGS +=
	CXXFLAGS +=
endif
ifneq ($(filter armv6%,$(UNAME_M)),)
	# Raspberry Pi 1, 2, 3
	CFLAGS += -mfpu=neon-fp-armv8 -mfp16-format=ieee -mno-unaligned-access
endif
ifneq ($(filter armv7%,$(UNAME_M)),)
	# Raspberry Pi 4
	CFLAGS += -mfpu=neon-fp-armv8 -mfp16-format=ieee -mno-unaligned-access -funsafe-math-optimizations
endif
ifneq ($(filter armv8%,$(UNAME_M)),)
	# Raspberry Pi 4
	CFLAGS += -mfp16-format=ieee -mno-unaligned-access
endif

OPENBLAS_BUILD =
CLBLAST_BUILD =
NOAVX2_BUILD =
OPENBLAS_NOAVX2_BUILD =

ifeq ($(OS),Windows_NT)
	OPENBLAS_BUILD = $(CXX) $(CXXFLAGS) $^ lib/libopenblas.lib -shared -o $@ $(LDFLAGS)	
	CLBLAST_BUILD = $(CXX) $(CXXFLAGS) $^ lib/OpenCL.lib lib/clblast.lib -shared -o $@ $(LDFLAGS)
	OPENBLAS_NOAVX2_BUILD = $(CXX) $(CXXFLAGS) $^ lib/libopenblas.lib -shared -o $@ $(LDFLAGS)
	NOAVX2_BUILD = $(CXX) $(CXXFLAGS) $^ -shared -o $@ $(LDFLAGS)
else
	ifndef LLAMA_OPENBLAS
	ifndef LLAMA_CLBLAST
	OPENBLAS_BUILD = @echo 'Your OS $(OS) does not appear to be Windows. For faster speeds, install and link a BLAS library. Set LLAMA_OPENBLAS=1 to compile with OpenBLAS support or LLAMA_CLBLAST=1 to compile with ClBlast support. This is just a reminder, not an error.'
	endif
	endif
endif

#
# Print build information
#

$(info I llama.cpp build info: )
$(info I UNAME_S:  $(UNAME_S))
$(info I UNAME_P:  $(UNAME_P))
$(info I UNAME_M:  $(UNAME_M))
$(info I CFLAGS:   $(CFLAGS))
$(info I CXXFLAGS: $(CXXFLAGS))
$(info I LDFLAGS:  $(LDFLAGS))
$(info I CC:       $(CCV))
$(info I CXX:      $(CXXV))
$(info )

default: koboldcpp.dll koboldcpp_noavx2.dll koboldcpp_openblas.dll koboldcpp_openblas_noavx2.dll koboldcpp_clblast.dll
simple: koboldcpp.dll koboldcpp_noavx2.dll
dev: koboldcpp_openblas.dll

#
# Build library
#

ggml.o: ggml.c ggml.h
	$(CC)  $(CFLAGS) $(BONUSCFLAGS1) $(BONUSCFLAGS2) -c $< -o $@

ggml_openblas.o: ggml.c ggml.h
	$(CC)  $(CFLAGS) $(BONUSCFLAGS1) $(BONUSCFLAGS2) -DGGML_USE_OPENBLAS -c $< -o $@

ggml_noavx2.o: ggml.c ggml.h
	$(CC)  $(CFLAGS) -c $< -o $@

ggml_openblas_noavx2.o: ggml.c ggml.h
	$(CC)  $(CFLAGS) -DGGML_USE_OPENBLAS -c $< -o $@

ggml_clblast.o: ggml.c ggml.h
	$(CC)  $(CFLAGS) $(BONUSCFLAGS1) $(BONUSCFLAGS2) -DGGML_USE_OPENBLAS -DGGML_USE_CLBLAST -c $< -o $@

ggml_v1.o: otherarch/ggml_v1.c otherarch/ggml_v1.h
	$(CC)  $(CFLAGS) $(BONUSCFLAGS1) $(BONUSCFLAGS2) -c $< -o $@

ggml_v1_noavx2.o: otherarch/ggml_v1.c otherarch/ggml_v1.h
	$(CC)  $(CFLAGS) $(BONUSCFLAGS1) -c $< -o $@

ggml_rwkv.o: otherarch/ggml_rwkv.c otherarch/ggml_rwkv.h
	$(CC)  $(CFLAGS) $(BONUSCFLAGS1) $(BONUSCFLAGS2) -c $< -o $@

llama.o: llama.cpp llama.h llama_util.h
	$(CXX) $(CXXFLAGS) -c $< -o $@

common.o: examples/common.cpp examples/common.h
	$(CXX) $(CXXFLAGS) -c $< -o $@

expose.o: expose.cpp expose.h
	$(CXX) $(CXXFLAGS) -c $< -o $@

llama_adapter.o: llama_adapter.cpp
	$(CXX) $(CXXFLAGS) -c $< -o $@

gpttype_adapter.o: gpttype_adapter.cpp
	$(CXX) $(CXXFLAGS) -c $< -o $@

clean:
	rm -vf *.o main quantize_llama quantize_gpt2 quantize_gptj quantize-stats perplexity embedding benchmark-q4_0-matmult main.exe quantize_llama.exe quantize_gptj.exe quantize_gpt2.exe koboldcpp.dll koboldcpp_openblas.dll koboldcpp_noavx2.dll koboldcpp_openblas_noavx2.dll koboldcpp_clblast.dll gptj.exe gpt2.exe

main: examples/main/main.cpp ggml.o llama.o common.o
	$(CXX) $(CXXFLAGS) $^ -o $@ $(LDFLAGS)
	@echo
	@echo '====  Run ./main -h for help.  ===='
	@echo

koboldcpp.dll: ggml.o ggml_rwkv.o ggml_v1.o expose.o common.o llama_adapter.o gpttype_adapter.o
	$(CXX) $(CXXFLAGS)  $^ -shared -o $@ $(LDFLAGS)

koboldcpp_openblas.dll: ggml_openblas.o ggml_rwkv.o ggml_v1.o expose.o common.o llama_adapter.o gpttype_adapter.o 
	$(OPENBLAS_BUILD)
	
koboldcpp_noavx2.dll: ggml_noavx2.o ggml_rwkv.o ggml_v1_noavx2.o expose.o common.o llama_adapter.o gpttype_adapter.o 
	$(NOAVX2_BUILD)

koboldcpp_openblas_noavx2.dll: ggml_openblas_noavx2.o ggml_rwkv.o ggml_v1_noavx2.o expose.o common.o llama_adapter.o gpttype_adapter.o 
	$(OPENBLAS_NOAVX2_BUILD)

koboldcpp_clblast.dll: ggml_clblast.o ggml_rwkv.o ggml_v1.o expose.o common.o llama_adapter.o gpttype_adapter.o 
	$(CLBLAST_BUILD)
	
quantize_llama: examples/quantize/quantize.cpp ggml.o llama.o
	$(CXX) $(CXXFLAGS) $^ -o $@ $(LDFLAGS)

quantize-stats: examples/quantize-stats/quantize-stats.cpp ggml.o llama.o
	$(CXX) $(CXXFLAGS) $^ -o $@ $(LDFLAGS)

quantize_gptj: ggml.o llama.o otherarch/tools/gptj_quantize.cpp
	$(CXX) $(CXXFLAGS) $^ -o $@ $(LDFLAGS)

quantize_gpt2: ggml.o llama.o otherarch/tools/gpt2_quantize.cpp
	$(CXX) $(CXXFLAGS) $^ -o $@ $(LDFLAGS)

perplexity: examples/perplexity/perplexity.cpp ggml.o llama.o common.o
	$(CXX) $(CXXFLAGS) $^ -o $@ $(LDFLAGS)

embedding: examples/embedding/embedding.cpp ggml.o llama.o common.o
	$(CXX) $(CXXFLAGS) $^ -o $@ $(LDFLAGS)

vdot: pocs/vdot/vdot.cpp ggml.o
	$(CXX) $(CXXFLAGS) $^ -o $@ $(LDFLAGS)

libllama.so: llama.o ggml.o
	$(CXX) $(CXXFLAGS) -shared -fPIC -o $@ $^ $(LDFLAGS)

#
# Tests
#

benchmark: examples/benchmark/benchmark-q4_0-matmult.c ggml.o
	$(CXX) $(CXXFLAGS) $^ -o benchmark-q4_0-matmult $(LDFLAGS)
	./benchmark-q4_0-matmult

.PHONY: tests
tests:
	bash ./tests/run-tests.sh<|MERGE_RESOLUTION|>--- conflicted
+++ resolved
@@ -121,15 +121,13 @@
 	CFLAGS  += -DGGML_USE_OPENBLAS -I/usr/local/include/openblas
 	LDFLAGS += -lopenblas
 endif
-<<<<<<< HEAD
 ifdef LLAMA_CLBLAST
 	CFLAGS  += -DGGML_USE_CLBLAST -DGGML_USE_OPENBLAS
 	LDFLAGS += -lclblast -lOpenCL -lopenblas
-=======
+endif
 ifdef LLAMA_CUBLAS
 	CFLAGS  += -DGGML_USE_CUBLAS -I/usr/local/cuda/include
 	LDFLAGS += -lcublas_static -lculibos -lcudart_static -lcublasLt_static -lpthread -ldl -L/usr/local/cuda/lib64
->>>>>>> 8944a132
 endif
 ifdef LLAMA_GPROF
 	CFLAGS   += -pg
