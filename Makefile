default: koboldcpp koboldcpp_noavx2 koboldcpp_openblas koboldcpp_openblas_noavx2 koboldcpp_clblast
simple: koboldcpp koboldcpp_noavx2
tools: quantize_gpt2 quantize_gptj quantize_llama quantize_neox
dev: koboldcpp_openblas


ifndef UNAME_S
UNAME_S := $(shell uname -s)
endif

ifndef UNAME_P
UNAME_P := $(shell uname -p)
endif

ifndef UNAME_M
UNAME_M := $(shell uname -m)
endif

ifneq ($(shell grep -e "Arch Linux" -e "ID_LIKE=arch" /etc/os-release 2>/dev/null),)
ARCH_ADD = -lcblas
endif

CCV := $(shell $(CC) --version | head -n 1)
CXXV := $(shell $(CXX) --version | head -n 1)

# Mac OS + Arm can report x86_64
# ref: https://github.com/ggerganov/whisper.cpp/issues/66#issuecomment-1282546789
ifeq ($(UNAME_S),Darwin)
	ifneq ($(UNAME_P),arm)
		SYSCTL_M := $(shell sysctl -n hw.optional.arm64 2>/dev/null)
		ifeq ($(SYSCTL_M),1)
			# UNAME_P := arm
			# UNAME_M := arm64
			warn := $(warning Your arch is announced as x86_64, but it seems to actually be ARM64. Not fixing that can lead to bad performance. For more info see: https://github.com/ggerganov/whisper.cpp/issues/66\#issuecomment-1282546789)
		endif
	endif
endif

#
# Compile flags
#

# keep standard at C11 and C++11
CFLAGS   = -I.              -I./include -I./include/CL -I./otherarch -I./otherarch/tools -Ofast -DNDEBUG -std=c11   -fPIC
CXXFLAGS = -I. -I./examples -I./include -I./include/CL -I./otherarch -I./otherarch/tools -Ofast -DNDEBUG -std=c++11 -fPIC
LDFLAGS  =

# these are used on windows, to build some libraries with extra old device compatibility
BONUSCFLAGS1 =
BONUSCFLAGS2 =

OPENBLAS_FLAGS = -DGGML_USE_OPENBLAS -I/usr/local/include/openblas
CLBLAST_FLAGS = -DGGML_USE_CLBLAST

#lets try enabling everything
CFLAGS   += -pthread -s
CXXFLAGS += -pthread -s -Wno-multichar -Wno-write-strings

# OS specific
# TODO: support Windows
ifeq ($(UNAME_S),Linux)
	CFLAGS   += -pthread
	CXXFLAGS += -pthread	
endif

ifeq ($(UNAME_S),Darwin)
	CFLAGS   += -pthread
	CXXFLAGS += -pthread
endif
ifeq ($(UNAME_S),FreeBSD)
	CFLAGS   += -pthread
	CXXFLAGS += -pthread
endif
ifeq ($(UNAME_S),NetBSD)
	CFLAGS   += -pthread
	CXXFLAGS += -pthread
endif
ifeq ($(UNAME_S),OpenBSD)
	CFLAGS   += -pthread
	CXXFLAGS += -pthread
endif
ifeq ($(UNAME_S),Haiku)
	CFLAGS   += -pthread
	CXXFLAGS += -pthread
endif

ifdef LLAMA_GPROF
	CFLAGS   += -pg
	CXXFLAGS += -pg
endif
ifdef LLAMA_PERF
	CFLAGS   += -DGGML_PERF
	CXXFLAGS += -DGGML_PERF
endif

# Architecture specific
# TODO: probably these flags need to be tweaked on some architectures
#       feel free to update the Makefile for your architecture and send a pull request or issue
ifeq ($(UNAME_M),$(filter $(UNAME_M),x86_64 i686))
	# Use all CPU extensions that are available:
	CFLAGS += -mavx
# old library NEEDS mf16c to work. so we must build with it. new one doesnt
	ifeq ($(OS),Windows_NT)
		BONUSCFLAGS1 += -mf16c
		BONUSCFLAGS2 += -mavx2 -msse3 -mfma
	else
# if not on windows, they are clearly building it themselves, so lets just use whatever is supported
		CFLAGS += -march=native -mtune=native
	endif
endif
ifneq ($(filter ppc64%,$(UNAME_M)),)
	POWER9_M := $(shell grep "POWER9" /proc/cpuinfo)
	ifneq (,$(findstring POWER9,$(POWER9_M)))
		CFLAGS   += -mcpu=power9
		CXXFLAGS += -mcpu=power9
	endif
	# Require c++23's std::byteswap for big-endian support.
	ifeq ($(UNAME_M),ppc64)
		CXXFLAGS += -std=c++23 -DGGML_BIG_ENDIAN
	endif
endif
ifndef LLAMA_NO_ACCELERATE
	# Mac M1 - include Accelerate framework.
	# `-framework Accelerate` works on Mac Intel as well, with negliable performance boost (as of the predict time).
	ifeq ($(UNAME_S),Darwin)
		CFLAGS  += -DGGML_USE_ACCELERATE
		LDFLAGS += -framework Accelerate
	endif
endif

ifdef LLAMA_CUBLAS
	CFLAGS    += -DGGML_USE_CUBLAS -I/usr/local/cuda/include -I/opt/cuda/include -I$(CUDA_PATH)/targets/x86_64-linux/include
	CXXFLAGS  += -DGGML_USE_CUBLAS -I/usr/local/cuda/include -I/opt/cuda/include -I$(CUDA_PATH)/targets/x86_64-linux/include
	LDFLAGS   += -lcublas -lculibos -lcudart -lcublasLt -lpthread -ldl -lrt -L/usr/local/cuda/lib64 -L/opt/cuda/lib64 -L$(CUDA_PATH)/targets/x86_64-linux/lib
	OBJS      += ggml-cuda.o
	NVCC      = nvcc
	NVCCFLAGS = --forward-unknown-to-host-compiler -arch=native
ggml-cuda.o: ggml-cuda.cu ggml-cuda.h
	$(NVCC) $(NVCCFLAGS) $(CXXFLAGS) -Wno-pedantic -c $< -o $@
endif
<<<<<<< HEAD

ifdef LLAMA_GPROF
	CFLAGS   += -pg
	CXXFLAGS += -pg
endif
ifdef LLAMA_PERF
	CFLAGS   += -DGGML_PERF
	CXXFLAGS += -DGGML_PERF
=======
ifdef LLAMA_CLBLAST
	CFLAGS  += -DGGML_USE_CLBLAST
	CXXFLAGS  += -DGGML_USE_CLBLAST
	# Mac provides OpenCL as a framework
	ifeq ($(UNAME_S),Darwin)
		LDFLAGS += -lclblast -framework OpenCL
	else
		LDFLAGS += -lclblast -lOpenCL
	endif
	OBJS    += ggml-opencl.o
ggml-opencl.o: ggml-opencl.cpp ggml-opencl.h
	$(CXX) $(CXXFLAGS) -c $< -o $@
>>>>>>> 5a74dc15
endif
ifneq ($(filter aarch64%,$(UNAME_M)),)
	# Apple M1, M2, etc.
	# Raspberry Pi 3, 4, Zero 2 (64-bit)
	CFLAGS +=
	CXXFLAGS +=
endif
ifneq ($(filter armv6%,$(UNAME_M)),)
	# Raspberry Pi 1, Zero
	CFLAGS += -mfpu=neon-fp-armv8 -mfp16-format=ieee -mno-unaligned-access
endif
ifneq ($(filter armv7%,$(UNAME_M)),)
	# Raspberry Pi 2
	CFLAGS += -mfpu=neon-fp-armv8 -mfp16-format=ieee -mno-unaligned-access -funsafe-math-optimizations
endif
ifneq ($(filter armv8%,$(UNAME_M)),)
	# Raspberry Pi 3, 4, Zero 2 (32-bit)
	CFLAGS += -mfp16-format=ieee -mno-unaligned-access
endif

DEFAULT_BUILD =
NOAVX2_BUILD =
OPENBLAS_BUILD =
OPENBLAS_NOAVX2_BUILD =
CLBLAST_BUILD =

ifeq ($(OS),Windows_NT)
	DEFAULT_BUILD = $(CXX) $(CXXFLAGS)  $^ -shared -o $@.dll $(LDFLAGS)
	NOAVX2_BUILD = $(CXX) $(CXXFLAGS) $^ -shared -o $@.dll $(LDFLAGS)
	OPENBLAS_BUILD = $(CXX) $(CXXFLAGS) $^ lib/libopenblas.lib -shared -o $@.dll $(LDFLAGS)
	OPENBLAS_NOAVX2_BUILD = $(CXX) $(CXXFLAGS) $^ lib/libopenblas.lib -shared -o $@.dll $(LDFLAGS)
	CLBLAST_BUILD = $(CXX) $(CXXFLAGS) $^ lib/OpenCL.lib lib/clblast.lib -shared -o $@.dll $(LDFLAGS)
else
	DEFAULT_BUILD = $(CXX) $(CXXFLAGS)  $^ -shared -o $@.so $(LDFLAGS)
	NOAVX2_BUILD = $(CXX) $(CXXFLAGS) $^ -shared -o $@.so $(LDFLAGS)
	ifdef LLAMA_OPENBLAS
	OPENBLAS_BUILD = $(CXX) $(CXXFLAGS) $^ $(ARCH_ADD) -lopenblas -shared -o $@.so $(LDFLAGS)
	OPENBLAS_NOAVX2_BUILD = $(CXX) $(CXXFLAGS) $^ $(ARCH_ADD) -lopenblas -shared -o $@.so $(LDFLAGS)
	endif	
	ifdef LLAMA_CLBLAST
	CLBLAST_BUILD = $(CXX) $(CXXFLAGS) $^ -lclblast -lOpenCL $(ARCH_ADD) -lopenblas -shared -o $@.so $(LDFLAGS)
	endif

	ifndef LLAMA_OPENBLAS
	ifndef LLAMA_CLBLAST
	OPENBLAS_BUILD = @echo 'Your OS $(OS) does not appear to be Windows. For faster speeds, install and link a BLAS library. Set LLAMA_OPENBLAS=1 to compile with OpenBLAS support or LLAMA_CLBLAST=1 to compile with ClBlast support. This is just a reminder, not an error.'
	endif
	endif
endif

#
# Print build information
#

$(info I llama.cpp build info: )
$(info I UNAME_S:  $(UNAME_S))
$(info I UNAME_P:  $(UNAME_P))
$(info I UNAME_M:  $(UNAME_M))
$(info I CFLAGS:   $(CFLAGS))
$(info I CXXFLAGS: $(CXXFLAGS))
$(info I LDFLAGS:  $(LDFLAGS))
$(info I CC:       $(CCV))
$(info I CXX:      $(CXXV))
$(info )

#
# Build library
#

ggml.o: ggml.c ggml.h
	$(CC)  $(CFLAGS) $(BONUSCFLAGS1) $(BONUSCFLAGS2) -c $< -o $@
ggml_openblas.o: ggml.c ggml.h
	$(CC)  $(CFLAGS) $(BONUSCFLAGS1) $(BONUSCFLAGS2) $(OPENBLAS_FLAGS) -c $< -o $@
ggml_noavx2.o: ggml.c ggml.h
	$(CC)  $(CFLAGS) -c $< -o $@
ggml_openblas_noavx2.o: ggml.c ggml.h
	$(CC)  $(CFLAGS) $(OPENBLAS_FLAGS) -c $< -o $@
ggml_clblast.o: ggml.c ggml.h
	$(CC)  $(CFLAGS) $(BONUSCFLAGS1) $(BONUSCFLAGS2) $(CLBLAST_FLAGS) -c $< -o $@
ggml-opencl.o: ggml-opencl.c ggml-opencl.h
	$(CC) $(CFLAGS) -c $< -o $@
ggml-opencl-legacy.o: ggml-opencl-legacy.c ggml-opencl-legacy.h
	$(CC) $(CFLAGS) -c $< -o $@

#extreme old version compat
ggml_v1.o: otherarch/ggml_v1.c otherarch/ggml_v1.h
	$(CC)  $(CFLAGS) $(BONUSCFLAGS1) $(BONUSCFLAGS2) -c $< -o $@
ggml_v1_noavx2.o: otherarch/ggml_v1.c otherarch/ggml_v1.h
	$(CC)  $(CFLAGS) $(BONUSCFLAGS1) -c $< -o $@

llama.o: llama.cpp llama.h llama-util.h
	$(CXX) $(CXXFLAGS) -c $< -o $@

common.o: examples/common.cpp examples/common.h
	$(CXX) $(CXXFLAGS) -c $< -o $@

expose.o: expose.cpp expose.h
	$(CXX) $(CXXFLAGS) -c $< -o $@

gpttype_adapter.o: gpttype_adapter.cpp
	$(CXX) $(CXXFLAGS) -c $< -o $@

clean:
	rm -vf *.o main quantize_llama quantize_gpt2 quantize_gptj quantize_neox quantize-stats perplexity embedding benchmark-matmult save-load-state build-info.h main.exe quantize_llama.exe quantize_gptj.exe quantize_gpt2.exe quantize_neox.exe koboldcpp.dll koboldcpp_openblas.dll koboldcpp_noavx2.dll koboldcpp_openblas_noavx2.dll koboldcpp_clblast.dll koboldcpp.so koboldcpp_openblas.so koboldcpp_noavx2.so koboldcpp_openblas_noavx2.so koboldcpp_clblast.so gptj.exe gpt2.exe

#
# Examples
#

main: examples/main/main.cpp build-info.h ggml.o llama.o common.o $(OBJS)
	$(CXX) $(CXXFLAGS) $(filter-out %.h,$^) -o $@ $(LDFLAGS)
	@echo
	@echo '====  Run ./main -h for help.  ===='
	@echo

koboldcpp: ggml.o ggml_v1.o expose.o common.o gpttype_adapter.o
	$(DEFAULT_BUILD)

koboldcpp_openblas: ggml_openblas.o ggml_v1.o expose.o common.o gpttype_adapter.o 
	$(OPENBLAS_BUILD)
	
koboldcpp_noavx2: ggml_noavx2.o ggml_v1_noavx2.o expose.o common.o gpttype_adapter.o 
	$(NOAVX2_BUILD)

koboldcpp_openblas_noavx2: ggml_openblas_noavx2.o ggml_v1_noavx2.o expose.o common.o gpttype_adapter.o 
	$(OPENBLAS_NOAVX2_BUILD)

koboldcpp_clblast: ggml_clblast.o ggml_v1.o expose.o common.o gpttype_adapter.o ggml-opencl.o ggml-opencl-legacy.o
	$(CLBLAST_BUILD)
		
quantize_llama: examples/quantize/quantize.cpp ggml.o llama.o
	$(CXX) $(CXXFLAGS) $^ -o $@ $(LDFLAGS)

quantize_gptj: ggml.o llama.o otherarch/tools/gptj_quantize.cpp otherarch/tools/common-ggml.cpp
	$(CXX) $(CXXFLAGS) $^ -o $@ $(LDFLAGS)

quantize_gpt2: ggml.o llama.o otherarch/tools/gpt2_quantize.cpp otherarch/tools/common-ggml.cpp
	$(CXX) $(CXXFLAGS) $^ -o $@ $(LDFLAGS)

quantize_neox: ggml.o llama.o otherarch/tools/neox_quantize.cpp otherarch/tools/common-ggml.cpp
	$(CXX) $(CXXFLAGS) $^ -o $@ $(LDFLAGS)

quantize-stats: examples/quantize-stats/quantize-stats.cpp ggml.o llama.o $(OBJS)
	$(CXX) $(CXXFLAGS) $^ -o $@ $(LDFLAGS)

perplexity: examples/perplexity/perplexity.cpp ggml.o llama.o common.o $(OBJS)
	$(CXX) $(CXXFLAGS) $^ -o $@ $(LDFLAGS)

embedding: examples/embedding/embedding.cpp ggml.o llama.o common.o $(OBJS)
	$(CXX) $(CXXFLAGS) $^ -o $@ $(LDFLAGS)

vdot: pocs/vdot/vdot.cpp ggml.o $(OBJS)
	$(CXX) $(CXXFLAGS) $^ -o $@ $(LDFLAGS)

libllama.so: llama.o ggml.o $(OBJS)
	$(CXX) $(CXXFLAGS) -shared -fPIC -o $@ $^ $(LDFLAGS)

save-load-state: examples/save-load-state/save-load-state.cpp build-info.h ggml.o llama.o common.o $(OBJS)
	$(CXX) $(CXXFLAGS) $(filter-out %.h,$^) -o $@ $(LDFLAGS)

build-info.h: $(wildcard .git/index) scripts/build-info.sh
	@sh scripts/build-info.sh > $@.tmp
	@if ! cmp -s $@.tmp $@; then \
		mv $@.tmp $@; \
	else \
		rm $@.tmp; \
	fi

#
# Tests
#

benchmark-matmult: examples/benchmark/benchmark-matmult.cpp ggml.o $(OBJS)
	$(CXX) $(CXXFLAGS) $^ -o $@ $(LDFLAGS)
	./$@

.PHONY: tests
tests:
	bash ./tests/run-tests.sh<|MERGE_RESOLUTION|>--- conflicted
+++ resolved
@@ -2,6 +2,7 @@
 simple: koboldcpp koboldcpp_noavx2
 tools: quantize_gpt2 quantize_gptj quantize_llama quantize_neox
 dev: koboldcpp_openblas
+dev2: koboldcpp_clblast
 
 
 ifndef UNAME_S
@@ -138,7 +139,6 @@
 ggml-cuda.o: ggml-cuda.cu ggml-cuda.h
 	$(NVCC) $(NVCCFLAGS) $(CXXFLAGS) -Wno-pedantic -c $< -o $@
 endif
-<<<<<<< HEAD
 
 ifdef LLAMA_GPROF
 	CFLAGS   += -pg
@@ -147,20 +147,6 @@
 ifdef LLAMA_PERF
 	CFLAGS   += -DGGML_PERF
 	CXXFLAGS += -DGGML_PERF
-=======
-ifdef LLAMA_CLBLAST
-	CFLAGS  += -DGGML_USE_CLBLAST
-	CXXFLAGS  += -DGGML_USE_CLBLAST
-	# Mac provides OpenCL as a framework
-	ifeq ($(UNAME_S),Darwin)
-		LDFLAGS += -lclblast -framework OpenCL
-	else
-		LDFLAGS += -lclblast -lOpenCL
-	endif
-	OBJS    += ggml-opencl.o
-ggml-opencl.o: ggml-opencl.cpp ggml-opencl.h
-	$(CXX) $(CXXFLAGS) -c $< -o $@
->>>>>>> 5a74dc15
 endif
 ifneq ($(filter aarch64%,$(UNAME_M)),)
 	# Apple M1, M2, etc.
@@ -240,8 +226,8 @@
 	$(CC)  $(CFLAGS) $(OPENBLAS_FLAGS) -c $< -o $@
 ggml_clblast.o: ggml.c ggml.h
 	$(CC)  $(CFLAGS) $(BONUSCFLAGS1) $(BONUSCFLAGS2) $(CLBLAST_FLAGS) -c $< -o $@
-ggml-opencl.o: ggml-opencl.c ggml-opencl.h
-	$(CC) $(CFLAGS) -c $< -o $@
+ggml-opencl.o: ggml-opencl.cpp ggml-opencl.h
+	$(CXX) $(CXXFLAGS) $(CLBLAST_FLAGS) -c $< -o $@
 ggml-opencl-legacy.o: ggml-opencl-legacy.c ggml-opencl-legacy.h
 	$(CC) $(CFLAGS) -c $< -o $@
 
@@ -263,6 +249,9 @@
 gpttype_adapter.o: gpttype_adapter.cpp
 	$(CXX) $(CXXFLAGS) -c $< -o $@
 
+gpttype_adapter_clblast.o: gpttype_adapter.cpp
+	$(CXX) $(CXXFLAGS) $(CLBLAST_FLAGS) -c $< -o $@
+
 clean:
 	rm -vf *.o main quantize_llama quantize_gpt2 quantize_gptj quantize_neox quantize-stats perplexity embedding benchmark-matmult save-load-state build-info.h main.exe quantize_llama.exe quantize_gptj.exe quantize_gpt2.exe quantize_neox.exe koboldcpp.dll koboldcpp_openblas.dll koboldcpp_noavx2.dll koboldcpp_openblas_noavx2.dll koboldcpp_clblast.dll koboldcpp.so koboldcpp_openblas.so koboldcpp_noavx2.so koboldcpp_openblas_noavx2.so koboldcpp_clblast.so gptj.exe gpt2.exe
 
@@ -288,7 +277,7 @@
 koboldcpp_openblas_noavx2: ggml_openblas_noavx2.o ggml_v1_noavx2.o expose.o common.o gpttype_adapter.o 
 	$(OPENBLAS_NOAVX2_BUILD)
 
-koboldcpp_clblast: ggml_clblast.o ggml_v1.o expose.o common.o gpttype_adapter.o ggml-opencl.o ggml-opencl-legacy.o
+koboldcpp_clblast: ggml_clblast.o ggml_v1.o expose.o common.o gpttype_adapter_clblast.o ggml-opencl.o ggml-opencl-legacy.o
 	$(CLBLAST_BUILD)
 		
 quantize_llama: examples/quantize/quantize.cpp ggml.o llama.o
