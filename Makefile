--- conflicted
+++ resolved
@@ -280,6 +280,15 @@
 	$(CXX) $(CXXFLAGS) -c $< -o $@
 endif # LLAMA_CLBLAST
 
+ifdef LLAMA_VULKAN
+	CFLAGS  += -DGGML_USE_VULKAN
+	CXXFLAGS  += -DGGML_USE_VULKAN
+	LDFLAGS += -lvulkan -lopenblas -lglslang -lSPIRV -lSPIRV-Tools-opt -lSPIRV-Tools -lshaderc_combined
+	OBJS    += ggml-vulkan.o
+ggml-vulkan.o: ggml-vulkan.cpp ggml-vulkan.h
+	$(CXX) $(CXXFLAGS) -c $< -o $@
+endif # LLAMA_VULKAN
+
 ifdef LLAMA_METAL
 	CFLAGS   += -DGGML_USE_METAL -DGGML_METAL_NDEBUG
 	CXXFLAGS += -DGGML_USE_METAL
@@ -287,40 +296,6 @@
 	OBJS     += ggml-metal.o
 endif # LLAMA_METAL
 
-<<<<<<< HEAD
-ifdef LLAMA_VULKAN
-	CFLAGS  += -DGGML_USE_VULKAN
-	CXXFLAGS  += -DGGML_USE_VULKAN
-	LDFLAGS += -lvulkan -lopenblas -lglslang -lSPIRV -lSPIRV-Tools-opt -lSPIRV-Tools -lshaderc_combined
-	OBJS    += ggml-vulkan.o
-ggml-vulkan.o: ggml-vulkan.cpp ggml-vulkan.h
-	$(CXX) $(CXXFLAGS) -c $< -o $@
-endif
-
-ifneq ($(filter aarch64%,$(UNAME_M)),)
-	# Apple M1, M2, etc.
-	# Raspberry Pi 3, 4, Zero 2 (64-bit)
-	CFLAGS   += -mcpu=native
-	CXXFLAGS += -mcpu=native
-endif
-
-ifneq ($(filter armv6%,$(UNAME_M)),)
-	# Raspberry Pi 1, Zero
-	CFLAGS += -mfpu=neon-fp-armv8 -mfp16-format=ieee -mno-unaligned-access
-endif
-
-ifneq ($(filter armv7%,$(UNAME_M)),)
-	# Raspberry Pi 2
-	CFLAGS += -mfpu=neon-fp-armv8 -mfp16-format=ieee -mno-unaligned-access -funsafe-math-optimizations
-endif
-
-ifneq ($(filter armv8%,$(UNAME_M)),)
-	# Raspberry Pi 3, 4, Zero 2 (32-bit)
-	CFLAGS += -mfp16-format=ieee -mno-unaligned-access
-endif
-
-=======
->>>>>>> 5517d6e6
 ifdef LLAMA_METAL
 ggml-metal.o: ggml-metal.m ggml-metal.h
 	$(CC) $(CFLAGS) -c $< -o $@
@@ -384,12 +359,8 @@
 #
 # Examples
 #
-<<<<<<< HEAD
-main: examples/main/main.cpp                                  build-info.h ggml.o llama.o common.o $(OBJS)
-=======
 
 main: examples/main/main.cpp                                  build-info.h ggml.o llama.o common.o console.o grammar-parser.o $(OBJS)
->>>>>>> 5517d6e6
 	$(CXX) $(CXXFLAGS) $(filter-out %.h,$^) -o $@ $(LDFLAGS)
 	@echo
 	@echo '====  Run ./main -h for help.  ===='
