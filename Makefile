# Define the default target now so that it is always the first target
<<<<<<< HEAD
BUILD_TARGETS = main quantize quantize-stats perplexity embedding vdot q8dot train-text-from-scratch convert-llama2c-to-ggml simple batched save-load-state server embd-input-test gguf llama-bench llava baby-llama beam-search speculative infill benchmark-matmult parallel finetune export-lora tests/test-c.o
=======
BUILD_TARGETS = \
	main quantize quantize-stats perplexity embedding vdot q8dot train-text-from-scratch convert-llama2c-to-ggml \
	simple batched batched-bench save-load-state server embd-input-test gguf llama-bench baby-llama beam-search  \
	speculative infill benchmark-matmult parallel finetune export-lora tests/test-c.o
>>>>>>> a8bdd655

# Binaries only useful for tests
TEST_TARGETS = \
	tests/test-llama-grammar tests/test-grammar-parser tests/test-double-float tests/test-grad0 tests/test-opt \
	tests/test-quantize-fns tests/test-quantize-perf tests/test-sampling tests/test-tokenizer-0-llama          \
	tests/test-tokenizer-0-falcon tests/test-tokenizer-1-llama tests/test-tokenizer-1-bpe

# Code coverage output files
COV_TARGETS = *.gcno tests/*.gcno *.gcda tests/*.gcda *.gcov tests/*.gcov lcov-report gcovr-report

ifndef UNAME_S
UNAME_S := $(shell uname -s)
endif

ifndef UNAME_P
UNAME_P := $(shell uname -p)
endif

ifndef UNAME_M
UNAME_M := $(shell uname -m)
endif

ifeq '' '$(findstring clang,$(shell $(CC) --version))'
	CC_IS_GCC=1
	CC_VER := $(shell $(CC) -dumpfullversion -dumpversion | awk -F. '{ printf("%02d%02d%02d", $$1, $$2, $$3) }')
else
	CC_IS_CLANG=1
	ifeq '' '$(findstring Apple LLVM,$(shell $(CC) --version))'
		CC_IS_LLVM_CLANG=1
	else
		CC_IS_APPLE_CLANG=1
	endif
	CC_VER := $(shell $(CC) --version | sed -n 's/^.* version \([0-9.]*\).*$$/\1/p' \
				| awk -F. '{ printf("%02d%02d%02d", $$1, $$2, $$3) }')
endif

# Mac OS + Arm can report x86_64
# ref: https://github.com/ggerganov/whisper.cpp/issues/66#issuecomment-1282546789
ifeq ($(UNAME_S),Darwin)
	ifndef LLAMA_NO_METAL
		LLAMA_METAL := 1
	endif

	ifneq ($(UNAME_P),arm)
		SYSCTL_M := $(shell sysctl -n hw.optional.arm64 2>/dev/null)
		ifeq ($(SYSCTL_M),1)
			# UNAME_P := arm
			# UNAME_M := arm64
			warn := $(warning Your arch is announced as x86_64, but it seems to actually be ARM64. Not fixing that can lead to bad performance. For more info see: https://github.com/ggerganov/whisper.cpp/issues/66\#issuecomment-1282546789)
		endif
	endif
endif

ifneq '' '$(or $(filter clean,$(MAKECMDGOALS)),$(LLAMA_METAL))'
BUILD_TARGETS += metal
endif

default: $(BUILD_TARGETS)

test: $(TEST_TARGETS)
	@failures=0; \
	for test_target in $(TEST_TARGETS); do \
		if [ "$$test_target" = "tests/test-tokenizer-0-llama" ]; then \
			./$$test_target $(CURDIR)/models/ggml-vocab-llama.gguf; \
		elif [ "$$test_target" = "tests/test-tokenizer-0-falcon" ]; then \
			./$$test_target $(CURDIR)/models/ggml-vocab-falcon.gguf; \
		elif [ "$$test_target" = "tests/test-tokenizer-1-llama" ]; then \
			continue; \
		elif [ "$$test_target" = "tests/test-tokenizer-1-bpe" ]; then \
			continue; \
		else \
			echo "Running test $$test_target..."; \
			./$$test_target; \
		fi; \
		if [ $$? -ne 0 ]; then \
			printf 'Test $$test_target FAILED!\n\n' $$test_target; \
			failures=$$(( failures + 1 )); \
		else \
			printf 'Test %s passed.\n\n' $$test_target; \
		fi; \
	done; \
	if [ $$failures -gt 0 ]; then \
		printf '\n%s tests failed.\n' $$failures; \
		exit 1; \
	fi
	@echo 'All tests passed.'

all: $(BUILD_TARGETS) $(TEST_TARGETS)

coverage: ## Run code coverage
	gcov -pb tests/*.cpp

lcov-report: coverage ## Generate lcov report
	mkdir -p lcov-report
	lcov --capture --directory . --output-file lcov-report/coverage.info
	genhtml lcov-report/coverage.info --output-directory lcov-report

gcovr-report: coverage ## Generate gcovr report
	mkdir -p gcovr-report
	gcovr --root . --html --html-details --output gcovr-report/coverage.html

ifdef RISCV_CROSS_COMPILE
CC	:= riscv64-unknown-linux-gnu-gcc
CXX	:= riscv64-unknown-linux-gnu-g++
endif

#
# Compile flags
#

# keep standard at C11 and C++11
MK_CPPFLAGS = -I. -Icommon
MK_CFLAGS   = -std=c11   -fPIC
MK_CXXFLAGS = -std=c++11 -fPIC

# -Ofast tends to produce faster code, but may not be available for some compilers.
ifdef LLAMA_FAST
MK_CFLAGS        += -Ofast
MK_HOST_CXXFLAGS += -Ofast
MK_CUDA_CXXFLAGS += -O3
else
MK_CFLAGS        += -O3
MK_CXXFLAGS      += -O3
endif

# clock_gettime came in POSIX.1b (1993)
# CLOCK_MONOTONIC came in POSIX.1-2001 / SUSv3 as optional
# posix_memalign came in POSIX.1-2001 / SUSv3
# M_PI is an XSI extension since POSIX.1-2001 / SUSv3, came in XPG1 (1985)
MK_CPPFLAGS += -D_XOPEN_SOURCE=600

# Somehow in OpenBSD whenever POSIX conformance is specified
# some string functions rely on locale_t availability,
# which was introduced in POSIX.1-2008, forcing us to go higher
ifeq ($(UNAME_S),OpenBSD)
	MK_CPPFLAGS += -U_XOPEN_SOURCE -D_XOPEN_SOURCE=700
endif

# Data types, macros and functions related to controlling CPU affinity and
# some memory allocation are available on Linux through GNU extensions in libc
ifeq ($(UNAME_S),Linux)
	MK_CPPFLAGS += -D_GNU_SOURCE
endif

# RLIMIT_MEMLOCK came in BSD, is not specified in POSIX.1,
# and on macOS its availability depends on enabling Darwin extensions
# similarly on DragonFly, enabling BSD extensions is necessary
ifeq ($(UNAME_S),Darwin)
	MK_CPPFLAGS += -D_DARWIN_C_SOURCE
endif
ifeq ($(UNAME_S),DragonFly)
	MK_CPPFLAGS += -D__BSD_VISIBLE
endif

# alloca is a non-standard interface that is not visible on BSDs when
# POSIX conformance is specified, but not all of them provide a clean way
# to enable it in such cases
ifeq ($(UNAME_S),FreeBSD)
	MK_CPPFLAGS += -D__BSD_VISIBLE
endif
ifeq ($(UNAME_S),NetBSD)
	MK_CPPFLAGS += -D_NETBSD_SOURCE
endif
ifeq ($(UNAME_S),OpenBSD)
	MK_CPPFLAGS += -D_BSD_SOURCE
endif

ifdef LLAMA_DEBUG
	MK_CFLAGS   += -O0 -g
	MK_CXXFLAGS += -O0 -g
	MK_LDFLAGS  += -g
else
	MK_CPPFLAGS += -DNDEBUG
endif

ifdef LLAMA_SANITIZE_THREAD
	MK_CFLAGS   += -fsanitize=thread -g
	MK_CXXFLAGS += -fsanitize=thread -g
	MK_LDFLAGS  += -fsanitize=thread -g
endif

ifdef LLAMA_SANITIZE_ADDRESS
	MK_CFLAGS   += -fsanitize=address -fno-omit-frame-pointer -g
	MK_CXXFLAGS += -fsanitize=address -fno-omit-frame-pointer -g
	MK_LDFLAGS  += -fsanitize=address -fno-omit-frame-pointer -g
endif

ifdef LLAMA_SANITIZE_UNDEFINED
	MK_CFLAGS   += -fsanitize=undefined -g
	MK_CXXFLAGS += -fsanitize=undefined -g
	MK_LDFLAGS  += -fsanitize=undefined -g
endif

ifdef LLAMA_SERVER_VERBOSE
	MK_CPPFLAGS += -DSERVER_VERBOSE=$(LLAMA_SERVER_VERBOSE)
endif


ifdef LLAMA_CODE_COVERAGE
	MK_CXXFLAGS += -fprofile-arcs -ftest-coverage -dumpbase ''
endif

ifdef LLAMA_DISABLE_LOGS
	MK_CPPFLAGS += -DLOG_DISABLE_LOGS
endif # LLAMA_DISABLE_LOGS

# warnings
WARN_FLAGS    = -Wall -Wextra -Wpedantic -Wcast-qual -Wno-unused-function
MK_CFLAGS    += $(WARN_FLAGS) -Wshadow -Wstrict-prototypes -Wpointer-arith -Wmissing-prototypes -Werror=implicit-int \
				-Werror=implicit-function-declaration
MK_CXXFLAGS  += $(WARN_FLAGS) -Wmissing-declarations -Wmissing-noreturn

ifeq ($(CC_IS_CLANG), 1)
	# clang options
	MK_CFLAGS        += -Wunreachable-code-break -Wunreachable-code-return
	MK_HOST_CXXFLAGS += -Wunreachable-code-break -Wunreachable-code-return -Wmissing-prototypes -Wextra-semi

	ifneq '' '$(and $(CC_IS_LLVM_CLANG),$(filter 1,$(shell expr $(CC_VER) \>= 030800)))'
		MK_CFLAGS += -Wdouble-promotion
	endif
	ifneq '' '$(and $(CC_IS_APPLE_CLANG),$(filter 1,$(shell expr $(CC_VER) \>= 070300)))'
		MK_CFLAGS += -Wdouble-promotion
	endif
else
	# gcc options
	MK_CFLAGS        += -Wdouble-promotion
	MK_HOST_CXXFLAGS += -Wno-array-bounds

	ifeq ($(shell expr $(CC_VER) \>= 070100), 1)
		MK_HOST_CXXFLAGS += -Wno-format-truncation
	endif
	ifeq ($(shell expr $(CC_VER) \>= 080100), 1)
		MK_HOST_CXXFLAGS += -Wextra-semi
	endif
endif

# OS specific
# TODO: support Windows
ifneq '' '$(filter $(UNAME_S),Linux Darwin FreeBSD NetBSD OpenBSD Haiku)'
	MK_CFLAGS   += -pthread
	MK_CXXFLAGS += -pthread
endif

# detect Windows
ifneq ($(findstring _NT,$(UNAME_S)),)
	_WIN32 := 1
endif

# library name prefix
ifneq ($(_WIN32),1)
	LIB_PRE := lib
endif

# Dynamic Shared Object extension
ifneq ($(_WIN32),1)
	DSO_EXT := .so
else
	DSO_EXT := .dll
endif

# Windows Sockets 2 (Winsock) for network-capable apps
ifeq ($(_WIN32),1)
	LWINSOCK2 := -lws2_32
endif

ifdef LLAMA_GPROF
	MK_CFLAGS   += -pg
	MK_CXXFLAGS += -pg
endif
ifdef LLAMA_PERF
	MK_CPPFLAGS += -DGGML_PERF
endif

# Architecture specific
# TODO: probably these flags need to be tweaked on some architectures
#       feel free to update the Makefile for your architecture and send a pull request or issue

ifndef RISCV

ifeq ($(UNAME_M),$(filter $(UNAME_M),x86_64 i686 amd64))
	# Use all CPU extensions that are available:
	MK_CFLAGS   += -march=native -mtune=native
	MK_HOST_CXXFLAGS += -march=native -mtune=native

	# Usage AVX-only
	#MK_CFLAGS   += -mfma -mf16c -mavx
	#MK_CXXFLAGS += -mfma -mf16c -mavx

	# Usage SSSE3-only (Not is SSE3!)
	#MK_CFLAGS   += -mssse3
	#MK_CXXFLAGS += -mssse3
endif

# The stack is only 16-byte aligned on Windows, so don't let gcc emit aligned moves.
# https://gcc.gnu.org/bugzilla/show_bug.cgi?id=54412
# https://github.com/ggerganov/llama.cpp/issues/2922
ifneq '' '$(findstring mingw,$(shell $(CC) -dumpmachine))'
	MK_CFLAGS   += -Xassembler -muse-unaligned-vector-move
	MK_CXXFLAGS += -Xassembler -muse-unaligned-vector-move
endif

ifneq ($(filter aarch64%,$(UNAME_M)),)
	# Apple M1, M2, etc.
	# Raspberry Pi 3, 4, Zero 2 (64-bit)
	MK_CFLAGS   += -mcpu=native
	MK_CXXFLAGS += -mcpu=native
endif

ifneq ($(filter armv6%,$(UNAME_M)),)
	# Raspberry Pi 1, Zero
	MK_CFLAGS   += -mfpu=neon-fp-armv8 -mfp16-format=ieee -mno-unaligned-access
	MK_CXXFLAGS += -mfpu=neon-fp-armv8 -mfp16-format=ieee -mno-unaligned-access
endif

ifneq ($(filter armv7%,$(UNAME_M)),)
	# Raspberry Pi 2
	MK_CFLAGS   += -mfpu=neon-fp-armv8 -mfp16-format=ieee -mno-unaligned-access -funsafe-math-optimizations
	MK_CXXFLAGS += -mfpu=neon-fp-armv8 -mfp16-format=ieee -mno-unaligned-access -funsafe-math-optimizations
endif

ifneq ($(filter armv8%,$(UNAME_M)),)
	# Raspberry Pi 3, 4, Zero 2 (32-bit)
	MK_CFLAGS   += -mfp16-format=ieee -mno-unaligned-access
	MK_CXXFLAGS += -mfp16-format=ieee -mno-unaligned-access
endif

ifneq ($(filter ppc64%,$(UNAME_M)),)
	POWER9_M := $(shell grep "POWER9" /proc/cpuinfo)
	ifneq (,$(findstring POWER9,$(POWER9_M)))
		MK_CFLAGS   += -mcpu=power9
		MK_CXXFLAGS += -mcpu=power9
	endif
endif

else
	MK_CFLAGS   += -march=rv64gcv -mabi=lp64d
	MK_CXXFLAGS += -march=rv64gcv -mabi=lp64d
endif

ifndef LLAMA_NO_K_QUANTS
	MK_CPPFLAGS += -DGGML_USE_K_QUANTS
	OBJS     += k_quants.o
ifdef LLAMA_QKK_64
	MK_CPPFLAGS += -DGGML_QKK_64
endif
endif

ifndef LLAMA_NO_ACCELERATE
	# Mac OS - include Accelerate framework.
	# `-framework Accelerate` works both with Apple Silicon and Mac Intel
	ifeq ($(UNAME_S),Darwin)
		MK_CPPFLAGS += -DGGML_USE_ACCELERATE
		MK_CPPFLAGS += -DACCELERATE_NEW_LAPACK
		MK_CPPFLAGS += -DACCELERATE_LAPACK_ILP64
		MK_LDFLAGS  += -framework Accelerate
	endif
endif # LLAMA_NO_ACCELERATE

ifdef LLAMA_MPI
	MK_CPPFLAGS += -DGGML_USE_MPI
	MK_CFLAGS   += -Wno-cast-qual
	MK_CXXFLAGS += -Wno-cast-qual
	OBJS     += ggml-mpi.o
endif # LLAMA_MPI

ifdef LLAMA_OPENBLAS
	MK_CPPFLAGS += -DGGML_USE_OPENBLAS $(shell pkg-config --cflags-only-I openblas)
	MK_CFLAGS   += $(shell pkg-config --cflags-only-other openblas)
	MK_LDFLAGS  += $(shell pkg-config --libs openblas)
endif # LLAMA_OPENBLAS

ifdef LLAMA_BLIS
	MK_CPPFLAGS += -DGGML_USE_OPENBLAS -I/usr/local/include/blis -I/usr/include/blis
	MK_LDFLAGS  += -lblis -L/usr/local/lib
endif # LLAMA_BLIS

ifdef LLAMA_CUBLAS
	MK_CPPFLAGS  += -DGGML_USE_CUBLAS -I/usr/local/cuda/include -I/opt/cuda/include -I$(CUDA_PATH)/targets/x86_64-linux/include
	MK_LDFLAGS   += -lcublas -lculibos -lcudart -lcublasLt -lpthread -ldl -lrt -L/usr/local/cuda/lib64 -L/opt/cuda/lib64 -L$(CUDA_PATH)/targets/x86_64-linux/lib
	OBJS      += ggml-cuda.o
	NVCCFLAGS = --forward-unknown-to-host-compiler -use_fast_math
ifdef LLAMA_CUDA_NVCC
	NVCC = $(LLAMA_CUDA_NVCC)
else
	NVCC = nvcc
endif #LLAMA_CUDA_NVCC
ifdef CUDA_DOCKER_ARCH
	NVCCFLAGS += -Wno-deprecated-gpu-targets -arch=$(CUDA_DOCKER_ARCH)
else
	NVCCFLAGS += -arch=native
endif # CUDA_DOCKER_ARCH
ifdef LLAMA_CUDA_FORCE_DMMV
	NVCCFLAGS += -DGGML_CUDA_FORCE_DMMV
endif # LLAMA_CUDA_FORCE_DMMV
ifdef LLAMA_CUDA_DMMV_X
	NVCCFLAGS += -DGGML_CUDA_DMMV_X=$(LLAMA_CUDA_DMMV_X)
else
	NVCCFLAGS += -DGGML_CUDA_DMMV_X=32
endif # LLAMA_CUDA_DMMV_X
ifdef LLAMA_CUDA_MMV_Y
	NVCCFLAGS += -DGGML_CUDA_MMV_Y=$(LLAMA_CUDA_MMV_Y)
else ifdef LLAMA_CUDA_DMMV_Y
	NVCCFLAGS += -DGGML_CUDA_MMV_Y=$(LLAMA_CUDA_DMMV_Y) # for backwards compatibility
else
	NVCCFLAGS += -DGGML_CUDA_MMV_Y=1
endif # LLAMA_CUDA_MMV_Y
ifdef LLAMA_CUDA_F16
	NVCCFLAGS += -DGGML_CUDA_F16
endif # LLAMA_CUDA_F16
ifdef LLAMA_CUDA_DMMV_F16
	NVCCFLAGS += -DGGML_CUDA_F16
endif # LLAMA_CUDA_DMMV_F16
ifdef LLAMA_CUDA_KQUANTS_ITER
	NVCCFLAGS += -DK_QUANTS_PER_ITERATION=$(LLAMA_CUDA_KQUANTS_ITER)
else
	NVCCFLAGS += -DK_QUANTS_PER_ITERATION=2
endif
ifdef LLAMA_CUDA_PEER_MAX_BATCH_SIZE
	NVCCFLAGS += -DGGML_CUDA_PEER_MAX_BATCH_SIZE=$(LLAMA_CUDA_PEER_MAX_BATCH_SIZE)
else
	NVCCFLAGS += -DGGML_CUDA_PEER_MAX_BATCH_SIZE=128
endif # LLAMA_CUDA_PEER_MAX_BATCH_SIZE
#ifdef LLAMA_CUDA_CUBLAS
#	NVCCFLAGS += -DGGML_CUDA_CUBLAS
#endif # LLAMA_CUDA_CUBLAS
ifdef LLAMA_CUDA_CCBIN
	NVCCFLAGS += -ccbin $(LLAMA_CUDA_CCBIN)
endif
ggml-cuda.o: ggml-cuda.cu ggml-cuda.h
	$(NVCC) $(NVCCFLAGS) -c $< -o $@
endif # LLAMA_CUBLAS

ifdef LLAMA_CLBLAST

	MK_CPPFLAGS += -DGGML_USE_CLBLAST $(shell pkg-config --cflags-only-I clblast OpenCL)
	MK_CFLAGS   += $(shell pkg-config --cflags-only-other clblast OpenCL)
	MK_CXXFLAGS += $(shell pkg-config --cflags-only-other clblast OpenCL)

	# Mac provides OpenCL as a framework
	ifeq ($(UNAME_S),Darwin)
		MK_LDFLAGS += -lclblast -framework OpenCL
	else
		MK_LDFLAGS += $(shell pkg-config --libs clblast OpenCL)
	endif
	OBJS    += ggml-opencl.o

ggml-opencl.o: ggml-opencl.cpp ggml-opencl.h
	$(CXX) $(CXXFLAGS) -c $< -o $@
endif # LLAMA_CLBLAST

ifdef LLAMA_HIPBLAS
	ROCM_PATH	?= /opt/rocm
	HIPCC	    ?= $(ROCM_PATH)/bin/hipcc
	GPU_TARGETS ?= $(shell $(ROCM_PATH)/llvm/bin/amdgpu-arch)
	LLAMA_CUDA_DMMV_X       ?= 32
	LLAMA_CUDA_MMV_Y        ?= 1
	LLAMA_CUDA_KQUANTS_ITER ?= 2
	MK_CPPFLAGS += -DGGML_USE_HIPBLAS -DGGML_USE_CUBLAS
	MK_LDFLAGS  += -L$(ROCM_PATH)/lib -Wl,-rpath=$(ROCM_PATH)/lib
	MK_LDFLAGS	+= -lhipblas -lamdhip64 -lrocblas
	HIPFLAGS    += $(addprefix --offload-arch=,$(GPU_TARGETS))
	HIPFLAGS    += -DGGML_CUDA_DMMV_X=$(LLAMA_CUDA_DMMV_X)
	HIPFLAGS    += -DGGML_CUDA_MMV_Y=$(LLAMA_CUDA_MMV_Y)
	HIPFLAGS    += -DK_QUANTS_PER_ITERATION=$(LLAMA_CUDA_KQUANTS_ITER)
ifdef LLAMA_CUDA_FORCE_DMMV
	HIPFLAGS 	+= -DGGML_CUDA_FORCE_DMMV
endif # LLAMA_CUDA_FORCE_DMMV
	OBJS        += ggml-cuda.o
ggml-cuda.o: ggml-cuda.cu ggml-cuda.h
	$(HIPCC) $(CXXFLAGS) $(HIPFLAGS) -x hip -c -o $@ $<
endif # LLAMA_HIPBLAS

ifdef LLAMA_METAL
	MK_CPPFLAGS += -DGGML_USE_METAL
	MK_LDFLAGS  += -framework Foundation -framework Metal -framework MetalKit
	OBJS		+= ggml-metal.o
ifdef LLAMA_METAL_NDEBUG
	MK_CPPFLAGS += -DGGML_METAL_NDEBUG
endif
endif # LLAMA_METAL

ifdef LLAMA_METAL
ggml-metal.o: ggml-metal.m ggml-metal.h
	$(CC) $(CFLAGS) -c $< -o $@
endif # LLAMA_METAL

ifdef LLAMA_MPI
ggml-mpi.o: ggml-mpi.c ggml-mpi.h
	$(CC) $(CFLAGS) -c $< -o $@
endif # LLAMA_MPI

ifndef LLAMA_NO_K_QUANTS
k_quants.o: k_quants.c k_quants.h
	$(CC) $(CFLAGS) -c $< -o $@
endif # LLAMA_NO_K_QUANTS

# combine build flags with cmdline overrides
override CFLAGS        := $(MK_CPPFLAGS) $(CPPFLAGS) $(MK_CFLAGS) $(CFLAGS)
override CXXFLAGS      := $(MK_CPPFLAGS) $(CPPFLAGS) $(MK_CXXFLAGS) $(CXXFLAGS)
override CUDA_CXXFLAGS := $(MK_CUDA_CXXFLAGS) $(CUDA_CXXFLAGS)
override HOST_CXXFLAGS := $(MK_HOST_CXXFLAGS) $(HOST_CXXFLAGS)
override LDFLAGS       := $(MK_LDFLAGS) $(LDFLAGS)

# save CXXFLAGS before we add host-only options
NVCCFLAGS := $(NVCCFLAGS) $(CXXFLAGS) $(CUDA_CXXFLAGS) -Wno-pedantic -Xcompiler "$(HOST_CXXFLAGS)"
override CXXFLAGS += $(HOST_CXXFLAGS)

#
# Print build information
#

$(info I llama.cpp build info: )
$(info I UNAME_S:   $(UNAME_S))
$(info I UNAME_P:   $(UNAME_P))
$(info I UNAME_M:   $(UNAME_M))
$(info I CFLAGS:    $(CFLAGS))
$(info I CXXFLAGS:  $(CXXFLAGS))
$(info I NVCCFLAGS: $(NVCCFLAGS))
$(info I LDFLAGS:   $(LDFLAGS))
$(info I CC:        $(shell $(CC) --version | head -n 1))
$(info I CXX:       $(shell $(CXX) --version | head -n 1))
$(info )

#
# Build library
#

ggml.o: ggml.c ggml.h ggml-cuda.h
	$(CC)  $(CFLAGS)   -c $< -o $@

ggml-alloc.o: ggml-alloc.c ggml.h ggml-alloc.h
	$(CC)  $(CFLAGS)   -c $< -o $@

ggml-backend.o: ggml-backend.c ggml.h ggml-backend.h
	$(CC)  $(CFLAGS)   -c $< -o $@

OBJS += ggml-alloc.o ggml-backend.o

llama.o: llama.cpp ggml.h ggml-alloc.h ggml-backend.h ggml-cuda.h ggml-metal.h llama.h
	$(CXX) $(CXXFLAGS) -c $< -o $@

COMMON_H_DEPS = common/common.h common/sampling.h build-info.h common/log.h
COMMON_DEPS   = $(COMMON_H_DEPS) common.o sampling.o

common.o: common/common.cpp $(COMMON_H_DEPS)
	$(CXX) $(CXXFLAGS) -c $< -o $@

sampling.o: common/sampling.cpp $(COMMON_H_DEPS)
	$(CXX) $(CXXFLAGS) -c $< -o $@

console.o: common/console.cpp common/console.h
	$(CXX) $(CXXFLAGS) -c $< -o $@

grammar-parser.o: common/grammar-parser.cpp common/grammar-parser.h
	$(CXX) $(CXXFLAGS) -c $< -o $@

train.o: common/train.cpp common/train.h
	$(CXX) $(CXXFLAGS) -c $< -o $@

libllama.so: llama.o ggml.o $(OBJS)
	$(CXX) $(CXXFLAGS) -shared -fPIC -o $@ $^ $(LDFLAGS)

clean:
	rm -vrf *.o tests/*.o *.so *.dll benchmark-matmult build-info.h *.dot $(COV_TARGETS) $(BUILD_TARGETS) $(TEST_TARGETS)

#
# Examples
#

main: examples/main/main.cpp                                  build-info.h ggml.o llama.o $(COMMON_DEPS) console.o grammar-parser.o $(OBJS)
	$(CXX) $(CXXFLAGS) $(filter-out %.h,$^) -o $@ $(LDFLAGS)
	@echo
	@echo '====  Run ./main -h for help.  ===='
	@echo

infill: examples/infill/infill.cpp                            build-info.h ggml.o llama.o $(COMMON_DEPS) console.o grammar-parser.o $(OBJS)
	$(CXX) $(CXXFLAGS) $(filter-out %.h,$^) -o $@ $(LDFLAGS)

simple: examples/simple/simple.cpp                            build-info.h ggml.o llama.o $(COMMON_DEPS) $(OBJS)
	$(CXX) $(CXXFLAGS) $(filter-out %.h,$^) -o $@ $(LDFLAGS)

batched: examples/batched/batched.cpp                         build-info.h ggml.o llama.o $(COMMON_DEPS) $(OBJS)
	$(CXX) $(CXXFLAGS) $(filter-out %.h,$^) -o $@ $(LDFLAGS)

batched-bench: examples/batched-bench/batched-bench.cpp       build-info.h ggml.o llama.o common.o $(OBJS)
	$(CXX) $(CXXFLAGS) $(filter-out %.h,$^) -o $@ $(LDFLAGS)

quantize: examples/quantize/quantize.cpp                      build-info.h ggml.o llama.o $(OBJS)
	$(CXX) $(CXXFLAGS) $(filter-out %.h,$^) -o $@ $(LDFLAGS)

quantize-stats: examples/quantize-stats/quantize-stats.cpp    build-info.h ggml.o llama.o $(OBJS)
	$(CXX) $(CXXFLAGS) $(filter-out %.h,$^) -o $@ $(LDFLAGS)

perplexity: examples/perplexity/perplexity.cpp                build-info.h ggml.o llama.o $(COMMON_DEPS) $(OBJS)
	$(CXX) $(CXXFLAGS) $(filter-out %.h,$^) -o $@ $(LDFLAGS)

embedding: examples/embedding/embedding.cpp                   build-info.h ggml.o llama.o $(COMMON_DEPS) $(OBJS)
	$(CXX) $(CXXFLAGS) $(filter-out %.h,$^) -o $@ $(LDFLAGS)

save-load-state: examples/save-load-state/save-load-state.cpp build-info.h ggml.o llama.o $(COMMON_DEPS) $(OBJS)
	$(CXX) $(CXXFLAGS) $(filter-out %.h,$^) -o $@ $(LDFLAGS)

server: examples/server/server.cpp examples/server/httplib.h examples/server/json.hpp examples/server/index.html.hpp examples/server/index.js.hpp examples/server/completion.js.hpp build-info.h ggml.o llama.o $(COMMON_DEPS) grammar-parser.o $(OBJS)
	$(CXX) $(CXXFLAGS) -Iexamples/server $(filter-out %.h,$(filter-out %.hpp,$^)) -o $@ $(LDFLAGS) $(LWINSOCK2)

$(LIB_PRE)embdinput$(DSO_EXT): examples/embd-input/embd-input.h examples/embd-input/embd-input-lib.cpp build-info.h ggml.o llama.o $(COMMON_DEPS) $(OBJS)
	$(CXX) --shared $(CXXFLAGS) $(filter-out %.h,$(filter-out %.hpp,$^)) -o $@ $(LDFLAGS)


embd-input-test: $(LIB_PRE)embdinput$(DSO_EXT) examples/embd-input/embd-input-test.cpp build-info.h ggml.o llama.o $(COMMON_DEPS) $(OBJS)
	$(CXX) $(CXXFLAGS) $(filter-out %$(DSO_EXT),$(filter-out %.h,$(filter-out %.hpp,$^))) -o $@ $(LDFLAGS) -L. -lembdinput

gguf: examples/gguf/gguf.cpp ggml.o llama.o $(OBJS)
	$(CXX) $(CXXFLAGS) $(filter-out %.h,$^) -o $@ $(LDFLAGS)

train-text-from-scratch: examples/train-text-from-scratch/train-text-from-scratch.cpp ggml.o llama.o $(COMMON_DEPS) train.o $(OBJS)
	$(CXX) $(CXXFLAGS) $(filter-out %.h,$^) -o $@ $(LDFLAGS)

convert-llama2c-to-ggml: examples/convert-llama2c-to-ggml/convert-llama2c-to-ggml.cpp ggml.o llama.o $(OBJS)
	$(CXX) $(CXXFLAGS) $(filter-out %.h,$^) -o $@ $(LDFLAGS)

llama-bench: examples/llama-bench/llama-bench.cpp build-info.h ggml.o llama.o $(COMMON_DEPS) $(OBJS)
	$(CXX) $(CXXFLAGS) $(filter-out %.h,$^) -o $@ $(LDFLAGS)

<<<<<<< HEAD
llava: examples/llava/llava.cpp examples/llava/llava-utils.h examples/llava/clip.cpp examples/llava/clip.h examples/llava/stb_image.h ggml.o llama.o common.o $(OBJS)
	$(CXX) $(CXXFLAGS) $(filter-out %.h,$^) -o $@ $(LDFLAGS)

baby-llama: examples/baby-llama/baby-llama.cpp ggml.o llama.o common.o train.o $(OBJS)
=======
baby-llama: examples/baby-llama/baby-llama.cpp ggml.o llama.o $(COMMON_DEPS) train.o $(OBJS)
>>>>>>> a8bdd655
	$(CXX) $(CXXFLAGS) $(filter-out %.h,$^) -o $@ $(LDFLAGS)

beam-search: examples/beam-search/beam-search.cpp build-info.h ggml.o llama.o $(COMMON_DEPS) $(OBJS)
	$(CXX) $(CXXFLAGS) $(filter-out %.h,$^) -o $@ $(LDFLAGS)

finetune: examples/finetune/finetune.cpp build-info.h ggml.o llama.o $(COMMON_DEPS) train.o $(OBJS)
	$(CXX) $(CXXFLAGS) $(filter-out %.h,$^) -o $@ $(LDFLAGS)

export-lora: examples/export-lora/export-lora.cpp build-info.h ggml.o llama.o $(COMMON_DEPS) $(OBJS)
	$(CXX) $(CXXFLAGS) $(filter-out %.h,$^) -o $@ $(LDFLAGS)

speculative: examples/speculative/speculative.cpp build-info.h ggml.o llama.o $(COMMON_DEPS) grammar-parser.o $(OBJS)
	$(CXX) $(CXXFLAGS) $(filter-out %.h,$^) -o $@ $(LDFLAGS)

parallel: examples/parallel/parallel.cpp build-info.h ggml.o llama.o $(COMMON_DEPS) $(OBJS)
	$(CXX) $(CXXFLAGS) $(filter-out %.h,$^) -o $@ $(LDFLAGS)

ifdef LLAMA_METAL
metal: examples/metal/metal.cpp ggml.o $(OBJS)
	$(CXX) $(CXXFLAGS) $^ -o $@ $(LDFLAGS)
endif

ifeq ($(UNAME_S),Darwin)
swift: examples/batched.swift
	(cd examples/batched.swift; make build)
endif

build-info.h: $(wildcard .git/index) scripts/build-info.sh
	@sh scripts/build-info.sh $(CC) > $@.tmp
	@if ! cmp -s $@.tmp $@; then \
		mv $@.tmp $@; \
	else \
		rm $@.tmp; \
	fi

#
# Tests
#

tests: $(TEST_TARGETS)

benchmark-matmult: examples/benchmark/benchmark-matmult.cpp build-info.h ggml.o $(OBJS)
	$(CXX) $(CXXFLAGS) $(filter-out %.h,$^) -o $@ $(LDFLAGS)

run-benchmark-matmult: benchmark-matmult
	./$@

.PHONY: run-benchmark-matmult swift

vdot: pocs/vdot/vdot.cpp ggml.o $(OBJS)
	$(CXX) $(CXXFLAGS) $^ -o $@ $(LDFLAGS)

q8dot: pocs/vdot/q8dot.cpp ggml.o $(OBJS)
	$(CXX) $(CXXFLAGS) $^ -o $@ $(LDFLAGS)

tests/test-llama-grammar: tests/test-llama-grammar.cpp build-info.h ggml.o $(COMMON_DEPS) grammar-parser.o $(OBJS)
	$(CXX) $(CXXFLAGS) $(filter-out %.h,$^) -o $@ $(LDFLAGS)

tests/test-grammar-parser: tests/test-grammar-parser.cpp build-info.h ggml.o llama.o $(COMMON_DEPS) grammar-parser.o $(OBJS)
	$(CXX) $(CXXFLAGS) $(filter-out %.h,$^) -o $@ $(LDFLAGS)

tests/test-double-float: tests/test-double-float.cpp build-info.h ggml.o llama.o $(COMMON_DEPS) $(OBJS)
	$(CXX) $(CXXFLAGS) $(filter-out %.h,$^) -o $@ $(LDFLAGS)

tests/test-grad0: tests/test-grad0.cpp build-info.h ggml.o llama.o $(COMMON_DEPS) $(OBJS)
	$(CXX) $(CXXFLAGS) $(filter-out %.h,$^) -o $@ $(LDFLAGS)

tests/test-opt: tests/test-opt.cpp build-info.h ggml.o llama.o $(COMMON_DEPS) $(OBJS)
	$(CXX) $(CXXFLAGS) $(filter-out %.h,$^) -o $@ $(LDFLAGS)

tests/test-quantize-fns: tests/test-quantize-fns.cpp build-info.h ggml.o llama.o $(COMMON_DEPS) $(OBJS)
	$(CXX) $(CXXFLAGS) $(filter-out %.h,$^) -o $@ $(LDFLAGS)

tests/test-quantize-perf: tests/test-quantize-perf.cpp build-info.h ggml.o llama.o $(COMMON_DEPS) $(OBJS)
	$(CXX) $(CXXFLAGS) $(filter-out %.h,$^) -o $@ $(LDFLAGS)

tests/test-sampling: tests/test-sampling.cpp build-info.h ggml.o llama.o $(COMMON_DEPS) $(OBJS)
	$(CXX) $(CXXFLAGS) $(filter-out %.h,$^) -o $@ $(LDFLAGS)

tests/test-tokenizer-0-falcon: tests/test-tokenizer-0-falcon.cpp build-info.h ggml.o llama.o $(COMMON_DEPS) $(OBJS)
	$(CXX) $(CXXFLAGS) $(filter-out %.h,$^) -o $@ $(LDFLAGS)

tests/test-tokenizer-0-llama: tests/test-tokenizer-0-llama.cpp build-info.h ggml.o llama.o $(COMMON_DEPS) $(OBJS)
	$(CXX) $(CXXFLAGS) $(filter-out %.h,$^) -o $@ $(LDFLAGS)

tests/test-tokenizer-1-bpe: tests/test-tokenizer-1-bpe.cpp build-info.h ggml.o llama.o $(COMMON_DEPS) $(OBJS)
	$(CXX) $(CXXFLAGS) $(filter-out %.h,$^) -o $@ $(LDFLAGS)

tests/test-tokenizer-1-llama: tests/test-tokenizer-1-llama.cpp build-info.h ggml.o llama.o $(COMMON_DEPS) $(OBJS)
	$(CXX) $(CXXFLAGS) $(filter-out %.h,$^) -o $@ $(LDFLAGS)

tests/test-c.o: tests/test-c.c llama.h
	$(CC) $(CFLAGS) -c $(filter-out %.h,$^) -o $@<|MERGE_RESOLUTION|>--- conflicted
+++ resolved
@@ -1,12 +1,8 @@
 # Define the default target now so that it is always the first target
-<<<<<<< HEAD
-BUILD_TARGETS = main quantize quantize-stats perplexity embedding vdot q8dot train-text-from-scratch convert-llama2c-to-ggml simple batched save-load-state server embd-input-test gguf llama-bench llava baby-llama beam-search speculative infill benchmark-matmult parallel finetune export-lora tests/test-c.o
-=======
 BUILD_TARGETS = \
 	main quantize quantize-stats perplexity embedding vdot q8dot train-text-from-scratch convert-llama2c-to-ggml \
-	simple batched batched-bench save-load-state server embd-input-test gguf llama-bench baby-llama beam-search  \
+	simple batched batched-bench save-load-state server embd-input-test gguf llama-bench llava baby-llama beam-search  \
 	speculative infill benchmark-matmult parallel finetune export-lora tests/test-c.o
->>>>>>> a8bdd655
 
 # Binaries only useful for tests
 TEST_TARGETS = \
@@ -631,14 +627,10 @@
 llama-bench: examples/llama-bench/llama-bench.cpp build-info.h ggml.o llama.o $(COMMON_DEPS) $(OBJS)
 	$(CXX) $(CXXFLAGS) $(filter-out %.h,$^) -o $@ $(LDFLAGS)
 
-<<<<<<< HEAD
-llava: examples/llava/llava.cpp examples/llava/llava-utils.h examples/llava/clip.cpp examples/llava/clip.h examples/llava/stb_image.h ggml.o llama.o common.o $(OBJS)
-	$(CXX) $(CXXFLAGS) $(filter-out %.h,$^) -o $@ $(LDFLAGS)
-
-baby-llama: examples/baby-llama/baby-llama.cpp ggml.o llama.o common.o train.o $(OBJS)
-=======
+llava: examples/llava/llava.cpp examples/llava/llava-utils.h examples/llava/clip.cpp examples/llava/clip.h examples/llava/stb_image.h ggml.o llama.o $(COMMON_DEPS) $(OBJS)
+	$(CXX) $(CXXFLAGS) $(filter-out %.h,$^) -o $@ $(LDFLAGS)
+
 baby-llama: examples/baby-llama/baby-llama.cpp ggml.o llama.o $(COMMON_DEPS) train.o $(OBJS)
->>>>>>> a8bdd655
 	$(CXX) $(CXXFLAGS) $(filter-out %.h,$^) -o $@ $(LDFLAGS)
 
 beam-search: examples/beam-search/beam-search.cpp build-info.h ggml.o llama.o $(COMMON_DEPS) $(OBJS)
