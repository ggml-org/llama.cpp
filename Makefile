default: koboldcpp koboldcpp_noavx2 koboldcpp_openblas koboldcpp_openblas_noavx2 koboldcpp_clblast
simple: koboldcpp koboldcpp_noavx2
tools: quantize_gpt2 quantize_gptj quantize_llama quantize_neox
dev: koboldcpp_openblas


ifndef UNAME_S
UNAME_S := $(shell uname -s)
endif

ifndef UNAME_P
UNAME_P := $(shell uname -p)
endif

ifndef UNAME_M
UNAME_M := $(shell uname -m)
endif

ARCH_LINUX1 := $(shell grep "Arch Linux" /etc/os-release 2>/dev/null)
ARCH_LINUX2 := $(shell grep "ID_LIKE=arch" /etc/os-release 2>/dev/null)
ifdef ARCH_LINUX1
ARCH_ADD = -lcblas
endif
ifdef ARCH_LINUX2
ARCH_ADD = -lcblas
endif

CCV := $(shell $(CC) --version | head -n 1)
CXXV := $(shell $(CXX) --version | head -n 1)

# Mac OS + Arm can report x86_64
# ref: https://github.com/ggerganov/whisper.cpp/issues/66#issuecomment-1282546789
ifeq ($(UNAME_S),Darwin)
	ifneq ($(UNAME_P),arm)
		SYSCTL_M := $(shell sysctl -n hw.optional.arm64 2>/dev/null)
		ifeq ($(SYSCTL_M),1)
			# UNAME_P := arm
			# UNAME_M := arm64
			warn := $(warning Your arch is announced as x86_64, but it seems to actually be ARM64. Not fixing that can lead to bad performance. For more info see: https://github.com/ggerganov/whisper.cpp/issues/66\#issuecomment-1282546789)
		endif
	endif
endif

#
# Compile flags
#

# keep standard at C11 and C++11
CFLAGS   = -I.              -I./include -I./include/CL -I./otherarch -I./otherarch/tools -Ofast -DNDEBUG -std=c11   -fPIC
CXXFLAGS = -I. -I./examples -I./include -I./include/CL -I./otherarch -I./otherarch/tools -Ofast -DNDEBUG -std=c++11 -fPIC
LDFLAGS  =

# these are used on windows, to build some libraries with extra old device compatibility
BONUSCFLAGS1 =
BONUSCFLAGS2 =

OPENBLAS_FLAGS = -DGGML_USE_OPENBLAS -I/usr/local/include/openblas
CLBLAST_FLAGS = -DGGML_USE_CLBLAST

#lets try enabling everything
CFLAGS   += -pthread -s
CXXFLAGS += -pthread -s -Wno-multichar -Wno-write-strings

# OS specific
# TODO: support Windows
ifeq ($(UNAME_S),Linux)
	CFLAGS   += -pthread
	CXXFLAGS += -pthread	
endif

ifeq ($(UNAME_S),Darwin)
	CFLAGS   += -pthread
	CXXFLAGS += -pthread
endif
ifeq ($(UNAME_S),FreeBSD)
	CFLAGS   += -pthread
	CXXFLAGS += -pthread
endif
ifeq ($(UNAME_S),NetBSD)
	CFLAGS   += -pthread
	CXXFLAGS += -pthread
endif
ifeq ($(UNAME_S),OpenBSD)
	CFLAGS   += -pthread
	CXXFLAGS += -pthread
endif
ifeq ($(UNAME_S),Haiku)
	CFLAGS   += -pthread
	CXXFLAGS += -pthread
endif

# Architecture specific
# TODO: probably these flags need to be tweaked on some architectures
#       feel free to update the Makefile for your architecture and send a pull request or issue
ifeq ($(UNAME_M),$(filter $(UNAME_M),x86_64 i686))
	# Use all CPU extensions that are available:
	CFLAGS += -mavx
# old library NEEDS mf16c to work. so we must build with it. new one doesnt
	ifeq ($(OS),Windows_NT)
		BONUSCFLAGS1 += -mf16c
		BONUSCFLAGS2 += -mavx2 -msse3 -mfma
	else
# if not on windows, they are clearly building it themselves, so lets just use whatever is supported
		CFLAGS += -march=native -mtune=native
	endif
endif
ifneq ($(filter ppc64%,$(UNAME_M)),)
	POWER9_M := $(shell grep "POWER9" /proc/cpuinfo)
	ifneq (,$(findstring POWER9,$(POWER9_M)))
		CFLAGS   += -mcpu=power9
		CXXFLAGS += -mcpu=power9
	endif
	# Require c++23's std::byteswap for big-endian support.
	ifeq ($(UNAME_M),ppc64)
		CXXFLAGS += -std=c++23 -DGGML_BIG_ENDIAN
	endif
endif
ifndef LLAMA_NO_ACCELERATE
	# Mac M1 - include Accelerate framework.
	# `-framework Accelerate` works on Mac Intel as well, with negliable performance boost (as of the predict time).
	ifeq ($(UNAME_S),Darwin)
		CFLAGS  += -DGGML_USE_ACCELERATE
		LDFLAGS += -framework Accelerate
	endif
endif
<<<<<<< HEAD

=======
ifdef LLAMA_OPENBLAS
	CFLAGS  += -DGGML_USE_OPENBLAS -I/usr/local/include/openblas
	ifneq ($(shell grep -e "Arch Linux" -e "ID_LIKE=arch" /etc/os-release 2>/dev/null),)
		LDFLAGS += -lopenblas -lcblas
	else
		LDFLAGS += -lopenblas
	endif
endif
>>>>>>> 1b0fd454
ifdef LLAMA_CUBLAS
	CFLAGS    += -DGGML_USE_CUBLAS -I/usr/local/cuda/include -I/opt/cuda/include -I$(CUDA_PATH)/targets/x86_64-linux/include
	CXXFLAGS  += -DGGML_USE_CUBLAS -I/usr/local/cuda/include -I/opt/cuda/include -I$(CUDA_PATH)/targets/x86_64-linux/include
	LDFLAGS   += -lcublas -lculibos -lcudart -lcublasLt -lpthread -ldl -lrt -L/usr/local/cuda/lib64 -L/opt/cuda/lib64 -L$(CUDA_PATH)/targets/x86_64-linux/lib
	OBJS      += ggml-cuda.o
	NVCC      = nvcc
	NVCCFLAGS = --forward-unknown-to-host-compiler -arch=native
ggml-cuda.o: ggml-cuda.cu ggml-cuda.h
	$(NVCC) $(NVCCFLAGS) $(CXXFLAGS) -Wno-pedantic -c $< -o $@
endif

ifdef LLAMA_GPROF
	CFLAGS   += -pg
	CXXFLAGS += -pg
endif
ifdef LLAMA_PERF
	CFLAGS   += -DGGML_PERF
	CXXFLAGS += -DGGML_PERF
endif
ifneq ($(filter aarch64%,$(UNAME_M)),)
	# Apple M1, M2, etc.
	# Raspberry Pi 3, 4, Zero 2 (64-bit)
	CFLAGS +=
	CXXFLAGS +=
endif
ifneq ($(filter armv6%,$(UNAME_M)),)
	# Raspberry Pi 1, Zero
	CFLAGS += -mfpu=neon-fp-armv8 -mfp16-format=ieee -mno-unaligned-access
endif
ifneq ($(filter armv7%,$(UNAME_M)),)
	# Raspberry Pi 2
	CFLAGS += -mfpu=neon-fp-armv8 -mfp16-format=ieee -mno-unaligned-access -funsafe-math-optimizations
endif
ifneq ($(filter armv8%,$(UNAME_M)),)
	# Raspberry Pi 3, 4, Zero 2 (32-bit)
	CFLAGS += -mfp16-format=ieee -mno-unaligned-access
endif

DEFAULT_BUILD =
NOAVX2_BUILD =
OPENBLAS_BUILD =
OPENBLAS_NOAVX2_BUILD =
CLBLAST_BUILD =

ifeq ($(OS),Windows_NT)
	DEFAULT_BUILD = $(CXX) $(CXXFLAGS)  $^ -shared -o $@.dll $(LDFLAGS)
	NOAVX2_BUILD = $(CXX) $(CXXFLAGS) $^ -shared -o $@.dll $(LDFLAGS)
	OPENBLAS_BUILD = $(CXX) $(CXXFLAGS) $^ lib/libopenblas.lib -shared -o $@.dll $(LDFLAGS)
	OPENBLAS_NOAVX2_BUILD = $(CXX) $(CXXFLAGS) $^ lib/libopenblas.lib -shared -o $@.dll $(LDFLAGS)
	CLBLAST_BUILD = $(CXX) $(CXXFLAGS) $^ lib/OpenCL.lib lib/clblast.lib -shared -o $@.dll $(LDFLAGS)
else
	DEFAULT_BUILD = $(CXX) $(CXXFLAGS)  $^ -shared -o $@.so $(LDFLAGS)
	NOAVX2_BUILD = $(CXX) $(CXXFLAGS) $^ -shared -o $@.so $(LDFLAGS)
	ifdef LLAMA_OPENBLAS
	OPENBLAS_BUILD = $(CXX) $(CXXFLAGS) $^ $(ARCH_ADD) -lopenblas -shared -o $@.so $(LDFLAGS)
	OPENBLAS_NOAVX2_BUILD = $(CXX) $(CXXFLAGS) $^ $(ARCH_ADD) -lopenblas -shared -o $@.so $(LDFLAGS)
	endif	
	ifdef LLAMA_CLBLAST
	CLBLAST_BUILD = $(CXX) $(CXXFLAGS) $^ -lclblast -lOpenCL $(ARCH_ADD) -lopenblas -shared -o $@.so $(LDFLAGS)
	endif

	ifndef LLAMA_OPENBLAS
	ifndef LLAMA_CLBLAST
	OPENBLAS_BUILD = @echo 'Your OS $(OS) does not appear to be Windows. For faster speeds, install and link a BLAS library. Set LLAMA_OPENBLAS=1 to compile with OpenBLAS support or LLAMA_CLBLAST=1 to compile with ClBlast support. This is just a reminder, not an error.'
	endif
	endif
endif

#
# Print build information
#

$(info I llama.cpp build info: )
$(info I UNAME_S:  $(UNAME_S))
$(info I UNAME_P:  $(UNAME_P))
$(info I UNAME_M:  $(UNAME_M))
$(info I CFLAGS:   $(CFLAGS))
$(info I CXXFLAGS: $(CXXFLAGS))
$(info I LDFLAGS:  $(LDFLAGS))
$(info I CC:       $(CCV))
$(info I CXX:      $(CXXV))
$(info )

#
# Build library
#

ggml.o: ggml.c ggml.h
	$(CC)  $(CFLAGS) $(BONUSCFLAGS1) $(BONUSCFLAGS2) -c $< -o $@

ggml_openblas.o: ggml.c ggml.h
	$(CC)  $(CFLAGS) $(BONUSCFLAGS1) $(BONUSCFLAGS2) $(OPENBLAS_FLAGS) -c $< -o $@

ggml_noavx2.o: ggml.c ggml.h
	$(CC)  $(CFLAGS) -c $< -o $@

ggml_openblas_noavx2.o: ggml.c ggml.h
	$(CC)  $(CFLAGS) $(OPENBLAS_FLAGS) -c $< -o $@

ggml-opencl.o: ggml-opencl.c ggml-opencl.h
	$(CC) $(CFLAGS) -c $< -o $@

ggml_clblast.o: ggml.c ggml.h
	$(CC)  $(CFLAGS) $(BONUSCFLAGS1) $(BONUSCFLAGS2) $(CLBLAST_FLAGS) -c $< -o $@

ggml_v1.o: otherarch/ggml_v1.c otherarch/ggml_v1.h
	$(CC)  $(CFLAGS) $(BONUSCFLAGS1) $(BONUSCFLAGS2) -c $< -o $@

ggml_v1_noavx2.o: otherarch/ggml_v1.c otherarch/ggml_v1.h
	$(CC)  $(CFLAGS) $(BONUSCFLAGS1) -c $< -o $@

llama.o: llama.cpp llama.h llama-util.h
	$(CXX) $(CXXFLAGS) -c $< -o $@

common.o: examples/common.cpp examples/common.h
	$(CXX) $(CXXFLAGS) -c $< -o $@

expose.o: expose.cpp expose.h
	$(CXX) $(CXXFLAGS) -c $< -o $@

gpttype_adapter.o: gpttype_adapter.cpp
	$(CXX) $(CXXFLAGS) -c $< -o $@

clean:
	rm -vf *.o main quantize_llama quantize_gpt2 quantize_gptj quantize_neox quantize-stats perplexity embedding benchmark-matmult save-load-state build-info.h main.exe quantize_llama.exe quantize_gptj.exe quantize_gpt2.exe quantize_neox.exe koboldcpp.dll koboldcpp_openblas.dll koboldcpp_noavx2.dll koboldcpp_openblas_noavx2.dll koboldcpp_clblast.dll koboldcpp.so koboldcpp_openblas.so koboldcpp_noavx2.so koboldcpp_openblas_noavx2.so koboldcpp_clblast.so gptj.exe gpt2.exe

#
# Examples
#

main: examples/main/main.cpp build-info.h ggml.o llama.o common.o $(OBJS)
	$(CXX) $(CXXFLAGS) $(filter-out %.h,$^) -o $@ $(LDFLAGS)
	@echo
	@echo '====  Run ./main -h for help.  ===='
	@echo

koboldcpp: ggml.o ggml_v1.o expose.o common.o gpttype_adapter.o
	$(DEFAULT_BUILD)

koboldcpp_openblas: ggml_openblas.o ggml_v1.o expose.o common.o gpttype_adapter.o 
	$(OPENBLAS_BUILD)
	
koboldcpp_noavx2: ggml_noavx2.o ggml_v1_noavx2.o expose.o common.o gpttype_adapter.o 
	$(NOAVX2_BUILD)

koboldcpp_openblas_noavx2: ggml_openblas_noavx2.o ggml_v1_noavx2.o expose.o common.o gpttype_adapter.o 
	$(OPENBLAS_NOAVX2_BUILD)

koboldcpp_clblast: ggml_clblast.o ggml_v1.o expose.o common.o gpttype_adapter.o ggml-opencl.o 
	$(CLBLAST_BUILD)
		
quantize_llama: examples/quantize/quantize.cpp ggml.o llama.o
	$(CXX) $(CXXFLAGS) $^ -o $@ $(LDFLAGS)

quantize_gptj: ggml.o llama.o otherarch/tools/gptj_quantize.cpp otherarch/tools/common-ggml.cpp
	$(CXX) $(CXXFLAGS) $^ -o $@ $(LDFLAGS)

quantize_gpt2: ggml.o llama.o otherarch/tools/gpt2_quantize.cpp otherarch/tools/common-ggml.cpp
	$(CXX) $(CXXFLAGS) $^ -o $@ $(LDFLAGS)

quantize_neox: ggml.o llama.o otherarch/tools/neox_quantize.cpp otherarch/tools/common-ggml.cpp
	$(CXX) $(CXXFLAGS) $^ -o $@ $(LDFLAGS)

quantize-stats: examples/quantize-stats/quantize-stats.cpp ggml.o llama.o $(OBJS)
	$(CXX) $(CXXFLAGS) $^ -o $@ $(LDFLAGS)

perplexity: examples/perplexity/perplexity.cpp ggml.o llama.o common.o $(OBJS)
	$(CXX) $(CXXFLAGS) $^ -o $@ $(LDFLAGS)

embedding: examples/embedding/embedding.cpp ggml.o llama.o common.o $(OBJS)
	$(CXX) $(CXXFLAGS) $^ -o $@ $(LDFLAGS)

vdot: pocs/vdot/vdot.cpp ggml.o $(OBJS)
	$(CXX) $(CXXFLAGS) $^ -o $@ $(LDFLAGS)

libllama.so: llama.o ggml.o $(OBJS)
	$(CXX) $(CXXFLAGS) -shared -fPIC -o $@ $^ $(LDFLAGS)

save-load-state: examples/save-load-state/save-load-state.cpp build-info.h ggml.o llama.o common.o $(OBJS)
	$(CXX) $(CXXFLAGS) $(filter-out %.h,$^) -o $@ $(LDFLAGS)

build-info.h: $(wildcard .git/index) scripts/build-info.sh
	@sh scripts/build-info.sh > $@.tmp
	@if ! cmp -s $@.tmp $@; then \
		mv $@.tmp $@; \
	else \
		rm $@.tmp; \
	fi

#
# Tests
#

benchmark-matmult: examples/benchmark/benchmark-matmult.cpp ggml.o $(OBJS)
	$(CXX) $(CXXFLAGS) $^ -o $@ $(LDFLAGS)
	./$@

.PHONY: tests
tests:
	bash ./tests/run-tests.sh<|MERGE_RESOLUTION|>--- conflicted
+++ resolved
@@ -16,12 +16,7 @@
 UNAME_M := $(shell uname -m)
 endif
 
-ARCH_LINUX1 := $(shell grep "Arch Linux" /etc/os-release 2>/dev/null)
-ARCH_LINUX2 := $(shell grep "ID_LIKE=arch" /etc/os-release 2>/dev/null)
-ifdef ARCH_LINUX1
-ARCH_ADD = -lcblas
-endif
-ifdef ARCH_LINUX2
+ifneq ($(shell grep -e "Arch Linux" -e "ID_LIKE=arch" /etc/os-release 2>/dev/null),)
 ARCH_ADD = -lcblas
 endif
 
@@ -123,18 +118,7 @@
 		LDFLAGS += -framework Accelerate
 	endif
 endif
-<<<<<<< HEAD
-
-=======
-ifdef LLAMA_OPENBLAS
-	CFLAGS  += -DGGML_USE_OPENBLAS -I/usr/local/include/openblas
-	ifneq ($(shell grep -e "Arch Linux" -e "ID_LIKE=arch" /etc/os-release 2>/dev/null),)
-		LDFLAGS += -lopenblas -lcblas
-	else
-		LDFLAGS += -lopenblas
-	endif
-endif
->>>>>>> 1b0fd454
+
 ifdef LLAMA_CUBLAS
 	CFLAGS    += -DGGML_USE_CUBLAS -I/usr/local/cuda/include -I/opt/cuda/include -I$(CUDA_PATH)/targets/x86_64-linux/include
 	CXXFLAGS  += -DGGML_USE_CUBLAS -I/usr/local/cuda/include -I/opt/cuda/include -I$(CUDA_PATH)/targets/x86_64-linux/include
