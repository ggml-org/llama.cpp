--- conflicted
+++ resolved
@@ -99,16 +99,15 @@
 	MK_CPPFLAGS += -DSERVER_VERBOSE=$(LLAMA_SERVER_VERBOSE)
 endif
 
-<<<<<<< HEAD
+
 ifdef LLAMA_CODE_COVERAGE
 	CXXFLAGS += -fprofile-arcs -ftest-coverage -dumpbase ''
 endif
-=======
+
 ifdef LLAMA_DISABLE_LOGS
 	CFLAGS   += -DLOG_DISABLE_LOGS
 	CXXFLAGS += -DLOG_DISABLE_LOGS
 endif # LLAMA_DISABLE_LOGS
->>>>>>> ca82cf7b
 
 # warnings
 MK_CFLAGS    += -Wall -Wextra -Wpedantic -Wcast-qual -Wdouble-promotion -Wshadow -Wstrict-prototypes -Wpointer-arith \
