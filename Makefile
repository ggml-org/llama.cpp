--- conflicted
+++ resolved
@@ -232,18 +232,13 @@
 clean:
 	rm -f *.o main quantize
 
-<<<<<<< HEAD
-main: main.cpp ggml.o utils.o extra.o
-	$(CXX) $(CXXFLAGS) main.cpp ggml.o utils.o extra.o -o main $(LDFLAGS)
-	./main -h
-	
+main: main.cpp ggml.o extra.o utils.o
+	$(CXX) $(CXXFLAGS) main.cpp ggml.o extra.o utils.o -o main $(LDFLAGS)
+	@echo "\x1b[36mrun ./main -h for help\x1b[0m"
+
 llamalib: expose.cpp ggml.o utils.o extra.o
 	$(CXX) $(CXXFLAGS) expose.cpp ggml.o utils.o extra.o -shared -o llamacpp.dll $(LDFLAGS)
-=======
-main: main.cpp ggml.o llama.o utils.o
-	$(CXX) $(CXXFLAGS) main.cpp ggml.o llama.o utils.o -o main $(LDFLAGS)
-	@echo "\x1b[36mrun ./main -h for help\x1b[0m"
->>>>>>> ae44e23e
+
 
 quantize: quantize.cpp ggml.o llama.o utils.o
 	$(CXX) $(CXXFLAGS) quantize.cpp ggml.o llama.o utils.o -o quantize $(LDFLAGS)
