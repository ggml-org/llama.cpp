--- conflicted
+++ resolved
@@ -55,7 +55,7 @@
 BONUSCFLAGS2 =
 
 OPENBLAS_FLAGS = -DGGML_USE_OPENBLAS -I/usr/local/include/openblas
-CLBLAST_FLAGS = -DGGML_USE_CLBLAST -DGGML_USE_OPENBLAS -I/usr/local/include/openblas
+CLBLAST_FLAGS = -DGGML_USE_CLBLAST
 
 #lets try enabling everything
 CFLAGS   += -pthread -s
@@ -215,7 +215,6 @@
 # Build library
 #
 
-<<<<<<< HEAD
 ggml.o: ggml.c ggml.h
 	$(CC)  $(CFLAGS) $(BONUSCFLAGS1) $(BONUSCFLAGS2) -c $< -o $@
 
@@ -241,12 +240,6 @@
 	$(CC)  $(CFLAGS) $(BONUSCFLAGS1) $(BONUSCFLAGS2) -c $< -o $@
 
 llama.o: llama.cpp llama.h llama_util.h
-=======
-ggml.o: ggml.c ggml.h ggml-cuda.h
-	$(CC)  $(CFLAGS)   -c $< -o $@
-
-llama.o: llama.cpp ggml.h ggml-cuda.h llama.h llama_util.h
->>>>>>> 7fc50c05
 	$(CXX) $(CXXFLAGS) -c $< -o $@
 
 common.o: examples/common.cpp examples/common.h
