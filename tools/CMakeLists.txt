# dependencies

find_package(Threads REQUIRED)

# third-party

# ...

# flags

llama_add_compile_flags()

# tools

if (EMSCRIPTEN)
else()
    add_subdirectory(batched-bench)
    add_subdirectory(gguf-split)
    add_subdirectory(imatrix)
    add_subdirectory(llama-bench)
    add_subdirectory(main)
    add_subdirectory(perplexity)
    add_subdirectory(quantize)
    if (LLAMA_BUILD_SERVER)
        add_subdirectory(server)
    endif()
    add_subdirectory(run)
    add_subdirectory(tokenize)
    add_subdirectory(tts)
<<<<<<< HEAD
    if (GGML_RPC)
        add_subdirectory(rpc)
    endif()
=======
    add_subdirectory(llava)
>>>>>>> 86bd60d3
    if (NOT GGML_BACKEND_DL)
        # these examples use the backends directly and cannot be built with dynamic loading
        add_subdirectory(cvector-generator)
        add_subdirectory(export-lora)
<<<<<<< HEAD
        add_subdirectory(llava)
=======
        if (GGML_RPC)
            add_subdirectory(rpc)
        endif()
>>>>>>> 86bd60d3
    endif()
endif()<|MERGE_RESOLUTION|>--- conflicted
+++ resolved
@@ -27,23 +27,13 @@
     add_subdirectory(run)
     add_subdirectory(tokenize)
     add_subdirectory(tts)
-<<<<<<< HEAD
+    add_subdirectory(llava)
     if (GGML_RPC)
         add_subdirectory(rpc)
     endif()
-=======
-    add_subdirectory(llava)
->>>>>>> 86bd60d3
     if (NOT GGML_BACKEND_DL)
         # these examples use the backends directly and cannot be built with dynamic loading
         add_subdirectory(cvector-generator)
         add_subdirectory(export-lora)
-<<<<<<< HEAD
-        add_subdirectory(llava)
-=======
-        if (GGML_RPC)
-            add_subdirectory(rpc)
-        endif()
->>>>>>> 86bd60d3
     endif()
 endif()