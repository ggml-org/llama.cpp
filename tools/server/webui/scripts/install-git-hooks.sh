--- conflicted
+++ resolved
@@ -1,14 +1,8 @@
 #!/bin/bash
 
-<<<<<<< HEAD
 # Script to install pre-commit and pre-push hooks for webui
 # Pre-commit: formats code and runs checks
 # Pre-push: builds the project, stashes unstaged changes
-=======
-# Script to install pre-commit and post-commit hooks for webui
-# Pre-commit: formats, lints, checks, and builds code, stashes unstaged changes
-# Post-commit: automatically unstashes changes
->>>>>>> 1eeb523c
 
 REPO_ROOT=$(git rev-parse --show-toplevel)
 PRE_COMMIT_HOOK="$REPO_ROOT/.git/hooks/pre-commit"
@@ -163,16 +157,10 @@
     echo "   Post-push:  $REPO_ROOT/.git/hooks/post-push"
     echo ""
     echo "The hooks will automatically:"
-<<<<<<< HEAD
     echo "  • Format and check webui code before commits (pre-commit)"
     echo "  • Build webui code before pushes (pre-push)"
     echo "  • Stash unstaged changes during build process"
     echo "  • Restore your unstaged changes after the push"
-=======
-    echo "  • Format, lint, check, and build webui code before commits"
-    echo "  • Stash unstaged changes during the process"
-    echo "  • Restore your unstaged changes after the commit"
->>>>>>> 1eeb523c
     echo ""
     echo "To test the hooks:"
     echo "  • Make a change to a file in the webui directory and commit it (triggers format/check)"
