--- conflicted
+++ resolved
@@ -104,11 +104,11 @@
           }) as SettingFieldInput
       ),
       {
-<<<<<<< HEAD
         type: SettingInputType.CHECKBOX,
         label: 'Enable response streaming',
         key: 'streamResponse',
-=======
+      },
+      {
         type: SettingInputType.SHORT_INPUT,
         label: 'Paste length to file',
         key: 'pasteLongTextToFileLen',
@@ -117,7 +117,6 @@
         type: SettingInputType.CHECKBOX,
         label: 'Parse PDF as image instead of text',
         key: 'pdfAsImage',
->>>>>>> 6a2bc8bf
       },
     ],
   },
