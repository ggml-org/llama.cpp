// See https://svelte.dev/docs/kit/types#app.d.ts
// for information about these interfaces

// Import chat types from dedicated module

import type {
	// API types
	ApiChatCompletionRequest,
	ApiChatCompletionResponse,
	ApiChatCompletionStreamChunk,
	ApiChatCompletionToolCall,
	ApiChatCompletionToolCallDelta,
	ApiChatMessageData,
	ApiChatMessageContentPart,
	ApiContextSizeError,
	ApiErrorResponse,
	ApiLlamaCppServerProps,
<<<<<<< HEAD
=======
	ApiModelDataEntry,
	ApiModelListResponse,
>>>>>>> e8b9d74b
	ApiProcessingState,
	ApiRouterModelMeta,
	ApiRouterModelsLoadRequest,
	ApiRouterModelsLoadResponse,
	ApiRouterModelsStatusRequest,
	ApiRouterModelsStatusResponse,
	ApiRouterModelsListResponse,
	ApiRouterModelsUnloadRequest,
<<<<<<< HEAD
	ApiRouterModelsUnloadResponse
} from '$lib/types/api';

import { ServerMode, ServerModelStatus, ModelModality } from '$lib/enums';

import type {
=======
	ApiRouterModelsUnloadResponse,
	// Chat types
	ChatAttachmentDisplayItem,
	ChatAttachmentPreviewItem,
>>>>>>> e8b9d74b
	ChatMessageType,
	ChatRole,
	ChatUploadedFile,
	ChatMessageSiblingInfo,
	ChatMessagePromptProgress,
	ChatMessageTimings,
	// Database types
	DatabaseConversation,
	DatabaseMessage,
	DatabaseMessageExtra,
	DatabaseMessageExtraAudioFile,
	DatabaseMessageExtraImageFile,
	DatabaseMessageExtraTextFile,
	DatabaseMessageExtraPdfFile,
	DatabaseMessageExtraLegacyContext,
	ExportedConversation,
	ExportedConversations,
	// Model types
	ModelModalities,
	ModelOption,
	// Settings types
	SettingsChatServiceOptions,
	SettingsConfigValue,
	SettingsFieldConfig,
	SettingsConfigType
} from '$lib/types';

import { ServerRole, ServerModelStatus, ModelModality } from '$lib/enums';

declare global {
	// namespace App {
	// interface Error {}
	// interface Locals {}
	// interface PageData {}
	// interface PageState {}
	// interface Platform {}
	// }

	export {
		// API types
		ApiChatCompletionRequest,
		ApiChatCompletionResponse,
		ApiChatCompletionStreamChunk,
		ApiChatCompletionToolCall,
		ApiChatCompletionToolCallDelta,
		ApiChatMessageData,
		ApiChatMessageContentPart,
		ApiContextSizeError,
		ApiErrorResponse,
		ApiLlamaCppServerProps,
		ApiModelDataEntry,
		ApiModelListResponse,
		ApiProcessingState,
		ApiRouterModelMeta,
		ApiRouterModelsLoadRequest,
		ApiRouterModelsLoadResponse,
		ApiRouterModelsStatusRequest,
		ApiRouterModelsStatusResponse,
		ApiRouterModelsListResponse,
		ApiRouterModelsUnloadRequest,
		ApiRouterModelsUnloadResponse,
<<<<<<< HEAD
		ChatMessageData,
=======
		// Chat types
		ChatAttachmentDisplayItem,
		ChatAttachmentPreviewItem,
>>>>>>> e8b9d74b
		ChatMessagePromptProgress,
		ChatMessageSiblingInfo,
		ChatMessageTimings,
		ChatMessageType,
		ChatRole,
		ChatUploadedFile,
		// Database types
		DatabaseConversation,
		DatabaseMessage,
		DatabaseMessageExtra,
		DatabaseMessageExtraAudioFile,
		DatabaseMessageExtraImageFile,
		DatabaseMessageExtraTextFile,
		DatabaseMessageExtraPdfFile,
		DatabaseMessageExtraLegacyContext,
<<<<<<< HEAD
		ModelModality,
		ServerMode,
		ServerModelStatus,
=======
		ExportedConversation,
		ExportedConversations,
		// Enum types
		ModelModality,
		ServerRole,
		ServerModelStatus,
		// Model types
		ModelModalities,
		ModelOption,
		// Settings types
		SettingsChatServiceOptions,
>>>>>>> e8b9d74b
		SettingsConfigValue,
		SettingsFieldConfig,
		SettingsConfigType
	};
}<|MERGE_RESOLUTION|>--- conflicted
+++ resolved
@@ -15,11 +15,8 @@
 	ApiContextSizeError,
 	ApiErrorResponse,
 	ApiLlamaCppServerProps,
-<<<<<<< HEAD
-=======
 	ApiModelDataEntry,
 	ApiModelListResponse,
->>>>>>> e8b9d74b
 	ApiProcessingState,
 	ApiRouterModelMeta,
 	ApiRouterModelsLoadRequest,
@@ -28,19 +25,10 @@
 	ApiRouterModelsStatusResponse,
 	ApiRouterModelsListResponse,
 	ApiRouterModelsUnloadRequest,
-<<<<<<< HEAD
-	ApiRouterModelsUnloadResponse
-} from '$lib/types/api';
-
-import { ServerMode, ServerModelStatus, ModelModality } from '$lib/enums';
-
-import type {
-=======
 	ApiRouterModelsUnloadResponse,
 	// Chat types
 	ChatAttachmentDisplayItem,
 	ChatAttachmentPreviewItem,
->>>>>>> e8b9d74b
 	ChatMessageType,
 	ChatRole,
 	ChatUploadedFile,
@@ -102,13 +90,9 @@
 		ApiRouterModelsListResponse,
 		ApiRouterModelsUnloadRequest,
 		ApiRouterModelsUnloadResponse,
-<<<<<<< HEAD
-		ChatMessageData,
-=======
 		// Chat types
 		ChatAttachmentDisplayItem,
 		ChatAttachmentPreviewItem,
->>>>>>> e8b9d74b
 		ChatMessagePromptProgress,
 		ChatMessageSiblingInfo,
 		ChatMessageTimings,
@@ -124,11 +108,6 @@
 		DatabaseMessageExtraTextFile,
 		DatabaseMessageExtraPdfFile,
 		DatabaseMessageExtraLegacyContext,
-<<<<<<< HEAD
-		ModelModality,
-		ServerMode,
-		ServerModelStatus,
-=======
 		ExportedConversation,
 		ExportedConversations,
 		// Enum types
@@ -140,7 +119,6 @@
 		ModelOption,
 		// Settings types
 		SettingsChatServiceOptions,
->>>>>>> e8b9d74b
 		SettingsConfigValue,
 		SettingsFieldConfig,
 		SettingsConfigType
