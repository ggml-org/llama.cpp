--- conflicted
+++ resolved
@@ -2,32 +2,18 @@
 	import { goto, replaceState } from '$app/navigation';
 	import { page } from '$app/state';
 	import { afterNavigate } from '$app/navigation';
-<<<<<<< HEAD
-	import { ChatScreen } from '$lib/components/app';
-=======
 	import { ChatScreen, DialogModelNotAvailable } from '$lib/components/app';
 	import { chatStore, isLoading } from '$lib/stores/chat.svelte';
->>>>>>> e8b9d74b
 	import {
 		conversationsStore,
 		activeConversation,
-<<<<<<< HEAD
-		isLoading,
-		stopGeneration,
-		activeMessages
-	} from '$lib/stores/chat.svelte';
-	import { selectModel, modelOptions, selectedModelId } from '$lib/stores/models.svelte';
-=======
 		activeMessages
 	} from '$lib/stores/conversations.svelte';
 	import { modelsStore, modelOptions, selectedModelId } from '$lib/stores/models.svelte';
->>>>>>> e8b9d74b
 
 	let chatId = $derived(page.params.id);
 	let currentChatId: string | undefined = undefined;
 
-<<<<<<< HEAD
-=======
 	// URL parameters for prompt and model selection
 	let qParam = $derived(page.url.searchParams.get('q'));
 	let modelParam = $derived(page.url.searchParams.get('model'));
@@ -87,7 +73,6 @@
 		urlParamsProcessed = true;
 	}
 
->>>>>>> e8b9d74b
 	async function selectModelFromLastAssistantResponse() {
 		const messages = activeMessages();
 		if (messages.length === 0) return;
@@ -116,11 +101,7 @@
 
 		if (matchingModel) {
 			try {
-<<<<<<< HEAD
-				await selectModel(matchingModel.id);
-=======
 				await modelsStore.selectModelById(matchingModel.id);
->>>>>>> e8b9d74b
 				console.log(`Automatically loaded model: ${lastMessageWithModel.model} from last message`);
 			} catch (error) {
 				console.warn('Failed to automatically select model from last message:', error);
