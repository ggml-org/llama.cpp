--- conflicted
+++ resolved
@@ -65,6 +65,7 @@
       return {
         role: msg.role,
         content: msg.content,
+        tool_calls: msg.tool_calls,
       } as APIMessage;
     }
 
@@ -99,21 +100,10 @@
       text: msg.content,
     });
 
-    const apiMsg = {
+    return {
       role: msg.role,
-<<<<<<< HEAD
-      content: newContent,
+      content: contentArr,
     } as APIMessage;
-
-    if (msg.tool_calls && msg.tool_calls.length > 0) {
-      apiMsg.tool_calls = msg.tool_calls;
-    }
-
-    return apiMsg;
-=======
-      content: contentArr,
-    };
->>>>>>> 6a2bc8bf
   }) as APIMessage[];
 }
 
@@ -123,34 +113,29 @@
 export function filterThoughtFromMsgs(messages: APIMessage[]) {
   console.debug({ messages });
   return messages.map((msg) => {
-<<<<<<< HEAD
-    const filteredMessage: APIMessage = {
+    if (msg.role !== 'assistant') {
+      return msg;
+    }
+    // assistant message is always a string
+    const contentStr = msg.content as string | null;
+    let content;
+    if (msg.role === 'assistant' && contentStr !== null) {
+      content = contentStr?.split('</think>').at(-1)!.trim();
+    } else {
+      content = contentStr;
+    }
+
+    const filteredMessage = {
       role: msg.role,
-      content:
-        msg.role === 'assistant'
-          ? msg.content.split('</think>').at(-1)!.trim()
-          : msg.content,
-    };
+      content: content,
+      tool_calls: msg.tool_calls,
+    } as APIMessage;
 
     if (msg.tool_calls && msg.tool_calls.length > 0) {
       filteredMessage.tool_calls = msg.tool_calls;
     }
 
     return filteredMessage;
-=======
-    if (msg.role !== 'assistant') {
-      return msg;
-    }
-    // assistant message is always a string
-    const contentStr = msg.content as string;
-    return {
-      role: msg.role,
-      content:
-        msg.role === 'assistant'
-          ? contentStr.split('</think>').at(-1)!.trim()
-          : contentStr,
-    } as APIMessage;
->>>>>>> 6a2bc8bf
   });
 }
 
