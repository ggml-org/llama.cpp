--- conflicted
+++ resolved
@@ -18,11 +18,8 @@
 } from './misc';
 import { BASE_URL, CONFIG_DEFAULT, isDev } from '../Config';
 import { matchPath, useLocation, useNavigate } from 'react-router';
-<<<<<<< HEAD
 import { AVAILABLE_TOOLS } from './tool_calling/register_tools';
-=======
 import toast from 'react-hot-toast';
->>>>>>> 6a2bc8bf
 
 interface AppContextValue {
   // conversations and messages
