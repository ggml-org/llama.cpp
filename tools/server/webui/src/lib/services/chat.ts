--- conflicted
+++ resolved
@@ -1,33 +1,6 @@
-<<<<<<< HEAD
-import { config } from '$lib/stores/settings.svelte';
-import { selectedModelName } from '$lib/stores/models.svelte';
-import { slotsService } from './slots';
-import type {
-	ApiChatCompletionRequest,
-	ApiChatCompletionResponse,
-	ApiChatCompletionStreamChunk,
-	ApiChatCompletionToolCall,
-	ApiChatCompletionToolCallDelta,
-	ApiChatMessageData,
-	ApiModelListResponse
-} from '$lib/types/api';
-import { AttachmentType } from '$lib/enums';
-import type {
-	DatabaseMessage,
-	DatabaseMessageExtra,
-	DatabaseMessageExtraAudioFile,
-	DatabaseMessageExtraImageFile,
-	DatabaseMessageExtraLegacyContext,
-	DatabaseMessageExtraPdfFile,
-	DatabaseMessageExtraTextFile
-} from '$lib/types/database';
-import type { ChatMessagePromptProgress, ChatMessageTimings } from '$lib/types/chat';
-import type { SettingsChatServiceOptions } from '$lib/types/settings';
-=======
 import { getJsonHeaders } from '$lib/utils';
 import { AttachmentType } from '$lib/enums';
 
->>>>>>> e8b9d74b
 /**
  * ChatService - Low-level API communication layer for Chat Completions
  *
@@ -89,10 +62,7 @@
 			onReasoningChunk,
 			onToolCallChunk,
 			onModel,
-<<<<<<< HEAD
-=======
 			onTimings,
->>>>>>> e8b9d74b
 			// Generation parameters
 			temperature,
 			max_tokens,
@@ -226,10 +196,7 @@
 					onReasoningChunk,
 					onToolCallChunk,
 					onModel,
-<<<<<<< HEAD
-=======
 					onTimings,
->>>>>>> e8b9d74b
 					conversationId,
 					signal
 				);
@@ -306,10 +273,7 @@
 		onReasoningChunk?: (chunk: string) => void,
 		onToolCallChunk?: (chunk: string) => void,
 		onModel?: (model: string) => void,
-<<<<<<< HEAD
-=======
 		onTimings?: (timings: ChatMessageTimings, promptProgress?: ChatMessagePromptProgress) => void,
->>>>>>> e8b9d74b
 		conversationId?: string,
 		abortSignal?: AbortSignal
 	): Promise<void> {
@@ -547,11 +511,7 @@
 	 * @param indexOffset - Optional offset to apply to the index of new tool calls
 	 * @returns {ApiChatCompletionToolCall[]} The merged array of tool calls
 	 */
-<<<<<<< HEAD
-	private mergeToolCallDeltas(
-=======
 	private static mergeToolCallDeltas(
->>>>>>> e8b9d74b
 		existing: ApiChatCompletionToolCall[],
 		deltas: ApiChatCompletionToolCallDelta[],
 		indexOffset = 0
@@ -599,13 +559,10 @@
 		return result;
 	}
 
-<<<<<<< HEAD
-=======
 	// ─────────────────────────────────────────────────────────────────────────────
 	// Conversion
 	// ─────────────────────────────────────────────────────────────────────────────
 
->>>>>>> e8b9d74b
 	/**
 	 * Converts a database message with attachments to API chat message format.
 	 * Processes various attachment types (images, text files, PDFs) and formats them
@@ -742,41 +699,7 @@
 	}
 
 	/**
-<<<<<<< HEAD
-	 * Get model information from /models endpoint
-	 */
-	static async getModels(): Promise<ApiModelListResponse> {
-		try {
-			const currentConfig = config();
-			const apiKey = currentConfig.apiKey?.toString().trim();
-
-			const response = await fetch(`./models`, {
-				headers: {
-					'Content-Type': 'application/json',
-					...(apiKey ? { Authorization: `Bearer ${apiKey}` } : {})
-				}
-			});
-
-			if (!response.ok) {
-				throw new Error(`Failed to fetch models: ${response.status} ${response.statusText}`);
-			}
-
-			const data = await response.json();
-			return data;
-		} catch (error) {
-			console.error('Error fetching models:', error);
-			throw error;
-		}
-	}
-
-	/**
-	 * Aborts any ongoing chat completion request.
-	 * Cancels the current request and cleans up the abort controller.
-	 *
-	 * @public
-=======
 	 * Get model information from /models endpoint (to be refactored)
->>>>>>> e8b9d74b
 	 */
 	static async getModels(): Promise<ApiModelListResponse> {
 		try {
