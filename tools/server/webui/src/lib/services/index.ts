<<<<<<< HEAD
export { chatService } from './chat';
export { slotsService } from './slots';
export { PropsService } from './props';
=======
export { ChatService } from './chat';
export { DatabaseService } from './database';
export { ModelsService } from './models';
export { PropsService } from './props';
export { ParameterSyncService } from './parameter-sync';
>>>>>>> e8b9d74b
<|MERGE_RESOLUTION|>--- conflicted
+++ resolved
@@ -1,11 +1,5 @@
-<<<<<<< HEAD
-export { chatService } from './chat';
-export { slotsService } from './slots';
-export { PropsService } from './props';
-=======
 export { ChatService } from './chat';
 export { DatabaseService } from './database';
 export { ModelsService } from './models';
 export { PropsService } from './props';
-export { ParameterSyncService } from './parameter-sync';
->>>>>>> e8b9d74b
+export { ParameterSyncService } from './parameter-sync';