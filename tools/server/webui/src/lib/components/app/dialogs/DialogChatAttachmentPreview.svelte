--- conflicted
+++ resolved
@@ -1,13 +1,7 @@
 <script lang="ts">
 	import * as Dialog from '$lib/components/ui/dialog';
-	import type { DatabaseMessageExtra } from '$lib/types/database';
 	import { ChatAttachmentPreview } from '$lib/components/app';
-<<<<<<< HEAD
-	import { formatFileSize } from '$lib/utils/formatters';
-	import { getAttachmentTypeLabel } from '$lib/utils/attachment-type';
-=======
 	import { formatFileSize } from '$lib/utils';
->>>>>>> e8b9d74b
 
 	interface Props {
 		open: boolean;
@@ -42,8 +36,6 @@
 
 	let displaySize = $derived(uploadedFile?.size || size);
 
-	let typeLabel = $derived(getAttachmentTypeLabel(uploadedFile, attachment));
-
 	$effect(() => {
 		if (open && chatAttachmentPreviewRef) {
 			chatAttachmentPreviewRef.reset();
@@ -56,10 +48,6 @@
 		<Dialog.Header>
 			<Dialog.Title class="pr-8">{displayName}</Dialog.Title>
 			<Dialog.Description>
-<<<<<<< HEAD
-				{typeLabel}
-=======
->>>>>>> e8b9d74b
 				{#if displaySize}
 					{formatFileSize(displaySize)}
 				{/if}
