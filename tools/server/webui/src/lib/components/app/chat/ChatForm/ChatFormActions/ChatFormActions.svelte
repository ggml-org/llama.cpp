<script lang="ts">
	import { Square } from '@lucide/svelte';
	import { Button } from '$lib/components/ui/button';
	import {
		ChatFormActionFileAttachments,
		ChatFormActionRecord,
		ChatFormActionSubmit,
<<<<<<< HEAD
		SelectorModel
	} from '$lib/components/app';
	import { FileTypeCategory } from '$lib/enums';
	import { getFileTypeCategory } from '$lib/utils/file-type';
	import { supportsAudio } from '$lib/stores/server.svelte';
	import { config } from '$lib/stores/settings.svelte';
	import { modelOptions, selectedModelId } from '$lib/stores/models.svelte';
	import type { ChatUploadedFile } from '$lib/types/chat';
=======
		ModelsSelector
	} from '$lib/components/app';
	import { FileTypeCategory } from '$lib/enums';
	import { getFileTypeCategory } from '$lib/utils';
	import { config } from '$lib/stores/settings.svelte';
	import { modelsStore, modelOptions, selectedModelId } from '$lib/stores/models.svelte';
	import { isRouterMode } from '$lib/stores/server.svelte';
	import { chatStore } from '$lib/stores/chat.svelte';
	import { activeMessages, usedModalities } from '$lib/stores/conversations.svelte';
	import { useModelChangeValidation } from '$lib/hooks/use-model-change-validation.svelte';
>>>>>>> e8b9d74b

	interface Props {
		canSend?: boolean;
		class?: string;
		disabled?: boolean;
		isLoading?: boolean;
		isRecording?: boolean;
		hasText?: boolean;
		uploadedFiles?: ChatUploadedFile[];
		onFileUpload?: (fileType?: FileTypeCategory) => void;
		onMicClick?: () => void;
		onStop?: () => void;
	}

	let {
		canSend = false,
		class: className = '',
		disabled = false,
		isLoading = false,
		isRecording = false,
		hasText = false,
		uploadedFiles = [],
		onFileUpload,
		onMicClick,
		onStop
	}: Props = $props();

	let currentConfig = $derived(config());
<<<<<<< HEAD
	let hasAudioModality = $derived(supportsAudio());
=======
	let isRouter = $derived(isRouterMode());

	let conversationModel = $derived(
		chatStore.getConversationModel(activeMessages() as DatabaseMessage[])
	);

	let previousConversationModel: string | null = null;

	$effect(() => {
		if (conversationModel && conversationModel !== previousConversationModel) {
			previousConversationModel = conversationModel;
			modelsStore.selectModelByName(conversationModel);
		}
	});

	let activeModelId = $derived.by(() => {
		if (!isRouter) return null;

		const options = modelOptions();

		const selectedId = selectedModelId();
		if (selectedId) {
			const model = options.find((m) => m.id === selectedId);
			if (model) return model.model;
		}

		if (conversationModel) {
			const model = options.find((m) => m.model === conversationModel);
			if (model) return model.model;
		}

		return null;
	});

	let modelPropsVersion = $state(0); // Used to trigger reactivity after fetch

	$effect(() => {
		if (isRouter && activeModelId) {
			const cached = modelsStore.getModelProps(activeModelId);

			if (!cached) {
				modelsStore.fetchModelProps(activeModelId).then(() => {
					modelPropsVersion++;
				});
			}
		}
	});

	let hasAudioModality = $derived.by(() => {
		if (activeModelId) {
			void modelPropsVersion;

			return modelsStore.modelSupportsAudio(activeModelId);
		}

		return false;
	});

	let hasVisionModality = $derived.by(() => {
		if (activeModelId) {
			void modelPropsVersion;

			return modelsStore.modelSupportsVision(activeModelId);
		}

		return false;
	});

>>>>>>> e8b9d74b
	let hasAudioAttachments = $derived(
		uploadedFiles.some((file) => getFileTypeCategory(file.type) === FileTypeCategory.AUDIO)
	);
	let shouldShowRecordButton = $derived(
		hasAudioModality && !hasText && !hasAudioAttachments && currentConfig.autoMicOnEmpty
	);

<<<<<<< HEAD
	let isSelectedModelInCache = $derived.by(() => {
		const currentModelId = selectedModelId();

=======
	let hasModelSelected = $derived(!isRouter || !!conversationModel || !!selectedModelId());

	let isSelectedModelInCache = $derived.by(() => {
		if (!isRouter) return true;

		if (conversationModel) {
			return modelOptions().some((option) => option.model === conversationModel);
		}

		const currentModelId = selectedModelId();
>>>>>>> e8b9d74b
		if (!currentModelId) return false;

		return modelOptions().some((option) => option.id === currentModelId);
	});
<<<<<<< HEAD
</script>

<div class="flex w-full items-center gap-3 {className}" style="container-type: inline-size">
	<ChatFormActionFileAttachments class="mr-auto" {disabled} {onFileUpload} />

	<SelectorModel forceForegroundText={true} />
=======

	let submitTooltip = $derived.by(() => {
		if (!hasModelSelected) {
			return 'Please select a model first';
		}

		if (!isSelectedModelInCache) {
			return 'Selected model is not available, please select another';
		}

		return '';
	});

	let selectorModelRef: ModelsSelector | undefined = $state(undefined);

	export function openModelSelector() {
		selectorModelRef?.open();
	}

	const { handleModelChange } = useModelChangeValidation({
		getRequiredModalities: () => usedModalities(),
		onValidationFailure: async (previousModelId) => {
			if (previousModelId) {
				await modelsStore.selectModelById(previousModelId);
			}
		}
	});
</script>

<div class="flex w-full items-center gap-3 {className}" style="container-type: inline-size">
	<ChatFormActionFileAttachments
		class="mr-auto"
		{disabled}
		{hasAudioModality}
		{hasVisionModality}
		{onFileUpload}
	/>

	<ModelsSelector
		bind:this={selectorModelRef}
		currentModel={conversationModel}
		forceForegroundText={true}
		useGlobalSelection={true}
		onModelChange={handleModelChange}
	/>
>>>>>>> e8b9d74b

	{#if isLoading}
		<Button
			type="button"
			onclick={onStop}
			class="h-8 w-8 bg-transparent p-0 hover:bg-destructive/20"
		>
			<span class="sr-only">Stop</span>
			<Square class="h-8 w-8 fill-destructive stroke-destructive" />
		</Button>
	{:else if shouldShowRecordButton}
<<<<<<< HEAD
		<ChatFormActionRecord {disabled} {isLoading} {isRecording} {onMicClick} />
	{:else}
		<ChatFormActionSubmit
			{canSend}
			{disabled}
			{isLoading}
			tooltipLabel={isSelectedModelInCache
				? ''
				: 'Selected model is not available, please select another'}
			isModelAvailable={isSelectedModelInCache}
=======
		<ChatFormActionRecord {disabled} {hasAudioModality} {isLoading} {isRecording} {onMicClick} />
	{:else}
		<ChatFormActionSubmit
			canSend={canSend && hasModelSelected && isSelectedModelInCache}
			{disabled}
			{isLoading}
			tooltipLabel={submitTooltip}
			showErrorState={hasModelSelected && !isSelectedModelInCache}
>>>>>>> e8b9d74b
		/>
	{/if}
</div><|MERGE_RESOLUTION|>--- conflicted
+++ resolved
@@ -5,16 +5,6 @@
 		ChatFormActionFileAttachments,
 		ChatFormActionRecord,
 		ChatFormActionSubmit,
-<<<<<<< HEAD
-		SelectorModel
-	} from '$lib/components/app';
-	import { FileTypeCategory } from '$lib/enums';
-	import { getFileTypeCategory } from '$lib/utils/file-type';
-	import { supportsAudio } from '$lib/stores/server.svelte';
-	import { config } from '$lib/stores/settings.svelte';
-	import { modelOptions, selectedModelId } from '$lib/stores/models.svelte';
-	import type { ChatUploadedFile } from '$lib/types/chat';
-=======
 		ModelsSelector
 	} from '$lib/components/app';
 	import { FileTypeCategory } from '$lib/enums';
@@ -25,7 +15,6 @@
 	import { chatStore } from '$lib/stores/chat.svelte';
 	import { activeMessages, usedModalities } from '$lib/stores/conversations.svelte';
 	import { useModelChangeValidation } from '$lib/hooks/use-model-change-validation.svelte';
->>>>>>> e8b9d74b
 
 	interface Props {
 		canSend?: boolean;
@@ -54,9 +43,6 @@
 	}: Props = $props();
 
 	let currentConfig = $derived(config());
-<<<<<<< HEAD
-	let hasAudioModality = $derived(supportsAudio());
-=======
 	let isRouter = $derived(isRouterMode());
 
 	let conversationModel = $derived(
@@ -125,7 +111,6 @@
 		return false;
 	});
 
->>>>>>> e8b9d74b
 	let hasAudioAttachments = $derived(
 		uploadedFiles.some((file) => getFileTypeCategory(file.type) === FileTypeCategory.AUDIO)
 	);
@@ -133,11 +118,6 @@
 		hasAudioModality && !hasText && !hasAudioAttachments && currentConfig.autoMicOnEmpty
 	);
 
-<<<<<<< HEAD
-	let isSelectedModelInCache = $derived.by(() => {
-		const currentModelId = selectedModelId();
-
-=======
 	let hasModelSelected = $derived(!isRouter || !!conversationModel || !!selectedModelId());
 
 	let isSelectedModelInCache = $derived.by(() => {
@@ -148,19 +128,10 @@
 		}
 
 		const currentModelId = selectedModelId();
->>>>>>> e8b9d74b
 		if (!currentModelId) return false;
 
 		return modelOptions().some((option) => option.id === currentModelId);
 	});
-<<<<<<< HEAD
-</script>
-
-<div class="flex w-full items-center gap-3 {className}" style="container-type: inline-size">
-	<ChatFormActionFileAttachments class="mr-auto" {disabled} {onFileUpload} />
-
-	<SelectorModel forceForegroundText={true} />
-=======
 
 	let submitTooltip = $derived.by(() => {
 		if (!hasModelSelected) {
@@ -206,7 +177,6 @@
 		useGlobalSelection={true}
 		onModelChange={handleModelChange}
 	/>
->>>>>>> e8b9d74b
 
 	{#if isLoading}
 		<Button
@@ -218,18 +188,6 @@
 			<Square class="h-8 w-8 fill-destructive stroke-destructive" />
 		</Button>
 	{:else if shouldShowRecordButton}
-<<<<<<< HEAD
-		<ChatFormActionRecord {disabled} {isLoading} {isRecording} {onMicClick} />
-	{:else}
-		<ChatFormActionSubmit
-			{canSend}
-			{disabled}
-			{isLoading}
-			tooltipLabel={isSelectedModelInCache
-				? ''
-				: 'Selected model is not available, please select another'}
-			isModelAvailable={isSelectedModelInCache}
-=======
 		<ChatFormActionRecord {disabled} {hasAudioModality} {isLoading} {isRecording} {onMicClick} />
 	{:else}
 		<ChatFormActionSubmit
@@ -238,7 +196,6 @@
 			{isLoading}
 			tooltipLabel={submitTooltip}
 			showErrorState={hasModelSelected && !isSelectedModelInCache}
->>>>>>> e8b9d74b
 		/>
 	{/if}
 </div>