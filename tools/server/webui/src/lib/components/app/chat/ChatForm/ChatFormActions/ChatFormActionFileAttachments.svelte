--- conflicted
+++ resolved
@@ -3,14 +3,8 @@
 	import { Button } from '$lib/components/ui/button';
 	import * as DropdownMenu from '$lib/components/ui/dropdown-menu';
 	import * as Tooltip from '$lib/components/ui/tooltip';
-<<<<<<< HEAD
-	import { TOOLTIP_DELAY_DURATION } from '$lib/constants/tooltip-config';
-	import { FileTypeCategory } from '$lib/enums';
-	import { supportsAudio, supportsVision } from '$lib/stores/server.svelte';
-=======
 	import { FILE_TYPE_ICONS } from '$lib/constants/icons';
 	import { FileTypeCategory } from '$lib/enums';
->>>>>>> e8b9d74b
 
 	interface Props {
 		class?: string;
