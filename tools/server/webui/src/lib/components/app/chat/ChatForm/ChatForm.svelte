--- conflicted
+++ resolved
@@ -9,13 +9,10 @@
 	} from '$lib/components/app';
 	import { INPUT_CLASSES } from '$lib/constants/input-classes';
 	import { config } from '$lib/stores/settings.svelte';
-<<<<<<< HEAD
-=======
 	import { modelsStore, modelOptions, selectedModelId } from '$lib/stores/models.svelte';
 	import { isRouterMode } from '$lib/stores/server.svelte';
 	import { chatStore } from '$lib/stores/chat.svelte';
 	import { activeMessages } from '$lib/stores/conversations.svelte';
->>>>>>> e8b9d74b
 	import {
 		FileTypeCategory,
 		MimeTypeApplication,
@@ -27,23 +24,14 @@
 		MimeTypeImage,
 		MimeTypeText
 	} from '$lib/enums';
-<<<<<<< HEAD
-=======
 	import { isIMEComposing } from '$lib/utils';
->>>>>>> e8b9d74b
 	import {
 		AudioRecorder,
 		convertToWav,
 		createAudioFile,
 		isAudioRecordingSupported
-<<<<<<< HEAD
-	} from '$lib/utils/audio-recording';
-	import { onMount } from 'svelte';
-	import { isIMEComposing } from '$lib/utils/is-ime-composing';
-=======
 	} from '$lib/utils/browser-only';
 	import { onMount } from 'svelte';
->>>>>>> e8b9d74b
 
 	interface Props {
 		class?: string;
