--- conflicted
+++ resolved
@@ -1,14 +1,7 @@
 <script lang="ts">
 	import { RemoveButton } from '$lib/components/app';
-<<<<<<< HEAD
-	import { getFileTypeLabel, getPreviewText } from '$lib/utils/file-preview';
-	import { formatFileSize } from '$lib/utils/formatters';
-	import { isTextFile } from '$lib/utils/attachment-type';
-	import type { DatabaseMessageExtra } from '$lib/types/database';
-=======
 	import { getFileTypeLabel, getPreviewText, formatFileSize, isTextFile } from '$lib/utils';
 	import { AttachmentType } from '$lib/enums';
->>>>>>> e8b9d74b
 
 	interface Props {
 		class?: string;
@@ -39,10 +32,6 @@
 
 	let isText = $derived(isTextFile(attachment, uploadedFile));
 
-<<<<<<< HEAD
-	// Get file type for display
-	let fileType = $derived(uploadedFile?.type || 'unknown');
-=======
 	let fileTypeLabel = $derived.by(() => {
 		if (uploadedFile?.type) {
 			return getFileTypeLabel(uploadedFile.type);
@@ -69,7 +58,6 @@
 		}
 		return null;
 	});
->>>>>>> e8b9d74b
 </script>
 
 {#if isText}
@@ -149,11 +137,7 @@
 		<div
 			class="flex h-8 w-8 items-center justify-center rounded bg-primary/10 text-xs font-medium text-primary"
 		>
-<<<<<<< HEAD
-			{getFileTypeLabel(fileType)}
-=======
 			{fileTypeLabel}
->>>>>>> e8b9d74b
 		</div>
 
 		<div class="flex flex-col gap-0.5">
