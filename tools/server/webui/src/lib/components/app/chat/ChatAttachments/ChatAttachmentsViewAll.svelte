<script lang="ts">
	import {
		ChatAttachmentThumbnailImage,
		ChatAttachmentThumbnailFile,
		DialogChatAttachmentPreview
	} from '$lib/components/app';
<<<<<<< HEAD
	import { FileTypeCategory } from '$lib/enums';
	import { getFileTypeCategory } from '$lib/utils/file-type';
	import { isImageFile } from '$lib/utils/attachment-type';
	import type { ChatAttachmentDisplayItem, ChatAttachmentPreviewItem } from '$lib/types/chat';
	import type { DatabaseMessageExtra } from '$lib/types/database';
=======
	import { getAttachmentDisplayItems } from '$lib/utils';
>>>>>>> e8b9d74b

	interface Props {
		uploadedFiles?: ChatUploadedFile[];
		attachments?: DatabaseMessageExtra[];
		readonly?: boolean;
		onFileRemove?: (fileId: string) => void;
		imageHeight?: string;
		imageWidth?: string;
		imageClass?: string;
		activeModelId?: string;
	}

	let {
		uploadedFiles = [],
		attachments = [],
		readonly = false,
		onFileRemove,
		imageHeight = 'h-24',
		imageWidth = 'w-auto',
		imageClass = '',
		activeModelId
	}: Props = $props();

	let previewDialogOpen = $state(false);
	let previewItem = $state<ChatAttachmentPreviewItem | null>(null);

	let displayItems = $derived(getAttachmentDisplayItems({ uploadedFiles, attachments }));
	let imageItems = $derived(displayItems.filter((item) => item.isImage));
	let fileItems = $derived(displayItems.filter((item) => !item.isImage));

<<<<<<< HEAD
	function getDisplayItems(): ChatAttachmentDisplayItem[] {
		const items: ChatAttachmentDisplayItem[] = [];

		for (const file of uploadedFiles) {
			items.push({
				id: file.id,
				name: file.name,
				size: file.size,
				preview: file.preview,
				isImage: getFileTypeCategory(file.type) === FileTypeCategory.IMAGE,
				uploadedFile: file,
				textContent: file.textContent
			});
		}

		for (const [index, attachment] of attachments.entries()) {
			const isImage = isImageFile(attachment);

			items.push({
				id: `attachment-${index}`,
				name: attachment.name,
				preview: isImage && 'base64Url' in attachment ? attachment.base64Url : undefined,
				isImage,
				attachment,
				attachmentIndex: index,
				textContent: 'content' in attachment ? attachment.content : undefined
			});
		}

		return items.reverse();
	}

=======
>>>>>>> e8b9d74b
	function openPreview(item: (typeof displayItems)[0], event?: Event) {
		if (event) {
			event.preventDefault();
			event.stopPropagation();
		}

		previewItem = {
			uploadedFile: item.uploadedFile,
			attachment: item.attachment,
			preview: item.preview,
			name: item.name,
			size: item.size,
			textContent: item.textContent
		};
		previewDialogOpen = true;
	}
</script>

<div class="space-y-4">
	<div class="min-h-0 flex-1 space-y-6 overflow-y-auto px-1">
		{#if fileItems.length > 0}
			<div>
				<h3 class="mb-3 text-sm font-medium text-foreground">Files ({fileItems.length})</h3>
				<div class="flex flex-wrap items-start gap-3">
					{#each fileItems as item (item.id)}
						<ChatAttachmentThumbnailFile
							class="cursor-pointer"
							id={item.id}
							name={item.name}
							size={item.size}
							{readonly}
							onRemove={onFileRemove}
							textContent={item.textContent}
							attachment={item.attachment}
							uploadedFile={item.uploadedFile}
							onClick={(event?: MouseEvent) => openPreview(item, event)}
						/>
					{/each}
				</div>
			</div>
		{/if}

		{#if imageItems.length > 0}
			<div>
				<h3 class="mb-3 text-sm font-medium text-foreground">Images ({imageItems.length})</h3>
				<div class="flex flex-wrap items-start gap-3">
					{#each imageItems as item (item.id)}
						{#if item.preview}
							<ChatAttachmentThumbnailImage
								class="cursor-pointer"
								id={item.id}
								name={item.name}
								preview={item.preview}
								{readonly}
								onRemove={onFileRemove}
								height={imageHeight}
								width={imageWidth}
								{imageClass}
								onClick={(event) => openPreview(item, event)}
							/>
						{/if}
					{/each}
				</div>
			</div>
		{/if}
	</div>
</div>

{#if previewItem}
	<DialogChatAttachmentPreview
		bind:open={previewDialogOpen}
		uploadedFile={previewItem.uploadedFile}
		attachment={previewItem.attachment}
		preview={previewItem.preview}
		name={previewItem.name}
		size={previewItem.size}
		textContent={previewItem.textContent}
		{activeModelId}
	/>
{/if}<|MERGE_RESOLUTION|>--- conflicted
+++ resolved
@@ -4,15 +4,7 @@
 		ChatAttachmentThumbnailFile,
 		DialogChatAttachmentPreview
 	} from '$lib/components/app';
-<<<<<<< HEAD
-	import { FileTypeCategory } from '$lib/enums';
-	import { getFileTypeCategory } from '$lib/utils/file-type';
-	import { isImageFile } from '$lib/utils/attachment-type';
-	import type { ChatAttachmentDisplayItem, ChatAttachmentPreviewItem } from '$lib/types/chat';
-	import type { DatabaseMessageExtra } from '$lib/types/database';
-=======
 	import { getAttachmentDisplayItems } from '$lib/utils';
->>>>>>> e8b9d74b
 
 	interface Props {
 		uploadedFiles?: ChatUploadedFile[];
@@ -43,41 +35,6 @@
 	let imageItems = $derived(displayItems.filter((item) => item.isImage));
 	let fileItems = $derived(displayItems.filter((item) => !item.isImage));
 
-<<<<<<< HEAD
-	function getDisplayItems(): ChatAttachmentDisplayItem[] {
-		const items: ChatAttachmentDisplayItem[] = [];
-
-		for (const file of uploadedFiles) {
-			items.push({
-				id: file.id,
-				name: file.name,
-				size: file.size,
-				preview: file.preview,
-				isImage: getFileTypeCategory(file.type) === FileTypeCategory.IMAGE,
-				uploadedFile: file,
-				textContent: file.textContent
-			});
-		}
-
-		for (const [index, attachment] of attachments.entries()) {
-			const isImage = isImageFile(attachment);
-
-			items.push({
-				id: `attachment-${index}`,
-				name: attachment.name,
-				preview: isImage && 'base64Url' in attachment ? attachment.base64Url : undefined,
-				isImage,
-				attachment,
-				attachmentIndex: index,
-				textContent: 'content' in attachment ? attachment.content : undefined
-			});
-		}
-
-		return items.reverse();
-	}
-
-=======
->>>>>>> e8b9d74b
 	function openPreview(item: (typeof displayItems)[0], event?: Event) {
 		if (event) {
 			event.preventDefault();
