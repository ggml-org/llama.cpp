<script lang="ts">
	import { Button } from '$lib/components/ui/button';
<<<<<<< HEAD
	import { FileText, Image, Music, FileIcon, Eye } from '@lucide/svelte';
	import type { DatabaseMessageExtra } from '$lib/types/database';
	import { convertPDFToImage } from '$lib/utils/pdf-processing';
	import { isTextFile, isImageFile, isPdfFile, isAudioFile } from '$lib/utils/attachment-type';
=======
	import * as Alert from '$lib/components/ui/alert';
	import { SyntaxHighlightedCode } from '$lib/components/app';
	import { FileText, Image, Music, FileIcon, Eye, Info } from '@lucide/svelte';
	import {
		isTextFile,
		isImageFile,
		isPdfFile,
		isAudioFile,
		getLanguageFromFilename
	} from '$lib/utils';
	import { convertPDFToImage } from '$lib/utils/browser-only';
	import { modelsStore } from '$lib/stores/models.svelte';
>>>>>>> e8b9d74b

	interface Props {
		// Either an uploaded file or a stored attachment
		uploadedFile?: ChatUploadedFile;
		attachment?: DatabaseMessageExtra;
		// For uploaded files
		preview?: string;
		name?: string;
		textContent?: string;
		// For checking vision modality
		activeModelId?: string;
	}

<<<<<<< HEAD
	let { uploadedFile, attachment, preview, name, textContent }: Props = $props();
=======
	let { uploadedFile, attachment, preview, name, textContent, activeModelId }: Props = $props();

	let hasVisionModality = $derived(
		activeModelId ? modelsStore.modelSupportsVision(activeModelId) : false
	);
>>>>>>> e8b9d74b

	let displayName = $derived(uploadedFile?.name || attachment?.name || name || 'Unknown File');

	// Determine file type from uploaded file or attachment
	let isAudio = $derived(isAudioFile(attachment, uploadedFile));
	let isImage = $derived(isImageFile(attachment, uploadedFile));
	let isPdf = $derived(isPdfFile(attachment, uploadedFile));
	let isText = $derived(isTextFile(attachment, uploadedFile));

	let displayPreview = $derived(
		uploadedFile?.preview ||
			(isImage && attachment && 'base64Url' in attachment ? attachment.base64Url : preview)
	);

	let displayTextContent = $derived(
		uploadedFile?.textContent ||
			(attachment && 'content' in attachment ? attachment.content : textContent)
	);
<<<<<<< HEAD
=======

	let language = $derived(getLanguageFromFilename(displayName));
>>>>>>> e8b9d74b

	let IconComponent = $derived(() => {
		if (isImage) return Image;
		if (isText || isPdf) return FileText;
		if (isAudio) return Music;

		return FileIcon;
	});

	let pdfViewMode = $state<'text' | 'pages'>('pages');

	let pdfImages = $state<string[]>([]);

	let pdfImagesLoading = $state(false);

	let pdfImagesError = $state<string | null>(null);

	async function loadPdfImages() {
		if (!isPdf || pdfImages.length > 0 || pdfImagesLoading) return;

		pdfImagesLoading = true;
		pdfImagesError = null;

		try {
			let file: File | null = null;

			if (uploadedFile?.file) {
				file = uploadedFile.file;
			} else if (isPdf && attachment) {
				// Check if we have pre-processed images
				if (
					'images' in attachment &&
					attachment.images &&
					Array.isArray(attachment.images) &&
					attachment.images.length > 0
				) {
					pdfImages = attachment.images;
					return;
				}

				// Convert base64 back to File for processing
				if ('base64Data' in attachment && attachment.base64Data) {
					const base64Data = attachment.base64Data;
					const byteCharacters = atob(base64Data);
					const byteNumbers = new Array(byteCharacters.length);
					for (let i = 0; i < byteCharacters.length; i++) {
						byteNumbers[i] = byteCharacters.charCodeAt(i);
					}
					const byteArray = new Uint8Array(byteNumbers);
					file = new File([byteArray], displayName, { type: 'application/pdf' });
				}
			}

			if (file) {
				pdfImages = await convertPDFToImage(file);
			} else {
				throw new Error('No PDF file available for conversion');
			}
		} catch (error) {
			pdfImagesError = error instanceof Error ? error.message : 'Failed to load PDF images';
		} finally {
			pdfImagesLoading = false;
		}
	}

	export function reset() {
		pdfImages = [];
		pdfImagesLoading = false;
		pdfImagesError = null;
		pdfViewMode = 'pages';
	}

	$effect(() => {
		if (isPdf && pdfViewMode === 'pages') {
			loadPdfImages();
		}
	});
</script>

<div class="space-y-4">
	<div class="flex items-center justify-end gap-6">
		{#if isPdf}
			<div class="flex items-center gap-2">
				<Button
					variant={pdfViewMode === 'text' ? 'default' : 'outline'}
					size="sm"
					onclick={() => (pdfViewMode = 'text')}
					disabled={pdfImagesLoading}
				>
					<FileText class="mr-1 h-4 w-4" />

					Text
				</Button>

				<Button
					variant={pdfViewMode === 'pages' ? 'default' : 'outline'}
					size="sm"
					onclick={() => {
						pdfViewMode = 'pages';
						loadPdfImages();
					}}
					disabled={pdfImagesLoading}
				>
					{#if pdfImagesLoading}
						<div
							class="mr-1 h-4 w-4 animate-spin rounded-full border-2 border-current border-t-transparent"
						></div>
					{:else}
						<Eye class="mr-1 h-4 w-4" />
					{/if}

					Pages
				</Button>
			</div>
		{/if}
	</div>

	<div class="flex-1 overflow-auto">
		{#if isImage && displayPreview}
			<div class="flex items-center justify-center">
				<img
					src={displayPreview}
					alt={displayName}
					class="max-h-full rounded-lg object-contain shadow-lg"
				/>
			</div>
		{:else if isPdf && pdfViewMode === 'pages'}
			{#if !hasVisionModality && activeModelId}
				<Alert.Root class="mb-4">
					<Info class="h-4 w-4" />
					<Alert.Title>Preview only</Alert.Title>
					<Alert.Description>
						<span class="inline-flex">
							The selected model does not support vision. Only the extracted
							<!-- svelte-ignore a11y_click_events_have_key_events -->
							<!-- svelte-ignore a11y_no_static_element_interactions -->
							<span class="mx-1 cursor-pointer underline" onclick={() => (pdfViewMode = 'text')}>
								text
							</span>
							will be sent to the model.
						</span>
					</Alert.Description>
				</Alert.Root>
			{/if}

			{#if pdfImagesLoading}
				<div class="flex items-center justify-center p-8">
					<div class="text-center">
						<div
							class="mx-auto mb-4 h-8 w-8 animate-spin rounded-full border-4 border-primary border-t-transparent"
						></div>

						<p class="text-muted-foreground">Converting PDF to images...</p>
					</div>
				</div>
			{:else if pdfImagesError}
				<div class="flex items-center justify-center p-8">
					<div class="text-center">
						<FileText class="mx-auto mb-4 h-16 w-16 text-muted-foreground" />

						<p class="mb-4 text-muted-foreground">Failed to load PDF images</p>

						<p class="text-sm text-muted-foreground">{pdfImagesError}</p>

						<Button class="mt-4" onclick={() => (pdfViewMode = 'text')}>View as Text</Button>
					</div>
				</div>
			{:else if pdfImages.length > 0}
				<div class="max-h-[70vh] space-y-4 overflow-auto">
					{#each pdfImages as image, index (image)}
						<div class="text-center">
							<p class="mb-2 text-sm text-muted-foreground">Page {index + 1}</p>

							<img
								src={image}
								alt="PDF Page {index + 1}"
								class="mx-auto max-w-full rounded-lg shadow-lg"
							/>
						</div>
					{/each}
				</div>
			{:else}
				<div class="flex items-center justify-center p-8">
					<div class="text-center">
						<FileText class="mx-auto mb-4 h-16 w-16 text-muted-foreground" />

						<p class="mb-4 text-muted-foreground">No PDF pages available</p>
					</div>
				</div>
			{/if}
		{:else if (isText || (isPdf && pdfViewMode === 'text')) && displayTextContent}
			<SyntaxHighlightedCode code={displayTextContent} {language} maxWidth="69rem" />
		{:else if isAudio}
			<div class="flex items-center justify-center p-8">
				<div class="w-full max-w-md text-center">
					<Music class="mx-auto mb-4 h-16 w-16 text-muted-foreground" />

					{#if uploadedFile?.preview}
						<audio controls class="mb-4 w-full" src={uploadedFile.preview}>
							Your browser does not support the audio element.
						</audio>
					{:else if isAudio && attachment && 'mimeType' in attachment && 'base64Data' in attachment}
						<audio
							controls
							class="mb-4 w-full"
							src={`data:${attachment.mimeType};base64,${attachment.base64Data}`}
						>
							Your browser does not support the audio element.
						</audio>
					{:else}
						<p class="mb-4 text-muted-foreground">Audio preview not available</p>
					{/if}

					<p class="text-sm text-muted-foreground">
						{displayName}
					</p>
				</div>
			</div>
		{:else}
			<div class="flex items-center justify-center p-8">
				<div class="text-center">
					{#if IconComponent}
						<IconComponent class="mx-auto mb-4 h-16 w-16 text-muted-foreground" />
					{/if}

					<p class="mb-4 text-muted-foreground">Preview not available for this file type</p>
				</div>
			</div>
		{/if}
	</div>
</div><|MERGE_RESOLUTION|>--- conflicted
+++ resolved
@@ -1,11 +1,5 @@
 <script lang="ts">
 	import { Button } from '$lib/components/ui/button';
-<<<<<<< HEAD
-	import { FileText, Image, Music, FileIcon, Eye } from '@lucide/svelte';
-	import type { DatabaseMessageExtra } from '$lib/types/database';
-	import { convertPDFToImage } from '$lib/utils/pdf-processing';
-	import { isTextFile, isImageFile, isPdfFile, isAudioFile } from '$lib/utils/attachment-type';
-=======
 	import * as Alert from '$lib/components/ui/alert';
 	import { SyntaxHighlightedCode } from '$lib/components/app';
 	import { FileText, Image, Music, FileIcon, Eye, Info } from '@lucide/svelte';
@@ -18,7 +12,6 @@
 	} from '$lib/utils';
 	import { convertPDFToImage } from '$lib/utils/browser-only';
 	import { modelsStore } from '$lib/stores/models.svelte';
->>>>>>> e8b9d74b
 
 	interface Props {
 		// Either an uploaded file or a stored attachment
@@ -32,15 +25,11 @@
 		activeModelId?: string;
 	}
 
-<<<<<<< HEAD
-	let { uploadedFile, attachment, preview, name, textContent }: Props = $props();
-=======
 	let { uploadedFile, attachment, preview, name, textContent, activeModelId }: Props = $props();
 
 	let hasVisionModality = $derived(
 		activeModelId ? modelsStore.modelSupportsVision(activeModelId) : false
 	);
->>>>>>> e8b9d74b
 
 	let displayName = $derived(uploadedFile?.name || attachment?.name || name || 'Unknown File');
 
@@ -59,11 +48,8 @@
 		uploadedFile?.textContent ||
 			(attachment && 'content' in attachment ? attachment.content : textContent)
 	);
-<<<<<<< HEAD
-=======
 
 	let language = $derived(getLanguageFromFilename(displayName));
->>>>>>> e8b9d74b
 
 	let IconComponent = $derived(() => {
 		if (isImage) return Image;
