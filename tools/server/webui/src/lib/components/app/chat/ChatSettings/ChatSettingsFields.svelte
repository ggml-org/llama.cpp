--- conflicted
+++ resolved
@@ -220,13 +220,7 @@
 				<div class="space-y-1">
 					<label
 						for={field.key}
-<<<<<<< HEAD
-						class="cursor-pointer pt-1 pb-0.5 text-sm leading-none font-medium {isDisabled
-							? 'text-muted-foreground'
-							: ''} flex items-center gap-1.5"
-=======
 						class="flex cursor-pointer items-center gap-1.5 pt-1 pb-0.5 text-sm leading-none font-medium"
->>>>>>> e8b9d74b
 					>
 						{field.label}
 
