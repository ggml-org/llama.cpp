<script lang="ts">
	import { Checkbox } from '$lib/components/ui/checkbox';
	import { Input } from '$lib/components/ui/input';
	import Label from '$lib/components/ui/label/label.svelte';
	import * as Select from '$lib/components/ui/select';
	import { Textarea } from '$lib/components/ui/textarea';
	import { SETTING_CONFIG_DEFAULT, SETTING_CONFIG_INFO } from '$lib/constants/settings-config';
	import { supportsVision } from '$lib/stores/server.svelte';
	import type { Component } from 'svelte';

	interface Props {
		fields: SettingsFieldConfig[];
		localConfig: SettingsConfigType;
		onConfigChange: (key: string, value: string | boolean) => void;
		onThemeChange?: (theme: string) => void;
	}

	let { fields, localConfig, onConfigChange, onThemeChange }: Props = $props();
</script>

{#each fields as field (field.key)}
	<div class="space-y-2">
		{#if field.type === 'input'}
			<Label for={field.key} class="block text-sm font-medium">
				{field.label}
			</Label>

			<Input
				id={field.key}
				value={String(localConfig[field.key] ?? '')}
				onchange={(e) => onConfigChange(field.key, e.currentTarget.value)}
<<<<<<< HEAD
				placeholder={`Default: ${SETTING_CONFIG_DEFAULT[field.key] || 'none'}`}
				class="w-full md:max-w-md"
=======
				placeholder={`Default: ${SETTING_CONFIG_DEFAULT[field.key] ?? 'none'}`}
				class={isMobile ? 'w-full' : 'max-w-md'}
>>>>>>> 66bb7985
			/>
			{#if field.help || SETTING_CONFIG_INFO[field.key]}
				<p class="mt-1 text-xs text-muted-foreground">
					{field.help || SETTING_CONFIG_INFO[field.key]}
				</p>
			{/if}
		{:else if field.type === 'textarea'}
			<Label for={field.key} class="block text-sm font-medium">
				{field.label}
			</Label>

			<Textarea
				id={field.key}
				value={String(localConfig[field.key] ?? '')}
				onchange={(e) => onConfigChange(field.key, e.currentTarget.value)}
<<<<<<< HEAD
				placeholder={`Default: ${SETTING_CONFIG_DEFAULT[field.key] || 'none'}`}
				class="min-h-[100px] w-full md:max-w-2xl"
=======
				placeholder={`Default: ${SETTING_CONFIG_DEFAULT[field.key] ?? 'none'}`}
				class={isMobile ? 'min-h-[100px] w-full' : 'min-h-[100px] max-w-2xl'}
>>>>>>> 66bb7985
			/>
			{#if field.help || SETTING_CONFIG_INFO[field.key]}
				<p class="mt-1 text-xs text-muted-foreground">
					{field.help || SETTING_CONFIG_INFO[field.key]}
				</p>
			{/if}
		{:else if field.type === 'select'}
			{@const selectedOption = field.options?.find(
				(opt: { value: string; label: string; icon?: Component }) =>
					opt.value === localConfig[field.key]
			)}

			<Label for={field.key} class="block text-sm font-medium">
				{field.label}
			</Label>

			<Select.Root
				type="single"
				value={localConfig[field.key]}
				onValueChange={(value) => {
					if (field.key === 'theme' && value && onThemeChange) {
						onThemeChange(value);
					} else {
						onConfigChange(field.key, value);
					}
				}}
			>
				<Select.Trigger class="w-full md:w-auto md:max-w-md">
					<div class="flex items-center gap-2">
						{#if selectedOption?.icon}
							{@const IconComponent = selectedOption.icon}
							<IconComponent class="h-4 w-4" />
						{/if}

						{selectedOption?.label || `Select ${field.label.toLowerCase()}`}
					</div>
				</Select.Trigger>
				<Select.Content>
					{#if field.options}
						{#each field.options as option (option.value)}
							<Select.Item value={option.value} label={option.label}>
								<div class="flex items-center gap-2">
									{#if option.icon}
										{@const IconComponent = option.icon}
										<IconComponent class="h-4 w-4" />
									{/if}
									{option.label}
								</div>
							</Select.Item>
						{/each}
					{/if}
				</Select.Content>
			</Select.Root>
			{#if field.help || SETTING_CONFIG_INFO[field.key]}
				<p class="mt-1 text-xs text-muted-foreground">
					{field.help || SETTING_CONFIG_INFO[field.key]}
				</p>
			{/if}
		{:else if field.type === 'checkbox'}
			{@const isDisabled = field.key === 'pdfAsImage' && !supportsVision()}

			<div class="flex items-start space-x-3">
				<Checkbox
					id={field.key}
					checked={Boolean(localConfig[field.key])}
					disabled={isDisabled}
					onCheckedChange={(checked) => onConfigChange(field.key, checked)}
					class="mt-1"
				/>

				<div class="space-y-1">
					<label
						for={field.key}
						class="cursor-pointer text-sm leading-none font-medium {isDisabled
							? 'text-muted-foreground'
							: ''}"
					>
						{field.label}
					</label>

					{#if field.help || SETTING_CONFIG_INFO[field.key]}
						<p class="text-xs text-muted-foreground">
							{field.help || SETTING_CONFIG_INFO[field.key]}
						</p>
					{:else if field.key === 'pdfAsImage' && !supportsVision()}
						<p class="text-xs text-muted-foreground">
							PDF-to-image processing requires a vision-capable model. PDFs will be processed as
							text.
						</p>
					{/if}
				</div>
			</div>
		{/if}
	</div>
{/each}<|MERGE_RESOLUTION|>--- conflicted
+++ resolved
@@ -29,13 +29,8 @@
 				id={field.key}
 				value={String(localConfig[field.key] ?? '')}
 				onchange={(e) => onConfigChange(field.key, e.currentTarget.value)}
-<<<<<<< HEAD
-				placeholder={`Default: ${SETTING_CONFIG_DEFAULT[field.key] || 'none'}`}
+				placeholder={`Default: ${SETTING_CONFIG_DEFAULT[field.key] ?? 'none'}`}
 				class="w-full md:max-w-md"
-=======
-				placeholder={`Default: ${SETTING_CONFIG_DEFAULT[field.key] ?? 'none'}`}
-				class={isMobile ? 'w-full' : 'max-w-md'}
->>>>>>> 66bb7985
 			/>
 			{#if field.help || SETTING_CONFIG_INFO[field.key]}
 				<p class="mt-1 text-xs text-muted-foreground">
@@ -51,13 +46,8 @@
 				id={field.key}
 				value={String(localConfig[field.key] ?? '')}
 				onchange={(e) => onConfigChange(field.key, e.currentTarget.value)}
-<<<<<<< HEAD
-				placeholder={`Default: ${SETTING_CONFIG_DEFAULT[field.key] || 'none'}`}
+				placeholder={`Default: ${SETTING_CONFIG_DEFAULT[field.key] ?? 'none'}`}
 				class="min-h-[100px] w-full md:max-w-2xl"
-=======
-				placeholder={`Default: ${SETTING_CONFIG_DEFAULT[field.key] ?? 'none'}`}
-				class={isMobile ? 'min-h-[100px] w-full' : 'min-h-[100px] max-w-2xl'}
->>>>>>> 66bb7985
 			/>
 			{#if field.help || SETTING_CONFIG_INFO[field.key]}
 				<p class="mt-1 text-xs text-muted-foreground">
