--- conflicted
+++ resolved
@@ -6,16 +6,9 @@
 	import * as Select from '$lib/components/ui/select';
 	import { Textarea } from '$lib/components/ui/textarea';
 	import { SETTING_CONFIG_DEFAULT, SETTING_CONFIG_INFO } from '$lib/constants/settings-config';
-<<<<<<< HEAD
-	import { supportsVision } from '$lib/stores/server.svelte';
-	import { getParameterInfo, resetParameterToServerDefault } from '$lib/stores/settings.svelte';
-	import { ParameterSyncService } from '$lib/services/parameter-sync';
-	import ParameterSourceIndicator from './ParameterSourceIndicator.svelte';
-	import CustomWidthCombobox from './CustomWidthCombobox.svelte';
-=======
 	import { settingsStore } from '$lib/stores/settings.svelte';
 	import { ChatSettingsParameterSourceIndicator } from '$lib/components/app';
->>>>>>> bcfc8c3c
+	import CustomWidthCombobox from './CustomWidthCombobox.svelte';
 	import type { Component } from 'svelte';
 
 	interface Props {
