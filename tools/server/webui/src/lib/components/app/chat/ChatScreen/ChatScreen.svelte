<script lang="ts">
	import { afterNavigate } from '$app/navigation';
	import {
		ChatForm,
		ChatScreenHeader,
		ChatMessages,
		ChatScreenProcessingInfo,
		DialogEmptyFileAlert,
		DialogChatError,
<<<<<<< HEAD
		ServerErrorSplash,
=======
>>>>>>> e8b9d74b
		ServerLoadingSplash,
		DialogConfirmation
	} from '$lib/components/app';
	import * as Alert from '$lib/components/ui/alert';
	import * as AlertDialog from '$lib/components/ui/alert-dialog';
	import {
		AUTO_SCROLL_AT_BOTTOM_THRESHOLD,
		AUTO_SCROLL_INTERVAL,
		INITIAL_SCROLL_DELAY
	} from '$lib/constants/auto-scroll';
	import { chatStore, errorDialog, isLoading } from '$lib/stores/chat.svelte';
	import {
		conversationsStore,
		activeMessages,
		activeConversation
	} from '$lib/stores/conversations.svelte';
	import { config } from '$lib/stores/settings.svelte';
	import { serverLoading, serverError, serverStore, isRouterMode } from '$lib/stores/server.svelte';
	import { modelsStore, modelOptions, selectedModelId } from '$lib/stores/models.svelte';
	import { isFileTypeSupported, filterFilesByModalities } from '$lib/utils';
	import { parseFilesToMessageExtras, processFilesToChatUploaded } from '$lib/utils/browser-only';
	import { onMount } from 'svelte';
	import { fade, fly, slide } from 'svelte/transition';
	import { Trash2, AlertTriangle, RefreshCw } from '@lucide/svelte';
	import ChatScreenDragOverlay from './ChatScreenDragOverlay.svelte';
	import { ModelModality } from '$lib/enums';

	let { showCenteredEmpty = false } = $props();

	let disableAutoScroll = $derived(Boolean(config().disableAutoScroll));
	let autoScrollEnabled = $state(true);
	let chatScrollContainer: HTMLDivElement | undefined = $state();
	let dragCounter = $state(0);
	let isDragOver = $state(false);
	let lastScrollTop = $state(0);
	let scrollInterval: ReturnType<typeof setInterval> | undefined;
	let scrollTimeout: ReturnType<typeof setTimeout> | undefined;
	let showFileErrorDialog = $state(false);
	let uploadedFiles = $state<ChatUploadedFile[]>([]);
	let userScrolledUp = $state(false);

	let fileErrorData = $state<{
		generallyUnsupported: File[];
		modalityUnsupported: File[];
		modalityReasons: Record<string, string>;
		supportedTypes: string[];
	}>({
		generallyUnsupported: [],
		modalityUnsupported: [],
		modalityReasons: {},
		supportedTypes: []
	});

	let showDeleteDialog = $state(false);

	let showEmptyFileDialog = $state(false);

	let emptyFileNames = $state<string[]>([]);

	let isEmpty = $derived(
		showCenteredEmpty && !activeConversation() && activeMessages().length === 0 && !isLoading()
	);

	let activeErrorDialog = $derived(errorDialog());
	let isServerLoading = $derived(serverLoading());
	let hasPropsError = $derived(!!serverError());

	let isCurrentConversationLoading = $derived(isLoading());

	let isRouter = $derived(isRouterMode());

	let conversationModel = $derived(
		chatStore.getConversationModel(activeMessages() as DatabaseMessage[])
	);

	let activeModelId = $derived.by(() => {
		if (!isRouter) return null;

		const options = modelOptions();

		const selectedId = selectedModelId();
		if (selectedId) {
			const model = options.find((m) => m.id === selectedId);
			if (model) return model.model;
		}

		if (conversationModel) {
			const model = options.find((m) => m.model === conversationModel);
			if (model) return model.model;
		}

		return null;
	});

	let modelPropsVersion = $state(0);

	$effect(() => {
		if (isRouter && activeModelId) {
			const cached = modelsStore.getModelProps(activeModelId);
			if (!cached) {
				modelsStore.fetchModelProps(activeModelId).then(() => {
					modelPropsVersion++;
				});
			}
		}
	});

	let hasAudioModality = $derived.by(() => {
		if (activeModelId) {
			void modelPropsVersion;
			return modelsStore.modelSupportsAudio(activeModelId);
		}

		return false;
	});

	let hasVisionModality = $derived.by(() => {
		if (activeModelId) {
			void modelPropsVersion;

			return modelsStore.modelSupportsVision(activeModelId);
		}

		return false;
	});

	async function handleDeleteConfirm() {
		const conversation = activeConversation();

		if (conversation) {
			await conversationsStore.deleteConversation(conversation.id);
		}

		showDeleteDialog = false;
	}

	function handleDragEnter(event: DragEvent) {
		event.preventDefault();

		dragCounter++;

		if (event.dataTransfer?.types.includes('Files')) {
			isDragOver = true;
		}
	}

	function handleDragLeave(event: DragEvent) {
		event.preventDefault();

		dragCounter--;

		if (dragCounter === 0) {
			isDragOver = false;
		}
	}

	function handleErrorDialogOpenChange(open: boolean) {
		if (!open) {
			chatStore.dismissErrorDialog();
		}
	}

	function handleDragOver(event: DragEvent) {
		event.preventDefault();
	}

	function handleDrop(event: DragEvent) {
		event.preventDefault();

		isDragOver = false;
		dragCounter = 0;

		if (event.dataTransfer?.files) {
			processFiles(Array.from(event.dataTransfer.files));
		}
	}

	function handleFileRemove(fileId: string) {
		uploadedFiles = uploadedFiles.filter((f) => f.id !== fileId);
	}

	function handleFileUpload(files: File[]) {
		processFiles(files);
	}

	function handleKeydown(event: KeyboardEvent) {
		const isCtrlOrCmd = event.ctrlKey || event.metaKey;

		if (isCtrlOrCmd && event.shiftKey && (event.key === 'd' || event.key === 'D')) {
			event.preventDefault();
			if (activeConversation()) {
				showDeleteDialog = true;
			}
		}
	}

	function handleScroll() {
		if (disableAutoScroll || !chatScrollContainer) return;

		const { scrollTop, scrollHeight, clientHeight } = chatScrollContainer;
		const distanceFromBottom = scrollHeight - scrollTop - clientHeight;
		const isAtBottom = distanceFromBottom < AUTO_SCROLL_AT_BOTTOM_THRESHOLD;

		if (scrollTop < lastScrollTop && !isAtBottom) {
			userScrolledUp = true;
			autoScrollEnabled = false;
		} else if (isAtBottom && userScrolledUp) {
			userScrolledUp = false;
			autoScrollEnabled = true;
		}

		if (scrollTimeout) {
			clearTimeout(scrollTimeout);
		}

		scrollTimeout = setTimeout(() => {
			if (isAtBottom) {
				userScrolledUp = false;
				autoScrollEnabled = true;
			}
		}, AUTO_SCROLL_INTERVAL);

		lastScrollTop = scrollTop;
	}

	async function handleSendMessage(message: string, files?: ChatUploadedFile[]): Promise<boolean> {
		const result = files
			? await parseFilesToMessageExtras(files, activeModelId ?? undefined)
			: undefined;

		if (result?.emptyFiles && result.emptyFiles.length > 0) {
			emptyFileNames = result.emptyFiles;
			showEmptyFileDialog = true;

			if (files) {
				const emptyFileNamesSet = new Set(result.emptyFiles);
				uploadedFiles = uploadedFiles.filter((file) => !emptyFileNamesSet.has(file.name));
			}
			return false;
		}

		const extras = result?.extras;

		// Enable autoscroll for user-initiated message sending
		if (!disableAutoScroll) {
			userScrolledUp = false;
			autoScrollEnabled = true;
		}
		await chatStore.sendMessage(message, extras);
		scrollChatToBottom();

		return true;
	}

	async function processFiles(files: File[]) {
		const generallySupported: File[] = [];
		const generallyUnsupported: File[] = [];

		for (const file of files) {
			if (isFileTypeSupported(file.name, file.type)) {
				generallySupported.push(file);
			} else {
				generallyUnsupported.push(file);
			}
		}

		// Use model-specific capabilities for file validation
		const capabilities = { hasVision: hasVisionModality, hasAudio: hasAudioModality };
		const { supportedFiles, unsupportedFiles, modalityReasons } = filterFilesByModalities(
			generallySupported,
			capabilities
		);

		const allUnsupportedFiles = [...generallyUnsupported, ...unsupportedFiles];

		if (allUnsupportedFiles.length > 0) {
			const supportedTypes: string[] = ['text files', 'PDFs'];

			if (hasVisionModality) supportedTypes.push('images');
			if (hasAudioModality) supportedTypes.push('audio files');

			fileErrorData = {
				generallyUnsupported,
				modalityUnsupported: unsupportedFiles,
				modalityReasons,
				supportedTypes
			};
			showFileErrorDialog = true;
		}

		if (supportedFiles.length > 0) {
			const processed = await processFilesToChatUploaded(
				supportedFiles,
				activeModelId ?? undefined
			);
			uploadedFiles = [...uploadedFiles, ...processed];
		}
	}

	function scrollChatToBottom(behavior: ScrollBehavior = 'smooth') {
		if (disableAutoScroll) return;

		chatScrollContainer?.scrollTo({
			top: chatScrollContainer?.scrollHeight,
			behavior
		});
	}

	afterNavigate(() => {
		if (!disableAutoScroll) {
			setTimeout(() => scrollChatToBottom('instant'), INITIAL_SCROLL_DELAY);
		}
	});

	onMount(() => {
		if (!disableAutoScroll) {
			setTimeout(() => scrollChatToBottom('instant'), INITIAL_SCROLL_DELAY);
		}
	});

	$effect(() => {
		if (disableAutoScroll) {
			autoScrollEnabled = false;
			if (scrollInterval) {
				clearInterval(scrollInterval);
				scrollInterval = undefined;
			}
			return;
		}

		if (isCurrentConversationLoading && autoScrollEnabled) {
			scrollInterval = setInterval(scrollChatToBottom, AUTO_SCROLL_INTERVAL);
		} else if (scrollInterval) {
			clearInterval(scrollInterval);
			scrollInterval = undefined;
		}
	});
</script>

{#if isDragOver}
	<ChatScreenDragOverlay />
{/if}

<svelte:window onkeydown={handleKeydown} />

<ChatScreenHeader />

{#if !isEmpty}
	<div
		bind:this={chatScrollContainer}
		aria-label="Chat interface with file drop zone"
		class="flex h-full flex-col overflow-y-auto px-4 md:px-6"
		ondragenter={handleDragEnter}
		ondragleave={handleDragLeave}
		ondragover={handleDragOver}
		ondrop={handleDrop}
		onscroll={handleScroll}
		role="main"
	>
		<ChatMessages
			class="mb-16 md:mb-24"
			messages={activeMessages()}
			onUserAction={() => {
				if (!disableAutoScroll) {
					userScrolledUp = false;
					autoScrollEnabled = true;
					scrollChatToBottom();
				}
			}}
		/>

		<div
			class="pointer-events-none sticky right-0 bottom-0 left-0 mt-auto"
			in:slide={{ duration: 150, axis: 'y' }}
		>
			<ChatScreenProcessingInfo />

			{#if hasPropsError}
				<div
					class="pointer-events-auto mx-auto mb-3 max-w-[48rem] px-4"
					in:fly={{ y: 10, duration: 250 }}
				>
					<Alert.Root variant="destructive">
						<AlertTriangle class="h-4 w-4" />
						<Alert.Title class="flex items-center justify-between">
							<span>Server unavailable</span>
							<button
								onclick={() => serverStore.fetch()}
								disabled={isServerLoading}
								class="flex items-center gap-1.5 rounded-lg bg-destructive/20 px-2 py-1 text-xs font-medium hover:bg-destructive/30 disabled:opacity-50"
							>
								<RefreshCw class="h-3 w-3 {isServerLoading ? 'animate-spin' : ''}" />
								{isServerLoading ? 'Retrying...' : 'Retry'}
							</button>
						</Alert.Title>
						<Alert.Description>{serverError()}</Alert.Description>
					</Alert.Root>
				</div>
			{/if}

			<div class="conversation-chat-form pointer-events-auto rounded-t-3xl pb-4">
				<ChatForm
					disabled={hasPropsError}
					isLoading={isCurrentConversationLoading}
					onFileRemove={handleFileRemove}
					onFileUpload={handleFileUpload}
					onSend={handleSendMessage}
					onStop={() => chatStore.stopGeneration()}
					showHelperText={false}
					bind:uploadedFiles
				/>
			</div>
		</div>
	</div>
{:else if isServerLoading}
	<!-- Server Loading State -->
	<ServerLoadingSplash />
{:else}
	<div
		aria-label="Welcome screen with file drop zone"
		class="flex h-full items-center justify-center"
		ondragenter={handleDragEnter}
		ondragleave={handleDragLeave}
		ondragover={handleDragOver}
		ondrop={handleDrop}
		role="main"
	>
		<div class="w-full max-w-[48rem] px-4">
			<div class="mb-10 text-center" in:fade={{ duration: 300 }}>
				<h1 class="mb-4 text-3xl font-semibold tracking-tight">llama.cpp</h1>

				<p class="text-lg text-muted-foreground">
<<<<<<< HEAD
					{serverStore.supportedModalities.includes(ModelModality.AUDIO)
=======
					{serverStore.props?.modalities?.audio
>>>>>>> e8b9d74b
						? 'Record audio, type a message '
						: 'Type a message'} or upload files to get started
				</p>
			</div>

			{#if hasPropsError}
				<div class="mb-4" in:fly={{ y: 10, duration: 250 }}>
					<Alert.Root variant="destructive">
						<AlertTriangle class="h-4 w-4" />
						<Alert.Title class="flex items-center justify-between">
							<span>Server unavailable</span>
							<button
								onclick={() => serverStore.fetch()}
								disabled={isServerLoading}
								class="flex items-center gap-1.5 rounded-lg bg-destructive/20 px-2 py-1 text-xs font-medium hover:bg-destructive/30 disabled:opacity-50"
							>
								<RefreshCw class="h-3 w-3 {isServerLoading ? 'animate-spin' : ''}" />
								{isServerLoading ? 'Retrying...' : 'Retry'}
							</button>
						</Alert.Title>
						<Alert.Description>{serverError()}</Alert.Description>
					</Alert.Root>
				</div>
			{/if}

			<div in:fly={{ y: 10, duration: 250, delay: hasPropsError ? 0 : 300 }}>
				<ChatForm
					disabled={hasPropsError}
					isLoading={isCurrentConversationLoading}
					onFileRemove={handleFileRemove}
					onFileUpload={handleFileUpload}
					onSend={handleSendMessage}
					onStop={() => chatStore.stopGeneration()}
					showHelperText={true}
					bind:uploadedFiles
				/>
			</div>
		</div>
	</div>
{/if}

<!-- File Upload Error Alert Dialog -->
<AlertDialog.Root bind:open={showFileErrorDialog}>
	<AlertDialog.Portal>
		<AlertDialog.Overlay />

		<AlertDialog.Content class="flex max-w-md flex-col">
			<AlertDialog.Header>
				<AlertDialog.Title>File Upload Error</AlertDialog.Title>

				<AlertDialog.Description class="text-sm text-muted-foreground">
					Some files cannot be uploaded with the current model.
				</AlertDialog.Description>
			</AlertDialog.Header>

			<div class="!max-h-[50vh] min-h-0 flex-1 space-y-4 overflow-y-auto">
				{#if fileErrorData.generallyUnsupported.length > 0}
					<div class="space-y-2">
						<h4 class="text-sm font-medium text-destructive">Unsupported File Types</h4>

						<div class="space-y-1">
							{#each fileErrorData.generallyUnsupported as file (file.name)}
								<div class="rounded-md bg-destructive/10 px-3 py-2">
									<p class="font-mono text-sm break-all text-destructive">
										{file.name}
									</p>

									<p class="mt-1 text-xs text-muted-foreground">File type not supported</p>
								</div>
							{/each}
						</div>
					</div>
				{/if}

				{#if fileErrorData.modalityUnsupported.length > 0}
					<div class="space-y-2">
						<div class="space-y-1">
							{#each fileErrorData.modalityUnsupported as file (file.name)}
								<div class="rounded-md bg-destructive/10 px-3 py-2">
									<p class="font-mono text-sm break-all text-destructive">
										{file.name}
									</p>

									<p class="mt-1 text-xs text-muted-foreground">
										{fileErrorData.modalityReasons[file.name] || 'Not supported by current model'}
									</p>
								</div>
							{/each}
						</div>
					</div>
				{/if}
			</div>

			<div class="rounded-md bg-muted/50 p-3">
				<h4 class="mb-2 text-sm font-medium">This model supports:</h4>

				<p class="text-sm text-muted-foreground">
					{fileErrorData.supportedTypes.join(', ')}
				</p>
			</div>

			<AlertDialog.Footer>
				<AlertDialog.Action onclick={() => (showFileErrorDialog = false)}>
					Got it
				</AlertDialog.Action>
			</AlertDialog.Footer>
		</AlertDialog.Content>
	</AlertDialog.Portal>
</AlertDialog.Root>

<DialogConfirmation
	bind:open={showDeleteDialog}
	title="Delete Conversation"
	description="Are you sure you want to delete this conversation? This action cannot be undone and will permanently remove all messages in this conversation."
	confirmText="Delete"
	cancelText="Cancel"
	variant="destructive"
	icon={Trash2}
	onConfirm={handleDeleteConfirm}
	onCancel={() => (showDeleteDialog = false)}
/>

<DialogEmptyFileAlert
	bind:open={showEmptyFileDialog}
	emptyFiles={emptyFileNames}
	onOpenChange={(open) => {
		if (!open) {
			emptyFileNames = [];
		}
	}}
/>

<DialogChatError
	message={activeErrorDialog?.message ?? ''}
	onOpenChange={handleErrorDialogOpenChange}
	open={Boolean(activeErrorDialog)}
	type={activeErrorDialog?.type ?? 'server'}
/>

<style>
	.conversation-chat-form {
		position: relative;

		&::after {
			content: '';
			position: fixed;
			bottom: 0;
			z-index: -1;
			left: 0;
			right: 0;
			width: 100%;
			height: 2.375rem;
			background-color: var(--background);
		}
	}
</style><|MERGE_RESOLUTION|>--- conflicted
+++ resolved
@@ -7,10 +7,6 @@
 		ChatScreenProcessingInfo,
 		DialogEmptyFileAlert,
 		DialogChatError,
-<<<<<<< HEAD
-		ServerErrorSplash,
-=======
->>>>>>> e8b9d74b
 		ServerLoadingSplash,
 		DialogConfirmation
 	} from '$lib/components/app';
@@ -36,7 +32,6 @@
 	import { fade, fly, slide } from 'svelte/transition';
 	import { Trash2, AlertTriangle, RefreshCw } from '@lucide/svelte';
 	import ChatScreenDragOverlay from './ChatScreenDragOverlay.svelte';
-	import { ModelModality } from '$lib/enums';
 
 	let { showCenteredEmpty = false } = $props();
 
@@ -443,11 +438,7 @@
 				<h1 class="mb-4 text-3xl font-semibold tracking-tight">llama.cpp</h1>
 
 				<p class="text-lg text-muted-foreground">
-<<<<<<< HEAD
-					{serverStore.supportedModalities.includes(ModelModality.AUDIO)
-=======
 					{serverStore.props?.modalities?.audio
->>>>>>> e8b9d74b
 						? 'Record audio, type a message '
 						: 'Type a message'} or upload files to get started
 				</p>
