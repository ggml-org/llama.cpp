<script lang="ts">
	import { afterNavigate } from '$app/navigation';
	import {
		ChatForm,
		ChatScreenHeader,
		ChatMessages,
		ChatScreenProcessingInfo,
		DialogEmptyFileAlert,
		DialogChatError,
		ServerLoadingSplash,
		DialogConfirmation
	} from '$lib/components/app';
	import * as Alert from '$lib/components/ui/alert';
	import * as AlertDialog from '$lib/components/ui/alert-dialog';
	import { config } from '$lib/stores/settings.svelte';
	import { getChatWidth } from '$lib/utils/chat-width';
	import {
		AUTO_SCROLL_AT_BOTTOM_THRESHOLD,
		AUTO_SCROLL_INTERVAL,
		INITIAL_SCROLL_DELAY
	} from '$lib/constants/auto-scroll';
	import {
		chatStore,
		errorDialog,
		isLoading,
		isEditing,
		getAddFilesHandler
	} from '$lib/stores/chat.svelte';
	import {
		conversationsStore,
		activeMessages,
		activeConversation
	} from '$lib/stores/conversations.svelte';
	import { config } from '$lib/stores/settings.svelte';
	import { serverLoading, serverError, serverStore, isRouterMode } from '$lib/stores/server.svelte';
	import { modelsStore, modelOptions, selectedModelId } from '$lib/stores/models.svelte';
	import { isFileTypeSupported, filterFilesByModalities } from '$lib/utils';
	import { parseFilesToMessageExtras, processFilesToChatUploaded } from '$lib/utils/browser-only';
	import { onMount } from 'svelte';
	import { fade, fly, slide } from 'svelte/transition';
	import { Trash2, AlertTriangle, RefreshCw } from '@lucide/svelte';
	import ChatScreenDragOverlay from './ChatScreenDragOverlay.svelte';

	let { showCenteredEmpty = false } = $props();

	let disableAutoScroll = $derived(Boolean(config().disableAutoScroll));
	let autoScrollEnabled = $state(true);
	let chatScrollContainer: HTMLDivElement | undefined = $state();
	let dragCounter = $state(0);
	let isDragOver = $state(false);
	let lastScrollTop = $state(0);
	let scrollInterval: ReturnType<typeof setInterval> | undefined;
	let scrollTimeout: ReturnType<typeof setTimeout> | undefined;
	let showFileErrorDialog = $state(false);
	let uploadedFiles = $state<ChatUploadedFile[]>([]);
	let userScrolledUp = $state(false);

	let fileErrorData = $state<{
		generallyUnsupported: File[];
		modalityUnsupported: File[];
		modalityReasons: Record<string, string>;
		supportedTypes: string[];
	}>({
		generallyUnsupported: [],
		modalityUnsupported: [],
		modalityReasons: {},
		supportedTypes: []
	});

	let showDeleteDialog = $state(false);

	let showEmptyFileDialog = $state(false);

	let emptyFileNames = $state<string[]>([]);

	let isEmpty = $derived(
		showCenteredEmpty && !activeConversation() && activeMessages().length === 0 && !isLoading()
	);

	let activeErrorDialog = $derived(errorDialog());
	let isServerLoading = $derived(serverLoading());
	let hasPropsError = $derived(!!serverError());

	let isCurrentConversationLoading = $derived(isLoading());

<<<<<<< HEAD
	let widthConfig = $derived(getChatWidth(config().autoChatWidth, config().customChatWidth));
=======
	let isRouter = $derived(isRouterMode());

	let conversationModel = $derived(
		chatStore.getConversationModel(activeMessages() as DatabaseMessage[])
	);

	let activeModelId = $derived.by(() => {
		const options = modelOptions();

		if (!isRouter) {
			return options.length > 0 ? options[0].model : null;
		}

		const selectedId = selectedModelId();
		if (selectedId) {
			const model = options.find((m) => m.id === selectedId);
			if (model) return model.model;
		}

		if (conversationModel) {
			const model = options.find((m) => m.model === conversationModel);
			if (model) return model.model;
		}

		return null;
	});

	let modelPropsVersion = $state(0);

	$effect(() => {
		if (activeModelId) {
			const cached = modelsStore.getModelProps(activeModelId);
			if (!cached) {
				modelsStore.fetchModelProps(activeModelId).then(() => {
					modelPropsVersion++;
				});
			}
		}
	});

	let hasAudioModality = $derived.by(() => {
		if (activeModelId) {
			void modelPropsVersion;
			return modelsStore.modelSupportsAudio(activeModelId);
		}

		return false;
	});

	let hasVisionModality = $derived.by(() => {
		if (activeModelId) {
			void modelPropsVersion;

			return modelsStore.modelSupportsVision(activeModelId);
		}

		return false;
	});
>>>>>>> bcfc8c3c

	async function handleDeleteConfirm() {
		const conversation = activeConversation();

		if (conversation) {
			await conversationsStore.deleteConversation(conversation.id);
		}

		showDeleteDialog = false;
	}

	function handleDragEnter(event: DragEvent) {
		event.preventDefault();

		dragCounter++;

		if (event.dataTransfer?.types.includes('Files')) {
			isDragOver = true;
		}
	}

	function handleDragLeave(event: DragEvent) {
		event.preventDefault();

		dragCounter--;

		if (dragCounter === 0) {
			isDragOver = false;
		}
	}

	function handleErrorDialogOpenChange(open: boolean) {
		if (!open) {
			chatStore.dismissErrorDialog();
		}
	}

	function handleDragOver(event: DragEvent) {
		event.preventDefault();
	}

	function handleDrop(event: DragEvent) {
		event.preventDefault();

		isDragOver = false;
		dragCounter = 0;

		if (event.dataTransfer?.files) {
			const files = Array.from(event.dataTransfer.files);

			if (isEditing()) {
				const handler = getAddFilesHandler();

				if (handler) {
					handler(files);
					return;
				}
			}

			processFiles(files);
		}
	}

	function handleFileRemove(fileId: string) {
		uploadedFiles = uploadedFiles.filter((f) => f.id !== fileId);
	}

	function handleFileUpload(files: File[]) {
		processFiles(files);
	}

	function handleKeydown(event: KeyboardEvent) {
		const isCtrlOrCmd = event.ctrlKey || event.metaKey;

		if (isCtrlOrCmd && event.shiftKey && (event.key === 'd' || event.key === 'D')) {
			event.preventDefault();
			if (activeConversation()) {
				showDeleteDialog = true;
			}
		}
	}

	function handleScroll() {
		if (disableAutoScroll || !chatScrollContainer) return;

		const { scrollTop, scrollHeight, clientHeight } = chatScrollContainer;
		const distanceFromBottom = scrollHeight - scrollTop - clientHeight;
		const isAtBottom = distanceFromBottom < AUTO_SCROLL_AT_BOTTOM_THRESHOLD;

		if (scrollTop < lastScrollTop && !isAtBottom) {
			userScrolledUp = true;
			autoScrollEnabled = false;
		} else if (isAtBottom && userScrolledUp) {
			userScrolledUp = false;
			autoScrollEnabled = true;
		}

		if (scrollTimeout) {
			clearTimeout(scrollTimeout);
		}

		scrollTimeout = setTimeout(() => {
			if (isAtBottom) {
				userScrolledUp = false;
				autoScrollEnabled = true;
			}
		}, AUTO_SCROLL_INTERVAL);

		lastScrollTop = scrollTop;
	}

	async function handleSendMessage(message: string, files?: ChatUploadedFile[]): Promise<boolean> {
		const result = files
			? await parseFilesToMessageExtras(files, activeModelId ?? undefined)
			: undefined;

		if (result?.emptyFiles && result.emptyFiles.length > 0) {
			emptyFileNames = result.emptyFiles;
			showEmptyFileDialog = true;

			if (files) {
				const emptyFileNamesSet = new Set(result.emptyFiles);
				uploadedFiles = uploadedFiles.filter((file) => !emptyFileNamesSet.has(file.name));
			}
			return false;
		}

		const extras = result?.extras;

		// Enable autoscroll for user-initiated message sending
		if (!disableAutoScroll) {
			userScrolledUp = false;
			autoScrollEnabled = true;
		}
		await chatStore.sendMessage(message, extras);
		scrollChatToBottom();

		return true;
	}

	async function processFiles(files: File[]) {
		const generallySupported: File[] = [];
		const generallyUnsupported: File[] = [];

		for (const file of files) {
			if (isFileTypeSupported(file.name, file.type)) {
				generallySupported.push(file);
			} else {
				generallyUnsupported.push(file);
			}
		}

		// Use model-specific capabilities for file validation
		const capabilities = { hasVision: hasVisionModality, hasAudio: hasAudioModality };
		const { supportedFiles, unsupportedFiles, modalityReasons } = filterFilesByModalities(
			generallySupported,
			capabilities
		);

		const allUnsupportedFiles = [...generallyUnsupported, ...unsupportedFiles];

		if (allUnsupportedFiles.length > 0) {
			const supportedTypes: string[] = ['text files', 'PDFs'];

			if (hasVisionModality) supportedTypes.push('images');
			if (hasAudioModality) supportedTypes.push('audio files');

			fileErrorData = {
				generallyUnsupported,
				modalityUnsupported: unsupportedFiles,
				modalityReasons,
				supportedTypes
			};
			showFileErrorDialog = true;
		}

		if (supportedFiles.length > 0) {
			const processed = await processFilesToChatUploaded(
				supportedFiles,
				activeModelId ?? undefined
			);
			uploadedFiles = [...uploadedFiles, ...processed];
		}
	}

	function scrollChatToBottom(behavior: ScrollBehavior = 'smooth') {
		if (disableAutoScroll) return;

		chatScrollContainer?.scrollTo({
			top: chatScrollContainer?.scrollHeight,
			behavior
		});
	}

	afterNavigate(() => {
		if (!disableAutoScroll) {
			setTimeout(() => scrollChatToBottom('instant'), INITIAL_SCROLL_DELAY);
		}
	});

	onMount(() => {
		if (!disableAutoScroll) {
			setTimeout(() => scrollChatToBottom('instant'), INITIAL_SCROLL_DELAY);
		}
	});

	$effect(() => {
		if (disableAutoScroll) {
			autoScrollEnabled = false;
			if (scrollInterval) {
				clearInterval(scrollInterval);
				scrollInterval = undefined;
			}
			return;
		}

		if (isCurrentConversationLoading && autoScrollEnabled) {
			scrollInterval = setInterval(scrollChatToBottom, AUTO_SCROLL_INTERVAL);
		} else if (scrollInterval) {
			clearInterval(scrollInterval);
			scrollInterval = undefined;
		}
	});
</script>

{#if isDragOver}
	<ChatScreenDragOverlay />
{/if}

<svelte:window onkeydown={handleKeydown} />

<ChatScreenHeader />

{#if !isEmpty}
	<div
		bind:this={chatScrollContainer}
		aria-label="Chat interface with file drop zone"
		class="flex h-full flex-col overflow-y-auto px-4 md:px-6"
		ondragenter={handleDragEnter}
		ondragleave={handleDragLeave}
		ondragover={handleDragOver}
		ondrop={handleDrop}
		onscroll={handleScroll}
		role="main"
	>
		<ChatMessages
			class="mb-16 md:mb-24"
			messages={activeMessages()}
			onUserAction={() => {
				if (!disableAutoScroll) {
					userScrolledUp = false;
					autoScrollEnabled = true;
					scrollChatToBottom();
				}
			}}
		/>

		<div
			class="pointer-events-none sticky right-0 bottom-0 left-0 mt-auto"
			in:slide={{ duration: 150, axis: 'y' }}
		>
<<<<<<< HEAD
			<ChatProcessingInfo />

			{#if serverWarning()}
				<ChatScreenWarning
					class="pointer-events-auto mx-auto {widthConfig.class} px-4"
					style={widthConfig.style}
				/>
=======
			<ChatScreenProcessingInfo />

			{#if hasPropsError}
				<div
					class="pointer-events-auto mx-auto mb-4 max-w-[48rem] px-1"
					in:fly={{ y: 10, duration: 250 }}
				>
					<Alert.Root variant="destructive">
						<AlertTriangle class="h-4 w-4" />
						<Alert.Title class="flex items-center justify-between">
							<span>Server unavailable</span>
							<button
								onclick={() => serverStore.fetch()}
								disabled={isServerLoading}
								class="flex items-center gap-1.5 rounded-lg bg-destructive/20 px-2 py-1 text-xs font-medium hover:bg-destructive/30 disabled:opacity-50"
							>
								<RefreshCw class="h-3 w-3 {isServerLoading ? 'animate-spin' : ''}" />
								{isServerLoading ? 'Retrying...' : 'Retry'}
							</button>
						</Alert.Title>
						<Alert.Description>{serverError()}</Alert.Description>
					</Alert.Root>
				</div>
>>>>>>> bcfc8c3c
			{/if}

			<div class="conversation-chat-form pointer-events-auto rounded-t-3xl pb-4">
				<ChatForm
					disabled={hasPropsError || isEditing()}
					isLoading={isCurrentConversationLoading}
					onFileRemove={handleFileRemove}
					onFileUpload={handleFileUpload}
					onSend={handleSendMessage}
					onStop={() => chatStore.stopGeneration()}
					showHelperText={false}
					bind:uploadedFiles
				/>
			</div>
		</div>
	</div>
{:else if isServerLoading}
	<!-- Server Loading State -->
	<ServerLoadingSplash />
{:else}
	<div
		aria-label="Welcome screen with file drop zone"
		class="flex h-full items-center justify-center"
		ondragenter={handleDragEnter}
		ondragleave={handleDragLeave}
		ondragover={handleDragOver}
		ondrop={handleDrop}
		role="main"
	>
<<<<<<< HEAD
		<div class="w-full {widthConfig.class} px-4" style={widthConfig.style}>
			<div class="mb-8 text-center" in:fade={{ duration: 300 }}>
				<h1 class="mb-2 text-3xl font-semibold tracking-tight">llama.cpp</h1>
=======
		<div class="w-full max-w-[48rem] px-4">
			<div class="mb-10 text-center" in:fade={{ duration: 300 }}>
				<h1 class="mb-4 text-3xl font-semibold tracking-tight">llama.cpp</h1>
>>>>>>> bcfc8c3c

				<p class="text-lg text-muted-foreground">
					{serverStore.props?.modalities?.audio
						? 'Record audio, type a message '
						: 'Type a message'} or upload files to get started
				</p>
			</div>

			{#if hasPropsError}
				<div class="mb-4" in:fly={{ y: 10, duration: 250 }}>
					<Alert.Root variant="destructive">
						<AlertTriangle class="h-4 w-4" />
						<Alert.Title class="flex items-center justify-between">
							<span>Server unavailable</span>
							<button
								onclick={() => serverStore.fetch()}
								disabled={isServerLoading}
								class="flex items-center gap-1.5 rounded-lg bg-destructive/20 px-2 py-1 text-xs font-medium hover:bg-destructive/30 disabled:opacity-50"
							>
								<RefreshCw class="h-3 w-3 {isServerLoading ? 'animate-spin' : ''}" />
								{isServerLoading ? 'Retrying...' : 'Retry'}
							</button>
						</Alert.Title>
						<Alert.Description>{serverError()}</Alert.Description>
					</Alert.Root>
				</div>
			{/if}

			<div in:fly={{ y: 10, duration: 250, delay: hasPropsError ? 0 : 300 }}>
				<ChatForm
					disabled={hasPropsError}
					isLoading={isCurrentConversationLoading}
					onFileRemove={handleFileRemove}
					onFileUpload={handleFileUpload}
					onSend={handleSendMessage}
					onStop={() => chatStore.stopGeneration()}
					showHelperText={true}
					bind:uploadedFiles
				/>
			</div>
		</div>
	</div>
{/if}

<!-- File Upload Error Alert Dialog -->
<AlertDialog.Root bind:open={showFileErrorDialog}>
	<AlertDialog.Portal>
		<AlertDialog.Overlay />

		<AlertDialog.Content class="flex max-w-md flex-col">
			<AlertDialog.Header>
				<AlertDialog.Title>File Upload Error</AlertDialog.Title>

				<AlertDialog.Description class="text-sm text-muted-foreground">
					Some files cannot be uploaded with the current model.
				</AlertDialog.Description>
			</AlertDialog.Header>

			<div class="!max-h-[50vh] min-h-0 flex-1 space-y-4 overflow-y-auto">
				{#if fileErrorData.generallyUnsupported.length > 0}
					<div class="space-y-2">
						<h4 class="text-sm font-medium text-destructive">Unsupported File Types</h4>

						<div class="space-y-1">
							{#each fileErrorData.generallyUnsupported as file (file.name)}
								<div class="rounded-md bg-destructive/10 px-3 py-2">
									<p class="font-mono text-sm break-all text-destructive">
										{file.name}
									</p>

									<p class="mt-1 text-xs text-muted-foreground">File type not supported</p>
								</div>
							{/each}
						</div>
					</div>
				{/if}

				{#if fileErrorData.modalityUnsupported.length > 0}
					<div class="space-y-2">
						<div class="space-y-1">
							{#each fileErrorData.modalityUnsupported as file (file.name)}
								<div class="rounded-md bg-destructive/10 px-3 py-2">
									<p class="font-mono text-sm break-all text-destructive">
										{file.name}
									</p>

									<p class="mt-1 text-xs text-muted-foreground">
										{fileErrorData.modalityReasons[file.name] || 'Not supported by current model'}
									</p>
								</div>
							{/each}
						</div>
					</div>
				{/if}
			</div>

			<div class="rounded-md bg-muted/50 p-3">
				<h4 class="mb-2 text-sm font-medium">This model supports:</h4>

				<p class="text-sm text-muted-foreground">
					{fileErrorData.supportedTypes.join(', ')}
				</p>
			</div>

			<AlertDialog.Footer>
				<AlertDialog.Action onclick={() => (showFileErrorDialog = false)}>
					Got it
				</AlertDialog.Action>
			</AlertDialog.Footer>
		</AlertDialog.Content>
	</AlertDialog.Portal>
</AlertDialog.Root>

<DialogConfirmation
	bind:open={showDeleteDialog}
	title="Delete Conversation"
	description="Are you sure you want to delete this conversation? This action cannot be undone and will permanently remove all messages in this conversation."
	confirmText="Delete"
	cancelText="Cancel"
	variant="destructive"
	icon={Trash2}
	onConfirm={handleDeleteConfirm}
	onCancel={() => (showDeleteDialog = false)}
/>

<DialogEmptyFileAlert
	bind:open={showEmptyFileDialog}
	emptyFiles={emptyFileNames}
	onOpenChange={(open) => {
		if (!open) {
			emptyFileNames = [];
		}
	}}
/>

<DialogChatError
	message={activeErrorDialog?.message ?? ''}
	contextInfo={activeErrorDialog?.contextInfo}
	onOpenChange={handleErrorDialogOpenChange}
	open={Boolean(activeErrorDialog)}
	type={activeErrorDialog?.type ?? 'server'}
/>

<style>
	.conversation-chat-form {
		position: relative;

		&::after {
			content: '';
			position: absolute;
			bottom: 0;
			z-index: -1;
			left: 0;
			right: 0;
			width: 100%;
			height: 2.375rem;
			background-color: var(--background);
		}
	}
</style><|MERGE_RESOLUTION|>--- conflicted
+++ resolved
@@ -12,7 +12,6 @@
 	} from '$lib/components/app';
 	import * as Alert from '$lib/components/ui/alert';
 	import * as AlertDialog from '$lib/components/ui/alert-dialog';
-	import { config } from '$lib/stores/settings.svelte';
 	import { getChatWidth } from '$lib/utils/chat-width';
 	import {
 		AUTO_SCROLL_AT_BOTTOM_THRESHOLD,
@@ -83,9 +82,8 @@
 
 	let isCurrentConversationLoading = $derived(isLoading());
 
-<<<<<<< HEAD
 	let widthConfig = $derived(getChatWidth(config().autoChatWidth, config().customChatWidth));
-=======
+
 	let isRouter = $derived(isRouterMode());
 
 	let conversationModel = $derived(
@@ -144,7 +142,6 @@
 
 		return false;
 	});
->>>>>>> bcfc8c3c
 
 	async function handleDeleteConfirm() {
 		const conversation = activeConversation();
@@ -406,20 +403,12 @@
 			class="pointer-events-none sticky right-0 bottom-0 left-0 mt-auto"
 			in:slide={{ duration: 150, axis: 'y' }}
 		>
-<<<<<<< HEAD
-			<ChatProcessingInfo />
-
-			{#if serverWarning()}
-				<ChatScreenWarning
-					class="pointer-events-auto mx-auto {widthConfig.class} px-4"
-					style={widthConfig.style}
-				/>
-=======
 			<ChatScreenProcessingInfo />
 
 			{#if hasPropsError}
 				<div
-					class="pointer-events-auto mx-auto mb-4 max-w-[48rem] px-1"
+					class="pointer-events-auto mx-auto mb-4 {widthConfig.class} px-1"
+					style={widthConfig.style}
 					in:fly={{ y: 10, duration: 250 }}
 				>
 					<Alert.Root variant="destructive">
@@ -438,7 +427,6 @@
 						<Alert.Description>{serverError()}</Alert.Description>
 					</Alert.Root>
 				</div>
->>>>>>> bcfc8c3c
 			{/if}
 
 			<div class="conversation-chat-form pointer-events-auto rounded-t-3xl pb-4">
@@ -468,15 +456,9 @@
 		ondrop={handleDrop}
 		role="main"
 	>
-<<<<<<< HEAD
 		<div class="w-full {widthConfig.class} px-4" style={widthConfig.style}>
-			<div class="mb-8 text-center" in:fade={{ duration: 300 }}>
-				<h1 class="mb-2 text-3xl font-semibold tracking-tight">llama.cpp</h1>
-=======
-		<div class="w-full max-w-[48rem] px-4">
 			<div class="mb-10 text-center" in:fade={{ duration: 300 }}>
 				<h1 class="mb-4 text-3xl font-semibold tracking-tight">llama.cpp</h1>
->>>>>>> bcfc8c3c
 
 				<p class="text-lg text-muted-foreground">
 					{serverStore.props?.modalities?.audio
