<script lang="ts">
	import { ChatMessage } from '$lib/components/app';
<<<<<<< HEAD
	import { DatabaseStore } from '$lib/stores/database';
	import {
		activeConversation,
		deleteMessage,
		navigateToSibling,
		editMessageWithBranching,
		editAssistantMessage,
		regenerateMessageWithBranching
	} from '$lib/stores/chat.svelte';
	import { config } from '$lib/stores/settings.svelte';
	import { getMessageSiblings } from '$lib/utils/branching';
	import { getChatWidth } from '$lib/utils/chat-width';
=======
	import { chatStore } from '$lib/stores/chat.svelte';
	import { conversationsStore, activeConversation } from '$lib/stores/conversations.svelte';
	import { config } from '$lib/stores/settings.svelte';
	import { getMessageSiblings } from '$lib/utils';
>>>>>>> bcfc8c3c

	interface Props {
		class?: string;
		messages?: DatabaseMessage[];
		onUserAction?: () => void;
	}

	let { class: className, messages = [], onUserAction }: Props = $props();

	let allConversationMessages = $state<DatabaseMessage[]>([]);
	const currentConfig = config();

	let widthConfig = $derived(getChatWidth(config().autoChatWidth, config().customChatWidth));

	function refreshAllMessages() {
		const conversation = activeConversation();

		if (conversation) {
			conversationsStore.getConversationMessages(conversation.id).then((messages) => {
				allConversationMessages = messages;
			});
		} else {
			allConversationMessages = [];
		}
	}

	// Single effect that tracks both conversation and message changes
	$effect(() => {
		const conversation = activeConversation();

		if (conversation) {
			refreshAllMessages();
		}
	});

	let displayMessages = $derived.by(() => {
		if (!messages.length) {
			return [];
		}

		// Filter out system messages if showSystemMessage is false
		const filteredMessages = currentConfig.showSystemMessage
			? messages
			: messages.filter((msg) => msg.type !== 'system');

		return filteredMessages.map((message) => {
			const siblingInfo = getMessageSiblings(allConversationMessages, message.id);

			return {
				message,
				siblingInfo: siblingInfo || {
					message,
					siblingIds: [message.id],
					currentIndex: 0,
					totalSiblings: 1
				}
			};
		});
	});

	async function handleNavigateToSibling(siblingId: string) {
		await conversationsStore.navigateToSibling(siblingId);
	}

	async function handleEditWithBranching(
		message: DatabaseMessage,
		newContent: string,
		newExtras?: DatabaseMessageExtra[]
	) {
		onUserAction?.();

		await chatStore.editMessageWithBranching(message.id, newContent, newExtras);

		refreshAllMessages();
	}

	async function handleEditWithReplacement(
		message: DatabaseMessage,
		newContent: string,
		shouldBranch: boolean
	) {
		onUserAction?.();

		await chatStore.editAssistantMessage(message.id, newContent, shouldBranch);

		refreshAllMessages();
	}

	async function handleRegenerateWithBranching(message: DatabaseMessage, modelOverride?: string) {
		onUserAction?.();

		await chatStore.regenerateMessageWithBranching(message.id, modelOverride);

		refreshAllMessages();
	}

	async function handleContinueAssistantMessage(message: DatabaseMessage) {
		onUserAction?.();

		await chatStore.continueAssistantMessage(message.id);

		refreshAllMessages();
	}

	async function handleEditUserMessagePreserveResponses(
		message: DatabaseMessage,
		newContent: string,
		newExtras?: DatabaseMessageExtra[]
	) {
		onUserAction?.();

		await chatStore.editUserMessagePreserveResponses(message.id, newContent, newExtras);

		refreshAllMessages();
	}

	async function handleDeleteMessage(message: DatabaseMessage) {
		await chatStore.deleteMessage(message.id);

		refreshAllMessages();
	}
</script>

<div class="flex h-full flex-col space-y-10 pt-16 md:pt-24 {className}" style="height: auto; ">
	{#each displayMessages as { message, siblingInfo } (message.id)}
		<ChatMessage
			class="mx-auto w-full {widthConfig.class}"
			style={widthConfig.style}
			{message}
			{siblingInfo}
			onDelete={handleDeleteMessage}
			onNavigateToSibling={handleNavigateToSibling}
			onEditWithBranching={handleEditWithBranching}
			onEditWithReplacement={handleEditWithReplacement}
			onEditUserMessagePreserveResponses={handleEditUserMessagePreserveResponses}
			onRegenerateWithBranching={handleRegenerateWithBranching}
			onContinueAssistantMessage={handleContinueAssistantMessage}
		/>
	{/each}
</div><|MERGE_RESOLUTION|>--- conflicted
+++ resolved
@@ -1,24 +1,10 @@
 <script lang="ts">
 	import { ChatMessage } from '$lib/components/app';
-<<<<<<< HEAD
-	import { DatabaseStore } from '$lib/stores/database';
-	import {
-		activeConversation,
-		deleteMessage,
-		navigateToSibling,
-		editMessageWithBranching,
-		editAssistantMessage,
-		regenerateMessageWithBranching
-	} from '$lib/stores/chat.svelte';
-	import { config } from '$lib/stores/settings.svelte';
-	import { getMessageSiblings } from '$lib/utils/branching';
-	import { getChatWidth } from '$lib/utils/chat-width';
-=======
 	import { chatStore } from '$lib/stores/chat.svelte';
 	import { conversationsStore, activeConversation } from '$lib/stores/conversations.svelte';
 	import { config } from '$lib/stores/settings.svelte';
 	import { getMessageSiblings } from '$lib/utils';
->>>>>>> bcfc8c3c
+	import { getChatWidth } from '$lib/utils/chat-width';
 
 	interface Props {
 		class?: string;
