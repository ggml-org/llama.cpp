export const SETTING_CONFIG_DEFAULT: Record<string, string | number | boolean> = {
	// Note: in order not to introduce breaking changes, please keep the same data type (number, string, etc) if you want to change the default value. Do not use null or undefined for default value.
	// Do not use nested objects, keep it single level. Prefix the key if you need to group them.
	apiKey: '',
	systemMessage: '',
	theme: 'system',
	showThoughtInProgress: false,
	showToolCalls: false,
	disableReasoningFormat: false,
	keepStatsVisible: false,
	showMessageStats: true,
	askForTitleConfirmation: false,
	pasteLongTextToFileLen: 2500,
	pdfAsImage: false,
	disableAutoScroll: false,
	renderUserContentAsMarkdown: false,
<<<<<<< HEAD
	modelSelectorEnabled: false,
=======
>>>>>>> e8b9d74b
	autoMicOnEmpty: false,
	// make sure these default values are in sync with `common.h`
	samplers: 'top_k;typ_p;top_p;min_p;temperature',
	temperature: 0.8,
	dynatemp_range: 0.0,
	dynatemp_exponent: 1.0,
	top_k: 40,
	top_p: 0.95,
	min_p: 0.05,
	xtc_probability: 0.0,
	xtc_threshold: 0.1,
	typ_p: 1.0,
	repeat_last_n: 64,
	repeat_penalty: 1.0,
	presence_penalty: 0.0,
	frequency_penalty: 0.0,
	dry_multiplier: 0.0,
	dry_base: 1.75,
	dry_allowed_length: 2,
	dry_penalty_last_n: -1,
	max_tokens: -1,
	custom: '', // custom json-stringified object
	// experimental features
	pyInterpreterEnabled: false,
	enableContinueGeneration: false
};

export const SETTING_CONFIG_INFO: Record<string, string> = {
	apiKey: 'Set the API Key if you are using --api-key option for the server.',
	systemMessage: 'The starting message that defines how model should behave.',
	theme:
		'Choose the color theme for the interface. You can choose between System (follows your device settings), Light, or Dark.',
	pasteLongTextToFileLen:
		'On pasting long text, it will be converted to a file. You can control the file length by setting the value of this parameter. Value 0 means disable.',
	samplers:
		'The order at which samplers are applied, in simplified way. Default is "top_k;typ_p;top_p;min_p;temperature": top_k->typ_p->top_p->min_p->temperature',
	temperature:
		'Controls the randomness of the generated text by affecting the probability distribution of the output tokens. Higher = more random, lower = more focused.',
	dynatemp_range:
		'Addon for the temperature sampler. The added value to the range of dynamic temperature, which adjusts probabilities by entropy of tokens.',
	dynatemp_exponent:
		'Addon for the temperature sampler. Smoothes out the probability redistribution based on the most probable token.',
	top_k: 'Keeps only k top tokens.',
	top_p: 'Limits tokens to those that together have a cumulative probability of at least p',
	min_p:
		'Limits tokens based on the minimum probability for a token to be considered, relative to the probability of the most likely token.',
	xtc_probability:
		'XTC sampler cuts out top tokens; this parameter controls the chance of cutting tokens at all. 0 disables XTC.',
	xtc_threshold:
		'XTC sampler cuts out top tokens; this parameter controls the token probability that is required to cut that token.',
	typ_p: 'Sorts and limits tokens based on the difference between log-probability and entropy.',
	repeat_last_n: 'Last n tokens to consider for penalizing repetition',
	repeat_penalty: 'Controls the repetition of token sequences in the generated text',
	presence_penalty: 'Limits tokens based on whether they appear in the output or not.',
	frequency_penalty: 'Limits tokens based on how often they appear in the output.',
	dry_multiplier:
		'DRY sampling reduces repetition in generated text even across long contexts. This parameter sets the DRY sampling multiplier.',
	dry_base:
		'DRY sampling reduces repetition in generated text even across long contexts. This parameter sets the DRY sampling base value.',
	dry_allowed_length:
		'DRY sampling reduces repetition in generated text even across long contexts. This parameter sets the allowed length for DRY sampling.',
	dry_penalty_last_n:
		'DRY sampling reduces repetition in generated text even across long contexts. This parameter sets DRY penalty for the last n tokens.',
	max_tokens: 'The maximum number of token per output. Use -1 for infinite (no limit).',
	custom: 'Custom JSON parameters to send to the API. Must be valid JSON format.',
	showThoughtInProgress: 'Expand thought process by default when generating messages.',
	showToolCalls:
		'Display tool call labels and payloads from Harmony-compatible delta.tool_calls data below assistant messages.',
	disableReasoningFormat:
		'Show raw LLM output without backend parsing and frontend Markdown rendering to inspect streaming across different models.',
	keepStatsVisible: 'Keep processing statistics visible after generation finishes.',
	showMessageStats:
		'Display generation statistics (tokens/second, token count, duration) below each assistant message.',
	askForTitleConfirmation:
		'Ask for confirmation before automatically changing conversation title when editing the first message.',
	pdfAsImage:
		'Parse PDF as image instead of text. Automatically falls back to text processing for non-vision models.',
	disableAutoScroll:
		'Disable automatic scrolling while messages stream so you can control the viewport position manually.',
	renderUserContentAsMarkdown: 'Render user messages using markdown formatting in the chat.',
<<<<<<< HEAD
	modelSelectorEnabled:
		'Enable the model selector in the chat input to choose the inference model. Sends the associated model field in API requests.',
=======
>>>>>>> e8b9d74b
	autoMicOnEmpty:
		'Automatically show microphone button instead of send button when textarea is empty for models with audio modality support.',
	pyInterpreterEnabled:
		'Enable Python interpreter using Pyodide. Allows running Python code in markdown code blocks.',
	enableContinueGeneration:
		'Enable "Continue" button for assistant messages. Currently works only with non-reasoning models.'
};<|MERGE_RESOLUTION|>--- conflicted
+++ resolved
@@ -14,10 +14,6 @@
 	pdfAsImage: false,
 	disableAutoScroll: false,
 	renderUserContentAsMarkdown: false,
-<<<<<<< HEAD
-	modelSelectorEnabled: false,
-=======
->>>>>>> e8b9d74b
 	autoMicOnEmpty: false,
 	// make sure these default values are in sync with `common.h`
 	samplers: 'top_k;typ_p;top_p;min_p;temperature',
@@ -98,11 +94,6 @@
 	disableAutoScroll:
 		'Disable automatic scrolling while messages stream so you can control the viewport position manually.',
 	renderUserContentAsMarkdown: 'Render user messages using markdown formatting in the chat.',
-<<<<<<< HEAD
-	modelSelectorEnabled:
-		'Enable the model selector in the chat input to choose the inference model. Sends the associated model field in API requests.',
-=======
->>>>>>> e8b9d74b
 	autoMicOnEmpty:
 		'Automatically show microphone button instead of send button when textarea is empty for models with audio modality support.',
 	pyInterpreterEnabled:
