--- conflicted
+++ resolved
@@ -406,128 +406,9 @@
 		}
 	}
 
-<<<<<<< HEAD
-	/**
-	 * Gets API options from current configuration settings
-	 * Converts settings store values to API-compatible format
-	 * @returns API options object for chat completion requests
-	 */
-	private getApiOptions(): Record<string, unknown> {
-		const currentConfig = config();
-		const hasValue = (value: unknown): boolean =>
-			value !== undefined && value !== null && value !== '';
-
-		const apiOptions: Record<string, unknown> = {
-			stream: true,
-			timings_per_token: true
-		};
-
-		if (hasValue(currentConfig.temperature)) {
-			apiOptions.temperature = Number(currentConfig.temperature);
-		}
-		if (hasValue(currentConfig.max_tokens)) {
-			apiOptions.max_tokens = Number(currentConfig.max_tokens);
-		}
-		if (hasValue(currentConfig.dynatemp_range)) {
-			apiOptions.dynatemp_range = Number(currentConfig.dynatemp_range);
-		}
-		if (hasValue(currentConfig.dynatemp_exponent)) {
-			apiOptions.dynatemp_exponent = Number(currentConfig.dynatemp_exponent);
-		}
-		if (hasValue(currentConfig.top_k)) {
-			apiOptions.top_k = Number(currentConfig.top_k);
-		}
-		if (hasValue(currentConfig.top_p)) {
-			apiOptions.top_p = Number(currentConfig.top_p);
-		}
-		if (hasValue(currentConfig.min_p)) {
-			apiOptions.min_p = Number(currentConfig.min_p);
-		}
-		if (hasValue(currentConfig.xtc_probability)) {
-			apiOptions.xtc_probability = Number(currentConfig.xtc_probability);
-		}
-		if (hasValue(currentConfig.xtc_threshold)) {
-			apiOptions.xtc_threshold = Number(currentConfig.xtc_threshold);
-		}
-		if (hasValue(currentConfig.typ_p)) {
-			apiOptions.typ_p = Number(currentConfig.typ_p);
-		}
-		if (hasValue(currentConfig.repeat_last_n)) {
-			apiOptions.repeat_last_n = Number(currentConfig.repeat_last_n);
-		}
-		if (hasValue(currentConfig.repeat_penalty)) {
-			apiOptions.repeat_penalty = Number(currentConfig.repeat_penalty);
-		}
-		if (hasValue(currentConfig.presence_penalty)) {
-			apiOptions.presence_penalty = Number(currentConfig.presence_penalty);
-		}
-		if (hasValue(currentConfig.frequency_penalty)) {
-			apiOptions.frequency_penalty = Number(currentConfig.frequency_penalty);
-		}
-		if (hasValue(currentConfig.dry_multiplier)) {
-			apiOptions.dry_multiplier = Number(currentConfig.dry_multiplier);
-		}
-		if (hasValue(currentConfig.dry_base)) {
-			apiOptions.dry_base = Number(currentConfig.dry_base);
-		}
-		if (hasValue(currentConfig.dry_allowed_length)) {
-			apiOptions.dry_allowed_length = Number(currentConfig.dry_allowed_length);
-		}
-		if (hasValue(currentConfig.dry_penalty_last_n)) {
-			apiOptions.dry_penalty_last_n = Number(currentConfig.dry_penalty_last_n);
-		}
-		if (currentConfig.samplers) {
-			apiOptions.samplers = currentConfig.samplers;
-		}
-		if (currentConfig.backend_sampling !== undefined) {
-			apiOptions.backend_sampling = Boolean(currentConfig.backend_sampling);
-		}
-		if (currentConfig.custom) {
-			apiOptions.custom = currentConfig.custom;
-		}
-
-		return apiOptions;
-	}
-
-	/**
-	 * Helper methods for per-conversation loading state management
-	 */
-	private setConversationLoading(convId: string, loading: boolean): void {
-		if (loading) {
-			this.conversationLoadingStates.set(convId, true);
-			if (this.activeConversation?.id === convId) {
-				this.isLoading = true;
-			}
-		} else {
-			this.conversationLoadingStates.delete(convId);
-			if (this.activeConversation?.id === convId) {
-				this.isLoading = false;
-			}
-		}
-	}
-
-	private isConversationLoading(convId: string): boolean {
-		return this.conversationLoadingStates.get(convId) || false;
-	}
-
-	private setConversationStreaming(convId: string, response: string, messageId: string): void {
-		this.conversationStreamingStates.set(convId, { response, messageId });
-		if (this.activeConversation?.id === convId) {
-			this.currentResponse = response;
-		}
-	}
-
-	private clearConversationStreaming(convId: string): void {
-		this.conversationStreamingStates.delete(convId);
-		if (this.activeConversation?.id === convId) {
-			this.currentResponse = '';
-		}
-	}
-=======
 	private async createAssistantMessage(parentId?: string): Promise<DatabaseMessage | null> {
 		const activeConv = conversationsStore.activeConversation;
 		if (!activeConv) return null;
->>>>>>> ed320899
 
 		return await DatabaseService.createMessageBranch(
 			{
