--- conflicted
+++ resolved
@@ -5,12 +5,8 @@
 import { filterByLeafNodeId, findLeafNode, findDescendantMessages } from '$lib/utils/branching';
 import { browser } from '$app/environment';
 import { goto } from '$app/navigation';
-<<<<<<< HEAD
-=======
-import { extractPartialThinking } from '$lib/utils/thinking';
 import { toast } from 'svelte-sonner';
 import type { ExportedConversations } from '$lib/types/database';
->>>>>>> 4e0388aa
 
 /**
  * ChatStore - Central state management for chat conversations and AI interactions
