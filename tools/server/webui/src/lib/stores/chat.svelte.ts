import { DatabaseStore } from '$lib/stores/database';
import { chatService, slotsService } from '$lib/services';
import { serverStore } from '$lib/stores/server.svelte';
import { config } from '$lib/stores/settings.svelte';
import { filterByLeafNodeId, findLeafNode, findDescendantMessages } from '$lib/utils/branching';
import { browser } from '$app/environment';
import { goto } from '$app/navigation';
<<<<<<< HEAD
import { extractPartialThinking } from '$lib/utils/thinking';
=======
>>>>>>> 7a50cf38
import { toast } from 'svelte-sonner';
import type { ExportedConversations } from '$lib/types/database';

/**
 * ChatStore - Central state management for chat conversations and AI interactions
 *
 * This store manages the complete chat experience including:
 * - Conversation lifecycle (create, load, delete, update)
 * - Message management with branching support for conversation trees
 * - Real-time AI response streaming with reasoning content support
 * - File attachment handling and processing
 * - Context error management and recovery
 * - Database persistence through DatabaseStore integration
 *
 * **Architecture & Relationships:**
 * - **ChatService**: Handles low-level API communication with AI models
 *   - ChatStore orchestrates ChatService for streaming responses
 *   - ChatService provides abort capabilities and error handling
 *   - ChatStore manages the UI state while ChatService handles network layer
 *
 * - **DatabaseStore**: Provides persistent storage for conversations and messages
 *   - ChatStore uses DatabaseStore for all CRUD operations
 *   - Maintains referential integrity for conversation trees
 *   - Handles message branching and parent-child relationships
 *
 * - **SlotsService**: Monitors server resource usage during AI generation
 *   - ChatStore coordinates slots polling during streaming
 *   - Provides real-time feedback on server capacity
 *
 * **Key Features:**
 * - Reactive state management using Svelte 5 runes ($state)
 * - Conversation branching for exploring different response paths
 * - Streaming AI responses with real-time content updates
 * - File attachment support (images, PDFs, text files, audio)
 * - Partial response saving when generation is interrupted
 * - Message editing with automatic response regeneration
 */
class ChatStore {
	activeConversation = $state<DatabaseConversation | null>(null);
	activeMessages = $state<DatabaseMessage[]>([]);
	conversations = $state<DatabaseConversation[]>([]);
	currentResponse = $state('');
	errorDialogState = $state<{ type: 'timeout' | 'server'; message: string } | null>(null);
	isInitialized = $state(false);
	isLoading = $state(false);
	titleUpdateConfirmationCallback?: (currentTitle: string, newTitle: string) => Promise<boolean>;

	constructor() {
		if (browser) {
			this.initialize();
		}
	}

	/**
	 * Initializes the chat store by loading conversations from the database
	 * Sets up the initial state and loads existing conversations
	 */
	async initialize(): Promise<void> {
		try {
			await this.loadConversations();

			this.isInitialized = true;
		} catch (error) {
			console.error('Failed to initialize chat store:', error);
		}
	}

	/**
	 * Loads all conversations from the database
	 * Refreshes the conversations list from persistent storage
	 */
	async loadConversations(): Promise<void> {
		this.conversations = await DatabaseStore.getAllConversations();
	}

	/**
	 * Creates a new conversation and navigates to it
	 * @param name - Optional name for the conversation, defaults to timestamped name
	 * @returns The ID of the created conversation
	 */
	async createConversation(name?: string): Promise<string> {
		const conversationName = name || `Chat ${new Date().toLocaleString()}`;
		const conversation = await DatabaseStore.createConversation(conversationName);

		this.conversations.unshift(conversation);

		this.activeConversation = conversation;
		this.activeMessages = [];

		await goto(`#/chat/${conversation.id}`);

		return conversation.id;
	}

	/**
	 * Loads a specific conversation and its messages
	 * @param convId - The conversation ID to load
	 * @returns True if conversation was loaded successfully, false otherwise
	 */
	async loadConversation(convId: string): Promise<boolean> {
		try {
			const conversation = await DatabaseStore.getConversation(convId);

			if (!conversation) {
				return false;
			}

			this.activeConversation = conversation;

			if (conversation.currNode) {
				const allMessages = await DatabaseStore.getConversationMessages(convId);
				this.activeMessages = filterByLeafNodeId(
					allMessages,
					conversation.currNode,
					false
				) as DatabaseMessage[];
			} else {
				// Load all messages for conversations without currNode (backward compatibility)
				this.activeMessages = await DatabaseStore.getConversationMessages(convId);
			}

			return true;
		} catch (error) {
			console.error('Failed to load conversation:', error);

			return false;
		}
	}

	/**
	 * Adds a new message to the active conversation
	 * @param role - The role of the message sender (user/assistant)
	 * @param content - The message content
	 * @param type - The message type, defaults to 'text'
	 * @param parent - Parent message ID, defaults to '-1' for auto-detection
	 * @param extras - Optional extra data (files, attachments, etc.)
	 * @returns The created message or null if failed
	 */
	async addMessage(
		role: ChatRole,
		content: string,
		type: ChatMessageType = 'text',
		parent: string = '-1',
		extras?: DatabaseMessageExtra[]
	): Promise<DatabaseMessage | null> {
		if (!this.activeConversation) {
			console.error('No active conversation when trying to add message');
			return null;
		}

		try {
			let parentId: string | null = null;

			if (parent === '-1') {
				if (this.activeMessages.length > 0) {
					parentId = this.activeMessages[this.activeMessages.length - 1].id;
				} else {
					const allMessages = await DatabaseStore.getConversationMessages(
						this.activeConversation.id
					);
					const rootMessage = allMessages.find((m) => m.parent === null && m.type === 'root');

					if (!rootMessage) {
						const rootId = await DatabaseStore.createRootMessage(this.activeConversation.id);
						parentId = rootId;
					} else {
						parentId = rootMessage.id;
					}
				}
			} else {
				parentId = parent;
			}

			const message = await DatabaseStore.createMessageBranch(
				{
					convId: this.activeConversation.id,
					role,
					content,
					type,
					timestamp: Date.now(),
					thinking: '',
					children: [],
					extra: extras
				},
				parentId
			);

			this.activeMessages.push(message);

			await DatabaseStore.updateCurrentNode(this.activeConversation.id, message.id);
			this.activeConversation.currNode = message.id;

			this.updateConversationTimestamp();

			return message;
		} catch (error) {
			console.error('Failed to add message:', error);
			return null;
		}
	}

	/**
	 * Gets API options from current configuration settings
	 * Converts settings store values to API-compatible format
	 * @returns API options object for chat completion requests
	 */
	private getApiOptions(): Record<string, unknown> {
		const currentConfig = config();
		const hasValue = (value: unknown): boolean =>
			value !== undefined && value !== null && value !== '';

		const apiOptions: Record<string, unknown> = {
			stream: true,
			timings_per_token: true
		};

		if (hasValue(currentConfig.temperature)) {
			apiOptions.temperature = Number(currentConfig.temperature);
		}
		if (hasValue(currentConfig.max_tokens)) {
			apiOptions.max_tokens = Number(currentConfig.max_tokens);
		}
		if (hasValue(currentConfig.dynatemp_range)) {
			apiOptions.dynatemp_range = Number(currentConfig.dynatemp_range);
		}
		if (hasValue(currentConfig.dynatemp_exponent)) {
			apiOptions.dynatemp_exponent = Number(currentConfig.dynatemp_exponent);
		}
		if (hasValue(currentConfig.top_k)) {
			apiOptions.top_k = Number(currentConfig.top_k);
		}
		if (hasValue(currentConfig.top_p)) {
			apiOptions.top_p = Number(currentConfig.top_p);
		}
		if (hasValue(currentConfig.min_p)) {
			apiOptions.min_p = Number(currentConfig.min_p);
		}
		if (hasValue(currentConfig.xtc_probability)) {
			apiOptions.xtc_probability = Number(currentConfig.xtc_probability);
		}
		if (hasValue(currentConfig.xtc_threshold)) {
			apiOptions.xtc_threshold = Number(currentConfig.xtc_threshold);
		}
		if (hasValue(currentConfig.typ_p)) {
			apiOptions.typ_p = Number(currentConfig.typ_p);
		}
		if (hasValue(currentConfig.repeat_last_n)) {
			apiOptions.repeat_last_n = Number(currentConfig.repeat_last_n);
		}
		if (hasValue(currentConfig.repeat_penalty)) {
			apiOptions.repeat_penalty = Number(currentConfig.repeat_penalty);
		}
		if (hasValue(currentConfig.presence_penalty)) {
			apiOptions.presence_penalty = Number(currentConfig.presence_penalty);
		}
		if (hasValue(currentConfig.frequency_penalty)) {
			apiOptions.frequency_penalty = Number(currentConfig.frequency_penalty);
		}
		if (hasValue(currentConfig.dry_multiplier)) {
			apiOptions.dry_multiplier = Number(currentConfig.dry_multiplier);
		}
		if (hasValue(currentConfig.dry_base)) {
			apiOptions.dry_base = Number(currentConfig.dry_base);
		}
		if (hasValue(currentConfig.dry_allowed_length)) {
			apiOptions.dry_allowed_length = Number(currentConfig.dry_allowed_length);
		}
		if (hasValue(currentConfig.dry_penalty_last_n)) {
			apiOptions.dry_penalty_last_n = Number(currentConfig.dry_penalty_last_n);
		}
		if (currentConfig.samplers) {
			apiOptions.samplers = currentConfig.samplers;
		}
		if (currentConfig.custom) {
			apiOptions.custom = currentConfig.custom;
		}

		return apiOptions;
	}

	/**
	 * Handles streaming chat completion with the AI model
	 * @param allMessages - All messages in the conversation
	 * @param assistantMessage - The assistant message to stream content into
	 * @param onComplete - Optional callback when streaming completes
	 * @param onError - Optional callback when an error occurs
	 */
	private async streamChatCompletion(
		allMessages: DatabaseMessage[],
		assistantMessage: DatabaseMessage,
		onComplete?: (content: string) => Promise<void>,
		onError?: (error: Error) => void
	): Promise<void> {
		let streamedContent = '';
		let streamedReasoningContent = '';
		let modelCaptured = false;

		const captureModelIfNeeded = (updateDbImmediately = true): string | undefined => {
			if (!modelCaptured) {
				const currentModelName = serverStore.modelName;

				if (currentModelName) {
					if (updateDbImmediately) {
						DatabaseStore.updateMessage(assistantMessage.id, { model: currentModelName }).catch(
							console.error
						);
					}

					const messageIndex = this.findMessageIndex(assistantMessage.id);

					this.updateMessageAtIndex(messageIndex, { model: currentModelName });
					modelCaptured = true;

					return currentModelName;
				}
			}
			return undefined;
		};

		slotsService.startStreaming();

		await chatService.sendMessage(allMessages, {
			...this.getApiOptions(),

			onChunk: (chunk: string) => {
				streamedContent += chunk;
				this.currentResponse = streamedContent;

				captureModelIfNeeded();
				const messageIndex = this.findMessageIndex(assistantMessage.id);
				this.updateMessageAtIndex(messageIndex, {
					content: streamedContent
				});
			},

			onReasoningChunk: (reasoningChunk: string) => {
				streamedReasoningContent += reasoningChunk;

				captureModelIfNeeded();

				const messageIndex = this.findMessageIndex(assistantMessage.id);

				this.updateMessageAtIndex(messageIndex, { thinking: streamedReasoningContent });
			},

			onComplete: async (
				finalContent?: string,
				reasoningContent?: string,
				timings?: ChatMessageTimings
			) => {
				slotsService.stopStreaming();

				const updateData: {
					content: string;
					thinking: string;
					timings?: ChatMessageTimings;
					model?: string;
				} = {
					content: finalContent || streamedContent,
					thinking: reasoningContent || streamedReasoningContent,
					timings: timings
				};

				const capturedModel = captureModelIfNeeded(false);

				if (capturedModel) {
					updateData.model = capturedModel;
				}

				await DatabaseStore.updateMessage(assistantMessage.id, updateData);

				const messageIndex = this.findMessageIndex(assistantMessage.id);

				const localUpdateData: { timings?: ChatMessageTimings; model?: string } = {
					timings: timings
				};

				if (updateData.model) {
					localUpdateData.model = updateData.model;
				}

				this.updateMessageAtIndex(messageIndex, localUpdateData);

				await DatabaseStore.updateCurrentNode(this.activeConversation!.id, assistantMessage.id);
				this.activeConversation!.currNode = assistantMessage.id;
				await this.refreshActiveMessages();

				if (onComplete) {
					await onComplete(streamedContent);
				}

				this.isLoading = false;
				this.currentResponse = '';
			},

			onError: (error: Error) => {
				slotsService.stopStreaming();

				if (error.name === 'AbortError' || error instanceof DOMException) {
					this.isLoading = false;
					this.currentResponse = '';
					return;
				}

				console.error('Streaming error:', error);
				this.isLoading = false;
				this.currentResponse = '';

				const messageIndex = this.activeMessages.findIndex(
					(m: DatabaseMessage) => m.id === assistantMessage.id
				);

				if (messageIndex !== -1) {
					const [failedMessage] = this.activeMessages.splice(messageIndex, 1);

					if (failedMessage) {
						DatabaseStore.deleteMessage(failedMessage.id).catch((cleanupError) => {
							console.error('Failed to remove assistant message after error:', cleanupError);
						});
					}
				}

				const dialogType = error.name === 'TimeoutError' ? 'timeout' : 'server';

				this.showErrorDialog(dialogType, error.message);

				if (onError) {
					onError(error);
				}
			}
		});
	}

	private showErrorDialog(type: 'timeout' | 'server', message: string): void {
		this.errorDialogState = { type, message };
	}

	dismissErrorDialog(): void {
		this.errorDialogState = null;
	}

	/**
	 * Checks if an error is an abort error (user cancelled operation)
	 * @param error - The error to check
	 * @returns True if the error is an abort error
	 */
	private isAbortError(error: unknown): boolean {
		return error instanceof Error && (error.name === 'AbortError' || error instanceof DOMException);
	}

	/**
	 * Finds the index of a message in the active messages array
	 * @param messageId - The message ID to find
	 * @returns The index of the message, or -1 if not found
	 */
	private findMessageIndex(messageId: string): number {
		return this.activeMessages.findIndex((m) => m.id === messageId);
	}

	/**
	 * Updates a message at a specific index with partial data
	 * @param index - The index of the message to update
	 * @param updates - Partial message data to update
	 */
	private updateMessageAtIndex(index: number, updates: Partial<DatabaseMessage>): void {
		if (index !== -1) {
			Object.assign(this.activeMessages[index], updates);
		}
	}

	/**
	 * Creates a new assistant message in the database
	 * @param parentId - Optional parent message ID, defaults to '-1'
	 * @returns The created assistant message or null if failed
	 */
	private async createAssistantMessage(parentId?: string): Promise<DatabaseMessage | null> {
		if (!this.activeConversation) return null;

		return await DatabaseStore.createMessageBranch(
			{
				convId: this.activeConversation.id,
				type: 'text',
				role: 'assistant',
				content: '',
				timestamp: Date.now(),
				thinking: '',
				children: []
			},
			parentId || null
		);
	}

	/**
	 * Updates conversation lastModified timestamp and moves it to top of list
	 * Ensures recently active conversations appear first in the sidebar
	 */
	private updateConversationTimestamp(): void {
		if (!this.activeConversation) return;

		const chatIndex = this.conversations.findIndex((c) => c.id === this.activeConversation!.id);

		if (chatIndex !== -1) {
			this.conversations[chatIndex].lastModified = Date.now();
			const updatedConv = this.conversations.splice(chatIndex, 1)[0];
			this.conversations.unshift(updatedConv);
		}
	}

	/**
	 * Sends a new message and generates AI response
	 * @param content - The message content to send
	 * @param extras - Optional extra data (files, attachments, etc.)
	 */
	async sendMessage(content: string, extras?: DatabaseMessageExtra[]): Promise<void> {
		if ((!content.trim() && (!extras || extras.length === 0)) || this.isLoading) return;

		let isNewConversation = false;

		if (!this.activeConversation) {
			await this.createConversation();
			isNewConversation = true;
		}

		if (!this.activeConversation) {
			console.error('No active conversation available for sending message');
			return;
		}

		this.errorDialogState = null;
		this.isLoading = true;
		this.currentResponse = '';

		let userMessage: DatabaseMessage | null = null;

		try {
			userMessage = await this.addMessage('user', content, 'text', '-1', extras);

			if (!userMessage) {
				throw new Error('Failed to add user message');
			}

			// If this is a new conversation, update the title with the first user prompt
			if (isNewConversation && content) {
				const title = content.trim();
				await this.updateConversationName(this.activeConversation.id, title);
			}

			const assistantMessage = await this.createAssistantMessage(userMessage.id);

			if (!assistantMessage) {
				throw new Error('Failed to create assistant message');
			}

			this.activeMessages.push(assistantMessage);
			// Don't update currNode until after streaming completes to maintain proper conversation path

			const conversationContext = this.activeMessages.slice(0, -1);

			await this.streamChatCompletion(conversationContext, assistantMessage);
		} catch (error) {
			if (this.isAbortError(error)) {
				this.isLoading = false;
				return;
			}

			console.error('Failed to send message:', error);
			this.isLoading = false;
			if (!this.errorDialogState) {
				if (error instanceof Error) {
					const dialogType = error.name === 'TimeoutError' ? 'timeout' : 'server';
					this.showErrorDialog(dialogType, error.message);
				} else {
					this.showErrorDialog('server', 'Unknown error occurred while sending message');
				}
			}
		}
	}

	/**
	 * Stops the current message generation
	 * Aborts ongoing requests and saves partial response if available
	 */
	stopGeneration(): void {
		slotsService.stopStreaming();
		chatService.abort();
		this.savePartialResponseIfNeeded();
		this.isLoading = false;
		this.currentResponse = '';
	}

	/**
	 * Gracefully stops generation and saves partial response
	 */
	async gracefulStop(): Promise<void> {
		if (!this.isLoading) return;

		slotsService.stopStreaming();
		chatService.abort();
		await this.savePartialResponseIfNeeded();
		this.isLoading = false;
		this.currentResponse = '';
	}

	/**
	 * Saves partial response if generation was interrupted
	 * Preserves user's partial content and timing data when generation is stopped early
	 */
	private async savePartialResponseIfNeeded(): Promise<void> {
		if (!this.currentResponse.trim() || !this.activeMessages.length) {
			return;
		}

		const lastMessage = this.activeMessages[this.activeMessages.length - 1];

		if (lastMessage && lastMessage.role === 'assistant') {
			try {
				const updateData: {
					content: string;
					thinking?: string;
					timings?: ChatMessageTimings;
				} = {
					content: this.currentResponse
				};

				if (lastMessage.thinking?.trim()) {
					updateData.thinking = lastMessage.thinking;
				}

				const lastKnownState = await slotsService.getCurrentState();

				if (lastKnownState) {
					updateData.timings = {
						prompt_n: lastKnownState.promptTokens || 0,
						predicted_n: lastKnownState.tokensDecoded || 0,
						cache_n: lastKnownState.cacheTokens || 0,
						// We don't have ms data from the state, but we can estimate
						predicted_ms:
							lastKnownState.tokensPerSecond && lastKnownState.tokensDecoded
								? (lastKnownState.tokensDecoded / lastKnownState.tokensPerSecond) * 1000
								: undefined
					};
				}

				await DatabaseStore.updateMessage(lastMessage.id, updateData);

				lastMessage.content = this.currentResponse;
				if (updateData.thinking !== undefined) {
					lastMessage.thinking = updateData.thinking;
				}
				if (updateData.timings) {
					lastMessage.timings = updateData.timings;
				}
			} catch (error) {
				lastMessage.content = this.currentResponse;
				console.error('Failed to save partial response:', error);
			}
		} else {
			console.error('Last message is not an assistant message');
		}
	}

	/**
	 * Updates a user message and regenerates the assistant response
	 * @param messageId - The ID of the message to update
	 * @param newContent - The new content for the message
	 */
	async updateMessage(messageId: string, newContent: string): Promise<void> {
		if (!this.activeConversation) return;

		if (this.isLoading) {
			this.stopGeneration();
		}

		try {
			const messageIndex = this.findMessageIndex(messageId);
			if (messageIndex === -1) {
				console.error('Message not found for update');
				return;
			}

			const messageToUpdate = this.activeMessages[messageIndex];
			const originalContent = messageToUpdate.content;

			if (messageToUpdate.role !== 'user') {
				console.error('Only user messages can be edited');
				return;
			}

			const allMessages = await DatabaseStore.getConversationMessages(this.activeConversation.id);
			const rootMessage = allMessages.find((m) => m.type === 'root' && m.parent === null);
			const isFirstUserMessage =
				rootMessage && messageToUpdate.parent === rootMessage.id && messageToUpdate.role === 'user';

			this.updateMessageAtIndex(messageIndex, { content: newContent });
			await DatabaseStore.updateMessage(messageId, { content: newContent });

			// If this is the first user message, update the conversation title with confirmation if needed
			if (isFirstUserMessage && newContent.trim()) {
				await this.updateConversationTitleWithConfirmation(
					this.activeConversation.id,
					newContent.trim(),
					this.titleUpdateConfirmationCallback
				);
			}

			const messagesToRemove = this.activeMessages.slice(messageIndex + 1);
			for (const message of messagesToRemove) {
				await DatabaseStore.deleteMessage(message.id);
			}

			this.activeMessages = this.activeMessages.slice(0, messageIndex + 1);
			this.updateConversationTimestamp();

			this.isLoading = true;
			this.currentResponse = '';

			try {
				const assistantMessage = await this.createAssistantMessage();
				if (!assistantMessage) {
					throw new Error('Failed to create assistant message');
				}

				this.activeMessages.push(assistantMessage);
				await DatabaseStore.updateCurrentNode(this.activeConversation.id, assistantMessage.id);
				this.activeConversation.currNode = assistantMessage.id;

				await this.streamChatCompletion(
					this.activeMessages.slice(0, -1),
					assistantMessage,
					undefined,
					() => {
						const editedMessageIndex = this.findMessageIndex(messageId);
						this.updateMessageAtIndex(editedMessageIndex, { content: originalContent });
					}
				);
			} catch (regenerateError) {
				console.error('Failed to regenerate response:', regenerateError);
				this.isLoading = false;

				const messageIndex = this.findMessageIndex(messageId);
				this.updateMessageAtIndex(messageIndex, { content: originalContent });
			}
		} catch (error) {
			if (this.isAbortError(error)) {
				return;
			}

			console.error('Failed to update message:', error);
		}
	}

	/**
	 * Regenerates an assistant message with a new response
	 * @param messageId - The ID of the assistant message to regenerate
	 */
	async regenerateMessage(messageId: string): Promise<void> {
		if (!this.activeConversation || this.isLoading) return;

		try {
			const messageIndex = this.findMessageIndex(messageId);
			if (messageIndex === -1) {
				console.error('Message not found for regeneration');
				return;
			}

			const messageToRegenerate = this.activeMessages[messageIndex];
			if (messageToRegenerate.role !== 'assistant') {
				console.error('Only assistant messages can be regenerated');
				return;
			}

			const messagesToRemove = this.activeMessages.slice(messageIndex);
			for (const message of messagesToRemove) {
				await DatabaseStore.deleteMessage(message.id);
			}

			this.activeMessages = this.activeMessages.slice(0, messageIndex);
			this.updateConversationTimestamp();

			this.isLoading = true;
			this.currentResponse = '';

			try {
				const parentMessageId =
					this.activeMessages.length > 0
						? this.activeMessages[this.activeMessages.length - 1].id
						: null;

				const assistantMessage = await this.createAssistantMessage(parentMessageId);

				if (!assistantMessage) {
					throw new Error('Failed to create assistant message');
				}

				this.activeMessages.push(assistantMessage);

				const conversationContext = this.activeMessages.slice(0, -1);

				await this.streamChatCompletion(conversationContext, assistantMessage);
			} catch (regenerateError) {
				console.error('Failed to regenerate response:', regenerateError);
				this.isLoading = false;
			}
		} catch (error) {
			if (this.isAbortError(error)) return;
			console.error('Failed to regenerate message:', error);
		}
	}

	/**
	 * Updates the name of a conversation
	 * @param convId - The conversation ID to update
	 * @param name - The new name for the conversation
	 */
	async updateConversationName(convId: string, name: string): Promise<void> {
		try {
			await DatabaseStore.updateConversation(convId, { name });

			const convIndex = this.conversations.findIndex((c) => c.id === convId);

			if (convIndex !== -1) {
				this.conversations[convIndex].name = name;
			}

			if (this.activeConversation?.id === convId) {
				this.activeConversation.name = name;
			}
		} catch (error) {
			console.error('Failed to update conversation name:', error);
		}
	}

	/**
	 * Sets the callback function for title update confirmations
	 * @param callback - Function to call when confirmation is needed
	 */
	setTitleUpdateConfirmationCallback(
		callback: (currentTitle: string, newTitle: string) => Promise<boolean>
	): void {
		this.titleUpdateConfirmationCallback = callback;
	}

	/**
	 * Updates conversation title with optional confirmation dialog based on settings
	 * @param convId - The conversation ID to update
	 * @param newTitle - The new title content
	 * @param onConfirmationNeeded - Callback when user confirmation is needed
	 * @returns Promise<boolean> - True if title was updated, false if cancelled
	 */
	async updateConversationTitleWithConfirmation(
		convId: string,
		newTitle: string,
		onConfirmationNeeded?: (currentTitle: string, newTitle: string) => Promise<boolean>
	): Promise<boolean> {
		try {
			const currentConfig = config();

			// Only ask for confirmation if the setting is enabled and callback is provided
			if (currentConfig.askForTitleConfirmation && onConfirmationNeeded) {
				const conversation = await DatabaseStore.getConversation(convId);
				if (!conversation) return false;

				const shouldUpdate = await onConfirmationNeeded(conversation.name, newTitle);
				if (!shouldUpdate) return false;
			}

			await this.updateConversationName(convId, newTitle);
			return true;
		} catch (error) {
			console.error('Failed to update conversation title with confirmation:', error);
			return false;
		}
	}

	/**
	 * Downloads a conversation as JSON file
	 * @param convId - The conversation ID to download
	 */
	async downloadConversation(convId: string): Promise<void> {
		if (!this.activeConversation || this.activeConversation.id !== convId) {
			// Load the conversation if not currently active
			const conversation = await DatabaseStore.getConversation(convId);
			if (!conversation) return;

			const messages = await DatabaseStore.getConversationMessages(convId);
			const conversationData = {
				conv: conversation,
				messages
			};

			this.triggerDownload(conversationData);
		} else {
			// Use current active conversation data
			const conversationData: ExportedConversations = {
				conv: this.activeConversation!,
				messages: this.activeMessages
			};

			this.triggerDownload(conversationData);
		}
	}

	/**
	 * Triggers file download in browser
	 * @param data - Data to download (expected: { conv: DatabaseConversation, messages: DatabaseMessage[] })
	 * @param filename - Optional filename
	 */
	private triggerDownload(data: ExportedConversations, filename?: string): void {
		const conversation =
			'conv' in data ? data.conv : Array.isArray(data) ? data[0]?.conv : undefined;
		if (!conversation) {
			console.error('Invalid data: missing conversation');
			return;
		}
		const conversationName = conversation.name ? conversation.name.trim() : '';
		const convId = conversation.id || 'unknown';
		const truncatedSuffix = conversationName
			.toLowerCase()
			.replace(/[^a-z0-9]/gi, '_')
			.replace(/_+/g, '_')
			.substring(0, 20);
		const downloadFilename = filename || `conversation_${convId}_${truncatedSuffix}.json`;

		const conversationJson = JSON.stringify(data, null, 2);
		const blob = new Blob([conversationJson], {
			type: 'application/json'
		});
		const url = URL.createObjectURL(blob);
		const a = document.createElement('a');
		a.href = url;
		a.download = downloadFilename;
		document.body.appendChild(a);
		a.click();
		document.body.removeChild(a);
		URL.revokeObjectURL(url);
	}

	/**
	 * Exports all conversations with their messages as a JSON file
	 */
	async exportAllConversations(): Promise<void> {
		try {
			const allConversations = await DatabaseStore.getAllConversations();
			if (allConversations.length === 0) {
				throw new Error('No conversations to export');
			}

			const allData: ExportedConversations = await Promise.all(
				allConversations.map(async (conv) => {
					const messages = await DatabaseStore.getConversationMessages(conv.id);
					return { conv, messages };
				})
			);

			const blob = new Blob([JSON.stringify(allData, null, 2)], {
				type: 'application/json'
			});
			const url = URL.createObjectURL(blob);
			const a = document.createElement('a');
			a.href = url;
			a.download = `all_conversations_${new Date().toISOString().split('T')[0]}.json`;
			document.body.appendChild(a);
			a.click();
			document.body.removeChild(a);
			URL.revokeObjectURL(url);

			toast.success(`All conversations (${allConversations.length}) prepared for download`);
		} catch (err) {
			console.error('Failed to export conversations:', err);
			throw err;
		}
	}

	/**
	 * Imports conversations from a JSON file.
	 * Supports both single conversation (object) and multiple conversations (array).
	 * Uses DatabaseStore for safe, encapsulated data access
	 */
	async importConversations(): Promise<void> {
		return new Promise((resolve, reject) => {
			const input = document.createElement('input');
			input.type = 'file';
			input.accept = '.json';

			input.onchange = async (e) => {
				const file = (e.target as HTMLInputElement)?.files?.[0];
				if (!file) {
					reject(new Error('No file selected'));
					return;
				}

				try {
					const text = await file.text();
					const parsedData = JSON.parse(text);
					let importedData: ExportedConversations;

					if (Array.isArray(parsedData)) {
						importedData = parsedData;
					} else if (
						parsedData &&
						typeof parsedData === 'object' &&
						'conv' in parsedData &&
						'messages' in parsedData
					) {
						// Single conversation object
						importedData = [parsedData];
					} else {
						throw new Error(
							'Invalid file format: expected array of conversations or single conversation object'
						);
					}

					const result = await DatabaseStore.importConversations(importedData);

					// Refresh UI
					await this.loadConversations();

					toast.success(`Imported ${result.imported} conversation(s), skipped ${result.skipped}`);

					resolve(undefined);
				} catch (err: unknown) {
					const message = err instanceof Error ? err.message : 'Unknown error';
					console.error('Failed to import conversations:', err);
					toast.error('Import failed', {
						description: message
					});
					reject(new Error(`Import failed: ${message}`));
				}
			};

			input.click();
		});
	}

	/**
	 * Deletes a conversation and all its messages
	 * @param convId - The conversation ID to delete
	 */
	async deleteConversation(convId: string): Promise<void> {
		try {
			await DatabaseStore.deleteConversation(convId);

			this.conversations = this.conversations.filter((c) => c.id !== convId);

			if (this.activeConversation?.id === convId) {
				this.activeConversation = null;
				this.activeMessages = [];
				await goto(`?new_chat=true#/`);
			}
		} catch (error) {
			console.error('Failed to delete conversation:', error);
		}
	}

	/**
	 * Gets information about what messages will be deleted when deleting a specific message
	 * @param messageId - The ID of the message to be deleted
	 * @returns Object with deletion info including count and types of messages
	 */
	async getDeletionInfo(messageId: string): Promise<{
		totalCount: number;
		userMessages: number;
		assistantMessages: number;
		messageTypes: string[];
	}> {
		if (!this.activeConversation) {
			return { totalCount: 0, userMessages: 0, assistantMessages: 0, messageTypes: [] };
		}

		const allMessages = await DatabaseStore.getConversationMessages(this.activeConversation.id);
		const descendants = findDescendantMessages(allMessages, messageId);
		const allToDelete = [messageId, ...descendants];

		const messagesToDelete = allMessages.filter((m) => allToDelete.includes(m.id));

		let userMessages = 0;
		let assistantMessages = 0;
		const messageTypes: string[] = [];

		for (const msg of messagesToDelete) {
			if (msg.role === 'user') {
				userMessages++;
				if (!messageTypes.includes('user message')) messageTypes.push('user message');
			} else if (msg.role === 'assistant') {
				assistantMessages++;
				if (!messageTypes.includes('assistant response')) messageTypes.push('assistant response');
			}
		}

		return {
			totalCount: allToDelete.length,
			userMessages,
			assistantMessages,
			messageTypes
		};
	}

	/**
	 * Deletes a message and all its descendants, updating conversation path if needed
	 * @param messageId - The ID of the message to delete
	 */
	async deleteMessage(messageId: string): Promise<void> {
		try {
			if (!this.activeConversation) return;

			// Get all messages to find siblings before deletion
			const allMessages = await DatabaseStore.getConversationMessages(this.activeConversation.id);
			const messageToDelete = allMessages.find((m) => m.id === messageId);

			if (!messageToDelete) {
				console.error('Message to delete not found');
				return;
			}

			// Check if the deleted message is in the current conversation path
			const currentPath = filterByLeafNodeId(
				allMessages,
				this.activeConversation.currNode || '',
				false
			);
			const isInCurrentPath = currentPath.some((m) => m.id === messageId);

			// If the deleted message is in the current path, we need to update currNode
			if (isInCurrentPath && messageToDelete.parent) {
				// Find all siblings (messages with same parent)
				const siblings = allMessages.filter(
					(m) => m.parent === messageToDelete.parent && m.id !== messageId
				);

				if (siblings.length > 0) {
					// Find the latest sibling (highest timestamp)
					const latestSibling = siblings.reduce((latest, sibling) =>
						sibling.timestamp > latest.timestamp ? sibling : latest
					);

					// Find the leaf node for this sibling branch to get the complete conversation path
					const leafNodeId = findLeafNode(allMessages, latestSibling.id);

					// Update conversation to use the leaf node of the latest remaining sibling
					await DatabaseStore.updateCurrentNode(this.activeConversation.id, leafNodeId);
					this.activeConversation.currNode = leafNodeId;
				} else {
					// No siblings left, navigate to parent if it exists
					if (messageToDelete.parent) {
						const parentLeafId = findLeafNode(allMessages, messageToDelete.parent);
						await DatabaseStore.updateCurrentNode(this.activeConversation.id, parentLeafId);
						this.activeConversation.currNode = parentLeafId;
					}
				}
			}

			// Use cascading deletion to remove the message and all its descendants
			await DatabaseStore.deleteMessageCascading(this.activeConversation.id, messageId);

			// Refresh active messages to show the updated branch
			await this.refreshActiveMessages();

			// Update conversation timestamp
			this.updateConversationTimestamp();
		} catch (error) {
			console.error('Failed to delete message:', error);
		}
	}

	/**
	 * Clears the active conversation and resets state
	 * Used when navigating away from chat or starting fresh
	 */
	clearActiveConversation(): void {
		this.activeConversation = null;
		this.activeMessages = [];
		this.currentResponse = '';
		this.isLoading = false;
	}

	/** Refreshes active messages based on currNode after branch navigation */
	async refreshActiveMessages(): Promise<void> {
		if (!this.activeConversation) return;

		const allMessages = await DatabaseStore.getConversationMessages(this.activeConversation.id);
		if (allMessages.length === 0) {
			this.activeMessages = [];
			return;
		}

		const leafNodeId =
			this.activeConversation.currNode ||
			allMessages.reduce((latest, msg) => (msg.timestamp > latest.timestamp ? msg : latest)).id;

		const currentPath = filterByLeafNodeId(allMessages, leafNodeId, false) as DatabaseMessage[];

		this.activeMessages.length = 0;
		this.activeMessages.push(...currentPath);
	}

	/**
	 * Navigates to a specific sibling branch by updating currNode and refreshing messages
	 * @param siblingId - The sibling message ID to navigate to
	 */
	async navigateToSibling(siblingId: string): Promise<void> {
		if (!this.activeConversation) return;

		// Get the current first user message before navigation
		const allMessages = await DatabaseStore.getConversationMessages(this.activeConversation.id);
		const rootMessage = allMessages.find((m) => m.type === 'root' && m.parent === null);
		const currentFirstUserMessage = this.activeMessages.find(
			(m) => m.role === 'user' && m.parent === rootMessage?.id
		);

		const currentLeafNodeId = findLeafNode(allMessages, siblingId);

		await DatabaseStore.updateCurrentNode(this.activeConversation.id, currentLeafNodeId);
		this.activeConversation.currNode = currentLeafNodeId;
		await this.refreshActiveMessages();

		// Only show title dialog if we're navigating between different first user message siblings
		if (rootMessage && this.activeMessages.length > 0) {
			// Find the first user message in the new active path
			const newFirstUserMessage = this.activeMessages.find(
				(m) => m.role === 'user' && m.parent === rootMessage.id
			);

			// Only show dialog if:
			// 1. We have a new first user message
			// 2. It's different from the previous one (different ID or content)
			// 3. The new message has content
			if (
				newFirstUserMessage &&
				newFirstUserMessage.content.trim() &&
				(!currentFirstUserMessage ||
					newFirstUserMessage.id !== currentFirstUserMessage.id ||
					newFirstUserMessage.content.trim() !== currentFirstUserMessage.content.trim())
			) {
				await this.updateConversationTitleWithConfirmation(
					this.activeConversation.id,
					newFirstUserMessage.content.trim(),
					this.titleUpdateConfirmationCallback
				);
			}
		}
	}

	/**
	 * Edits an assistant message with optional branching
	 * @param messageId - The ID of the assistant message to edit
	 * @param newContent - The new content for the message
	 * @param shouldBranch - Whether to create a branch or replace in-place
	 */
	async editAssistantMessage(
		messageId: string,
		newContent: string,
		shouldBranch: boolean
	): Promise<void> {
		if (!this.activeConversation || this.isLoading) return;

		try {
			const messageIndex = this.findMessageIndex(messageId);

			if (messageIndex === -1) {
				console.error('Message not found for editing');
				return;
			}

			const messageToEdit = this.activeMessages[messageIndex];

			if (messageToEdit.role !== 'assistant') {
				console.error('Only assistant messages can be edited with this method');
				return;
			}

			if (shouldBranch) {
				const newMessage = await DatabaseStore.createMessageBranch(
					{
						convId: messageToEdit.convId,
						type: messageToEdit.type,
						timestamp: Date.now(),
						role: messageToEdit.role,
						content: newContent,
						thinking: messageToEdit.thinking || '',
						children: [],
						model: messageToEdit.model // Preserve original model info when branching
					},
					messageToEdit.parent!
				);

				await DatabaseStore.updateCurrentNode(this.activeConversation.id, newMessage.id);
				this.activeConversation.currNode = newMessage.id;
			} else {
				await DatabaseStore.updateMessage(messageToEdit.id, {
					content: newContent,
					timestamp: Date.now()
				});

				this.updateMessageAtIndex(messageIndex, {
					content: newContent,
					timestamp: Date.now()
				});
			}

			this.updateConversationTimestamp();
			await this.refreshActiveMessages();
		} catch (error) {
			console.error('Failed to edit assistant message:', error);
		}
	}

	/**
	 * Edits a message by creating a new branch with the edited content
	 * @param messageId - The ID of the message to edit
	 * @param newContent - The new content for the message
	 */
	async editMessageWithBranching(messageId: string, newContent: string): Promise<void> {
		if (!this.activeConversation || this.isLoading) return;

		try {
			const messageIndex = this.findMessageIndex(messageId);
			if (messageIndex === -1) {
				console.error('Message not found for editing');
				return;
			}

			const messageToEdit = this.activeMessages[messageIndex];
			if (messageToEdit.role !== 'user') {
				console.error('Only user messages can be edited');
				return;
			}

			// Check if this is the first user message in the conversation
			// First user message is one that has the root message as its parent
			const allMessages = await DatabaseStore.getConversationMessages(this.activeConversation.id);
			const rootMessage = allMessages.find((m) => m.type === 'root' && m.parent === null);
			const isFirstUserMessage =
				rootMessage && messageToEdit.parent === rootMessage.id && messageToEdit.role === 'user';

			let parentId = messageToEdit.parent;

			if (parentId === undefined || parentId === null) {
				const rootMessage = allMessages.find((m) => m.type === 'root' && m.parent === null);
				if (rootMessage) {
					parentId = rootMessage.id;
				} else {
					console.error('No root message found for editing');
					return;
				}
			}

			const newMessage = await DatabaseStore.createMessageBranch(
				{
					convId: messageToEdit.convId,
					type: messageToEdit.type,
					timestamp: Date.now(),
					role: messageToEdit.role,
					content: newContent,
					thinking: messageToEdit.thinking || '',
					children: [],
					extra: messageToEdit.extra ? JSON.parse(JSON.stringify(messageToEdit.extra)) : undefined,
					model: messageToEdit.model // Preserve original model info when branching
				},
				parentId
			);

			await DatabaseStore.updateCurrentNode(this.activeConversation.id, newMessage.id);
			this.activeConversation.currNode = newMessage.id;
			this.updateConversationTimestamp();

			// If this is the first user message, update the conversation title with confirmation if needed
			if (isFirstUserMessage && newContent.trim()) {
				await this.updateConversationTitleWithConfirmation(
					this.activeConversation.id,
					newContent.trim(),
					this.titleUpdateConfirmationCallback
				);
			}

			await this.refreshActiveMessages();

			if (messageToEdit.role === 'user') {
				await this.generateResponseForMessage(newMessage.id);
			}
		} catch (error) {
			console.error('Failed to edit message with branching:', error);
		}
	}

	/**
	 * Regenerates an assistant message by creating a new branch with a new response
	 * @param messageId - The ID of the assistant message to regenerate
	 */
	async regenerateMessageWithBranching(messageId: string): Promise<void> {
		if (!this.activeConversation || this.isLoading) return;

		try {
			const messageIndex = this.findMessageIndex(messageId);
			if (messageIndex === -1) {
				console.error('Message not found for regeneration');
				return;
			}

			const messageToRegenerate = this.activeMessages[messageIndex];
			if (messageToRegenerate.role !== 'assistant') {
				console.error('Only assistant messages can be regenerated');
				return;
			}

			// Find parent message in all conversation messages, not just active path
			const conversationMessages = await DatabaseStore.getConversationMessages(
				this.activeConversation.id
			);
			const parentMessage = conversationMessages.find((m) => m.id === messageToRegenerate.parent);
			if (!parentMessage) {
				console.error('Parent message not found for regeneration');
				return;
			}

			this.isLoading = true;
			this.currentResponse = '';

			const newAssistantMessage = await DatabaseStore.createMessageBranch(
				{
					convId: this.activeConversation.id,
					type: 'text',
					timestamp: Date.now(),
					role: 'assistant',
					content: '',
					thinking: '',
					children: []
				},
				parentMessage.id
			);

			await DatabaseStore.updateCurrentNode(this.activeConversation.id, newAssistantMessage.id);
			this.activeConversation.currNode = newAssistantMessage.id;
			this.updateConversationTimestamp();
			await this.refreshActiveMessages();

			const allConversationMessages = await DatabaseStore.getConversationMessages(
				this.activeConversation.id
			);
			const conversationPath = filterByLeafNodeId(
				allConversationMessages,
				parentMessage.id,
				false
			) as DatabaseMessage[];

			await this.streamChatCompletion(conversationPath, newAssistantMessage);
		} catch (error) {
			if (this.isAbortError(error)) return;

			console.error('Failed to regenerate message with branching:', error);
			this.isLoading = false;
		}
	}

	/**
	 * Generates a new assistant response for a given user message
	 * @param userMessageId - ID of user message to respond to
	 */
	private async generateResponseForMessage(userMessageId: string): Promise<void> {
		if (!this.activeConversation) return;

		this.errorDialogState = null;
		this.isLoading = true;
		this.currentResponse = '';

		try {
			// Get conversation path up to the user message
			const allMessages = await DatabaseStore.getConversationMessages(this.activeConversation.id);
			const conversationPath = filterByLeafNodeId(
				allMessages,
				userMessageId,
				false
			) as DatabaseMessage[];

			// Create new assistant message branch
			const assistantMessage = await DatabaseStore.createMessageBranch(
				{
					convId: this.activeConversation.id,
					type: 'text',
					timestamp: Date.now(),
					role: 'assistant',
					content: '',
					thinking: '',
					children: []
				},
				userMessageId
			);

			// Add assistant message to active messages immediately for UI reactivity
			this.activeMessages.push(assistantMessage);

			// Stream response to new assistant message
			await this.streamChatCompletion(conversationPath, assistantMessage);
		} catch (error) {
			console.error('Failed to generate response:', error);
			this.isLoading = false;
		}
	}
}

export const chatStore = new ChatStore();

export const conversations = () => chatStore.conversations;
export const activeConversation = () => chatStore.activeConversation;
export const activeMessages = () => chatStore.activeMessages;
export const isLoading = () => chatStore.isLoading;
export const currentResponse = () => chatStore.currentResponse;
export const isInitialized = () => chatStore.isInitialized;
export const errorDialog = () => chatStore.errorDialogState;

export const createConversation = chatStore.createConversation.bind(chatStore);
export const downloadConversation = chatStore.downloadConversation.bind(chatStore);
export const exportAllConversations = chatStore.exportAllConversations.bind(chatStore);
export const importConversations = chatStore.importConversations.bind(chatStore);
export const deleteConversation = chatStore.deleteConversation.bind(chatStore);
export const sendMessage = chatStore.sendMessage.bind(chatStore);
export const dismissErrorDialog = chatStore.dismissErrorDialog.bind(chatStore);

export const gracefulStop = chatStore.gracefulStop.bind(chatStore);

// Branching operations
export const refreshActiveMessages = chatStore.refreshActiveMessages.bind(chatStore);
export const navigateToSibling = chatStore.navigateToSibling.bind(chatStore);
export const editAssistantMessage = chatStore.editAssistantMessage.bind(chatStore);
export const editMessageWithBranching = chatStore.editMessageWithBranching.bind(chatStore);
export const regenerateMessageWithBranching =
	chatStore.regenerateMessageWithBranching.bind(chatStore);
export const deleteMessage = chatStore.deleteMessage.bind(chatStore);
export const getDeletionInfo = chatStore.getDeletionInfo.bind(chatStore);
export const updateConversationName = chatStore.updateConversationName.bind(chatStore);
export const setTitleUpdateConfirmationCallback =
	chatStore.setTitleUpdateConfirmationCallback.bind(chatStore);

export function stopGeneration() {
	chatStore.stopGeneration();
}
export const messages = () => chatStore.activeMessages;<|MERGE_RESOLUTION|>--- conflicted
+++ resolved
@@ -5,10 +5,6 @@
 import { filterByLeafNodeId, findLeafNode, findDescendantMessages } from '$lib/utils/branching';
 import { browser } from '$app/environment';
 import { goto } from '$app/navigation';
-<<<<<<< HEAD
-import { extractPartialThinking } from '$lib/utils/thinking';
-=======
->>>>>>> 7a50cf38
 import { toast } from 'svelte-sonner';
 import type { ExportedConversations } from '$lib/types/database';
 
