--- conflicted
+++ resolved
@@ -1,13 +1,6 @@
 import { DatabaseService, ChatService } from '$lib/services';
 import { conversationsStore } from '$lib/stores/conversations.svelte';
 import { config } from '$lib/stores/settings.svelte';
-<<<<<<< HEAD
-import { normalizeModelName } from '$lib/utils/model-names';
-import { filterByLeafNodeId, findLeafNode, findDescendantMessages } from '$lib/utils/branching';
-import { browser } from '$app/environment';
-import { goto } from '$app/navigation';
-import { toast } from 'svelte-sonner';
-=======
 import { contextSize, isRouterMode } from '$lib/stores/server.svelte';
 import { selectedModelName } from '$lib/stores/models.svelte';
 import {
@@ -16,7 +9,6 @@
 	findDescendantMessages,
 	findLeafNode
 } from '$lib/utils';
->>>>>>> e8b9d74b
 import { SvelteMap } from 'svelte/reactivity';
 import { DEFAULT_CONTEXT } from '$lib/constants/default-context';
 
@@ -448,24 +440,9 @@
 		let modelPersisted = false;
 
 		const recordModel = (modelName: string | null | undefined, persistImmediately = true): void => {
-<<<<<<< HEAD
-			if (!modelName) {
-				return;
-			}
-
-			const normalizedModel = normalizeModelName(modelName);
-
-			console.log('Resolved model:', normalizedModel);
-
-			if (!normalizedModel || normalizedModel === resolvedModel) {
-				return;
-			}
-
-=======
 			if (!modelName) return;
 			const normalizedModel = normalizeModelName(modelName);
 			if (!normalizedModel || normalizedModel === resolvedModel) return;
->>>>>>> e8b9d74b
 			resolvedModel = normalizedModel;
 			const messageIndex = conversationsStore.findMessageIndex(assistantMessage.id);
 			conversationsStore.updateMessageAtIndex(messageIndex, { model: normalizedModel });
@@ -478,16 +455,6 @@
 			}
 		};
 
-<<<<<<< HEAD
-		slotsService.startStreaming();
-		slotsService.setActiveConversation(assistantMessage.convId);
-
-		await chatService.sendMessage(
-			allMessages,
-			{
-				...this.getApiOptions(),
-
-=======
 		this.startStreaming();
 		this.setActiveProcessingConversation(assistantMessage.convId);
 
@@ -498,7 +465,6 @@
 			{
 				...this.getApiOptions(),
 				...(modelOverride ? { model: modelOverride } : {}),
->>>>>>> e8b9d74b
 				onChunk: (chunk: string) => {
 					streamedContent += chunk;
 					this.setChatStreaming(assistantMessage.convId, streamedContent, assistantMessage.id);
@@ -716,19 +682,8 @@
 				}
 				await DatabaseService.updateMessage(lastMessage.id, updateData);
 				lastMessage.content = this.currentResponse;
-<<<<<<< HEAD
-
-				if (updateData.thinking !== undefined) {
-					lastMessage.thinking = updateData.thinking;
-				}
-
-				if (updateData.timings) {
-					lastMessage.timings = updateData.timings;
-				}
-=======
 				if (updateData.thinking) lastMessage.thinking = updateData.thinking;
 				if (updateData.timings) lastMessage.timings = updateData.timings;
->>>>>>> e8b9d74b
 			} catch (error) {
 				lastMessage.content = this.currentResponse;
 				console.error('Failed to save partial response:', error);
