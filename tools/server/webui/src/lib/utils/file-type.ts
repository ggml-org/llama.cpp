--- conflicted
+++ resolved
@@ -4,9 +4,6 @@
 	PDF_FILE_TYPES,
 	TEXT_FILE_TYPES
 } from '$lib/constants/supported-file-types';
-<<<<<<< HEAD
-import { FileTypeCategory } from '$lib/enums';
-=======
 import {
 	FileExtensionAudio,
 	FileExtensionImage,
@@ -18,7 +15,6 @@
 	MimeTypeImage,
 	MimeTypeText
 } from '$lib/enums';
->>>>>>> e8b9d74b
 
 export function getFileTypeCategory(mimeType: string): FileTypeCategory | null {
 	switch (mimeType) {
