--- conflicted
+++ resolved
@@ -15,15 +15,12 @@
 	MimeTypeText,
 	FileTypeCategory
 } from '$lib/enums';
-<<<<<<< HEAD
-=======
 
 /** Modality capabilities for file validation */
 export interface ModalityCapabilities {
 	hasVision: boolean;
 	hasAudio: boolean;
 }
->>>>>>> e8b9d74b
 
 /**
  * Check if a file type is supported by the given modalities
