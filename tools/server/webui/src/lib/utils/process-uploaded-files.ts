import { isSvgMimeType, svgBase64UrlToPngDataURL } from './svg-to-png';
import { isTextFileByName } from './text-files';
import { isWebpMimeType, webpBase64UrlToPngDataURL } from './webp-to-png';
import { FileTypeCategory } from '$lib/enums';
<<<<<<< HEAD
import { getFileTypeCategory } from '$lib/utils/file-type';
import { supportsVision } from '$lib/stores/server.svelte';
=======
import { modelsStore } from '$lib/stores/models.svelte';
>>>>>>> e8b9d74b
import { settingsStore } from '$lib/stores/settings.svelte';
import { toast } from 'svelte-sonner';
import { getFileTypeCategory } from '$lib/utils';
import { convertPDFToText } from './pdf-processing';

/**
 * Read a file as a data URL (base64 encoded)
 * @param file - The file to read
 * @returns Promise resolving to the data URL string
 */
function readFileAsDataURL(file: File): Promise<string> {
	return new Promise((resolve, reject) => {
		const reader = new FileReader();
		reader.onload = () => resolve(reader.result as string);
		reader.onerror = () => reject(reader.error);
		reader.readAsDataURL(file);
	});
}

/**
 * Read a file as UTF-8 text
 * @param file - The file to read
 * @returns Promise resolving to the text content
 */
function readFileAsUTF8(file: File): Promise<string> {
	return new Promise((resolve, reject) => {
		const reader = new FileReader();
		reader.onload = () => resolve(reader.result as string);
		reader.onerror = () => reject(reader.error);
		reader.readAsText(file);
	});
}

/**
 * Process uploaded files into ChatUploadedFile format with previews and content
 *
 * This function processes various file types and generates appropriate previews:
 * - Images: Base64 data URLs with format normalization (SVG/WebP → PNG)
 * - Text files: UTF-8 content extraction
 * - PDFs: Metadata only (processed later in conversion pipeline)
 * - Audio: Base64 data URLs for preview
 *
 * @param files - Array of File objects to process
 * @returns Promise resolving to array of ChatUploadedFile objects
 */
export async function processFilesToChatUploaded(
	files: File[],
	activeModelId?: string
): Promise<ChatUploadedFile[]> {
	const results: ChatUploadedFile[] = [];

	for (const file of files) {
		const id = Date.now().toString() + Math.random().toString(36).substr(2, 9);
		const base: ChatUploadedFile = {
			id,
			name: file.name,
			size: file.size,
			type: file.type,
			file
		};

		try {
			if (getFileTypeCategory(file.type) === FileTypeCategory.IMAGE) {
				let preview = await readFileAsDataURL(file);

				// Normalize SVG and WebP to PNG in previews
				if (isSvgMimeType(file.type)) {
					try {
						preview = await svgBase64UrlToPngDataURL(preview);
					} catch (err) {
						console.error('Failed to convert SVG to PNG:', err);
					}
				} else if (isWebpMimeType(file.type)) {
					try {
						preview = await webpBase64UrlToPngDataURL(preview);
					} catch (err) {
						console.error('Failed to convert WebP to PNG:', err);
					}
				}

				results.push({ ...base, preview });
			} else if (
				getFileTypeCategory(file.type) === FileTypeCategory.TEXT ||
				isTextFileByName(file.name)
			) {
				try {
					const textContent = await readFileAsUTF8(file);
					results.push({ ...base, textContent });
				} catch (err) {
					console.warn('Failed to read text file, adding without content:', err);
					results.push(base);
				}
			} else if (getFileTypeCategory(file.type) === FileTypeCategory.PDF) {
				// Extract text content from PDF for preview
				try {
					const textContent = await convertPDFToText(file);
					results.push({ ...base, textContent });
				} catch (err) {
					console.warn('Failed to extract text from PDF, adding without content:', err);
					results.push(base);
				}

				// Show suggestion toast if vision model is available but PDF as image is disabled
				const hasVisionSupport = activeModelId
					? modelsStore.modelSupportsVision(activeModelId)
					: false;
				const currentConfig = settingsStore.config;
				if (hasVisionSupport && !currentConfig.pdfAsImage) {
					toast.info(`You can enable parsing PDF as images with vision models.`, {
						duration: 8000,
						action: {
							label: 'Enable PDF as Images',
							onClick: () => {
								settingsStore.updateConfig('pdfAsImage', true);
								toast.success('PDF parsing as images enabled!', {
									duration: 3000
								});
							}
						}
					});
				}
			} else if (getFileTypeCategory(file.type) === FileTypeCategory.AUDIO) {
				// Generate preview URL for audio files
				const preview = await readFileAsDataURL(file);
				results.push({ ...base, preview });
			} else {
				// Other files: add as-is
				results.push(base);
			}
		} catch (error) {
			console.error('Error processing file', file.name, error);
			results.push(base);
		}
	}

	return results;
}<|MERGE_RESOLUTION|>--- conflicted
+++ resolved
@@ -2,12 +2,7 @@
 import { isTextFileByName } from './text-files';
 import { isWebpMimeType, webpBase64UrlToPngDataURL } from './webp-to-png';
 import { FileTypeCategory } from '$lib/enums';
-<<<<<<< HEAD
-import { getFileTypeCategory } from '$lib/utils/file-type';
-import { supportsVision } from '$lib/stores/server.svelte';
-=======
 import { modelsStore } from '$lib/stores/models.svelte';
->>>>>>> e8b9d74b
 import { settingsStore } from '$lib/stores/settings.svelte';
 import { toast } from 'svelte-sonner';
 import { getFileTypeCategory } from '$lib/utils';
