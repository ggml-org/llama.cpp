--- conflicted
+++ resolved
@@ -581,23 +581,14 @@
     auto tools = json_value(body, "tools", json());
     auto has_tools = tools.is_array() && !tools.empty();
     auto stream = json_value(body, "stream", false);
-
-<<<<<<< HEAD
-    if (has_tools && !use_jinja) {
-        throw std::runtime_error("tools param requires --jinja flag");
-=======
-    if (tools.is_array() && !tools.empty()) {
-        if (stream) {
-            throw std::runtime_error("Cannot use tools with stream");
-        }
-        if (!opt.use_jinja) {
+    auto tool_choice = json_value(body, "tool_choice", std::string("auto"));
+
+    if (!opt.use_jinja) {
+        if (has_tools) {
             throw std::runtime_error("tools param requires --jinja flag");
         }
->>>>>>> b775345d
-    }
-    if (!opt.use_jinja) {
-        if (body.contains("tool_choice") && !body.at("tool_choice").is_null()) {
-            throw std::runtime_error("Unsupported param: tool_choice");
+        if (tool_choice != "auto") {
+            throw std::runtime_error("tool_choice param requires --jinja flag");
         }
     }
 
@@ -735,20 +726,12 @@
     common_chat_templates_inputs inputs;
     inputs.messages              = common_chat_msgs_parse_oaicompat(messages);
     inputs.tools                 = common_chat_tools_parse_oaicompat(tools);
-    inputs.tool_choice           = common_chat_tool_choice_parse_oaicompat(json_value(body, "tool_choice", std::string("auto")));
+    inputs.tool_choice           = common_chat_tool_choice_parse_oaicompat(tool_choice);
     inputs.json_schema           = json_schema.is_null() ? "" : json_schema.dump();
     inputs.grammar               = grammar;
-<<<<<<< HEAD
-    inputs.use_jinja             = use_jinja;
-    inputs.parallel_tool_calls   = json_value(body, "parallel_tool_calls", false);
-    inputs.reasoning_format      = reasoning_format;
-=======
-    inputs.add_generation_prompt = json_value(body, "add_generation_prompt", true);
     inputs.use_jinja             = opt.use_jinja;
     inputs.parallel_tool_calls   = json_value(body, "parallel_tool_calls", false);
-    inputs.extract_reasoning     = opt.reasoning_format != COMMON_REASONING_FORMAT_NONE;
->>>>>>> b775345d
-    inputs.add_generation_prompt = json_value(body, "add_generation_prompt", true);
+    inputs.reasoning_format      = opt.reasoning_format;
     if (!inputs.tools.empty() && inputs.tool_choice != COMMON_CHAT_TOOL_CHOICE_NONE && body.contains("grammar")) {
         throw std::runtime_error("Cannot use custom grammar constraints with tools.");
     }
