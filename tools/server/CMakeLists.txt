set(TARGET llama-server)

include_directories(${CMAKE_CURRENT_SOURCE_DIR} ${CMAKE_CURRENT_BINARY_DIR})

if (MINGW)
    # fix: https://github.com/ggml-org/llama.cpp/actions/runs/9651004652/job/26617901362?pr=8006
    add_compile_definitions(_WIN32_WINNT=${GGML_WIN_VER})
endif()

if (NOT LLAMA_HTTPLIB)
    message(FATAL_ERROR "LLAMA_HTTPLIB is OFF, cannot build llama-server. Hint: to skip building server, set -DLLAMA_BUILD_SERVER=OFF")
endif()

set(TARGET_SRCS
    server.cpp
    server-http.cpp
    server-http.h
<<<<<<< HEAD
    server-models.cpp
    server-models.h
=======
    server-task.cpp
    server-task.h
    server-queue.cpp
    server-queue.h
    server-common.cpp
    server-common.h
>>>>>>> b8372eec
)
set(PUBLIC_ASSETS
    index.html.gz
    loading.html
)

foreach(asset ${PUBLIC_ASSETS})
    set(input "${CMAKE_CURRENT_SOURCE_DIR}/public/${asset}")
    set(output "${CMAKE_CURRENT_BINARY_DIR}/${asset}.hpp")
    list(APPEND TARGET_SRCS ${output})
    add_custom_command(
        DEPENDS "${input}"
        OUTPUT "${output}"
        COMMAND "${CMAKE_COMMAND}" "-DINPUT=${input}" "-DOUTPUT=${output}" -P "${PROJECT_SOURCE_DIR}/scripts/xxd.cmake"
    )
    set_source_files_properties(${output} PROPERTIES GENERATED TRUE)
endforeach()

add_executable(${TARGET} ${TARGET_SRCS})
install(TARGETS ${TARGET} RUNTIME)

target_include_directories(${TARGET} PRIVATE ../mtmd)
target_include_directories(${TARGET} PRIVATE ${CMAKE_SOURCE_DIR})
target_link_libraries(${TARGET} PRIVATE common mtmd cpp-httplib ${CMAKE_THREAD_LIBS_INIT})

if (WIN32)
    TARGET_LINK_LIBRARIES(${TARGET} PRIVATE ws2_32)
endif()

target_compile_features(${TARGET} PRIVATE cxx_std_17)<|MERGE_RESOLUTION|>--- conflicted
+++ resolved
@@ -15,17 +15,14 @@
     server.cpp
     server-http.cpp
     server-http.h
-<<<<<<< HEAD
     server-models.cpp
     server-models.h
-=======
     server-task.cpp
     server-task.h
     server-queue.cpp
     server-queue.h
     server-common.cpp
     server-common.h
->>>>>>> b8372eec
 )
 set(PUBLIC_ASSETS
     index.html.gz
