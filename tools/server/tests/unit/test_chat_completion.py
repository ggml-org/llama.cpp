import pytest
from openai import OpenAI
from utils import *

server: ServerProcess

@pytest.fixture(autouse=True)
def create_server():
    global server
    server = ServerPreset.tinyllama2()


@pytest.mark.parametrize(
    "model,system_prompt,user_prompt,max_tokens,re_content,n_prompt,n_predicted,finish_reason,jinja,chat_template",
    [
        (None, "Book", "Hey", 8, "But she couldn't", 69, 8, "length", False, None),
        (None, "Book", "Hey", 8, "But she couldn't", 69, 8, "length", True, None),
        (None, "Book", "What is the best book", 8, "(Suddenly)+|\\{ \" Sarax.", 77, 8, "length", False, None),
        (None, "Book", "What is the best book", 8, "(Suddenly)+|\\{ \" Sarax.", 77, 8, "length", True,  None),
        (None, "Book", "What is the best book", 8, "(Suddenly)+|\\{ \" Sarax.", 77, 8, "length", True, 'chatml'),
        (None, "Book", "What is the best book", 8, "^ blue",                    23, 8, "length", True, "This is not a chat template, it is"),
        ("codellama70b", "You are a coding assistant.", "Write the fibonacci function in c++.", 128, "(Aside|she|felter|alonger)+", 104, 64, "length", False, None),
        ("codellama70b", "You are a coding assistant.", "Write the fibonacci function in c++.", 128, "(Aside|she|felter|alonger)+", 104, 64, "length", True, None),
        (None, "Book", [{"type": "text", "text": "What is"}, {"type": "text", "text": "the best book"}], 8, "Whillicter", 79, 8, "length", False, None),
        (None, "Book", [{"type": "text", "text": "What is"}, {"type": "text", "text": "the best book"}], 8, "Whillicter", 79, 8, "length", True, None),
    ]
)
def test_chat_completion(model, system_prompt, user_prompt, max_tokens, re_content, n_prompt, n_predicted, finish_reason, jinja, chat_template):
    global server
    server.jinja = jinja
    server.chat_template = chat_template
    server.start()
    res = server.make_request("POST", "/chat/completions", data={
        "model": model,
        "max_tokens": max_tokens,
        "messages": [
            {"role": "system", "content": system_prompt},
            {"role": "user", "content": user_prompt},
        ],
    })
    assert res.status_code == 200
    assert "cmpl" in res.body["id"] # make sure the completion id has the expected format
    assert res.body["system_fingerprint"].startswith("b")
    assert res.body["model"] == model if model is not None else server.model_alias
    assert res.body["usage"]["prompt_tokens"] == n_prompt
    assert res.body["usage"]["completion_tokens"] == n_predicted
    choice = res.body["choices"][0]
    assert "assistant" == choice["message"]["role"]
    assert match_regex(re_content, choice["message"]["content"]), f'Expected {re_content}, got {choice["message"]["content"]}'
    assert choice["finish_reason"] == finish_reason


@pytest.mark.parametrize(
    "system_prompt,user_prompt,max_tokens,re_content,n_prompt,n_predicted,finish_reason",
    [
        ("Book", "What is the best book", 8, "(Suddenly)+", 77, 8, "length"),
        ("You are a coding assistant.", "Write the fibonacci function in c++.", 128, "(Aside|she|felter|alonger)+", 104, 64, "length"),
    ]
)
def test_chat_completion_stream(system_prompt, user_prompt, max_tokens, re_content, n_prompt, n_predicted, finish_reason):
    global server
    server.model_alias = None # try using DEFAULT_OAICOMPAT_MODEL
    server.start()
    res = server.make_stream_request("POST", "/chat/completions", data={
        "max_tokens": max_tokens,
        "messages": [
            {"role": "system", "content": system_prompt},
            {"role": "user", "content": user_prompt},
        ],
        "stream": True,
    })
    content = ""
    last_cmpl_id = None
    for i, data in enumerate(res):
        choice = data["choices"][0]
        if i == 0:
            # Check first role message for stream=True
            assert choice["delta"]["content"] == ""
            assert choice["delta"]["role"] == "assistant"
        else:
            assert "role" not in choice["delta"]
        assert data["system_fingerprint"].startswith("b")
        assert "gpt-3.5" in data["model"] # DEFAULT_OAICOMPAT_MODEL, maybe changed in the future
        if last_cmpl_id is None:
            last_cmpl_id = data["id"]
        assert last_cmpl_id == data["id"] # make sure the completion id is the same for all events in the stream
        if choice["finish_reason"] in ["stop", "length"]:
            assert data["usage"]["prompt_tokens"] == n_prompt
            assert data["usage"]["completion_tokens"] == n_predicted
            assert "content" not in choice["delta"]
            assert match_regex(re_content, content)
            assert choice["finish_reason"] == finish_reason
        else:
            assert choice["finish_reason"] is None
            content += choice["delta"]["content"] or ''


def test_chat_completion_with_openai_library():
    global server
    server.start()
    client = OpenAI(api_key="dummy", base_url=f"http://{server.server_host}:{server.server_port}/v1")
    res = client.chat.completions.create(
        model="gpt-3.5-turbo-instruct",
        messages=[
            {"role": "system", "content": "Book"},
            {"role": "user", "content": "What is the best book"},
        ],
        max_tokens=8,
        seed=42,
        temperature=0.8,
    )
    assert res.system_fingerprint is not None and res.system_fingerprint.startswith("b")
    assert res.choices[0].finish_reason == "length"
    assert res.choices[0].message.content is not None
    assert match_regex("(Suddenly)+", res.choices[0].message.content)


def test_chat_template():
    global server
    server.chat_template = "llama3"
    server.debug = True  # to get the "__verbose" object in the response
    server.start()
    res = server.make_request("POST", "/chat/completions", data={
        "max_tokens": 8,
        "messages": [
            {"role": "system", "content": "Book"},
            {"role": "user", "content": "What is the best book"},
        ]
    })
    assert res.status_code == 200
    assert "__verbose" in res.body
    assert res.body["__verbose"]["prompt"] == "<s> <|start_header_id|>system<|end_header_id|>\n\nBook<|eot_id|><|start_header_id|>user<|end_header_id|>\n\nWhat is the best book<|eot_id|><|start_header_id|>assistant<|end_header_id|>\n\n"


def test_apply_chat_template():
    global server
    server.chat_template = "command-r"
    server.start()
    res = server.make_request("POST", "/apply-template", data={
        "messages": [
            {"role": "system", "content": "You are a test."},
            {"role": "user", "content":"Hi there"},
        ]
    })
    assert res.status_code == 200
    assert "prompt" in res.body
    assert res.body["prompt"] == "<|START_OF_TURN_TOKEN|><|SYSTEM_TOKEN|>You are a test.<|END_OF_TURN_TOKEN|><|START_OF_TURN_TOKEN|><|USER_TOKEN|>Hi there<|END_OF_TURN_TOKEN|><|START_OF_TURN_TOKEN|><|CHATBOT_TOKEN|>"


@pytest.mark.parametrize("response_format,n_predicted,re_content", [
    ({"type": "json_object", "schema": {"const": "42"}}, 6, "\"42\""),
    ({"type": "json_object", "schema": {"items": [{"type": "integer"}]}}, 10, "[ -3000 ]"),
    ({"type": "json_schema", "json_schema": {"schema": {"const": "foooooo"}}}, 10, "\"foooooo\""),
    ({"type": "json_object"}, 10, "(\\{|John)+"),
    ({"type": "sound"}, 0, None),
    # invalid response format (expected to fail)
    ({"type": "json_object", "schema": 123}, 0, None),
    ({"type": "json_object", "schema": {"type": 123}}, 0, None),
    ({"type": "json_object", "schema": {"type": "hiccup"}}, 0, None),
])
def test_completion_with_response_format(response_format: dict, n_predicted: int, re_content: str | None):
    global server
    server.start()
    res = server.make_request("POST", "/chat/completions", data={
        "max_tokens": n_predicted,
        "messages": [
            {"role": "system", "content": "You are a coding assistant."},
            {"role": "user", "content": "Write an example"},
        ],
        "response_format": response_format,
    })
    if re_content is not None:
        assert res.status_code == 200
        choice = res.body["choices"][0]
        assert match_regex(re_content, choice["message"]["content"])
    else:
        assert res.status_code != 200
        assert "error" in res.body


@pytest.mark.parametrize("jinja,json_schema,n_predicted,re_content", [
    (False, {"const": "42"}, 6, "\"42\""),
    (True, {"const": "42"}, 6, "\"42\""),
])
def test_completion_with_json_schema(jinja: bool, json_schema: dict, n_predicted: int, re_content: str):
    global server
    server.jinja = jinja
    server.start()
    res = server.make_request("POST", "/chat/completions", data={
        "max_tokens": n_predicted,
        "messages": [
            {"role": "system", "content": "You are a coding assistant."},
            {"role": "user", "content": "Write an example"},
        ],
        "json_schema": json_schema,
    })
    assert res.status_code == 200, f'Expected 200, got {res.status_code}'
    choice = res.body["choices"][0]
    assert match_regex(re_content, choice["message"]["content"]), f'Expected {re_content}, got {choice["message"]["content"]}'


@pytest.mark.parametrize("jinja,grammar,n_predicted,re_content", [
    (False, 'root ::= "a"{5,5}', 6, "a{5,5}"),
    (True, 'root ::= "a"{5,5}', 6, "a{5,5}"),
])
def test_completion_with_grammar(jinja: bool, grammar: str, n_predicted: int, re_content: str):
    global server
    server.jinja = jinja
    server.start()
    res = server.make_request("POST", "/chat/completions", data={
        "max_tokens": n_predicted,
        "messages": [
            {"role": "user", "content": "Does not matter what I say, does it?"},
        ],
        "grammar": grammar,
    })
    assert res.status_code == 200, res.body
    choice = res.body["choices"][0]
    assert match_regex(re_content, choice["message"]["content"]), choice["message"]["content"]


@pytest.mark.parametrize("messages", [
    None,
    "string",
    [123],
    [{}],
    [{"role": 123}],
    [{"role": "system", "content": 123}],
    # [{"content": "hello"}], # TODO: should not be a valid case
    [{"role": "system", "content": "test"}, {}],
])
def test_invalid_chat_completion_req(messages):
    global server
    server.start()
    res = server.make_request("POST", "/chat/completions", data={
        "messages": messages,
    })
    assert res.status_code == 400 or res.status_code == 500
    assert "error" in res.body


def test_chat_completion_with_timings_per_token():
    global server
    server.start()
    res = server.make_stream_request("POST", "/chat/completions", data={
        "max_tokens": 10,
        "messages": [{"role": "user", "content": "test"}],
        "stream": True,
        "timings_per_token": True,
    })
<<<<<<< HEAD

    for i, data in enumerate(res):
        if i == 0:
            assert "timings" not in data, f'First event should not have timings: {data}'
            continue
        assert "prompt_per_second" in data["timings"]
        assert "predicted_per_second" in data["timings"]
        assert "predicted_n" in data["timings"]
        assert data["timings"]["predicted_n"] <= 10
=======
    for i, data in enumerate(res):
        if i == 0:
            # Check first role message for stream=True
            assert data["choices"][0]["delta"]["content"] == ""
            assert data["choices"][0]["delta"]["role"] == "assistant"
        else:
            assert "role" not in data["choices"][0]["delta"]
            assert "timings" in data
            assert "prompt_per_second" in data["timings"]
            assert "predicted_per_second" in data["timings"]
            assert "predicted_n" in data["timings"]
            assert data["timings"]["predicted_n"] <= 10
>>>>>>> faaaff5f


def test_logprobs():
    global server
    server.start()
    client = OpenAI(api_key="dummy", base_url=f"http://{server.server_host}:{server.server_port}/v1")
    res = client.chat.completions.create(
        model="gpt-3.5-turbo-instruct",
        temperature=0.0,
        messages=[
            {"role": "system", "content": "Book"},
            {"role": "user", "content": "What is the best book"},
        ],
        max_tokens=5,
        logprobs=True,
        top_logprobs=10,
    )
    output_text = res.choices[0].message.content
    aggregated_text = ''
    assert res.choices[0].logprobs is not None
    assert res.choices[0].logprobs.content is not None
    for token in res.choices[0].logprobs.content:
        aggregated_text += token.token
        assert token.logprob <= 0.0
        assert token.bytes is not None
        assert len(token.top_logprobs) > 0
    assert aggregated_text == output_text


def test_logprobs_stream():
    global server
    server.start()
    client = OpenAI(api_key="dummy", base_url=f"http://{server.server_host}:{server.server_port}/v1")
    res = client.chat.completions.create(
        model="gpt-3.5-turbo-instruct",
        temperature=0.0,
        messages=[
            {"role": "system", "content": "Book"},
            {"role": "user", "content": "What is the best book"},
        ],
        max_tokens=5,
        logprobs=True,
        top_logprobs=10,
        stream=True,
    )
    output_text = ''
    aggregated_text = ''
<<<<<<< HEAD

    for i, data in enumerate(res):
        assert len(data.choices) == 1
        choice = data.choices[0]

        if i == 0:
            assert choice.delta.content is None
            continue

        if choice.finish_reason is None:
            if choice.delta.content:
                output_text += choice.delta.content
            assert choice.logprobs is not None
            assert choice.logprobs.content is not None
            for token in choice.logprobs.content:
                aggregated_text += token.token
                assert token.logprob <= 0.0
                assert token.bytes is not None
                assert token.top_logprobs is not None
                assert len(token.top_logprobs) > 0
=======
    for i, data in enumerate(res):
        choice = data.choices[0]
        if i == 0:
            # Check first role message for stream=True
            assert choice.delta.content == ""
            assert choice.delta.role == "assistant"
        else:
            assert choice.delta.role is None
            if choice.finish_reason is None:
                if choice.delta.content:
                    output_text += choice.delta.content
                assert choice.logprobs is not None
                assert choice.logprobs.content is not None
                for token in choice.logprobs.content:
                    aggregated_text += token.token
                    assert token.logprob <= 0.0
                    assert token.bytes is not None
                    assert token.top_logprobs is not None
                    assert len(token.top_logprobs) > 0
>>>>>>> faaaff5f
    assert aggregated_text == output_text<|MERGE_RESOLUTION|>--- conflicted
+++ resolved
@@ -75,7 +75,7 @@
         choice = data["choices"][0]
         if i == 0:
             # Check first role message for stream=True
-            assert choice["delta"]["content"] == ""
+            assert choice["delta"]["content"] is None
             assert choice["delta"]["role"] == "assistant"
         else:
             assert "role" not in choice["delta"]
@@ -248,22 +248,12 @@
         "stream": True,
         "timings_per_token": True,
     })
-<<<<<<< HEAD
-
-    for i, data in enumerate(res):
-        if i == 0:
-            assert "timings" not in data, f'First event should not have timings: {data}'
-            continue
-        assert "prompt_per_second" in data["timings"]
-        assert "predicted_per_second" in data["timings"]
-        assert "predicted_n" in data["timings"]
-        assert data["timings"]["predicted_n"] <= 10
-=======
     for i, data in enumerate(res):
         if i == 0:
             # Check first role message for stream=True
-            assert data["choices"][0]["delta"]["content"] == ""
+            assert data["choices"][0]["delta"]["content"] is None
             assert data["choices"][0]["delta"]["role"] == "assistant"
+            assert "timings" not in data, f'First event should not have timings: {data}'
         else:
             assert "role" not in data["choices"][0]["delta"]
             assert "timings" in data
@@ -271,7 +261,6 @@
             assert "predicted_per_second" in data["timings"]
             assert "predicted_n" in data["timings"]
             assert data["timings"]["predicted_n"] <= 10
->>>>>>> faaaff5f
 
 
 def test_logprobs():
@@ -319,33 +308,11 @@
     )
     output_text = ''
     aggregated_text = ''
-<<<<<<< HEAD
-
-    for i, data in enumerate(res):
-        assert len(data.choices) == 1
-        choice = data.choices[0]
-
-        if i == 0:
-            assert choice.delta.content is None
-            continue
-
-        if choice.finish_reason is None:
-            if choice.delta.content:
-                output_text += choice.delta.content
-            assert choice.logprobs is not None
-            assert choice.logprobs.content is not None
-            for token in choice.logprobs.content:
-                aggregated_text += token.token
-                assert token.logprob <= 0.0
-                assert token.bytes is not None
-                assert token.top_logprobs is not None
-                assert len(token.top_logprobs) > 0
-=======
     for i, data in enumerate(res):
         choice = data.choices[0]
         if i == 0:
             # Check first role message for stream=True
-            assert choice.delta.content == ""
+            assert choice.delta.content is None
             assert choice.delta.role == "assistant"
         else:
             assert choice.delta.role is None
@@ -360,5 +327,4 @@
                     assert token.bytes is not None
                     assert token.top_logprobs is not None
                     assert len(token.top_logprobs) > 0
->>>>>>> faaaff5f
     assert aggregated_text == output_text