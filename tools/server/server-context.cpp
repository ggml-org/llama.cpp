#include "server-context.h"
#include "server-common.h"
#include "server-http.h"
#include "server-task.h"
#include "server-queue.h"

#include "arg.h"
#include "common.h"
#include "llama.h"
#include "log.h"
#include "sampling.h"
#include "speculative.h"
#include "mtmd.h"
#include "mtmd-helper.h"

#include <cstddef>
#include <cinttypes>
#include <memory>
#include <unordered_set>
#include <filesystem>

// fix problem with std::min and std::max
#if defined(_WIN32)
#define WIN32_LEAN_AND_MEAN
#ifndef NOMINMAX
#   define NOMINMAX
#endif
#include <windows.h>
#endif

using json = nlohmann::ordered_json;

constexpr int HTTP_POLLING_SECONDS = 1;

// state diagram: https://github.com/ggml-org/llama.cpp/pull/9283
enum slot_state {
    SLOT_STATE_IDLE,
    SLOT_STATE_WAIT_OTHER, // after assigning a task, but waiting for parent slot to process prompt
    SLOT_STATE_STARTED,    // after assigning a task and about to process prompt
    SLOT_STATE_PROCESSING_PROMPT,
    SLOT_STATE_DONE_PROMPT,
    SLOT_STATE_GENERATING,
};

enum server_state {
    SERVER_STATE_LOADING_MODEL,  // Server is starting up, model not fully loaded yet
    SERVER_STATE_READY,          // Server is ready and model is loaded
};

static bool server_task_type_need_embd(server_task_type task_type) {
    switch (task_type) {
        case SERVER_TASK_TYPE_EMBEDDING:
        case SERVER_TASK_TYPE_RERANK:
            return true;
        default:
            return false;
    }
}

static bool server_task_type_need_logits(server_task_type task_type) {
    switch (task_type) {
        case SERVER_TASK_TYPE_COMPLETION:
        case SERVER_TASK_TYPE_INFILL:
            return true;
        default:
            return false;
    }
}

struct server_slot {
    int id;

    llama_batch batch_spec = {};

    // TODO: change to unique_ptrs for consistency:
    llama_context * ctx = nullptr;
    llama_context * ctx_dft = nullptr;

    // multimodal
    mtmd_context * mctx = nullptr;

    common_speculative * spec = nullptr;

    std::unique_ptr<const server_task> task;
    std::unique_ptr<const server_task> task_prev; // used for debugging

    // used to determine the slot that has been used the longest
    int64_t t_last_used = -1;

    // generation props
    int32_t n_ctx       = 0;  // context size per slot
    int32_t n_keep      = 0;
    int32_t n_decoded   = 0;
    int32_t n_remaining = -1;
    int32_t i_batch     = -1;

    int32_t n_prompt_tokens_cache     = 0;
    int32_t n_prompt_tokens_processed = 0;

    size_t last_nl_pos = 0;

    std::string  generated_text;
    llama_tokens generated_tokens;

    // idx of draft tokens in the main batch
    // non-empty if we went to evaluate draft tokens
    // ref: https://github.com/ggml-org/llama.cpp/pull/17808
    std::vector<int32_t> i_batch_dft;

    std::vector<completion_token_output> generated_token_probs;

    bool has_next_token = true;
    bool has_new_line   = false;
    bool truncated      = false;

    stop_type stop;

    std::string stopping_word;

    // state
    slot_state state = SLOT_STATE_IDLE;

    server_prompt prompt;

    void prompt_save(server_prompt_cache & prompt_cache) const {
        GGML_ASSERT(prompt.data.size() == 0);

        const size_t cur_size = llama_state_seq_get_size_ext(ctx, id, 0);

        SRV_WRN(" - saving prompt with length %d, total state size = %.3f MiB\n",
                (int) prompt.tokens.size(), cur_size / (1024.0 * 1024.0));

        auto * cur = prompt_cache.alloc(prompt, cur_size);
        if (cur == nullptr) {
            return;
        }

        llama_state_seq_get_data_ext(ctx, cur->data.data(), cur_size, id, 0);
    }

    bool prompt_load(server_prompt_cache & prompt_cache, const server_tokens & tokens) {
        bool res = prompt_cache.load(prompt, tokens, ctx, id);
        if (!res) {
            SLT_WRN(*this, "%s", "failed to load prompt from cache\n");
        }

        return res;
    }

    std::vector<common_adapter_lora_info> lora;
    int32_t alora_invocation_start = -1;

    // sampling
    json json_schema;

    struct common_sampler * smpl = nullptr;

    llama_token sampled; // in speculative mode, this is the last accepted token
    llama_tokens drafted;

    // stats
    size_t n_sent_text = 0; // number of sent text character

    int64_t t_start_process_prompt;
    int64_t t_start_generation;

    double t_prompt_processing; // ms
    double t_token_generation;  // ms

    std::function<void(int)> callback_on_release;

    // Speculative decoding stats
    int32_t n_draft_total = 0;      // Total draft tokens generated
    int32_t n_draft_accepted = 0;   // Draft tokens actually accepted

    void reset() {
        SLT_DBG(*this, "%s", "\n");

        n_prompt_tokens_cache = 0;

        last_nl_pos    = 0;
        generated_text = "";
        has_new_line   = false;
        truncated      = false;
        stop           = STOP_TYPE_NONE;
        stopping_word  = "";
        n_sent_text    = 0;

        drafted.clear();
        i_batch_dft.clear();
        generated_tokens.clear();
        generated_token_probs.clear();
        json_schema = json();

        // clear speculative decoding stats
        n_draft_total = 0;
        n_draft_accepted = 0;

        task.reset();
        task_prev.reset();

        // clear alora start
        alora_invocation_start = -1;
    }

    bool need_embd() const {
        GGML_ASSERT(task);

        return server_task_type_need_embd(task->type);
    }

    bool need_logits() const {
        GGML_ASSERT(task);

        return server_task_type_need_logits(task->type);
    }

    // if the context does not have a memory module then all embeddings have to be computed within a single ubatch
    // also we cannot split if the pooling would require any past tokens
    bool can_split() const {
        return
            !need_embd() ||
            (llama_get_memory(ctx) && llama_pooling_type(ctx) == LLAMA_POOLING_TYPE_LAST);
    }

    bool can_batch_with(server_slot & other_slot) const {
        GGML_ASSERT(task);

        return task->type == other_slot.task->type && are_lora_equal(lora, other_slot.lora);
    }

    bool has_budget(const common_params & global_params) {
        GGML_ASSERT(task);

        if (task->params.n_predict == -1 && global_params.n_predict == -1) {
            return true; // limitless
        }

        n_remaining = -1;

        if (task->params.n_predict != -1) {
            n_remaining = task->params.n_predict - n_decoded;
        } else if (global_params.n_predict != -1) {
            n_remaining = global_params.n_predict - n_decoded;
        }

        return n_remaining > 0; // no budget
    }

    bool is_processing() const {
        return state != SLOT_STATE_IDLE;
    }

    bool can_speculate() const {
        return ctx_dft;
    }

    void add_token(const completion_token_output & token) {
        if (!is_processing()) {
            SLT_WRN(*this, "%s", "slot is not processing\n");
            return;
        }
        generated_token_probs.push_back(token);
    }

<<<<<<< HEAD
    int get_n_draft_max() const {
        if (!can_speculate()) {
            return 0;
        }

        // determine the max draft that fits the current slot state
        int n_draft_max = task->params.speculative.n_max;

        // note: slot.prompt is not yet expanded with the `id` token sampled above
        //       also, need to leave space for 1 extra token to allow context shifts
        n_draft_max = std::min(n_draft_max, n_ctx - prompt.n_tokens() - 2);

        if (n_remaining > 0) {
            n_draft_max = std::min(n_draft_max, n_remaining - 1);
        }

        SLT_DBG(*this, "max possible draft: %d\n", n_draft_max);

        if (n_draft_max < task->params.speculative.n_min) {
            SLT_DBG(*this, "the max possible draft is too small: %d < %d - skipping speculative decoding\n", n_draft_max, task->params.speculative.n_min);
            n_draft_max = 0;
        }
        return n_draft_max;
=======
    // note: a slot can also be either a parent or a child
    bool is_parent() const {
        return is_processing() && task->n_children > 0;
    }

    bool is_child() const {
        return is_processing() && task->id_parent >= 0;
>>>>>>> 5814b4dc
    }

    void release() {
        if (is_processing()) {
            GGML_ASSERT(task);

            SLT_INF(*this, "stop processing: n_tokens = %d, truncated = %d\n", prompt.n_tokens(), truncated);

            t_last_used = ggml_time_us();
            t_token_generation = (ggml_time_us() - t_start_generation) / 1e3;
            state = SLOT_STATE_IDLE;

            task_prev = std::move(task);
            task.reset();

            callback_on_release(id);
        }
    }

    result_timings get_timings() const {
        result_timings timings;
        timings.cache_n = n_prompt_tokens_cache;

        timings.prompt_n            = n_prompt_tokens_processed;
        timings.prompt_ms           = t_prompt_processing;
        timings.prompt_per_token_ms = t_prompt_processing / n_prompt_tokens_processed;
        timings.prompt_per_second   = 1e3 / t_prompt_processing * n_prompt_tokens_processed;

        timings.predicted_n            = n_decoded;
        timings.predicted_ms           = t_token_generation;
        timings.predicted_per_token_ms = t_token_generation / n_decoded;
        timings.predicted_per_second   = 1e3 / t_token_generation * n_decoded;

        // Add speculative metrics
        if (n_draft_total > 0) {
            timings.draft_n          = n_draft_total;
            timings.draft_n_accepted = n_draft_accepted;
        }

        return timings;
    }

    size_t find_stopping_strings(const std::string & text, const size_t last_token_size, bool is_full_stop) {
        GGML_ASSERT(task);

        size_t stop_pos = std::string::npos;

        for (const std::string & word : task->params.antiprompt) {
            size_t pos;

            if (is_full_stop) {
                const size_t tmp      = word.size() + last_token_size;
                const size_t from_pos = text.size() > tmp ? text.size() - tmp : 0;

                pos = text.find(word, from_pos);
            } else {
                // otherwise, partial stop
                pos = string_find_partial_stop(text, word);
            }

            if (pos != std::string::npos && (stop_pos == std::string::npos || pos < stop_pos)) {
                if (is_full_stop) {
                    stop           = STOP_TYPE_WORD;
                    stopping_word  = word;
                    has_next_token = false;
                }
                stop_pos = pos;
            }
        }

        return stop_pos;
    }

    void print_timings() const {
        const double t_prompt        =       t_prompt_processing / n_prompt_tokens_processed;
        const double n_prompt_second = 1e3 / t_prompt_processing * n_prompt_tokens_processed;

        const double t_gen        =       t_token_generation / n_decoded;
        const double n_gen_second = 1e3 / t_token_generation * n_decoded;

        SLT_INF(*this,
                "\n"
                "prompt eval time = %10.2f ms / %5d tokens (%8.2f ms per token, %8.2f tokens per second)\n"
                "       eval time = %10.2f ms / %5d tokens (%8.2f ms per token, %8.2f tokens per second)\n"
                "      total time = %10.2f ms / %5d tokens\n",
                t_prompt_processing, n_prompt_tokens_processed, t_prompt, n_prompt_second,
                t_token_generation, n_decoded, t_gen, n_gen_second,
                t_prompt_processing + t_token_generation, n_prompt_tokens_processed + n_decoded);

        if (n_draft_total > 0) {
            const float draft_ratio = (float) n_draft_accepted / n_draft_total;
            SLT_CNT(*this,
                    "draft acceptance rate = %0.5f (%5d accepted / %5d generated)\n",
                    draft_ratio, n_draft_accepted, n_draft_total
            );
        }
    }

    json to_json(bool only_metrics = false) const {
        json res;

        res = {
            {"id",            id},
            {"n_ctx",         n_ctx},
            {"speculative",   can_speculate()},
            {"is_processing", is_processing()},
        };

        const auto & ptask = task ? task : task_prev;

        if (ptask) {
            res["id_task"] = ptask->id;
            res["params"] = ptask->params.to_json(only_metrics);
            res["next_token"] = {
                {
                    {"has_next_token", has_next_token},
                    {"has_new_line",   has_new_line},
                    {"n_remain",       n_remaining},
                    {"n_decoded",      n_decoded},
                }
            };

            if (!only_metrics) {
                res["prompt"] = ptask->tokens.detokenize(ctx, true);
                res["generated"] = generated_text;
            }
        }

        return res;
    }

    void copy_state_to(server_slot & other) const {
        llama_memory_seq_rm(llama_get_memory(ctx), other.id, 0, -1);
        llama_memory_seq_cp(llama_get_memory(ctx), id, other.id, 0, -1);
        other.n_decoded   = n_decoded;
        other.n_remaining = n_remaining;
        other.i_batch     = i_batch;
        other.n_prompt_tokens_cache     = n_prompt_tokens_cache;
        other.n_prompt_tokens_processed = n_prompt_tokens_processed;
        other.prompt = prompt.clone();
    }
};



//
// server_metrics
//

struct server_metrics {
    int64_t t_start = 0;

    uint64_t n_prompt_tokens_processed_total = 0;
    uint64_t t_prompt_processing_total       = 0;
    uint64_t n_tokens_predicted_total        = 0;
    uint64_t t_tokens_generation_total       = 0;

    uint64_t n_tokens_max = 0;

    uint64_t n_prompt_tokens_processed = 0;
    uint64_t t_prompt_processing       = 0;

    uint64_t n_tokens_predicted  = 0;
    uint64_t t_tokens_generation = 0;

    uint64_t n_decode_total     = 0;
    uint64_t n_busy_slots_total = 0;

    void init() {
        t_start = ggml_time_us();
    }

    void on_prompt_eval(const server_slot & slot) {
        n_prompt_tokens_processed_total += slot.n_prompt_tokens_processed;
        n_prompt_tokens_processed       += slot.n_prompt_tokens_processed;
        t_prompt_processing             += slot.t_prompt_processing;
        t_prompt_processing_total       += slot.t_prompt_processing;

        n_tokens_max = std::max(n_tokens_max, (uint64_t) slot.prompt.n_tokens());
    }

    void on_prediction(const server_slot & slot) {
        n_tokens_predicted_total   += slot.n_decoded;
        n_tokens_predicted         += slot.n_decoded;
        t_tokens_generation        += slot.t_token_generation;
        t_tokens_generation_total  += slot.t_token_generation;
    }

    void on_decoded(const std::vector<server_slot> & slots) {
        n_decode_total++;
        for (const auto & slot : slots) {
            if (slot.is_processing()) {
                n_busy_slots_total++;
            }
            n_tokens_max = std::max(n_tokens_max, (uint64_t) slot.prompt.n_tokens());
        }
    }

    void reset_bucket() {
        n_prompt_tokens_processed = 0;
        t_prompt_processing       = 0;
        n_tokens_predicted        = 0;
        t_tokens_generation       = 0;
    }
};


//
// server_context_impl (private implementation)
//

struct server_context_impl {
    common_params params_base;

    // note: keep these alive - they determine the lifetime of the model, context, etc.
    common_init_result llama_init;
    common_init_result llama_init_dft;

    llama_model * model = nullptr;
    llama_context * ctx = nullptr;

    // multimodal
    mtmd_context * mctx = nullptr;

    const llama_vocab * vocab = nullptr;
    bool vocab_dft_compatible = true;

    llama_model * model_dft = nullptr;

    llama_context_params cparams_dft;

    llama_batch batch {};

    bool add_bos_token  = true;

    int32_t n_ctx; // total context for all clients / slots

    // slots / clients
    std::vector<server_slot> slots;

    int slots_debug = 0;

    server_queue    queue_tasks;
    server_response queue_results;

    std::unique_ptr<server_prompt_cache> prompt_cache;

    server_metrics metrics;

    // Necessary similarity of prompt for slot selection
    float slot_prompt_similarity = 0.0f;

    std::string model_name; // name of the loaded model, to be used by API

    common_chat_templates_ptr chat_templates;
    oaicompat_parser_options  oai_parser_opt;

    ~server_context_impl() {
        mtmd_free(mctx);

        // Clear any sampling context
        for (server_slot & slot : slots) {
            common_sampler_free(slot.smpl);
            slot.smpl = nullptr;

            llama_free(slot.ctx_dft);
            slot.ctx_dft = nullptr;

            common_speculative_free(slot.spec);
            slot.spec = nullptr;

            llama_batch_free(slot.batch_spec);
        }

        llama_batch_free(batch);
    }

    // load the model and initialize llama_context
    bool load_model(const common_params & params) {
        SRV_INF("loading model '%s'\n", params.model.path.c_str());

        params_base = params;

        llama_init = common_init_from_params(params_base);

        model = llama_init.model.get();
        ctx   = llama_init.context.get();

        if (model == nullptr) {
            SRV_ERR("failed to load model, '%s'\n", params_base.model.path.c_str());
            return false;
        }

        vocab = llama_model_get_vocab(model);

        n_ctx = llama_n_ctx(ctx);

        add_bos_token = llama_vocab_get_add_bos(vocab);

        if (params_base.has_speculative()) {
            SRV_INF("loading draft model '%s'\n", params_base.speculative.model.path.c_str());

            auto params_dft = params_base;

            params_dft.devices      = params_base.speculative.devices;
            params_dft.model        = params_base.speculative.model;
            params_dft.n_ctx        = params_base.speculative.n_ctx == 0 ? llama_n_ctx_seq(ctx) : params_base.speculative.n_ctx;
            params_dft.n_gpu_layers = params_base.speculative.n_gpu_layers;
            params_dft.n_parallel   = 1;
            params_dft.cache_type_k = params_base.speculative.cache_type_k;
            params_dft.cache_type_v = params_base.speculative.cache_type_v;

            params_dft.cpuparams.n_threads = params_base.speculative.cpuparams.n_threads;
            params_dft.cpuparams_batch.n_threads = params_base.speculative.cpuparams_batch.n_threads;
            params_dft.tensor_buft_overrides = params_base.speculative.tensor_buft_overrides;

            llama_init_dft = common_init_from_params(params_dft);

            model_dft = llama_init_dft.model.get();

            if (model_dft == nullptr) {
                SRV_ERR("failed to load draft model, '%s'\n", params_base.speculative.model.path.c_str());
                return false;
            }

            vocab_dft_compatible = common_speculative_are_compatible(ctx, llama_init_dft.context.get());
            if (!vocab_dft_compatible) {
                SRV_INF("the draft model '%s' is not compatible with the target model '%s'. tokens will be translated between the draft and target models.\n", params_base.speculative.model.path.c_str(), params_base.model.path.c_str());
            }

            const int n_ctx_dft = llama_n_ctx(llama_init_dft.context.get());

            cparams_dft = common_context_params_to_llama(params_dft);
            cparams_dft.n_batch = n_ctx_dft;

            // the context is not needed - we will create one for each slot
            llama_init_dft.context.reset();
        }

        chat_templates = common_chat_templates_init(model, params_base.chat_template);
        try {
            common_chat_format_example(chat_templates.get(), params.use_jinja, params.default_template_kwargs);
        } catch (const std::exception & e) {
            SRV_WRN("%s: Chat template parsing error: %s\n", __func__, e.what());
            SRV_WRN("%s: The chat template that comes with this model is not yet supported, falling back to chatml. This may cause the model to output suboptimal responses\n", __func__);
            chat_templates = common_chat_templates_init(model, "chatml");
        }

        std::string & mmproj_path = params_base.mmproj.path;
        if (!mmproj_path.empty()) {
            mtmd_helper_log_set(common_log_default_callback, nullptr);

            mtmd_context_params mparams = mtmd_context_params_default();
            mparams.use_gpu          = params_base.mmproj_use_gpu;
            mparams.print_timings    = false;
            mparams.n_threads        = params_base.cpuparams.n_threads;
            mparams.flash_attn_type  = params_base.flash_attn_type;
            mparams.warmup           = params_base.warmup;
            mparams.image_min_tokens = params_base.image_min_tokens;
            mparams.image_max_tokens = params_base.image_max_tokens;
            mctx = mtmd_init_from_file(mmproj_path.c_str(), model, mparams);
            if (mctx == nullptr) {
                SRV_ERR("failed to load multimodal model, '%s'\n", mmproj_path.c_str());
                return false;
            }
            SRV_INF("loaded multimodal model, '%s'\n", mmproj_path.c_str());

            if (params_base.ctx_shift) {
                params_base.ctx_shift = false;
                SRV_WRN("%s\n", "ctx_shift is not supported by multimodal, it will be disabled");
            }

            if (params_base.n_cache_reuse) {
                params_base.n_cache_reuse = 0;
                SRV_WRN("%s\n", "cache_reuse is not supported by multimodal, it will be disabled");
            }

            if (params_base.has_speculative()) {
                SRV_ERR("%s\n", "err: speculative decode is not supported by multimodal");
                return false;
            }
        }

        if (!llama_memory_can_shift(llama_get_memory(ctx))) {
            if (params_base.ctx_shift) {
                params_base.ctx_shift = false;
                SRV_WRN("%s\n", "ctx_shift is not supported by this context, it will be disabled");
            }

            if (params_base.n_cache_reuse) {
                params_base.n_cache_reuse = 0;
                SRV_WRN("%s\n", "cache_reuse is not supported by this context, it will be disabled");
            }
        }

        return true;
    }

    // initialize slots and server-related data
    void init() {
        // wiring up server queues
        queue_tasks.on_new_task([this](server_task && task) {
            process_single_task(std::move(task));
        });
        queue_tasks.on_update_slots([this]() {
            update_slots();
        });

        // Necessary similarity of prompt for slot selection
        slot_prompt_similarity = params_base.slot_prompt_similarity;

        // setup slots
        SRV_INF("initializing slots, n_slots = %d\n", params_base.n_parallel);

        const int n_ctx_train = llama_model_n_ctx_train(model);

        int n_ctx_slot = llama_n_ctx_seq(ctx);
        if (n_ctx_slot > n_ctx_train) {
            SRV_WRN("the slot context (%d) exceeds the training context of the model (%d) - capping\n", n_ctx_slot, n_ctx_train);
            n_ctx_slot = n_ctx_train;
        }

        for (int i = 0; i < params_base.n_parallel; i++) {
            server_slot slot;

            slot.id = i;
            slot.ctx = ctx;
            slot.n_ctx = n_ctx_slot;
            slot.mctx = mctx;
            slot.prompt.tokens.has_mtmd = mctx != nullptr;

            if (model_dft) {
                slot.batch_spec = llama_batch_init(params_base.speculative.n_max + 1, 0, 1);

                // TODO: rework speculative decoding [TAG_SERVER_SPEC_REWORK]
                slot.ctx_dft = llama_init_from_model(model_dft, cparams_dft);
                if (slot.ctx_dft == nullptr) {
                    SRV_ERR("%s", "failed to create draft context\n");
                    return;
                }

                slot.spec = common_speculative_init(slot.ctx, slot.ctx_dft);
                if (slot.spec == nullptr) {
                    SRV_ERR("%s", "failed to create speculator\n");
                    return;
                }
                for (auto & pair : params_base.speculative.replacements) {
                    common_speculative_add_replacement_tgt_dft(slot.spec, pair.first.c_str(), pair.second.c_str());
                }
            }

            SLT_INF(slot, "new slot, n_ctx = %d\n", slot.n_ctx);

            slot.callback_on_release = [this](int) {
                queue_tasks.pop_deferred_task();
            };

            slot.reset();

            slots.push_back(std::move(slot));
        }

        {
            const char * LLAMA_SERVER_SLOTS_DEBUG = getenv("LLAMA_SERVER_SLOTS_DEBUG");
            slots_debug = LLAMA_SERVER_SLOTS_DEBUG ? atoi(LLAMA_SERVER_SLOTS_DEBUG) : 0;

            if (slots_debug) {
                SRV_WRN("slots debug = %d\n", slots_debug);
            }
        }

        // the update_slots() logic will always submit a maximum of n_batch or n_parallel tokens
        // note that n_batch can be > n_ctx (e.g. for non-causal attention models such as BERT where the KV cache is not used)
        {
            const int32_t n_batch = llama_n_batch(ctx);
            batch = llama_batch_init(std::max(n_batch, params_base.n_parallel), 0, 1);
        }

        metrics.init();

        if (params_base.cache_ram_mib != 0) {
            if (params_base.cache_ram_mib < 0) {
                SRV_WRN("prompt cache is enabled, size limit: %s\n", "no limit");
            } else {
                SRV_WRN("prompt cache is enabled, size limit: %d MiB\n", params_base.cache_ram_mib);
            }
            SRV_WRN("%s", "use `--cache-ram 0` to disable the prompt cache\n");

            prompt_cache = std::make_unique<server_prompt_cache>(params_base.cache_ram_mib, n_ctx);
        } else {
            SRV_WRN("%s", "prompt cache is disabled - use `--cache-ram N` to enable it\n");
        }
        SRV_WRN("%s", "for more info see https://github.com/ggml-org/llama.cpp/pull/16391\n");

        if (!params_base.model_alias.empty()) {
            // user explicitly specified model name
            model_name = params_base.model_alias;
        } else if (!params_base.model.name.empty()) {
            // use model name in registry format (for models in cache)
            model_name = params_base.model.name;
        } else {
            // fallback: derive model name from file name
            auto model_path = std::filesystem::path(params_base.model.path);
            model_name = model_path.filename().string();
        }

        // thinking is enabled if:
        // 1. It's not explicitly disabled (reasoning_budget == 0)
        // 2. The chat template supports it
        const bool enable_thinking = params_base.use_jinja && params_base.reasoning_budget != 0 && common_chat_templates_support_enable_thinking(chat_templates.get());
        SRV_INF("thinking = %d\n", enable_thinking);

        oai_parser_opt = {
            /* use_jinja             */ params_base.use_jinja,
            /* prefill_assistant     */ params_base.prefill_assistant,
            /* reasoning_format      */ params_base.reasoning_format,
            /* chat_template_kwargs  */ params_base.default_template_kwargs,
            /* common_chat_templates */ chat_templates.get(),
            /* allow_image           */ mctx ? mtmd_support_vision(mctx) : false,
            /* allow_audio           */ mctx ? mtmd_support_audio (mctx) : false,
            /* enable_thinking       */ enable_thinking,
            /* media_path            */ params_base.media_path,
        };

        // print sample chat example to make it clear which template is used
        LOG_INF("%s: chat template, chat_template: %s, example_format: '%s'\n", __func__,
            common_chat_templates_source(chat_templates.get()),
            common_chat_format_example(chat_templates.get(), params_base.use_jinja, params_base.default_template_kwargs).c_str());
    }

    server_slot * get_slot_by_id(int id) {
        for (server_slot & slot : slots) {
            if (slot.id == id) {
                return &slot;
            }
        }

        return nullptr;
    }

    server_slot * get_available_slot(const server_task & task) {
        server_slot * ret = nullptr;

        bool update_cache = false;

        // find the slot that has at least n% prompt similarity
        if (ret == nullptr && slot_prompt_similarity != 0.0f) {
            float sim_best = 0;

            for (server_slot & slot : slots) {
                // skip the slot if it is not available
                if (slot.is_processing()) {
                    continue;
                }

                const auto & tokens = slot.prompt.tokens;

                // skip the slot if it does not contains cached tokens
                if (tokens.empty()) {
                    continue;
                }

                // fraction of the Longest Common Prefix length with respect to the input prompt length
                const float sim_cur = float(tokens.get_common_prefix(task.tokens)) / task.tokens.size();

                // select the current slot if the criteria match
                if (sim_cur > sim_best && sim_cur > slot_prompt_similarity) {
                    sim_best = sim_cur;

                    ret = &slot;
                }
            }

            if (ret != nullptr) {
                const float f_keep = (sim_best*task.tokens.size()) / ret->prompt.tokens.size();

                SLT_INF(*ret, "selected slot by LCP similarity, sim_best = %.3f (> %.3f thold), f_keep = %.3f\n",
                        sim_best, slot_prompt_similarity, f_keep);

                // if we are about to lose a large portion of the existing context - save it in the prompt cache
                if (f_keep < 0.5f) {
                    update_cache = true;
                }
            }
        }

        // find the slot that has been least recently used
        if (ret == nullptr) {
            int64_t t_last = -1;

            for (server_slot & slot : slots) {
                // skip the slot if it is not available
                if (slot.is_processing()) {
                    continue;
                }

                // select the current slot if the criteria match
                if (!ret || slot.t_last_used <= t_last) {
                    t_last = slot.t_last_used;
                    ret = &slot;
                }
            }

            if (ret != nullptr) {
                SLT_INF(*ret, "selected slot by LRU, t_last = %" PRId64 "\n", t_last);

                update_cache = true;
            }
        }

        if (ret) {
            const auto & tokens = ret->prompt.tokens;

            update_cache = update_cache && prompt_cache;

            // cache prompts only for completion tasks
            update_cache = update_cache && task.type == SERVER_TASK_TYPE_COMPLETION;

            // don't update the cache if the slot's context is empty
            update_cache = update_cache && tokens.size() > 0;

            // TODO: mtmd does not support prompt cache
            update_cache = update_cache && (ret->mctx == nullptr);

            if (update_cache) {
                SRV_WRN("%s", "updating prompt cache\n");

                const int64_t t_start = ggml_time_us();

                ret->prompt_save(*prompt_cache);

                if (!ret->prompt_load(*prompt_cache, task.tokens)) {
                    clear_slot(*ret);
                }

                prompt_cache->update();

                SRV_WRN("prompt cache update took %.2f ms\n", (ggml_time_us() - t_start) / 1000.0);
            }
        }

        return ret;
    }

    void clear_slot(server_slot & slot) const {
        GGML_ASSERT(!slot.is_processing());

        SLT_WRN(slot, "clearing slot with %zu tokens\n", slot.prompt.tokens.size());

        llama_memory_seq_rm(llama_get_memory(ctx), slot.id, -1, -1);
        slot.prompt.tokens.clear();
    }

    // return true if at least one slot has been cleared
    // TODO: improve logic
    //       - smarter decision which slot to clear (LRU or longest prompt?)
    //       - move slot to level 2 cache instead of removing?
    //       - instead of purging, try to store and resume later?
    bool try_clear_idle_slots() {
        bool res = false;

        if (!params_base.kv_unified) {
            return res;
        }

        for (auto & slot : slots) {
            if (slot.is_processing()) {
                continue;
            }

            if (slot.prompt.n_tokens() > 0) {
                SRV_WRN("purging slot %d with %zu tokens\n", slot.id, slot.prompt.tokens.size());

                clear_slot(slot);

                res = true;

                // clear slots one by one
                break;
            }
        }

        return res;
    }

    bool launch_slot_with_task(server_slot & slot, server_task && task) {
        slot.reset();

        if (!are_lora_equal(task.params.lora, slot.lora)) {
            // if lora has changed, check to see if the cache should be cleared
            if (lora_should_clear_cache(slot.lora, task.params.lora)) {
                SLT_INF(slot, "clearing cache for lora change. %zu loras -> %zu loras\n", slot.lora.size(), task.params.lora.size());
                slot.prompt.tokens.clear();
            } else {
                SLT_INF(slot, "keeping cache for alora. %zu target loras\n", task.params.lora.size());
            }
            slot.lora = task.params.lora;
        }

        // if using alora, make sure it's only a single one requested and active
        size_t alora_invocation_start = task.tokens.size();
        if (lora_all_alora(slot.lora)) {
            const auto & enabled_ids = lora_get_enabled_ids(slot.lora);
            // TODO: This will error out if a user requests two aloras, but only
            // provides the activation string for one. We could, instead search
            // for all requested alora activation strings and then either keep
            // only the last one, or reject if multiple are found.
            if (enabled_ids.size() != 1) {
                send_error(task, "Cannot run multiple aLoRAs in a single request", ERROR_TYPE_INVALID_REQUEST);
                return false;
            }
            const auto & lora = slot.lora[enabled_ids[0]].ptr;

            // get the pointer and count for the invocation tokens
            const uint64_t      n_invocation_tokens = llama_adapter_get_alora_n_invocation_tokens(lora);
            const llama_token * invocation_tokens   = llama_adapter_get_alora_invocation_tokens  (lora);

            // scan backwards through the prompt tokens to find the last
            // occurrence of the invocation sequence
            int match_idx = static_cast<int>(n_invocation_tokens) - 1;
            for (int i = task.tokens.size() - 1; i >= 0; --i) {
                // the token in this position matches the next token to find in
                // the invocation sequence
                if (task.tokens[i] == invocation_tokens[match_idx]) {
                    // if it's a full match, we've found the start
                    if (match_idx == 0) {
                        alora_invocation_start = i;
                        break;
                    }
                    // otherwise, check the next token in the sequence
                    --match_idx;
                } else {
                    // no match in this position, so start looking over again
                    match_idx = static_cast<int>(n_invocation_tokens) - 1;
                }
            }

            // if the activation string is not found, disable the alora
            if (alora_invocation_start == task.tokens.size()) {
                SLT_DBG(slot, "alora %zu requested, but not found. deactivating\n", enabled_ids[0]);
                slot.lora[enabled_ids[0]].scale = 0.0f;
            } else {
                SLT_DBG(slot, "alora %zu activated starting at %zu\n", enabled_ids[0], alora_invocation_start);
                slot.alora_invocation_start = alora_invocation_start;
            }
        }

        if (!task.tokens.validate(ctx)) {
            send_error(task, "Prompt contains invalid tokens", ERROR_TYPE_INVALID_REQUEST);
            return false;
        }

        SLT_DBG(slot, "launching slot : %s\n", safe_json_to_str(slot.to_json()).c_str());

        // initialize samplers
        {
            if (slot.smpl != nullptr) {
                common_sampler_free(slot.smpl);
            }

            slot.smpl = common_sampler_init(model, task.params.sampling);
            if (slot.smpl == nullptr) {
                // for now, the only error that may happen here is invalid grammar
                send_error(task, "Failed to parse grammar", ERROR_TYPE_INVALID_REQUEST);
                return false;
            }

            SLT_INF(slot, "sampler chain: %s\n", common_sampler_print(slot.smpl).c_str());
        }

        // initialize draft batch
        // TODO: rework speculative decoding [TAG_SERVER_SPEC_REWORK]
        if (slot.ctx_dft) {
            llama_batch_free(slot.batch_spec);

            slot.batch_spec = llama_batch_init(task.params.speculative.n_max + 1, 0, 1);
        }

        slot.task = std::make_unique<const server_task>(std::move(task));

        slot.state = slot.is_child()
            ? SLOT_STATE_WAIT_OTHER // wait for the parent to process prompt
            : SLOT_STATE_STARTED;

        SLT_INF(slot, "%s", "processing task\n");

        return true;
    }

    bool process_token(completion_token_output & result, server_slot & slot) {
        // remember which tokens were sampled - used for repetition penalties during sampling
        const std::string token_str = result.text_to_send;
        slot.sampled = result.tok;

        slot.generated_text += token_str;
        if (slot.task->params.return_tokens) {
            slot.generated_tokens.push_back(result.tok);
        }
        slot.has_next_token = true;

        // check if there is incomplete UTF-8 character at the end
        bool incomplete = validate_utf8(slot.generated_text) < slot.generated_text.size();

        // search stop word and delete it
        if (!incomplete) {
            size_t pos = std::min(slot.n_sent_text, slot.generated_text.size());

            const std::string str_test = slot.generated_text.substr(pos);
            bool send_text = true;

            size_t stop_pos = slot.find_stopping_strings(str_test, token_str.size(), true);
            if (stop_pos != std::string::npos) {
                slot.generated_text.erase(
                    slot.generated_text.begin() + pos + stop_pos,
                    slot.generated_text.end());
                pos = std::min(slot.n_sent_text, slot.generated_text.size());
            } else if (slot.has_next_token && !llama_vocab_is_eog(vocab, result.tok) ) {
                stop_pos = slot.find_stopping_strings(str_test, token_str.size(), false);
                send_text = stop_pos == std::string::npos;
            }

            // check if there is any token to predict
            if (send_text) {
                // no send the stop word in the response
                result.text_to_send = slot.generated_text.substr(pos, std::string::npos);
                slot.n_sent_text += result.text_to_send.size();
                // add the token to slot queue and cache
            } else {
                result.text_to_send = "";
            }

            slot.add_token(result);
            if (slot.task->params.stream) {
                send_partial_response(slot, result, false);
            }
        }

        if (incomplete) {
            slot.has_next_token = true;
        }

        // if context shifting is disabled, make sure that we don't run out of context
        if (!params_base.ctx_shift && slot.prompt.n_tokens() + 1 >= slot.n_ctx) {
            slot.truncated      = true;
            slot.stop           = STOP_TYPE_LIMIT;
            slot.has_next_token = false;

            SLT_DBG(slot, "stopped due to running out of context capacity, prompt.n_tokens() = %d, task.n_tokens = %d, n_decoded = %d, n_ctx = %d\n",
                    slot.prompt.n_tokens(), slot.task->n_tokens(), slot.n_decoded, slot.n_ctx);
        }

        // check the limits
        if (slot.n_decoded > 0 && slot.has_next_token && !slot.has_budget(params_base)) {
            slot.stop           = STOP_TYPE_LIMIT;
            slot.has_next_token = false;

            SLT_DBG(slot, "stopped by limit, n_decoded = %d, n_predict = %d\n", slot.n_decoded, slot.task->params.n_predict);
        }

        if (slot.has_new_line) {
            // require that each new line has a whitespace prefix (i.e. indentation) of at least slot.params.n_indent
            if (slot.task->params.n_indent > 0) {
                // check the current indentation
                // TODO: improve by not doing it more than once for each new line
                if (slot.last_nl_pos > 0) {
                    size_t pos = slot.last_nl_pos;

                    int n_indent = 0;
                    while (pos < slot.generated_text.size() && (slot.generated_text[pos] == ' ' || slot.generated_text[pos] == '\t')) {
                        n_indent++;
                        pos++;
                    }

                    if (pos < slot.generated_text.size() && n_indent < slot.task->params.n_indent) {
                        slot.stop           = STOP_TYPE_LIMIT;
                        slot.has_next_token = false;

                        // cut the last line
                        slot.generated_text.erase(pos, std::string::npos);

                        SLT_DBG(slot, "stopped by indentation limit, n_decoded = %d, n_indent = %d\n", slot.n_decoded, n_indent);
                    }
                }

                // find the next new line
                {
                    const size_t pos = slot.generated_text.find('\n', slot.last_nl_pos);

                    if (pos != std::string::npos) {
                        slot.last_nl_pos = pos + 1;
                    }
                }
            }
        }

        // check if there is a new line in the generated text
        if (result.text_to_send.find('\n') != std::string::npos) {
            slot.has_new_line = true;

            // if we have seen a new line, we stop after a certain time limit, but only upon another new line
            if (slot.task->params.t_max_predict_ms > 0 && (ggml_time_us() - slot.t_start_generation > 1000.0f*slot.task->params.t_max_predict_ms)) {
                slot.stop           = STOP_TYPE_LIMIT;
                slot.has_next_token = false;

                SLT_DBG(slot, "stopped by time limit, n_decoded = %d, t_max_predict_ms = %d ms\n", slot.n_decoded, (int) slot.task->params.t_max_predict_ms);
            }
        }

        if (llama_vocab_is_eog(vocab, result.tok)) {
            slot.stop           = STOP_TYPE_EOS;
            slot.has_next_token = false;

            SLT_DBG(slot, "%s", "stopped by EOS\n");
        }

        SLT_DBG(slot, "n_decoded = %d, n_remaining = %d, next token: %5d '%s'\n", slot.n_decoded, slot.n_remaining, result.tok, token_str.c_str());

        return slot.has_next_token; // continue
    }

    void populate_token_probs(const server_slot & slot, completion_token_output & result, bool post_sampling, bool special, int idx) const {
        size_t n_probs = slot.task->params.sampling.n_probs;
        size_t n_vocab = llama_vocab_n_tokens(vocab);

        if (post_sampling) {
            const auto * cur_p = common_sampler_get_candidates(slot.smpl, true);
            const size_t max_probs = cur_p->size;

            // set probability for sampled token
            for (size_t i = 0; i < max_probs; i++) {
                if (cur_p->data[i].id == result.tok) {
                    result.prob = cur_p->data[i].p;
                    break;
                }
            }

            // set probability for top n_probs tokens
            result.probs.reserve(max_probs);
            for (size_t i = 0; i < std::min(max_probs, n_probs); i++) {
                result.probs.push_back({
                    cur_p->data[i].id,
                    common_token_to_piece(ctx, cur_p->data[i].id, special),
                    cur_p->data[i].p
                });
            }
        } else {
            // TODO: optimize this with min-p optimization
            std::vector<llama_token_data> cur = get_token_probabilities(ctx, idx);

            // set probability for sampled token
            for (size_t i = 0; i < n_vocab; i++) {
                // set probability for sampled token
                if (cur[i].id == result.tok) {
                    result.prob = cur[i].p;
                    break;
                }
            }

            // set probability for top n_probs tokens
            result.probs.reserve(n_probs);
            for (size_t i = 0; i < std::min(n_vocab, n_probs); i++) {
                result.probs.push_back({
                    cur[i].id,
                    common_token_to_piece(ctx, cur[i].id, special),
                    cur[i].p
                });
            }
        }
    }

    void send_error(const server_task & task, const std::string & error, const enum error_type type = ERROR_TYPE_SERVER) {
        send_error(task.id, error, type);
    }

    void send_error(const server_slot & slot, const std::string & error, const enum error_type type = ERROR_TYPE_SERVER) {
        send_error(slot.task->id, error, type, slot.task->n_tokens(), slot.n_ctx);
    }

    void send_error(const int id_task, const std::string & error, const enum error_type type = ERROR_TYPE_SERVER, const int32_t n_prompt_tokens = 0, const int32_t n_ctx = 0) {
        SRV_ERR("task id = %d, error: %s\n", id_task, error.c_str());

        if (type == ERROR_TYPE_EXCEED_CONTEXT_SIZE) {
            GGML_ASSERT(n_ctx > 0 && n_prompt_tokens > 0);
        }

        auto res = std::make_unique<server_task_result_error>();
        res->id              = id_task;
        res->err_type        = type;
        res->err_msg         = error;
        res->n_prompt_tokens = n_prompt_tokens;
        res->n_ctx           = n_ctx;

        queue_results.send(std::move(res));
    }

    // if multimodal is enabled, send an error and return false
    bool check_no_mtmd(const int id_task) {
        if (mctx) {
            send_error(id_task, "This feature is not supported by multimodal", ERROR_TYPE_NOT_SUPPORTED);
            return false;
        }
        return true;
    }

    void send_partial_response(server_slot & slot, const completion_token_output & tkn, bool is_progress) {
        auto res = std::make_unique<server_task_result_cmpl_partial>();

        res->id    = slot.task->id;
        res->index = slot.task->index;

        if (is_progress) {
            res->is_progress        = true;
            res->progress.total     = slot.task->n_tokens();
            res->progress.cache     = slot.n_prompt_tokens_cache;
            res->progress.processed = slot.prompt.tokens.size();
            res->progress.time_ms   = (ggml_time_us() - slot.t_start_process_prompt) / 1000;
        } else {
            res->content = tkn.text_to_send;
            res->tokens  = { tkn.tok };
        }

        res->n_decoded           = slot.n_decoded;
        res->n_prompt_tokens     = slot.task->n_tokens();
        res->post_sampling_probs = slot.task->params.post_sampling_probs;

        res->verbose           = slot.task->params.verbose;
        res->res_type          = slot.task->params.res_type;
        res->oaicompat_model   = slot.task->params.oaicompat_model;
        res->oaicompat_cmpl_id = slot.task->params.oaicompat_cmpl_id;

        // populate res.probs_output
        if (slot.task->params.sampling.n_probs > 0) {
            res->prob_output = tkn; // copy the token probs
        }

        // populate timings if this is final response or timings_per_token is enabled
        if (slot.stop != STOP_TYPE_NONE || slot.task->params.timings_per_token) {
            res->timings = slot.get_timings();
        }

        queue_results.send(std::move(res));
    }

    void send_final_response(server_slot & slot) {
        auto res = std::make_unique<server_task_result_cmpl_final>();

        res->id      = slot.task->id;
        res->id_slot = slot.id;

        res->index           = slot.task->index;
        // in stream mode, content and tokens are already in last partial chunk
        if (slot.task->params.stream) {
            res->content     = "";
            res->tokens      = llama_tokens{};
        } else {
            res->content     = std::move(slot.generated_text);
            res->tokens      = std::move(slot.generated_tokens);
        }
        res->timings         = slot.get_timings();
        res->prompt          = slot.task->tokens.detokenize(ctx, true);
        res->response_fields = std::move(slot.task->params.response_fields);

        res->truncated           = slot.truncated;
        res->n_decoded           = slot.n_decoded;
        res->n_prompt_tokens     = slot.task->n_tokens();
        res->n_tokens_cached     = slot.prompt.n_tokens();
        res->has_new_line        = slot.has_new_line;
        res->stopping_word       = slot.stopping_word;
        res->stop                = slot.stop;
        res->post_sampling_probs = slot.task->params.post_sampling_probs;

        res->verbose           = slot.task->params.verbose;
        res->stream            = slot.task->params.stream;
        res->include_usage     = slot.task->params.include_usage;
        res->res_type          = slot.task->params.res_type;
        res->oaicompat_model   = slot.task->params.oaicompat_model;
        res->oaicompat_cmpl_id = slot.task->params.oaicompat_cmpl_id;

        // populate res.probs_output
        if (slot.task->params.sampling.n_probs > 0) {
            if (!slot.task->params.stream && slot.stop == STOP_TYPE_WORD) {
                const llama_tokens stop_word_toks = common_tokenize(ctx, slot.stopping_word, false);

                size_t safe_offset = std::min(slot.generated_token_probs.size(), stop_word_toks.size());
                res->probs_output = std::vector<completion_token_output>(
                        slot.generated_token_probs.begin(),
                        slot.generated_token_probs.end() - safe_offset);
            } else {
                res->probs_output = std::vector<completion_token_output>(
                        slot.generated_token_probs.begin(),
                        slot.generated_token_probs.end());
            }
        }

        res->generation_params = slot.task->params; // copy the parameters

        queue_results.send(std::move(res));
    }

    void send_embedding(const server_slot & slot, const llama_batch & batch) {
        auto res = std::make_unique<server_task_result_embd>();
        res->id        = slot.task->id;
        res->index     = slot.task->index;
        res->n_tokens  = slot.task->n_tokens();
        res->res_type  = slot.task->params.res_type;

        const int n_embd = llama_model_n_embd(model);

        std::vector<float> embd_res(n_embd, 0.0f);

        for (int i = 0; i < batch.n_tokens; ++i) {
            if (!batch.logits[i] || batch.seq_id[i][0] != slot.id) {
                continue;
            }

            const float * embd = nullptr;
            if (llama_pooling_type(slot.ctx) == LLAMA_POOLING_TYPE_NONE) {
                embd = llama_get_embeddings_ith(ctx, i);
            } else {
                embd = llama_get_embeddings_seq(ctx, batch.seq_id[i][0]);
            }

            if (embd == nullptr) {
                SLT_ERR(slot, "failed to get embeddings, token = %d, seq_id = %d\n", batch.token[i], batch.seq_id[i][0]);

                res->embedding.push_back(std::vector<float>(n_embd, 0.0f));
                continue;
            }

            // normalize only when there is pooling
            if (llama_pooling_type(slot.ctx) != LLAMA_POOLING_TYPE_NONE) {
                common_embd_normalize(embd, embd_res.data(), n_embd, slot.task->params.embd_normalize);
                res->embedding.push_back(embd_res);
                break;
            }

            res->embedding.emplace_back(embd, embd + n_embd);
        }

        SLT_DBG(slot, "%s", "sending embeddings\n");

        queue_results.send(std::move(res));
    }

    void send_rerank(const server_slot & slot, const llama_batch & batch) {
        auto res = std::make_unique<server_task_result_rerank>();
        res->id       = slot.task->id;
        res->index    = slot.task->index;
        res->n_tokens = slot.task->n_tokens();

        for (int i = 0; i < batch.n_tokens; ++i) {
            if (!batch.logits[i] || batch.seq_id[i][0] != slot.id) {
                continue;
            }

            const float * embd = llama_get_embeddings_seq(ctx, batch.seq_id[i][0]);
            if (embd == NULL) {
                embd = llama_get_embeddings_ith(ctx, i);
            }

            if (embd == NULL) {
                SLT_ERR(slot, "failed to get embeddings, token = %d, seq_id = %d\n", batch.token[i], batch.seq_id[i][0]);

                res->score = -1e6;
                continue;
            }

            res->score = embd[0];
        }

        SLT_DBG(slot, "sending rerank result, res.score = %f\n", res->score);

        queue_results.send(std::move(res));
    }

    //
    // Functions to process the task
    //

    void process_single_task(server_task && task) {
        switch (task.type) {
            case SERVER_TASK_TYPE_COMPLETION:
            case SERVER_TASK_TYPE_INFILL:
            case SERVER_TASK_TYPE_EMBEDDING:
            case SERVER_TASK_TYPE_RERANK:
                {
                    const int id_slot = task.id_slot;

                    server_slot * slot = id_slot != -1 ? get_slot_by_id(id_slot) : get_available_slot(task);

                    if (slot == nullptr) {
                        // if no slot is available, we defer this task for processing later
                        SRV_DBG("no slot is available, defer task, id_task = %d\n", task.id);
                        queue_tasks.defer(std::move(task));
                        break;
                    }

                    if (slot->is_processing()) {
                        // if requested slot is unavailable, we defer this task for processing later
                        SRV_DBG("requested slot is unavailable, defer task, id_task = %d\n", task.id);
                        queue_tasks.defer(std::move(task));
                        break;
                    }

                    if (!launch_slot_with_task(*slot, std::move(task))) {
                        SRV_ERR("failed to launch slot with task, id_task = %d\n", task.id);
                        break;
                    }
                } break;
            case SERVER_TASK_TYPE_CANCEL:
                {
                    // release slot linked with the task id
                    for (auto & slot : slots) {
                        if (slot.task && slot.task->id == task.id_target) {
                            slot.release();
                            break;
                        }
                    }
                } break;
            case SERVER_TASK_TYPE_NEXT_RESPONSE:
                {
                    // do nothing
                } break;
            case SERVER_TASK_TYPE_METRICS:
                {
                    json slots_data = json::array();

                    int n_idle_slots       = 0;
                    int n_processing_slots = 0;

                    for (server_slot & slot : slots) {
                        json slot_data = slot.to_json(slots_debug == 0);

                        if (slot.is_processing()) {
                            n_processing_slots++;
                        } else {
                            n_idle_slots++;
                        }

                        slots_data.push_back(slot_data);
                    }
                    SRV_DBG("n_idle_slots = %d, n_processing_slots = %d\n", n_idle_slots, n_processing_slots);

                    auto res = std::make_unique<server_task_result_metrics>();
                    res->id                  = task.id;
                    res->slots_data          = std::move(slots_data);
                    res->n_idle_slots        = n_idle_slots;
                    res->n_processing_slots  = n_processing_slots;
                    res->n_tasks_deferred    = queue_tasks.queue_tasks_deferred_size();
                    res->t_start             = metrics.t_start;

                    res->n_prompt_tokens_processed_total = metrics.n_prompt_tokens_processed_total;
                    res->t_prompt_processing_total       = metrics.t_prompt_processing_total;
                    res->n_tokens_predicted_total        = metrics.n_tokens_predicted_total;
                    res->t_tokens_generation_total       = metrics.t_tokens_generation_total;

                    res->n_tokens_max = metrics.n_tokens_max;

                    res->n_prompt_tokens_processed = metrics.n_prompt_tokens_processed;
                    res->t_prompt_processing       = metrics.t_prompt_processing;
                    res->n_tokens_predicted        = metrics.n_tokens_predicted;
                    res->t_tokens_generation       = metrics.t_tokens_generation;

                    res->n_decode_total          = metrics.n_decode_total;
                    res->n_busy_slots_total      = metrics.n_busy_slots_total;

                    if (task.metrics_reset_bucket) {
                        metrics.reset_bucket();
                    }
                    queue_results.send(std::move(res));
                } break;
            case SERVER_TASK_TYPE_SLOT_SAVE:
                {
                    if (!check_no_mtmd(task.id)) {
                        break;
                    }

                    int id_slot = task.slot_action.slot_id;
                    server_slot * slot = get_slot_by_id(id_slot);
                    if (slot == nullptr) {
                        send_error(task, "Invalid slot ID", ERROR_TYPE_INVALID_REQUEST);
                        break;
                    }
                    if (slot->is_processing()) {
                        // if requested slot is unavailable, we defer this task for processing later
                        SRV_DBG("requested slot is unavailable, defer task, id_task = %d\n", task.id);
                        queue_tasks.defer(std::move(task));
                        break;
                    }

                    const size_t token_count = slot->prompt.tokens.size();
                    const int64_t t_start = ggml_time_us();

                    std::string filename = task.slot_action.filename;
                    std::string filepath = task.slot_action.filepath;

                    const llama_tokens & tokens = slot->prompt.tokens.get_text_tokens();
                    const size_t nwrite = llama_state_seq_save_file(ctx, filepath.c_str(), slot->id, tokens.data(), token_count);

                    const int64_t t_end = ggml_time_us();
                    const double t_save_ms = (t_end - t_start) / 1000.0;

                    auto res = std::make_unique<server_task_result_slot_save_load>();
                    res->id       = task.id;
                    res->id_slot  = id_slot;
                    res->filename = filename;
                    res->is_save  = true;
                    res->n_tokens = token_count;
                    res->n_bytes  = nwrite;
                    res->t_ms     = t_save_ms;
                    queue_results.send(std::move(res));
                } break;
            case SERVER_TASK_TYPE_SLOT_RESTORE:
                {
                    if (!check_no_mtmd(task.id)) break;
                    int id_slot = task.slot_action.slot_id;
                    server_slot * slot = get_slot_by_id(id_slot);
                    if (slot == nullptr) {
                        send_error(task, "Invalid slot ID", ERROR_TYPE_INVALID_REQUEST);
                        break;
                    }
                    if (slot->is_processing()) {
                        // if requested slot is unavailable, we defer this task for processing later
                        SRV_DBG("requested slot is unavailable, defer task, id_task = %d\n", task.id);
                        queue_tasks.defer(std::move(task));
                        break;
                    }

                    const int64_t t_start = ggml_time_us();

                    std::string filename = task.slot_action.filename;
                    std::string filepath = task.slot_action.filepath;

                    llama_tokens tokens;
                    tokens.resize(slot->n_ctx);
                    size_t token_count = 0;
                    size_t nread = llama_state_seq_load_file(ctx, filepath.c_str(), slot->id, tokens.data(), tokens.size(), &token_count);
                    if (nread == 0) {
                        slot->prompt.tokens.clear(); // KV may already been invalidated?
                        send_error(task, "Unable to restore slot, no available space in KV cache or invalid slot save file", ERROR_TYPE_INVALID_REQUEST);
                        break;
                    }
                    tokens.resize(token_count);
                    slot->prompt.tokens.clear();
                    slot->prompt.tokens.insert(tokens);

                    const int64_t t_end = ggml_time_us();
                    const double t_restore_ms = (t_end - t_start) / 1000.0;

                    auto res = std::make_unique<server_task_result_slot_save_load>();
                    res->id       = task.id;
                    res->id_slot  = id_slot;
                    res->filename = filename;
                    res->is_save  = false;
                    res->n_tokens = token_count;
                    res->n_bytes  = nread;
                    res->t_ms     = t_restore_ms;
                    queue_results.send(std::move(res));
                } break;
            case SERVER_TASK_TYPE_SLOT_ERASE:
                {
                    if (!check_no_mtmd(task.id)) {
                        break;
                    }
                    int id_slot = task.slot_action.slot_id;
                    server_slot * slot = get_slot_by_id(id_slot);
                    if (slot == nullptr) {
                        send_error(task, "Invalid slot ID", ERROR_TYPE_INVALID_REQUEST);
                        break;
                    }
                    if (slot->is_processing()) {
                        // if requested slot is unavailable, we defer this task for processing later
                        SRV_DBG("requested slot is unavailable, defer task, id_task = %d\n", task.id);
                        queue_tasks.defer(std::move(task));
                        break;
                    }

                    // Erase token cache
                    const size_t n_erased = slot->prompt.tokens.size();

                    clear_slot(*slot);

                    auto res = std::make_unique<server_task_result_slot_erase>();
                    res->id       = task.id;
                    res->id_slot  = id_slot;
                    res->n_erased = n_erased;
                    queue_results.send(std::move(res));
                } break;
            case SERVER_TASK_TYPE_SET_LORA:
                {
                    params_base.lora_adapters = std::move(task.set_lora);
                    auto res = std::make_unique<server_task_result_apply_lora>();
                    res->id = task.id;
                    queue_results.send(std::move(res));
                } break;

        }
    }

    void update_slots() {
        // check if all slots are idle
        {
            bool all_idle = true;

            for (auto & slot : slots) {
                if (slot.is_processing()) {
                    all_idle = false;
                    break;
                }
            }

            if (all_idle) {
                SRV_INF("%s", "all slots are idle\n");

                return;
            }
        }

        {
            SRV_DBG("%s", "posting NEXT_RESPONSE\n");

            server_task task(SERVER_TASK_TYPE_NEXT_RESPONSE);
            task.id = queue_tasks.get_new_id();
            queue_tasks.post(std::move(task));
        }

        // apply context-shift if needed
        // TODO: simplify and improve
        for (server_slot & slot : slots) {
            if (slot.state == SLOT_STATE_GENERATING && slot.prompt.n_tokens() + 1 >= slot.n_ctx) {
                if (!params_base.ctx_shift) {
                    // this check is redundant (for good)
                    // we should never get here, because generation should already stopped in process_token()
                    send_error(slot, "context shift is disabled", ERROR_TYPE_SERVER);
                    slot.release();
                    continue;
                }

                if (mctx) {
                    // we should never reach this because params_base.ctx_shift is automatically disabled if mmproj is loaded
                    // we don't support ctx_shift because an image chunk may contains multiple tokens
                    GGML_ABORT("not supported by multimodal");
                }

                if (slot.is_parent() || slot.is_child()) {
                    send_error(slot, "context shift cannot be used for shared prompt", ERROR_TYPE_SERVER);
                    slot.release();
                    continue;
                }

                // Shift context
                int n_keep = slot.task->params.n_keep < 0 ? slot.task->n_tokens() : slot.task->params.n_keep;

                if (add_bos_token) {
                    n_keep += 1;
                }

                n_keep = std::min(slot.n_ctx - 4, n_keep);

                const int n_left    = slot.prompt.n_tokens() - n_keep;
                const int n_discard = slot.task->params.n_discard ? slot.task->params.n_discard : (n_left / 2);

                SLT_WRN(slot, "slot context shift, n_keep = %d, n_left = %d, n_discard = %d\n", n_keep, n_left, n_discard);

                llama_memory_seq_rm (llama_get_memory(ctx), slot.id, n_keep            , n_keep + n_discard);
                llama_memory_seq_add(llama_get_memory(ctx), slot.id, n_keep + n_discard, slot.prompt.n_tokens(), -n_discard);

                // add generated tokens to cache
                // ref: https://github.com/ggml-org/llama.cpp/pull/16818#discussion_r2473269481
                {
                    GGML_ASSERT(!slot.prompt.tokens.has_mtmd);

                    llama_tokens new_tokens = slot.prompt.tokens.get_text_tokens(); // copy
                    for (size_t i = n_keep + n_discard; i < new_tokens.size(); i++) {
                        new_tokens[i - n_discard] = new_tokens[i];
                    }

                    new_tokens.resize(slot.prompt.tokens.size() - n_discard);

                    slot.prompt.tokens.clear();
                    slot.prompt.tokens.insert(new_tokens);
                }

                slot.truncated = true;
            }
        }

        // start populating the batch for this iteration
        common_batch_clear(batch);

        // track if given slot can be batched with slots already in the batch
        server_slot * slot_batched = nullptr;

        auto accept_special_token = [&](server_slot & slot, llama_token token) {
            return params_base.special ||
                slot.task->params.sampling.preserved_tokens.find(token) != slot.task->params.sampling.preserved_tokens.end();
        };

        // first, add sampled tokens from any ongoing sequences
        for (auto & slot : slots) {
            if (slot.state != SLOT_STATE_GENERATING) {
                continue;
            }

            // check if we can batch this slot with the previous one
            if (!slot_batched) {
                slot_batched = &slot;
            } else if (!slot_batched->can_batch_with(slot)) {
                continue;
            }

            // generate draft tokens in speculative decoding mode
            // TODO: rework to have a single draft llama_context shared across all slots [TAG_SERVER_SPEC_REWORK]
            //       perform the speculative drafting for all sequences at the same time in a single batch
            int n_draft_max = slot.get_n_draft_max();
            if (n_draft_max > 0) {
                if (mctx) {
                    // we should never reach this, as speculative is automatically disabled if mmproj is loaded
                    GGML_ABORT("not supported by multimodal");
                }

                struct common_speculative_params params_spec;
                params_spec.n_draft = n_draft_max;
                params_spec.n_reuse = llama_n_ctx(slot.ctx_dft) - slot.task->params.speculative.n_max;
                params_spec.p_min   = slot.task->params.speculative.p_min;
                const llama_tokens & cached_text_tokens = slot.prompt.tokens.get_text_tokens();
                llama_tokens draft = common_speculative_gen_draft(slot.spec, params_spec, cached_text_tokens, slot.sampled);

                // add the sampled token to the batch
                slot.i_batch_dft.push_back(batch.n_tokens);
                common_batch_add(batch, slot.sampled, slot.prompt.tokens.pos_next(), { slot.id }, true);
                slot.prompt.tokens.push_back(slot.sampled);

                if (slot.task->params.speculative.n_min > (int) draft.size()) {
                    SLT_DBG(slot, "ignoring small draft: %d < %d\n", (int) draft.size(), slot.task->params.speculative.n_min);
                    // fallback to normal decoding
                    slot.i_batch = slot.i_batch_dft[0];
                    slot.drafted.clear();
                    slot.i_batch_dft.clear();
                } else {
                    // keep track of total number of drafted tokens tested
                    slot.n_draft_total += draft.size();

                    // add all drafted tokens to the batch
                    for (size_t i = 0; i < draft.size(); i++) {
                        slot.i_batch_dft.push_back(batch.n_tokens);
                        common_batch_add(batch, draft[i], slot.prompt.tokens.pos_next(), { slot.id }, true);
                        slot.prompt.tokens.push_back(draft[i]);
                    }
                    slot.drafted = std::move(draft);
                }
            } else {
                // no speculative decoding
                slot.i_batch = batch.n_tokens;

                common_batch_add(batch, slot.sampled, slot.prompt.tokens.pos_next(), { slot.id }, true);

                slot.prompt.tokens.push_back(slot.sampled);

                SLT_DBG(slot, "slot decode token, n_ctx = %d, n_tokens = %d, truncated = %d\n",
                        slot.n_ctx, slot.prompt.n_tokens(), slot.truncated);
            }
        }

        // process in chunks of params.n_batch
        int32_t n_batch  = llama_n_batch(ctx);
        int32_t n_ubatch = llama_n_ubatch(ctx);

        float  alora_scale       = -1.0f;
        size_t alora_disabled_id = 0;

        // next, batch any pending prompts without exceeding n_batch
        if (params_base.cont_batching || batch.n_tokens == 0) {
            for (auto & slot : slots) {
                if (!slot.is_processing()) {
                    continue;
                }

                // check if we can batch this slot with the previous one
                if (slot_batched && !slot_batched->can_batch_with(slot)) {
                    continue;
                }

                // this slot still has a prompt to be processed
                if (slot.state == SLOT_STATE_PROCESSING_PROMPT || slot.state == SLOT_STATE_STARTED) {
                    const auto & input_tokens = slot.task->tokens;

                    // TODO: maybe move branch to outside of this loop in the future
                    if (slot.state == SLOT_STATE_STARTED) {
                        slot.t_start_process_prompt = ggml_time_us();
                        slot.t_start_generation = 0;

                        slot.state = SLOT_STATE_PROCESSING_PROMPT;

                        SLT_INF(slot, "new prompt, n_ctx_slot = %d, n_keep = %d, task.n_tokens = %d\n",
                                slot.n_ctx, slot.task->params.n_keep, slot.task->n_tokens());

                        // print prompt tokens (for debugging)
                        /*if (1) {
                            // first 16 tokens (avoid flooding logs)
                            for (int i = 0; i < std::min<int>(16, input_tokens.size()); i++) {
                                SLT_DBG(slot, "prompt token %3d: %6d '%s'\n", i, input_tokens[i], common_token_to_piece(ctx, input_tokens[i]).c_str());
                            }
                        } else {
                            // all
                            for (int i = 0; i < (int) input_tokens.size(); i++) {
                                SLT_DBG(slot, "prompt token %3d: %6d '%s'\n", i, input_tokens[i], common_token_to_piece(ctx, input_tokens[i]).c_str());
                            }
                        }*/

                        // keep track how many tokens we can reuse from the previous state
                        int n_past = 0;

                        // empty prompt passed -> release the slot and send empty response
                        if (input_tokens.empty()) {
                            SLT_WRN(slot, "%s", "empty prompt - releasing slot\n");

                            slot.print_timings();
                            send_final_response(slot);
                            slot.release();

                            continue;
                        }

                        // TODO: support memory-less logits computation
                        if (slot.need_logits() && !llama_get_memory(ctx)) {
                            send_error(slot, "the current context does not logits computation. skipping", ERROR_TYPE_SERVER);
                            slot.release();
                            continue;
                        }

                        if (!slot.can_split()) {
                            if (slot.task->n_tokens() > n_ubatch) {
                                send_error(slot, "input is too large to process. increase the physical batch size", ERROR_TYPE_SERVER);
                                slot.release();
                                continue;
                            }

                            if (slot.task->n_tokens() > slot.n_ctx) {
                                send_error(slot, "input is larger than the max context size. skipping", ERROR_TYPE_EXCEED_CONTEXT_SIZE);
                                slot.release();
                                continue;
                            }
                        } else {
                            if (slot.task->n_tokens() >= slot.n_ctx) {
                                send_error(slot, "the request exceeds the available context size, try increasing it", ERROR_TYPE_EXCEED_CONTEXT_SIZE);
                                slot.release();
                                continue;
                            }

                            if (slot.task->params.cache_prompt) {
                                // reuse any previously computed tokens that are common with the new prompt
                                n_past = slot.prompt.tokens.get_common_prefix(input_tokens);

                                // if there is an alora invoked, don't cache after the invocation start
                                if (slot.alora_invocation_start > 0) {
                                    SLT_DBG(slot, "only caching to alora invocation start (n_past = %d, alora_invocation_start = %d)\n", n_past, slot.alora_invocation_start);
                                    n_past = std::min(n_past, slot.alora_invocation_start - 1);
                                }

                                // reuse chunks from the cached prompt by shifting their KV cache in the new position
                                if (params_base.n_cache_reuse > 0) {
                                    GGML_ASSERT(!slot.prompt.tokens.has_mtmd);

                                    size_t head_c = n_past; // cache
                                    size_t head_p = n_past; // current prompt

                                    if (mctx) {
                                        // we should never reach this
                                        GGML_ABORT("not supported by multimodal");
                                    }

                                    SLT_DBG(slot, "trying to reuse chunks with size > %d, n_past = %d\n", params_base.n_cache_reuse, n_past);

                                    while (head_c < slot.prompt.tokens.size() &&
                                           head_p < input_tokens.size()) {

                                        size_t n_match = 0;
                                        while (head_c + n_match < slot.prompt.tokens.size() &&
                                               head_p + n_match < input_tokens.size()       &&
                                               slot.prompt.tokens[head_c + n_match] == input_tokens[head_p + n_match]) {

                                            n_match++;
                                        }

                                        if (n_match >= (size_t) params_base.n_cache_reuse) {
                                            SLT_INF(slot, "reusing chunk with size %zu, shifting KV cache [%zu, %zu) -> [%zu, %zu)\n", n_match, head_c, head_c + n_match, head_p, head_p + n_match);
                                            //for (size_t i = head_p; i < head_p + n_match; i++) {
                                            //    SLT_DBG(slot, "cache token %3zu: %6d '%s'\n", i, prompt_tokens[i], common_token_to_piece(ctx, prompt_tokens[i]).c_str());
                                            //}

                                            const int64_t kv_shift = (int64_t) head_p - (int64_t) head_c;

                                            llama_memory_seq_rm (llama_get_memory(ctx), slot.id, head_p, head_c);
                                            llama_memory_seq_add(llama_get_memory(ctx), slot.id, head_c, head_c + n_match, kv_shift);

                                            for (size_t i = 0; i < n_match; i++) {
                                                slot.prompt.tokens.set_token(head_p + i, slot.prompt.tokens[head_c + i]);
                                                n_past++;
                                            }

                                            head_c += n_match;
                                            head_p += n_match;
                                        } else {
                                            head_c += 1;
                                        }
                                    }

                                    SLT_DBG(slot, "after context reuse, new n_past = %d\n", n_past);
                                }
                            } else {
                                // if we don't cache the prompt, we have to remove all previous tokens
                                n_past = 0;
                            }

                            // note: when n_swa == 0, the model does not use SWA, which is equivalent to a window of 1
                            const auto n_swa = std::max(1, llama_model_n_swa(model));

                            // the largest pos_min required for a checkpoint to be useful
                            const auto pos_min_thold = std::max(0, n_past - n_swa);

                            // note: disallow with mtmd contexts for now
                            //       https://github.com/ggml-org/llama.cpp/issues/17043
                            if (!mctx && n_past > 0 && n_past < slot.prompt.n_tokens()) {
                                const auto pos_min = llama_memory_seq_pos_min(llama_get_memory(ctx), slot.id);
                                if (pos_min == -1) {
                                    SLT_ERR(slot, "n_past = %d, slot.prompt.tokens.size() = %d, seq_id = %d, pos_min = %d\n", n_past, (int) slot.prompt.tokens.size(), slot.id, pos_min);
                                    GGML_ABORT("pos_min == -1, but n_past > 0 - should not happen: https://github.com/ggml-org/llama.cpp/pull/13833#discussion_r2116181237");
                                }

                                // when the prompt prefix does not match, print the tokens around the mismatch
                                // this is useful for debugging prompt caching
                                if (slots_debug) {
                                    const int np0 = std::max<int>(n_past - 4, 0);
                                    const int np1 = std::min<int>(n_past + 6, std::min(slot.prompt.tokens.size(), slot.task->tokens.size()));

                                    std::stringstream ss0;
                                    std::stringstream ss1;

                                    std::stringstream st0;
                                    std::stringstream st1;

                                    ss0 << "old: ... ";
                                    ss1 << "new: ... ";

                                    for (int i = np0; i < np1; i++) {
                                        if (i == n_past) {
                                            ss0 << " | ";
                                            ss1 << " | ";
                                        }

                                        {
                                            const auto token = slot.prompt.tokens[i];
                                            const auto piece = token != LLAMA_TOKEN_NULL ? common_token_to_piece(ctx, token) : "[mtmd]";
                                            ss0 << piece;
                                            st0 << std::setw(8) << token;
                                        }

                                        {
                                            const auto token = slot.task->tokens[i];
                                            const auto piece = token != LLAMA_TOKEN_NULL ? common_token_to_piece(ctx, token) : "[mtmd]";
                                            ss1 << piece;
                                            st1 << std::setw(8) << token;
                                        }
                                    }

                                    SLT_WRN(slot, "%s\n", ss0.str().c_str());
                                    SLT_WRN(slot, "%s\n", ss1.str().c_str());

                                    SLT_WRN(slot, "%s\n", st0.str().c_str());
                                    SLT_WRN(slot, "%s\n", st1.str().c_str());
                                }

                                if (pos_min > pos_min_thold) {
                                    // TODO: support can be added in the future when corresponding vision models get released
                                    GGML_ASSERT(!slot.prompt.tokens.has_mtmd);

                                    SLT_WRN(slot, "n_past = %d, slot.prompt.tokens.size() = %d, seq_id = %d, pos_min = %d, n_swa = %d\n", n_past, (int) slot.prompt.tokens.size(), slot.id, pos_min, n_swa);

                                    // search for a context checkpoint
                                    const auto it = std::find_if(
                                        slot.prompt.checkpoints.rbegin(),
                                        slot.prompt.checkpoints.rend(),
                                        [&](const auto & cur) {
                                            // guarantee that a checkpoint will result in at least one token being processed [TAG_PROMPT_LOGITS]
                                            return cur.pos_min < pos_min_thold;
                                        }
                                    );

                                    bool do_reset = it == slot.prompt.checkpoints.rend();

                                    if (!do_reset) {
                                        // restore the context checkpoint
                                        const size_t checkpoint_size = it->data.size();
                                        const size_t n = llama_state_seq_set_data_ext(ctx, it->data.data(), checkpoint_size, slot.id, LLAMA_STATE_SEQ_FLAGS_PARTIAL_ONLY);

                                        if (n != checkpoint_size) {
                                            SLT_ERR(slot, "failed to restore context checkpoint (pos_min = %d, pos_max = %d, size = %.3f MiB)\n", it->pos_min, it->pos_max, (float) checkpoint_size / 1024 / 1024);
                                            do_reset = true;
                                            //printf("[DEBUG] `do_reset` was set to `true` after failing to restore a checkpoint");
                                        } else {
                                            n_past = std::min(n_past, std::max(it->pos_min + 1, it->pos_max));
                                            SLT_WRN(slot, "restored context checkpoint (pos_min = %d, pos_max = %d, size = %.3f MiB)\n", it->pos_min, it->pos_max, (float) checkpoint_size / 1024 / 1024);
                                        }
                                    }

                                    if (do_reset) {
                                        SLT_WRN(slot, "forcing full prompt re-processing due to lack of cache data (likely due to SWA or hybrid/recurrent memory, see %s)\n",
                                                "https://github.com/ggml-org/llama.cpp/pull/13194#issuecomment-2868343055");
                                        n_past = 0;
                                    }
                                }
                            }

                            {
                                // erase any checkpoints with pos_min > pos_min_thold
                                for (auto it = slot.prompt.checkpoints.begin(); it != slot.prompt.checkpoints.end();) {
                                    const auto & cur = *it;
                                    if (cur.pos_min > pos_min_thold) {
                                        SLT_WRN(slot, "erased invalidated context checkpoint (pos_min = %d, pos_max = %d, n_swa = %d, size = %.3f MiB)\n", cur.pos_min, cur.pos_max, n_swa, (float) cur.data.size() / 1024 / 1024);
                                        it = slot.prompt.checkpoints.erase(it);
                                    } else {
                                        ++it;
                                    }
                                }
                            }
                        }

                        // [TAG_PROMPT_LOGITS]
                        if (n_past == slot.task->n_tokens() && n_past > 0) {
                            SLT_WRN(slot, "need to evaluate at least 1 token for each active slot (n_past = %d, task.n_tokens() = %d)\n", n_past, slot.task->n_tokens());
                            n_past--;
                            SLT_WRN(slot, "n_past was set to %d\n", n_past);
                        }

                        slot.n_prompt_tokens_cache     = n_past;
                        slot.n_prompt_tokens_processed = 0;

                        slot.prompt.tokens.keep_first(n_past);
                    }

                    if (!slot.can_split()) {
                        // cannot fit the prompt in the current batch - will try next iter
                        if (batch.n_tokens + slot.task->n_tokens() > n_batch) {
                            continue;
                        }
                    }

                    // truncate any tokens that are beyond n_past for this slot
                    const llama_pos p0 = slot.prompt.tokens.pos_next();

                    SLT_INF(slot, "n_tokens = %d, memory_seq_rm [%d, end)\n", slot.prompt.n_tokens(), p0);

                    if (!llama_memory_seq_rm(llama_get_memory(ctx), slot.id, p0, -1)) {
                        SLT_WRN(slot, "failed to truncate tokens with position >= %d - clearing the memory\n", p0);

                        clear_slot(slot);

                        // there is no common part left
                        slot.n_prompt_tokens_cache = 0;
                    }

                    // check if we should process the image
                    if (slot.prompt.n_tokens() < slot.task->n_tokens() && input_tokens[slot.prompt.n_tokens()] == LLAMA_TOKEN_NULL) {
                        // process the image
                        size_t n_tokens_out = 0;
                        int32_t res = input_tokens.process_chunk(ctx, mctx, slot.prompt.n_tokens(), slot.prompt.tokens.pos_next(), slot.id, n_tokens_out);
                        if (res != 0) {
                            SLT_ERR(slot, "failed to process image, res = %d\n", res);
                            send_error(slot, "failed to process image", ERROR_TYPE_SERVER);
                            slot.release();
                            continue;
                        }

                        slot.n_prompt_tokens_processed += n_tokens_out;

                        // add the image chunk to cache
                        {
                            const auto & chunk = input_tokens.find_chunk(slot.prompt.n_tokens());
                            slot.prompt.tokens.push_back(chunk.get()); // copy
                        }
                    }

                    // If using an alora, there may be uncached tokens that come
                    // before the invocation sequence. When this happens, the
                    // tokens before the invocation sequence need to be
                    // processed without the adapter in a separate batch, then
                    // the adapter needs to be enabled for the remaining tokens.
                    if (lora_all_alora(slot.lora) && slot.alora_invocation_start - 1 > slot.prompt.n_tokens()) {
                        SLT_DBG(slot, "processing pre-alora tokens without the adapter (n_tokens = %d, alora_invocation_start = %d)\n", slot.prompt.n_tokens(), slot.alora_invocation_start);
                        const auto & enabled_loras = lora_get_enabled_ids(slot.lora);
                        GGML_ASSERT(enabled_loras.size() == 1);
                        alora_scale = slot.lora[enabled_loras[0]].scale;
                        slot.lora[enabled_loras[0]].scale = 0.0f;
                        alora_disabled_id = enabled_loras[0];
                    }

                    bool do_checkpoint = params_base.n_ctx_checkpoints > 0;

                    // make checkpoints only for completion tasks
                    do_checkpoint = do_checkpoint && slot.task->type == SERVER_TASK_TYPE_COMPLETION;

                    // make a checkpoint of the parts of the memory that cannot be rolled back.
                    // checkpoints are created only if:
                    // - the model uses SWA and we are not using `swa_full`
                    // - the model architecture is marked as recurrent or hybrid
                    //
                    // TODO: try to make this conditional on the context or the memory module, instead of the model type
                    do_checkpoint = do_checkpoint && (
                            llama_model_is_recurrent(model) ||
                            llama_model_is_hybrid(model) ||
                            (llama_model_n_swa(model) > 0 && !params_base.swa_full)
                            );

                    // add prompt tokens for processing in the current batch
                    while (slot.prompt.n_tokens() < slot.task->n_tokens() && batch.n_tokens < n_batch) {
                        // get next token to process
                        llama_token cur_tok = input_tokens[slot.prompt.n_tokens()];
                        if (cur_tok == LLAMA_TOKEN_NULL) {
                            break; // end of text chunk
                        }

                        // if this is an alora request with pre-invocation
                        // tokens that are not cached, we need to stop filling
                        // this batch at those pre-invocation tokens.
                        if (alora_scale > 0 && slot.prompt.n_tokens() == slot.alora_invocation_start - 1) {
                            SLT_DBG(slot, "stop prompt batch filling at (n_tokens = %d, alora_invocation_start = %d)\n", slot.prompt.n_tokens(), slot.alora_invocation_start);
                            break;
                        }

                        // embedding requires all tokens in the batch to be output
                        common_batch_add(batch,
                            cur_tok,
                            slot.prompt.tokens.pos_next(),
                            { slot.id },
                            slot.need_embd());
                        slot.prompt.tokens.push_back(cur_tok);

                        slot.n_prompt_tokens_processed++;

                        // process the last few tokens of the prompt separately in order to allow for a checkpoint to be created.
                        if (do_checkpoint && slot.task->n_tokens() - slot.prompt.n_tokens() == 64) {
                            break;
                        }
                    }

                    // SLT_INF(slot, "new slot.prompt.tokens: %s\n", slot.slot.prompt.tokens.str().c_str());

                    SLT_INF(slot, "prompt processing progress, n_tokens = %d, batch.n_tokens = %d, progress = %f\n", slot.prompt.n_tokens(), batch.n_tokens, (float) slot.prompt.n_tokens() / slot.task->n_tokens());

                    // entire prompt has been processed
                    if (slot.prompt.n_tokens() == slot.task->n_tokens()) {
                        slot.state = SLOT_STATE_DONE_PROMPT;

                        GGML_ASSERT(batch.n_tokens > 0);

                        common_sampler_reset(slot.smpl);

                        // Process all prompt tokens through sampler system
                        for (int i = 0; i < slot.task->n_tokens(); ++i) {
                            llama_token id = input_tokens[i];
                            if (id != LLAMA_TOKEN_NULL) {
                                common_sampler_accept(slot.smpl, id, false);
                            }
                        }

                        // extract the logits only for the last token
                        batch.logits[batch.n_tokens - 1] = true;

                        slot.n_decoded = 0;
                        slot.i_batch   = batch.n_tokens - 1;

                        SLT_INF(slot, "prompt done, n_tokens = %d, batch.n_tokens = %d\n", slot.prompt.n_tokens(), batch.n_tokens);

                        const auto pos_min = llama_memory_seq_pos_min(llama_get_memory(ctx), slot.id);
                        const auto pos_max = llama_memory_seq_pos_max(llama_get_memory(ctx), slot.id);

                        // no need for empty or small checkpoints
                        do_checkpoint = do_checkpoint && (pos_min >= 0 && pos_max >= 64);

                        // no need to create checkpoints that are too close together
                        do_checkpoint = do_checkpoint && (slot.prompt.checkpoints.empty() || pos_max > slot.prompt.checkpoints.back().pos_max + 64);

                        if (do_checkpoint) {
                            while (slot.prompt.checkpoints.size() >= (size_t) params_base.n_ctx_checkpoints) {
                                // make room for the new checkpoint, if needed
                                const auto & cur = slot.prompt.checkpoints.front();

                                SLT_WRN(slot, "erasing old context checkpoint (pos_min = %d, pos_max = %d, size = %.3f MiB)\n",
                                        cur.pos_min, cur.pos_max, (float) cur.data.size() / 1024 / 1024);

                                slot.prompt.checkpoints.erase(slot.prompt.checkpoints.begin());
                            }

                            const size_t checkpoint_size = llama_state_seq_get_size_ext(ctx, slot.id, LLAMA_STATE_SEQ_FLAGS_PARTIAL_ONLY);

                            auto & cur = slot.prompt.checkpoints.emplace_back(server_prompt_checkpoint{
                                /*.pos_min = */ pos_min,
                                /*.pos_max = */ pos_max,
                                /*.data    = */ std::vector<uint8_t>(checkpoint_size),
                            });

                            llama_state_seq_get_data_ext(ctx, cur.data.data(), checkpoint_size, slot.id, LLAMA_STATE_SEQ_FLAGS_PARTIAL_ONLY);

                            SLT_WRN(slot, "created context checkpoint %d of %d (pos_min = %d, pos_max = %d, size = %.3f MiB)\n",
                                    (int) slot.prompt.checkpoints.size(), params_base.n_ctx_checkpoints, cur.pos_min, cur.pos_max, (float) cur.data.size() / 1024 / 1024);
                        }
                    }
                }

                if (!slot_batched) {
                    slot_batched = &slot;
                }

                if (batch.n_tokens >= n_batch) {
                    break;
                }
            }
        }

        if (batch.n_tokens == 0) {
            SRV_WRN("%s", "no tokens to decode\n");
            return;
        }

        SRV_DBG("decoding batch, n_tokens = %d\n", batch.n_tokens);

        if (slot_batched) {
            // apply lora, only need to do it once per batch
            common_set_adapter_lora(ctx, slot_batched->lora);

            // if the lora is temporarily disabled for an alora, re-enable it
            // for next time
            if (alora_scale > 0.0f) {
                SRV_DBG("re-enabling alora with scale %f\n", alora_scale);
                slot_batched->lora[alora_disabled_id].scale = alora_scale;
            }

            llama_set_embeddings(ctx, slot_batched->need_embd());
        }

        int32_t i_next = 0;

        // process the created batch of tokens
        for (int32_t i = 0; i < batch.n_tokens; i = i_next) {
            const int32_t n_tokens = std::min(n_batch, batch.n_tokens - i);

            llama_batch batch_view = {
                n_tokens,
                batch.token    + i,
                nullptr,
                batch.pos      + i,
                batch.n_seq_id + i,
                batch.seq_id   + i,
                batch.logits   + i,
            };

            const int ret = llama_decode(ctx, batch_view);

            metrics.on_decoded(slots);

            if (ret != 0) {
                {
                    std::string err;

                    if (n_batch == 1 && ret == 1) {
                        // TODO: try to terminate only the largest active slot/sequence and continue with the rest
                        //       need to remove the tokens from the current batch too
                        err = "Context size has been exceeded.";
                    }

                    if (ret == -1) {
                        err = "Invalid input batch.";
                    }

                    if (ret < -1) {
                        // TODO: update slot state based on llama_memory_seq_pos_min() and llama_memory_seq_pos_max()
                        err = "Compute error.";
                    }

                    // TODO: handle ret == 2 (abort) when we start aborting

                    if (!err.empty()) {
                        SRV_ERR("%s i = %d, n_batch = %d, ret = %d\n", err.c_str(), i, n_batch, ret);

                        for (auto & slot : slots) {
                            if (slot.is_processing()) {
                                send_error(slot, err);
                                slot.release();

                                // note: it's complicated to keep track of how much of the current batch has been
                                //       processed before the error occurred, so we simply clear the entire context
                                clear_slot(slot);
                            }
                        }

                        break;
                    }
                }

                // retry with half the batch size to try to find a free slot in the KV cache
                if (!try_clear_idle_slots()) {
                    n_batch /= 2;
                }

                SRV_WRN("failed to find free space in the KV cache, retrying with smaller batch size, i = %d, n_batch = %d, ret = %d\n", i, n_batch, ret);

                continue; // continue loop of n_batch
            }

            // move the head of the batch forward with the number of tokens we just processed
            i_next = i + n_tokens;

            // on successful decode, restore the original batch size
            n_batch = llama_n_batch(ctx);

            // technically, measuring the time here excludes the sampling time for the last batch
            // but on the other hand, we don't want to do too many system calls to measure the time, so it's ok
            const int64_t t_current = ggml_time_us();

            for (auto & slot : slots) {
                // may need to copy state to other slots
                if (slot.state == SLOT_STATE_DONE_PROMPT && slot.is_parent()) {
                    std::vector<server_slot *> child_slots;
                    for (auto & other : slots) {
                        if (other.state == SLOT_STATE_WAIT_OTHER && slot.task->id == other.task->id_parent) {
                            child_slots.push_back(&other);
                        }
                    }

                    // we can only proceed if all child slots are having the correct tasks
                    if (child_slots.size() == slot.task->n_children) {
                        // copy state to the child slots
                        for (auto & child : child_slots) {
                            SLT_INF(slot, "copying state to child %d\n", child->id);
                            slot.copy_state_to(*child);
                            child->state = SLOT_STATE_DONE_PROMPT;
                        }
                    }
                }

                // optionally send prompt processing progress
                if (slot.state == SLOT_STATE_PROCESSING_PROMPT || slot.state == SLOT_STATE_DONE_PROMPT) {
                    if (slot.task->params.stream && slot.task->params.return_progress) {
                        send_partial_response(slot, {}, true);
                    }
                }

                if (slot.i_batch < (int) i || slot.i_batch >= (int) (i + n_tokens)) {
                    continue; // continue loop of slots
                }

                if (slot.state == SLOT_STATE_DONE_PROMPT) {
                    if (slot.task->type == SERVER_TASK_TYPE_EMBEDDING) {
                        // prompt evaluated for embedding
                        send_embedding(slot, batch_view);
                        slot.release();
                        slot.i_batch = -1;
                        continue; // continue loop of slots
                    }

                    if (slot.task->type == SERVER_TASK_TYPE_RERANK) {
                        send_rerank(slot, batch_view);
                        slot.release();
                        slot.i_batch = -1;
                        continue; // continue loop of slots
                    }

                    // prompt evaluated for next-token prediction
                    slot.state = SLOT_STATE_GENERATING;
                } else if (slot.state != SLOT_STATE_GENERATING) {
                    continue; // continue loop of slots
                }

                if (slot.i_batch_dft.size() > 0) {
                    continue; // sample using speculative decoding
                }

                const int tok_idx = slot.i_batch - i;

                llama_token id = common_sampler_sample(slot.smpl, ctx, tok_idx);

                slot.i_batch = -1;

                common_sampler_accept(slot.smpl, id, true);

                slot.n_decoded += 1;

                if (slot.n_decoded == 1) {
                    slot.t_start_generation = t_current;
                    slot.t_prompt_processing = (slot.t_start_generation - slot.t_start_process_prompt) / 1e3;
                    metrics.on_prompt_eval(slot);
                }

                slot.t_token_generation = std::max<int64_t>(1, t_current - slot.t_start_generation) / 1e3;

                completion_token_output result;
                result.tok          = id;
                result.text_to_send = common_token_to_piece(ctx, result.tok, accept_special_token(slot, result.tok));
                result.prob         = 1.0f; // TODO: set it here instead of doing inside populate_token_probs

                if (slot.task->params.sampling.n_probs > 0) {
                    populate_token_probs(slot, result, slot.task->params.post_sampling_probs, params_base.special, tok_idx);
                }

                if (!process_token(result, slot)) {
                    // release slot because of stop condition
                    slot.print_timings();
                    send_final_response(slot);
                    metrics.on_prediction(slot);
                    slot.release();

                    continue;
                }
            }

            // speculative decoding - main model sample and accept
            for (auto & slot : slots) {
                if (slot.state != SLOT_STATE_GENERATING || slot.i_batch_dft.empty()) {
                    continue;
                }

                size_t n_draft = slot.drafted.size();

                // the accepted tokens from the speculation
                const auto ids = common_sampler_sample_and_accept_n(slot.smpl, ctx, slot.i_batch_dft, slot.drafted);
                slot.i_batch_dft.clear();
                slot.drafted.clear();

                slot.n_decoded += ids.size();

                slot.t_token_generation = std::max<int64_t>(1, t_current - slot.t_start_generation) / 1e3;

                // update how many tokens out of those tested were accepted
                slot.n_draft_accepted += ids.size() - 1;

                // rollback to the state before sampling the draft tokens
                slot.prompt.tokens.keep_first(slot.prompt.n_tokens() - n_draft);

                // add accepted tokens to the prompt
                slot.prompt.tokens.insert({ids.begin(), ids.end() - 1});
                slot.sampled = ids.back(); // last accepted token

                llama_memory_seq_rm(llama_get_memory(ctx), slot.id, slot.prompt.n_tokens(), -1);

                for (size_t i = 0; i < ids.size(); ++i) {
                    completion_token_output result;

                    result.tok          = ids[i];
                    result.text_to_send = common_token_to_piece(ctx, result.tok, accept_special_token(slot, result.tok));
                    result.prob         = 1.0f; // set later

                    // TODO: set result.probs

                    if (!process_token(result, slot)) {
                        slot.print_timings();
                        send_final_response(slot);
                        metrics.on_prediction(slot);
                        slot.release();

                        break;
                    }
                }

                SLT_DBG(slot, "accepted %d/%d draft tokens, new n_tokens = %d\n", (int) ids.size() - 1, (int) slot.drafted.size(), slot.prompt.n_tokens());
            }
        }

        SRV_DBG("%s", "run slots completed\n");
    }

    json model_meta() const {
        return json {
            {"vocab_type",  llama_vocab_type       (vocab)},
            {"n_vocab",     llama_vocab_n_tokens   (vocab)},
            {"n_ctx_train", llama_model_n_ctx_train(model)},
            {"n_embd",      llama_model_n_embd     (model)},
            {"n_params",    llama_model_n_params   (model)},
            {"size",        llama_model_size       (model)},
        };
    }

    int get_slot_n_ctx() {
        return slots.back().n_ctx;
    }
};

//
// server_context (public API)
//

server_context::server_context() : impl(new server_context_impl()) {}
server_context::~server_context() = default;

void server_context::init() {
    impl->init();
}

bool server_context::load_model(const common_params & params) {
    return impl->load_model(params);
}

void server_context::start_loop() {
    impl->queue_tasks.start_loop();
}

void server_context::terminate() {
    impl->queue_tasks.terminate();
}

llama_context * server_context::get_llama_context() const {
    return impl->ctx;
}

std::pair<server_queue &, server_response &> server_context::get_queues() {
    return { impl->queue_tasks, impl->queue_results };
}



// generator-like API for HTTP response generation
struct server_res_generator : server_http_res {
    server_response_reader rd;
    server_res_generator(server_context_impl & ctx_server)
        : rd({ctx_server.queue_tasks, ctx_server.queue_results}, HTTP_POLLING_SECONDS) {}
    void ok(const json & response_data) {
        status = 200;
        data = safe_json_to_str(response_data);
    }
    void error(const json & error_data) {
        status = json_value(error_data, "code", 500);
        data = safe_json_to_str({{ "error", error_data }});
    }
};



//
// server_routes
//

static std::unique_ptr<server_res_generator> handle_completions_impl(
            server_context_impl & ctx_server,
            server_task_type type,
            const json & data,
            const std::vector<raw_buffer> & files,
            const std::function<bool()> & should_stop,
            task_response_type res_type) {
    GGML_ASSERT(type == SERVER_TASK_TYPE_COMPLETION || type == SERVER_TASK_TYPE_INFILL);

    auto res = std::make_unique<server_res_generator>(ctx_server);
    auto completion_id = gen_chatcmplid();
    auto & rd = res->rd;

    try {
        std::vector<server_task> tasks;

        // tracking generation state and partial tool calls
        std::vector<task_result_state> states;

        const auto & prompt = data.at("prompt");
        // TODO: this log can become very long, put it behind a flag or think about a more compact format
        //SRV_DBG("Prompt: %s\n", prompt.is_string() ? prompt.get<std::string>().c_str() : prompt.dump(2).c_str());

        // process prompt
        std::vector<server_tokens> inputs;

        if (res_type != TASK_RESPONSE_TYPE_NONE && ctx_server.mctx != nullptr) {
            // This is the case used by OAI compatible chat path with MTMD. TODO It can be moved to the path below.
            inputs.push_back(process_mtmd_prompt(ctx_server.mctx, prompt.get<std::string>(), files));
        } else {
            // Everything else, including multimodal completions.
            inputs = tokenize_input_prompts(ctx_server.vocab, ctx_server.mctx, prompt, true, true);
        }
        tasks.reserve(inputs.size());
        states.reserve(inputs.size());
        int idx = 0;
        for (size_t i = 0; i < inputs.size(); i++) {
            server_task task = server_task(type);

            task.id    = ctx_server.queue_tasks.get_new_id();
            task.index = idx++;

            task.tokens = std::move(inputs[i]);
            task.params = server_task::params_from_json_cmpl(
                    ctx_server.ctx,
                    ctx_server.params_base,
                    data);
            task.id_slot = json_value(data, "id_slot", -1);

            // OAI-compat
            task.params.res_type          = res_type;
            task.params.oaicompat_cmpl_id = completion_id;
            task.params.oaicompat_model   = ctx_server.model_name;
            states.push_back(task.params.oaicompat_chat_syntax);

            if (task.params.n_cmpl > 1) {
                task.n_children = task.params.n_cmpl - 1;
                for (size_t j = 0; j < task.n_children; j++) {
                    server_task child = task.create_child(
                        task.id,
                        ctx_server.queue_tasks.get_new_id(),
                        idx++);
                    states.push_back(child.params.oaicompat_chat_syntax);
                    tasks.push_back(std::move(child));
                }
            }

            tasks.push_back(std::move(task));
        }

        rd.set_states(std::move(states));
        rd.post_tasks(std::move(tasks));
    } catch (const std::exception & e) {
        res->error(format_error_response(e.what(), ERROR_TYPE_INVALID_REQUEST));
        return res;
    }

    bool stream = json_value(data, "stream", false);

    if (!stream) {
        // non-stream, wait for the results
        auto all_results = rd.wait_for_all(should_stop);
        if (all_results.is_terminated) {
            return res; // connection is closed
        } else if (all_results.error) {
            res->error(all_results.error->to_json());
            return res;
        } else {
            json arr = json::array();
            for (auto & res : all_results.results) {
                GGML_ASSERT(dynamic_cast<server_task_result_cmpl_final*>(res.get()) != nullptr);
                arr.push_back(res->to_json());
            }
            GGML_ASSERT(!arr.empty() && "empty results");
            if (arr.size() == 1) {
                // if single request, return single object instead of array
                res->ok(arr[0]);
            } else if (res_type == TASK_RESPONSE_TYPE_OAI_CHAT || res_type == TASK_RESPONSE_TYPE_OAI_CMPL) {
                // if multiple results in OAI format, we need to re-format them
                json & choices = arr[0]["choices"];
                for (size_t i = 1; i < arr.size(); i++) {
                    choices.push_back(std::move(arr[i]["choices"][0]));
                }
                res->ok(arr[0]);
            } else {
                // multi-results, non-OAI compat
                res->ok(arr);
            }
        }
    } else {
        // in streaming mode, the first error must be treated as non-stream response
        // this is to match the OAI API behavior
        // ref: https://github.com/ggml-org/llama.cpp/pull/16486#discussion_r2419657309
        server_task_result_ptr first_result = rd.next(should_stop);
        if (first_result == nullptr) {
            return res; // connection is closed
        } else if (first_result->is_error()) {
            res->error(first_result->to_json());
            return res;
        } else {
            GGML_ASSERT(
                dynamic_cast<server_task_result_cmpl_partial*>(first_result.get()) != nullptr
                || dynamic_cast<server_task_result_cmpl_final*>(first_result.get()) != nullptr
            );
        }

        // next responses are streamed
        // to be sent immediately
        json first_result_json = first_result->to_json();
        if (res_type == TASK_RESPONSE_TYPE_ANTHROPIC) {
            res->data = format_anthropic_sse(first_result_json);
        } else {
            res->data = format_oai_sse(first_result_json);
        }
        res->status = 200;
        res->content_type = "text/event-stream";
        res->next = [res_this = res.get(), res_type, &should_stop](std::string & output) -> bool {
            static auto format_error = [](task_response_type res_type, const json & res_json) {
                if (res_type == TASK_RESPONSE_TYPE_ANTHROPIC) {
                    return format_anthropic_sse({
                        {"event", "error"},
                        {"data", res_json},
                    });
                } else {
                    return format_oai_sse(json {{ "error", res_json }});
                }
            };

            try {
                if (should_stop()) {
                    SRV_DBG("%s", "stopping streaming due to should_stop condition\n");
                    return false; // should_stop condition met
                }

                if (!res_this->data.empty()) {
                    // flush the first chunk
                    output = std::move(res_this->data);
                    res_this->data.clear();
                    return true;
                }

                server_response_reader & rd = res_this->rd;

                // check if there is more data
                if (!rd.has_next()) {
                    if (res_type == TASK_RESPONSE_TYPE_ANTHROPIC) {
                        // Anthropic doesn't send [DONE], message_stop was already sent
                        output = "";
                    } else if (res_type != TASK_RESPONSE_TYPE_NONE) {
                        output = "data: [DONE]\n\n";
                    } else {
                        output = "";
                    }
                    SRV_DBG("%s", "all results received, terminating stream\n");
                    return false; // no more data, terminate
                }

                // receive subsequent results
                auto result = rd.next(should_stop);
                if (result == nullptr) {
                    SRV_DBG("%s", "stopping streaming due to should_stop condition\n");
                    return false; // should_stop condition met
                }

                // send the results
                if (result->is_error()) {
                    json res_json = result->to_json();
                    output = format_error(res_type, res_json);
                    SRV_DBG("%s", "error received during streaming, terminating stream\n");
                    return false; // terminate on error
                } else {
                    GGML_ASSERT(
                        dynamic_cast<server_task_result_cmpl_partial*>(result.get()) != nullptr
                        || dynamic_cast<server_task_result_cmpl_final*>(result.get()) != nullptr
                    );
                    json res_json = result->to_json();
                    if (res_type == TASK_RESPONSE_TYPE_ANTHROPIC) {
                        output = format_anthropic_sse(res_json);
                    } else {
                        output = format_oai_sse(res_json);
                    }
                }

                // has next data, continue
                return true;

            } catch (const std::exception & e) {
                json error_json = format_error_response(e.what(), ERROR_TYPE_SERVER);
                output = format_error(res_type, error_json);

                // terminate on exception
                return false;
            }
        };
    }

    return res;
}

void server_routes::init_routes() {
    this->get_health = [this](const server_http_req &) {
        // error and loading states are handled by middleware
        auto res = std::make_unique<server_res_generator>(ctx_server);
        res->ok({{"status", "ok"}});
        return res;
    };

    this->get_metrics = [this](const server_http_req &) {
        auto res = std::make_unique<server_res_generator>(ctx_server);
        if (!params.endpoint_metrics) {
            res->error(format_error_response("This server does not support metrics endpoint. Start it with `--metrics`", ERROR_TYPE_NOT_SUPPORTED));
            return res;
        }

        // request slots data using task queue
        // TODO: use server_response_reader
        int task_id = ctx_server.queue_tasks.get_new_id();
        {
            server_task task(SERVER_TASK_TYPE_METRICS);
            task.id = task_id;
            ctx_server.queue_results.add_waiting_task_id(task_id);
            ctx_server.queue_tasks.post(std::move(task), true); // high-priority task
        }

        // get the result
        server_task_result_ptr result = ctx_server.queue_results.recv(task_id);
        ctx_server.queue_results.remove_waiting_task_id(task_id);

        if (result->is_error()) {
            res->error(result->to_json());
            return res;
        }

        // TODO: get rid of this dynamic_cast
        auto res_task = dynamic_cast<server_task_result_metrics*>(result.get());
        GGML_ASSERT(res_task != nullptr);

        // metrics definition: https://prometheus.io/docs/practices/naming/#metric-names
        json all_metrics_def = json {
            {"counter", {{
                    {"name",  "prompt_tokens_total"},
                    {"help",  "Number of prompt tokens processed."},
                    {"value",  (uint64_t) res_task->n_prompt_tokens_processed_total}
            }, {
                    {"name",  "prompt_seconds_total"},
                    {"help",  "Prompt process time"},
                    {"value",  (uint64_t) res_task->t_prompt_processing_total / 1.e3}
            }, {
                    {"name",  "tokens_predicted_total"},
                    {"help",  "Number of generation tokens processed."},
                    {"value",  (uint64_t) res_task->n_tokens_predicted_total}
            }, {
                    {"name",  "tokens_predicted_seconds_total"},
                    {"help",  "Predict process time"},
                    {"value",  (uint64_t) res_task->t_tokens_generation_total / 1.e3}
            }, {
                    {"name",  "n_decode_total"},
                    {"help",  "Total number of llama_decode() calls"},
                    {"value",  res_task->n_decode_total}
            }, {
                    {"name",  "n_tokens_max"},
                    {"help",  "Largest observed n_tokens."},
                    {"value",  res_task->n_tokens_max}
            }, {
                    {"name",  "n_busy_slots_per_decode"},
                    {"help",  "Average number of busy slots per llama_decode() call"},
                    {"value",  (float) res_task->n_busy_slots_total / std::max((float) res_task->n_decode_total, 1.f)}
            }}},
            {"gauge", {{
                    {"name",  "prompt_tokens_seconds"},
                    {"help",  "Average prompt throughput in tokens/s."},
                    {"value",  res_task->n_prompt_tokens_processed ? 1.e3 / res_task->t_prompt_processing * res_task->n_prompt_tokens_processed : 0.}
            },{
                    {"name",  "predicted_tokens_seconds"},
                    {"help",  "Average generation throughput in tokens/s."},
                    {"value",  res_task->n_tokens_predicted ? 1.e3 / res_task->t_tokens_generation * res_task->n_tokens_predicted : 0.}
            },{
                    {"name",  "requests_processing"},
                    {"help",  "Number of requests processing."},
                    {"value",  (uint64_t) res_task->n_processing_slots}
            },{
                    {"name",  "requests_deferred"},
                    {"help",  "Number of requests deferred."},
                    {"value",  (uint64_t) res_task->n_tasks_deferred}
            }}}
        };

        std::stringstream prometheus;

        for (const auto & el : all_metrics_def.items()) {
            const auto & type        = el.key();
            const auto & metrics_def = el.value();

            for (const auto & metric_def : metrics_def) {
                const std::string name = metric_def.at("name");
                const std::string help = metric_def.at("help");

                auto value = json_value(metric_def, "value", 0.);
                prometheus << "# HELP llamacpp:" << name << " " << help  << "\n"
                            << "# TYPE llamacpp:" << name << " " << type  << "\n"
                            << "llamacpp:"        << name << " " << value << "\n";
            }
        }

        res->headers["Process-Start-Time-Unix"] = std::to_string(res_task->t_start);
        res->content_type = "text/plain; version=0.0.4";
        res->status = 200;
        res->data = prometheus.str();
        return res;
    };

    this->get_slots = [this](const server_http_req & req) {
        auto res = std::make_unique<server_res_generator>(ctx_server);
        if (!params.endpoint_slots) {
            res->error(format_error_response("This server does not support slots endpoint. Start it with `--slots`", ERROR_TYPE_NOT_SUPPORTED));
            return res;
        }

        // request slots data using task queue
        int task_id = ctx_server.queue_tasks.get_new_id();
        {
            server_task task(SERVER_TASK_TYPE_METRICS);
            task.id = task_id;
            ctx_server.queue_results.add_waiting_task_id(task_id);
            ctx_server.queue_tasks.post(std::move(task), true); // high-priority task
        }

        // get the result
        server_task_result_ptr result = ctx_server.queue_results.recv(task_id);
        ctx_server.queue_results.remove_waiting_task_id(task_id);

        if (result->is_error()) {
            res->error(result->to_json());
            return res;
        }

        // TODO: get rid of this dynamic_cast
        auto res_task = dynamic_cast<server_task_result_metrics*>(result.get());
        GGML_ASSERT(res_task != nullptr);

        // optionally return "fail_on_no_slot" error
        if (!req.get_param("fail_on_no_slot").empty()) {
            if (res_task->n_idle_slots == 0) {
                res->error(format_error_response("no slot available", ERROR_TYPE_UNAVAILABLE));
                return res;
            }
        }

        res->ok(res_task->slots_data);
        return res;
    };

    this->post_slots = [this](const server_http_req & req) {
        auto res = std::make_unique<server_res_generator>(ctx_server);
        if (params.slot_save_path.empty()) {
            res->error(format_error_response("This server does not support slots action. Start it with `--slot-save-path`", ERROR_TYPE_NOT_SUPPORTED));
            return res;
        }

        std::string id_slot_str = req.get_param("id_slot");
        int id_slot;

        try {
            id_slot = std::stoi(id_slot_str);
        } catch (const std::exception &) {
            res->error(format_error_response("Invalid slot ID", ERROR_TYPE_INVALID_REQUEST));
            return res;
        }

        std::string action = req.get_param("action");

        if (action == "save") {
            return handle_slots_save(req, id_slot);
        } else if (action == "restore") {
            return handle_slots_restore(req, id_slot);
        } else if (action == "erase") {
            return handle_slots_erase(req, id_slot);
        } else {
            res->error(format_error_response("Invalid action", ERROR_TYPE_INVALID_REQUEST));
            return res;
        }
    };

    this->get_props = [this](const server_http_req &) {
        auto res = std::make_unique<server_res_generator>(ctx_server);
        json default_generation_settings_for_props;

        {
            task_params params;

            params.sampling = ctx_server.params_base.sampling;

            default_generation_settings_for_props = json {
                {"params", params.to_json(true)},
                {"n_ctx",  ctx_server.get_slot_n_ctx()},
            };
        }

        // this endpoint is publicly available, please only return what is safe to be exposed
        json data = {
            { "default_generation_settings", default_generation_settings_for_props },
            { "total_slots",                 ctx_server.params_base.n_parallel },
            { "model_alias",                 ctx_server.model_name },
            { "model_path",                  ctx_server.params_base.model.path },
            { "modalities",                  json {
                {"vision", ctx_server.oai_parser_opt.allow_image},
                {"audio",  ctx_server.oai_parser_opt.allow_audio},
            } },
            { "endpoint_slots",              params.endpoint_slots },
            { "endpoint_props",              params.endpoint_props },
            { "endpoint_metrics",            params.endpoint_metrics },
            { "webui",                       params.webui },
            { "chat_template",               common_chat_templates_source(ctx_server.chat_templates.get()) },
            { "bos_token",                   common_token_to_piece(ctx_server.ctx, llama_vocab_bos(ctx_server.vocab), /* special= */ true)},
            { "eos_token",                   common_token_to_piece(ctx_server.ctx, llama_vocab_eos(ctx_server.vocab), /* special= */ true)},
            { "build_info",                  build_info },
        };
        if (ctx_server.params_base.use_jinja) {
            if (auto tool_use_src = common_chat_templates_source(ctx_server.chat_templates.get(), "tool_use")) {
                data["chat_template_tool_use"] = tool_use_src;
            }
        }

        res->ok(data);
        return res;
    };

    this->post_props = [this](const server_http_req &) {
        auto res = std::make_unique<server_res_generator>(ctx_server);
        if (!params.endpoint_props) {
            res->error(format_error_response("This server does not support changing global properties. Start it with `--props`", ERROR_TYPE_NOT_SUPPORTED));
            return res;
        }
        // update any props here

        res->ok({{ "success", true }});
        return res;
    };

    this->get_api_show = [this](const server_http_req &) {
        auto res = std::make_unique<server_res_generator>(ctx_server);
        bool has_mtmd = ctx_server.mctx != nullptr;
        json data = {
            {
                "template", common_chat_templates_source(ctx_server.chat_templates.get()),
            },
            {
                "model_info", {
                    { "llama.context_length", ctx_server.get_slot_n_ctx() },
                }
            },
            {"modelfile", ""},
            {"parameters", ""},
            {"template", common_chat_templates_source(ctx_server.chat_templates.get())},
            {"details", {
                {"parent_model", ""},
                {"format", "gguf"},
                {"family", ""},
                {"families", {""}},
                {"parameter_size", ""},
                {"quantization_level", ""}
            }},
            {"model_info", ""},
            {"capabilities", has_mtmd ? json({"completion","multimodal"}) : json({"completion"})}
        };

        res->ok(data);
        return res;
    };

    this->post_infill = [this](const server_http_req & req) {
        auto res = std::make_unique<server_res_generator>(ctx_server);
        // check model compatibility
        std::string err;
        if (llama_vocab_fim_pre(ctx_server.vocab) == LLAMA_TOKEN_NULL) {
            err += "prefix token is missing. ";
        }
        if (llama_vocab_fim_suf(ctx_server.vocab) == LLAMA_TOKEN_NULL) {
            err += "suffix token is missing. ";
        }
        if (llama_vocab_fim_mid(ctx_server.vocab) == LLAMA_TOKEN_NULL) {
            err += "middle token is missing. ";
        }
        if (!err.empty()) {
            res->error(format_error_response(string_format("Infill is not supported by this model: %s", err.c_str()), ERROR_TYPE_NOT_SUPPORTED));
            return res;
        }

        // validate input
        json data = json::parse(req.body);
        if (data.contains("prompt") && !data.at("prompt").is_string()) {
            // prompt is optional
            res->error(format_error_response("\"prompt\" must be a string", ERROR_TYPE_INVALID_REQUEST));
        }

        if (!data.contains("input_prefix")) {
            res->error(format_error_response("\"input_prefix\" is required", ERROR_TYPE_INVALID_REQUEST));
        }

        if (!data.contains("input_suffix")) {
            res->error(format_error_response("\"input_suffix\" is required", ERROR_TYPE_INVALID_REQUEST));
        }

        if (data.contains("input_extra") && !data.at("input_extra").is_array()) {
            // input_extra is optional
            res->error(format_error_response("\"input_extra\" must be an array of {\"filename\": string, \"text\": string}", ERROR_TYPE_INVALID_REQUEST));
            return res;
        }

        json input_extra = json_value(data, "input_extra", json::array());
        for (const auto & chunk : input_extra) {
            // { "text": string, "filename": string }
            if (!chunk.contains("text") || !chunk.at("text").is_string()) {
                res->error(format_error_response("extra_context chunk must contain a \"text\" field with a string value", ERROR_TYPE_INVALID_REQUEST));
                return res;
            }
            // filename is optional
            if (chunk.contains("filename") && !chunk.at("filename").is_string()) {
                res->error(format_error_response("extra_context chunk's \"filename\" field must be a string", ERROR_TYPE_INVALID_REQUEST));
                return res;
            }
        }
        data["input_extra"] = input_extra; // default to empty array if it's not exist

        std::string prompt = json_value(data, "prompt", std::string());
        std::vector<server_tokens> tokenized_prompts = tokenize_input_prompts(ctx_server.vocab, ctx_server.mctx, prompt, false, true);
        SRV_DBG("creating infill tasks, n_prompts = %d\n", (int) tokenized_prompts.size());
        data["prompt"] = format_prompt_infill(
            ctx_server.vocab,
            data.at("input_prefix"),
            data.at("input_suffix"),
            data.at("input_extra"),
            ctx_server.params_base.n_batch,
            ctx_server.params_base.n_predict,
            ctx_server.get_slot_n_ctx(),
            ctx_server.params_base.spm_infill,
            tokenized_prompts[0].get_text_tokens() // TODO: this could maybe be multimodal.
        );

        std::vector<raw_buffer> files; // dummy
        return handle_completions_impl(
            ctx_server,
            SERVER_TASK_TYPE_INFILL,
            data,
            files,
            req.should_stop,
            TASK_RESPONSE_TYPE_NONE); // infill is not OAI compatible
    };

    this->post_completions = [this](const server_http_req & req) {
        std::vector<raw_buffer> files; // dummy
        const json body = json::parse(req.body);
        return handle_completions_impl(
            ctx_server,
            SERVER_TASK_TYPE_COMPLETION,
            body,
            files,
            req.should_stop,
            TASK_RESPONSE_TYPE_NONE);
    };

    this->post_completions_oai = [this](const server_http_req & req) {
        std::vector<raw_buffer> files; // dummy
        const json body = json::parse(req.body);
        return handle_completions_impl(
            ctx_server,
            SERVER_TASK_TYPE_COMPLETION,
            body,
            files,
            req.should_stop,
            TASK_RESPONSE_TYPE_OAI_CMPL);
    };

    this->post_chat_completions = [this](const server_http_req & req) {
        std::vector<raw_buffer> files;
        json body = json::parse(req.body);
        json body_parsed = oaicompat_chat_params_parse(
            body,
            ctx_server.oai_parser_opt,
            files);
        return handle_completions_impl(
            ctx_server,
            SERVER_TASK_TYPE_COMPLETION,
            body_parsed,
            files,
            req.should_stop,
            TASK_RESPONSE_TYPE_OAI_CHAT);
    };

    this->post_anthropic_messages = [this](const server_http_req & req) {
        std::vector<raw_buffer> files;
        json body = convert_anthropic_to_oai(json::parse(req.body));
        json body_parsed = oaicompat_chat_params_parse(
            body,
            ctx_server.oai_parser_opt,
            files);
        return handle_completions_impl(
            ctx_server,
            SERVER_TASK_TYPE_COMPLETION,
            body_parsed,
            files,
            req.should_stop,
            TASK_RESPONSE_TYPE_ANTHROPIC);
    };

    this->post_anthropic_count_tokens = [this](const server_http_req & req) {
        auto res = std::make_unique<server_res_generator>(ctx_server);
        std::vector<raw_buffer> files;
        json body = convert_anthropic_to_oai(json::parse(req.body));
        json body_parsed = oaicompat_chat_params_parse(
            body,
            ctx_server.oai_parser_opt,
            files);

        json prompt = body_parsed.at("prompt");
        llama_tokens tokens = tokenize_mixed(ctx_server.vocab, prompt, true, true);

        res->ok({{"input_tokens", static_cast<int>(tokens.size())}});
        return res;
    };

    // same with handle_chat_completions, but without inference part
    this->post_apply_template = [this](const server_http_req & req) {
        auto res = std::make_unique<server_res_generator>(ctx_server);
        std::vector<raw_buffer> files; // dummy, unused
        json body = json::parse(req.body);
        json data = oaicompat_chat_params_parse(
            body,
            ctx_server.oai_parser_opt,
            files);
        res->ok({{ "prompt", std::move(data.at("prompt")) }});
        return res;
    };

    this->get_models = [this](const server_http_req &) {
        auto res = std::make_unique<server_res_generator>(ctx_server);
        json model_meta = nullptr;
        if (is_ready()) {
            model_meta = ctx_server.model_meta();
        }
        bool has_mtmd = ctx_server.mctx != nullptr;
        json models = {
            {"models", {
                {
                    {"name", ctx_server.model_name},
                    {"model", ctx_server.model_name},
                    {"modified_at", ""},
                    {"size", ""},
                    {"digest", ""}, // dummy value, llama.cpp does not support managing model file's hash
                    {"type", "model"},
                    {"description", ""},
                    {"tags", {""}},
                    {"capabilities", has_mtmd ? json({"completion","multimodal"}) : json({"completion"})},
                    {"parameters", ""},
                    {"details", {
                        {"parent_model", ""},
                        {"format", "gguf"},
                        {"family", ""},
                        {"families", {""}},
                        {"parameter_size", ""},
                        {"quantization_level", ""}
                    }}
                }
            }},
            {"object", "list"},
            {"data", {
                {
                    {"id",       ctx_server.model_name},
                    {"object",   "model"},
                    {"created",  std::time(0)},
                    {"owned_by", "llamacpp"},
                    {"meta",     model_meta},
                },
            }}
        };

        res->ok(models);
        return res;
    };

    this->post_tokenize = [this](const server_http_req & req) {
        auto res = std::make_unique<server_res_generator>(ctx_server);
        const json body = json::parse(req.body);
        json tokens_response = json::array();
        if (body.count("content") != 0) {
            const bool add_special = json_value(body, "add_special", false);
            const bool parse_special = json_value(body, "parse_special", true);
            const bool with_pieces = json_value(body, "with_pieces", false);

            llama_tokens tokens = tokenize_mixed(ctx_server.vocab, body.at("content"), add_special, parse_special);

            if (with_pieces) {
                for (const auto& token : tokens) {
                    std::string piece = common_token_to_piece(ctx_server.ctx, token);
                    json piece_json;

                    // Check if the piece is valid UTF-8
                    if (is_valid_utf8(piece)) {
                        piece_json = piece;
                    } else {
                        // If not valid UTF-8, store as array of byte values
                        piece_json = json::array();
                        for (unsigned char c : piece) {
                            piece_json.push_back(static_cast<int>(c));
                        }
                    }

                    tokens_response.push_back({
                        {"id", token},
                        {"piece", piece_json}
                    });
                }
            } else {
                tokens_response = tokens;
            }
        }

        res->ok(json{{"tokens", std::move(tokens_response)}});
        return res;
    };

    this->post_detokenize = [this](const server_http_req & req) {
        auto res = std::make_unique<server_res_generator>(ctx_server);
        const json body = json::parse(req.body);

        std::string content;
        if (body.count("tokens") != 0) {
            const llama_tokens tokens = body.at("tokens");
            content = tokens_to_str(ctx_server.ctx, tokens);
        }

        res->ok(json{{"content", std::move(content)}});
        return res;
    };

    this->post_embeddings = [this](const server_http_req & req) {
        return handle_embeddings_impl(req, TASK_RESPONSE_TYPE_NONE);
    };

    this->post_embeddings_oai = [this](const server_http_req & req) {
        return handle_embeddings_impl(req, TASK_RESPONSE_TYPE_OAI_EMBD);
    };

    this->post_rerank = [this](const server_http_req & req) {
        auto res = std::make_unique<server_res_generator>(ctx_server);
        if (!ctx_server.params_base.embedding || ctx_server.params_base.pooling_type != LLAMA_POOLING_TYPE_RANK) {
            res->error(format_error_response("This server does not support reranking. Start it with `--reranking`", ERROR_TYPE_NOT_SUPPORTED));
            return res;
        }

        const json body = json::parse(req.body);

        // if true, use TEI API format, otherwise use Jina API format
        // Jina: https://jina.ai/reranker/
        // TEI: https://huggingface.github.io/text-embeddings-inference/#/Text%20Embeddings%20Inference/rerank
        bool is_tei_format = body.contains("texts");

        json query;
        if (body.count("query") == 1) {
            query = body.at("query");
            if (!query.is_string()) {
                res->error(format_error_response("\"query\" must be a string", ERROR_TYPE_INVALID_REQUEST));
                return res;
            }
        } else {
            res->error(format_error_response("\"query\" must be provided", ERROR_TYPE_INVALID_REQUEST));
            return res;
        }

        std::vector<std::string> documents = json_value(body, "documents",
                                             json_value(body, "texts", std::vector<std::string>()));
        if (documents.empty()) {
            res->error(format_error_response("\"documents\" must be a non-empty string array", ERROR_TYPE_INVALID_REQUEST));
            return res;
        }

        int top_n = json_value(body, "top_n", (int)documents.size());

        // create and queue the task
        json responses = json::array();
        server_response_reader rd({ctx_server.queue_tasks, ctx_server.queue_results}, HTTP_POLLING_SECONDS);
        {
            std::vector<server_task> tasks;
            tasks.reserve(documents.size());
            for (size_t i = 0; i < documents.size(); i++) {
                auto tmp = format_prompt_rerank(ctx_server.model, ctx_server.vocab, ctx_server.mctx, query, documents[i]);
                server_task task = server_task(SERVER_TASK_TYPE_RERANK);
                task.id     = ctx_server.queue_tasks.get_new_id();
                task.index  = i;
                task.tokens = std::move(tmp);
                tasks.push_back(std::move(task));
            }
            rd.post_tasks(std::move(tasks));
        }

        // wait for the results
        auto all_results = rd.wait_for_all(req.should_stop);

        // collect results
        if (all_results.is_terminated) {
            return res; // connection is closed
        } else if (all_results.error) {
            res->error(all_results.error->to_json());
            return res;
        } else {
            for (auto & res : all_results.results) {
                GGML_ASSERT(dynamic_cast<server_task_result_rerank*>(res.get()) != nullptr);
                responses.push_back(res->to_json());
            }
        }

        // write JSON response
        json root = format_response_rerank(
            body,
            ctx_server.model_name,
            responses,
            is_tei_format,
            documents,
            top_n);

        res->ok(root);
        return res;
    };

    this->get_lora_adapters = [this](const server_http_req &) {
        auto res = std::make_unique<server_res_generator>(ctx_server);
        json result = json::array();
        const auto & loras = ctx_server.params_base.lora_adapters;
        for (size_t i = 0; i < loras.size(); ++i) {
            auto & lora = loras[i];
            json entry = {
                {"id", i},
                {"path", lora.path},
                {"scale", lora.scale},
                {"task_name", lora.task_name},
                {"prompt_prefix", lora.prompt_prefix},
            };
            std::string alora_invocation_string = "";
            const uint64_t n_alora_tokens = llama_adapter_get_alora_n_invocation_tokens(lora.ptr);
            std::vector<llama_token> alora_invocation_tokens;
            if (n_alora_tokens) {
                const llama_token * alora_tokens = llama_adapter_get_alora_invocation_tokens(lora.ptr);
                for (uint64_t i = 0; i < n_alora_tokens; ++i) {
                    alora_invocation_string += common_token_to_piece(ctx_server.ctx, alora_tokens[i]);
                    alora_invocation_tokens.push_back(alora_tokens[i]);
                }
                entry["alora_invocation_string"] = alora_invocation_string;
                entry["alora_invocation_tokens"] = alora_invocation_tokens;
            }
            result.push_back(std::move(entry));
        }
        res->ok(result);
        return res;
    };

    this->post_lora_adapters = [this](const server_http_req & req) {
        auto res = std::make_unique<server_res_generator>(ctx_server);
        const json body = json::parse(req.body);
        if (!body.is_array()) {
            res->error(format_error_response("Request body must be an array", ERROR_TYPE_INVALID_REQUEST));
            return res;
        }

        int task_id = ctx_server.queue_tasks.get_new_id();
        {
            server_task task(SERVER_TASK_TYPE_SET_LORA);
            task.id = task_id;
            task.set_lora = parse_lora_request(ctx_server.params_base.lora_adapters, body);
            ctx_server.queue_results.add_waiting_task_id(task_id);
            ctx_server.queue_tasks.post(std::move(task));
        }

        // get the result
        server_task_result_ptr result = ctx_server.queue_results.recv(task_id);
        ctx_server.queue_results.remove_waiting_task_id(task_id);

        if (result->is_error()) {
            res->error(result->to_json());
            return res;
        }

        GGML_ASSERT(dynamic_cast<server_task_result_apply_lora*>(result.get()) != nullptr);
        res->ok(result->to_json());
        return res;
    };
}

std::unique_ptr<server_res_generator> server_routes::handle_slots_save(const server_http_req & req, int id_slot) {
    auto res = std::make_unique<server_res_generator>(ctx_server);
    const json request_data = json::parse(req.body);
    std::string filename = request_data.at("filename");
    if (!fs_validate_filename(filename)) {
        res->error(format_error_response("Invalid filename", ERROR_TYPE_INVALID_REQUEST));
        return res;
    }
    std::string filepath = params.slot_save_path + filename;

    int task_id = ctx_server.queue_tasks.get_new_id();
    {
        server_task task(SERVER_TASK_TYPE_SLOT_SAVE);
        task.id = task_id;
        task.slot_action.slot_id  = id_slot;
        task.slot_action.filename = filename;
        task.slot_action.filepath = filepath;

        // TODO: use server_response_reader
        ctx_server.queue_results.add_waiting_task_id(task_id);
        ctx_server.queue_tasks.post(std::move(task));
    }

    server_task_result_ptr result = ctx_server.queue_results.recv(task_id);
    ctx_server.queue_results.remove_waiting_task_id(task_id);

    if (result->is_error()) {
        res->error(result->to_json());
        return res;
    }

    res->ok(result->to_json());
    return res;
}

std::unique_ptr<server_res_generator> server_routes::handle_slots_restore(const server_http_req & req, int id_slot) {
    auto res = std::make_unique<server_res_generator>(ctx_server);
    const json request_data = json::parse(req.body);
    std::string filename = request_data.at("filename");
    if (!fs_validate_filename(filename)) {
        res->error(format_error_response("Invalid filename", ERROR_TYPE_INVALID_REQUEST));
        return res;
    }
    std::string filepath = params.slot_save_path + filename;

    int task_id = ctx_server.queue_tasks.get_new_id();
    {
        server_task task(SERVER_TASK_TYPE_SLOT_RESTORE);
        task.id = task_id;
        task.slot_action.slot_id  = id_slot;
        task.slot_action.filename = filename;
        task.slot_action.filepath = filepath;

        // TODO: use server_response_reader
        ctx_server.queue_results.add_waiting_task_id(task_id);
        ctx_server.queue_tasks.post(std::move(task));
    }

    server_task_result_ptr result = ctx_server.queue_results.recv(task_id);
    ctx_server.queue_results.remove_waiting_task_id(task_id);

    if (result->is_error()) {
        res->error(result->to_json());
        return res;
    }

    GGML_ASSERT(dynamic_cast<server_task_result_slot_save_load*>(result.get()) != nullptr);
    res->ok(result->to_json());
    return res;
}

std::unique_ptr<server_res_generator> server_routes::handle_slots_erase(const server_http_req &, int id_slot) {
    auto res = std::make_unique<server_res_generator>(ctx_server);
    int task_id = ctx_server.queue_tasks.get_new_id();
    {
        server_task task(SERVER_TASK_TYPE_SLOT_ERASE);
        task.id = task_id;
        task.slot_action.slot_id = id_slot;

        // TODO: use server_response_reader
        ctx_server.queue_results.add_waiting_task_id(task_id);
        ctx_server.queue_tasks.post(std::move(task));
    }

    server_task_result_ptr result = ctx_server.queue_results.recv(task_id);
    ctx_server.queue_results.remove_waiting_task_id(task_id);

    if (result->is_error()) {
        res->error(result->to_json());
        return res;
    }

    GGML_ASSERT(dynamic_cast<server_task_result_slot_erase*>(result.get()) != nullptr);
    res->ok(result->to_json());
    return res;
}

std::unique_ptr<server_res_generator> server_routes::handle_embeddings_impl(const server_http_req & req, task_response_type res_type) {
    auto res = std::make_unique<server_res_generator>(ctx_server);
    if (!ctx_server.params_base.embedding) {
        res->error(format_error_response("This server does not support embeddings. Start it with `--embeddings`", ERROR_TYPE_NOT_SUPPORTED));
        return res;
    }

    if (res_type != TASK_RESPONSE_TYPE_NONE && llama_pooling_type(ctx_server.ctx) == LLAMA_POOLING_TYPE_NONE) {
        res->error(format_error_response("Pooling type 'none' is not OAI compatible. Please use a different pooling type", ERROR_TYPE_INVALID_REQUEST));
        return res;
    }

    const json body = json::parse(req.body);

    // for the shape of input/content, see tokenize_input_prompts()
    json prompt;
    if (body.count("input") != 0) {
        prompt = body.at("input");
    } else if (body.contains("content")) {
        res_type = TASK_RESPONSE_TYPE_NONE; // "content" field is not OAI compatible
        prompt = body.at("content");
    } else {
        res->error(format_error_response("\"input\" or \"content\" must be provided", ERROR_TYPE_INVALID_REQUEST));
        return res;
    }

    bool use_base64 = false;
    if (body.count("encoding_format") != 0) {
        const std::string& format = body.at("encoding_format");
        if (format == "base64") {
            use_base64 = true;
        } else if (format != "float") {
            res->error(format_error_response("The format to return the embeddings in. Can be either float or base64", ERROR_TYPE_INVALID_REQUEST));
            return res;
        }
    }

    auto tokenized_prompts = tokenize_input_prompts(ctx_server.vocab, ctx_server.mctx, prompt, true, true);
    for (const auto & tokens : tokenized_prompts) {
        // this check is necessary for models that do not add BOS token to the input
        if (tokens.empty()) {
            res->error(format_error_response("Input content cannot be empty", ERROR_TYPE_INVALID_REQUEST));
            return res;
        }
    }

    int embd_normalize = 2; // default to Euclidean/L2 norm
    if (body.count("embd_normalize") != 0) {
        embd_normalize = body.at("embd_normalize");
        if (llama_pooling_type(ctx_server.ctx) == LLAMA_POOLING_TYPE_NONE) {
            SRV_DBG("embd_normalize is not supported by pooling type %d, ignoring it\n", llama_pooling_type(ctx_server.ctx));
        }
    }

    // create and queue the task
    json responses = json::array();
    server_response_reader rd({ctx_server.queue_tasks, ctx_server.queue_results}, HTTP_POLLING_SECONDS);
    {
        std::vector<server_task> tasks;
        for (size_t i = 0; i < tokenized_prompts.size(); i++) {
            server_task task = server_task(SERVER_TASK_TYPE_EMBEDDING);

            task.id     = ctx_server.queue_tasks.get_new_id();
            task.index  = i;
            task.tokens = std::move(tokenized_prompts[i]);

            // OAI-compat
            task.params.res_type = res_type;
            task.params.embd_normalize = embd_normalize;

            tasks.push_back(std::move(task));
        }
        rd.post_tasks(std::move(tasks));
    }

    // wait for the results
    auto all_results = rd.wait_for_all(req.should_stop);

    // collect results
    if (all_results.is_terminated) {
        return res; // connection is closed
    } else if (all_results.error) {
        res->error(all_results.error->to_json());
        return res;
    } else {
        for (auto & res : all_results.results) {
            GGML_ASSERT(dynamic_cast<server_task_result_embd*>(res.get()) != nullptr);
            responses.push_back(res->to_json());
        }
    }

    // write JSON response
    json root = res_type == TASK_RESPONSE_TYPE_OAI_EMBD
        ? format_embeddings_response_oaicompat(body, ctx_server.model_name, responses, use_base64)
        : json(responses);
    res->ok(root);
    return res;
}<|MERGE_RESOLUTION|>--- conflicted
+++ resolved
@@ -263,7 +263,6 @@
         generated_token_probs.push_back(token);
     }
 
-<<<<<<< HEAD
     int get_n_draft_max() const {
         if (!can_speculate()) {
             return 0;
@@ -287,7 +286,8 @@
             n_draft_max = 0;
         }
         return n_draft_max;
-=======
+    }
+
     // note: a slot can also be either a parent or a child
     bool is_parent() const {
         return is_processing() && task->n_children > 0;
@@ -295,7 +295,6 @@
 
     bool is_child() const {
         return is_processing() && task->id_parent >= 0;
->>>>>>> 5814b4dc
     }
 
     void release() {
