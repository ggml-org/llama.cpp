--- conflicted
+++ resolved
@@ -4428,7 +4428,6 @@
     }
 };
 
-<<<<<<< HEAD
 // generator-like API for HTTP response generation
 struct server_res_generator : server_http_res {
     server_response_reader rd;
@@ -4440,301 +4439,31 @@
     void error(const json & error_data) {
         status = json_value(error_data, "code", 500);
         data = safe_json_to_str({{ "error", error_data }});
-=======
-static void log_server_request(const httplib::Request & req, const httplib::Response & res) {
-    // skip GH copilot requests when using default port
-    if (req.path == "/v1/health") {
-        return;
-    }
-
-    // reminder: this function is not covered by httplib's exception handler; if someone does more complicated stuff, think about wrapping it in try-catch
-
-    SRV_INF("request: %s %s %s %d\n", req.method.c_str(), req.path.c_str(), req.remote_addr.c_str(), res.status);
-
-    SRV_DBG("request:  %s\n", req.body.c_str());
-    SRV_DBG("response: %s\n", res.body.c_str());
-}
-
-static void res_err(httplib::Response & res, const json & error_data) {
-    json final_response {{"error", error_data}};
-    res.set_content(safe_json_to_str(final_response), MIMETYPE_JSON);
-    res.status = json_value(error_data, "code", 500);
-}
-
-static void res_ok(httplib::Response & res, const json & data) {
-    res.set_content(safe_json_to_str(data), MIMETYPE_JSON);
-    res.status = 200;
-}
-
-std::function<void(int)> shutdown_handler;
-std::atomic_flag is_terminating = ATOMIC_FLAG_INIT;
-
-inline void signal_handler(int signal) {
-    if (is_terminating.test_and_set()) {
-        // in case it hangs, we can force terminate the server by hitting Ctrl+C twice
-        // this is for better developer experience, we can remove when the server is stable enough
-        fprintf(stderr, "Received second interrupt, terminating immediately.\n");
-        exit(1);
-    }
-
-    shutdown_handler(signal);
-}
-
-int main(int argc, char ** argv) {
-    // own arguments required by this example
-    common_params params;
-
-    if (!common_params_parse(argc, argv, params, LLAMA_EXAMPLE_SERVER)) {
-        return 1;
-    }
-
-    // TODO: should we have a separate n_parallel parameter for the server?
-    //       https://github.com/ggml-org/llama.cpp/pull/16736#discussion_r2483763177
-    // TODO: this is a common configuration that is suitable for most local use cases
-    //       however, overriding the parameters is a bit confusing - figure out something more intuitive
-    if (params.n_parallel == 1 && params.kv_unified == false && !params.has_speculative()) {
-        LOG_WRN("%s: setting n_parallel = 4 and kv_unified = true (add -kvu to disable this)\n", __func__);
-
-        params.n_parallel = 4;
-        params.kv_unified = true;
-    }
-
-    common_init();
-
-    // struct that contains llama context and inference
-    server_context ctx_server;
-
-    llama_backend_init();
-    llama_numa_init(params.numa);
-
-    LOG_INF("system info: n_threads = %d, n_threads_batch = %d, total_threads = %d\n", params.cpuparams.n_threads, params.cpuparams_batch.n_threads, std::thread::hardware_concurrency());
-    LOG_INF("\n");
-    LOG_INF("%s\n", common_params_get_system_info(params).c_str());
-    LOG_INF("\n");
-
-    std::unique_ptr<httplib::Server> svr;
-#ifdef CPPHTTPLIB_OPENSSL_SUPPORT
-    if (params.ssl_file_key != "" && params.ssl_file_cert != "") {
-        LOG_INF("Running with SSL: key = %s, cert = %s\n", params.ssl_file_key.c_str(), params.ssl_file_cert.c_str());
-        svr.reset(
-            new httplib::SSLServer(params.ssl_file_cert.c_str(), params.ssl_file_key.c_str())
-        );
-    } else {
-        LOG_INF("Running without SSL\n");
-        svr.reset(new httplib::Server());
-    }
-#else
-    if (params.ssl_file_key != "" && params.ssl_file_cert != "") {
-        LOG_ERR("Server is built without SSL support\n");
-        return 1;
-    }
-    svr.reset(new httplib::Server());
-#endif
-
-    std::atomic<server_state> state{SERVER_STATE_LOADING_MODEL};
-
-    svr->set_default_headers({{"Server", "llama.cpp"}});
-    svr->set_logger(log_server_request);
-    svr->set_exception_handler([](const httplib::Request &, httplib::Response & res, const std::exception_ptr & ep) {
-        std::string message;
-        try {
-            std::rethrow_exception(ep);
-        } catch (const std::exception & e) {
-            message = e.what();
-        } catch (...) {
-            message = "Unknown Exception";
-        }
-
-        try {
-            json formatted_error = format_error_response(message, ERROR_TYPE_SERVER);
-            LOG_WRN("got exception: %s\n", formatted_error.dump().c_str());
-            res_err(res, formatted_error);
-        } catch (const std::exception & e) {
-            LOG_ERR("got another exception: %s | while hanlding exception: %s\n", e.what(), message.c_str());
-        }
-    });
-
-    svr->set_error_handler([](const httplib::Request &, httplib::Response & res) {
-        if (res.status == 404) {
-            res_err(res, format_error_response("File Not Found", ERROR_TYPE_NOT_FOUND));
-        }
-        // for other error codes, we skip processing here because it's already done by res_err()
-    });
-
-    // set timeouts and change hostname and port
-    svr->set_read_timeout (params.timeout_read);
-    svr->set_write_timeout(params.timeout_write);
-
-    std::unordered_map<std::string, std::string> log_data;
-
-    log_data["hostname"] = params.hostname;
-    log_data["port"]     = std::to_string(params.port);
-
-    if (params.api_keys.size() == 1) {
-        auto key = params.api_keys[0];
-        log_data["api_key"] = "api_key: ****" + key.substr(std::max((int)(key.length() - 4), 0));
-    } else if (params.api_keys.size() > 1) {
-        log_data["api_key"] = "api_key: " + std::to_string(params.api_keys.size()) + " keys loaded";
->>>>>>> e1fcf8b0
     }
 };
 
-<<<<<<< HEAD
 struct server_routes {
     const common_params & params;
     server_context & ctx_server;
     server_http_context & ctx_http; // for reading is_ready
     server_routes(const common_params & params, server_context & ctx_server, server_http_context & ctx_http)
         : params(params), ctx_server(ctx_server), ctx_http(ctx_http) {}
-=======
-    // Necessary similarity of prompt for slot selection
-    ctx_server.slot_prompt_similarity = params.slot_prompt_similarity;
-
-    //
-    // Middlewares
-    //
-
-    auto middleware_validate_api_key = [&params](const httplib::Request & req, httplib::Response & res) {
-        static const std::unordered_set<std::string> public_endpoints = {
-            "/health",
-            "/v1/health",
-            "/models",
-            "/v1/models",
-            "/api/tags"
-        };
-
-        // If API key is not set, skip validation
-        if (params.api_keys.empty()) {
-            return true;
-        }
-
-        // If path is public or is static file, skip validation
-        if (public_endpoints.find(req.path) != public_endpoints.end() || req.path == "/") {
-            return true;
-        }
-
-        // Check for API key in the header
-        auto auth_header = req.get_header_value("Authorization");
-
-        std::string prefix = "Bearer ";
-        if (auth_header.substr(0, prefix.size()) == prefix) {
-            std::string received_api_key = auth_header.substr(prefix.size());
-            if (std::find(params.api_keys.begin(), params.api_keys.end(), received_api_key) != params.api_keys.end()) {
-                return true; // API key is valid
-            }
-        }
-
-        // API key is invalid or not provided
-        res_err(res, format_error_response("Invalid API Key", ERROR_TYPE_AUTHENTICATION));
-
-        LOG_WRN("Unauthorized: Invalid API Key\n");
-
-        return false;
-    };
-
-    auto middleware_server_state = [&state](const httplib::Request & req, httplib::Response & res) {
-        server_state current_state = state.load();
-        if (current_state == SERVER_STATE_LOADING_MODEL) {
-            auto tmp = string_split<std::string>(req.path, '.');
-            if (req.path == "/" || tmp.back() == "html") {
-                res.set_content(reinterpret_cast<const char*>(loading_html), loading_html_len, "text/html; charset=utf-8");
-                res.status = 503;
-            } else if (req.path == "/models" || req.path == "/v1/models" || req.path == "/api/tags") {
-                // allow the models endpoint to be accessed during loading
-                return true;
-            } else {
-                res_err(res, format_error_response("Loading model", ERROR_TYPE_UNAVAILABLE));
-            }
-            return false;
-        }
-        return true;
-    };
-
-    // register server middlewares
-    svr->set_pre_routing_handler([&middleware_validate_api_key, &middleware_server_state](const httplib::Request & req, httplib::Response & res) {
-        res.set_header("Access-Control-Allow-Origin", req.get_header_value("Origin"));
-        // If this is OPTIONS request, skip validation because browsers don't include Authorization header
-        if (req.method == "OPTIONS") {
-            res.set_header("Access-Control-Allow-Credentials", "true");
-            res.set_header("Access-Control-Allow-Methods",     "GET, POST");
-            res.set_header("Access-Control-Allow-Headers",     "*");
-            res.set_content("", "text/html"); // blank response, no data
-            return httplib::Server::HandlerResponse::Handled; // skip further processing
-        }
-        if (!middleware_server_state(req, res)) {
-            return httplib::Server::HandlerResponse::Handled;
-        }
-        if (!middleware_validate_api_key(req, res)) {
-            return httplib::Server::HandlerResponse::Handled;
-        }
-        return httplib::Server::HandlerResponse::Unhandled;
-    });
->>>>>>> e1fcf8b0
 
 public:
     // handlers using lambda function, so that they can capture `this` without `std::bind`
 
     server_http_context::handler_t get_health = [this](const server_http_req &) {
         // error and loading states are handled by middleware
-<<<<<<< HEAD
         auto res = std::make_unique<server_res_generator>(ctx_server);
         res->ok({{"status", "ok"}});
         return res;
-=======
-        json health = {{"status", "ok"}};
-        res_ok(res, health);
-    };
-
-    const auto handle_slots = [&](const httplib::Request & req, httplib::Response & res) {
-        if (!params.endpoint_slots) {
-            res_err(res, format_error_response("This server does not support slots endpoint. Start it with `--slots`", ERROR_TYPE_NOT_SUPPORTED));
-            return;
-        }
-
-        // request slots data using task queue
-        int task_id = ctx_server.queue_tasks.get_new_id();
-        {
-            server_task task(SERVER_TASK_TYPE_METRICS);
-            task.id = task_id;
-            ctx_server.queue_results.add_waiting_task_id(task_id);
-            ctx_server.queue_tasks.post(std::move(task), true); // high-priority task
-        }
-
-        // get the result
-        server_task_result_ptr result = ctx_server.queue_results.recv(task_id);
-        ctx_server.queue_results.remove_waiting_task_id(task_id);
-
-        if (result->is_error()) {
-            res_err(res, result->to_json());
-            return;
-        }
-
-        // TODO: get rid of this dynamic_cast
-        auto res_task = dynamic_cast<server_task_result_metrics*>(result.get());
-        GGML_ASSERT(res_task != nullptr);
-
-        // optionally return "fail_on_no_slot" error
-        if (req.has_param("fail_on_no_slot")) {
-            if (res_task->n_idle_slots == 0) {
-                res_err(res, format_error_response("no slot available", ERROR_TYPE_UNAVAILABLE));
-                return;
-            }
-        }
-
-        res_ok(res, res_task->slots_data);
->>>>>>> e1fcf8b0
     };
 
     server_http_context::handler_t get_metrics = [this](const server_http_req &) {
         auto res = std::make_unique<server_res_generator>(ctx_server);
         if (!params.endpoint_metrics) {
-<<<<<<< HEAD
             res->error(format_error_response("This server does not support metrics endpoint. Start it with `--metrics`", ERROR_TYPE_NOT_SUPPORTED));
             return res;
-=======
-            res_err(res, format_error_response("This server does not support metrics endpoint. Start it with `--metrics`", ERROR_TYPE_NOT_SUPPORTED));
-            return;
->>>>>>> e1fcf8b0
         }
 
         // request slots data using task queue
@@ -4752,13 +4481,8 @@
         ctx_server.queue_results.remove_waiting_task_id(task_id);
 
         if (result->is_error()) {
-<<<<<<< HEAD
             res->error(result->to_json());
             return res;
-=======
-            res_err(res, result->to_json());
-            return;
->>>>>>> e1fcf8b0
         }
 
         // TODO: get rid of this dynamic_cast
@@ -4832,7 +4556,6 @@
             }
         }
 
-<<<<<<< HEAD
         res->headers["Process-Start-Time-Unix"] = std::to_string(res_task->t_start);
         res->content_type = "text/plain; version=0.0.4";
         res->ok(prometheus.str());
@@ -4844,52 +4567,6 @@
         if (!params.endpoint_slots) {
             res->error(format_error_response("This server does not support slots endpoint. Start it with `--slots`", ERROR_TYPE_NOT_SUPPORTED));
             return res;
-=======
-        res.set_header("Process-Start-Time-Unix", std::to_string(res_task->t_start));
-
-        res.set_content(prometheus.str(), "text/plain; version=0.0.4");
-        res.status = 200; // HTTP OK
-    };
-
-    const auto handle_slots_save = [&ctx_server, &params](const httplib::Request & req, httplib::Response & res, int id_slot) {
-        json request_data = json::parse(req.body);
-        std::string filename = request_data.at("filename");
-        if (!fs_validate_filename(filename)) {
-            res_err(res, format_error_response("Invalid filename", ERROR_TYPE_INVALID_REQUEST));
-            return;
-        }
-        std::string filepath = params.slot_save_path + filename;
-
-        int task_id = ctx_server.queue_tasks.get_new_id();
-        {
-            server_task task(SERVER_TASK_TYPE_SLOT_SAVE);
-            task.id = task_id;
-            task.slot_action.slot_id  = id_slot;
-            task.slot_action.filename = filename;
-            task.slot_action.filepath = filepath;
-
-            ctx_server.queue_results.add_waiting_task_id(task_id);
-            ctx_server.queue_tasks.post(std::move(task));
-        }
-
-        server_task_result_ptr result = ctx_server.queue_results.recv(task_id);
-        ctx_server.queue_results.remove_waiting_task_id(task_id);
-
-        if (result->is_error()) {
-            res_err(res, result->to_json());
-            return;
-        }
-
-        res_ok(res, result->to_json());
-    };
-
-    const auto handle_slots_restore = [&ctx_server, &params](const httplib::Request & req, httplib::Response & res, int id_slot) {
-        json request_data = json::parse(req.body);
-        std::string filename = request_data.at("filename");
-        if (!fs_validate_filename(filename)) {
-            res_err(res, format_error_response("Invalid filename", ERROR_TYPE_INVALID_REQUEST));
-            return;
->>>>>>> e1fcf8b0
         }
 
         // request slots data using task queue
@@ -4906,46 +4583,20 @@
         ctx_server.queue_results.remove_waiting_task_id(task_id);
 
         if (result->is_error()) {
-<<<<<<< HEAD
             res->error(result->to_json());
             return res;
-=======
-            res_err(res, result->to_json());
-            return;
-        }
-
-        GGML_ASSERT(dynamic_cast<server_task_result_slot_save_load*>(result.get()) != nullptr);
-        res_ok(res, result->to_json());
-    };
-
-    const auto handle_slots_erase = [&ctx_server](const httplib::Request & /* req */, httplib::Response & res, int id_slot) {
-        int task_id = ctx_server.queue_tasks.get_new_id();
-        {
-            server_task task(SERVER_TASK_TYPE_SLOT_ERASE);
-            task.id = task_id;
-            task.slot_action.slot_id = id_slot;
-
-            ctx_server.queue_results.add_waiting_task_id(task_id);
-            ctx_server.queue_tasks.post(std::move(task));
->>>>>>> e1fcf8b0
         }
 
         // TODO: get rid of this dynamic_cast
         auto res_task = dynamic_cast<server_task_result_metrics*>(result.get());
         GGML_ASSERT(res_task != nullptr);
 
-<<<<<<< HEAD
         // optionally return "fail_on_no_slot" error
         if (!req.get_param("fail_on_no_slot").empty()) {
             if (res_task->n_idle_slots == 0) {
                 res->error(format_error_response("no slot available", ERROR_TYPE_UNAVAILABLE));
                 return res;
             }
-=======
-        if (result->is_error()) {
-            res_err(res, result->to_json());
-            return;
->>>>>>> e1fcf8b0
         }
 
         res->ok(res_task->slots_data);
@@ -4955,13 +4606,8 @@
     server_http_context::handler_t post_slots = [this](const server_http_req & req) {
         auto res = std::make_unique<server_res_generator>(ctx_server);
         if (params.slot_save_path.empty()) {
-<<<<<<< HEAD
             res->error(format_error_response("This server does not support slots action. Start it with `--slot-save-path`", ERROR_TYPE_NOT_SUPPORTED));
             return res;
-=======
-            res_err(res, format_error_response("This server does not support slots action. Start it with `--slot-save-path`", ERROR_TYPE_NOT_SUPPORTED));
-            return;
->>>>>>> e1fcf8b0
         }
 
         std::string id_slot_str = req.get_param("id_slot");
@@ -4970,13 +4616,8 @@
         try {
             id_slot = std::stoi(id_slot_str);
         } catch (const std::exception &) {
-<<<<<<< HEAD
             res->error(format_error_response("Invalid slot ID", ERROR_TYPE_INVALID_REQUEST));
             return res;
-=======
-            res_err(res, format_error_response("Invalid slot ID", ERROR_TYPE_INVALID_REQUEST));
-            return;
->>>>>>> e1fcf8b0
         }
 
         std::string action = req.get_param("action");
@@ -4988,12 +4629,8 @@
         } else if (action == "erase") {
             return handle_slots_erase(req, id_slot);
         } else {
-<<<<<<< HEAD
             res->error(format_error_response("Invalid action", ERROR_TYPE_INVALID_REQUEST));
             return res;
-=======
-            res_err(res, format_error_response("Invalid action", ERROR_TYPE_INVALID_REQUEST));
->>>>>>> e1fcf8b0
         }
     };
 
@@ -5041,18 +4678,11 @@
         return res;
     };
 
-<<<<<<< HEAD
     server_http_context::handler_t post_props = [this](const server_http_req &) {
         auto res = std::make_unique<server_res_generator>(ctx_server);
         if (!params.endpoint_props) {
             res->error(format_error_response("This server does not support changing global properties. Start it with `--props`", ERROR_TYPE_NOT_SUPPORTED));
             return res;
-=======
-    const auto handle_props_change = [&ctx_server](const httplib::Request & req, httplib::Response & res) {
-        if (!ctx_server.params_base.endpoint_props) {
-            res_err(res, format_error_response("This server does not support changing global properties. Start it with `--props`", ERROR_TYPE_NOT_SUPPORTED));
-            return;
->>>>>>> e1fcf8b0
         }
         // update any props here
 
@@ -5091,195 +4721,8 @@
         return res;
     };
 
-<<<<<<< HEAD
     server_http_context::handler_t post_infill = [this](const server_http_req & req) {
         auto res = std::make_unique<server_res_generator>(ctx_server);
-=======
-    // handle completion-like requests (completion, chat, infill)
-    // we can optionally provide a custom format for partial results and final results
-    const auto handle_completions_impl = [&ctx_server](
-            server_task_type type,
-            json & data,
-            const std::vector<raw_buffer> & files,
-            const std::function<bool()> & is_connection_closed,
-            httplib::Response & res,
-            oaicompat_type oaicompat) -> void {
-        GGML_ASSERT(type == SERVER_TASK_TYPE_COMPLETION || type == SERVER_TASK_TYPE_INFILL);
-
-        auto completion_id = gen_chatcmplid();
-        // need to store the reader as a pointer, so that it won't be destroyed when the handle returns
-        // use shared_ptr as it's shared between the chunked_content_provider() and on_complete()
-        const auto rd = std::make_shared<server_response_reader>(ctx_server);
-
-        try {
-            std::vector<server_task> tasks;
-
-            const auto & prompt = data.at("prompt");
-            // TODO: this log can become very long, put it behind a flag or think about a more compact format
-            //SRV_DBG("Prompt: %s\n", prompt.is_string() ? prompt.get<std::string>().c_str() : prompt.dump(2).c_str());
-
-            // process prompt
-            std::vector<server_tokens> inputs;
-
-            if (oaicompat && ctx_server.mctx != nullptr) {
-                // This is the case used by OAI compatible chat path with MTMD. TODO It can be moved to the path below.
-                inputs.push_back(process_mtmd_prompt(ctx_server.mctx, prompt.get<std::string>(), files));
-            } else {
-                // Everything else, including multimodal completions.
-                inputs = tokenize_input_prompts(ctx_server.vocab, ctx_server.mctx, prompt, true, true);
-            }
-            tasks.reserve(inputs.size());
-            for (size_t i = 0; i < inputs.size(); i++) {
-                server_task task = server_task(type);
-
-                task.id    = ctx_server.queue_tasks.get_new_id();
-                task.index = i;
-
-                task.tokens = std::move(inputs[i]);
-                task.params = server_task::params_from_json_cmpl(
-                        ctx_server.ctx,
-                        ctx_server.params_base,
-                        data);
-                task.id_slot = json_value(data, "id_slot", -1);
-
-                // OAI-compat
-                task.params.oaicompat                 = oaicompat;
-                task.params.oaicompat_cmpl_id         = completion_id;
-                // oaicompat_model is already populated by params_from_json_cmpl
-
-                tasks.push_back(std::move(task));
-            }
-
-            rd->post_tasks(std::move(tasks));
-        } catch (const std::exception & e) {
-            res_err(res, format_error_response(e.what(), ERROR_TYPE_INVALID_REQUEST));
-            return;
-        }
-
-        bool stream = json_value(data, "stream", false);
-
-        if (!stream) {
-            // non-stream, wait for the results
-            auto all_results = rd->wait_for_all(is_connection_closed);
-            if (all_results.is_terminated) {
-                return; // connection is closed
-            } else if (all_results.error) {
-                res_err(res, all_results.error->to_json());
-                return;
-            } else {
-                json arr = json::array();
-                for (auto & res : all_results.results) {
-                    GGML_ASSERT(dynamic_cast<server_task_result_cmpl_final*>(res.get()) != nullptr);
-                    arr.push_back(res->to_json());
-                }
-                // if single request, return single object instead of array
-                res_ok(res, arr.size() == 1 ? arr[0] : arr);
-            }
-
-        } else {
-            // in streaming mode, the first error must be treated as non-stream response
-            // this is to match the OAI API behavior
-            // ref: https://github.com/ggml-org/llama.cpp/pull/16486#discussion_r2419657309
-            server_task_result_ptr first_result = rd->next(is_connection_closed);
-            if (first_result == nullptr) {
-                return; // connection is closed
-            } else if (first_result->is_error()) {
-                res_err(res, first_result->to_json());
-                return;
-            } else {
-                GGML_ASSERT(
-                    dynamic_cast<server_task_result_cmpl_partial*>(first_result.get()) != nullptr
-                    || dynamic_cast<server_task_result_cmpl_final*>(first_result.get()) != nullptr
-                );
-            }
-
-            // next responses are streamed
-            json first_result_json = first_result->to_json();
-            const auto chunked_content_provider = [first_result_json, rd, oaicompat](size_t, httplib::DataSink & sink) mutable -> bool {
-                // flush the first result as it's not an error
-                if (!first_result_json.empty()) {
-                    if (!server_sent_event(sink, first_result_json)) {
-                        sink.done();
-                        return false; // sending failed, go to on_complete()
-                    }
-                    first_result_json.clear(); // mark as sent
-                }
-
-                // receive subsequent results
-                auto result = rd->next([&sink]{ return !sink.is_writable(); });
-                if (result == nullptr) {
-                    sink.done();
-                    return false; // connection is closed, go to on_complete()
-                }
-
-                // send the results
-                json res_json = result->to_json();
-                bool ok = false;
-                if (result->is_error()) {
-                    ok = server_sent_event(sink, json {{ "error", result->to_json() }});
-                    sink.done();
-                    return false; // go to on_complete()
-                } else {
-                    GGML_ASSERT(
-                        dynamic_cast<server_task_result_cmpl_partial*>(result.get()) != nullptr
-                        || dynamic_cast<server_task_result_cmpl_final*>(result.get()) != nullptr
-                    );
-                    ok = server_sent_event(sink, res_json);
-                }
-
-                if (!ok) {
-                    sink.done();
-                    return false; // sending failed, go to on_complete()
-                }
-
-                // check if there is more data
-                if (!rd->has_next()) {
-                    if (oaicompat != OAICOMPAT_TYPE_NONE) {
-                        static const std::string ev_done = "data: [DONE]\n\n";
-                        sink.write(ev_done.data(), ev_done.size());
-                    }
-                    sink.done();
-                    return false; // no more data, go to on_complete()
-                }
-
-                // has next data, continue
-                return true;
-            };
-
-            auto on_complete = [rd](bool) {
-                rd->stop();
-            };
-
-            res.set_chunked_content_provider("text/event-stream", chunked_content_provider, on_complete);
-        }
-    };
-
-    const auto handle_completions = [&handle_completions_impl](const httplib::Request & req, httplib::Response & res) {
-        json data = json::parse(req.body);
-        std::vector<raw_buffer> files; // dummy
-        handle_completions_impl(
-            SERVER_TASK_TYPE_COMPLETION,
-            data,
-            files,
-            req.is_connection_closed,
-            res,
-            OAICOMPAT_TYPE_NONE);
-    };
-
-    const auto handle_completions_oai = [&handle_completions_impl](const httplib::Request & req, httplib::Response & res) {
-        json data = oaicompat_completion_params_parse(json::parse(req.body));
-        std::vector<raw_buffer> files; // dummy
-        handle_completions_impl(
-            SERVER_TASK_TYPE_COMPLETION,
-            data,
-            files,
-            req.is_connection_closed,
-            res,
-            OAICOMPAT_TYPE_COMPLETION);
-    };
-
-    const auto handle_infill = [&ctx_server, &handle_completions_impl](const httplib::Request & req, httplib::Response & res) {
->>>>>>> e1fcf8b0
         // check model compatibility
         std::string err;
         if (llama_vocab_fim_pre(ctx_server.vocab) == LLAMA_TOKEN_NULL) {
@@ -5292,20 +4735,14 @@
             err += "middle token is missing. ";
         }
         if (!err.empty()) {
-<<<<<<< HEAD
             res->error(format_error_response(string_format("Infill is not supported by this model: %s", err.c_str()), ERROR_TYPE_NOT_SUPPORTED));
             return res;
-=======
-            res_err(res, format_error_response(string_format("Infill is not supported by this model: %s", err.c_str()), ERROR_TYPE_NOT_SUPPORTED));
-            return;
->>>>>>> e1fcf8b0
         }
 
         // validate input
         json data = json::parse(req.body);
         if (data.contains("prompt") && !data.at("prompt").is_string()) {
             // prompt is optional
-<<<<<<< HEAD
             res->error(format_error_response("\"prompt\" must be a string", ERROR_TYPE_INVALID_REQUEST));
         }
 
@@ -5315,35 +4752,18 @@
 
         if (!data.contains("input_suffix")) {
             res->error(format_error_response("\"input_suffix\" is required", ERROR_TYPE_INVALID_REQUEST));
-=======
-            res_err(res, format_error_response("\"prompt\" must be a string", ERROR_TYPE_INVALID_REQUEST));
-        }
-
-        if (!data.contains("input_prefix")) {
-            res_err(res, format_error_response("\"input_prefix\" is required", ERROR_TYPE_INVALID_REQUEST));
-        }
-
-        if (!data.contains("input_suffix")) {
-            res_err(res, format_error_response("\"input_suffix\" is required", ERROR_TYPE_INVALID_REQUEST));
->>>>>>> e1fcf8b0
         }
 
         if (data.contains("input_extra") && !data.at("input_extra").is_array()) {
             // input_extra is optional
-<<<<<<< HEAD
             res->error(format_error_response("\"input_extra\" must be an array of {\"filename\": string, \"text\": string}", ERROR_TYPE_INVALID_REQUEST));
             return res;
-=======
-            res_err(res, format_error_response("\"input_extra\" must be an array of {\"filename\": string, \"text\": string}", ERROR_TYPE_INVALID_REQUEST));
-            return;
->>>>>>> e1fcf8b0
         }
 
         json input_extra = json_value(data, "input_extra", json::array());
         for (const auto & chunk : input_extra) {
             // { "text": string, "filename": string }
             if (!chunk.contains("text") || !chunk.at("text").is_string()) {
-<<<<<<< HEAD
                 res->error(format_error_response("extra_context chunk must contain a \"text\" field with a string value", ERROR_TYPE_INVALID_REQUEST));
                 return res;
             }
@@ -5351,15 +4771,6 @@
             if (chunk.contains("filename") && !chunk.at("filename").is_string()) {
                 res->error(format_error_response("extra_context chunk's \"filename\" field must be a string", ERROR_TYPE_INVALID_REQUEST));
                 return res;
-=======
-                res_err(res, format_error_response("extra_context chunk must contain a \"text\" field with a string value", ERROR_TYPE_INVALID_REQUEST));
-                return;
-            }
-            // filename is optional
-            if (chunk.contains("filename") && !chunk.at("filename").is_string()) {
-                res_err(res, format_error_response("extra_context chunk's \"filename\" field must be a string", ERROR_TYPE_INVALID_REQUEST));
-                return;
->>>>>>> e1fcf8b0
             }
         }
         data["input_extra"] = input_extra; // default to empty array if it's not exist
@@ -5538,109 +4949,8 @@
         }
 
         const json data = format_detokenized_response(content);
-<<<<<<< HEAD
         res->ok(data);
         return res;
-=======
-        res_ok(res, data);
-    };
-
-    const auto handle_embeddings_impl = [&ctx_server](const httplib::Request & req, httplib::Response & res, oaicompat_type oaicompat) {
-        if (!ctx_server.params_base.embedding) {
-            res_err(res, format_error_response("This server does not support embeddings. Start it with `--embeddings`", ERROR_TYPE_NOT_SUPPORTED));
-            return;
-        }
-
-        if (oaicompat != OAICOMPAT_TYPE_NONE && llama_pooling_type(ctx_server.ctx) == LLAMA_POOLING_TYPE_NONE) {
-            res_err(res, format_error_response("Pooling type 'none' is not OAI compatible. Please use a different pooling type", ERROR_TYPE_INVALID_REQUEST));
-            return;
-        }
-
-        const json body = json::parse(req.body);
-
-        // for the shape of input/content, see tokenize_input_prompts()
-        json prompt;
-        if (body.count("input") != 0) {
-            prompt = body.at("input");
-        } else if (body.contains("content")) {
-            oaicompat = OAICOMPAT_TYPE_NONE; // "content" field is not OAI compatible
-            prompt = body.at("content");
-        } else {
-            res_err(res, format_error_response("\"input\" or \"content\" must be provided", ERROR_TYPE_INVALID_REQUEST));
-            return;
-        }
-
-        bool use_base64 = false;
-        if (body.count("encoding_format") != 0) {
-            const std::string& format = body.at("encoding_format");
-            if (format == "base64") {
-                use_base64 = true;
-            } else if (format != "float") {
-                res_err(res, format_error_response("The format to return the embeddings in. Can be either float or base64", ERROR_TYPE_INVALID_REQUEST));
-                return;
-            }
-        }
-
-        auto tokenized_prompts = tokenize_input_prompts(ctx_server.vocab, ctx_server.mctx, prompt, true, true);
-        for (const auto & tokens : tokenized_prompts) {
-            // this check is necessary for models that do not add BOS token to the input
-            if (tokens.empty()) {
-                res_err(res, format_error_response("Input content cannot be empty", ERROR_TYPE_INVALID_REQUEST));
-                return;
-            }
-        }
-
-        int embd_normalize = 2; // default to Euclidean/L2 norm
-        if (body.count("embd_normalize") != 0) {
-            embd_normalize = body.at("embd_normalize");
-            if (llama_pooling_type(ctx_server.ctx) == LLAMA_POOLING_TYPE_NONE) {
-                SRV_DBG("embd_normalize is not supported by pooling type %d, ignoring it\n", llama_pooling_type(ctx_server.ctx));
-            }
-        }
-
-        // create and queue the task
-        json responses = json::array();
-        server_response_reader rd(ctx_server);
-        {
-            std::vector<server_task> tasks;
-            for (size_t i = 0; i < tokenized_prompts.size(); i++) {
-                server_task task = server_task(SERVER_TASK_TYPE_EMBEDDING);
-
-                task.id     = ctx_server.queue_tasks.get_new_id();
-                task.index  = i;
-                task.tokens = std::move(tokenized_prompts[i]);
-
-                // OAI-compat
-                task.params.oaicompat = oaicompat;
-                task.params.embd_normalize = embd_normalize;
-
-                tasks.push_back(std::move(task));
-            }
-            rd.post_tasks(std::move(tasks));
-        }
-
-        // wait for the results
-        auto all_results = rd.wait_for_all(req.is_connection_closed);
-
-        // collect results
-        if (all_results.is_terminated) {
-            return; // connection is closed
-        } else if (all_results.error) {
-            res_err(res, all_results.error->to_json());
-            return;
-        } else {
-            for (auto & res : all_results.results) {
-                GGML_ASSERT(dynamic_cast<server_task_result_embd*>(res.get()) != nullptr);
-                responses.push_back(res->to_json());
-            }
-        }
-
-        // write JSON response
-        json root = oaicompat == OAICOMPAT_TYPE_EMBEDDING
-            ? format_embeddings_response_oaicompat(body, responses, use_base64)
-            : json(responses);
-        res_ok(res, root);
->>>>>>> e1fcf8b0
     };
 
     server_http_context::handler_t post_embeddings = [this](const server_http_req & req) {
@@ -5654,13 +4964,8 @@
     server_http_context::handler_t post_rerank = [this](const server_http_req & req) {
         auto res = std::make_unique<server_res_generator>(ctx_server);
         if (!ctx_server.params_base.embedding || ctx_server.params_base.pooling_type != LLAMA_POOLING_TYPE_RANK) {
-<<<<<<< HEAD
             res->error(format_error_response("This server does not support reranking. Start it with `--reranking`", ERROR_TYPE_NOT_SUPPORTED));
             return res;
-=======
-            res_err(res, format_error_response("This server does not support reranking. Start it with `--reranking`", ERROR_TYPE_NOT_SUPPORTED));
-            return;
->>>>>>> e1fcf8b0
         }
 
         const json body = json::parse(req.body);
@@ -5674,33 +4979,19 @@
         if (body.count("query") == 1) {
             query = body.at("query");
             if (!query.is_string()) {
-<<<<<<< HEAD
                 res->error(format_error_response("\"query\" must be a string", ERROR_TYPE_INVALID_REQUEST));
                 return res;
             }
         } else {
             res->error(format_error_response("\"query\" must be provided", ERROR_TYPE_INVALID_REQUEST));
             return res;
-=======
-                res_err(res, format_error_response("\"query\" must be a string", ERROR_TYPE_INVALID_REQUEST));
-                return;
-            }
-        } else {
-            res_err(res, format_error_response("\"query\" must be provided", ERROR_TYPE_INVALID_REQUEST));
-            return;
->>>>>>> e1fcf8b0
         }
 
         std::vector<std::string> documents = json_value(body, "documents",
                                              json_value(body, "texts", std::vector<std::string>()));
         if (documents.empty()) {
-<<<<<<< HEAD
             res->error(format_error_response("\"documents\" must be a non-empty string array", ERROR_TYPE_INVALID_REQUEST));
             return res;
-=======
-            res_err(res, format_error_response("\"documents\" must be a non-empty string array", ERROR_TYPE_INVALID_REQUEST));
-            return;
->>>>>>> e1fcf8b0
         }
 
         int top_n = json_value(body, "top_n", (int)documents.size());
@@ -5729,13 +5020,8 @@
         if (all_results.is_terminated) {
             return res; // connection is closed
         } else if (all_results.error) {
-<<<<<<< HEAD
             res->error(all_results.error->to_json());
             return res;
-=======
-            res_err(res, all_results.error->to_json());
-            return;
->>>>>>> e1fcf8b0
         } else {
             for (auto & res : all_results.results) {
                 GGML_ASSERT(dynamic_cast<server_task_result_rerank*>(res.get()) != nullptr);
@@ -5790,13 +5076,8 @@
         auto res = std::make_unique<server_res_generator>(ctx_server);
         const json body = json::parse(req.body);
         if (!body.is_array()) {
-<<<<<<< HEAD
             res->error(format_error_response("Request body must be an array", ERROR_TYPE_INVALID_REQUEST));
             return res;
-=======
-            res_err(res, format_error_response("Request body must be an array", ERROR_TYPE_INVALID_REQUEST));
-            return;
->>>>>>> e1fcf8b0
         }
 
         int task_id = ctx_server.queue_tasks.get_new_id();
@@ -5813,13 +5094,8 @@
         ctx_server.queue_results.remove_waiting_task_id(task_id);
 
         if (result->is_error()) {
-<<<<<<< HEAD
             res->error(result->to_json());
             return res;
-=======
-            res_err(res, result->to_json());
-            return;
->>>>>>> e1fcf8b0
         }
 
         GGML_ASSERT(dynamic_cast<server_task_result_apply_lora*>(result.get()) != nullptr);
