#include "chat.h"
#include "utils.hpp"

#include "arg.h"
#include "common.h"
#include "json-schema-to-grammar.h"
#include "llama.h"
#include "log.h"
#include "sampling.h"
#include "speculative.h"
#include "mtmd.h"

// mime type for sending response
#define MIMETYPE_JSON "application/json; charset=utf-8"

// auto generated files (see README.md for details)
#include "index.html.gz.hpp"
#include "loading.html.hpp"

#include <atomic>
#include <chrono>
#include <condition_variable>
#include <cstddef>
#include <cinttypes>
#include <deque>
#include <memory>
#include <mutex>
#include <signal.h>
#include <thread>
#include <unordered_map>
#include <unordered_set>

using json = nlohmann::ordered_json;

constexpr int HTTP_POLLING_SECONDS = 1;

enum stop_type {
    STOP_TYPE_NONE,
    STOP_TYPE_EOS,
    STOP_TYPE_WORD,
    STOP_TYPE_LIMIT,
};

// state diagram: https://github.com/ggml-org/llama.cpp/pull/9283
enum slot_state {
    SLOT_STATE_IDLE,
    SLOT_STATE_STARTED, // TODO: this state is only used for setting up the initial prompt processing; maybe merge it with launch_slot_with_task in the future
    SLOT_STATE_PROCESSING_PROMPT,
    SLOT_STATE_DONE_PROMPT,
    SLOT_STATE_GENERATING,
};

enum server_state {
    SERVER_STATE_LOADING_MODEL,  // Server is starting up, model not fully loaded yet
    SERVER_STATE_READY,          // Server is ready and model is loaded
};

enum server_task_type {
    SERVER_TASK_TYPE_COMPLETION,
    SERVER_TASK_TYPE_EMBEDDING,
    SERVER_TASK_TYPE_RERANK,
    SERVER_TASK_TYPE_INFILL,
    SERVER_TASK_TYPE_CANCEL,
    SERVER_TASK_TYPE_NEXT_RESPONSE,
    SERVER_TASK_TYPE_METRICS,
    SERVER_TASK_TYPE_SLOT_SAVE,
    SERVER_TASK_TYPE_SLOT_RESTORE,
    SERVER_TASK_TYPE_SLOT_ERASE,
    SERVER_TASK_TYPE_SET_LORA,
};

enum oaicompat_type {
    OAICOMPAT_TYPE_NONE,
    OAICOMPAT_TYPE_CHAT,
    OAICOMPAT_TYPE_COMPLETION,
    OAICOMPAT_TYPE_EMBEDDING,
};

// https://community.openai.com/t/openai-chat-list-of-error-codes-and-types/357791/11
enum error_type {
    ERROR_TYPE_INVALID_REQUEST,
    ERROR_TYPE_AUTHENTICATION,
    ERROR_TYPE_SERVER,
    ERROR_TYPE_NOT_FOUND,
    ERROR_TYPE_PERMISSION,
    ERROR_TYPE_UNAVAILABLE, // custom error
    ERROR_TYPE_NOT_SUPPORTED, // custom error
    ERROR_TYPE_EXCEED_CONTEXT_SIZE, // custom error
};

static bool server_task_type_need_embd(server_task_type task_type) {
    switch (task_type) {
        case SERVER_TASK_TYPE_EMBEDDING:
        case SERVER_TASK_TYPE_RERANK:
            return true;
        default:
            return false;
    }
}

static bool server_task_type_need_logits(server_task_type task_type) {
    switch (task_type) {
        case SERVER_TASK_TYPE_COMPLETION:
        case SERVER_TASK_TYPE_INFILL:
            return true;
        default:
            return false;
    }
}

struct slot_params {
    bool stream          = true;
    bool include_usage   = false;
    bool cache_prompt    = true; // remember the prompt to avoid reprocessing all prompt
    bool return_tokens   = false;
    bool return_progress = false;

    int32_t n_keep    =  0; // number of tokens to keep from initial prompt
    int32_t n_discard =  0; // number of tokens after n_keep that may be discarded when shifting context, 0 defaults to half
    int32_t n_predict = -1; // new tokens to predict
    int32_t n_indent  =  0; // minimum line indentation for the generated text in number of whitespace characters

    int64_t t_max_prompt_ms  = -1; // TODO: implement
    int64_t t_max_predict_ms = -1; // if positive, limit the generation phase to this time limit

    std::vector<common_adapter_lora_info> lora;

    std::vector<std::string> antiprompt;
    std::vector<std::string> response_fields;
    bool timings_per_token = false;
    bool post_sampling_probs = false;

    struct common_params_sampling sampling;
    struct common_params_speculative speculative;

    // OAI-compat fields
    bool                         verbose                   = false;
    oaicompat_type               oaicompat                 = OAICOMPAT_TYPE_NONE;
    std::string                  oaicompat_model;
    std::string                  oaicompat_cmpl_id;
    common_chat_syntax           oaicompat_chat_syntax;

    // Embeddings
    int32_t embd_normalize = 2; // (-1=none, 0=max absolute int16, 1=taxicab, 2=Euclidean/L2, >2=p-norm)

    json to_json(bool only_metrics = false) const {
        std::vector<std::string> samplers;
        samplers.reserve(sampling.samplers.size());
        for (const auto & sampler : sampling.samplers) {
            samplers.emplace_back(common_sampler_type_to_str(sampler));
        }

        json lora = json::array();
        for (size_t i = 0; i < this->lora.size(); ++i) {
            lora.push_back({{"id", i}, {"scale", this->lora[i].scale}});
        }

        if (only_metrics) {
            return json {
                {"seed",                      sampling.seed},
                {"temperature",               sampling.temp},
                {"dynatemp_range",            sampling.dynatemp_range},
                {"dynatemp_exponent",         sampling.dynatemp_exponent},
                {"top_k",                     sampling.top_k},
                {"top_p",                     sampling.top_p},
                {"min_p",                     sampling.min_p},
                {"top_n_sigma",               sampling.top_n_sigma},
                {"xtc_probability",           sampling.xtc_probability},
                {"xtc_threshold",             sampling.xtc_threshold},
                {"typical_p",                 sampling.typ_p},
                {"repeat_last_n",             sampling.penalty_last_n},
                {"repeat_penalty",            sampling.penalty_repeat},
                {"presence_penalty",          sampling.penalty_present},
                {"frequency_penalty",         sampling.penalty_freq},
                {"dry_multiplier",            sampling.dry_multiplier},
                {"dry_base",                  sampling.dry_base},
                {"dry_allowed_length",        sampling.dry_allowed_length},
                {"dry_penalty_last_n",        sampling.dry_penalty_last_n},
                {"mirostat",                  sampling.mirostat},
                {"mirostat_tau",              sampling.mirostat_tau},
                {"mirostat_eta",              sampling.mirostat_eta},
                {"max_tokens",                n_predict},
                {"n_predict",                 n_predict}, // TODO: deduplicate?
                {"n_keep",                    n_keep},
                {"n_discard",                 n_discard},
                {"ignore_eos",                sampling.ignore_eos},
                {"stream",                    stream},
                {"n_probs",                   sampling.n_probs},
                {"min_keep",                  sampling.min_keep},
                {"chat_format",               common_chat_format_name(oaicompat_chat_syntax.format)},
                {"reasoning_format",          common_reasoning_format_name(oaicompat_chat_syntax.reasoning_format)},
                {"reasoning_in_content",      oaicompat_chat_syntax.reasoning_in_content},
                {"thinking_forced_open",      oaicompat_chat_syntax.thinking_forced_open},
                {"samplers",                  samplers},
                {"speculative.n_max",         speculative.n_max},
                {"speculative.n_min",         speculative.n_min},
                {"speculative.p_min",         speculative.p_min},
                {"timings_per_token",         timings_per_token},
                {"post_sampling_probs",       post_sampling_probs},
                {"lora",                      lora},
            };
        }

        auto grammar_triggers = json::array();
        for (const auto & trigger : sampling.grammar_triggers) {
            server_grammar_trigger ct(trigger);
            grammar_triggers.push_back(ct.to_json());
        }

        return json {
            {"seed",                      sampling.seed},
            {"temperature",               sampling.temp},
            {"dynatemp_range",            sampling.dynatemp_range},
            {"dynatemp_exponent",         sampling.dynatemp_exponent},
            {"top_k",                     sampling.top_k},
            {"top_p",                     sampling.top_p},
            {"min_p",                     sampling.min_p},
            {"top_n_sigma",               sampling.top_n_sigma},
            {"xtc_probability",           sampling.xtc_probability},
            {"xtc_threshold",             sampling.xtc_threshold},
            {"typical_p",                 sampling.typ_p},
            {"repeat_last_n",             sampling.penalty_last_n},
            {"repeat_penalty",            sampling.penalty_repeat},
            {"presence_penalty",          sampling.penalty_present},
            {"frequency_penalty",         sampling.penalty_freq},
            {"dry_multiplier",            sampling.dry_multiplier},
            {"dry_base",                  sampling.dry_base},
            {"dry_allowed_length",        sampling.dry_allowed_length},
            {"dry_penalty_last_n",        sampling.dry_penalty_last_n},
            {"dry_sequence_breakers",     sampling.dry_sequence_breakers},
            {"mirostat",                  sampling.mirostat},
            {"mirostat_tau",              sampling.mirostat_tau},
            {"mirostat_eta",              sampling.mirostat_eta},
            {"stop",                      antiprompt},
            {"max_tokens",                n_predict},
            {"n_predict",                 n_predict}, // TODO: deduplicate?
            {"n_keep",                    n_keep},
            {"n_discard",                 n_discard},
            {"ignore_eos",                sampling.ignore_eos},
            {"stream",                    stream},
            {"logit_bias",                format_logit_bias(sampling.logit_bias)},
            {"n_probs",                   sampling.n_probs},
            {"min_keep",                  sampling.min_keep},
            {"grammar",                   sampling.grammar},
            {"grammar_lazy",              sampling.grammar_lazy},
            {"grammar_triggers",          grammar_triggers},
            {"preserved_tokens",          sampling.preserved_tokens},
            {"chat_format",               common_chat_format_name(oaicompat_chat_syntax.format)},
            {"reasoning_format",          common_reasoning_format_name(oaicompat_chat_syntax.reasoning_format)},
            {"reasoning_in_content",      oaicompat_chat_syntax.reasoning_in_content},
            {"thinking_forced_open",      oaicompat_chat_syntax.thinking_forced_open},
            {"samplers",                  samplers},
            {"speculative.n_max",         speculative.n_max},
            {"speculative.n_min",         speculative.n_min},
            {"speculative.p_min",         speculative.p_min},
            {"timings_per_token",         timings_per_token},
            {"post_sampling_probs",       post_sampling_probs},
            {"lora",                      lora},
        };
    }
};

struct server_task {
    int id    = -1; // to be filled by server_queue
    int index = -1; // used when there are multiple prompts (batch request)

    // used by SERVER_TASK_TYPE_CANCEL
    int id_target = -1;
    int id_slot   = -1;

    // used by SERVER_TASK_TYPE_INFERENCE
    slot_params   params;
    server_tokens tokens;

    server_task_type type;

    // used by SERVER_TASK_TYPE_SLOT_SAVE, SERVER_TASK_TYPE_SLOT_RESTORE, SERVER_TASK_TYPE_SLOT_ERASE
    struct slot_action {
        int slot_id;
        std::string filename;
        std::string filepath;
    };
    slot_action slot_action;

    // used by SERVER_TASK_TYPE_METRICS
    bool metrics_reset_bucket = false;

    // used by SERVER_TASK_TYPE_SET_LORA
    std::vector<common_adapter_lora_info> set_lora;

    server_task() = default;

    server_task(server_task_type type) : type(type) {}

    int32_t n_tokens() const {
        return tokens.size();
    }

    static slot_params params_from_json_cmpl(
            const llama_context * ctx,
            const common_params & params_base,
            const json & data) {
        const llama_model * model = llama_get_model(ctx);
        const llama_vocab * vocab = llama_model_get_vocab(model);

        slot_params params;

        // Sampling parameter defaults are loaded from the global server context (but individual requests can still override them)
        slot_params defaults;
        defaults.sampling    = params_base.sampling;
        defaults.speculative = params_base.speculative;
        defaults.n_keep      = params_base.n_keep;
        defaults.n_predict   = params_base.n_predict;
        defaults.antiprompt  = params_base.antiprompt;

        // enabling this will output extra debug information in the HTTP responses from the server
        params.verbose           = params_base.verbosity > 9;
        params.timings_per_token = json_value(data, "timings_per_token", false);

        params.stream           = json_value(data,       "stream",             false);
        auto stream_opt         = json_value(data,       "stream_options",     json::object());
        params.include_usage    = json_value(stream_opt, "include_usage",      false);
        params.cache_prompt     = json_value(data,       "cache_prompt",       true);
        params.return_tokens    = json_value(data,       "return_tokens",      false);
        params.return_progress  = json_value(data,       "return_progress",    false);
        params.n_predict        = json_value(data,       "n_predict",          json_value(data, "max_tokens", defaults.n_predict));
        params.n_indent         = json_value(data,       "n_indent",           defaults.n_indent);
        params.n_keep           = json_value(data,       "n_keep",             defaults.n_keep);
        params.n_discard        = json_value(data,       "n_discard",          defaults.n_discard);
      //params.t_max_prompt_ms  = json_value(data,       "t_max_prompt_ms",    defaults.t_max_prompt_ms); // TODO: implement
        params.t_max_predict_ms = json_value(data,       "t_max_predict_ms",   defaults.t_max_predict_ms);
        params.response_fields  = json_value(data,       "response_fields",    std::vector<std::string>());

        params.sampling.top_k              = json_value(data, "top_k",               defaults.sampling.top_k);
        params.sampling.top_p              = json_value(data, "top_p",               defaults.sampling.top_p);
        params.sampling.min_p              = json_value(data, "min_p",               defaults.sampling.min_p);
        params.sampling.top_n_sigma        = json_value(data, "top_n_sigma",         defaults.sampling.top_n_sigma);
        params.sampling.xtc_probability    = json_value(data, "xtc_probability",     defaults.sampling.xtc_probability);
        params.sampling.xtc_threshold      = json_value(data, "xtc_threshold",       defaults.sampling.xtc_threshold);
        params.sampling.typ_p              = json_value(data, "typical_p",           defaults.sampling.typ_p);
        params.sampling.temp               = json_value(data, "temperature",         defaults.sampling.temp);
        params.sampling.dynatemp_range     = json_value(data, "dynatemp_range",      defaults.sampling.dynatemp_range);
        params.sampling.dynatemp_exponent  = json_value(data, "dynatemp_exponent",   defaults.sampling.dynatemp_exponent);
        params.sampling.penalty_last_n     = json_value(data, "repeat_last_n",       defaults.sampling.penalty_last_n);
        params.sampling.penalty_repeat     = json_value(data, "repeat_penalty",      defaults.sampling.penalty_repeat);
        params.sampling.penalty_freq       = json_value(data, "frequency_penalty",   defaults.sampling.penalty_freq);
        params.sampling.penalty_present    = json_value(data, "presence_penalty",    defaults.sampling.penalty_present);
        params.sampling.dry_multiplier     = json_value(data, "dry_multiplier",      defaults.sampling.dry_multiplier);
        params.sampling.dry_base           = json_value(data, "dry_base",            defaults.sampling.dry_base);
        params.sampling.dry_allowed_length = json_value(data, "dry_allowed_length",  defaults.sampling.dry_allowed_length);
        params.sampling.dry_penalty_last_n = json_value(data, "dry_penalty_last_n",  defaults.sampling.dry_penalty_last_n);
        params.sampling.mirostat           = json_value(data, "mirostat",            defaults.sampling.mirostat);
        params.sampling.mirostat_tau       = json_value(data, "mirostat_tau",        defaults.sampling.mirostat_tau);
        params.sampling.mirostat_eta       = json_value(data, "mirostat_eta",        defaults.sampling.mirostat_eta);
        params.sampling.seed               = json_value(data, "seed",                defaults.sampling.seed);
        params.sampling.n_probs            = json_value(data, "n_probs",             defaults.sampling.n_probs);
        params.sampling.min_keep           = json_value(data, "min_keep",            defaults.sampling.min_keep);
        params.post_sampling_probs         = json_value(data, "post_sampling_probs", defaults.post_sampling_probs);

        params.speculative.n_min = json_value(data, "speculative.n_min", defaults.speculative.n_min);
        params.speculative.n_max = json_value(data, "speculative.n_max", defaults.speculative.n_max);
        params.speculative.p_min = json_value(data, "speculative.p_min", defaults.speculative.p_min);

        params.speculative.n_min = std::min(params.speculative.n_max, params.speculative.n_min);
        params.speculative.n_min = std::max(params.speculative.n_min, 0);
        params.speculative.n_max = std::max(params.speculative.n_max, 0);

        // Use OpenAI API logprobs only if n_probs wasn't provided
        if (data.contains("logprobs") && params.sampling.n_probs == defaults.sampling.n_probs){
            params.sampling.n_probs = json_value(data, "logprobs", defaults.sampling.n_probs);
        }

        if (data.contains("lora")) {
            if (data.at("lora").is_array()) {
                params.lora = parse_lora_request(params_base.lora_adapters, data.at("lora"));
            } else {
                throw std::runtime_error("Error: 'lora' must be an array of objects with 'id' and 'scale' fields");
            }
        } else {
            params.lora = params_base.lora_adapters;
        }

        // TODO: add more sanity checks for the input parameters

        if (params.sampling.penalty_last_n < -1) {
            throw std::runtime_error("Error: repeat_last_n must be >= -1");
        }

        if (params.sampling.dry_penalty_last_n < -1) {
            throw std::runtime_error("Error: dry_penalty_last_n must be >= -1");
        }

        if (params.sampling.penalty_last_n == -1) {
            // note: should be the slot's context and not the full context, but it's ok
            params.sampling.penalty_last_n = llama_n_ctx(ctx);
        }

        if (params.sampling.dry_penalty_last_n == -1) {
            params.sampling.dry_penalty_last_n = llama_n_ctx(ctx);
        }

        if (params.sampling.dry_base < 1.0f) {
            params.sampling.dry_base = defaults.sampling.dry_base;
        }

        // sequence breakers for DRY
        {
            // Currently, this is not compatible with TextGen WebUI, Koboldcpp and SillyTavern format
            // Ref: https://github.com/oobabooga/text-generation-webui/blob/d1af7a41ade7bd3c3a463bfa640725edb818ebaf/extensions/openai/typing.py#L39

            if (data.contains("dry_sequence_breakers")) {
                params.sampling.dry_sequence_breakers = json_value(data, "dry_sequence_breakers", std::vector<std::string>());
                if (params.sampling.dry_sequence_breakers.empty()) {
                    throw std::runtime_error("Error: dry_sequence_breakers must be a non-empty array of strings");
                }
            }
        }

        // process "json_schema" and "grammar"
        if (data.contains("json_schema") && !data.contains("grammar")) {
            try {
                auto schema                  = json_value(data, "json_schema", json::object());
                SRV_DBG("JSON schema: %s\n", schema.dump(2).c_str());
                params.sampling.grammar      = json_schema_to_grammar(schema);
                SRV_DBG("Converted grammar: %s\n", params.sampling.grammar.c_str());
            } catch (const std::exception & e) {
                throw std::runtime_error(std::string("\"json_schema\": ") + e.what());
            }
        } else {
            params.sampling.grammar      = json_value(data, "grammar", defaults.sampling.grammar);
            SRV_DBG("Grammar: %s\n", params.sampling.grammar.c_str());
            params.sampling.grammar_lazy = json_value(data, "grammar_lazy", defaults.sampling.grammar_lazy);
            SRV_DBG("Grammar lazy: %s\n", params.sampling.grammar_lazy ? "true" : "false");
        }

        {
            auto it = data.find("chat_format");
            if (it != data.end()) {
                params.oaicompat_chat_syntax.format = static_cast<common_chat_format>(it->get<int>());
                SRV_INF("Chat format: %s\n", common_chat_format_name(params.oaicompat_chat_syntax.format));
            } else {
                params.oaicompat_chat_syntax.format = defaults.oaicompat_chat_syntax.format;
            }
            common_reasoning_format reasoning_format = params_base.reasoning_format;
            if (data.contains("reasoning_format")) {
                reasoning_format = common_reasoning_format_from_name(data.at("reasoning_format").get<std::string>());
            }
            params.oaicompat_chat_syntax.reasoning_format = reasoning_format;
            params.oaicompat_chat_syntax.reasoning_in_content = params.stream && (reasoning_format == COMMON_REASONING_FORMAT_DEEPSEEK_LEGACY);
            params.oaicompat_chat_syntax.thinking_forced_open = json_value(data, "thinking_forced_open", false);
            params.oaicompat_chat_syntax.parse_tool_calls = json_value(data, "parse_tool_calls", false);
        }

        {
            const auto preserved_tokens = data.find("preserved_tokens");
            if (preserved_tokens != data.end()) {
                for (const auto & t : *preserved_tokens) {
                    auto ids = common_tokenize(vocab, t.get<std::string>(), /* add_special= */ false, /* parse_special= */ true);
                    if (ids.size() == 1) {
                        SRV_DBG("Preserved token: %d\n", ids[0]);
                        params.sampling.preserved_tokens.insert(ids[0]);
                    } else {
                        // This may happen when using a tool call style meant for a model with special tokens to preserve on a model without said tokens.
                        SRV_DBG("Not preserved because more than 1 token: %s\n", t.get<std::string>().c_str());
                    }
                }
            }
            const auto grammar_triggers = data.find("grammar_triggers");
            if (grammar_triggers != data.end()) {
                for (const auto & t : *grammar_triggers) {
                    server_grammar_trigger ct(t);
                    if (ct.value.type == COMMON_GRAMMAR_TRIGGER_TYPE_WORD) {
                        const auto & word = ct.value.value;
                        auto ids = common_tokenize(vocab, word, /* add_special= */ false, /* parse_special= */ true);
                        if (ids.size() == 1) {
                            auto token = ids[0];
                            if (std::find(params.sampling.preserved_tokens.begin(), params.sampling.preserved_tokens.end(), (llama_token) token) == params.sampling.preserved_tokens.end()) {
                                throw std::runtime_error("Grammar trigger word should be marked as preserved token: " + word);
                            }
                            SRV_DBG("Grammar trigger token: %d (`%s`)\n", token, word.c_str());
                            common_grammar_trigger trigger;
                            trigger.type = COMMON_GRAMMAR_TRIGGER_TYPE_TOKEN;
                            trigger.value = word;
                            trigger.token = token;
                            params.sampling.grammar_triggers.push_back(std::move(trigger));
                        } else {
                            SRV_DBG("Grammar trigger word: `%s`\n", word.c_str());
                            params.sampling.grammar_triggers.push_back({COMMON_GRAMMAR_TRIGGER_TYPE_WORD, word});
                        }
                    } else {
                        if (ct.value.type == COMMON_GRAMMAR_TRIGGER_TYPE_PATTERN) {
                            SRV_DBG("Grammar trigger pattern: `%s`\n", ct.value.value.c_str());
                        } else if (ct.value.type == COMMON_GRAMMAR_TRIGGER_TYPE_PATTERN_FULL) {
                            SRV_DBG("Grammar trigger pattern full: `%s`\n", ct.value.value.c_str());
                        } else {
                            throw std::runtime_error("Unknown grammar trigger type");
                        }
                        params.sampling.grammar_triggers.emplace_back(std::move(ct.value));
                    }
                }
            }
            if (params.sampling.grammar_lazy && params.sampling.grammar_triggers.empty()) {
                throw std::runtime_error("Error: no triggers set for lazy grammar!");
            }
        }

        {
            params.sampling.logit_bias.clear();

            const auto & logit_bias = data.find("logit_bias");
            if (logit_bias != data.end() && logit_bias->is_array()) {
                const int n_vocab = llama_vocab_n_tokens(vocab);
                for (const auto & el : *logit_bias) {
                    // TODO: we may want to throw errors here, in case "el" is incorrect
                    if (el.is_array() && el.size() == 2) {
                        float bias;
                        if (el[1].is_number()) {
                            bias = el[1].get<float>();
                        } else if (el[1].is_boolean() && !el[1].get<bool>()) {
                            bias = -INFINITY;
                        } else {
                            continue;
                        }

                        if (el[0].is_number_integer()) {
                            llama_token tok = el[0].get<llama_token>();
                            if (tok >= 0 && tok < n_vocab) {
                                params.sampling.logit_bias.push_back({tok, bias});
                            }
                        } else if (el[0].is_string()) {
                            auto toks = common_tokenize(vocab, el[0].get<std::string>(), false);
                            for (auto tok : toks) {
                                params.sampling.logit_bias.push_back({tok, bias});
                            }
                        }
                    }
                }
           } else if (logit_bias != data.end() && logit_bias->is_object()) {
                const int n_vocab = llama_vocab_n_tokens(vocab);
                for (const auto & el : logit_bias->items()) {
                    float bias;
                    const auto & key = el.key();
                    const auto & value = el.value();
                    if (value.is_number()) {
                        bias = value.get<float>();
                    } else if (value.is_boolean() && !value.get<bool>()) {
                        bias = -INFINITY;
                    } else {
                        continue;
                    }

                    char *end;
                    llama_token tok = strtol(key.c_str(), &end, 10);
                    if (*end == 0) {
                        if (tok >= 0 && tok < n_vocab) {
                            params.sampling.logit_bias.push_back({tok, bias});
                        }
                    } else {
                        auto toks = common_tokenize(vocab, key, false);
                        for (auto tok : toks) {
                            params.sampling.logit_bias.push_back({tok, bias});
                        }
                    }
                }
            }

            params.sampling.ignore_eos = json_value(data, "ignore_eos", params_base.sampling.ignore_eos);
            if (params.sampling.ignore_eos) {
                params.sampling.logit_bias.insert(
                        params.sampling.logit_bias.end(),
                        defaults.sampling.logit_bias_eog.begin(), defaults.sampling.logit_bias_eog.end());
            }
        }

        {
            params.antiprompt.clear();

            const auto & stop = data.find("stop");
            if (stop != data.end() && stop->is_array()) {
                for (const auto & word : *stop) {
                    if (!word.empty()) {
                        params.antiprompt.push_back(word);
                    }
                }
            }
            // set reverse prompt from cli args if not set in the request
            if (params.antiprompt.empty()) {
                params.antiprompt = defaults.antiprompt;
            }
        }

        {
            const auto samplers = data.find("samplers");
            if (samplers != data.end()) {
                if (samplers->is_array()) {
                    params.sampling.samplers = common_sampler_types_from_names(*samplers, false);
                } else if (samplers->is_string()){
                    params.sampling.samplers = common_sampler_types_from_chars(samplers->get<std::string>());
                }
            } else {
                params.sampling.samplers = defaults.sampling.samplers;
            }
        }

        std::string model_name = params_base.model_alias.empty() ? DEFAULT_OAICOMPAT_MODEL : params_base.model_alias;
        params.oaicompat_model = json_value(data, "model", model_name);

        return params;
    }

    // utility function
    static std::unordered_set<int> get_list_id(const std::vector<server_task> & tasks) {
        std::unordered_set<int> ids(tasks.size());
        for (size_t i = 0; i < tasks.size(); i++) {
            ids.insert(tasks[i].id);
        }
        return ids;
    }
};

struct result_timings {
    int32_t cache_n = -1;

    int32_t prompt_n = -1;
    double prompt_ms;
    double prompt_per_token_ms;
    double prompt_per_second;

    int32_t predicted_n = -1;
    double predicted_ms;
    double predicted_per_token_ms;
    double predicted_per_second;

    // Optional speculative metrics - only included when > 0
    int32_t draft_n = 0;
    int32_t draft_n_accepted = 0;

    json to_json() const {
        json base = {
            {"cache_n",                cache_n},

            {"prompt_n",               prompt_n},
            {"prompt_ms",              prompt_ms},
            {"prompt_per_token_ms",    prompt_per_token_ms},
            {"prompt_per_second",      prompt_per_second},

            {"predicted_n",            predicted_n},
            {"predicted_ms",           predicted_ms},
            {"predicted_per_token_ms", predicted_per_token_ms},
            {"predicted_per_second",   predicted_per_second},
        };

        if (draft_n > 0) {
            base["draft_n"] = draft_n;
            base["draft_n_accepted"] = draft_n_accepted;
        }

        return base;
    }
};

struct result_prompt_progress {
    int32_t total = 0;
    int32_t cache = 0;
    int32_t processed = 0;
    int64_t time_ms = 0;

    json to_json() const {
        return json {
            {"total",     total},
            {"cache",     cache},
            {"processed", processed},
            {"time_ms",   time_ms},
        };
    }
};

struct server_task_result {
    int id           = -1;
    int id_slot      = -1;
    virtual bool is_error() {
        // only used by server_task_result_error
        return false;
    }
    virtual bool is_stop() {
        // only used by server_task_result_cmpl_*
        return false;
    }
    virtual int get_index() {
        return -1;
    }
    virtual json to_json() = 0;
    virtual ~server_task_result() = default;
};

// using shared_ptr for polymorphism of server_task_result
using server_task_result_ptr = std::unique_ptr<server_task_result>;

static inline std::string stop_type_to_str(stop_type type) {
    switch (type) {
        case STOP_TYPE_EOS:   return "eos";
        case STOP_TYPE_WORD:  return "word";
        case STOP_TYPE_LIMIT: return "limit";
        default:              return "none";
    }
}

struct completion_token_output {
    llama_token tok;
    float prob;
    std::string text_to_send;
    struct prob_info {
        llama_token tok;
        std::string txt;
        float prob;
    };
    std::vector<prob_info> probs;

    json to_json(bool post_sampling_probs) const {
        json probs_for_token = json::array();
        for (const auto & p : probs) {
            std::string txt(p.txt);
            txt.resize(validate_utf8(txt));
            probs_for_token.push_back(json {
                {"id",      p.tok},
                {"token",   txt},
                {"bytes",   str_to_bytes(p.txt)},
                {
                    post_sampling_probs ? "prob" : "logprob",
                    post_sampling_probs ? p.prob : logarithm(p.prob)
                },
            });
        }
        return probs_for_token;
    }

    static json probs_vector_to_json(const std::vector<completion_token_output> & probs, bool post_sampling_probs) {
        json out = json::array();
        for (const auto & p : probs) {
            std::string txt(p.text_to_send);
            txt.resize(validate_utf8(txt));
            out.push_back(json {
                {"id",           p.tok},
                {"token",        txt},
                {"bytes",        str_to_bytes(p.text_to_send)},
                {
                    post_sampling_probs ? "prob" : "logprob",
                    post_sampling_probs ? p.prob : logarithm(p.prob)
                },
                {
                    post_sampling_probs ? "top_probs" : "top_logprobs",
                    p.to_json(post_sampling_probs)
                },
            });
        }
        return out;
    }

    static float logarithm(float x) {
        // nlohmann::json converts -inf to null, so we need to prevent that
        return x == 0.0f ? std::numeric_limits<float>::lowest() : std::log(x);
    }

    static std::vector<unsigned char> str_to_bytes(const std::string & str) {
        std::vector<unsigned char> bytes;
        for (unsigned char c : str) {
            bytes.push_back(c);
        }
        return bytes;
    }
};

struct server_task_result_cmpl_final : server_task_result {
    int index = 0;

    std::string content;
    llama_tokens tokens;

    bool stream;
    bool include_usage;
    result_timings timings;
    std::string prompt;

    bool truncated;
    int32_t n_decoded;
    int32_t n_prompt_tokens;
    int32_t n_tokens_cached;
    bool has_new_line;
    std::string stopping_word;
    stop_type stop = STOP_TYPE_NONE;

    bool post_sampling_probs;
    std::vector<completion_token_output> probs_output;
    std::vector<std::string>  response_fields;

    slot_params generation_params;

    // OAI-compat fields
    bool            verbose   = false;
    oaicompat_type  oaicompat = OAICOMPAT_TYPE_NONE;
    std::string     oaicompat_model;
    std::string     oaicompat_cmpl_id;
    common_chat_msg oaicompat_msg;

    std::vector<common_chat_msg_diff> oaicompat_msg_diffs;

    virtual int get_index() override {
        return index;
    }

    virtual bool is_stop() override {
        return true; // in stream mode, final responses are considered stop
    }

    virtual json to_json() override {
        switch (oaicompat) {
            case OAICOMPAT_TYPE_NONE:
                return to_json_non_oaicompat();
            case OAICOMPAT_TYPE_COMPLETION:
                return to_json_oaicompat();
            case OAICOMPAT_TYPE_CHAT:
                return stream ? to_json_oaicompat_chat_stream() : to_json_oaicompat_chat();
            default:
                GGML_ASSERT(false && "Invalid oaicompat_type");
        }
    }

    json to_json_non_oaicompat() {
        json res = json {
            {"index",               index},
            {"content",             stream ? "" : content}, // in stream mode, content is already in last partial chunk
            {"tokens",              stream ? llama_tokens {} : tokens},
            {"id_slot",             id_slot},
            {"stop",                true},
            {"model",               oaicompat_model},
            {"tokens_predicted",    n_decoded},
            {"tokens_evaluated",    n_prompt_tokens},
            {"generation_settings", generation_params.to_json()},
            {"prompt",              prompt},
            {"has_new_line",        has_new_line},
            {"truncated",           truncated},
            {"stop_type",           stop_type_to_str(stop)},
            {"stopping_word",       stopping_word},
            {"tokens_cached",       n_tokens_cached},
            {"timings",             timings.to_json()},
        };
        if (!stream && !probs_output.empty()) {
            res["completion_probabilities"] = completion_token_output::probs_vector_to_json(probs_output, post_sampling_probs);
        }
        return response_fields.empty() ? res : json_get_nested_values(response_fields, res);
    }

    json to_json_oaicompat() {
        std::time_t t = std::time(0);
        json logprobs = json(nullptr); // OAI default to null
        if (!stream && probs_output.size() > 0) {
            logprobs = json{
                {"content", completion_token_output::probs_vector_to_json(probs_output, post_sampling_probs)},
            };
        }
        json finish_reason = "length";
        if (stop == STOP_TYPE_WORD || stop == STOP_TYPE_EOS) {
            finish_reason = "stop";
        }
        json res = json {
            {"choices",            json::array({
                json{
                    {"text",          stream ? "" : content}, // in stream mode, content is already in last partial chunk
                    {"index",         index},
                    {"logprobs",      logprobs},
                    {"finish_reason", finish_reason},
                }
            })},
            {"created",            t},
            {"model",              oaicompat_model},
            {"system_fingerprint", build_info},
            {"object",             "text_completion"},
            {"usage", json {
                {"completion_tokens", n_decoded},
                {"prompt_tokens",     n_prompt_tokens},
                {"total_tokens",      n_decoded + n_prompt_tokens}
            }},
            {"id", oaicompat_cmpl_id}
        };

        // extra fields for debugging purposes
        if (verbose) {
            res["__verbose"] = to_json_non_oaicompat();
        }
        if (timings.prompt_n >= 0) {
            res.push_back({"timings", timings.to_json()});
        }

        return res;
    }

    json to_json_oaicompat_chat() {
        std::string finish_reason = "length";
        common_chat_msg msg;
        if (!oaicompat_msg.empty()) {
            msg = oaicompat_msg;
        } else {
            msg.role = "assistant";
            msg.content = content;
        }
        if (stop == STOP_TYPE_WORD || stop == STOP_TYPE_EOS) {
            finish_reason = msg.tool_calls.empty() ? "stop" : "tool_calls";
        }

        json choice {
            {"finish_reason", finish_reason},
            {"index", 0},
            {"message", msg.to_json_oaicompat<json>()},
        };

        if (!stream && probs_output.size() > 0) {
            choice["logprobs"] = json{
                {"content", completion_token_output::probs_vector_to_json(probs_output, post_sampling_probs)},
            };
        }

        std::time_t t = std::time(0);

        json res = json {
            {"choices",            json::array({choice})},
            {"created",            t},
            {"model",              oaicompat_model},
            {"system_fingerprint", build_info},
            {"object",             "chat.completion"},
            {"usage", json {
                {"completion_tokens", n_decoded},
                {"prompt_tokens",     n_prompt_tokens},
                {"total_tokens",      n_decoded + n_prompt_tokens}
            }},
            {"id", oaicompat_cmpl_id}
        };

        // extra fields for debugging purposes
        if (verbose) {
            res["__verbose"] = to_json_non_oaicompat();
        }
        if (timings.prompt_n >= 0) {
            res.push_back({"timings", timings.to_json()});
        }

        return res;
    }

    json to_json_oaicompat_chat_stream() {
        std::time_t t = std::time(0);
        std::string finish_reason = "length";
        if (stop == STOP_TYPE_WORD || stop == STOP_TYPE_EOS) {
            finish_reason = oaicompat_msg.tool_calls.empty() ? "stop" : "tool_calls";
        }

        json deltas = json::array();
        for (const auto & diff : oaicompat_msg_diffs) {
            deltas.push_back({
                {"choices", json::array({
                    json {
                        {"finish_reason", nullptr},
                        {"index", 0},
                        {"delta", common_chat_msg_diff_to_json_oaicompat<json>(diff)},
                    },
                })},
                {"created", t},
                {"id", oaicompat_cmpl_id},
                {"model", oaicompat_model},
                {"system_fingerprint", build_info},
                {"object", "chat.completion.chunk"},
            });
        }

        deltas.push_back({
            {"choices", json::array({
                json {
                    {"finish_reason", finish_reason},
                    {"index", 0},
                    {"delta", json::object()},
                },
            })},
            {"created",            t},
            {"id",                 oaicompat_cmpl_id},
            {"model",              oaicompat_model},
            {"system_fingerprint", build_info},
            {"object",             "chat.completion.chunk"},
        });

        if (include_usage) {
            // OpenAI API spec for chat.completion.chunks specifies an empty `choices` array for the last chunk when including usage
            // https://platform.openai.com/docs/api-reference/chat_streaming/streaming#chat_streaming/streaming-choices
            deltas.push_back({
                {"choices", json::array()},
                {"created",            t},
                {"id",                 oaicompat_cmpl_id},
                {"model",              oaicompat_model},
                {"system_fingerprint", build_info},
                {"object",             "chat.completion.chunk"},
                {"usage", json {
                    {"completion_tokens", n_decoded},
                    {"prompt_tokens",     n_prompt_tokens},
                    {"total_tokens",      n_decoded + n_prompt_tokens},
                }},
            });
        }

        if (timings.prompt_n >= 0) {
            deltas.back().push_back({"timings", timings.to_json()});
        }

        // extra fields for debugging purposes
        if (verbose && !deltas.empty()) {
            deltas.front()["__verbose"] = to_json_non_oaicompat();
        }

        return deltas;
    }
};

struct server_task_result_cmpl_partial : server_task_result {
    int index = 0;

    std::string  content;
    llama_tokens tokens;

    int32_t n_decoded;
    int32_t n_prompt_tokens;

    bool post_sampling_probs;
    bool is_progress = false;
    completion_token_output prob_output;
    result_timings timings;
    result_prompt_progress progress;

    // OAI-compat fields
    bool            verbose   = false;
    oaicompat_type  oaicompat = OAICOMPAT_TYPE_NONE;
    std::string     oaicompat_model;
    std::string     oaicompat_cmpl_id;
    std::vector<common_chat_msg_diff> oaicompat_msg_diffs;

    virtual int get_index() override {
        return index;
    }

    virtual bool is_stop() override {
        return false; // in stream mode, partial responses are not considered stop
    }

    virtual json to_json() override {
        switch (oaicompat) {
            case OAICOMPAT_TYPE_NONE:
                return to_json_non_oaicompat();
            case OAICOMPAT_TYPE_COMPLETION:
                return to_json_oaicompat();
            case OAICOMPAT_TYPE_CHAT:
                return to_json_oaicompat_chat();
            default:
                GGML_ASSERT(false && "Invalid oaicompat_type");
        }
    }

    json to_json_non_oaicompat() {
        // non-OAI-compat JSON
        json res = json {
            {"index",            index},
            {"content",          content},
            {"tokens",           tokens},
            {"stop",             false},
            {"id_slot",          id_slot},
            {"tokens_predicted", n_decoded},
            {"tokens_evaluated", n_prompt_tokens},
        };
        // populate the timings object when needed (usually for the last response or with timings_per_token enabled)
        if (timings.prompt_n > 0) {
            res.push_back({"timings", timings.to_json()});
        }
        if (is_progress) {
            res.push_back({"prompt_progress", progress.to_json()});
        }
        if (!prob_output.probs.empty()) {
            res["completion_probabilities"] = completion_token_output::probs_vector_to_json({prob_output}, post_sampling_probs);
        }
        return res;
    }

    json to_json_oaicompat() {
        std::time_t t = std::time(0);
        json logprobs = json(nullptr); // OAI default to null
        if (prob_output.probs.size() > 0) {
            logprobs = json{
                {"content", completion_token_output::probs_vector_to_json({prob_output}, post_sampling_probs)},
            };
        }
        json res = json {
            {"choices",            json::array({
                json{
                    {"text",          content},
                    {"index",         index},
                    {"logprobs",      logprobs},
                    {"finish_reason", nullptr},
                }
            })},
            {"created",            t},
            {"model",              oaicompat_model},
            {"system_fingerprint", build_info},
            {"object",             "text_completion"},
            {"id",                 oaicompat_cmpl_id}
        };

        // extra fields for debugging purposes
        if (verbose) {
            res["__verbose"] = to_json_non_oaicompat();
        }
        if (timings.prompt_n >= 0) {
            res.push_back({"timings", timings.to_json()});
        }
        if (is_progress) {
            res.push_back({"prompt_progress", progress.to_json()});
        }

        return res;
    }

    json to_json_oaicompat_chat() {
        bool first = n_decoded == 1;
        std::time_t t = std::time(0);
        json choices;

        std::vector<json> deltas;
        auto add_delta = [&](const json & delta) {
            deltas.push_back({
                {"choices", json::array({
                    json {
                        {"finish_reason", nullptr},
                        {"index", 0},
                        {"delta", delta},
                    },
                })},
                {"created", t},
                {"id", oaicompat_cmpl_id},
                {"model", oaicompat_model},
                {"system_fingerprint", build_info},
                {"object", "chat.completion.chunk"},
            });
        };
        // We have to send an initial update to conform to openai behavior
        if (first || is_progress) {
            add_delta({
                {"role", "assistant"},
                {"content", nullptr},
            });
        }

        for (const auto & diff : oaicompat_msg_diffs) {
            add_delta(common_chat_msg_diff_to_json_oaicompat<json>(diff));
        }

        if (!deltas.empty()) {
            auto & last_json = deltas[deltas.size() - 1];
            GGML_ASSERT(last_json.at("choices").size() >= 1);

            if (prob_output.probs.size() > 0) {
                last_json.at("choices").at(0)["logprobs"] = json {
                    {"content", completion_token_output::probs_vector_to_json({prob_output}, post_sampling_probs)},
                };
            }

            if (timings.prompt_n >= 0) {
                last_json.push_back({"timings", timings.to_json()});
            }
            if (is_progress) {
                last_json.push_back({"prompt_progress", progress.to_json()});
            }
        }

        return deltas;
    }
};

struct server_task_result_embd : server_task_result {
    int index = 0;
    std::vector<std::vector<float>> embedding;

    int32_t n_tokens;

    // OAI-compat fields
    oaicompat_type oaicompat = OAICOMPAT_TYPE_NONE;

    virtual int get_index() override {
        return index;
    }

    virtual json to_json() override {
        return oaicompat == OAICOMPAT_TYPE_EMBEDDING
            ? to_json_oaicompat()
            : to_json_non_oaicompat();
    }

    json to_json_non_oaicompat() {
        return json {
            {"index",     index},
            {"embedding", embedding},
        };
    }

    json to_json_oaicompat() {
        return json {
            {"index",            index},
            {"embedding",        embedding[0]},
            {"tokens_evaluated", n_tokens},
        };
    }
};

struct server_task_result_rerank : server_task_result {
    int index = 0;
    float score = -1e6;

    int32_t n_tokens;

    virtual int get_index() override {
        return index;
    }

    virtual json to_json() override {
        return json {
            {"index",            index},
            {"score",            score},
            {"tokens_evaluated", n_tokens},
        };
    }
};

// this function maybe used outside of server_task_result_error
static json format_error_response(const std::string & message, const enum error_type type) {
    std::string type_str;
    int code = 500;
    switch (type) {
        case ERROR_TYPE_INVALID_REQUEST:
            type_str = "invalid_request_error";
            code = 400;
            break;
        case ERROR_TYPE_AUTHENTICATION:
            type_str = "authentication_error";
            code = 401;
            break;
        case ERROR_TYPE_NOT_FOUND:
            type_str = "not_found_error";
            code = 404;
            break;
        case ERROR_TYPE_SERVER:
            type_str = "server_error";
            code = 500;
            break;
        case ERROR_TYPE_PERMISSION:
            type_str = "permission_error";
            code = 403;
            break;
        case ERROR_TYPE_NOT_SUPPORTED:
            type_str = "not_supported_error";
            code = 501;
            break;
        case ERROR_TYPE_UNAVAILABLE:
            type_str = "unavailable_error";
            code = 503;
            break;
        case ERROR_TYPE_EXCEED_CONTEXT_SIZE:
            type_str = "exceed_context_size_error";
            code = 400;
            break;
    }
    return json {
        {"code", code},
        {"message", message},
        {"type", type_str},
    };
}

struct server_task_result_error : server_task_result {
    int index = 0;
    error_type err_type = ERROR_TYPE_SERVER;
    std::string err_msg;

    // for ERROR_TYPE_EXCEED_CONTEXT_SIZE
    int32_t n_prompt_tokens = 0;
    int32_t n_ctx           = 0;

    virtual bool is_error() override {
        return true;
    }

    virtual json to_json() override {
        json res = format_error_response(err_msg, err_type);
        if (err_type == ERROR_TYPE_EXCEED_CONTEXT_SIZE) {
            res["n_prompt_tokens"] = n_prompt_tokens;
            res["n_ctx"]           = n_ctx;
        }
        return res;
    }
};

struct server_task_result_metrics : server_task_result {
    int n_idle_slots;
    int n_processing_slots;
    int n_tasks_deferred;
    int64_t t_start;

    // TODO: somehow reuse server_metrics in the future, instead of duplicating the fields
    uint64_t n_prompt_tokens_processed_total = 0;
    uint64_t t_prompt_processing_total       = 0;
    uint64_t n_tokens_predicted_total        = 0;
    uint64_t t_tokens_generation_total       = 0;

    uint64_t n_tokens_max = 0;

    uint64_t n_prompt_tokens_processed = 0;
    uint64_t t_prompt_processing       = 0;

    uint64_t n_tokens_predicted  = 0;
    uint64_t t_tokens_generation = 0;

    uint64_t n_decode_total     = 0;
    uint64_t n_busy_slots_total = 0;

    // while we can also use std::vector<server_slot> this requires copying the slot object which can be quite messy
    // therefore, we use json to temporarily store the slot.to_json() result
    json slots_data = json::array();

    virtual json to_json() override {
        return json {
            { "idle",                            n_idle_slots },
            { "processing",                      n_processing_slots },
            { "deferred",                        n_tasks_deferred },
            { "t_start",                         t_start },

            { "n_prompt_tokens_processed_total", n_prompt_tokens_processed_total },
            { "t_tokens_generation_total",       t_tokens_generation_total },
            { "n_tokens_predicted_total",        n_tokens_predicted_total },
            { "t_prompt_processing_total",       t_prompt_processing_total },

            { "n_tokens_max",                    n_tokens_max },

            { "n_prompt_tokens_processed",       n_prompt_tokens_processed },
            { "t_prompt_processing",             t_prompt_processing },
            { "n_tokens_predicted",              n_tokens_predicted },
            { "t_tokens_generation",             t_tokens_generation },

            { "n_decode_total",                  n_decode_total },
            { "n_busy_slots_total",              n_busy_slots_total },

            { "slots",                           slots_data },
        };
    }
};

struct server_task_result_slot_save_load : server_task_result {
    std::string filename;
    bool is_save; // true = save, false = load

    size_t n_tokens;
    size_t n_bytes;
    double t_ms;

    virtual json to_json() override {
        if (is_save) {
            return json {
                { "id_slot",   id_slot },
                { "filename",  filename },
                { "n_saved",   n_tokens },
                { "n_written", n_bytes },
                { "timings", {
                    { "save_ms", t_ms }
                }},
            };
        }

        return json {
            { "id_slot",    id_slot },
            { "filename",   filename },
            { "n_restored", n_tokens },
            { "n_read",     n_bytes },
            { "timings", {
                { "restore_ms", t_ms }
            }},
        };
    }
};

struct server_task_result_slot_erase : server_task_result {
    size_t n_erased;

    virtual json to_json() override {
        return json {
            { "id_slot",  id_slot },
            { "n_erased", n_erased },
        };
    }
};

struct server_task_result_apply_lora : server_task_result {
    virtual json to_json() override {
        return json {{ "success", true }};
    }
};

struct server_prompt_checkpoint {
    llama_pos pos_min;
    llama_pos pos_max;

    std::vector<uint8_t> data;

    size_t size() const {
        return data.size();
    }
};

struct server_prompt {
    server_tokens tokens;

    std::vector<uint8_t> data;

    std::list<server_prompt_checkpoint> checkpoints;

    size_t size() const {
        size_t res = data.size();

        for (const auto & checkpoint : checkpoints) {
            res += checkpoint.size();
        }

        return res;
    }

    int n_tokens() const {
        return tokens.size();
    }
};

struct server_prompt_cache {
    server_prompt_cache(int32_t limit_size_mib, size_t limit_tokens) {
        this->limit_size   = 1024ull*1024ull*(limit_size_mib < 0 ? 0 : limit_size_mib);
        this->limit_tokens = limit_tokens;
    }

    std::list<server_prompt> states;

    // in bytes, 0 = no limit
    size_t limit_size = 0;

    // in tokens, 0 = no limit
    size_t limit_tokens = 0;

    size_t size() const {
        size_t res = 0;

        for (const auto & state : states) {
            res += state.size();
        }

        return res;
    }

    size_t n_tokens() const {
        size_t res = 0;

        for (const auto & state : states) {
            res += state.n_tokens();
        }

        return res;
    }

    server_prompt * alloc(const server_prompt & prompt, size_t state_size) {
        // first check if the current state is contained fully in the cache
        for (auto it = states.begin(); it != states.end(); ++it) {
            const int cur_lcp_len = it->tokens.get_common_prefix(prompt.tokens);

            if (cur_lcp_len == (int) prompt.tokens.size()) {
                SRV_WRN("%s", " - prompt is already in the cache, skipping\n");
                return nullptr;
            }
        }

        // next, remove any cached prompts that are fully contained in the current prompt
        for (auto it = states.begin(); it != states.end();) {
            const int len = it->tokens.get_common_prefix(prompt.tokens);

            if (len == (int) it->tokens.size()) {
                SRV_WRN(" - removing obsolete cached prompt with length %d\n", len);

                it = states.erase(it);
            } else {
                ++it;
            }
        }

        std::vector<uint8_t> state_data;

        // check if we can allocate enough memory for the new state
        try {
            state_data.resize(state_size);
        } catch (const std::bad_alloc & e) {
            SRV_ERR("failed to allocate memory for prompt cache state: %s\n", e.what());

            limit_size = std::max<size_t>(1, 0.4*size());

            SRV_WRN(" - cache size limit reduced to %.3f MiB\n", limit_size / (1024.0 * 1024.0));

            update();

            return nullptr;
        }

        // TODO: for some reason we can't copy server_tokens, so we have to do this workaround
        auto & cur = states.emplace_back();
        cur = {
            /*.tokens      =*/ server_tokens(prompt.tokens.get_text_tokens(), false),
            /*.data        =*/ std::move(state_data),
            /*.checkpoints =*/ prompt.checkpoints,
        };

        return &cur;
    }

    bool load(server_prompt & prompt, const server_tokens & tokens_new, llama_context * ctx, int32_t id_slot) {
        const int lcp_best = prompt.tokens.get_common_prefix(tokens_new);

        float f_keep_best = float(lcp_best) / prompt.tokens.size();
        float sim_best    = float(lcp_best) / tokens_new.size();

        SRV_WRN(" - looking for better prompt, base f_keep = %.3f, sim = %.3f\n", f_keep_best, sim_best);

        auto it_best = states.end();

        // find the most similar cached prompt, that would also preserve the most context
        for (auto it = states.begin(); it != states.end(); ++it) {
            const int lcp_cur = it->tokens.get_common_prefix(tokens_new);

            const float f_keep_cur = float(lcp_cur) / it->tokens.size();
            const float sim_cur    = float(lcp_cur) / tokens_new.size();

            // don't trash large prompts
            if (f_keep_cur < 0.25f) {
                continue;
            }

            if (f_keep_best < f_keep_cur && sim_best < sim_cur) {
                f_keep_best = f_keep_cur;
                sim_best    = sim_cur;

                it_best = it;
            }
        }

        if (it_best != states.end()) {
            SRV_WRN(" - found better prompt with f_keep = %.3f, sim = %.3f\n", f_keep_best, sim_best);

            const size_t size = it_best->data.size();
            const size_t n = llama_state_seq_set_data_ext(ctx, it_best->data.data(), size, id_slot, 0);
            if (n != size) {
                SRV_WRN("failed to restore state with size %zu\n", size);

                return false;
            }

            it_best->data.clear();
            it_best->data.shrink_to_fit();

            prompt = std::move(*it_best);

            states.erase(it_best);
        }

        return true;
    }

    void update() {
        if (limit_size > 0) {
            // always keep at least one state, regardless of the limits
            while (states.size() > 1 && size() > limit_size) {
                if (states.empty()) {
                    break;
                }

                SRV_WRN(" - cache size limit reached, removing oldest entry (size = %.3f MiB)\n", states.front().size() / (1024.0 * 1024.0));

                states.pop_front();
            }
        }

        // average size per token
        const float size_per_token = std::max<float>(1.0f, float(size()) / (std::max<size_t>(1, n_tokens())));

        // dynamically increase the token limit if it can fit in the memory limit
        const size_t limit_tokens_cur = limit_size > 0 ? std::max<size_t>(limit_tokens, limit_size/size_per_token) : limit_tokens;

        if (limit_tokens > 0) {
            while (states.size() > 1 && n_tokens() > limit_tokens_cur) {
                if (states.empty()) {
                    break;
                }

                SRV_WRN(" - cache token limit (%zu, est: %zu) reached, removing oldest entry (size = %.3f MiB)\n",
                        limit_tokens, limit_tokens_cur, states.front().size() / (1024.0 * 1024.0));

                states.pop_front();
            }
        }

        SRV_WRN(" - cache state: %zu prompts, %.3f MiB (limits: %.3f MiB, %zu tokens, %zu est)\n",
                states.size(), size() / (1024.0 * 1024.0), limit_size / (1024.0 * 1024.0), limit_tokens, limit_tokens_cur);

        for (const auto & state : states) {
            SRV_WRN("   - prompt %p: %7d tokens, checkpoints: %2zu, %9.3f MiB\n",
                    (const void *)&state, state.n_tokens(), state.checkpoints.size(), state.size() / (1024.0 * 1024.0));
        }
    }
};

struct server_slot {
    int id;

    llama_batch batch_spec = {};

    // TODO: change to unique_ptrs for consistency:
    llama_context * ctx = nullptr;
    llama_context * ctx_dft = nullptr;

    // multimodal
    mtmd_context * mctx = nullptr;

    common_speculative * spec = nullptr;

    std::unique_ptr<const server_task> task;
    std::unique_ptr<const server_task> task_prev; // used for debugging

    // used to determine the slot that has been used the longest
    int64_t t_last_used = -1;

    // generation props
    int32_t n_ctx       = 0;  // context size per slot
    int32_t n_keep      = 0;
    int32_t n_decoded   = 0;
    int32_t n_remaining = -1;
    int32_t i_batch     = -1;

    int32_t n_prompt_tokens_cache     = 0;
    int32_t n_prompt_tokens_processed = 0;

    size_t last_nl_pos = 0;

    std::string  generated_text;
    llama_tokens generated_tokens;

    common_chat_msg chat_msg;

    std::vector<completion_token_output> generated_token_probs;

    bool has_next_token = true;
    bool has_new_line   = false;
    bool truncated      = false;

    stop_type stop;

    std::string stopping_word;

    // state
    slot_state state = SLOT_STATE_IDLE;

    server_prompt prompt;

    void prompt_save(server_prompt_cache & prompt_cache) const {
        assert(prompt.data.size() == 0);

        const size_t cur_size = llama_state_seq_get_size_ext(ctx, id, 0);

        SRV_WRN(" - saving prompt with length %d, total state size = %.3f MiB\n",
                (int) prompt.tokens.size(), cur_size / (1024.0 * 1024.0));

        auto * cur = prompt_cache.alloc(prompt, cur_size);
        if (cur == nullptr) {
            return;
        }

        llama_state_seq_get_data_ext(ctx, cur->data.data(), cur_size, id, 0);
    }

    void prompt_load(server_prompt_cache & prompt_cache, const server_tokens & tokens) {
        bool res = prompt_cache.load(prompt, tokens, ctx, id);
        if (!res) {
            SLT_WRN(*this, "%s", "failed to load prompt from cache\n");
        }
    }

    std::vector<common_adapter_lora_info> lora;
    int32_t alora_invocation_start = -1;

    // sampling
    json json_schema;

    struct common_sampler * smpl = nullptr;

    llama_token sampled;

    common_chat_format chat_format = COMMON_CHAT_FORMAT_CONTENT_ONLY;
    std::vector<std::string> generated_tool_call_ids;

    // stats
    size_t n_sent_text = 0; // number of sent text character

    int64_t t_start_process_prompt;
    int64_t t_start_generation;

    double t_prompt_processing; // ms
    double t_token_generation;  // ms

    std::function<void(int)> callback_on_release;

    // Speculative decoding stats
    int32_t n_draft_total = 0;      // Total draft tokens generated
    int32_t n_draft_accepted = 0;   // Draft tokens actually accepted

    void reset() {
        SLT_DBG(*this, "%s", "\n");

        n_prompt_tokens_cache = 0;

        last_nl_pos    = 0;
        generated_text = "";
        has_new_line   = false;
        truncated      = false;
        stop           = STOP_TYPE_NONE;
        stopping_word  = "";
        n_sent_text    = 0;
        chat_format    = COMMON_CHAT_FORMAT_CONTENT_ONLY;

        generated_tokens.clear();
        generated_token_probs.clear();
        chat_msg = {};
        json_schema = json();
        generated_tool_call_ids.clear();

        // clear speculative decoding stats
        n_draft_total = 0;
        n_draft_accepted = 0;

        task.reset();
        task_prev.reset();

        // clear alora start
        alora_invocation_start = -1;
    }

    bool need_embd() const {
        GGML_ASSERT(task);

        return server_task_type_need_embd(task->type);
    }

    bool need_logits() const {
        GGML_ASSERT(task);

        return server_task_type_need_logits(task->type);
    }

    // if the context does not have a memory module then all embeddings have to be computed within a single ubatch
    // also we cannot split if the pooling would require any past tokens
    bool can_split() const {
        return
            !need_embd() ||
            (llama_get_memory(ctx) && llama_pooling_type(ctx) == LLAMA_POOLING_TYPE_LAST);
    }

    bool can_batch_with(server_slot & other_slot) const {
        GGML_ASSERT(task);

        return task->type == other_slot.task->type && are_lora_equal(lora, other_slot.lora);
    }

    bool has_budget(const common_params & global_params) {
        GGML_ASSERT(task);

        if (task->params.n_predict == -1 && global_params.n_predict == -1) {
            return true; // limitless
        }

        n_remaining = -1;

        if (task->params.n_predict != -1) {
            n_remaining = task->params.n_predict - n_decoded;
        } else if (global_params.n_predict != -1) {
            n_remaining = global_params.n_predict - n_decoded;
        }

        return n_remaining > 0; // no budget
    }

    bool is_processing() const {
        return state != SLOT_STATE_IDLE;
    }

    bool can_speculate() const {
        return ctx_dft;
    }

    void add_token(const completion_token_output & token) {
        if (!is_processing()) {
            SLT_WRN(*this, "%s", "slot is not processing\n");
            return;
        }
        generated_token_probs.push_back(token);
    }

    void release() {
        if (is_processing()) {
            GGML_ASSERT(task);

            SLT_INF(*this, "stop processing: n_tokens = %d, truncated = %d\n", prompt.n_tokens(), truncated);

            t_last_used = ggml_time_us();
            t_token_generation = (ggml_time_us() - t_start_generation) / 1e3;
            state = SLOT_STATE_IDLE;

            task_prev = std::move(task);
            task.reset();

            callback_on_release(id);
        }
    }

    result_timings get_timings() const {
        result_timings timings;
        timings.cache_n = n_prompt_tokens_cache;

        timings.prompt_n            = n_prompt_tokens_processed;
        timings.prompt_ms           = t_prompt_processing;
        timings.prompt_per_token_ms = t_prompt_processing / n_prompt_tokens_processed;
        timings.prompt_per_second   = 1e3 / t_prompt_processing * n_prompt_tokens_processed;

        timings.predicted_n            = n_decoded;
        timings.predicted_ms           = t_token_generation;
        timings.predicted_per_token_ms = t_token_generation / n_decoded;
        timings.predicted_per_second   = 1e3 / t_token_generation * n_decoded;

        // Add speculative metrics
        if (n_draft_total > 0) {
            timings.draft_n          = n_draft_total;
            timings.draft_n_accepted = n_draft_accepted;
        }

        return timings;
    }

    const common_chat_msg & update_chat_msg(std::vector<common_chat_msg_diff> & diffs) {
        GGML_ASSERT(task);

        auto previous_msg = chat_msg;
        SRV_DBG("Parsing chat message: %s\n", generated_text.c_str());
        auto new_msg = common_chat_parse(
            generated_text,
            /* is_partial= */ stop != STOP_TYPE_EOS,
            task->params.oaicompat_chat_syntax);
        if (!new_msg.empty()) {
            new_msg.set_tool_call_ids(generated_tool_call_ids, gen_tool_call_id);
            chat_msg = new_msg;
            diffs = common_chat_msg_diff::compute_diffs(previous_msg, new_msg.empty() ? previous_msg : new_msg);
        }
        return chat_msg;
    }

    size_t find_stopping_strings(const std::string & text, const size_t last_token_size, bool is_full_stop) {
        GGML_ASSERT(task);

        size_t stop_pos = std::string::npos;

        for (const std::string & word : task->params.antiprompt) {
            size_t pos;

            if (is_full_stop) {
                const size_t tmp      = word.size() + last_token_size;
                const size_t from_pos = text.size() > tmp ? text.size() - tmp : 0;

                pos = text.find(word, from_pos);
            } else {
                // otherwise, partial stop
                pos = string_find_partial_stop(text, word);
            }

            if (pos != std::string::npos && (stop_pos == std::string::npos || pos < stop_pos)) {
                if (is_full_stop) {
                    stop           = STOP_TYPE_WORD;
                    stopping_word  = word;
                    has_next_token = false;
                }
                stop_pos = pos;
            }
        }

        return stop_pos;
    }

    void print_timings() const {
        const double t_prompt        =       t_prompt_processing / n_prompt_tokens_processed;
        const double n_prompt_second = 1e3 / t_prompt_processing * n_prompt_tokens_processed;

        const double t_gen        =       t_token_generation / n_decoded;
        const double n_gen_second = 1e3 / t_token_generation * n_decoded;

        SLT_INF(*this,
                "\n"
                "prompt eval time = %10.2f ms / %5d tokens (%8.2f ms per token, %8.2f tokens per second)\n"
                "       eval time = %10.2f ms / %5d tokens (%8.2f ms per token, %8.2f tokens per second)\n"
                "      total time = %10.2f ms / %5d tokens\n",
                t_prompt_processing, n_prompt_tokens_processed, t_prompt, n_prompt_second,
                t_token_generation, n_decoded, t_gen, n_gen_second,
                t_prompt_processing + t_token_generation, n_prompt_tokens_processed + n_decoded);

        if (n_draft_total > 0) {
            const float draft_ratio = (float) n_draft_accepted / n_draft_total;
            SLT_INF(*this,
                    "\n"
                    "draft acceptance rate = %0.5f (%5d accepted / %5d generated)\n",
                    draft_ratio, n_draft_accepted, n_draft_total
            );
        }
    }

    json to_json(bool only_metrics = false) const {
        json res;

        res = {
            {"id",            id},
            {"n_ctx",         n_ctx},
            {"speculative",   can_speculate()},
            {"is_processing", is_processing()},
        };

        const auto & ptask = task ? task : task_prev;

        if (ptask) {
            res["id_task"] = ptask->id;
            res["params"] = ptask->params.to_json(only_metrics);
            res["next_token"] = {
                {
                    {"has_next_token", has_next_token},
                    {"has_new_line",   has_new_line},
                    {"n_remain",       n_remaining},
                    {"n_decoded",      n_decoded},
                }
            };

            if (!only_metrics) {
                res["prompt"] = ptask->tokens.detokenize(ctx, true);
                res["generated"] = generated_text;
            }
        }

        return res;
    }
};

struct server_metrics {
    int64_t t_start = 0;

    uint64_t n_prompt_tokens_processed_total = 0;
    uint64_t t_prompt_processing_total       = 0;
    uint64_t n_tokens_predicted_total        = 0;
    uint64_t t_tokens_generation_total       = 0;

    uint64_t n_tokens_max = 0;

    uint64_t n_prompt_tokens_processed = 0;
    uint64_t t_prompt_processing       = 0;

    uint64_t n_tokens_predicted  = 0;
    uint64_t t_tokens_generation = 0;

    uint64_t n_decode_total     = 0;
    uint64_t n_busy_slots_total = 0;

    void init() {
        t_start = ggml_time_us();
    }

    void on_prompt_eval(const server_slot & slot) {
        n_prompt_tokens_processed_total += slot.n_prompt_tokens_processed;
        n_prompt_tokens_processed       += slot.n_prompt_tokens_processed;
        t_prompt_processing             += slot.t_prompt_processing;
        t_prompt_processing_total       += slot.t_prompt_processing;

        n_tokens_max = std::max(n_tokens_max, (uint64_t) slot.prompt.n_tokens());
    }

    void on_prediction(const server_slot & slot) {
        n_tokens_predicted_total   += slot.n_decoded;
        n_tokens_predicted         += slot.n_decoded;
        t_tokens_generation        += slot.t_token_generation;
        t_tokens_generation_total  += slot.t_token_generation;
    }

    void on_decoded(const std::vector<server_slot> & slots) {
        n_decode_total++;
        for (const auto & slot : slots) {
            if (slot.is_processing()) {
                n_busy_slots_total++;
            }
            n_tokens_max = std::max(n_tokens_max, (uint64_t) slot.prompt.n_tokens());
        }
    }

    void reset_bucket() {
        n_prompt_tokens_processed = 0;
        t_prompt_processing       = 0;
        n_tokens_predicted        = 0;
        t_tokens_generation       = 0;
    }
};

struct server_queue {
    int id = 0;
    bool running;

    // queues
    std::deque<server_task> queue_tasks;
    std::deque<server_task> queue_tasks_deferred;

    std::mutex mutex_tasks;
    std::condition_variable condition_tasks;

    // callback functions
    std::function<void(server_task &&)> callback_new_task;
    std::function<void(void)>           callback_update_slots;

    // Add a new task to the end of the queue
    int post(server_task && task, bool front = false) {
        std::unique_lock<std::mutex> lock(mutex_tasks);
        GGML_ASSERT(task.id != -1);
        // if this is cancel task make sure to clean up pending tasks
        if (task.type == SERVER_TASK_TYPE_CANCEL) {
            cleanup_pending_task(task.id_target);
        }
        const int task_id = task.id;
        QUE_DBG("new task, id = %d, front = %d\n", task_id, front);
        if (front) {
            queue_tasks.push_front(std::move(task));
        } else {
            queue_tasks.push_back(std::move(task));
        }
        condition_tasks.notify_one();
        return task_id;
    }

    // multi-task version of post()
    int post(std::vector<server_task> && tasks, bool front = false) {
        std::unique_lock<std::mutex> lock(mutex_tasks);
        for (auto & task : tasks) {
            if (task.id == -1) {
                task.id = id++;
            }
            // if this is cancel task make sure to clean up pending tasks
            if (task.type == SERVER_TASK_TYPE_CANCEL) {
                cleanup_pending_task(task.id_target);
            }
            QUE_DBG("new task, id = %d/%d, front = %d\n", task.id, (int) tasks.size(), front);
            if (front) {
                queue_tasks.push_front(std::move(task));
            } else {
                queue_tasks.push_back(std::move(task));
            }
        }
        condition_tasks.notify_one();
        return 0;
    }

    // Add a new task, but defer until one slot is available
    void defer(server_task && task) {
        std::unique_lock<std::mutex> lock(mutex_tasks);
        QUE_DBG("defer task, id = %d\n", task.id);
        queue_tasks_deferred.push_back(std::move(task));
        condition_tasks.notify_one();
    }

    // Get the next id for creating a new task
    int get_new_id() {
        std::unique_lock<std::mutex> lock(mutex_tasks);
        int new_id = id++;
        return new_id;
    }

    // Register function to process a new task
    void on_new_task(std::function<void(server_task &&)> callback) {
        callback_new_task = std::move(callback);
    }

    // Register the function to be called when all slots data is ready to be processed
    void on_update_slots(std::function<void(void)> callback) {
        callback_update_slots = std::move(callback);
    }

    // Call when the state of one slot is changed, it will move one task from deferred to main queue
    void pop_deferred_task() {
        std::unique_lock<std::mutex> lock(mutex_tasks);
        if (!queue_tasks_deferred.empty()) {
            queue_tasks.emplace_front(std::move(queue_tasks_deferred.front()));
            queue_tasks_deferred.pop_front();
        }
        condition_tasks.notify_one();
    }

    // end the start_loop routine
    void terminate() {
        std::unique_lock<std::mutex> lock(mutex_tasks);
        running = false;
        condition_tasks.notify_all();
    }

    /**
     * Main loop consists of these steps:
     * - Wait until a new task arrives
     * - Process the task (i.e. maybe copy data into slot)
     * - Check if multitask is finished
     * - Update all slots
     */
    void start_loop() {
        running = true;

        while (true) {
            QUE_DBG("%s", "processing new tasks\n");

            while (true) {
                std::unique_lock<std::mutex> lock(mutex_tasks);
                if (!running) {
                    QUE_DBG("%s", "terminate\n");
                    return;
                }
                if (queue_tasks.empty()) {
                    lock.unlock();
                    break;
                }
                server_task task = std::move(queue_tasks.front());
                queue_tasks.pop_front();
                lock.unlock();

                QUE_DBG("processing task, id = %d\n", task.id);
                callback_new_task(std::move(task));
            }

            // all tasks in the current loop is processed, slots data is now ready
            QUE_DBG("%s", "update slots\n");

            callback_update_slots();

            QUE_DBG("%s", "waiting for new tasks\n");
            {
                std::unique_lock<std::mutex> lock(mutex_tasks);
                if (!running) {
                    QUE_DBG("%s", "terminate\n");
                    return;
                }
                if (queue_tasks.empty()) {
                    condition_tasks.wait(lock, [&]{
                        return (!queue_tasks.empty() || !running);
                    });
                }
            }
        }
    }

private:
    void cleanup_pending_task(int id_target) {
        // no need lock because this is called exclusively by post()
        auto rm_func = [id_target](const server_task & task) {
            return task.id == id_target;
        };
        queue_tasks.erase(
            std::remove_if(queue_tasks.begin(),          queue_tasks.end(),          rm_func),
            queue_tasks.end());
        queue_tasks_deferred.erase(
            std::remove_if(queue_tasks_deferred.begin(), queue_tasks_deferred.end(), rm_func),
            queue_tasks_deferred.end());
    }
};

struct server_response {
    bool running = true;

    // for keeping track of all tasks waiting for the result
    std::unordered_set<int> waiting_task_ids;

    // the main result queue (using ptr for polymorphism)
    std::vector<server_task_result_ptr> queue_results;

    std::mutex mutex_results;
    std::condition_variable condition_results;

    // add the id_task to the list of tasks waiting for response
    void add_waiting_task_id(int id_task) {
        SRV_DBG("add task %d to waiting list. current waiting = %d (before add)\n", id_task, (int) waiting_task_ids.size());

        std::unique_lock<std::mutex> lock(mutex_results);
        waiting_task_ids.insert(id_task);
    }

    void add_waiting_tasks(const std::vector<server_task> & tasks) {
        std::unique_lock<std::mutex> lock(mutex_results);

        for (const auto & task : tasks) {
            SRV_DBG("add task %d to waiting list. current waiting = %d (before add)\n", task.id, (int) waiting_task_ids.size());
            waiting_task_ids.insert(task.id);
        }
    }

    // when the request is finished, we can remove task associated with it
    void remove_waiting_task_id(int id_task) {
        SRV_DBG("remove task %d from waiting list. current waiting = %d (before remove)\n", id_task, (int) waiting_task_ids.size());

        std::unique_lock<std::mutex> lock(mutex_results);
        waiting_task_ids.erase(id_task);
        // make sure to clean up all pending results
        queue_results.erase(
            std::remove_if(queue_results.begin(), queue_results.end(), [id_task](const server_task_result_ptr & res) {
                return res->id == id_task;
            }),
            queue_results.end());
    }

    void remove_waiting_task_ids(const std::unordered_set<int> & id_tasks) {
        std::unique_lock<std::mutex> lock(mutex_results);

        for (const auto & id_task : id_tasks) {
            SRV_DBG("remove task %d from waiting list. current waiting = %d (before remove)\n", id_task, (int) waiting_task_ids.size());
            waiting_task_ids.erase(id_task);
        }
    }

    // This function blocks the thread until there is a response for one of the id_tasks
    server_task_result_ptr recv(const std::unordered_set<int> & id_tasks) {
        while (true) {
            std::unique_lock<std::mutex> lock(mutex_results);
            condition_results.wait(lock, [&]{
                if (!running) {
                    SRV_DBG("%s : queue result stop\n", __func__);
                    std::terminate(); // we cannot return here since the caller is HTTP code
                }
                return !queue_results.empty();
            });

            for (size_t i = 0; i < queue_results.size(); i++) {
                if (id_tasks.find(queue_results[i]->id) != id_tasks.end()) {
                    server_task_result_ptr res = std::move(queue_results[i]);
                    queue_results.erase(queue_results.begin() + i);
                    return res;
                }
            }
        }

        // should never reach here
    }

    // same as recv(), but have timeout in seconds
    // if timeout is reached, nullptr is returned
    server_task_result_ptr recv_with_timeout(const std::unordered_set<int> & id_tasks, int timeout) {
        while (true) {
            std::unique_lock<std::mutex> lock(mutex_results);

            for (int i = 0; i < (int) queue_results.size(); i++) {
                if (id_tasks.find(queue_results[i]->id) != id_tasks.end()) {
                    server_task_result_ptr res = std::move(queue_results[i]);
                    queue_results.erase(queue_results.begin() + i);
                    return res;
                }
            }

            std::cv_status cr_res = condition_results.wait_for(lock, std::chrono::seconds(timeout));
            if (!running) {
                SRV_DBG("%s : queue result stop\n", __func__);
                std::terminate(); // we cannot return here since the caller is HTTP code
            }
            if (cr_res == std::cv_status::timeout) {
                return nullptr;
            }
        }

        // should never reach here
    }

    // single-task version of recv()
    server_task_result_ptr recv(int id_task) {
        std::unordered_set<int> id_tasks = {id_task};
        return recv(id_tasks);
    }

    // Send a new result to a waiting id_task
    void send(server_task_result_ptr && result) {
        SRV_DBG("sending result for task id = %d\n", result->id);

        std::unique_lock<std::mutex> lock(mutex_results);
        for (const auto & id_task : waiting_task_ids) {
            if (result->id == id_task) {
                SRV_DBG("task id = %d pushed to result queue\n", result->id);

                queue_results.emplace_back(std::move(result));
                condition_results.notify_all();
                return;
            }
        }
    }

    // terminate the waiting loop
    void terminate() {
        running = false;
        condition_results.notify_all();
    }
};

struct server_context {
    common_params params_base;

    // note: keep these alive - they determine the lifetime of the model, context, etc.
    common_init_result llama_init;
    common_init_result llama_init_dft;

    llama_model * model = nullptr;
    llama_context * ctx = nullptr;

    // multimodal
    mtmd_context * mctx = nullptr;

    const llama_vocab * vocab = nullptr;
    bool vocab_dft_compatible = true;

    llama_model * model_dft = nullptr;

    llama_context_params cparams_dft;

    llama_batch batch {};

    bool clean_kv_cache = true;
    bool add_bos_token  = true;

    int32_t n_ctx; // total context for all clients / slots

    // slots / clients
    std::vector<server_slot> slots;

    int slots_debug = 0;

    server_queue    queue_tasks;
    server_response queue_results;

    std::unique_ptr<server_prompt_cache> prompt_cache;

    server_metrics metrics;

    // Necessary similarity of prompt for slot selection
    float slot_prompt_similarity = 0.0f;

    common_chat_templates_ptr chat_templates;
    oaicompat_parser_options  oai_parser_opt;

    ~server_context() {
        mtmd_free(mctx);

        // Clear any sampling context
        for (server_slot & slot : slots) {
            common_sampler_free(slot.smpl);
            slot.smpl = nullptr;

            llama_free(slot.ctx_dft);
            slot.ctx_dft = nullptr;

            common_speculative_free(slot.spec);
            slot.spec = nullptr;

            llama_batch_free(slot.batch_spec);
        }

        llama_batch_free(batch);
    }

    bool load_model(const common_params & params) {
        SRV_INF("loading model '%s'\n", params.model.path.c_str());

        params_base = params;

        llama_init = common_init_from_params(params_base);

        model = llama_init.model.get();
        ctx   = llama_init.context.get();

        if (model == nullptr) {
            SRV_ERR("failed to load model, '%s'\n", params_base.model.path.c_str());
            return false;
        }

        vocab = llama_model_get_vocab(model);

        n_ctx = llama_n_ctx(ctx);

        add_bos_token = llama_vocab_get_add_bos(vocab);

        if (!params_base.speculative.model.path.empty() || !params_base.speculative.model.hf_repo.empty()) {
            SRV_INF("loading draft model '%s'\n", params_base.speculative.model.path.c_str());

            auto params_dft = params_base;

            params_dft.devices      = params_base.speculative.devices;
            params_dft.model        = params_base.speculative.model;
            params_dft.n_ctx        = params_base.speculative.n_ctx == 0 ? params_base.n_ctx / params_base.n_parallel : params_base.speculative.n_ctx;
            params_dft.n_gpu_layers = params_base.speculative.n_gpu_layers;
            params_dft.n_parallel   = 1;
            params_dft.cache_type_k = params_base.speculative.cache_type_k;
            params_dft.cache_type_v = params_base.speculative.cache_type_v;

            params_dft.cpuparams.n_threads = params_base.speculative.cpuparams.n_threads;
            params_dft.cpuparams_batch.n_threads = params_base.speculative.cpuparams_batch.n_threads;
            params_dft.tensor_buft_overrides = params_base.speculative.tensor_buft_overrides;

            llama_init_dft = common_init_from_params(params_dft);

            model_dft = llama_init_dft.model.get();

            if (model_dft == nullptr) {
                SRV_ERR("failed to load draft model, '%s'\n", params_base.speculative.model.path.c_str());
                return false;
            }

            vocab_dft_compatible = common_speculative_are_compatible(ctx, llama_init_dft.context.get());
            if (!vocab_dft_compatible) {
                SRV_INF("the draft model '%s' is not compatible with the target model '%s'. tokens will be translated between the draft and target models.\n", params_base.speculative.model.path.c_str(), params_base.model.path.c_str());
            }

            const int n_ctx_dft = llama_n_ctx(llama_init_dft.context.get());

            cparams_dft = common_context_params_to_llama(params_dft);
            cparams_dft.n_batch = n_ctx_dft;

            // the context is not needed - we will create one for each slot
            llama_init_dft.context.reset();
        }

        chat_templates = common_chat_templates_init(model, params_base.chat_template);
        try {
            common_chat_format_example(chat_templates.get(), params.use_jinja, params.default_template_kwargs);
        } catch (const std::exception & e) {
            SRV_WRN("%s: Chat template parsing error: %s\n", __func__, e.what());
            SRV_WRN("%s: The chat template that comes with this model is not yet supported, falling back to chatml. This may cause the model to output suboptimal responses\n", __func__);
            chat_templates = common_chat_templates_init(model, "chatml");
        }

        std::string & mmproj_path = params_base.mmproj.path;
        if (!mmproj_path.empty()) {
            mtmd_context_params mparams = mtmd_context_params_default();
            mparams.use_gpu       = params_base.mmproj_use_gpu;
            mparams.print_timings = false;
            mparams.n_threads     = params_base.cpuparams.n_threads;
            mparams.verbosity     = params_base.verbosity > 0 ? GGML_LOG_LEVEL_DEBUG : GGML_LOG_LEVEL_INFO;
            mctx = mtmd_init_from_file(mmproj_path.c_str(), model, mparams);
            if (mctx == nullptr) {
                SRV_ERR("failed to load multimodal model, '%s'\n", mmproj_path.c_str());
                return false;
            }
            SRV_INF("loaded multimodal model, '%s'\n", mmproj_path.c_str());

            if (params_base.ctx_shift) {
                params_base.ctx_shift = false;
                SRV_WRN("%s\n", "ctx_shift is not supported by multimodal, it will be disabled");
            }

            if (params_base.n_cache_reuse) {
                params_base.n_cache_reuse = 0;
                SRV_WRN("%s\n", "cache_reuse is not supported by multimodal, it will be disabled");
            }

            if (!params_base.speculative.model.path.empty()) {
                SRV_ERR("%s\n", "err: speculative decode is not supported by multimodal");
                return false;
            }
        }

        if (!llama_memory_can_shift(llama_get_memory(ctx))) {
            if (params_base.ctx_shift) {
                params_base.ctx_shift = false;
                SRV_WRN("%s\n", "ctx_shift is not supported by this context, it will be disabled");
            }

            if (params_base.n_cache_reuse) {
                params_base.n_cache_reuse = 0;
                SRV_WRN("%s\n", "cache_reuse is not supported by this context, it will be disabled");
            }
        }

        return true;
    }

    void init() {
        const int32_t n_ctx_slot = n_ctx / params_base.n_parallel;

        SRV_INF("initializing slots, n_slots = %d\n", params_base.n_parallel);

        for (int i = 0; i < params_base.n_parallel; i++) {
            server_slot slot;

            slot.id = i;
            slot.ctx = ctx;
            slot.n_ctx = n_ctx_slot;
            slot.mctx = mctx;
            slot.prompt.tokens.has_mtmd = mctx != nullptr;

            if (model_dft) {
                slot.batch_spec = llama_batch_init(params_base.speculative.n_max + 1, 0, 1);

                slot.ctx_dft = llama_init_from_model(model_dft, cparams_dft);
                if (slot.ctx_dft == nullptr) {
                    SRV_ERR("%s", "failed to create draft context\n");
                    return;
                }

                slot.spec = common_speculative_init(slot.ctx, slot.ctx_dft);
                if (slot.spec == nullptr) {
                    SRV_ERR("%s", "failed to create speculator\n");
                    return;
                }
                for (auto & pair : params_base.speculative.replacements) {
                    common_speculative_add_replacement_tgt_dft(slot.spec, pair.first.c_str(), pair.second.c_str());
                }
            }

            SLT_INF(slot, "new slot n_ctx_slot = %d\n", slot.n_ctx);

            slot.callback_on_release = [this](int) {
                queue_tasks.pop_deferred_task();
            };

            slot.reset();

            slots.push_back(std::move(slot));
        }

        {
            const char * LLAMA_SERVER_SLOTS_DEBUG = getenv("LLAMA_SERVER_SLOTS_DEBUG");
            slots_debug = LLAMA_SERVER_SLOTS_DEBUG ? atoi(LLAMA_SERVER_SLOTS_DEBUG) : 0;

            if (slots_debug) {
                SRV_WRN("slots debug = %d\n", slots_debug);
            }
        }

        // the update_slots() logic will always submit a maximum of n_batch or n_parallel tokens
        // note that n_batch can be > n_ctx (e.g. for non-causal attention models such as BERT where the KV cache is not used)
        {
            const int32_t n_batch = llama_n_batch(ctx);
            batch = llama_batch_init(std::max(n_batch, params_base.n_parallel), 0, 1);
        }

        metrics.init();

        if (params_base.cache_ram_mib != 0) {
            if (params_base.cache_ram_mib < 0) {
                SRV_WRN("prompt cache is enabled, size limit: %s\n", "no limit");
            } else {
                SRV_WRN("prompt cache is enabled, size limit: %d MiB\n", params_base.cache_ram_mib);
            }
            SRV_WRN("%s", "use `--cache-ram 0` to disable the prompt cache\n");

            prompt_cache = std::make_unique<server_prompt_cache>(params_base.cache_ram_mib, n_ctx);
        } else {
            SRV_WRN("%s", "prompt cache is disabled - use `--cache-ram N` to enable it\n");
        }
        SRV_WRN("%s", "for more info see https://github.com/ggml-org/llama.cpp/pull/16391\n");

        // thinking is enabled if:
        // 1. It's not explicitly disabled (reasoning_budget == 0)
        // 2. The chat template supports it
        const bool enable_thinking = params_base.use_jinja && params_base.reasoning_budget != 0 && common_chat_templates_support_enable_thinking(chat_templates.get());
        SRV_INF("thinking = %d\n", enable_thinking);

        oai_parser_opt = {
            /* use_jinja             */ params_base.use_jinja,
            /* prefill_assistant     */ params_base.prefill_assistant,
            /* reasoning_format      */ params_base.reasoning_format,
            /* chat_template_kwargs  */ params_base.default_template_kwargs,
            /* common_chat_templates */ chat_templates.get(),
            /* allow_image           */ mctx ? mtmd_support_vision(mctx) : false,
            /* allow_audio           */ mctx ? mtmd_support_audio (mctx) : false,
            /* enable_thinking       */ enable_thinking,
        };
    }

    server_slot * get_slot_by_id(int id) {
        for (server_slot & slot : slots) {
            if (slot.id == id) {
                return &slot;
            }
        }

        return nullptr;
    }

    server_slot * get_available_slot(const server_task & task) {
        server_slot * ret = nullptr;

        bool update_cache = false;

        // find the slot that has at least n% prompt similarity
        if (ret == nullptr && slot_prompt_similarity != 0.0f) {
            float sim_best = 0;

            for (server_slot & slot : slots) {
                // skip the slot if it is not available
                if (slot.is_processing()) {
                    continue;
                }

                const auto & tokens = slot.prompt.tokens;

                // skip the slot if it does not contains cached tokens
                if (tokens.empty()) {
                    continue;
                }

                // fraction of the Longest Common Prefix length with respect to the input prompt length
                const float sim_cur = float(tokens.get_common_prefix(task.tokens)) / task.tokens.size();

                // select the current slot if the criteria match
                if (sim_cur > sim_best && sim_cur > slot_prompt_similarity) {
                    sim_best = sim_cur;

                    ret = &slot;
                }
            }

            if (ret != nullptr) {
                const float f_keep = (sim_best*task.tokens.size()) / ret->prompt.tokens.size();

                SLT_INF(*ret, "selected slot by LCP similarity, sim_best = %.3f (> %.3f thold), f_keep = %.3f\n",
                        sim_best, slot_prompt_similarity, f_keep);

                // if we are about to lose a large portion of the existing context - save it in the prompt cache
                if (f_keep < 0.5f) {
                    update_cache = true;
                }
            }
        }

        // find the slot that has been least recently used
        if (ret == nullptr) {
            int64_t t_last = -1;

            for (server_slot & slot : slots) {
                // skip the slot if it is not available
                if (slot.is_processing()) {
                    continue;
                }

                // select the current slot if the criteria match
                if (!ret || slot.t_last_used <= t_last) {
                    t_last = slot.t_last_used;
                    ret = &slot;
                }
            }

            if (ret != nullptr) {
                SLT_INF(*ret, "selected slot by LRU, t_last = %" PRId64 "\n", t_last);

                update_cache = true;
            }
        }

        if (ret) {
            const auto & tokens = ret->prompt.tokens;

            update_cache = update_cache && prompt_cache;

            // cache prompts only for completion tasks
            update_cache = update_cache && task.type == SERVER_TASK_TYPE_COMPLETION;

            // don't update the cache if the slot's context is empty
            update_cache = update_cache && tokens.size() > 0;

            // TODO: mtmd does not support prompt cache
            update_cache = update_cache && (ret->mctx == nullptr);

            if (update_cache) {
                SRV_WRN("%s", "updating prompt cache\n");

                const int64_t t_start = ggml_time_us();

                ret->prompt_save(*prompt_cache);
                ret->prompt_load(*prompt_cache, task.tokens);

                prompt_cache->update();

                SRV_WRN("prompt cache update took %.2f ms\n", (ggml_time_us() - t_start) / 1000.0);
            }
        }

        return ret;
    }

    bool launch_slot_with_task(server_slot & slot, server_task && task) {
        slot.reset();

        if (!are_lora_equal(task.params.lora, slot.lora)) {
            // if lora has changed, check to see if the cache should be cleared
            if (lora_should_clear_cache(slot.lora, task.params.lora)) {
                SLT_INF(slot, "clearing cache for lora change. %zu loras -> %zu loras\n", slot.lora.size(), task.params.lora.size());
                slot.prompt.tokens.clear();
            } else {
                SLT_INF(slot, "keeping cache for alora. %zu target loras\n", task.params.lora.size());
            }
            slot.lora = task.params.lora;
        }

        // if using alora, make sure it's only a single one requested and active
        size_t alora_invocation_start = task.tokens.size();
        if (lora_all_alora(slot.lora)) {
            const auto & enabled_ids = lora_get_enabled_ids(slot.lora);
            // TODO: This will error out if a user requests two aloras, but only
            // provides the activation string for one. We could, instead search
            // for all requested alora activation strings and then either keep
            // only the last one, or reject if multiple are found.
            if (enabled_ids.size() != 1) {
                send_error(task, "Cannot run multiple aLoRAs in a single request", ERROR_TYPE_INVALID_REQUEST);
                return false;
            }
            const auto & lora = slot.lora[enabled_ids[0]].ptr;

            // get the pointer and count for the invocation tokens
            const uint64_t      n_invocation_tokens = llama_adapter_get_alora_n_invocation_tokens(lora);
            const llama_token * invocation_tokens   = llama_adapter_get_alora_invocation_tokens  (lora);

            // scan backwards through the prompt tokens to find the last
            // occurrence of the invocation sequence
            int match_idx = static_cast<int>(n_invocation_tokens) - 1;
            for (int i = task.tokens.size() - 1; i >= 0; --i) {
                // the token in this position matches the next token to find in
                // the invocation sequence
                if (task.tokens[i] == invocation_tokens[match_idx]) {
                    // if it's a full match, we've found the start
                    if (match_idx == 0) {
                        alora_invocation_start = i;
                        break;
                    }
                    // otherwise, check the next token in the sequence
                    --match_idx;
                } else {
                    // no match in this position, so start looking over again
                    match_idx = static_cast<int>(n_invocation_tokens) - 1;
                }
            }

            // if the activation string is not found, disable the alora
            if (alora_invocation_start == task.tokens.size()) {
                SLT_DBG(slot, "alora %zu requested, but not found. deactivating\n", enabled_ids[0]);
                slot.lora[enabled_ids[0]].scale = 0.0f;
            } else {
                SLT_DBG(slot, "alora %zu activated starting at %zu\n", enabled_ids[0], alora_invocation_start);
                slot.alora_invocation_start = alora_invocation_start;
            }
        }

        if (!task.tokens.validate(ctx)) {
            send_error(task, "Prompt contains invalid tokens", ERROR_TYPE_INVALID_REQUEST);
            return false;
        }

        SLT_DBG(slot, "launching slot : %s\n", safe_json_to_str(slot.to_json()).c_str());

        // initialize samplers
        {
            if (slot.smpl != nullptr) {
                common_sampler_free(slot.smpl);
            }

            slot.smpl = common_sampler_init(model, task.params.sampling);
            if (slot.smpl == nullptr) {
                // for now, the only error that may happen here is invalid grammar
                send_error(task, "Failed to parse grammar", ERROR_TYPE_INVALID_REQUEST);
                return false;
            }
        }

        // initialize draft batch
        if (slot.ctx_dft) {
            llama_batch_free(slot.batch_spec);

            slot.batch_spec = llama_batch_init(task.params.speculative.n_max + 1, 0, 1);
        }

        slot.task = std::make_unique<const server_task>(std::move(task));

        slot.state = SLOT_STATE_STARTED;

        SLT_INF(slot, "%s", "processing task\n");

        return true;
    }

    void kv_cache_clear() {
        SRV_DBG("%s", "clearing KV cache\n");

        // clear the entire KV cache
        llama_memory_clear(llama_get_memory(ctx), true);
        clean_kv_cache = false;
    }

    bool process_token(completion_token_output & result, server_slot & slot) {
        // remember which tokens were sampled - used for repetition penalties during sampling
        const std::string token_str = result.text_to_send;
        slot.sampled = result.tok;

        slot.generated_text += token_str;
        if (slot.task->params.return_tokens) {
            slot.generated_tokens.push_back(result.tok);
        }
        slot.has_next_token = true;

        // check if there is incomplete UTF-8 character at the end
        bool incomplete = validate_utf8(slot.generated_text) < slot.generated_text.size();

        // search stop word and delete it
        if (!incomplete) {
            size_t pos = std::min(slot.n_sent_text, slot.generated_text.size());

            const std::string str_test = slot.generated_text.substr(pos);
            bool send_text = true;

            size_t stop_pos = slot.find_stopping_strings(str_test, token_str.size(), true);
            if (stop_pos != std::string::npos) {
                slot.generated_text.erase(
                    slot.generated_text.begin() + pos + stop_pos,
                    slot.generated_text.end());
                pos = std::min(slot.n_sent_text, slot.generated_text.size());
            } else if (slot.has_next_token && !llama_vocab_is_eog(vocab, result.tok) ) {
                stop_pos = slot.find_stopping_strings(str_test, token_str.size(), false);
                send_text = stop_pos == std::string::npos;
            }

            // check if there is any token to predict
            if (send_text) {
                // no send the stop word in the response
                result.text_to_send = slot.generated_text.substr(pos, std::string::npos);
                slot.n_sent_text += result.text_to_send.size();
                // add the token to slot queue and cache
            } else {
                result.text_to_send = "";
            }

            slot.add_token(result);
            if (slot.task->params.stream) {
                send_partial_response(slot, result, false);
            }
        }

        if (incomplete) {
            slot.has_next_token = true;
        }

        // if context shifting is disabled, make sure that we don't run out of context
        if (!params_base.ctx_shift && slot.prompt.n_tokens() + 1 >= slot.n_ctx) {
            slot.truncated      = true;
            slot.stop           = STOP_TYPE_LIMIT;
            slot.has_next_token = false;

            SLT_DBG(slot, "stopped due to running out of context capacity, prompt.n_tokens() = %d, task.n_tokens = %d, n_decoded = %d, n_ctx = %d\n",
                    slot.prompt.n_tokens(), slot.task->n_tokens(), slot.n_decoded, slot.n_ctx);
        }

        // check the limits
        if (slot.n_decoded > 0 && slot.has_next_token && !slot.has_budget(params_base)) {
            slot.stop           = STOP_TYPE_LIMIT;
            slot.has_next_token = false;

            SLT_DBG(slot, "stopped by limit, n_decoded = %d, n_predict = %d\n", slot.n_decoded, slot.task->params.n_predict);
        }

        if (slot.has_new_line) {
            // require that each new line has a whitespace prefix (i.e. indentation) of at least slot.params.n_indent
            if (slot.task->params.n_indent > 0) {
                // check the current indentation
                // TODO: improve by not doing it more than once for each new line
                if (slot.last_nl_pos > 0) {
                    size_t pos = slot.last_nl_pos;

                    int n_indent = 0;
                    while (pos < slot.generated_text.size() && (slot.generated_text[pos] == ' ' || slot.generated_text[pos] == '\t')) {
                        n_indent++;
                        pos++;
                    }

                    if (pos < slot.generated_text.size() && n_indent < slot.task->params.n_indent) {
                        slot.stop           = STOP_TYPE_LIMIT;
                        slot.has_next_token = false;

                        // cut the last line
                        slot.generated_text.erase(pos, std::string::npos);

                        SLT_DBG(slot, "stopped by indentation limit, n_decoded = %d, n_indent = %d\n", slot.n_decoded, n_indent);
                    }
                }

                // find the next new line
                {
                    const size_t pos = slot.generated_text.find('\n', slot.last_nl_pos);

                    if (pos != std::string::npos) {
                        slot.last_nl_pos = pos + 1;
                    }
                }
            }
        }

        // check if there is a new line in the generated text
        if (result.text_to_send.find('\n') != std::string::npos) {
            slot.has_new_line = true;

            // if we have seen a new line, we stop after a certain time limit, but only upon another new line
            if (slot.task->params.t_max_predict_ms > 0 && (ggml_time_us() - slot.t_start_generation > 1000.0f*slot.task->params.t_max_predict_ms)) {
                slot.stop           = STOP_TYPE_LIMIT;
                slot.has_next_token = false;

                SLT_DBG(slot, "stopped by time limit, n_decoded = %d, t_max_predict_ms = %d ms\n", slot.n_decoded, (int) slot.task->params.t_max_predict_ms);
            }
        }

        if (llama_vocab_is_eog(vocab, result.tok)) {
            slot.stop           = STOP_TYPE_EOS;
            slot.has_next_token = false;

            SLT_DBG(slot, "%s", "stopped by EOS\n");
        }

        SLT_DBG(slot, "n_decoded = %d, n_remaining = %d, next token: %5d '%s'\n", slot.n_decoded, slot.n_remaining, result.tok, token_str.c_str());

        return slot.has_next_token; // continue
    }

    void populate_token_probs(const server_slot & slot, completion_token_output & result, bool post_sampling, bool special, int idx) const {
        size_t n_probs = slot.task->params.sampling.n_probs;
        size_t n_vocab = llama_vocab_n_tokens(vocab);

        if (post_sampling) {
            const auto * cur_p = common_sampler_get_candidates(slot.smpl, true);
            const size_t max_probs = cur_p->size;

            // set probability for sampled token
            for (size_t i = 0; i < max_probs; i++) {
                if (cur_p->data[i].id == result.tok) {
                    result.prob = cur_p->data[i].p;
                    break;
                }
            }

            // set probability for top n_probs tokens
            result.probs.reserve(max_probs);
            for (size_t i = 0; i < std::min(max_probs, n_probs); i++) {
                result.probs.push_back({
                    cur_p->data[i].id,
                    common_token_to_piece(ctx, cur_p->data[i].id, special),
                    cur_p->data[i].p
                });
            }
        } else {
            // TODO: optimize this with min-p optimization
            std::vector<llama_token_data> cur = get_token_probabilities(ctx, idx);

            // set probability for sampled token
            for (size_t i = 0; i < n_vocab; i++) {
                // set probability for sampled token
                if (cur[i].id == result.tok) {
                    result.prob = cur[i].p;
                    break;
                }
            }

            // set probability for top n_probs tokens
            result.probs.reserve(n_probs);
            for (size_t i = 0; i < std::min(n_vocab, n_probs); i++) {
                result.probs.push_back({
                    cur[i].id,
                    common_token_to_piece(ctx, cur[i].id, special),
                    cur[i].p
                });
            }
        }
    }

    void send_error(const server_task & task, const std::string & error, const enum error_type type = ERROR_TYPE_SERVER) {
        send_error(task.id, error, type);
    }

    void send_error(const server_slot & slot, const std::string & error, const enum error_type type = ERROR_TYPE_SERVER) {
        send_error(slot.task->id, error, type, slot.task->n_tokens(), slot.n_ctx);
    }

    void send_error(const int id_task, const std::string & error, const enum error_type type = ERROR_TYPE_SERVER, const int32_t n_prompt_tokens = 0, const int32_t n_ctx = 0) {
        SRV_ERR("task id = %d, error: %s\n", id_task, error.c_str());

        if (type == ERROR_TYPE_EXCEED_CONTEXT_SIZE) {
            GGML_ASSERT(n_ctx > 0 && n_prompt_tokens > 0);
        }

        auto res = std::make_unique<server_task_result_error>();
        res->id              = id_task;
        res->err_type        = type;
        res->err_msg         = error;
        res->n_prompt_tokens = n_prompt_tokens;
        res->n_ctx           = n_ctx;

        queue_results.send(std::move(res));
    }

    // if multimodal is enabled, send an error and return false
    bool check_no_mtmd(const int id_task) {
        if (mctx) {
            send_error(id_task, "This feature is not supported by multimodal", ERROR_TYPE_NOT_SUPPORTED);
            return false;
        }
        return true;
    }

    void send_partial_response(server_slot & slot, const completion_token_output & tkn, bool is_progress) {
        auto res = std::make_unique<server_task_result_cmpl_partial>();

        res->id    = slot.task->id;
        res->index = slot.task->index;

        if (is_progress) {
            res->is_progress        = true;
            res->progress.total     = slot.task->n_tokens();
            res->progress.cache     = slot.n_prompt_tokens_cache;
            res->progress.processed = slot.prompt.tokens.size();
            res->progress.time_ms   = (ggml_time_us() - slot.t_start_process_prompt / 1000);
        } else {
            res->content = tkn.text_to_send;
            res->tokens  = { tkn.tok };

            slot.update_chat_msg(res->oaicompat_msg_diffs);
        }

        res->n_decoded           = slot.n_decoded;
        res->n_prompt_tokens     = slot.task->n_tokens();
        res->post_sampling_probs = slot.task->params.post_sampling_probs;

        res->verbose           = slot.task->params.verbose;
        res->oaicompat         = slot.task->params.oaicompat;
        res->oaicompat_model   = slot.task->params.oaicompat_model;
        res->oaicompat_cmpl_id = slot.task->params.oaicompat_cmpl_id;

        // populate res.probs_output
        if (slot.task->params.sampling.n_probs > 0) {
            res->prob_output = tkn; // copy the token probs
        }

        // populate timings if this is final response or timings_per_token is enabled
        if (slot.stop != STOP_TYPE_NONE || slot.task->params.timings_per_token) {
            res->timings = slot.get_timings();
        }

        queue_results.send(std::move(res));
    }

    void send_final_response(server_slot & slot) {
        auto res = std::make_unique<server_task_result_cmpl_final>();

        res->id      = slot.task->id;
        res->id_slot = slot.id;

        res->index           = slot.task->index;
        res->content         = slot.generated_text;
        res->tokens          = std::move(slot.generated_tokens);
        res->timings         = slot.get_timings();
        res->prompt          = slot.task->tokens.detokenize(ctx, true);
        res->response_fields = std::move(slot.task->params.response_fields);

        res->truncated           = slot.truncated;
        res->n_decoded           = slot.n_decoded;
        res->n_prompt_tokens     = slot.task->n_tokens();
        res->n_tokens_cached     = slot.prompt.n_tokens();
        res->has_new_line        = slot.has_new_line;
        res->stopping_word       = slot.stopping_word;
        res->stop                = slot.stop;
        res->post_sampling_probs = slot.task->params.post_sampling_probs;

        res->verbose           = slot.task->params.verbose;
        res->stream            = slot.task->params.stream;
        res->include_usage     = slot.task->params.include_usage;
        res->oaicompat         = slot.task->params.oaicompat;
        res->oaicompat_model   = slot.task->params.oaicompat_model;
        res->oaicompat_cmpl_id = slot.task->params.oaicompat_cmpl_id;
        res->oaicompat_msg     = slot.update_chat_msg(res->oaicompat_msg_diffs);

        // populate res.probs_output
        if (slot.task->params.sampling.n_probs > 0) {
            if (!slot.task->params.stream && slot.stop == STOP_TYPE_WORD) {
                const llama_tokens stop_word_toks = common_tokenize(ctx, slot.stopping_word, false);

                size_t safe_offset = std::min(slot.generated_token_probs.size(), stop_word_toks.size());
                res->probs_output = std::vector<completion_token_output>(
                        slot.generated_token_probs.begin(),
                        slot.generated_token_probs.end() - safe_offset);
            } else {
                res->probs_output = std::vector<completion_token_output>(
                        slot.generated_token_probs.begin(),
                        slot.generated_token_probs.end());
            }
        }

        res->generation_params = slot.task->params; // copy the parameters

        queue_results.send(std::move(res));
    }

    void send_embedding(const server_slot & slot, const llama_batch & batch) {
        auto res = std::make_unique<server_task_result_embd>();
        res->id        = slot.task->id;
        res->index     = slot.task->index;
        res->n_tokens  = slot.task->n_tokens();
        res->oaicompat = slot.task->params.oaicompat;

        const int n_embd = llama_model_n_embd(model);

        std::vector<float> embd_res(n_embd, 0.0f);

        for (int i = 0; i < batch.n_tokens; ++i) {
            if (!batch.logits[i] || batch.seq_id[i][0] != slot.id) {
                continue;
            }

            const float * embd = nullptr;
            if (llama_pooling_type(slot.ctx) == LLAMA_POOLING_TYPE_NONE) {
                embd = llama_get_embeddings_ith(ctx, i);
            } else {
                embd = llama_get_embeddings_seq(ctx, batch.seq_id[i][0]);
            }

            if (embd == nullptr) {
                SLT_ERR(slot, "failed to get embeddings, token = %d, seq_id = %d\n", batch.token[i], batch.seq_id[i][0]);

                res->embedding.push_back(std::vector<float>(n_embd, 0.0f));
                continue;
            }

            // normalize only when there is pooling
            if (llama_pooling_type(slot.ctx) != LLAMA_POOLING_TYPE_NONE) {
                common_embd_normalize(embd, embd_res.data(), n_embd, slot.task->params.embd_normalize);
                res->embedding.push_back(embd_res);
                break;
            }

            res->embedding.emplace_back(embd, embd + n_embd);
        }

        SLT_DBG(slot, "%s", "sending embeddings\n");

        queue_results.send(std::move(res));
    }

    void send_rerank(const server_slot & slot, const llama_batch & batch) {
        auto res = std::make_unique<server_task_result_rerank>();
        res->id       = slot.task->id;
        res->index    = slot.task->index;
        res->n_tokens = slot.task->n_tokens();

        for (int i = 0; i < batch.n_tokens; ++i) {
            if (!batch.logits[i] || batch.seq_id[i][0] != slot.id) {
                continue;
            }

            const float * embd = llama_get_embeddings_seq(ctx, batch.seq_id[i][0]);
            if (embd == NULL) {
                embd = llama_get_embeddings_ith(ctx, i);
            }

            if (embd == NULL) {
                SLT_ERR(slot, "failed to get embeddings, token = %d, seq_id = %d\n", batch.token[i], batch.seq_id[i][0]);

                res->score = -1e6;
                continue;
            }

            res->score = embd[0];
        }

        SLT_DBG(slot, "sending rerank result, res.score = %f\n", res->score);

        queue_results.send(std::move(res));
    }

    //
    // Functions to create new task(s) and receive result(s)
    //

    void cancel_tasks(const std::unordered_set<int> & id_tasks) {
        std::vector<server_task> cancel_tasks;
        cancel_tasks.reserve(id_tasks.size());
        for (const auto & id_task : id_tasks) {
            SRV_WRN("cancel task, id_task = %d\n", id_task);

            server_task task(SERVER_TASK_TYPE_CANCEL);
            task.id_target = id_task;
            queue_results.remove_waiting_task_id(id_task);
            cancel_tasks.push_back(std::move(task));
        }
        // push to beginning of the queue, so it has highest priority
        queue_tasks.post(std::move(cancel_tasks), true);
    }

    // receive the results from task(s)
    void receive_multi_results(
            const std::unordered_set<int> & id_tasks,
            const std::function<void(std::vector<server_task_result_ptr>&)> & result_handler,
            const std::function<void(json)> & error_handler,
            const std::function<bool()> & is_connection_closed) {
        std::vector<server_task_result_ptr> results(id_tasks.size());
        for (int i = 0; i < (int)id_tasks.size(); i++) {
            server_task_result_ptr result = queue_results.recv_with_timeout(id_tasks, HTTP_POLLING_SECONDS);

            if (is_connection_closed()) {
                cancel_tasks(id_tasks);
                return;
            }

            if (result == nullptr) {
                i--; // retry
                continue;
            }

            if (result->is_error()) {
                error_handler(result->to_json());
                cancel_tasks(id_tasks);
                return;
            }

            GGML_ASSERT(
                dynamic_cast<server_task_result_cmpl_final*>(result.get()) != nullptr
                || dynamic_cast<server_task_result_embd*>(result.get()) != nullptr
                || dynamic_cast<server_task_result_rerank*>(result.get()) != nullptr
            );
            const size_t idx = result->get_index();
            GGML_ASSERT(idx < results.size() && "index out of range");
            results[idx] = std::move(result);
        }
        result_handler(results);
    }

    // receive the results from task(s), in stream mode
    void receive_cmpl_results_stream(
            const std::unordered_set<int> & id_tasks,
            const std::function<bool(server_task_result_ptr&)> & result_handler,
            const std::function<void(json)> & error_handler,
            const std::function<bool()> & is_connection_closed) {
        size_t n_finished = 0;
        while (true) {
            server_task_result_ptr result = queue_results.recv_with_timeout(id_tasks, HTTP_POLLING_SECONDS);

            if (is_connection_closed()) {
                cancel_tasks(id_tasks);
                return;
            }

            if (result == nullptr) {
                continue; // retry
            }

            if (result->is_error()) {
                error_handler(result->to_json());
                cancel_tasks(id_tasks);
                return;
            }

            GGML_ASSERT(
                dynamic_cast<server_task_result_cmpl_partial*>(result.get()) != nullptr
                || dynamic_cast<server_task_result_cmpl_final*>(result.get()) != nullptr
            );
            if (!result_handler(result)) {
                cancel_tasks(id_tasks);
                break;
            }

            if (result->is_stop()) {
                if (++n_finished == id_tasks.size()) {
                    break;
                }
            }
        }
    }

    //
    // Functions to process the task
    //

    void process_single_task(server_task && task) {
        switch (task.type) {
            case SERVER_TASK_TYPE_COMPLETION:
            case SERVER_TASK_TYPE_INFILL:
            case SERVER_TASK_TYPE_EMBEDDING:
            case SERVER_TASK_TYPE_RERANK:
                {
                    const int id_slot = task.id_slot;

                    server_slot * slot = id_slot != -1 ? get_slot_by_id(id_slot) : get_available_slot(task);

                    if (slot == nullptr) {
                        // if no slot is available, we defer this task for processing later
                        SRV_DBG("no slot is available, defer task, id_task = %d\n", task.id);
                        queue_tasks.defer(std::move(task));
                        break;
                    }

                    if (slot->is_processing()) {
                        // if requested slot is unavailable, we defer this task for processing later
                        SRV_DBG("requested slot is unavailable, defer task, id_task = %d\n", task.id);
                        queue_tasks.defer(std::move(task));
                        break;
                    }

                    if (!launch_slot_with_task(*slot, std::move(task))) {
                        SRV_ERR("failed to launch slot with task, id_task = %d\n", task.id);
                        break;
                    }
                } break;
            case SERVER_TASK_TYPE_CANCEL:
                {
                    // release slot linked with the task id
                    for (auto & slot : slots) {
                        if (slot.task && slot.task->id == task.id_target) {
                            slot.release();
                            break;
                        }
                    }
                } break;
            case SERVER_TASK_TYPE_NEXT_RESPONSE:
                {
                    // do nothing
                } break;
            case SERVER_TASK_TYPE_METRICS:
                {
                    json slots_data = json::array();

                    int n_idle_slots       = 0;
                    int n_processing_slots = 0;

                    for (server_slot & slot : slots) {
                        json slot_data = slot.to_json(slots_debug == 0);

                        if (slot.is_processing()) {
                            n_processing_slots++;
                        } else {
                            n_idle_slots++;
                        }

                        slots_data.push_back(slot_data);
                    }
                    SRV_DBG("n_idle_slots = %d, n_processing_slots = %d\n", n_idle_slots, n_processing_slots);

                    auto res = std::make_unique<server_task_result_metrics>();
                    res->id                  = task.id;
                    res->slots_data          = std::move(slots_data);
                    res->n_idle_slots        = n_idle_slots;
                    res->n_processing_slots  = n_processing_slots;
                    res->n_tasks_deferred    = queue_tasks.queue_tasks_deferred.size();
                    res->t_start             = metrics.t_start;

                    res->n_prompt_tokens_processed_total = metrics.n_prompt_tokens_processed_total;
                    res->t_prompt_processing_total       = metrics.t_prompt_processing_total;
                    res->n_tokens_predicted_total        = metrics.n_tokens_predicted_total;
                    res->t_tokens_generation_total       = metrics.t_tokens_generation_total;

                    res->n_tokens_max = metrics.n_tokens_max;

                    res->n_prompt_tokens_processed = metrics.n_prompt_tokens_processed;
                    res->t_prompt_processing       = metrics.t_prompt_processing;
                    res->n_tokens_predicted        = metrics.n_tokens_predicted;
                    res->t_tokens_generation       = metrics.t_tokens_generation;

                    res->n_decode_total          = metrics.n_decode_total;
                    res->n_busy_slots_total      = metrics.n_busy_slots_total;

                    if (task.metrics_reset_bucket) {
                        metrics.reset_bucket();
                    }
                    queue_results.send(std::move(res));
                } break;
            case SERVER_TASK_TYPE_SLOT_SAVE:
                {
                    if (!check_no_mtmd(task.id)) {
                        break;
                    }

                    int id_slot = task.slot_action.slot_id;
                    server_slot * slot = get_slot_by_id(id_slot);
                    if (slot == nullptr) {
                        send_error(task, "Invalid slot ID", ERROR_TYPE_INVALID_REQUEST);
                        break;
                    }
                    if (slot->is_processing()) {
                        // if requested slot is unavailable, we defer this task for processing later
                        SRV_DBG("requested slot is unavailable, defer task, id_task = %d\n", task.id);
                        queue_tasks.defer(std::move(task));
                        break;
                    }

                    const size_t token_count = slot->prompt.tokens.size();
                    const int64_t t_start = ggml_time_us();

                    std::string filename = task.slot_action.filename;
                    std::string filepath = task.slot_action.filepath;

                    const llama_tokens & tokens = slot->prompt.tokens.get_text_tokens();
                    const size_t nwrite = llama_state_seq_save_file(ctx, filepath.c_str(), slot->id, tokens.data(), token_count);

                    const int64_t t_end = ggml_time_us();
                    const double t_save_ms = (t_end - t_start) / 1000.0;

                    auto res = std::make_unique<server_task_result_slot_save_load>();
                    res->id       = task.id;
                    res->id_slot  = id_slot;
                    res->filename = filename;
                    res->is_save  = true;
                    res->n_tokens = token_count;
                    res->n_bytes  = nwrite;
                    res->t_ms     = t_save_ms;
                    queue_results.send(std::move(res));
                } break;
            case SERVER_TASK_TYPE_SLOT_RESTORE:
                {
                    if (!check_no_mtmd(task.id)) break;
                    int id_slot = task.slot_action.slot_id;
                    server_slot * slot = get_slot_by_id(id_slot);
                    if (slot == nullptr) {
                        send_error(task, "Invalid slot ID", ERROR_TYPE_INVALID_REQUEST);
                        break;
                    }
                    if (slot->is_processing()) {
                        // if requested slot is unavailable, we defer this task for processing later
                        SRV_DBG("requested slot is unavailable, defer task, id_task = %d\n", task.id);
                        queue_tasks.defer(std::move(task));
                        break;
                    }

                    const int64_t t_start = ggml_time_us();

                    std::string filename = task.slot_action.filename;
                    std::string filepath = task.slot_action.filepath;

                    llama_tokens tokens;
                    tokens.resize(slot->n_ctx);
                    size_t token_count = 0;
                    size_t nread = llama_state_seq_load_file(ctx, filepath.c_str(), slot->id, tokens.data(), tokens.size(), &token_count);
                    if (nread == 0) {
                        slot->prompt.tokens.clear(); // KV may already been invalidated?
                        send_error(task, "Unable to restore slot, no available space in KV cache or invalid slot save file", ERROR_TYPE_INVALID_REQUEST);
                        break;
                    }
                    tokens.resize(token_count);
                    slot->prompt.tokens.clear();
                    slot->prompt.tokens.insert(tokens);

                    const int64_t t_end = ggml_time_us();
                    const double t_restore_ms = (t_end - t_start) / 1000.0;

                    auto res = std::make_unique<server_task_result_slot_save_load>();
                    res->id       = task.id;
                    res->id_slot  = id_slot;
                    res->filename = filename;
                    res->is_save  = false;
                    res->n_tokens = token_count;
                    res->n_bytes  = nread;
                    res->t_ms     = t_restore_ms;
                    queue_results.send(std::move(res));
                } break;
            case SERVER_TASK_TYPE_SLOT_ERASE:
                {
                    if (!check_no_mtmd(task.id)) {
                        break;
                    }
                    int id_slot = task.slot_action.slot_id;
                    server_slot * slot = get_slot_by_id(id_slot);
                    if (slot == nullptr) {
                        send_error(task, "Invalid slot ID", ERROR_TYPE_INVALID_REQUEST);
                        break;
                    }
                    if (slot->is_processing()) {
                        // if requested slot is unavailable, we defer this task for processing later
                        SRV_DBG("requested slot is unavailable, defer task, id_task = %d\n", task.id);
                        queue_tasks.defer(std::move(task));
                        break;
                    }

                    // Erase token cache
                    const size_t n_erased = slot->prompt.tokens.size();
                    llama_memory_seq_rm(llama_get_memory(ctx), slot->id, -1, -1);
                    slot->prompt.tokens.clear();

                    auto res = std::make_unique<server_task_result_slot_erase>();
                    res->id       = task.id;
                    res->id_slot  = id_slot;
                    res->n_erased = n_erased;
                    queue_results.send(std::move(res));
                } break;
            case SERVER_TASK_TYPE_SET_LORA:
                {
                    params_base.lora_adapters = std::move(task.set_lora);
                    auto res = std::make_unique<server_task_result_apply_lora>();
                    res->id = task.id;
                    queue_results.send(std::move(res));
                } break;

        }
    }

    void update_slots() {
        // check if all slots are idle
        {
            bool all_idle = true;

            for (auto & slot : slots) {
                if (slot.is_processing()) {
                    all_idle = false;
                    break;
                }
            }

            if (all_idle) {
                SRV_INF("%s", "all slots are idle\n");
                if (clean_kv_cache) {
                    kv_cache_clear();
                }

                return;
            }
        }

        {
            SRV_DBG("%s", "posting NEXT_RESPONSE\n");

            server_task task(SERVER_TASK_TYPE_NEXT_RESPONSE);
            task.id = queue_tasks.get_new_id();
            queue_tasks.post(std::move(task));
        }

        // apply context-shift if needed
        // TODO: simplify and improve
        for (server_slot & slot : slots) {
            if (slot.is_processing() && slot.prompt.n_tokens() + 1 >= slot.n_ctx) {
                if (!params_base.ctx_shift) {
                    // this check is redundant (for good)
                    // we should never get here, because generation should already stopped in process_token()
                    send_error(slot, "context shift is disabled", ERROR_TYPE_SERVER);
                    slot.release();
                    continue;
                }

                if (mctx) {
                    // we should never reach this because params_base.ctx_shift is automatically disabled if mmproj is loaded
                    // we don't support ctx_shift because an image chunk may contains multiple tokens
                    GGML_ABORT("not supported by multimodal");
                }

                // Shift context
                int n_keep = slot.task->params.n_keep < 0 ? slot.task->n_tokens() : slot.task->params.n_keep;

                if (add_bos_token) {
                    n_keep += 1;
                }

                n_keep = std::min(slot.n_ctx - 4, n_keep);

                const int n_left    = slot.prompt.n_tokens() - n_keep;
                const int n_discard = slot.task->params.n_discard ? slot.task->params.n_discard : (n_left / 2);

                SLT_WRN(slot, "slot context shift, n_keep = %d, n_left = %d, n_discard = %d\n", n_keep, n_left, n_discard);

                llama_memory_seq_rm (llama_get_memory(ctx), slot.id, n_keep            , n_keep + n_discard);
                llama_memory_seq_add(llama_get_memory(ctx), slot.id, n_keep + n_discard, slot.prompt.n_tokens(), -n_discard);

                // add generated tokens to cache
                // ref: https://github.com/ggml-org/llama.cpp/pull/16818#discussion_r2473269481
                {
                    GGML_ASSERT(!slot.prompt.tokens.has_mtmd);

                    llama_tokens new_tokens = slot.prompt.tokens.get_text_tokens(); // copy
                    for (size_t i = n_keep + n_discard; i < new_tokens.size(); i++) {
                        new_tokens[i - n_discard] = new_tokens[i];
                    }

                    new_tokens.resize(slot.prompt.tokens.size() - n_discard);

                    slot.prompt.tokens.clear();
                    slot.prompt.tokens.insert(new_tokens);
                }

                slot.truncated = true;
            }
        }

        // start populating the batch for this iteration
        common_batch_clear(batch);

        // track if given slot can be batched with slots already in the batch
        server_slot * slot_batched = nullptr;

        auto accept_special_token = [&](server_slot & slot, llama_token token) {
            return params_base.special ||
                slot.task->params.sampling.preserved_tokens.find(token) != slot.task->params.sampling.preserved_tokens.end();
        };

        // first, add sampled tokens from any ongoing sequences
        for (auto & slot : slots) {
            if (slot.state != SLOT_STATE_GENERATING) {
                continue;
            }

            // check if we can batch this slot with the previous one
            if (!slot_batched) {
                slot_batched = &slot;
            } else if (!slot_batched->can_batch_with(slot)) {
                continue;
            }

            slot.i_batch = batch.n_tokens;

            common_batch_add(batch, slot.sampled, slot.prompt.tokens.pos_next(), { slot.id }, true);

            slot.prompt.tokens.push_back(slot.sampled);

            SLT_DBG(slot, "slot decode token, n_ctx = %d, n_tokens = %d, truncated = %d\n",
                    slot.n_ctx, slot.prompt.n_tokens(), slot.truncated);
        }

        // process in chunks of params.n_batch
        int32_t n_batch  = llama_n_batch(ctx);
        int32_t n_ubatch = llama_n_ubatch(ctx);

        // next, batch any pending prompts without exceeding n_batch
        float alora_scale = -1.0f;
        size_t alora_disabled_id = 0;
        if (params_base.cont_batching || batch.n_tokens == 0) {
            for (auto & slot : slots) {
                // check if we can batch this slot with the previous one
                if (slot.is_processing()) {
                    if (!slot_batched) {
                        slot_batched = &slot;
                    } else if (!slot_batched->can_batch_with(slot)) {
                        continue;
                    }
                }

                // this slot still has a prompt to be processed
                if (slot.state == SLOT_STATE_PROCESSING_PROMPT || slot.state == SLOT_STATE_STARTED) {
                    const auto & input_tokens = slot.task->tokens;

                    // TODO: maybe move branch to outside of this loop in the future
                    if (slot.state == SLOT_STATE_STARTED) {
                        slot.t_start_process_prompt = ggml_time_us();
                        slot.t_start_generation = 0;

                        slot.state = SLOT_STATE_PROCESSING_PROMPT;

                        SLT_INF(slot, "new prompt, n_ctx_slot = %d, n_keep = %d, task.n_tokens = %d\n",
                                slot.n_ctx, slot.task->params.n_keep, slot.task->n_tokens());

                        // print prompt tokens (for debugging)
                        /*if (1) {
                            // first 16 tokens (avoid flooding logs)
                            for (int i = 0; i < std::min<int>(16, input_tokens.size()); i++) {
                                SLT_DBG(slot, "prompt token %3d: %6d '%s'\n", i, input_tokens[i], common_token_to_piece(ctx, input_tokens[i]).c_str());
                            }
                        } else {
                            // all
                            for (int i = 0; i < (int) input_tokens.size(); i++) {
                                SLT_DBG(slot, "prompt token %3d: %6d '%s'\n", i, input_tokens[i], common_token_to_piece(ctx, input_tokens[i]).c_str());
                            }
                        }*/

                        // keep track how many tokens we can reuse from the previous state
                        int n_past = 0;

                        // empty prompt passed -> release the slot and send empty response
                        if (input_tokens.empty()) {
                            SLT_WRN(slot, "%s", "empty prompt - releasing slot\n");

                            slot.print_timings();
                            send_final_response(slot);
                            slot.release();

                            continue;
                        }

                        // TODO: support memory-less logits computation
                        if (slot.need_logits() && !llama_get_memory(ctx)) {
                            send_error(slot, "the current context does not logits computation. skipping", ERROR_TYPE_SERVER);
                            slot.release();
                            continue;
                        }

                        if (!slot.can_split()) {
                            if (slot.task->n_tokens() > n_ubatch) {
                                send_error(slot, "input is too large to process. increase the physical batch size", ERROR_TYPE_SERVER);
                                slot.release();
                                continue;
                            }

                            if (slot.task->n_tokens() > slot.n_ctx) {
                                send_error(slot, "input is larger than the max context size. skipping", ERROR_TYPE_EXCEED_CONTEXT_SIZE);
                                slot.release();
                                continue;
                            }
                        } else {
                            if (slot.task->n_tokens() >= slot.n_ctx) {
                                send_error(slot, "the request exceeds the available context size, try increasing it", ERROR_TYPE_EXCEED_CONTEXT_SIZE);
                                slot.release();
                                continue;
                            }

                            if (slot.task->params.cache_prompt) {
                                // reuse any previously computed tokens that are common with the new prompt
                                n_past = slot.prompt.tokens.get_common_prefix(input_tokens);

                                // if there is an alora invoked, don't cache after the invocation start
                                if (slot.alora_invocation_start > 0) {
                                    SLT_DBG(slot, "only caching to alora invocation start (n_past = %d, alora_invocation_start = %d)\n", n_past, slot.alora_invocation_start);
                                    n_past = std::min(n_past, slot.alora_invocation_start - 1);
                                }

                                // reuse chunks from the cached prompt by shifting their KV cache in the new position
                                if (params_base.n_cache_reuse > 0) {
                                    GGML_ASSERT(!slot.prompt.tokens.has_mtmd);

                                    size_t head_c = n_past; // cache
                                    size_t head_p = n_past; // current prompt

                                    if (mctx) {
                                        // we should never reach this
                                        GGML_ABORT("not supported by multimodal");
                                    }

                                    SLT_DBG(slot, "trying to reuse chunks with size > %d, n_past = %d\n", params_base.n_cache_reuse, n_past);

                                    while (head_c < slot.prompt.tokens.size() &&
                                           head_p < input_tokens.size()) {

                                        size_t n_match = 0;
                                        while (head_c + n_match < slot.prompt.tokens.size() &&
                                               head_p + n_match < input_tokens.size()       &&
                                               slot.prompt.tokens[head_c + n_match] == input_tokens[head_p + n_match]) {

                                            n_match++;
                                        }

                                        if (n_match >= (size_t) params_base.n_cache_reuse) {
                                            SLT_INF(slot, "reusing chunk with size %zu, shifting KV cache [%zu, %zu) -> [%zu, %zu)\n", n_match, head_c, head_c + n_match, head_p, head_p + n_match);
                                            //for (size_t i = head_p; i < head_p + n_match; i++) {
                                            //    SLT_DBG(slot, "cache token %3zu: %6d '%s'\n", i, prompt_tokens[i], common_token_to_piece(ctx, prompt_tokens[i]).c_str());
                                            //}

                                            const int64_t kv_shift = (int64_t) head_p - (int64_t) head_c;

                                            llama_memory_seq_rm (llama_get_memory(ctx), slot.id, head_p, head_c);
                                            llama_memory_seq_add(llama_get_memory(ctx), slot.id, head_c, head_c + n_match, kv_shift);

                                            for (size_t i = 0; i < n_match; i++) {
                                                slot.prompt.tokens.set_token(head_p + i, slot.prompt.tokens[head_c + i]);
                                                n_past++;
                                            }

                                            head_c += n_match;
                                            head_p += n_match;
                                        } else {
                                            head_c += 1;
                                        }
                                    }

                                    SLT_DBG(slot, "after context reuse, new n_past = %d\n", n_past);
                                }
                            } else {
                                // if we don't cache the prompt, we have to remove all previous tokens
                                n_past = 0;
                            }

                            // note: when n_swa == 0, the model does not use SWA, which is equivalent to a window of 1
                            const auto n_swa = std::max(1, llama_model_n_swa(model));

                            // the largest pos_min required for a checkpoint to be useful
                            const auto pos_min_thold = std::max(0, n_past - n_swa);

                            if (n_past > 0 && n_past < slot.prompt.n_tokens()) {
                                const auto pos_min = llama_memory_seq_pos_min(llama_get_memory(ctx), slot.id);
                                if (pos_min == -1) {
                                    SLT_ERR(slot, "n_past = %d, slot.prompt.tokens.size() = %d, seq_id = %d, pos_min = %d\n", n_past, (int) slot.prompt.tokens.size(), slot.id, pos_min);
                                    GGML_ABORT("pos_min == -1, but n_past > 0 - should not happen: https://github.com/ggml-org/llama.cpp/pull/13833#discussion_r2116181237");
                                }

                                // when the prompt prefix does not match, print the tokens around the mismatch
                                // this is useful for debugging prompt caching
                                if (slots_debug) {
                                    const int np0 = std::max<int>(n_past - 4, 0);
                                    const int np1 = std::min<int>(n_past + 6, std::min(slot.prompt.tokens.size(), slot.task->tokens.size()));

                                    std::stringstream ss0;
                                    std::stringstream ss1;

                                    std::stringstream st0;
                                    std::stringstream st1;

                                    ss0 << "old: ... ";
                                    ss1 << "new: ... ";

                                    for (int i = np0; i < np1; i++) {
                                        if (i == n_past) {
                                            ss0 << " | ";
                                            ss1 << " | ";
                                        }

                                        {
                                            const auto token = slot.prompt.tokens[i];
                                            const auto piece = token != LLAMA_TOKEN_NULL ? common_token_to_piece(ctx, token) : "[mtmd]";
                                            ss0 << piece;
                                            st0 << std::setw(8) << token;
                                        }

                                        {
                                            const auto token = slot.task->tokens[i];
                                            const auto piece = token != LLAMA_TOKEN_NULL ? common_token_to_piece(ctx, token) : "[mtmd]";
                                            ss1 << piece;
                                            st1 << std::setw(8) << token;
                                        }
                                    }

                                    SLT_WRN(slot, "%s\n", ss0.str().c_str());
                                    SLT_WRN(slot, "%s\n", ss1.str().c_str());

                                    SLT_WRN(slot, "%s\n", st0.str().c_str());
                                    SLT_WRN(slot, "%s\n", st1.str().c_str());
                                }

                                if (pos_min > pos_min_thold) {
                                    // TODO: support can be added in the future when corresponding vision models get released
                                    GGML_ASSERT(!slot.prompt.tokens.has_mtmd);

                                    SLT_WRN(slot, "n_past = %d, slot.prompt.tokens.size() = %d, seq_id = %d, pos_min = %d, n_swa = %d\n", n_past, (int) slot.prompt.tokens.size(), slot.id, pos_min, n_swa);

                                    // search for a context checkpoint
                                    const auto it = std::find_if(
                                        slot.prompt.checkpoints.rbegin(),
                                        slot.prompt.checkpoints.rend(),
                                        [&](const auto & cur) {
                                            // guarantee that a checkpoint will result in at least one token being processed [TAG_PROMPT_LOGITS]
                                            return cur.pos_min < pos_min_thold;
                                        }
                                    );

                                    bool do_reset = it == slot.prompt.checkpoints.rend();

                                    if (!do_reset) {
                                        // restore the context checkpoint
                                        const size_t checkpoint_size = it->data.size();
                                        const size_t n = llama_state_seq_set_data_ext(ctx, it->data.data(), checkpoint_size, slot.id, LLAMA_STATE_SEQ_FLAGS_PARTIAL_ONLY);

                                        if (n != checkpoint_size) {
                                            SLT_ERR(slot, "failed to restore context checkpoint (pos_min = %d, pos_max = %d, size = %.3f MiB)\n", it->pos_min, it->pos_max, (float) checkpoint_size / 1024 / 1024);
                                            do_reset = true;
                                            //printf("[DEBUG] `do_reset` was set to `true` after failing to restore a checkpoint");
                                        } else {
                                            n_past = std::min(n_past, std::max(it->pos_min + 1, it->pos_max));
                                            SLT_WRN(slot, "restored context checkpoint (pos_min = %d, pos_max = %d, size = %.3f MiB)\n", it->pos_min, it->pos_max, (float) checkpoint_size / 1024 / 1024);
                                        }
                                    }

                                    if (do_reset) {
                                        SLT_WRN(slot, "forcing full prompt re-processing due to lack of cache data (likely due to SWA or hybrid/recurrent memory, see %s)\n",
                                                "https://github.com/ggml-org/llama.cpp/pull/13194#issuecomment-2868343055");
                                        n_past = 0;
                                    }
                                }
                            }

                            {
                                // erase any checkpoints with pos_min > pos_min_thold
                                for (auto it = slot.prompt.checkpoints.begin(); it != slot.prompt.checkpoints.end();) {
                                    const auto & cur = *it;
                                    if (cur.pos_min > pos_min_thold) {
                                        SLT_WRN(slot, "erased invalidated context checkpoint (pos_min = %d, pos_max = %d, n_swa = %d, size = %.3f MiB)\n", cur.pos_min, cur.pos_max, n_swa, (float) cur.data.size() / 1024 / 1024);
                                        it = slot.prompt.checkpoints.erase(it);
                                    } else {
                                        ++it;
                                    }
                                }
                            }
                        }

                        // [TAG_PROMPT_LOGITS]
                        if (n_past == slot.task->n_tokens() && n_past > 0) {
                            SLT_WRN(slot, "need to evaluate at least 1 token for each active slot (n_past = %d, task.n_tokens() = %d)\n", n_past, slot.task->n_tokens());
                            n_past--;
                            SLT_WRN(slot, "n_past was set to %d\n", n_past);
                        }

                        slot.n_prompt_tokens_cache     = n_past;
                        slot.n_prompt_tokens_processed = 0;

                        slot.prompt.tokens.keep_first(n_past);
                    }

                    if (!slot.can_split()) {
                        // cannot fit the prompt in the current batch - will try next iter
                        if (batch.n_tokens + slot.task->n_tokens() > n_batch) {
                            continue;
                        }
                    }

                    // truncate any tokens that are beyond n_past for this slot
                    const llama_pos p0 = slot.prompt.tokens.pos_next();
                    if (!llama_memory_seq_rm(llama_get_memory(ctx), slot.id, p0, -1)) {
                        SLT_WRN(slot, "failed to truncate tokens with position >= %d\n", p0);
                        llama_memory_seq_rm(llama_get_memory(ctx), slot.id, -1, -1);

                        // there is no common part left
                        slot.n_prompt_tokens_cache = 0;

                        slot.prompt.tokens.clear();
                    }

                    SLT_INF(slot, "n_tokens = %d, memory_seq_rm [%d, end)\n", slot.prompt.n_tokens(), p0);

<<<<<<< HEAD
                    // check if we should process the media chunk (image, audio, video, ...)
                    if (slot.n_past < slot.n_prompt_tokens && slot.prompt_tokens[slot.n_past] == LLAMA_TOKEN_NULL) {
                        // process the media chunk
                        int32_t new_n_past;
                        int32_t res = slot.prompt_tokens.process_chunk(ctx, mctx, slot.n_past, slot.id, new_n_past);
                        int32_t n_pos = new_n_past - slot.n_past;

                        if (res != 0) {
                            SLT_ERR(slot, "failed to process media, res = %d\n", res);
                            slot.release();
                            send_error(slot, "failed to process media", ERROR_TYPE_SERVER);
                            continue;
                        }

                        // add the media chunk to cache
=======
                    // check if we should process the image
                    if (slot.prompt.n_tokens() < slot.task->n_tokens() && input_tokens[slot.prompt.n_tokens()] == LLAMA_TOKEN_NULL) {
                        // process the image
                        size_t n_tokens_out = 0;
                        int32_t res = input_tokens.process_chunk(ctx, mctx, slot.prompt.n_tokens(), slot.prompt.tokens.pos_next(), slot.id, n_tokens_out);
                        if (res != 0) {
                            SLT_ERR(slot, "failed to process image, res = %d\n", res);
                            send_error(slot, "failed to process image", ERROR_TYPE_SERVER);
                            slot.release();
                            continue;
                        }

                        slot.n_prompt_tokens_processed += n_tokens_out;

                        // add the image chunk to cache
>>>>>>> bea04522
                        {
                            const auto & chunk = input_tokens.find_chunk(slot.prompt.n_tokens());
                            slot.prompt.tokens.push_back(chunk.get()); // copy
                        }
                    }

                    // If using an alora, there may be uncached tokens that come
                    // before the invocation sequence. When this happens, the
                    // tokens before the invocation sequence need to be
                    // processed without the adapter in a separate batch, then
                    // the adapter needs to be enabled for the remaining tokens.
                    if (lora_all_alora(slot.lora) && slot.alora_invocation_start - 1 > slot.prompt.n_tokens()) {
                        SLT_DBG(slot, "processing pre-alora tokens without the adapter (n_tokens = %d, alora_invocation_start = %d)\n", slot.prompt.n_tokens(), slot.alora_invocation_start);
                        const auto & enabled_loras = lora_get_enabled_ids(slot.lora);
                        GGML_ASSERT(enabled_loras.size() == 1);
                        alora_scale = slot.lora[enabled_loras[0]].scale;
                        slot.lora[enabled_loras[0]].scale = 0.0f;
                        alora_disabled_id = enabled_loras[0];
                    }

                    bool do_checkpoint = params_base.n_ctx_checkpoints > 0;

                    // make checkpoints only for completion tasks
                    do_checkpoint = do_checkpoint && slot.task->type == SERVER_TASK_TYPE_COMPLETION;

                    // make a checkpoint of the parts of the memory that cannot be rolled back.
                    // checkpoints are created only if:
                    // - the model uses SWA and we are not using `swa_full`
                    // - the model architecture is marked as recurrent or hybrid
                    //
                    // TODO: try to make this conditional on the context or the memory module, instead of the model type
                    do_checkpoint = do_checkpoint && (
                            llama_model_is_recurrent(model) ||
                            llama_model_is_hybrid(model) ||
                            (llama_model_n_swa(model) > 0 && !params_base.swa_full)
                            );

                    // add prompt tokens for processing in the current batch
                    while (slot.prompt.n_tokens() < slot.task->n_tokens() && batch.n_tokens < n_batch) {
                        // get next token to process
                        llama_token cur_tok = input_tokens[slot.prompt.n_tokens()];
                        if (cur_tok == LLAMA_TOKEN_NULL) {
                            break; // end of text chunk
                        }

                        // if this is an alora request with pre-invocation
                        // tokens that are not cached, we need to stop filling
                        // this batch at those pre-invocation tokens.
                        if (alora_scale > 0 && slot.prompt.n_tokens() == slot.alora_invocation_start - 1) {
                            SLT_DBG(slot, "stop prompt batch filling at (n_tokens = %d, alora_invocation_start = %d)\n", slot.prompt.n_tokens(), slot.alora_invocation_start);
                            break;
                        }

                        // embedding requires all tokens in the batch to be output
                        common_batch_add(batch,
                            cur_tok,
                            slot.prompt.tokens.pos_next(),
                            { slot.id },
                            slot.need_embd());
                        slot.prompt.tokens.push_back(cur_tok);

                        slot.n_prompt_tokens_processed++;

                        // process the last few tokens of the prompt separately in order to allow for a checkpoint to be created.
                        if (do_checkpoint && slot.task->n_tokens() - slot.prompt.n_tokens() == 64) {
                            break;
                        }
                    }

                    // SLT_INF(slot, "new slot.prompt.tokens: %s\n", slot.slot.prompt.tokens.str().c_str());

                    SLT_INF(slot, "prompt processing progress, n_tokens = %d, batch.n_tokens = %d, progress = %f\n", slot.prompt.n_tokens(), batch.n_tokens, (float) slot.prompt.n_tokens() / slot.task->n_tokens());

                    // entire prompt has been processed
                    if (slot.prompt.n_tokens() == slot.task->n_tokens()) {
                        slot.state = SLOT_STATE_DONE_PROMPT;

                        GGML_ASSERT(batch.n_tokens > 0);

                        common_sampler_reset(slot.smpl);

                        // Process all prompt tokens through sampler system
                        for (int i = 0; i < slot.task->n_tokens(); ++i) {
                            llama_token id = input_tokens[i];
                            if (id != LLAMA_TOKEN_NULL) {
                                common_sampler_accept(slot.smpl, id, false);
                            }
                        }

                        // extract the logits only for the last token
                        batch.logits[batch.n_tokens - 1] = true;

                        slot.n_decoded = 0;
                        slot.i_batch   = batch.n_tokens - 1;

                        SLT_INF(slot, "prompt done, n_tokens = %d, batch.n_tokens = %d\n", slot.prompt.n_tokens(), batch.n_tokens);

                        const auto pos_min = llama_memory_seq_pos_min(llama_get_memory(ctx), slot.id);
                        const auto pos_max = llama_memory_seq_pos_max(llama_get_memory(ctx), slot.id);

                        // no need for empty or small checkpoints
                        do_checkpoint = do_checkpoint && (pos_min >= 0 && pos_max >= 64);

                        // no need to create checkpoints that are too close together
                        do_checkpoint = do_checkpoint && (slot.prompt.checkpoints.empty() || pos_max > slot.prompt.checkpoints.back().pos_max + 64);

                        if (do_checkpoint) {
                            while (slot.prompt.checkpoints.size() >= (size_t) params_base.n_ctx_checkpoints) {
                                // make room for the new checkpoint, if needed
                                const auto & cur = slot.prompt.checkpoints.front();

                                SLT_WRN(slot, "erasing old context checkpoint (pos_min = %d, pos_max = %d, size = %.3f MiB)\n",
                                        cur.pos_min, cur.pos_max, (float) cur.data.size() / 1024 / 1024);

                                slot.prompt.checkpoints.erase(slot.prompt.checkpoints.begin());
                            }

                            const size_t checkpoint_size = llama_state_seq_get_size_ext(ctx, slot.id, LLAMA_STATE_SEQ_FLAGS_PARTIAL_ONLY);

                            auto & cur = slot.prompt.checkpoints.emplace_back(server_prompt_checkpoint{
                                /*.pos_min = */ pos_min,
                                /*.pos_max = */ pos_max,
                                /*.data    = */ std::vector<uint8_t>(checkpoint_size),
                            });

                            llama_state_seq_get_data_ext(ctx, cur.data.data(), checkpoint_size, slot.id, LLAMA_STATE_SEQ_FLAGS_PARTIAL_ONLY);

                            SLT_WRN(slot, "created context checkpoint %d of %d (pos_min = %d, pos_max = %d, size = %.3f MiB)\n",
                                    (int) slot.prompt.checkpoints.size(), params_base.n_ctx_checkpoints, cur.pos_min, cur.pos_max, (float) cur.data.size() / 1024 / 1024);
                        }
                    }
                }

                if (batch.n_tokens >= n_batch) {
                    break;
                }
            }
        }

        if (batch.n_tokens == 0) {
            SRV_WRN("%s", "no tokens to decode\n");
            return;
        }

        SRV_DBG("decoding batch, n_tokens = %d\n", batch.n_tokens);

        if (slot_batched) {
            // apply lora, only need to do it once per batch
            common_set_adapter_lora(ctx, slot_batched->lora);

            // if the lora is temporarily disabled for an alora, re-enable it
            // for next time
            if (alora_scale > 0.0f) {
                SRV_DBG("re-enabling alora with scale %f\n", alora_scale);
                slot_batched->lora[alora_disabled_id].scale = alora_scale;
            }

            llama_set_embeddings(ctx, slot_batched->need_embd());
        }

        int32_t i_next = 0;

        // process the created batch of tokens
        for (int32_t i = 0; i < batch.n_tokens; i = i_next) {
            const int32_t n_tokens = std::min(n_batch, batch.n_tokens - i);

            llama_batch batch_view = {
                n_tokens,
                batch.token    + i,
                nullptr,
                batch.pos      + i,
                batch.n_seq_id + i,
                batch.seq_id   + i,
                batch.logits   + i,
            };

            const int ret = llama_decode(ctx, batch_view);

            metrics.on_decoded(slots);

            if (ret != 0) {
                {
                    std::string err;

                    if (n_batch == 1 && ret == 1) {
                        err = "Context size has been exceeded.";
                    }

                    if (ret == -1) {
                        err = "Invalid input batch.";
                    }

                    if (ret < -1) {
                        // TODO: update slot state based on llama_memory_seq_pos_min() and llama_memory_seq_pos_max()
                        err = "Compute error.";
                    }

                    // TODO: handle ret == 2 (abort) when we start aborting

                    if (!err.empty()) {
                        SRV_ERR("%s, i = %d, n_batch = %d, ret = %d\n", err.c_str(), i, n_batch, ret);
                        for (auto & slot : slots) {
                            send_error(slot, err);
                            slot.release();
                        }
                        break;
                    }
                }

                // retry with half the batch size to try to find a free slot in the KV cache
                n_batch /= 2;

                SRV_WRN("failed to find free space in the KV cache, retrying with smaller batch size, i = %d, n_batch = %d, ret = %d\n", i, n_batch, ret);

                continue; // continue loop of n_batch
            }

            // move the head of the batch forward with the number of tokens we just processed
            i_next = i + n_tokens;

            // on successful decode, restore the original batch size
            n_batch = llama_n_batch(ctx);

            for (auto & slot : slots) {
                // optionally send prompt processing progress
                if (slot.state == SLOT_STATE_PROCESSING_PROMPT || slot.state == SLOT_STATE_DONE_PROMPT) {
                    if (slot.task->params.stream && slot.task->params.return_progress) {
                        send_partial_response(slot, {}, true);
                    }
                }

                if (slot.i_batch < (int) i || slot.i_batch >= (int) (i + n_tokens)) {
                    continue; // continue loop of slots
                }

                if (slot.state == SLOT_STATE_DONE_PROMPT) {
                    if (slot.task->type == SERVER_TASK_TYPE_EMBEDDING) {
                        // prompt evaluated for embedding
                        send_embedding(slot, batch_view);
                        slot.release();
                        slot.i_batch = -1;
                        continue; // continue loop of slots
                    }

                    if (slot.task->type == SERVER_TASK_TYPE_RERANK) {
                        send_rerank(slot, batch_view);
                        slot.release();
                        slot.i_batch = -1;
                        continue; // continue loop of slots
                    }

                    // prompt evaluated for next-token prediction
                    slot.state = SLOT_STATE_GENERATING;
                } else if (slot.state != SLOT_STATE_GENERATING) {
                    continue; // continue loop of slots
                }

                const int tok_idx = slot.i_batch - i;

                llama_token id = common_sampler_sample(slot.smpl, ctx, tok_idx);

                slot.i_batch = -1;

                common_sampler_accept(slot.smpl, id, true);

                slot.n_decoded += 1;

                const int64_t t_current = ggml_time_us();

                if (slot.n_decoded == 1) {
                    slot.t_start_generation = t_current;
                    slot.t_prompt_processing = (slot.t_start_generation - slot.t_start_process_prompt) / 1e3;
                    metrics.on_prompt_eval(slot);
                }

                slot.t_token_generation = std::max<int64_t>(1, t_current - slot.t_start_generation) / 1e3;

                completion_token_output result;
                result.tok          = id;
                result.text_to_send = common_token_to_piece(ctx, result.tok, accept_special_token(slot, result.tok));
                result.prob         = 1.0f; // TODO: set it here instead of doing inside populate_token_probs

                if (slot.task->params.sampling.n_probs > 0) {
                    populate_token_probs(slot, result, slot.task->params.post_sampling_probs, params_base.special, tok_idx);
                }

                if (!process_token(result, slot)) {
                    // release slot because of stop condition
                    slot.print_timings();
                    send_final_response(slot);
                    metrics.on_prediction(slot);
                    slot.release();

                    continue;
                }
            }

            // do speculative decoding
            for (auto & slot : slots) {
                if (!slot.is_processing() || !slot.can_speculate()) {
                    continue;
                }

                if (slot.state != SLOT_STATE_GENERATING) {
                    continue;
                }

                if (mctx) {
                    // we should never reach this, as speculative is automatically disabled if mmproj is loaded
                    GGML_ABORT("not supported by multimodal");
                }

                // determine the max draft that fits the current slot state
                int n_draft_max = slot.task->params.speculative.n_max;

                // note: slot.prompt is not yet expanded with the `id` token sampled above
                //       also, need to leave space for 1 extra token to allow context shifts
                n_draft_max = std::min(n_draft_max, slot.n_ctx - slot.prompt.n_tokens() - 2);

                if (slot.n_remaining > 0) {
                    n_draft_max = std::min(n_draft_max, slot.n_remaining - 1);
                }

                SLT_DBG(slot, "max possible draft: %d\n", n_draft_max);

                if (n_draft_max < slot.task->params.speculative.n_min) {
                    SLT_DBG(slot, "the max possible draft is too small: %d < %d - skipping speculative decoding\n", n_draft_max, slot.task->params.speculative.n_min);

                    continue;
                }

                llama_token id = slot.sampled;

                struct common_speculative_params params_spec;
                params_spec.n_draft = n_draft_max;
                params_spec.n_reuse = llama_n_ctx(slot.ctx_dft) - slot.task->params.speculative.n_max;
                params_spec.p_min   = slot.task->params.speculative.p_min;

                const llama_tokens & cached_text_tokens = slot.prompt.tokens.get_text_tokens();
                llama_tokens draft = common_speculative_gen_draft(slot.spec, params_spec, cached_text_tokens, id);

                // ignore small drafts
                if (slot.task->params.speculative.n_min > (int) draft.size()) {
                    SLT_DBG(slot, "ignoring small draft: %d < %d\n", (int) draft.size(), slot.task->params.speculative.n_min);

                    continue;
                }

                // keep track of total number of drafted tokens tested
                slot.n_draft_total += draft.size();

                // construct the speculation batch
                common_batch_clear(slot.batch_spec);
                common_batch_add  (slot.batch_spec, id, slot.prompt.tokens.pos_next(), { slot.id }, true);

                for (size_t i = 0; i < draft.size(); ++i) {
                    common_batch_add(slot.batch_spec, draft[i], slot.prompt.tokens.pos_next() + 1 + i, { slot.id }, true);
                }

                SLT_DBG(slot, "decoding speculative batch, size = %d\n", slot.batch_spec.n_tokens);

                llama_decode(ctx, slot.batch_spec);

                // the accepted tokens from the speculation
                const auto ids = common_sampler_sample_and_accept_n(slot.smpl, ctx, draft);

                slot.n_decoded += ids.size();

                // update how many tokens out of those tested were accepted
                slot.n_draft_accepted += ids.size() - 1;

                slot.prompt.tokens.push_back(id);
                slot.prompt.tokens.insert({ids.begin(), ids.end() - 1});

                llama_memory_seq_rm(llama_get_memory(ctx), slot.id, slot.prompt.n_tokens(), -1);

                for (size_t i = 0; i < ids.size(); ++i) {
                    completion_token_output result;

                    result.tok          = ids[i];
                    result.text_to_send = common_token_to_piece(ctx, result.tok, accept_special_token(slot, result.tok));
                    result.prob         = 1.0f; // set later

                    // TODO: set result.probs

                    if (!process_token(result, slot)) {
                        slot.print_timings();
                        send_final_response(slot);
                        metrics.on_prediction(slot);
                        slot.release();

                        break;
                    }
                }

                SLT_DBG(slot, "accepted %d/%d draft tokens, new n_tokens = %d\n", (int) ids.size() - 1, (int) draft.size(), slot.prompt.n_tokens());
            }
        }

        SRV_DBG("%s", "run slots completed\n");
    }

    json model_meta() const {
        return json {
            {"vocab_type",  llama_vocab_type       (vocab)},
            {"n_vocab",     llama_vocab_n_tokens   (vocab)},
            {"n_ctx_train", llama_model_n_ctx_train(model)},
            {"n_embd",      llama_model_n_embd     (model)},
            {"n_params",    llama_model_n_params   (model)},
            {"size",        llama_model_size       (model)},
        };
    }
};

static void log_server_request(const httplib::Request & req, const httplib::Response & res) {
    // skip GH copilot requests when using default port
    if (req.path == "/v1/health") {
        return;
    }

    // reminder: this function is not covered by httplib's exception handler; if someone does more complicated stuff, think about wrapping it in try-catch

    SRV_INF("request: %s %s %s %d\n", req.method.c_str(), req.path.c_str(), req.remote_addr.c_str(), res.status);

    SRV_DBG("request:  %s\n", req.body.c_str());
    SRV_DBG("response: %s\n", res.body.c_str());
}

std::function<void(int)> shutdown_handler;
std::atomic_flag is_terminating = ATOMIC_FLAG_INIT;

inline void signal_handler(int signal) {
    if (is_terminating.test_and_set()) {
        // in case it hangs, we can force terminate the server by hitting Ctrl+C twice
        // this is for better developer experience, we can remove when the server is stable enough
        fprintf(stderr, "Received second interrupt, terminating immediately.\n");
        exit(1);
    }

    shutdown_handler(signal);
}

int main(int argc, char ** argv) {
    // own arguments required by this example
    common_params params;

    if (!common_params_parse(argc, argv, params, LLAMA_EXAMPLE_SERVER)) {
        return 1;
    }

    common_init();

    // struct that contains llama context and inference
    server_context ctx_server;

    llama_backend_init();
    llama_numa_init(params.numa);

    LOG_INF("system info: n_threads = %d, n_threads_batch = %d, total_threads = %d\n", params.cpuparams.n_threads, params.cpuparams_batch.n_threads, std::thread::hardware_concurrency());
    LOG_INF("\n");
    LOG_INF("%s\n", common_params_get_system_info(params).c_str());
    LOG_INF("\n");

    std::unique_ptr<httplib::Server> svr;
#ifdef CPPHTTPLIB_OPENSSL_SUPPORT
    if (params.ssl_file_key != "" && params.ssl_file_cert != "") {
        LOG_INF("Running with SSL: key = %s, cert = %s\n", params.ssl_file_key.c_str(), params.ssl_file_cert.c_str());
        svr.reset(
            new httplib::SSLServer(params.ssl_file_cert.c_str(), params.ssl_file_key.c_str())
        );
    } else {
        LOG_INF("Running without SSL\n");
        svr.reset(new httplib::Server());
    }
#else
    if (params.ssl_file_key != "" && params.ssl_file_cert != "") {
        LOG_ERR("Server is built without SSL support\n");
        return 1;
    }
    svr.reset(new httplib::Server());
#endif

    std::atomic<server_state> state{SERVER_STATE_LOADING_MODEL};

    svr->set_default_headers({{"Server", "llama.cpp"}});
    svr->set_logger(log_server_request);

    auto res_error = [](httplib::Response & res, const json & error_data) {
        json final_response {{"error", error_data}};
        res.set_content(safe_json_to_str(final_response), MIMETYPE_JSON);
        res.status = json_value(error_data, "code", 500);
    };

    auto res_ok = [](httplib::Response & res, const json & data) {
        res.set_content(safe_json_to_str(data), MIMETYPE_JSON);
        res.status = 200;
    };

    svr->set_exception_handler([&res_error](const httplib::Request &, httplib::Response & res, const std::exception_ptr & ep) {
        std::string message;
        try {
            std::rethrow_exception(ep);
        } catch (const std::exception & e) {
            message = e.what();
        } catch (...) {
            message = "Unknown Exception";
        }

        try {
            json formatted_error = format_error_response(message, ERROR_TYPE_SERVER);
            LOG_WRN("got exception: %s\n", formatted_error.dump().c_str());
            res_error(res, formatted_error);
        } catch (const std::exception & e) {
            LOG_ERR("got another exception: %s | while hanlding exception: %s\n", e.what(), message.c_str());
        }
    });

    svr->set_error_handler([&res_error](const httplib::Request &, httplib::Response & res) {
        if (res.status == 404) {
            res_error(res, format_error_response("File Not Found", ERROR_TYPE_NOT_FOUND));
        }
        // for other error codes, we skip processing here because it's already done by res_error()
    });

    // set timeouts and change hostname and port
    svr->set_read_timeout (params.timeout_read);
    svr->set_write_timeout(params.timeout_write);

    std::unordered_map<std::string, std::string> log_data;

    log_data["hostname"] = params.hostname;
    log_data["port"]     = std::to_string(params.port);

    if (params.api_keys.size() == 1) {
        auto key = params.api_keys[0];
        log_data["api_key"] = "api_key: ****" + key.substr(std::max((int)(key.length() - 4), 0));
    } else if (params.api_keys.size() > 1) {
        log_data["api_key"] = "api_key: " + std::to_string(params.api_keys.size()) + " keys loaded";
    }

    // Necessary similarity of prompt for slot selection
    ctx_server.slot_prompt_similarity = params.slot_prompt_similarity;

    //
    // Middlewares
    //

    auto middleware_validate_api_key = [&params, &res_error](const httplib::Request & req, httplib::Response & res) {
        static const std::unordered_set<std::string> public_endpoints = {
            "/health",
            "/v1/health",
            "/models",
            "/v1/models",
            "/api/tags"
        };

        // If API key is not set, skip validation
        if (params.api_keys.empty()) {
            return true;
        }

        // If path is public or is static file, skip validation
        if (public_endpoints.find(req.path) != public_endpoints.end() || req.path == "/") {
            return true;
        }

        // Check for API key in the header
        auto auth_header = req.get_header_value("Authorization");

        std::string prefix = "Bearer ";
        if (auth_header.substr(0, prefix.size()) == prefix) {
            std::string received_api_key = auth_header.substr(prefix.size());
            if (std::find(params.api_keys.begin(), params.api_keys.end(), received_api_key) != params.api_keys.end()) {
                return true; // API key is valid
            }
        }

        // API key is invalid or not provided
        res_error(res, format_error_response("Invalid API Key", ERROR_TYPE_AUTHENTICATION));

        LOG_WRN("Unauthorized: Invalid API Key\n");

        return false;
    };

    auto middleware_server_state = [&res_error, &state](const httplib::Request & req, httplib::Response & res) {
        server_state current_state = state.load();
        if (current_state == SERVER_STATE_LOADING_MODEL) {
            auto tmp = string_split<std::string>(req.path, '.');
            if (req.path == "/" || tmp.back() == "html") {
                res.set_content(reinterpret_cast<const char*>(loading_html), loading_html_len, "text/html; charset=utf-8");
                res.status = 503;
            } else if (req.path == "/models" || req.path == "/v1/models" || req.path == "/api/tags") {
                // allow the models endpoint to be accessed during loading
                return true;
            } else {
                res_error(res, format_error_response("Loading model", ERROR_TYPE_UNAVAILABLE));
            }
            return false;
        }
        return true;
    };

    // register server middlewares
    svr->set_pre_routing_handler([&middleware_validate_api_key, &middleware_server_state](const httplib::Request & req, httplib::Response & res) {
        res.set_header("Access-Control-Allow-Origin", req.get_header_value("Origin"));
        // If this is OPTIONS request, skip validation because browsers don't include Authorization header
        if (req.method == "OPTIONS") {
            res.set_header("Access-Control-Allow-Credentials", "true");
            res.set_header("Access-Control-Allow-Methods",     "GET, POST");
            res.set_header("Access-Control-Allow-Headers",     "*");
            res.set_content("", "text/html"); // blank response, no data
            return httplib::Server::HandlerResponse::Handled; // skip further processing
        }
        if (!middleware_server_state(req, res)) {
            return httplib::Server::HandlerResponse::Handled;
        }
        if (!middleware_validate_api_key(req, res)) {
            return httplib::Server::HandlerResponse::Handled;
        }
        return httplib::Server::HandlerResponse::Unhandled;
    });

    //
    // Route handlers (or controllers)
    //

    const auto handle_health = [&](const httplib::Request &, httplib::Response & res) {
        // error and loading states are handled by middleware
        json health = {{"status", "ok"}};
        res_ok(res, health);
    };

    const auto handle_slots = [&](const httplib::Request & req, httplib::Response & res) {
        if (!params.endpoint_slots) {
            res_error(res, format_error_response("This server does not support slots endpoint. Start it with `--slots`", ERROR_TYPE_NOT_SUPPORTED));
            return;
        }

        // request slots data using task queue
        int task_id = ctx_server.queue_tasks.get_new_id();
        {
            server_task task(SERVER_TASK_TYPE_METRICS);
            task.id = task_id;
            ctx_server.queue_results.add_waiting_task_id(task_id);
            ctx_server.queue_tasks.post(std::move(task), true); // high-priority task
        }

        // get the result
        server_task_result_ptr result = ctx_server.queue_results.recv(task_id);
        ctx_server.queue_results.remove_waiting_task_id(task_id);

        if (result->is_error()) {
            res_error(res, result->to_json());
            return;
        }

        // TODO: get rid of this dynamic_cast
        auto res_task = dynamic_cast<server_task_result_metrics*>(result.get());
        GGML_ASSERT(res_task != nullptr);

        // optionally return "fail_on_no_slot" error
        if (req.has_param("fail_on_no_slot")) {
            if (res_task->n_idle_slots == 0) {
                res_error(res, format_error_response("no slot available", ERROR_TYPE_UNAVAILABLE));
                return;
            }
        }

        res_ok(res, res_task->slots_data);
    };

    const auto handle_metrics = [&](const httplib::Request &, httplib::Response & res) {
        if (!params.endpoint_metrics) {
            res_error(res, format_error_response("This server does not support metrics endpoint. Start it with `--metrics`", ERROR_TYPE_NOT_SUPPORTED));
            return;
        }

        // request slots data using task queue
        int task_id = ctx_server.queue_tasks.get_new_id();
        {
            server_task task(SERVER_TASK_TYPE_METRICS);
            task.id = task_id;
            ctx_server.queue_results.add_waiting_task_id(task_id);
            ctx_server.queue_tasks.post(std::move(task), true); // high-priority task
        }

        // get the result
        server_task_result_ptr result = ctx_server.queue_results.recv(task_id);
        ctx_server.queue_results.remove_waiting_task_id(task_id);

        if (result->is_error()) {
            res_error(res, result->to_json());
            return;
        }

        // TODO: get rid of this dynamic_cast
        auto res_task = dynamic_cast<server_task_result_metrics*>(result.get());
        GGML_ASSERT(res_task != nullptr);

        // metrics definition: https://prometheus.io/docs/practices/naming/#metric-names
        json all_metrics_def = json {
            {"counter", {{
                    {"name",  "prompt_tokens_total"},
                    {"help",  "Number of prompt tokens processed."},
                    {"value",  (uint64_t) res_task->n_prompt_tokens_processed_total}
            }, {
                    {"name",  "prompt_seconds_total"},
                    {"help",  "Prompt process time"},
                    {"value",  (uint64_t) res_task->t_prompt_processing_total / 1.e3}
            }, {
                    {"name",  "tokens_predicted_total"},
                    {"help",  "Number of generation tokens processed."},
                    {"value",  (uint64_t) res_task->n_tokens_predicted_total}
            }, {
                    {"name",  "tokens_predicted_seconds_total"},
                    {"help",  "Predict process time"},
                    {"value",  (uint64_t) res_task->t_tokens_generation_total / 1.e3}
            }, {
                    {"name",  "n_decode_total"},
                    {"help",  "Total number of llama_decode() calls"},
                    {"value",  res_task->n_decode_total}
            }, {
                    {"name",  "n_tokens_max"},
                    {"help",  "Largest observed n_tokens."},
                    {"value",  res_task->n_tokens_max}
            }, {
                    {"name",  "n_busy_slots_per_decode"},
                    {"help",  "Average number of busy slots per llama_decode() call"},
                    {"value",  (float) res_task->n_busy_slots_total / std::max((float) res_task->n_decode_total, 1.f)}
            }}},
            {"gauge", {{
                    {"name",  "prompt_tokens_seconds"},
                    {"help",  "Average prompt throughput in tokens/s."},
                    {"value",  res_task->n_prompt_tokens_processed ? 1.e3 / res_task->t_prompt_processing * res_task->n_prompt_tokens_processed : 0.}
            },{
                    {"name",  "predicted_tokens_seconds"},
                    {"help",  "Average generation throughput in tokens/s."},
                    {"value",  res_task->n_tokens_predicted ? 1.e3 / res_task->t_tokens_generation * res_task->n_tokens_predicted : 0.}
            },{
                    {"name",  "requests_processing"},
                    {"help",  "Number of requests processing."},
                    {"value",  (uint64_t) res_task->n_processing_slots}
            },{
                    {"name",  "requests_deferred"},
                    {"help",  "Number of requests deferred."},
                    {"value",  (uint64_t) res_task->n_tasks_deferred}
            }}}
        };

        std::stringstream prometheus;

        for (const auto & el : all_metrics_def.items()) {
            const auto & type        = el.key();
            const auto & metrics_def = el.value();

            for (const auto & metric_def : metrics_def) {
                const std::string name = metric_def.at("name");
                const std::string help = metric_def.at("help");

                auto value = json_value(metric_def, "value", 0.);
                prometheus << "# HELP llamacpp:" << name << " " << help  << "\n"
                            << "# TYPE llamacpp:" << name << " " << type  << "\n"
                            << "llamacpp:"        << name << " " << value << "\n";
            }
        }

        res.set_header("Process-Start-Time-Unix", std::to_string(res_task->t_start));

        res.set_content(prometheus.str(), "text/plain; version=0.0.4");
        res.status = 200; // HTTP OK
    };

    const auto handle_slots_save = [&ctx_server, &res_error, &res_ok, &params](const httplib::Request & req, httplib::Response & res, int id_slot) {
        json request_data = json::parse(req.body);
        std::string filename = request_data.at("filename");
        if (!fs_validate_filename(filename)) {
            res_error(res, format_error_response("Invalid filename", ERROR_TYPE_INVALID_REQUEST));
            return;
        }
        std::string filepath = params.slot_save_path + filename;

        int task_id = ctx_server.queue_tasks.get_new_id();
        {
            server_task task(SERVER_TASK_TYPE_SLOT_SAVE);
            task.id = task_id;
            task.slot_action.slot_id  = id_slot;
            task.slot_action.filename = filename;
            task.slot_action.filepath = filepath;

            ctx_server.queue_results.add_waiting_task_id(task_id);
            ctx_server.queue_tasks.post(std::move(task));
        }

        server_task_result_ptr result = ctx_server.queue_results.recv(task_id);
        ctx_server.queue_results.remove_waiting_task_id(task_id);

        if (result->is_error()) {
            res_error(res, result->to_json());
            return;
        }

        res_ok(res, result->to_json());
    };

    const auto handle_slots_restore = [&ctx_server, &res_error, &res_ok, &params](const httplib::Request & req, httplib::Response & res, int id_slot) {
        json request_data = json::parse(req.body);
        std::string filename = request_data.at("filename");
        if (!fs_validate_filename(filename)) {
            res_error(res, format_error_response("Invalid filename", ERROR_TYPE_INVALID_REQUEST));
            return;
        }
        std::string filepath = params.slot_save_path + filename;

        int task_id = ctx_server.queue_tasks.get_new_id();
        {
            server_task task(SERVER_TASK_TYPE_SLOT_RESTORE);
            task.id = task_id;
            task.slot_action.slot_id  = id_slot;
            task.slot_action.filename = filename;
            task.slot_action.filepath = filepath;

            ctx_server.queue_results.add_waiting_task_id(task_id);
            ctx_server.queue_tasks.post(std::move(task));
        }

        server_task_result_ptr result = ctx_server.queue_results.recv(task_id);
        ctx_server.queue_results.remove_waiting_task_id(task_id);

        if (result->is_error()) {
            res_error(res, result->to_json());
            return;
        }

        GGML_ASSERT(dynamic_cast<server_task_result_slot_save_load*>(result.get()) != nullptr);
        res_ok(res, result->to_json());
    };

    const auto handle_slots_erase = [&ctx_server, &res_error, &res_ok](const httplib::Request & /* req */, httplib::Response & res, int id_slot) {
        int task_id = ctx_server.queue_tasks.get_new_id();
        {
            server_task task(SERVER_TASK_TYPE_SLOT_ERASE);
            task.id = task_id;
            task.slot_action.slot_id = id_slot;

            ctx_server.queue_results.add_waiting_task_id(task_id);
            ctx_server.queue_tasks.post(std::move(task));
        }

        server_task_result_ptr result = ctx_server.queue_results.recv(task_id);
        ctx_server.queue_results.remove_waiting_task_id(task_id);

        if (result->is_error()) {
            res_error(res, result->to_json());
            return;
        }

        GGML_ASSERT(dynamic_cast<server_task_result_slot_erase*>(result.get()) != nullptr);
        res_ok(res, result->to_json());
    };

    const auto handle_slots_action = [&params, &res_error, &handle_slots_save, &handle_slots_restore, &handle_slots_erase](const httplib::Request & req, httplib::Response & res) {
        if (params.slot_save_path.empty()) {
            res_error(res, format_error_response("This server does not support slots action. Start it with `--slot-save-path`", ERROR_TYPE_NOT_SUPPORTED));
            return;
        }

        std::string id_slot_str = req.path_params.at("id_slot");
        int id_slot;

        try {
            id_slot = std::stoi(id_slot_str);
        } catch (const std::exception &) {
            res_error(res, format_error_response("Invalid slot ID", ERROR_TYPE_INVALID_REQUEST));
            return;
        }

        std::string action = req.get_param_value("action");

        if (action == "save") {
            handle_slots_save(req, res, id_slot);
        } else if (action == "restore") {
            handle_slots_restore(req, res, id_slot);
        } else if (action == "erase") {
            handle_slots_erase(req, res, id_slot);
        } else {
            res_error(res, format_error_response("Invalid action", ERROR_TYPE_INVALID_REQUEST));
        }
    };

    const auto handle_props = [&params, &ctx_server, &res_ok](const httplib::Request &, httplib::Response & res) {
        json default_generation_settings_for_props;

        {
            slot_params params;

            params.sampling = ctx_server.params_base.sampling;

            default_generation_settings_for_props = json {
                {"params", params.to_json(true)},
                {"n_ctx",  ctx_server.slots[0].n_ctx},
            };
        }

        // this endpoint is publicly available, please only return what is safe to be exposed
        json data = {
            { "default_generation_settings", default_generation_settings_for_props },
            { "total_slots",                 ctx_server.params_base.n_parallel },
            { "model_path",                  ctx_server.params_base.model.path },
            { "modalities",                  json {
                {"vision", ctx_server.oai_parser_opt.allow_image},
                {"audio",  ctx_server.oai_parser_opt.allow_audio},
            } },
            { "endpoint_slots",              params.endpoint_slots },
            { "endpoint_props",              params.endpoint_props },
            { "endpoint_metrics",            params.endpoint_metrics },
            { "webui",                       params.webui },
            { "chat_template",               common_chat_templates_source(ctx_server.chat_templates.get()) },
            { "bos_token",                   common_token_to_piece(ctx_server.ctx, llama_vocab_bos(ctx_server.vocab), /* special= */ true)},
            { "eos_token",                   common_token_to_piece(ctx_server.ctx, llama_vocab_eos(ctx_server.vocab), /* special= */ true)},
            { "build_info",                  build_info },
        };
        if (ctx_server.params_base.use_jinja) {
            if (auto tool_use_src = common_chat_templates_source(ctx_server.chat_templates.get(), "tool_use")) {
                data["chat_template_tool_use"] = tool_use_src;
            }
        }

        res_ok(res, data);
    };

    const auto handle_props_change = [&ctx_server, &res_error, &res_ok](const httplib::Request & req, httplib::Response & res) {
        if (!ctx_server.params_base.endpoint_props) {
            res_error(res, format_error_response("This server does not support changing global properties. Start it with `--props`", ERROR_TYPE_NOT_SUPPORTED));
            return;
        }

        json data = json::parse(req.body);

        // update any props here

        res_ok(res, {{ "success", true }});
    };

    const auto handle_api_show = [&ctx_server, &res_ok](const httplib::Request &, httplib::Response & res) {
        bool has_mtmd = ctx_server.mctx != nullptr;
        json data = {
            {
                "template", common_chat_templates_source(ctx_server.chat_templates.get()),
            },
            {
                "model_info", {
                    { "llama.context_length", ctx_server.slots.back().n_ctx, },
                }
            },
            {"modelfile", ""},
            {"parameters", ""},
            {"template", common_chat_templates_source(ctx_server.chat_templates.get())},
            {"details", {
                {"parent_model", ""},
                {"format", "gguf"},
                {"family", ""},
                {"families", {""}},
                {"parameter_size", ""},
                {"quantization_level", ""}
            }},
            {"model_info", ""},
            {"capabilities", has_mtmd ? json({"completion","multimodal"}) : json({"completion"})}
        };

        res_ok(res, data);
    };

    // handle completion-like requests (completion, chat, infill)
    // we can optionally provide a custom format for partial results and final results
    const auto handle_completions_impl = [&ctx_server, &res_error, &res_ok](
            server_task_type type,
            json & data,
            const std::vector<raw_buffer> & files,
            const std::function<bool()> & is_connection_closed,
            httplib::Response & res,
            oaicompat_type oaicompat) -> void {
        GGML_ASSERT(type == SERVER_TASK_TYPE_COMPLETION || type == SERVER_TASK_TYPE_INFILL);

        auto completion_id = gen_chatcmplid();
        std::unordered_set<int> task_ids;
        try {
            std::vector<server_task> tasks;

            const auto & prompt = data.at("prompt");
            // TODO: this log can become very long, put it behind a flag or think about a more compact format
            //SRV_DBG("Prompt: %s\n", prompt.is_string() ? prompt.get<std::string>().c_str() : prompt.dump(2).c_str());

            // process prompt
            std::vector<server_tokens> inputs;

            if (oaicompat && ctx_server.mctx != nullptr) {
                // This is the case used by OAI compatible chat path with MTMD. TODO It can be moved to the path below.
                inputs.push_back(process_mtmd_prompt(ctx_server.mctx, prompt.get<std::string>(), files));
            } else {
                // Everything else, including multimodal completions.
                inputs = tokenize_input_prompts(ctx_server.vocab, ctx_server.mctx, prompt, true, true);
            }
            const size_t n_ctx_slot = ctx_server.n_ctx / ctx_server.params_base.n_parallel;
            tasks.reserve(inputs.size());
            for (size_t i = 0; i < inputs.size(); i++) {
                auto n_prompt_tokens = inputs[i].size();
                if (n_prompt_tokens >= n_ctx_slot) {
                    json error_data = format_error_response("the request exceeds the available context size, try increasing it", ERROR_TYPE_EXCEED_CONTEXT_SIZE);
                    error_data["n_prompt_tokens"] = n_prompt_tokens;
                    error_data["n_ctx"] = n_ctx_slot;
                    res_error(res, error_data);
                    return;
                }
                server_task task = server_task(type);

                task.id    = ctx_server.queue_tasks.get_new_id();
                task.index = i;

                task.tokens = std::move(inputs[i]);
                task.params = server_task::params_from_json_cmpl(
                        ctx_server.ctx,
                        ctx_server.params_base,
                        data);
                task.id_slot = json_value(data, "id_slot", -1);

                // OAI-compat
                task.params.oaicompat                 = oaicompat;
                task.params.oaicompat_cmpl_id         = completion_id;
                // oaicompat_model is already populated by params_from_json_cmpl

                tasks.push_back(std::move(task));
            }

            task_ids = server_task::get_list_id(tasks);
            ctx_server.queue_results.add_waiting_tasks(tasks);
            ctx_server.queue_tasks.post(std::move(tasks));
        } catch (const std::exception & e) {
            res_error(res, format_error_response(e.what(), ERROR_TYPE_INVALID_REQUEST));
            return;
        }

        bool stream = json_value(data, "stream", false);

        if (!stream) {
            ctx_server.receive_multi_results(task_ids, [&](std::vector<server_task_result_ptr> & results) {
                if (results.size() == 1) {
                    // single result
                    res_ok(res, results[0]->to_json());
                } else {
                    // multiple results (multitask)
                    json arr = json::array();
                    for (auto & res : results) {
                        arr.push_back(res->to_json());
                    }
                    res_ok(res, arr);
                }
            }, [&](const json & error_data) {
                res_error(res, error_data);
            }, is_connection_closed);

            ctx_server.queue_results.remove_waiting_task_ids(task_ids);
        } else {
            const auto chunked_content_provider = [task_ids, &ctx_server, oaicompat](size_t, httplib::DataSink & sink) {
                ctx_server.receive_cmpl_results_stream(task_ids, [&](server_task_result_ptr & result) -> bool {
                    json res_json = result->to_json();
                    if (res_json.is_array()) {
                        for (const auto & res : res_json) {
                            if (!server_sent_event(sink, res)) {
                                // sending failed (HTTP connection closed), cancel the generation
                                return false;
                            }
                        }
                        return true;
                    } else {
                        return server_sent_event(sink, res_json);
                    }
                }, [&](const json & error_data) {
                    server_sent_event(sink, json{{"error", error_data}});
                }, [&sink]() {
                    // note: do not use req.is_connection_closed here because req is already destroyed
                    return !sink.is_writable();
                });
                if (oaicompat != OAICOMPAT_TYPE_NONE) {
                    static const std::string ev_done = "data: [DONE]\n\n";
                    sink.write(ev_done.data(), ev_done.size());
                }
                sink.done();
                return false;
            };

            auto on_complete = [task_ids, &ctx_server] (bool) {
                ctx_server.queue_results.remove_waiting_task_ids(task_ids);
            };

            res.set_chunked_content_provider("text/event-stream", chunked_content_provider, on_complete);
        }
    };

    const auto handle_completions = [&handle_completions_impl](const httplib::Request & req, httplib::Response & res) {
        json data = json::parse(req.body);
        std::vector<raw_buffer> files; // dummy
        handle_completions_impl(
            SERVER_TASK_TYPE_COMPLETION,
            data,
            files,
            req.is_connection_closed,
            res,
            OAICOMPAT_TYPE_NONE);
    };

    const auto handle_completions_oai = [&handle_completions_impl](const httplib::Request & req, httplib::Response & res) {
        json data = oaicompat_completion_params_parse(json::parse(req.body));
        std::vector<raw_buffer> files; // dummy
        handle_completions_impl(
            SERVER_TASK_TYPE_COMPLETION,
            data,
            files,
            req.is_connection_closed,
            res,
            OAICOMPAT_TYPE_COMPLETION);
    };

    const auto handle_infill = [&ctx_server, &res_error, &handle_completions_impl](const httplib::Request & req, httplib::Response & res) {
        // check model compatibility
        std::string err;
        if (llama_vocab_fim_pre(ctx_server.vocab) == LLAMA_TOKEN_NULL) {
            err += "prefix token is missing. ";
        }
        if (llama_vocab_fim_suf(ctx_server.vocab) == LLAMA_TOKEN_NULL) {
            err += "suffix token is missing. ";
        }
        if (llama_vocab_fim_mid(ctx_server.vocab) == LLAMA_TOKEN_NULL) {
            err += "middle token is missing. ";
        }
        if (!err.empty()) {
            res_error(res, format_error_response(string_format("Infill is not supported by this model: %s", err.c_str()), ERROR_TYPE_NOT_SUPPORTED));
            return;
        }

        json data = json::parse(req.body);

        // validate input
        if (data.contains("prompt") && !data.at("prompt").is_string()) {
            // prompt is optional
            res_error(res, format_error_response("\"prompt\" must be a string", ERROR_TYPE_INVALID_REQUEST));
        }

        if (!data.contains("input_prefix")) {
            res_error(res, format_error_response("\"input_prefix\" is required", ERROR_TYPE_INVALID_REQUEST));
        }

        if (!data.contains("input_suffix")) {
            res_error(res, format_error_response("\"input_suffix\" is required", ERROR_TYPE_INVALID_REQUEST));
        }

        if (data.contains("input_extra") && !data.at("input_extra").is_array()) {
            // input_extra is optional
            res_error(res, format_error_response("\"input_extra\" must be an array of {\"filename\": string, \"text\": string}", ERROR_TYPE_INVALID_REQUEST));
            return;
        }

        json input_extra = json_value(data, "input_extra", json::array());
        for (const auto & chunk : input_extra) {
            // { "text": string, "filename": string }
            if (!chunk.contains("text") || !chunk.at("text").is_string()) {
                res_error(res, format_error_response("extra_context chunk must contain a \"text\" field with a string value", ERROR_TYPE_INVALID_REQUEST));
                return;
            }
            // filename is optional
            if (chunk.contains("filename") && !chunk.at("filename").is_string()) {
                res_error(res, format_error_response("extra_context chunk's \"filename\" field must be a string", ERROR_TYPE_INVALID_REQUEST));
                return;
            }
        }
        data["input_extra"] = input_extra; // default to empty array if it's not exist

        std::string prompt = json_value(data, "prompt", std::string());
        std::vector<server_tokens> tokenized_prompts = tokenize_input_prompts(ctx_server.vocab, ctx_server.mctx, prompt, false, true);
        SRV_DBG("creating infill tasks, n_prompts = %d\n", (int) tokenized_prompts.size());
        data["prompt"] = format_infill(
            ctx_server.vocab,
            data.at("input_prefix"),
            data.at("input_suffix"),
            data.at("input_extra"),
            ctx_server.params_base.n_batch,
            ctx_server.params_base.n_predict,
            ctx_server.slots[0].n_ctx, // TODO: there should be a better way
            ctx_server.params_base.spm_infill,
            tokenized_prompts[0].get_text_tokens() // TODO: this could maybe be multimodal.
        );

        std::vector<raw_buffer> files; // dummy
        handle_completions_impl(
            SERVER_TASK_TYPE_INFILL,
            data,
            files,
            req.is_connection_closed,
            res,
            OAICOMPAT_TYPE_NONE); // infill is not OAI compatible
    };

    const auto handle_chat_completions = [&ctx_server, &handle_completions_impl](const httplib::Request & req, httplib::Response & res) {
        LOG_DBG("request: %s\n", req.body.c_str());

        auto body = json::parse(req.body);
        std::vector<raw_buffer> files;
        json data = oaicompat_chat_params_parse(
            body,
            ctx_server.oai_parser_opt,
            files);

        handle_completions_impl(
            SERVER_TASK_TYPE_COMPLETION,
            data,
            files,
            req.is_connection_closed,
            res,
            OAICOMPAT_TYPE_CHAT);
    };

    // same with handle_chat_completions, but without inference part
    const auto handle_apply_template = [&ctx_server, &res_ok](const httplib::Request & req, httplib::Response & res) {
        auto body = json::parse(req.body);
        std::vector<raw_buffer> files; // dummy, unused
        json data = oaicompat_chat_params_parse(
            body,
            ctx_server.oai_parser_opt,
            files);
        res_ok(res, {{ "prompt", std::move(data.at("prompt")) }});
    };

    const auto handle_models = [&params, &ctx_server, &state, &res_ok](const httplib::Request &, httplib::Response & res) {
        server_state current_state = state.load();
        json model_meta = nullptr;
        if (current_state == SERVER_STATE_READY) {
            model_meta = ctx_server.model_meta();
        }
        bool has_mtmd = ctx_server.mctx != nullptr;
        json models = {
            {"models", {
                {
                    {"name", params.model_alias.empty() ? params.model.path : params.model_alias},
                    {"model", params.model_alias.empty() ? params.model.path : params.model_alias},
                    {"modified_at", ""},
                    {"size", ""},
                    {"digest", ""}, // dummy value, llama.cpp does not support managing model file's hash
                    {"type", "model"},
                    {"description", ""},
                    {"tags", {""}},
                    {"capabilities", has_mtmd ? json({"completion","multimodal"}) : json({"completion"})},
                    {"parameters", ""},
                    {"details", {
                        {"parent_model", ""},
                        {"format", "gguf"},
                        {"family", ""},
                        {"families", {""}},
                        {"parameter_size", ""},
                        {"quantization_level", ""}
                    }}
                }
            }},
            {"object", "list"},
            {"data", {
                {
                    {"id",       params.model_alias.empty() ? params.model.path : params.model_alias},
                    {"object",   "model"},
                    {"created",  std::time(0)},
                    {"owned_by", "llamacpp"},
                    {"meta",     model_meta},
                },
            }}
        };

        res_ok(res, models);
    };

    const auto handle_tokenize = [&ctx_server, &res_ok](const httplib::Request & req, httplib::Response & res) {
        const json body = json::parse(req.body);

        json tokens_response = json::array();
        if (body.count("content") != 0) {
            const bool add_special = json_value(body, "add_special", false);
            const bool parse_special = json_value(body, "parse_special", true);
            const bool with_pieces = json_value(body, "with_pieces", false);

            llama_tokens tokens = tokenize_mixed(ctx_server.vocab, body.at("content"), add_special, parse_special);

            if (with_pieces) {
                for (const auto& token : tokens) {
                    std::string piece = common_token_to_piece(ctx_server.ctx, token);
                    json piece_json;

                    // Check if the piece is valid UTF-8
                    if (is_valid_utf8(piece)) {
                        piece_json = piece;
                    } else {
                        // If not valid UTF-8, store as array of byte values
                        piece_json = json::array();
                        for (unsigned char c : piece) {
                            piece_json.push_back(static_cast<int>(c));
                        }
                    }

                    tokens_response.push_back({
                        {"id", token},
                        {"piece", piece_json}
                    });
                }
            } else {
                tokens_response = tokens;
            }
        }

        const json data = format_tokenizer_response(tokens_response);
        res_ok(res, data);
    };

    const auto handle_detokenize = [&ctx_server, &res_ok](const httplib::Request & req, httplib::Response & res) {
        const json body = json::parse(req.body);

        std::string content;
        if (body.count("tokens") != 0) {
            const llama_tokens tokens = body.at("tokens");
            content = tokens_to_str(ctx_server.ctx, tokens.cbegin(), tokens.cend());
        }

        const json data = format_detokenized_response(content);
        res_ok(res, data);
    };

    const auto handle_embeddings_impl = [&ctx_server, &res_error, &res_ok](const httplib::Request & req, httplib::Response & res, oaicompat_type oaicompat) {
        if (!ctx_server.params_base.embedding) {
            res_error(res, format_error_response("This server does not support embeddings. Start it with `--embeddings`", ERROR_TYPE_NOT_SUPPORTED));
            return;
        }

        if (oaicompat != OAICOMPAT_TYPE_NONE && llama_pooling_type(ctx_server.ctx) == LLAMA_POOLING_TYPE_NONE) {
            res_error(res, format_error_response("Pooling type 'none' is not OAI compatible. Please use a different pooling type", ERROR_TYPE_INVALID_REQUEST));
            return;
        }

        const json body = json::parse(req.body);

        // for the shape of input/content, see tokenize_input_prompts()
        json prompt;
        if (body.count("input") != 0) {
            prompt = body.at("input");
        } else if (body.contains("content")) {
            oaicompat = OAICOMPAT_TYPE_NONE; // "content" field is not OAI compatible
            prompt = body.at("content");
        } else {
            res_error(res, format_error_response("\"input\" or \"content\" must be provided", ERROR_TYPE_INVALID_REQUEST));
            return;
        }

        bool use_base64 = false;
        if (body.count("encoding_format") != 0) {
            const std::string& format = body.at("encoding_format");
            if (format == "base64") {
                use_base64 = true;
            } else if (format != "float") {
                res_error(res, format_error_response("The format to return the embeddings in. Can be either float or base64", ERROR_TYPE_INVALID_REQUEST));
                return;
            }
        }

        auto tokenized_prompts = tokenize_input_prompts(ctx_server.vocab, ctx_server.mctx, prompt, true, true);
        for (const auto & tokens : tokenized_prompts) {
            // this check is necessary for models that do not add BOS token to the input
            if (tokens.empty()) {
                res_error(res, format_error_response("Input content cannot be empty", ERROR_TYPE_INVALID_REQUEST));
                return;
            }
        }

        int embd_normalize = 2; // default to Euclidean/L2 norm
        if (body.count("embd_normalize") != 0) {
            embd_normalize = body.at("embd_normalize");
            if (llama_pooling_type(ctx_server.ctx) == LLAMA_POOLING_TYPE_NONE) {
                SRV_DBG("embd_normalize is not supported by pooling type %d, ignoring it\n", llama_pooling_type(ctx_server.ctx));
            }
        }

        // create and queue the task
        json responses = json::array();
        bool error = false;
        std::unordered_set<int> task_ids;
        {
            std::vector<server_task> tasks;
            for (size_t i = 0; i < tokenized_prompts.size(); i++) {
                server_task task = server_task(SERVER_TASK_TYPE_EMBEDDING);

                task.id     = ctx_server.queue_tasks.get_new_id();
                task.index  = i;
                task.tokens = std::move(tokenized_prompts[i]);

                // OAI-compat
                task.params.oaicompat = oaicompat;
                task.params.embd_normalize = embd_normalize;

                tasks.push_back(std::move(task));
            }

            task_ids = server_task::get_list_id(tasks);
            ctx_server.queue_results.add_waiting_tasks(tasks);
            ctx_server.queue_tasks.post(std::move(tasks));
        }

        // get the result
        ctx_server.receive_multi_results(task_ids, [&](std::vector<server_task_result_ptr> & results) {
            for (auto & res : results) {
                GGML_ASSERT(dynamic_cast<server_task_result_embd*>(res.get()) != nullptr);
                responses.push_back(res->to_json());
            }
        }, [&](const json & error_data) {
            res_error(res, error_data);
            error = true;
        }, req.is_connection_closed);

        ctx_server.queue_results.remove_waiting_task_ids(task_ids);

        if (error) {
            return;
        }

        // write JSON response
        json root = oaicompat == OAICOMPAT_TYPE_EMBEDDING
            ? format_embeddings_response_oaicompat(body, responses, use_base64)
            : json(responses);
        res_ok(res, root);
    };

    const auto handle_embeddings = [&handle_embeddings_impl](const httplib::Request & req, httplib::Response & res) {
        handle_embeddings_impl(req, res, OAICOMPAT_TYPE_NONE);
    };

    const auto handle_embeddings_oai = [&handle_embeddings_impl](const httplib::Request & req, httplib::Response & res) {
        handle_embeddings_impl(req, res, OAICOMPAT_TYPE_EMBEDDING);
    };

    const auto handle_rerank = [&ctx_server, &res_error, &res_ok](const httplib::Request & req, httplib::Response & res) {
        if (!ctx_server.params_base.embedding || ctx_server.params_base.pooling_type != LLAMA_POOLING_TYPE_RANK) {
            res_error(res, format_error_response("This server does not support reranking. Start it with `--reranking`", ERROR_TYPE_NOT_SUPPORTED));
            return;
        }

        const json body = json::parse(req.body);

        // if true, use TEI API format, otherwise use Jina API format
        // Jina: https://jina.ai/reranker/
        // TEI: https://huggingface.github.io/text-embeddings-inference/#/Text%20Embeddings%20Inference/rerank
        bool is_tei_format = body.contains("texts");

        json query;
        if (body.count("query") == 1) {
            query = body.at("query");
            if (!query.is_string()) {
                res_error(res, format_error_response("\"query\" must be a string", ERROR_TYPE_INVALID_REQUEST));
                return;
            }
        } else {
            res_error(res, format_error_response("\"query\" must be provided", ERROR_TYPE_INVALID_REQUEST));
            return;
        }

        std::vector<std::string> documents = json_value(body, "documents",
                                             json_value(body, "texts", std::vector<std::string>()));
        if (documents.empty()) {
            res_error(res, format_error_response("\"documents\" must be a non-empty string array", ERROR_TYPE_INVALID_REQUEST));
            return;
        }

        int top_n = json_value(body, "top_n", (int)documents.size());

        // create and queue the task
        json responses = json::array();
        bool error = false;
        std::unordered_set<int> task_ids;
        {
            std::vector<server_task> tasks;
            tasks.reserve(documents.size());
            for (size_t i = 0; i < documents.size(); i++) {
                auto tmp = format_rerank(ctx_server.model, ctx_server.vocab, ctx_server.mctx, query, documents[i]);
                server_task task = server_task(SERVER_TASK_TYPE_RERANK);
                task.id     = ctx_server.queue_tasks.get_new_id();
                task.index  = i;
                task.tokens = std::move(tmp);
                tasks.push_back(std::move(task));
            }

            task_ids = server_task::get_list_id(tasks);
            ctx_server.queue_results.add_waiting_tasks(tasks);
            ctx_server.queue_tasks.post(std::move(tasks));
        }

        ctx_server.receive_multi_results(task_ids, [&](std::vector<server_task_result_ptr> & results) {
            for (auto & res : results) {
                GGML_ASSERT(dynamic_cast<server_task_result_rerank*>(res.get()) != nullptr);
                responses.push_back(res->to_json());
            }
        }, [&](const json & error_data) {
            res_error(res, error_data);
            error = true;
        }, req.is_connection_closed);

        if (error) {
            return;
        }

        // write JSON response
        json root = format_response_rerank(
            body,
            responses,
            is_tei_format,
            documents,
            top_n);

        res_ok(res, root);
    };

    const auto handle_lora_adapters_list = [&](const httplib::Request &, httplib::Response & res) {
        json result = json::array();
        const auto & loras = ctx_server.params_base.lora_adapters;
        for (size_t i = 0; i < loras.size(); ++i) {
            auto & lora = loras[i];
            json entry = {
                {"id", i},
                {"path", lora.path},
                {"scale", lora.scale},
                {"task_name", lora.task_name},
                {"prompt_prefix", lora.prompt_prefix},
            };
            std::string alora_invocation_string = "";
            const uint64_t n_alora_tokens = llama_adapter_get_alora_n_invocation_tokens(lora.ptr);
            std::vector<llama_token> alora_invocation_tokens;
            if (n_alora_tokens) {
                const llama_token * alora_tokens = llama_adapter_get_alora_invocation_tokens(lora.ptr);
                for (uint64_t i = 0; i < n_alora_tokens; ++i) {
                    alora_invocation_string += common_token_to_piece(ctx_server.ctx, alora_tokens[i]);
                    alora_invocation_tokens.push_back(alora_tokens[i]);
                }
                entry["alora_invocation_string"] = alora_invocation_string;
                entry["alora_invocation_tokens"] = alora_invocation_tokens;
            }
            result.push_back(std::move(entry));
        }
        res_ok(res, result);
        res.status = 200; // HTTP OK
    };

    const auto handle_lora_adapters_apply = [&](const httplib::Request & req, httplib::Response & res) {
        const json body = json::parse(req.body);
        if (!body.is_array()) {
            res_error(res, format_error_response("Request body must be an array", ERROR_TYPE_INVALID_REQUEST));
            return;
        }

        int task_id = ctx_server.queue_tasks.get_new_id();
        {
            server_task task(SERVER_TASK_TYPE_SET_LORA);
            task.id = task_id;
            task.set_lora = parse_lora_request(ctx_server.params_base.lora_adapters, body);
            ctx_server.queue_results.add_waiting_task_id(task_id);
            ctx_server.queue_tasks.post(std::move(task));
        }

        // get the result
        server_task_result_ptr result = ctx_server.queue_results.recv(task_id);
        ctx_server.queue_results.remove_waiting_task_id(task_id);

        if (result->is_error()) {
            res_error(res, result->to_json());
            return;
        }

        GGML_ASSERT(dynamic_cast<server_task_result_apply_lora*>(result.get()) != nullptr);
        res_ok(res, result->to_json());
    };

    //
    // Router
    //

    if (!params.webui) {
        LOG_INF("Web UI is disabled\n");
    } else {
        // register static assets routes
        if (!params.public_path.empty()) {
            // Set the base directory for serving static files
            bool is_found = svr->set_mount_point(params.api_prefix + "/", params.public_path);
            if (!is_found) {
                LOG_ERR("%s: static assets path not found: %s\n", __func__, params.public_path.c_str());
                return 1;
            }
        } else {
            // using embedded static index.html
            svr->Get(params.api_prefix + "/", [](const httplib::Request & req, httplib::Response & res) {
                if (req.get_header_value("Accept-Encoding").find("gzip") == std::string::npos) {
                    res.set_content("Error: gzip is not supported by this browser", "text/plain");
                } else {
                    res.set_header("Content-Encoding", "gzip");
                    // COEP and COOP headers, required by pyodide (python interpreter)
                    res.set_header("Cross-Origin-Embedder-Policy", "require-corp");
                    res.set_header("Cross-Origin-Opener-Policy", "same-origin");
                    res.set_content(reinterpret_cast<const char*>(index_html_gz), index_html_gz_len, "text/html; charset=utf-8");
                }
                return false;
            });
        }
    }

    // register API routes
    svr->Get (params.api_prefix + "/health",              handle_health); // public endpoint (no API key check)
    svr->Get (params.api_prefix + "/v1/health",           handle_health); // public endpoint (no API key check)
    svr->Get (params.api_prefix + "/metrics",             handle_metrics);
    svr->Get (params.api_prefix + "/props",               handle_props);
    svr->Post(params.api_prefix + "/props",               handle_props_change);
    svr->Post(params.api_prefix + "/api/show",            handle_api_show);
    svr->Get (params.api_prefix + "/models",              handle_models); // public endpoint (no API key check)
    svr->Get (params.api_prefix + "/v1/models",           handle_models); // public endpoint (no API key check)
    svr->Get (params.api_prefix + "/api/tags",            handle_models); // ollama specific endpoint. public endpoint (no API key check)
    svr->Post(params.api_prefix + "/completion",          handle_completions); // legacy
    svr->Post(params.api_prefix + "/completions",         handle_completions);
    svr->Post(params.api_prefix + "/v1/completions",      handle_completions_oai);
    svr->Post(params.api_prefix + "/chat/completions",    handle_chat_completions);
    svr->Post(params.api_prefix + "/v1/chat/completions", handle_chat_completions);
    svr->Post(params.api_prefix + "/api/chat",            handle_chat_completions); // ollama specific endpoint
    svr->Post(params.api_prefix + "/infill",              handle_infill);
    svr->Post(params.api_prefix + "/embedding",           handle_embeddings); // legacy
    svr->Post(params.api_prefix + "/embeddings",          handle_embeddings);
    svr->Post(params.api_prefix + "/v1/embeddings",       handle_embeddings_oai);
    svr->Post(params.api_prefix + "/rerank",              handle_rerank);
    svr->Post(params.api_prefix + "/reranking",           handle_rerank);
    svr->Post(params.api_prefix + "/v1/rerank",           handle_rerank);
    svr->Post(params.api_prefix + "/v1/reranking",        handle_rerank);
    svr->Post(params.api_prefix + "/tokenize",            handle_tokenize);
    svr->Post(params.api_prefix + "/detokenize",          handle_detokenize);
    svr->Post(params.api_prefix + "/apply-template",      handle_apply_template);
    // LoRA adapters hotswap
    svr->Get (params.api_prefix + "/lora-adapters",       handle_lora_adapters_list);
    svr->Post(params.api_prefix + "/lora-adapters",       handle_lora_adapters_apply);
    // Save & load slots
    svr->Get (params.api_prefix + "/slots",               handle_slots);
    svr->Post(params.api_prefix + "/slots/:id_slot",      handle_slots_action);

    //
    // Start the server
    //
    if (params.n_threads_http < 1) {
        // +2 threads for monitoring endpoints
        params.n_threads_http = std::max(params.n_parallel + 2, (int32_t) std::thread::hardware_concurrency() - 1);
    }
    log_data["n_threads_http"] =  std::to_string(params.n_threads_http);
    svr->new_task_queue = [&params] { return new httplib::ThreadPool(params.n_threads_http); };

    // clean up function, to be called before exit
    auto clean_up = [&svr, &ctx_server]() {
        SRV_INF("%s: cleaning up before exit...\n", __func__);
        svr->stop();
        ctx_server.queue_results.terminate();
        llama_backend_free();
    };

    bool was_bound = false;
    bool is_sock = false;
    if (string_ends_with(std::string(params.hostname), ".sock")) {
        is_sock = true;
        LOG_INF("%s: setting address family to AF_UNIX\n", __func__);
        svr->set_address_family(AF_UNIX);
        // bind_to_port requires a second arg, any value other than 0 should
        // simply get ignored
        was_bound = svr->bind_to_port(params.hostname, 8080);
    } else {
        LOG_INF("%s: binding port with default address family\n", __func__);
        // bind HTTP listen port
        if (params.port == 0) {
            int bound_port = svr->bind_to_any_port(params.hostname);
            if ((was_bound = (bound_port >= 0))) {
                params.port = bound_port;
            }
        } else {
            was_bound = svr->bind_to_port(params.hostname, params.port);
        }
    }

    if (!was_bound) {
        LOG_ERR("%s: couldn't bind HTTP server socket, hostname: %s, port: %d\n", __func__, params.hostname.c_str(), params.port);
        clean_up();
        return 1;
    }

    // run the HTTP server in a thread
    std::thread t([&]() { svr->listen_after_bind(); });
    svr->wait_until_ready();

    LOG_INF("%s: HTTP server is listening, hostname: %s, port: %d, http threads: %d\n", __func__, params.hostname.c_str(), params.port, params.n_threads_http);

    // load the model
    LOG_INF("%s: loading model\n", __func__);

    if (!ctx_server.load_model(params)) {
        clean_up();
        t.join();
        LOG_ERR("%s: exiting due to model loading error\n", __func__);
        return 1;
    }

    ctx_server.init();
    state.store(SERVER_STATE_READY);

    LOG_INF("%s: model loaded\n", __func__);

    // print sample chat example to make it clear which template is used
    LOG_INF("%s: chat template, chat_template: %s, example_format: '%s'\n", __func__,
        common_chat_templates_source(ctx_server.chat_templates.get()),
        common_chat_format_example(ctx_server.chat_templates.get(), ctx_server.params_base.use_jinja, ctx_server.params_base.default_template_kwargs).c_str());

    ctx_server.queue_tasks.on_new_task([&ctx_server](server_task && task) {
        ctx_server.process_single_task(std::move(task));
    });

    ctx_server.queue_tasks.on_update_slots([&ctx_server]() {
        ctx_server.update_slots();
    });

    shutdown_handler = [&](int) {
        // this will unblock start_loop()
        ctx_server.queue_tasks.terminate();
    };

#if defined (__unix__) || (defined (__APPLE__) && defined (__MACH__))
    struct sigaction sigint_action;
    sigint_action.sa_handler = signal_handler;
    sigemptyset (&sigint_action.sa_mask);
    sigint_action.sa_flags = 0;
    sigaction(SIGINT, &sigint_action, NULL);
    sigaction(SIGTERM, &sigint_action, NULL);
#elif defined (_WIN32)
    auto console_ctrl_handler = +[](DWORD ctrl_type) -> BOOL {
        return (ctrl_type == CTRL_C_EVENT) ? (signal_handler(SIGINT), true) : false;
    };
    SetConsoleCtrlHandler(reinterpret_cast<PHANDLER_ROUTINE>(console_ctrl_handler), true);
#endif

    LOG_INF("%s: server is listening on %s - starting the main loop\n", __func__,
            is_sock ? string_format("unix://%s",    params.hostname.c_str()).c_str() :
                      string_format("http://%s:%d", params.hostname.c_str(), params.port).c_str());

    // this call blocks the main thread until queue_tasks.terminate() is called
    ctx_server.queue_tasks.start_loop();

    clean_up();
    t.join();
    llama_memory_breakdown_print(ctx_server.ctx);

    return 0;
}<|MERGE_RESOLUTION|>--- conflicted
+++ resolved
@@ -3926,39 +3926,20 @@
 
                     SLT_INF(slot, "n_tokens = %d, memory_seq_rm [%d, end)\n", slot.prompt.n_tokens(), p0);
 
-<<<<<<< HEAD
                     // check if we should process the media chunk (image, audio, video, ...)
-                    if (slot.n_past < slot.n_prompt_tokens && slot.prompt_tokens[slot.n_past] == LLAMA_TOKEN_NULL) {
-                        // process the media chunk
-                        int32_t new_n_past;
-                        int32_t res = slot.prompt_tokens.process_chunk(ctx, mctx, slot.n_past, slot.id, new_n_past);
-                        int32_t n_pos = new_n_past - slot.n_past;
-
-                        if (res != 0) {
-                            SLT_ERR(slot, "failed to process media, res = %d\n", res);
-                            slot.release();
-                            send_error(slot, "failed to process media", ERROR_TYPE_SERVER);
-                            continue;
-                        }
-
-                        // add the media chunk to cache
-=======
-                    // check if we should process the image
                     if (slot.prompt.n_tokens() < slot.task->n_tokens() && input_tokens[slot.prompt.n_tokens()] == LLAMA_TOKEN_NULL) {
-                        // process the image
+                        // process the media
                         size_t n_tokens_out = 0;
                         int32_t res = input_tokens.process_chunk(ctx, mctx, slot.prompt.n_tokens(), slot.prompt.tokens.pos_next(), slot.id, n_tokens_out);
                         if (res != 0) {
-                            SLT_ERR(slot, "failed to process image, res = %d\n", res);
-                            send_error(slot, "failed to process image", ERROR_TYPE_SERVER);
+                            SLT_ERR(slot, "failed to process media, res = %d\n", res);
+                            send_error(slot, "failed to process media", ERROR_TYPE_SERVER);
                             slot.release();
                             continue;
                         }
 
                         slot.n_prompt_tokens_processed += n_tokens_out;
-
-                        // add the image chunk to cache
->>>>>>> bea04522
+                        // add the media chunk to cache
                         {
                             const auto & chunk = input_tokens.find_chunk(slot.prompt.n_tokens());
                             slot.prompt.tokens.push_back(chunk.get()); // copy
