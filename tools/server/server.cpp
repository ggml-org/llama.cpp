#include "chat.h"
#include "utils.hpp"

#include "arg.h"
#include "common.h"
#include "json-schema-to-grammar.h"
#include "llama.h"
#include "log.h"
#include "sampling.h"
#include "speculative.h"
#include "mtmd.h"

// mime type for sending response
#define MIMETYPE_JSON "application/json; charset=utf-8"

// auto generated files (see README.md for details)
#include "index.html.gz.hpp"
#include "loading.html.hpp"

#include <atomic>
#include <chrono>
#include <condition_variable>
#include <cstddef>
#include <cinttypes>
#include <deque>
#include <memory>
#include <mutex>
#include <signal.h>
#include <thread>
#include <unordered_map>
#include <unordered_set>

using json = nlohmann::ordered_json;

constexpr int HTTP_POLLING_SECONDS = 1;

enum stop_type {
    STOP_TYPE_NONE,
    STOP_TYPE_EOS,
    STOP_TYPE_WORD,
    STOP_TYPE_LIMIT,
};

// state diagram: https://github.com/ggml-org/llama.cpp/pull/9283
enum slot_state {
    SLOT_STATE_IDLE,
    SLOT_STATE_STARTED, // TODO: this state is only used for setting up the initial prompt processing; maybe merge it with launch_slot_with_task in the future
    SLOT_STATE_PROCESSING_PROMPT,
    SLOT_STATE_DONE_PROMPT,
    SLOT_STATE_GENERATING,
};

enum server_state {
    SERVER_STATE_LOADING_MODEL,  // Server is starting up, model not fully loaded yet
    SERVER_STATE_READY,          // Server is ready and model is loaded
};

enum server_task_type {
    SERVER_TASK_TYPE_COMPLETION,
    SERVER_TASK_TYPE_EMBEDDING,
    SERVER_TASK_TYPE_RERANK,
    SERVER_TASK_TYPE_INFILL,
    SERVER_TASK_TYPE_CANCEL,
    SERVER_TASK_TYPE_NEXT_RESPONSE,
    SERVER_TASK_TYPE_METRICS,
    SERVER_TASK_TYPE_SLOT_SAVE,
    SERVER_TASK_TYPE_SLOT_RESTORE,
    SERVER_TASK_TYPE_SLOT_ERASE,
    SERVER_TASK_TYPE_SET_LORA,
};

enum oaicompat_type {
    OAICOMPAT_TYPE_NONE,
    OAICOMPAT_TYPE_CHAT,
    OAICOMPAT_TYPE_COMPLETION,
    OAICOMPAT_TYPE_EMBEDDING,
};

// https://community.openai.com/t/openai-chat-list-of-error-codes-and-types/357791/11
enum error_type {
    ERROR_TYPE_INVALID_REQUEST,
    ERROR_TYPE_AUTHENTICATION,
    ERROR_TYPE_SERVER,
    ERROR_TYPE_NOT_FOUND,
    ERROR_TYPE_PERMISSION,
    ERROR_TYPE_UNAVAILABLE, // custom error
    ERROR_TYPE_NOT_SUPPORTED, // custom error
    ERROR_TYPE_EXCEED_CONTEXT_SIZE, // custom error
};

static bool server_task_type_need_embd(server_task_type task_type) {
    switch (task_type) {
        case SERVER_TASK_TYPE_EMBEDDING:
        case SERVER_TASK_TYPE_RERANK:
            return true;
        default:
            return false;
    }
}

static bool server_task_type_need_logits(server_task_type task_type) {
    switch (task_type) {
        case SERVER_TASK_TYPE_COMPLETION:
        case SERVER_TASK_TYPE_INFILL:
            return true;
        default:
            return false;
    }
}

struct slot_params {
    bool stream          = true;
    bool include_usage   = false;
    bool cache_prompt    = true; // remember the prompt to avoid reprocessing all prompt
    bool return_tokens   = false;
    bool return_progress = false;

    int32_t n_keep    =  0; // number of tokens to keep from initial prompt
    int32_t n_discard =  0; // number of tokens after n_keep that may be discarded when shifting context, 0 defaults to half
    int32_t n_predict = -1; // new tokens to predict
    int32_t n_indent  =  0; // minimum line indentation for the generated text in number of whitespace characters

    int64_t t_max_prompt_ms  = -1; // TODO: implement
    int64_t t_max_predict_ms = -1; // if positive, limit the generation phase to this time limit

    std::vector<common_adapter_lora_info> lora;

    std::vector<std::string> antiprompt;
    std::vector<std::string> response_fields;
    bool timings_per_token = false;
    bool post_sampling_probs = false;

    struct common_params_sampling sampling;
    struct common_params_speculative speculative;

    // OAI-compat fields
    bool                         verbose                   = false;
    oaicompat_type               oaicompat                 = OAICOMPAT_TYPE_NONE;
    std::string                  oaicompat_model;
    std::string                  oaicompat_cmpl_id;
    common_chat_syntax           oaicompat_chat_syntax;

    // Embeddings
    int32_t embd_normalize = 2; // (-1=none, 0=max absolute int16, 1=taxicab, 2=Euclidean/L2, >2=p-norm)

    json to_json(bool only_metrics = false) const {
        std::vector<std::string> samplers;
        samplers.reserve(sampling.samplers.size());
        for (const auto & sampler : sampling.samplers) {
            samplers.emplace_back(common_sampler_type_to_str(sampler));
        }

        json lora = json::array();
        for (size_t i = 0; i < this->lora.size(); ++i) {
            lora.push_back({{"id", i}, {"scale", this->lora[i].scale}});
        }

        if (only_metrics) {
            return json {
                {"seed",                      sampling.seed},
                {"temperature",               sampling.temp},
                {"dynatemp_range",            sampling.dynatemp_range},
                {"dynatemp_exponent",         sampling.dynatemp_exponent},
                {"top_k",                     sampling.top_k},
                {"top_p",                     sampling.top_p},
                {"min_p",                     sampling.min_p},
                {"top_n_sigma",               sampling.top_n_sigma},
                {"xtc_probability",           sampling.xtc_probability},
                {"xtc_threshold",             sampling.xtc_threshold},
                {"typical_p",                 sampling.typ_p},
                {"repeat_last_n",             sampling.penalty_last_n},
                {"repeat_penalty",            sampling.penalty_repeat},
                {"presence_penalty",          sampling.penalty_present},
                {"frequency_penalty",         sampling.penalty_freq},
                {"dry_multiplier",            sampling.dry_multiplier},
                {"dry_base",                  sampling.dry_base},
                {"dry_allowed_length",        sampling.dry_allowed_length},
                {"dry_penalty_last_n",        sampling.dry_penalty_last_n},
                {"mirostat",                  sampling.mirostat},
                {"mirostat_tau",              sampling.mirostat_tau},
                {"mirostat_eta",              sampling.mirostat_eta},
                {"max_tokens",                n_predict},
                {"n_predict",                 n_predict}, // TODO: deduplicate?
                {"n_keep",                    n_keep},
                {"n_discard",                 n_discard},
                {"ignore_eos",                sampling.ignore_eos},
                {"stream",                    stream},
                {"n_probs",                   sampling.n_probs},
                {"min_keep",                  sampling.min_keep},
                {"chat_format",               common_chat_format_name(oaicompat_chat_syntax.format)},
                {"reasoning_format",          common_reasoning_format_name(oaicompat_chat_syntax.reasoning_format)},
                {"reasoning_in_content",      oaicompat_chat_syntax.reasoning_in_content},
                {"thinking_forced_open",      oaicompat_chat_syntax.thinking_forced_open},
                {"samplers",                  samplers},
                {"speculative.n_max",         speculative.n_max},
                {"speculative.n_min",         speculative.n_min},
                {"speculative.p_min",         speculative.p_min},
                {"timings_per_token",         timings_per_token},
                {"post_sampling_probs",       post_sampling_probs},
                {"lora",                      lora},
            };
        }

        auto grammar_triggers = json::array();
        for (const auto & trigger : sampling.grammar_triggers) {
            server_grammar_trigger ct(trigger);
            grammar_triggers.push_back(ct.to_json());
        }

        return json {
            {"seed",                      sampling.seed},
            {"temperature",               sampling.temp},
            {"dynatemp_range",            sampling.dynatemp_range},
            {"dynatemp_exponent",         sampling.dynatemp_exponent},
            {"top_k",                     sampling.top_k},
            {"top_p",                     sampling.top_p},
            {"min_p",                     sampling.min_p},
            {"top_n_sigma",               sampling.top_n_sigma},
            {"xtc_probability",           sampling.xtc_probability},
            {"xtc_threshold",             sampling.xtc_threshold},
            {"typical_p",                 sampling.typ_p},
            {"repeat_last_n",             sampling.penalty_last_n},
            {"repeat_penalty",            sampling.penalty_repeat},
            {"presence_penalty",          sampling.penalty_present},
            {"frequency_penalty",         sampling.penalty_freq},
            {"dry_multiplier",            sampling.dry_multiplier},
            {"dry_base",                  sampling.dry_base},
            {"dry_allowed_length",        sampling.dry_allowed_length},
            {"dry_penalty_last_n",        sampling.dry_penalty_last_n},
            {"dry_sequence_breakers",     sampling.dry_sequence_breakers},
            {"mirostat",                  sampling.mirostat},
            {"mirostat_tau",              sampling.mirostat_tau},
            {"mirostat_eta",              sampling.mirostat_eta},
            {"stop",                      antiprompt},
            {"max_tokens",                n_predict},
            {"n_predict",                 n_predict}, // TODO: deduplicate?
            {"n_keep",                    n_keep},
            {"n_discard",                 n_discard},
            {"ignore_eos",                sampling.ignore_eos},
            {"stream",                    stream},
            {"logit_bias",                format_logit_bias(sampling.logit_bias)},
            {"n_probs",                   sampling.n_probs},
            {"min_keep",                  sampling.min_keep},
            {"grammar",                   sampling.grammar},
            {"grammar_lazy",              sampling.grammar_lazy},
            {"grammar_triggers",          grammar_triggers},
            {"preserved_tokens",          sampling.preserved_tokens},
            {"chat_format",               common_chat_format_name(oaicompat_chat_syntax.format)},
            {"reasoning_format",          common_reasoning_format_name(oaicompat_chat_syntax.reasoning_format)},
            {"reasoning_in_content",      oaicompat_chat_syntax.reasoning_in_content},
            {"thinking_forced_open",      oaicompat_chat_syntax.thinking_forced_open},
            {"samplers",                  samplers},
            {"speculative.n_max",         speculative.n_max},
            {"speculative.n_min",         speculative.n_min},
            {"speculative.p_min",         speculative.p_min},
            {"timings_per_token",         timings_per_token},
            {"post_sampling_probs",       post_sampling_probs},
            {"lora",                      lora},
        };
    }
};

struct server_task {
    int id    = -1; // to be filled by server_queue
    int index = -1; // used when there are multiple prompts (batch request)

    // used by SERVER_TASK_TYPE_CANCEL
    int id_target = -1;
    int id_slot   = -1;

    // used by SERVER_TASK_TYPE_INFERENCE
    slot_params   params;
    server_tokens tokens;

    server_task_type type;

    // used by SERVER_TASK_TYPE_SLOT_SAVE, SERVER_TASK_TYPE_SLOT_RESTORE, SERVER_TASK_TYPE_SLOT_ERASE
    struct slot_action {
        int slot_id;
        std::string filename;
        std::string filepath;
    };
    slot_action slot_action;

    // used by SERVER_TASK_TYPE_METRICS
    bool metrics_reset_bucket = false;

    // used by SERVER_TASK_TYPE_SET_LORA
    std::vector<common_adapter_lora_info> set_lora;

    server_task() = default;

    server_task(server_task_type type) : type(type) {}

    int32_t n_tokens() const {
        return tokens.size();
    }

    static slot_params params_from_json_cmpl(
            const llama_context * ctx,
            const common_params & params_base,
            const json & data) {
        const llama_model * model = llama_get_model(ctx);
        const llama_vocab * vocab = llama_model_get_vocab(model);

        slot_params params;

        // Sampling parameter defaults are loaded from the global server context (but individual requests can still override them)
        slot_params defaults;
        defaults.sampling    = params_base.sampling;
        defaults.speculative = params_base.speculative;
        defaults.n_keep      = params_base.n_keep;
        defaults.n_predict   = params_base.n_predict;
        defaults.antiprompt  = params_base.antiprompt;

        // enabling this will output extra debug information in the HTTP responses from the server
        params.verbose           = params_base.verbosity > 9;
        params.timings_per_token = json_value(data, "timings_per_token", false);

        params.stream           = json_value(data,       "stream",             false);
        auto stream_opt         = json_value(data,       "stream_options",     json::object());
        params.include_usage    = json_value(stream_opt, "include_usage",      false);
        params.cache_prompt     = json_value(data,       "cache_prompt",       true);
        params.return_tokens    = json_value(data,       "return_tokens",      false);
        params.return_progress  = json_value(data,       "return_progress",    false);
        params.n_predict        = json_value(data,       "n_predict",          json_value(data, "max_tokens", defaults.n_predict));
        params.n_indent         = json_value(data,       "n_indent",           defaults.n_indent);
        params.n_keep           = json_value(data,       "n_keep",             defaults.n_keep);
        params.n_discard        = json_value(data,       "n_discard",          defaults.n_discard);
      //params.t_max_prompt_ms  = json_value(data,       "t_max_prompt_ms",    defaults.t_max_prompt_ms); // TODO: implement
        params.t_max_predict_ms = json_value(data,       "t_max_predict_ms",   defaults.t_max_predict_ms);
        params.response_fields  = json_value(data,       "response_fields",    std::vector<std::string>());

        params.sampling.top_k              = json_value(data, "top_k",               defaults.sampling.top_k);
        params.sampling.top_p              = json_value(data, "top_p",               defaults.sampling.top_p);
        params.sampling.min_p              = json_value(data, "min_p",               defaults.sampling.min_p);
        params.sampling.top_n_sigma        = json_value(data, "top_n_sigma",         defaults.sampling.top_n_sigma);
        params.sampling.xtc_probability    = json_value(data, "xtc_probability",     defaults.sampling.xtc_probability);
        params.sampling.xtc_threshold      = json_value(data, "xtc_threshold",       defaults.sampling.xtc_threshold);
        params.sampling.typ_p              = json_value(data, "typical_p",           defaults.sampling.typ_p);
        params.sampling.temp               = json_value(data, "temperature",         defaults.sampling.temp);
        params.sampling.dynatemp_range     = json_value(data, "dynatemp_range",      defaults.sampling.dynatemp_range);
        params.sampling.dynatemp_exponent  = json_value(data, "dynatemp_exponent",   defaults.sampling.dynatemp_exponent);
        params.sampling.penalty_last_n     = json_value(data, "repeat_last_n",       defaults.sampling.penalty_last_n);
        params.sampling.penalty_repeat     = json_value(data, "repeat_penalty",      defaults.sampling.penalty_repeat);
        params.sampling.penalty_freq       = json_value(data, "frequency_penalty",   defaults.sampling.penalty_freq);
        params.sampling.penalty_present    = json_value(data, "presence_penalty",    defaults.sampling.penalty_present);
        params.sampling.dry_multiplier     = json_value(data, "dry_multiplier",      defaults.sampling.dry_multiplier);
        params.sampling.dry_base           = json_value(data, "dry_base",            defaults.sampling.dry_base);
        params.sampling.dry_allowed_length = json_value(data, "dry_allowed_length",  defaults.sampling.dry_allowed_length);
        params.sampling.dry_penalty_last_n = json_value(data, "dry_penalty_last_n",  defaults.sampling.dry_penalty_last_n);
        params.sampling.mirostat           = json_value(data, "mirostat",            defaults.sampling.mirostat);
        params.sampling.mirostat_tau       = json_value(data, "mirostat_tau",        defaults.sampling.mirostat_tau);
        params.sampling.mirostat_eta       = json_value(data, "mirostat_eta",        defaults.sampling.mirostat_eta);
        params.sampling.seed               = json_value(data, "seed",                defaults.sampling.seed);
        params.sampling.n_probs            = json_value(data, "n_probs",             defaults.sampling.n_probs);
        params.sampling.min_keep           = json_value(data, "min_keep",            defaults.sampling.min_keep);
        params.post_sampling_probs         = json_value(data, "post_sampling_probs", defaults.post_sampling_probs);

        params.speculative.n_min = json_value(data, "speculative.n_min", defaults.speculative.n_min);
        params.speculative.n_max = json_value(data, "speculative.n_max", defaults.speculative.n_max);
        params.speculative.p_min = json_value(data, "speculative.p_min", defaults.speculative.p_min);

        params.speculative.n_min = std::min(params.speculative.n_max, params.speculative.n_min);
        params.speculative.n_min = std::max(params.speculative.n_min, 0);
        params.speculative.n_max = std::max(params.speculative.n_max, 0);

        // Use OpenAI API logprobs only if n_probs wasn't provided
        if (data.contains("logprobs") && params.sampling.n_probs == defaults.sampling.n_probs){
            params.sampling.n_probs = json_value(data, "logprobs", defaults.sampling.n_probs);
        }

        if (data.contains("lora")) {
            if (data.at("lora").is_array()) {
                params.lora = parse_lora_request(params_base.lora_adapters, data.at("lora"));
            } else {
                throw std::runtime_error("Error: 'lora' must be an array of objects with 'id' and 'scale' fields");
            }
        } else {
            params.lora = params_base.lora_adapters;
        }

        // TODO: add more sanity checks for the input parameters

        if (params.sampling.penalty_last_n < -1) {
            throw std::runtime_error("Error: repeat_last_n must be >= -1");
        }

        if (params.sampling.dry_penalty_last_n < -1) {
            throw std::runtime_error("Error: dry_penalty_last_n must be >= -1");
        }

        if (params.sampling.penalty_last_n == -1) {
            // note: should be the slot's context and not the full context, but it's ok
            params.sampling.penalty_last_n = llama_n_ctx(ctx);
        }

        if (params.sampling.dry_penalty_last_n == -1) {
            params.sampling.dry_penalty_last_n = llama_n_ctx(ctx);
        }

        if (params.sampling.dry_base < 1.0f) {
            params.sampling.dry_base = defaults.sampling.dry_base;
        }

        // sequence breakers for DRY
        {
            // Currently, this is not compatible with TextGen WebUI, Koboldcpp and SillyTavern format
            // Ref: https://github.com/oobabooga/text-generation-webui/blob/d1af7a41ade7bd3c3a463bfa640725edb818ebaf/extensions/openai/typing.py#L39

            if (data.contains("dry_sequence_breakers")) {
                params.sampling.dry_sequence_breakers = json_value(data, "dry_sequence_breakers", std::vector<std::string>());
                if (params.sampling.dry_sequence_breakers.empty()) {
                    throw std::runtime_error("Error: dry_sequence_breakers must be a non-empty array of strings");
                }
            }
        }

        // process "json_schema" and "grammar"
        if (data.contains("json_schema") && !data.contains("grammar")) {
            try {
                auto schema                  = json_value(data, "json_schema", json::object());
                SRV_DBG("JSON schema: %s\n", schema.dump(2).c_str());
                params.sampling.grammar      = json_schema_to_grammar(schema);
                SRV_DBG("Converted grammar: %s\n", params.sampling.grammar.c_str());
            } catch (const std::exception & e) {
                throw std::runtime_error(std::string("\"json_schema\": ") + e.what());
            }
        } else {
            params.sampling.grammar      = json_value(data, "grammar", defaults.sampling.grammar);
            SRV_DBG("Grammar: %s\n", params.sampling.grammar.c_str());
            params.sampling.grammar_lazy = json_value(data, "grammar_lazy", defaults.sampling.grammar_lazy);
            SRV_DBG("Grammar lazy: %s\n", params.sampling.grammar_lazy ? "true" : "false");
        }

        {
            auto it = data.find("chat_format");
            if (it != data.end()) {
                params.oaicompat_chat_syntax.format = static_cast<common_chat_format>(it->get<int>());
                SRV_INF("Chat format: %s\n", common_chat_format_name(params.oaicompat_chat_syntax.format));
            } else {
                params.oaicompat_chat_syntax.format = defaults.oaicompat_chat_syntax.format;
            }
            common_reasoning_format reasoning_format = params_base.reasoning_format;
            if (data.contains("reasoning_format")) {
                reasoning_format = common_reasoning_format_from_name(data.at("reasoning_format").get<std::string>());
            }
            params.oaicompat_chat_syntax.reasoning_format = reasoning_format;
            params.oaicompat_chat_syntax.reasoning_in_content = params.stream && (reasoning_format == COMMON_REASONING_FORMAT_DEEPSEEK_LEGACY);
            params.oaicompat_chat_syntax.thinking_forced_open = json_value(data, "thinking_forced_open", false);
            params.oaicompat_chat_syntax.parse_tool_calls = json_value(data, "parse_tool_calls", false);
        }

        {
            const auto preserved_tokens = data.find("preserved_tokens");
            if (preserved_tokens != data.end()) {
                for (const auto & t : *preserved_tokens) {
                    auto ids = common_tokenize(vocab, t.get<std::string>(), /* add_special= */ false, /* parse_special= */ true);
                    if (ids.size() == 1) {
                        SRV_DBG("Preserved token: %d\n", ids[0]);
                        params.sampling.preserved_tokens.insert(ids[0]);
                    } else {
                        // This may happen when using a tool call style meant for a model with special tokens to preserve on a model without said tokens.
                        SRV_DBG("Not preserved because more than 1 token: %s\n", t.get<std::string>().c_str());
                    }
                }
            }
            const auto grammar_triggers = data.find("grammar_triggers");
            if (grammar_triggers != data.end()) {
                for (const auto & t : *grammar_triggers) {
                    server_grammar_trigger ct(t);
                    if (ct.value.type == COMMON_GRAMMAR_TRIGGER_TYPE_WORD) {
                        const auto & word = ct.value.value;
                        auto ids = common_tokenize(vocab, word, /* add_special= */ false, /* parse_special= */ true);
                        if (ids.size() == 1) {
                            auto token = ids[0];
                            if (std::find(params.sampling.preserved_tokens.begin(), params.sampling.preserved_tokens.end(), (llama_token) token) == params.sampling.preserved_tokens.end()) {
                                throw std::runtime_error("Grammar trigger word should be marked as preserved token: " + word);
                            }
                            SRV_DBG("Grammar trigger token: %d (`%s`)\n", token, word.c_str());
                            common_grammar_trigger trigger;
                            trigger.type = COMMON_GRAMMAR_TRIGGER_TYPE_TOKEN;
                            trigger.value = word;
                            trigger.token = token;
                            params.sampling.grammar_triggers.push_back(std::move(trigger));
                        } else {
                            SRV_DBG("Grammar trigger word: `%s`\n", word.c_str());
                            params.sampling.grammar_triggers.push_back({COMMON_GRAMMAR_TRIGGER_TYPE_WORD, word});
                        }
                    } else {
                        if (ct.value.type == COMMON_GRAMMAR_TRIGGER_TYPE_PATTERN) {
                            SRV_DBG("Grammar trigger pattern: `%s`\n", ct.value.value.c_str());
                        } else if (ct.value.type == COMMON_GRAMMAR_TRIGGER_TYPE_PATTERN_FULL) {
                            SRV_DBG("Grammar trigger pattern full: `%s`\n", ct.value.value.c_str());
                        } else {
                            throw std::runtime_error("Unknown grammar trigger type");
                        }
                        params.sampling.grammar_triggers.emplace_back(std::move(ct.value));
                    }
                }
            }
            if (params.sampling.grammar_lazy && params.sampling.grammar_triggers.empty()) {
                throw std::runtime_error("Error: no triggers set for lazy grammar!");
            }
        }

        {
            params.sampling.logit_bias.clear();

            const auto & logit_bias = data.find("logit_bias");
            if (logit_bias != data.end() && logit_bias->is_array()) {
                const int n_vocab = llama_vocab_n_tokens(vocab);
                for (const auto & el : *logit_bias) {
                    // TODO: we may want to throw errors here, in case "el" is incorrect
                    if (el.is_array() && el.size() == 2) {
                        float bias;
                        if (el[1].is_number()) {
                            bias = el[1].get<float>();
                        } else if (el[1].is_boolean() && !el[1].get<bool>()) {
                            bias = -INFINITY;
                        } else {
                            continue;
                        }

                        if (el[0].is_number_integer()) {
                            llama_token tok = el[0].get<llama_token>();
                            if (tok >= 0 && tok < n_vocab) {
                                params.sampling.logit_bias.push_back({tok, bias});
                            }
                        } else if (el[0].is_string()) {
                            auto toks = common_tokenize(vocab, el[0].get<std::string>(), false);
                            for (auto tok : toks) {
                                params.sampling.logit_bias.push_back({tok, bias});
                            }
                        }
                    }
                }
           } else if (logit_bias != data.end() && logit_bias->is_object()) {
                const int n_vocab = llama_vocab_n_tokens(vocab);
                for (const auto & el : logit_bias->items()) {
                    float bias;
                    const auto & key = el.key();
                    const auto & value = el.value();
                    if (value.is_number()) {
                        bias = value.get<float>();
                    } else if (value.is_boolean() && !value.get<bool>()) {
                        bias = -INFINITY;
                    } else {
                        continue;
                    }

                    char *end;
                    llama_token tok = strtol(key.c_str(), &end, 10);
                    if (*end == 0) {
                        if (tok >= 0 && tok < n_vocab) {
                            params.sampling.logit_bias.push_back({tok, bias});
                        }
                    } else {
                        auto toks = common_tokenize(vocab, key, false);
                        for (auto tok : toks) {
                            params.sampling.logit_bias.push_back({tok, bias});
                        }
                    }
                }
            }

            params.sampling.ignore_eos = json_value(data, "ignore_eos", params_base.sampling.ignore_eos);
            if (params.sampling.ignore_eos) {
                params.sampling.logit_bias.insert(
                        params.sampling.logit_bias.end(),
                        defaults.sampling.logit_bias_eog.begin(), defaults.sampling.logit_bias_eog.end());
            }
        }

        {
            params.antiprompt.clear();

            const auto & stop = data.find("stop");
            if (stop != data.end() && stop->is_array()) {
                for (const auto & word : *stop) {
                    if (!word.empty()) {
                        params.antiprompt.push_back(word);
                    }
                }
            }
            // set reverse prompt from cli args if not set in the request
            if (params.antiprompt.empty()) {
                params.antiprompt = defaults.antiprompt;
            }
        }

        {
            const auto samplers = data.find("samplers");
            if (samplers != data.end()) {
                if (samplers->is_array()) {
                    params.sampling.samplers = common_sampler_types_from_names(*samplers, false);
                } else if (samplers->is_string()){
                    params.sampling.samplers = common_sampler_types_from_chars(samplers->get<std::string>());
                }
            } else {
                params.sampling.samplers = defaults.sampling.samplers;
            }
        }

        std::string model_name = params_base.model_alias.empty() ? DEFAULT_OAICOMPAT_MODEL : params_base.model_alias;
        params.oaicompat_model = json_value(data, "model", model_name);

        return params;
    }

    // utility function
    static std::unordered_set<int> get_list_id(const std::vector<server_task> & tasks) {
        std::unordered_set<int> ids(tasks.size());
        for (size_t i = 0; i < tasks.size(); i++) {
            ids.insert(tasks[i].id);
        }
        return ids;
    }
};

struct result_timings {
    int32_t cache_n = -1;

    int32_t prompt_n = -1;
    double prompt_ms;
    double prompt_per_token_ms;
    double prompt_per_second;

    int32_t predicted_n = -1;
    double predicted_ms;
    double predicted_per_token_ms;
    double predicted_per_second;

    // Optional speculative metrics - only included when > 0
    int32_t draft_n = 0;
    int32_t draft_n_accepted = 0;

    json to_json() const {
        json base = {
            {"cache_n",                cache_n},

            {"prompt_n",               prompt_n},
            {"prompt_ms",              prompt_ms},
            {"prompt_per_token_ms",    prompt_per_token_ms},
            {"prompt_per_second",      prompt_per_second},

            {"predicted_n",            predicted_n},
            {"predicted_ms",           predicted_ms},
            {"predicted_per_token_ms", predicted_per_token_ms},
            {"predicted_per_second",   predicted_per_second},
        };

        if (draft_n > 0) {
            base["draft_n"] = draft_n;
            base["draft_n_accepted"] = draft_n_accepted;
        }

        return base;
    }
};

struct result_prompt_progress {
    int32_t total = 0;
    int32_t cache = 0;
    int32_t processed = 0;
    int64_t time_ms = 0;

    json to_json() const {
        return json {
            {"total",     total},
            {"cache",     cache},
            {"processed", processed},
            {"time_ms",   time_ms},
        };
    }
};

struct server_task_result {
    int id           = -1;
    int id_slot      = -1;
    virtual bool is_error() {
        // only used by server_task_result_error
        return false;
    }
    virtual bool is_stop() {
        // only used by server_task_result_cmpl_*
        return false;
    }
    virtual int get_index() {
        return -1;
    }
    virtual json to_json() = 0;
    virtual ~server_task_result() = default;
};

// using shared_ptr for polymorphism of server_task_result
using server_task_result_ptr = std::unique_ptr<server_task_result>;

static inline std::string stop_type_to_str(stop_type type) {
    switch (type) {
        case STOP_TYPE_EOS:   return "eos";
        case STOP_TYPE_WORD:  return "word";
        case STOP_TYPE_LIMIT: return "limit";
        default:              return "none";
    }
}

struct completion_token_output {
    llama_token tok;
    float prob;
    std::string text_to_send;
    struct prob_info {
        llama_token tok;
        std::string txt;
        float prob;
    };
    std::vector<prob_info> probs;

    json to_json(bool post_sampling_probs) const {
        json probs_for_token = json::array();
        for (const auto & p : probs) {
            std::string txt(p.txt);
            txt.resize(validate_utf8(txt));
            probs_for_token.push_back(json {
                {"id",      p.tok},
                {"token",   txt},
                {"bytes",   str_to_bytes(p.txt)},
                {
                    post_sampling_probs ? "prob" : "logprob",
                    post_sampling_probs ? p.prob : logarithm(p.prob)
                },
            });
        }
        return probs_for_token;
    }

    static json probs_vector_to_json(const std::vector<completion_token_output> & probs, bool post_sampling_probs) {
        json out = json::array();
        for (const auto & p : probs) {
            std::string txt(p.text_to_send);
            txt.resize(validate_utf8(txt));
            out.push_back(json {
                {"id",           p.tok},
                {"token",        txt},
                {"bytes",        str_to_bytes(p.text_to_send)},
                {
                    post_sampling_probs ? "prob" : "logprob",
                    post_sampling_probs ? p.prob : logarithm(p.prob)
                },
                {
                    post_sampling_probs ? "top_probs" : "top_logprobs",
                    p.to_json(post_sampling_probs)
                },
            });
        }
        return out;
    }

    static float logarithm(float x) {
        // nlohmann::json converts -inf to null, so we need to prevent that
        return x == 0.0f ? std::numeric_limits<float>::lowest() : std::log(x);
    }

    static std::vector<unsigned char> str_to_bytes(const std::string & str) {
        std::vector<unsigned char> bytes;
        for (unsigned char c : str) {
            bytes.push_back(c);
        }
        return bytes;
    }
};

struct server_task_result_cmpl_final : server_task_result {
    int index = 0;

    std::string content;
    llama_tokens tokens;

    bool stream;
    bool include_usage;
    result_timings timings;
    std::string prompt;

    bool truncated;
    int32_t n_decoded;
    int32_t n_prompt_tokens;
    int32_t n_tokens_cached;
    bool has_new_line;
    std::string stopping_word;
    stop_type stop = STOP_TYPE_NONE;

    bool post_sampling_probs;
    std::vector<completion_token_output> probs_output;
    std::vector<std::string>  response_fields;

    slot_params generation_params;

    // OAI-compat fields
    bool            verbose   = false;
    oaicompat_type  oaicompat = OAICOMPAT_TYPE_NONE;
    std::string     oaicompat_model;
    std::string     oaicompat_cmpl_id;
    common_chat_msg oaicompat_msg;

    std::vector<common_chat_msg_diff> oaicompat_msg_diffs;

    virtual int get_index() override {
        return index;
    }

    virtual bool is_stop() override {
        return true; // in stream mode, final responses are considered stop
    }

    virtual json to_json() override {
        switch (oaicompat) {
            case OAICOMPAT_TYPE_NONE:
                return to_json_non_oaicompat();
            case OAICOMPAT_TYPE_COMPLETION:
                return to_json_oaicompat();
            case OAICOMPAT_TYPE_CHAT:
                return stream ? to_json_oaicompat_chat_stream() : to_json_oaicompat_chat();
            default:
                GGML_ASSERT(false && "Invalid oaicompat_type");
        }
    }

    json to_json_non_oaicompat() {
        json res = json {
            {"index",               index},
            {"content",             stream ? "" : content}, // in stream mode, content is already in last partial chunk
            {"tokens",              stream ? llama_tokens {} : tokens},
            {"id_slot",             id_slot},
            {"stop",                true},
            {"model",               oaicompat_model},
            {"tokens_predicted",    n_decoded},
            {"tokens_evaluated",    n_prompt_tokens},
            {"generation_settings", generation_params.to_json()},
            {"prompt",              prompt},
            {"has_new_line",        has_new_line},
            {"truncated",           truncated},
            {"stop_type",           stop_type_to_str(stop)},
            {"stopping_word",       stopping_word},
            {"tokens_cached",       n_tokens_cached},
            {"timings",             timings.to_json()},
        };
        if (!stream && !probs_output.empty()) {
            res["completion_probabilities"] = completion_token_output::probs_vector_to_json(probs_output, post_sampling_probs);
        }
        return response_fields.empty() ? res : json_get_nested_values(response_fields, res);
    }

    json to_json_oaicompat() {
        std::time_t t = std::time(0);
        json logprobs = json(nullptr); // OAI default to null
        if (!stream && probs_output.size() > 0) {
            logprobs = json{
                {"content", completion_token_output::probs_vector_to_json(probs_output, post_sampling_probs)},
            };
        }
        json finish_reason = "length";
        if (stop == STOP_TYPE_WORD || stop == STOP_TYPE_EOS) {
            finish_reason = "stop";
        }
        json res = json {
            {"choices",            json::array({
                json{
                    {"text",          stream ? "" : content}, // in stream mode, content is already in last partial chunk
                    {"index",         index},
                    {"logprobs",      logprobs},
                    {"finish_reason", finish_reason},
                }
            })},
            {"created",            t},
            {"model",              oaicompat_model},
            {"system_fingerprint", build_info},
            {"object",             "text_completion"},
            {"usage", json {
                {"completion_tokens", n_decoded},
                {"prompt_tokens",     n_prompt_tokens},
                {"total_tokens",      n_decoded + n_prompt_tokens}
            }},
            {"id", oaicompat_cmpl_id}
        };

        // extra fields for debugging purposes
        if (verbose) {
            res["__verbose"] = to_json_non_oaicompat();
        }
        if (timings.prompt_n >= 0) {
            res.push_back({"timings", timings.to_json()});
        }

        return res;
    }

    json to_json_oaicompat_chat() {
        std::string finish_reason = "length";
        common_chat_msg msg;
        if (!oaicompat_msg.empty()) {
            msg = oaicompat_msg;
        } else {
            msg.role = "assistant";
            msg.content = content;
        }
        if (stop == STOP_TYPE_WORD || stop == STOP_TYPE_EOS) {
            finish_reason = msg.tool_calls.empty() ? "stop" : "tool_calls";
        }

        json choice {
            {"finish_reason", finish_reason},
            {"index", 0},
            {"message", msg.to_json_oaicompat<json>()},
        };

        if (!stream && probs_output.size() > 0) {
            choice["logprobs"] = json{
                {"content", completion_token_output::probs_vector_to_json(probs_output, post_sampling_probs)},
            };
        }

        std::time_t t = std::time(0);

        json res = json {
            {"choices",            json::array({choice})},
            {"created",            t},
            {"model",              oaicompat_model},
            {"system_fingerprint", build_info},
            {"object",             "chat.completion"},
            {"usage", json {
                {"completion_tokens", n_decoded},
                {"prompt_tokens",     n_prompt_tokens},
                {"total_tokens",      n_decoded + n_prompt_tokens}
            }},
            {"id", oaicompat_cmpl_id}
        };

        // extra fields for debugging purposes
        if (verbose) {
            res["__verbose"] = to_json_non_oaicompat();
        }
        if (timings.prompt_n >= 0) {
            res.push_back({"timings", timings.to_json()});
        }

        return res;
    }

    json to_json_oaicompat_chat_stream() {
        std::time_t t = std::time(0);
        std::string finish_reason = "length";
        if (stop == STOP_TYPE_WORD || stop == STOP_TYPE_EOS) {
            finish_reason = oaicompat_msg.tool_calls.empty() ? "stop" : "tool_calls";
        }

        json deltas = json::array();
        for (const auto & diff : oaicompat_msg_diffs) {
            deltas.push_back({
                {"choices", json::array({
                    json {
                        {"finish_reason", nullptr},
                        {"index", 0},
                        {"delta", common_chat_msg_diff_to_json_oaicompat<json>(diff)},
                    },
                })},
                {"created", t},
                {"id", oaicompat_cmpl_id},
                {"model", oaicompat_model},
                {"system_fingerprint", build_info},
                {"object", "chat.completion.chunk"},
            });
        }

        deltas.push_back({
            {"choices", json::array({
                json {
                    {"finish_reason", finish_reason},
                    {"index", 0},
                    {"delta", json::object()},
                },
            })},
            {"created",            t},
            {"id",                 oaicompat_cmpl_id},
            {"model",              oaicompat_model},
            {"system_fingerprint", build_info},
            {"object",             "chat.completion.chunk"},
        });

        if (include_usage) {
            // OpenAI API spec for chat.completion.chunks specifies an empty `choices` array for the last chunk when including usage
            // https://platform.openai.com/docs/api-reference/chat_streaming/streaming#chat_streaming/streaming-choices
            deltas.push_back({
                {"choices", json::array()},
                {"created",            t},
                {"id",                 oaicompat_cmpl_id},
                {"model",              oaicompat_model},
                {"system_fingerprint", build_info},
                {"object",             "chat.completion.chunk"},
                {"usage", json {
                    {"completion_tokens", n_decoded},
                    {"prompt_tokens",     n_prompt_tokens},
                    {"total_tokens",      n_decoded + n_prompt_tokens},
                }},
            });
        }

        if (timings.prompt_n >= 0) {
            deltas.back().push_back({"timings", timings.to_json()});
        }

        // extra fields for debugging purposes
        if (verbose && !deltas.empty()) {
            deltas.front()["__verbose"] = to_json_non_oaicompat();
        }

        return deltas;
    }
};

struct server_task_result_cmpl_partial : server_task_result {
    int index = 0;

    std::string  content;
    llama_tokens tokens;

    int32_t n_decoded;
    int32_t n_prompt_tokens;

    bool post_sampling_probs;
    bool is_progress = false;
    completion_token_output prob_output;
    result_timings timings;
    result_prompt_progress progress;

    // OAI-compat fields
    bool            verbose   = false;
    oaicompat_type  oaicompat = OAICOMPAT_TYPE_NONE;
    std::string     oaicompat_model;
    std::string     oaicompat_cmpl_id;
    std::vector<common_chat_msg_diff> oaicompat_msg_diffs;

    virtual int get_index() override {
        return index;
    }

    virtual bool is_stop() override {
        return false; // in stream mode, partial responses are not considered stop
    }

    virtual json to_json() override {
        switch (oaicompat) {
            case OAICOMPAT_TYPE_NONE:
                return to_json_non_oaicompat();
            case OAICOMPAT_TYPE_COMPLETION:
                return to_json_oaicompat();
            case OAICOMPAT_TYPE_CHAT:
                return to_json_oaicompat_chat();
            default:
                GGML_ASSERT(false && "Invalid oaicompat_type");
        }
    }

    json to_json_non_oaicompat() {
        // non-OAI-compat JSON
        json res = json {
            {"index",            index},
            {"content",          content},
            {"tokens",           tokens},
            {"stop",             false},
            {"id_slot",          id_slot},
            {"tokens_predicted", n_decoded},
            {"tokens_evaluated", n_prompt_tokens},
        };
        // populate the timings object when needed (usually for the last response or with timings_per_token enabled)
        if (timings.prompt_n > 0) {
            res.push_back({"timings", timings.to_json()});
        }
        if (is_progress) {
            res.push_back({"prompt_progress", progress.to_json()});
        }
        if (!prob_output.probs.empty()) {
            res["completion_probabilities"] = completion_token_output::probs_vector_to_json({prob_output}, post_sampling_probs);
        }
        return res;
    }

    json to_json_oaicompat() {
        std::time_t t = std::time(0);
        json logprobs = json(nullptr); // OAI default to null
        if (prob_output.probs.size() > 0) {
            logprobs = json{
                {"content", completion_token_output::probs_vector_to_json({prob_output}, post_sampling_probs)},
            };
        }
        json res = json {
            {"choices",            json::array({
                json{
                    {"text",          content},
                    {"index",         index},
                    {"logprobs",      logprobs},
                    {"finish_reason", nullptr},
                }
            })},
            {"created",            t},
            {"model",              oaicompat_model},
            {"system_fingerprint", build_info},
            {"object",             "text_completion"},
            {"id",                 oaicompat_cmpl_id}
        };

        // extra fields for debugging purposes
        if (verbose) {
            res["__verbose"] = to_json_non_oaicompat();
        }
        if (timings.prompt_n >= 0) {
            res.push_back({"timings", timings.to_json()});
        }
        if (is_progress) {
            res.push_back({"prompt_progress", progress.to_json()});
        }

        return res;
    }

    json to_json_oaicompat_chat() {
        bool first = n_decoded == 1;
        std::time_t t = std::time(0);
        json choices;

        std::vector<json> deltas;
        auto add_delta = [&](const json & delta) {
            deltas.push_back({
                {"choices", json::array({
                    json {
                        {"finish_reason", nullptr},
                        {"index", 0},
                        {"delta", delta},
                    },
                })},
                {"created", t},
                {"id", oaicompat_cmpl_id},
                {"model", oaicompat_model},
                {"system_fingerprint", build_info},
                {"object", "chat.completion.chunk"},
            });
        };
        // We have to send an initial update to conform to openai behavior
        if (first || is_progress) {
            add_delta({
                {"role", "assistant"},
                {"content", nullptr},
            });
        }

        for (const auto & diff : oaicompat_msg_diffs) {
            add_delta(common_chat_msg_diff_to_json_oaicompat<json>(diff));
        }

        if (!deltas.empty()) {
            auto & last_json = deltas[deltas.size() - 1];
            GGML_ASSERT(last_json.at("choices").size() >= 1);

            if (prob_output.probs.size() > 0) {
                last_json.at("choices").at(0)["logprobs"] = json {
                    {"content", completion_token_output::probs_vector_to_json({prob_output}, post_sampling_probs)},
                };
            }

            if (timings.prompt_n >= 0) {
                last_json.push_back({"timings", timings.to_json()});
            }
            if (is_progress) {
                last_json.push_back({"prompt_progress", progress.to_json()});
            }
        }

        return deltas;
    }
};

struct server_task_result_embd : server_task_result {
    int index = 0;
    std::vector<std::vector<float>> embedding;

    int32_t n_tokens;

    // OAI-compat fields
    oaicompat_type oaicompat = OAICOMPAT_TYPE_NONE;

    virtual int get_index() override {
        return index;
    }

    virtual json to_json() override {
        return oaicompat == OAICOMPAT_TYPE_EMBEDDING
            ? to_json_oaicompat()
            : to_json_non_oaicompat();
    }

    json to_json_non_oaicompat() {
        return json {
            {"index",     index},
            {"embedding", embedding},
        };
    }

    json to_json_oaicompat() {
        return json {
            {"index",            index},
            {"embedding",        embedding[0]},
            {"tokens_evaluated", n_tokens},
        };
    }
};

struct server_task_result_rerank : server_task_result {
    int index = 0;
    float score = -1e6;

    int32_t n_tokens;

    virtual int get_index() override {
        return index;
    }

    virtual json to_json() override {
        return json {
            {"index",            index},
            {"score",            score},
            {"tokens_evaluated", n_tokens},
        };
    }
};

// this function maybe used outside of server_task_result_error
static json format_error_response(const std::string & message, const enum error_type type) {
    std::string type_str;
    int code = 500;
    switch (type) {
        case ERROR_TYPE_INVALID_REQUEST:
            type_str = "invalid_request_error";
            code = 400;
            break;
        case ERROR_TYPE_AUTHENTICATION:
            type_str = "authentication_error";
            code = 401;
            break;
        case ERROR_TYPE_NOT_FOUND:
            type_str = "not_found_error";
            code = 404;
            break;
        case ERROR_TYPE_SERVER:
            type_str = "server_error";
            code = 500;
            break;
        case ERROR_TYPE_PERMISSION:
            type_str = "permission_error";
            code = 403;
            break;
        case ERROR_TYPE_NOT_SUPPORTED:
            type_str = "not_supported_error";
            code = 501;
            break;
        case ERROR_TYPE_UNAVAILABLE:
            type_str = "unavailable_error";
            code = 503;
            break;
        case ERROR_TYPE_EXCEED_CONTEXT_SIZE:
            type_str = "exceed_context_size_error";
            code = 400;
            break;
    }
    return json {
        {"code", code},
        {"message", message},
        {"type", type_str},
    };
}

struct server_task_result_error : server_task_result {
    int index = 0;
    error_type err_type = ERROR_TYPE_SERVER;
    std::string err_msg;

    // for ERROR_TYPE_EXCEED_CONTEXT_SIZE
    int32_t n_prompt_tokens = 0;
    int32_t n_ctx           = 0;

    virtual bool is_error() override {
        return true;
    }

    virtual json to_json() override {
        json res = format_error_response(err_msg, err_type);
        if (err_type == ERROR_TYPE_EXCEED_CONTEXT_SIZE) {
            res["n_prompt_tokens"] = n_prompt_tokens;
            res["n_ctx"]           = n_ctx;
        }
        return res;
    }
};

struct server_task_result_metrics : server_task_result {
    int n_idle_slots;
    int n_processing_slots;
    int n_tasks_deferred;
    int64_t t_start;

    // TODO: somehow reuse server_metrics in the future, instead of duplicating the fields
    uint64_t n_prompt_tokens_processed_total = 0;
    uint64_t t_prompt_processing_total       = 0;
    uint64_t n_tokens_predicted_total        = 0;
    uint64_t t_tokens_generation_total       = 0;

    uint64_t n_tokens_max = 0;

    uint64_t n_prompt_tokens_processed = 0;
    uint64_t t_prompt_processing       = 0;

    uint64_t n_tokens_predicted  = 0;
    uint64_t t_tokens_generation = 0;

    uint64_t n_decode_total     = 0;
    uint64_t n_busy_slots_total = 0;

    // while we can also use std::vector<server_slot> this requires copying the slot object which can be quite messy
    // therefore, we use json to temporarily store the slot.to_json() result
    json slots_data = json::array();

    virtual json to_json() override {
        return json {
            { "idle",                            n_idle_slots },
            { "processing",                      n_processing_slots },
            { "deferred",                        n_tasks_deferred },
            { "t_start",                         t_start },

            { "n_prompt_tokens_processed_total", n_prompt_tokens_processed_total },
            { "t_tokens_generation_total",       t_tokens_generation_total },
            { "n_tokens_predicted_total",        n_tokens_predicted_total },
            { "t_prompt_processing_total",       t_prompt_processing_total },

            { "n_tokens_max",                    n_tokens_max },

            { "n_prompt_tokens_processed",       n_prompt_tokens_processed },
            { "t_prompt_processing",             t_prompt_processing },
            { "n_tokens_predicted",              n_tokens_predicted },
            { "t_tokens_generation",             t_tokens_generation },

            { "n_decode_total",                  n_decode_total },
            { "n_busy_slots_total",              n_busy_slots_total },

            { "slots",                           slots_data },
        };
    }
};

struct server_task_result_slot_save_load : server_task_result {
    std::string filename;
    bool is_save; // true = save, false = load

    size_t n_tokens;
    size_t n_bytes;
    double t_ms;

    virtual json to_json() override {
        if (is_save) {
            return json {
                { "id_slot",   id_slot },
                { "filename",  filename },
                { "n_saved",   n_tokens },
                { "n_written", n_bytes },
                { "timings", {
                    { "save_ms", t_ms }
                }},
            };
        }

        return json {
            { "id_slot",    id_slot },
            { "filename",   filename },
            { "n_restored", n_tokens },
            { "n_read",     n_bytes },
            { "timings", {
                { "restore_ms", t_ms }
            }},
        };
    }
};

struct server_task_result_slot_erase : server_task_result {
    size_t n_erased;

    virtual json to_json() override {
        return json {
            { "id_slot",  id_slot },
            { "n_erased", n_erased },
        };
    }
};

struct server_task_result_apply_lora : server_task_result {
    virtual json to_json() override {
        return json {{ "success", true }};
    }
};

struct server_prompt_checkpoint {
    llama_pos pos_min;
    llama_pos pos_max;

    std::vector<uint8_t> data;

    size_t size() const {
        return data.size();
    }
};

struct server_prompt {
    server_tokens tokens;

    std::vector<uint8_t> data;

    std::list<server_prompt_checkpoint> checkpoints;

    size_t size() const {
        size_t res = data.size();

        for (const auto & checkpoint : checkpoints) {
            res += checkpoint.size();
        }

        return res;
    }

    int n_tokens() const {
        return tokens.size();
    }
};

struct server_prompt_cache {
    server_prompt_cache(int32_t limit_size_mib, size_t limit_tokens) {
        this->limit_size   = 1024ull*1024ull*(limit_size_mib < 0 ? 0 : limit_size_mib);
        this->limit_tokens = limit_tokens;
    }

    std::list<server_prompt> states;

    // in bytes, 0 = no limit
    size_t limit_size = 0;

    // in tokens, 0 = no limit
    size_t limit_tokens = 0;

    size_t size() const {
        size_t res = 0;

        for (const auto & state : states) {
            res += state.size();
        }

        return res;
    }

    size_t n_tokens() const {
        size_t res = 0;

        for (const auto & state : states) {
            res += state.n_tokens();
        }

        return res;
    }

    server_prompt * alloc(const server_prompt & prompt, size_t state_size) {
        // first check if the current state is contained fully in the cache
        for (auto it = states.begin(); it != states.end(); ++it) {
            const int cur_lcp_len = it->tokens.get_common_prefix(prompt.tokens);

            if (cur_lcp_len == (int) prompt.tokens.size()) {
                SRV_WRN("%s", " - prompt is already in the cache, skipping\n");
                return nullptr;
            }
        }

        // next, remove any cached prompts that are fully contained in the current prompt
        for (auto it = states.begin(); it != states.end();) {
            const int len = it->tokens.get_common_prefix(prompt.tokens);

            if (len == (int) it->tokens.size()) {
                SRV_WRN(" - removing obsolete cached prompt with length %d\n", len);

                it = states.erase(it);
            } else {
                ++it;
            }
        }

        std::vector<uint8_t> state_data;

        // check if we can allocate enough memory for the new state
        try {
            state_data.resize(state_size);
        } catch (const std::bad_alloc & e) {
            SRV_ERR("failed to allocate memory for prompt cache state: %s\n", e.what());

            limit_size = std::max<size_t>(1, 0.4*size());

            SRV_WRN(" - cache size limit reduced to %.3f MiB\n", limit_size / (1024.0 * 1024.0));

            update();

            return nullptr;
        }

        // TODO: for some reason we can't copy server_tokens, so we have to do this workaround
        auto & cur = states.emplace_back();
        cur = {
            /*.tokens      =*/ server_tokens(prompt.tokens.get_text_tokens(), false),
            /*.data        =*/ std::move(state_data),
            /*.checkpoints =*/ prompt.checkpoints,
        };

        return &cur;
    }

    bool load(server_prompt & prompt, const server_tokens & tokens_new, llama_context * ctx, int32_t id_slot) {
        const int lcp_best = prompt.tokens.get_common_prefix(tokens_new);

        float f_keep_best = float(lcp_best) / prompt.tokens.size();
        float sim_best    = float(lcp_best) / tokens_new.size();

        SRV_WRN(" - looking for better prompt, base f_keep = %.3f, sim = %.3f\n", f_keep_best, sim_best);

        auto it_best = states.end();

        // find the most similar cached prompt, that would also preserve the most context
        for (auto it = states.begin(); it != states.end(); ++it) {
            const int lcp_cur = it->tokens.get_common_prefix(tokens_new);

            const float f_keep_cur = float(lcp_cur) / it->tokens.size();
            const float sim_cur    = float(lcp_cur) / tokens_new.size();

            // don't trash large prompts
            if (f_keep_cur < 0.25f) {
                continue;
            }

            if (f_keep_best < f_keep_cur && sim_best < sim_cur) {
                f_keep_best = f_keep_cur;
                sim_best    = sim_cur;

                it_best = it;
            }
        }

        if (it_best != states.end()) {
            SRV_WRN(" - found better prompt with f_keep = %.3f, sim = %.3f\n", f_keep_best, sim_best);

            const size_t size = it_best->data.size();
            const size_t n = llama_state_seq_set_data_ext(ctx, it_best->data.data(), size, id_slot, 0);
            if (n != size) {
                SRV_WRN("failed to restore state with size %zu\n", size);

                return false;
            }

            it_best->data.clear();
            it_best->data.shrink_to_fit();

            prompt = std::move(*it_best);

            states.erase(it_best);
        }

        return true;
    }

    void update() {
        if (limit_size > 0) {
            // always keep at least one state, regardless of the limits
            while (states.size() > 1 && size() > limit_size) {
                if (states.empty()) {
                    break;
                }

                SRV_WRN(" - cache size limit reached, removing oldest entry (size = %.3f MiB)\n", states.front().size() / (1024.0 * 1024.0));

                states.pop_front();
            }
        }

        // average size per token
        const float size_per_token = std::max<float>(1.0f, float(size()) / (std::max<size_t>(1, n_tokens())));

        // dynamically increase the token limit if it can fit in the memory limit
        const size_t limit_tokens_cur = limit_size > 0 ? std::max<size_t>(limit_tokens, limit_size/size_per_token) : limit_tokens;

        if (limit_tokens > 0) {
            while (states.size() > 1 && n_tokens() > limit_tokens_cur) {
                if (states.empty()) {
                    break;
                }

                SRV_WRN(" - cache token limit (%zu, est: %zu) reached, removing oldest entry (size = %.3f MiB)\n",
                        limit_tokens, limit_tokens_cur, states.front().size() / (1024.0 * 1024.0));

                states.pop_front();
            }
        }

        SRV_WRN(" - cache state: %zu prompts, %.3f MiB (limits: %.3f MiB, %zu tokens, %zu est)\n",
                states.size(), size() / (1024.0 * 1024.0), limit_size / (1024.0 * 1024.0), limit_tokens, limit_tokens_cur);

        for (const auto & state : states) {
            SRV_WRN("   - prompt %p: %7d tokens, checkpoints: %2zu, %9.3f MiB\n",
                    (const void *)&state, state.n_tokens(), state.checkpoints.size(), state.size() / (1024.0 * 1024.0));
        }
    }
};

struct server_slot {
    int id;

    llama_batch batch_spec = {};

    // TODO: change to unique_ptrs for consistency:
    llama_context * ctx = nullptr;
    llama_context * ctx_dft = nullptr;

    // multimodal
    mtmd_context * mctx = nullptr;

    common_speculative * spec = nullptr;

    std::unique_ptr<const server_task> task;
    std::unique_ptr<const server_task> task_prev; // used for debugging

    // used to determine the slot that has been used the longest
    int64_t t_last_used = -1;

    // generation props
    int32_t n_ctx       = 0;  // context size per slot
    int32_t n_keep      = 0;
    int32_t n_decoded   = 0;
    int32_t n_remaining = -1;
    int32_t i_batch     = -1;

    int32_t n_prompt_tokens_cache     = 0;
    int32_t n_prompt_tokens_processed = 0;

    size_t last_nl_pos = 0;

    std::string  generated_text;
    llama_tokens generated_tokens;

    common_chat_msg chat_msg;

    std::vector<completion_token_output> generated_token_probs;

    bool has_next_token = true;
    bool has_new_line   = false;
    bool truncated      = false;

    stop_type stop;

    std::string stopping_word;

    // state
    slot_state state = SLOT_STATE_IDLE;

    server_prompt prompt;

    void prompt_save(server_prompt_cache & prompt_cache) const {
        assert(prompt.data.size() == 0);

        const size_t cur_size = llama_state_seq_get_size_ext(ctx, id, 0);

        SRV_WRN(" - saving prompt with length %d, total state size = %.3f MiB\n",
                (int) prompt.tokens.size(), cur_size / (1024.0 * 1024.0));

        auto * cur = prompt_cache.alloc(prompt, cur_size);
        if (cur == nullptr) {
            return;
        }

        llama_state_seq_get_data_ext(ctx, cur->data.data(), cur_size, id, 0);
    }

    void prompt_load(server_prompt_cache & prompt_cache, const server_tokens & tokens) {
        bool res = prompt_cache.load(prompt, tokens, ctx, id);
        if (!res) {
            SLT_WRN(*this, "%s", "failed to load prompt from cache\n");
        }
    }

    std::vector<common_adapter_lora_info> lora;
    int32_t alora_invocation_start = -1;

    // sampling
    json json_schema;

    struct common_sampler * smpl = nullptr;

    llama_token sampled;

    common_chat_format chat_format = COMMON_CHAT_FORMAT_CONTENT_ONLY;
    std::vector<std::string> generated_tool_call_ids;

    // stats
    size_t n_sent_text = 0; // number of sent text character

    int64_t t_start_process_prompt;
    int64_t t_start_generation;

    double t_prompt_processing; // ms
    double t_token_generation;  // ms

    std::function<void(int)> callback_on_release;

    // Speculative decoding stats
    int32_t n_draft_total = 0;      // Total draft tokens generated
    int32_t n_draft_accepted = 0;   // Draft tokens actually accepted

    void reset() {
        SLT_DBG(*this, "%s", "\n");

        n_prompt_tokens_cache = 0;

        last_nl_pos    = 0;
        generated_text = "";
        has_new_line   = false;
        truncated      = false;
        stop           = STOP_TYPE_NONE;
        stopping_word  = "";
        n_sent_text    = 0;
        chat_format    = COMMON_CHAT_FORMAT_CONTENT_ONLY;

        generated_tokens.clear();
        generated_token_probs.clear();
        chat_msg = {};
        json_schema = json();
        generated_tool_call_ids.clear();

        // clear speculative decoding stats
        n_draft_total = 0;
        n_draft_accepted = 0;

        task.reset();
        task_prev.reset();

        // clear alora start
        alora_invocation_start = -1;
    }

    bool need_embd() const {
        GGML_ASSERT(task);

        return server_task_type_need_embd(task->type);
    }

    bool need_logits() const {
        GGML_ASSERT(task);

        return server_task_type_need_logits(task->type);
    }

    // if the context does not have a memory module then all embeddings have to be computed within a single ubatch
    // also we cannot split if the pooling would require any past tokens
    bool can_split() const {
        return
            !need_embd() ||
            (llama_get_memory(ctx) && llama_pooling_type(ctx) == LLAMA_POOLING_TYPE_LAST);
    }

    bool can_batch_with(server_slot & other_slot) const {
        GGML_ASSERT(task);

        return task->type == other_slot.task->type && are_lora_equal(lora, other_slot.lora);
    }

    bool has_budget(const common_params & global_params) {
        GGML_ASSERT(task);

        if (task->params.n_predict == -1 && global_params.n_predict == -1) {
            return true; // limitless
        }

        n_remaining = -1;

        if (task->params.n_predict != -1) {
            n_remaining = task->params.n_predict - n_decoded;
        } else if (global_params.n_predict != -1) {
            n_remaining = global_params.n_predict - n_decoded;
        }

        return n_remaining > 0; // no budget
    }

    bool is_processing() const {
        return state != SLOT_STATE_IDLE;
    }

    bool can_speculate() const {
        return ctx_dft;
    }

    void add_token(const completion_token_output & token) {
        if (!is_processing()) {
            SLT_WRN(*this, "%s", "slot is not processing\n");
            return;
        }
        generated_token_probs.push_back(token);
    }

    void release() {
        if (is_processing()) {
            GGML_ASSERT(task);

            SLT_INF(*this, "stop processing: n_tokens = %d, truncated = %d\n", prompt.n_tokens(), truncated);

            t_last_used = ggml_time_us();
            t_token_generation = (ggml_time_us() - t_start_generation) / 1e3;
            state = SLOT_STATE_IDLE;

            task_prev = std::move(task);
            task.reset();

            callback_on_release(id);
        }
    }

    result_timings get_timings() const {
        result_timings timings;
        timings.cache_n = n_prompt_tokens_cache;

        timings.prompt_n            = n_prompt_tokens_processed;
        timings.prompt_ms           = t_prompt_processing;
        timings.prompt_per_token_ms = t_prompt_processing / n_prompt_tokens_processed;
        timings.prompt_per_second   = 1e3 / t_prompt_processing * n_prompt_tokens_processed;

        timings.predicted_n            = n_decoded;
        timings.predicted_ms           = t_token_generation;
        timings.predicted_per_token_ms = t_token_generation / n_decoded;
        timings.predicted_per_second   = 1e3 / t_token_generation * n_decoded;

        // Add speculative metrics
        if (n_draft_total > 0) {
            timings.draft_n          = n_draft_total;
            timings.draft_n_accepted = n_draft_accepted;
        }

        return timings;
    }

    const common_chat_msg & update_chat_msg(std::vector<common_chat_msg_diff> & diffs) {
        GGML_ASSERT(task);

        auto previous_msg = chat_msg;
        SRV_DBG("Parsing chat message: %s\n", generated_text.c_str());
        auto new_msg = common_chat_parse(
            generated_text,
            /* is_partial= */ stop != STOP_TYPE_EOS,
            task->params.oaicompat_chat_syntax);
        if (!new_msg.empty()) {
            new_msg.set_tool_call_ids(generated_tool_call_ids, gen_tool_call_id);
            chat_msg = new_msg;
            diffs = common_chat_msg_diff::compute_diffs(previous_msg, new_msg.empty() ? previous_msg : new_msg);
        }
        return chat_msg;
    }

    size_t find_stopping_strings(const std::string & text, const size_t last_token_size, bool is_full_stop) {
        GGML_ASSERT(task);

        size_t stop_pos = std::string::npos;

        for (const std::string & word : task->params.antiprompt) {
            size_t pos;

            if (is_full_stop) {
                const size_t tmp      = word.size() + last_token_size;
                const size_t from_pos = text.size() > tmp ? text.size() - tmp : 0;

                pos = text.find(word, from_pos);
            } else {
                // otherwise, partial stop
                pos = string_find_partial_stop(text, word);
            }

            if (pos != std::string::npos && (stop_pos == std::string::npos || pos < stop_pos)) {
                if (is_full_stop) {
                    stop           = STOP_TYPE_WORD;
                    stopping_word  = word;
                    has_next_token = false;
                }
                stop_pos = pos;
            }
        }

        return stop_pos;
    }

    void print_timings() const {
        const double t_prompt        =       t_prompt_processing / n_prompt_tokens_processed;
        const double n_prompt_second = 1e3 / t_prompt_processing * n_prompt_tokens_processed;

        const double t_gen        =       t_token_generation / n_decoded;
        const double n_gen_second = 1e3 / t_token_generation * n_decoded;

        SLT_INF(*this,
                "\n"
                "prompt eval time = %10.2f ms / %5d tokens (%8.2f ms per token, %8.2f tokens per second)\n"
                "       eval time = %10.2f ms / %5d tokens (%8.2f ms per token, %8.2f tokens per second)\n"
                "      total time = %10.2f ms / %5d tokens\n",
                t_prompt_processing, n_prompt_tokens_processed, t_prompt, n_prompt_second,
                t_token_generation, n_decoded, t_gen, n_gen_second,
                t_prompt_processing + t_token_generation, n_prompt_tokens_processed + n_decoded);

        if (n_draft_total > 0) {
            const float draft_ratio = (float) n_draft_accepted / n_draft_total;
            SLT_INF(*this,
                    "\n"
                    "draft acceptance rate = %0.5f (%5d accepted / %5d generated)\n",
                    draft_ratio, n_draft_accepted, n_draft_total
            );
        }
    }

    json to_json(bool only_metrics = false) const {
        json res;

        res = {
            {"id",            id},
            {"n_ctx",         n_ctx},
            {"speculative",   can_speculate()},
            {"is_processing", is_processing()},
        };

        const auto & ptask = task ? task : task_prev;

        if (ptask) {
            res["id_task"] = ptask->id;
            res["params"] = ptask->params.to_json(only_metrics);
            res["next_token"] = {
                {
                    {"has_next_token", has_next_token},
                    {"has_new_line",   has_new_line},
                    {"n_remain",       n_remaining},
                    {"n_decoded",      n_decoded},
                }
            };

            if (!only_metrics) {
                res["prompt"] = ptask->tokens.detokenize(ctx, true);
                res["generated"] = generated_text;
            }
        }

        return res;
    }
};

struct server_metrics {
    int64_t t_start = 0;

    uint64_t n_prompt_tokens_processed_total = 0;
    uint64_t t_prompt_processing_total       = 0;
    uint64_t n_tokens_predicted_total        = 0;
    uint64_t t_tokens_generation_total       = 0;

    uint64_t n_tokens_max = 0;

    uint64_t n_prompt_tokens_processed = 0;
    uint64_t t_prompt_processing       = 0;

    uint64_t n_tokens_predicted  = 0;
    uint64_t t_tokens_generation = 0;

    uint64_t n_decode_total     = 0;
    uint64_t n_busy_slots_total = 0;

    void init() {
        t_start = ggml_time_us();
    }

    void on_prompt_eval(const server_slot & slot) {
        n_prompt_tokens_processed_total += slot.n_prompt_tokens_processed;
        n_prompt_tokens_processed       += slot.n_prompt_tokens_processed;
        t_prompt_processing             += slot.t_prompt_processing;
        t_prompt_processing_total       += slot.t_prompt_processing;

        n_tokens_max = std::max(n_tokens_max, (uint64_t) slot.prompt.n_tokens());
    }

    void on_prediction(const server_slot & slot) {
        n_tokens_predicted_total   += slot.n_decoded;
        n_tokens_predicted         += slot.n_decoded;
        t_tokens_generation        += slot.t_token_generation;
        t_tokens_generation_total  += slot.t_token_generation;
    }

    void on_decoded(const std::vector<server_slot> & slots) {
        n_decode_total++;
        for (const auto & slot : slots) {
            if (slot.is_processing()) {
                n_busy_slots_total++;
            }
            n_tokens_max = std::max(n_tokens_max, (uint64_t) slot.prompt.n_tokens());
        }
    }

    void reset_bucket() {
        n_prompt_tokens_processed = 0;
        t_prompt_processing       = 0;
        n_tokens_predicted        = 0;
        t_tokens_generation       = 0;
    }
};

struct server_queue {
    int id = 0;
    bool running;

    // queues
    std::deque<server_task> queue_tasks;
    std::deque<server_task> queue_tasks_deferred;

    std::mutex mutex_tasks;
    std::condition_variable condition_tasks;

    // callback functions
    std::function<void(server_task &&)> callback_new_task;
    std::function<void(void)>           callback_update_slots;

    // Add a new task to the end of the queue
    int post(server_task && task, bool front = false) {
        std::unique_lock<std::mutex> lock(mutex_tasks);
        GGML_ASSERT(task.id != -1);
        // if this is cancel task make sure to clean up pending tasks
        if (task.type == SERVER_TASK_TYPE_CANCEL) {
            cleanup_pending_task(task.id_target);
        }
        const int task_id = task.id;
        QUE_DBG("new task, id = %d, front = %d\n", task_id, front);
        if (front) {
            queue_tasks.push_front(std::move(task));
        } else {
            queue_tasks.push_back(std::move(task));
        }
        condition_tasks.notify_one();
        return task_id;
    }

    // multi-task version of post()
    int post(std::vector<server_task> && tasks, bool front = false) {
        std::unique_lock<std::mutex> lock(mutex_tasks);
        for (auto & task : tasks) {
            if (task.id == -1) {
                task.id = id++;
            }
            // if this is cancel task make sure to clean up pending tasks
            if (task.type == SERVER_TASK_TYPE_CANCEL) {
                cleanup_pending_task(task.id_target);
            }
            QUE_DBG("new task, id = %d/%d, front = %d\n", task.id, (int) tasks.size(), front);
            if (front) {
                queue_tasks.push_front(std::move(task));
            } else {
                queue_tasks.push_back(std::move(task));
            }
        }
        condition_tasks.notify_one();
        return 0;
    }

    // Add a new task, but defer until one slot is available
    void defer(server_task && task) {
        std::unique_lock<std::mutex> lock(mutex_tasks);
        QUE_DBG("defer task, id = %d\n", task.id);
        queue_tasks_deferred.push_back(std::move(task));
        condition_tasks.notify_one();
    }

    // Get the next id for creating a new task
    int get_new_id() {
        std::unique_lock<std::mutex> lock(mutex_tasks);
        int new_id = id++;
        return new_id;
    }

    // Register function to process a new task
    void on_new_task(std::function<void(server_task &&)> callback) {
        callback_new_task = std::move(callback);
    }

    // Register the function to be called when all slots data is ready to be processed
    void on_update_slots(std::function<void(void)> callback) {
        callback_update_slots = std::move(callback);
    }

    // Call when the state of one slot is changed, it will move one task from deferred to main queue
    void pop_deferred_task() {
        std::unique_lock<std::mutex> lock(mutex_tasks);
        if (!queue_tasks_deferred.empty()) {
            queue_tasks.emplace_front(std::move(queue_tasks_deferred.front()));
            queue_tasks_deferred.pop_front();
        }
        condition_tasks.notify_one();
    }

    // end the start_loop routine
    void terminate() {
        std::unique_lock<std::mutex> lock(mutex_tasks);
        running = false;
        condition_tasks.notify_all();
    }

    /**
     * Main loop consists of these steps:
     * - Wait until a new task arrives
     * - Process the task (i.e. maybe copy data into slot)
     * - Check if multitask is finished
     * - Update all slots
     */
    void start_loop() {
        running = true;

        while (true) {
            QUE_DBG("%s", "processing new tasks\n");

            while (true) {
                std::unique_lock<std::mutex> lock(mutex_tasks);
                if (!running) {
                    QUE_DBG("%s", "terminate\n");
                    return;
                }
                if (queue_tasks.empty()) {
                    lock.unlock();
                    break;
                }
                server_task task = std::move(queue_tasks.front());
                queue_tasks.pop_front();
                lock.unlock();

                QUE_DBG("processing task, id = %d\n", task.id);
                callback_new_task(std::move(task));
            }

            // all tasks in the current loop is processed, slots data is now ready
            QUE_DBG("%s", "update slots\n");

            callback_update_slots();

            QUE_DBG("%s", "waiting for new tasks\n");
            {
                std::unique_lock<std::mutex> lock(mutex_tasks);
                if (!running) {
                    QUE_DBG("%s", "terminate\n");
                    return;
                }
                if (queue_tasks.empty()) {
                    condition_tasks.wait(lock, [&]{
                        return (!queue_tasks.empty() || !running);
                    });
                }
            }
        }
    }

private:
    void cleanup_pending_task(int id_target) {
        // no need lock because this is called exclusively by post()
        auto rm_func = [id_target](const server_task & task) {
            return task.id == id_target;
        };
        queue_tasks.erase(
            std::remove_if(queue_tasks.begin(),          queue_tasks.end(),          rm_func),
            queue_tasks.end());
        queue_tasks_deferred.erase(
            std::remove_if(queue_tasks_deferred.begin(), queue_tasks_deferred.end(), rm_func),
            queue_tasks_deferred.end());
    }
};

struct server_response {
    bool running = true;

    // for keeping track of all tasks waiting for the result
    std::unordered_set<int> waiting_task_ids;

    // the main result queue (using ptr for polymorphism)
    std::vector<server_task_result_ptr> queue_results;

    std::mutex mutex_results;
    std::condition_variable condition_results;

    // add the id_task to the list of tasks waiting for response
    void add_waiting_task_id(int id_task) {
        SRV_DBG("add task %d to waiting list. current waiting = %d (before add)\n", id_task, (int) waiting_task_ids.size());

        std::unique_lock<std::mutex> lock(mutex_results);
        waiting_task_ids.insert(id_task);
    }

    void add_waiting_tasks(const std::vector<server_task> & tasks) {
        std::unique_lock<std::mutex> lock(mutex_results);

        for (const auto & task : tasks) {
            SRV_DBG("add task %d to waiting list. current waiting = %d (before add)\n", task.id, (int) waiting_task_ids.size());
            waiting_task_ids.insert(task.id);
        }
    }

    // when the request is finished, we can remove task associated with it
    void remove_waiting_task_id(int id_task) {
        SRV_DBG("remove task %d from waiting list. current waiting = %d (before remove)\n", id_task, (int) waiting_task_ids.size());

        std::unique_lock<std::mutex> lock(mutex_results);
        waiting_task_ids.erase(id_task);
        // make sure to clean up all pending results
        queue_results.erase(
            std::remove_if(queue_results.begin(), queue_results.end(), [id_task](const server_task_result_ptr & res) {
                return res->id == id_task;
            }),
            queue_results.end());
    }

    void remove_waiting_task_ids(const std::unordered_set<int> & id_tasks) {
        std::unique_lock<std::mutex> lock(mutex_results);

        for (const auto & id_task : id_tasks) {
            SRV_DBG("remove task %d from waiting list. current waiting = %d (before remove)\n", id_task, (int) waiting_task_ids.size());
            waiting_task_ids.erase(id_task);
        }
    }

    // This function blocks the thread until there is a response for one of the id_tasks
    server_task_result_ptr recv(const std::unordered_set<int> & id_tasks) {
        while (true) {
            std::unique_lock<std::mutex> lock(mutex_results);
            condition_results.wait(lock, [&]{
                if (!running) {
                    SRV_DBG("%s : queue result stop\n", __func__);
                    std::terminate(); // we cannot return here since the caller is HTTP code
                }
                return !queue_results.empty();
            });

            for (size_t i = 0; i < queue_results.size(); i++) {
                if (id_tasks.find(queue_results[i]->id) != id_tasks.end()) {
                    server_task_result_ptr res = std::move(queue_results[i]);
                    queue_results.erase(queue_results.begin() + i);
                    return res;
                }
            }
        }

        // should never reach here
    }

    // same as recv(), but have timeout in seconds
    // if timeout is reached, nullptr is returned
    server_task_result_ptr recv_with_timeout(const std::unordered_set<int> & id_tasks, int timeout) {
        while (true) {
            std::unique_lock<std::mutex> lock(mutex_results);

            for (int i = 0; i < (int) queue_results.size(); i++) {
                if (id_tasks.find(queue_results[i]->id) != id_tasks.end()) {
                    server_task_result_ptr res = std::move(queue_results[i]);
                    queue_results.erase(queue_results.begin() + i);
                    return res;
                }
            }

            std::cv_status cr_res = condition_results.wait_for(lock, std::chrono::seconds(timeout));
            if (!running) {
                SRV_DBG("%s : queue result stop\n", __func__);
                std::terminate(); // we cannot return here since the caller is HTTP code
            }
            if (cr_res == std::cv_status::timeout) {
                return nullptr;
            }
        }

        // should never reach here
    }

    // single-task version of recv()
    server_task_result_ptr recv(int id_task) {
        std::unordered_set<int> id_tasks = {id_task};
        return recv(id_tasks);
    }

    // Send a new result to a waiting id_task
    void send(server_task_result_ptr && result) {
        SRV_DBG("sending result for task id = %d\n", result->id);

        std::unique_lock<std::mutex> lock(mutex_results);
        for (const auto & id_task : waiting_task_ids) {
            if (result->id == id_task) {
                SRV_DBG("task id = %d pushed to result queue\n", result->id);

                queue_results.emplace_back(std::move(result));
                condition_results.notify_all();
                return;
            }
        }
    }

    // terminate the waiting loop
    void terminate() {
        running = false;
        condition_results.notify_all();
    }
};

struct server_context {
    common_params params_base;

    // note: keep these alive - they determine the lifetime of the model, context, etc.
    common_init_result llama_init;
    common_init_result llama_init_dft;

    llama_model * model = nullptr;
    llama_context * ctx = nullptr;

    // multimodal
    mtmd_context * mctx = nullptr;

    const llama_vocab * vocab = nullptr;
    bool vocab_dft_compatible = true;

    llama_model * model_dft = nullptr;

    llama_context_params cparams_dft;

    llama_batch batch {};

    bool clean_kv_cache = true;
    bool add_bos_token  = true;

    int32_t n_ctx; // total context for all clients / slots

    // slots / clients
    std::vector<server_slot> slots;

    int slots_debug = 0;

    server_queue    queue_tasks;
    server_response queue_results;

    std::unique_ptr<server_prompt_cache> prompt_cache;

    server_metrics metrics;

    // Necessary similarity of prompt for slot selection
    float slot_prompt_similarity = 0.0f;

    common_chat_templates_ptr chat_templates;
    oaicompat_parser_options  oai_parser_opt;

    ~server_context() {
        mtmd_free(mctx);

        // Clear any sampling context
        for (server_slot & slot : slots) {
            common_sampler_free(slot.smpl);
            slot.smpl = nullptr;

            llama_free(slot.ctx_dft);
            slot.ctx_dft = nullptr;

            common_speculative_free(slot.spec);
            slot.spec = nullptr;

            llama_batch_free(slot.batch_spec);
        }

        llama_batch_free(batch);
    }

    bool load_model(const common_params & params) {
        SRV_INF("loading model '%s'\n", params.model.path.c_str());

        params_base = params;

        llama_init = common_init_from_params(params_base);

        model = llama_init.model.get();
        ctx   = llama_init.context.get();

        if (model == nullptr) {
            SRV_ERR("failed to load model, '%s'\n", params_base.model.path.c_str());
            return false;
        }

        vocab = llama_model_get_vocab(model);

        n_ctx = llama_n_ctx(ctx);

        add_bos_token = llama_vocab_get_add_bos(vocab);

        if (!params_base.speculative.model.path.empty() || !params_base.speculative.model.hf_repo.empty()) {
            SRV_INF("loading draft model '%s'\n", params_base.speculative.model.path.c_str());

            auto params_dft = params_base;

            params_dft.devices      = params_base.speculative.devices;
            params_dft.model        = params_base.speculative.model;
            params_dft.n_ctx        = params_base.speculative.n_ctx == 0 ? llama_n_ctx_seq(ctx) : params_base.speculative.n_ctx;
            params_dft.n_gpu_layers = params_base.speculative.n_gpu_layers;
            params_dft.n_parallel   = 1;
            params_dft.cache_type_k = params_base.speculative.cache_type_k;
            params_dft.cache_type_v = params_base.speculative.cache_type_v;

            params_dft.cpuparams.n_threads = params_base.speculative.cpuparams.n_threads;
            params_dft.cpuparams_batch.n_threads = params_base.speculative.cpuparams_batch.n_threads;
            params_dft.tensor_buft_overrides = params_base.speculative.tensor_buft_overrides;

            llama_init_dft = common_init_from_params(params_dft);

            model_dft = llama_init_dft.model.get();

            if (model_dft == nullptr) {
                SRV_ERR("failed to load draft model, '%s'\n", params_base.speculative.model.path.c_str());
                return false;
            }

            vocab_dft_compatible = common_speculative_are_compatible(ctx, llama_init_dft.context.get());
            if (!vocab_dft_compatible) {
                SRV_INF("the draft model '%s' is not compatible with the target model '%s'. tokens will be translated between the draft and target models.\n", params_base.speculative.model.path.c_str(), params_base.model.path.c_str());
            }

            const int n_ctx_dft = llama_n_ctx(llama_init_dft.context.get());

            cparams_dft = common_context_params_to_llama(params_dft);
            cparams_dft.n_batch = n_ctx_dft;

            // the context is not needed - we will create one for each slot
            llama_init_dft.context.reset();
        }

        chat_templates = common_chat_templates_init(model, params_base.chat_template);
        try {
            common_chat_format_example(chat_templates.get(), params.use_jinja, params.default_template_kwargs);
        } catch (const std::exception & e) {
            SRV_WRN("%s: Chat template parsing error: %s\n", __func__, e.what());
            SRV_WRN("%s: The chat template that comes with this model is not yet supported, falling back to chatml. This may cause the model to output suboptimal responses\n", __func__);
            chat_templates = common_chat_templates_init(model, "chatml");
        }

        std::string & mmproj_path = params_base.mmproj.path;
        if (!mmproj_path.empty()) {
            mtmd_context_params mparams = mtmd_context_params_default();
<<<<<<< HEAD
            mparams.use_gpu          = params_base.mmproj_use_gpu;
            mparams.print_timings    = false;
            mparams.n_threads        = params_base.cpuparams.n_threads;
            mparams.verbosity        = params_base.verbosity > 0 ? GGML_LOG_LEVEL_DEBUG : GGML_LOG_LEVEL_INFO;
            mparams.image_min_tokens = params_base.image_min_tokens;
            mparams.image_max_tokens = params_base.image_max_tokens;
=======
            mparams.use_gpu       = params_base.mmproj_use_gpu;
            mparams.print_timings = false;
            mparams.n_threads     = params_base.cpuparams.n_threads;
            mparams.verbosity     = params_base.verbosity > 0 ? GGML_LOG_LEVEL_DEBUG : GGML_LOG_LEVEL_INFO;
            mparams.flash_attn_type = params_base.flash_attn_type;
>>>>>>> 6b9a5242
            mctx = mtmd_init_from_file(mmproj_path.c_str(), model, mparams);
            if (mctx == nullptr) {
                SRV_ERR("failed to load multimodal model, '%s'\n", mmproj_path.c_str());
                return false;
            }
            SRV_INF("loaded multimodal model, '%s'\n", mmproj_path.c_str());

            if (params_base.ctx_shift) {
                params_base.ctx_shift = false;
                SRV_WRN("%s\n", "ctx_shift is not supported by multimodal, it will be disabled");
            }

            if (params_base.n_cache_reuse) {
                params_base.n_cache_reuse = 0;
                SRV_WRN("%s\n", "cache_reuse is not supported by multimodal, it will be disabled");
            }

            if (!params_base.speculative.model.path.empty()) {
                SRV_ERR("%s\n", "err: speculative decode is not supported by multimodal");
                return false;
            }
        }

        if (!llama_memory_can_shift(llama_get_memory(ctx))) {
            if (params_base.ctx_shift) {
                params_base.ctx_shift = false;
                SRV_WRN("%s\n", "ctx_shift is not supported by this context, it will be disabled");
            }

            if (params_base.n_cache_reuse) {
                params_base.n_cache_reuse = 0;
                SRV_WRN("%s\n", "cache_reuse is not supported by this context, it will be disabled");
            }
        }

        return true;
    }

    void init() {
        SRV_INF("initializing slots, n_slots = %d\n", params_base.n_parallel);

        const int n_ctx_train = llama_model_n_ctx_train(model);

        int n_ctx_slot = llama_n_ctx_seq(ctx);
        if (n_ctx_slot > n_ctx_train) {
            SRV_WRN("the slot context (%d) exceeds the training context of the model (%d) - capping\n", n_ctx_slot, n_ctx_train);
            n_ctx_slot = n_ctx_train;
        }

        for (int i = 0; i < params_base.n_parallel; i++) {
            server_slot slot;

            slot.id = i;
            slot.ctx = ctx;
            slot.n_ctx = n_ctx_slot;
            slot.mctx = mctx;
            slot.prompt.tokens.has_mtmd = mctx != nullptr;

            if (model_dft) {
                slot.batch_spec = llama_batch_init(params_base.speculative.n_max + 1, 0, 1);

                slot.ctx_dft = llama_init_from_model(model_dft, cparams_dft);
                if (slot.ctx_dft == nullptr) {
                    SRV_ERR("%s", "failed to create draft context\n");
                    return;
                }

                slot.spec = common_speculative_init(slot.ctx, slot.ctx_dft);
                if (slot.spec == nullptr) {
                    SRV_ERR("%s", "failed to create speculator\n");
                    return;
                }
                for (auto & pair : params_base.speculative.replacements) {
                    common_speculative_add_replacement_tgt_dft(slot.spec, pair.first.c_str(), pair.second.c_str());
                }
            }

            SLT_INF(slot, "new slot, n_ctx = %d\n", slot.n_ctx);

            slot.callback_on_release = [this](int) {
                queue_tasks.pop_deferred_task();
            };

            slot.reset();

            slots.push_back(std::move(slot));
        }

        {
            const char * LLAMA_SERVER_SLOTS_DEBUG = getenv("LLAMA_SERVER_SLOTS_DEBUG");
            slots_debug = LLAMA_SERVER_SLOTS_DEBUG ? atoi(LLAMA_SERVER_SLOTS_DEBUG) : 0;

            if (slots_debug) {
                SRV_WRN("slots debug = %d\n", slots_debug);
            }
        }

        // the update_slots() logic will always submit a maximum of n_batch or n_parallel tokens
        // note that n_batch can be > n_ctx (e.g. for non-causal attention models such as BERT where the KV cache is not used)
        {
            const int32_t n_batch = llama_n_batch(ctx);
            batch = llama_batch_init(std::max(n_batch, params_base.n_parallel), 0, 1);
        }

        metrics.init();

        if (params_base.cache_ram_mib != 0) {
            if (params_base.cache_ram_mib < 0) {
                SRV_WRN("prompt cache is enabled, size limit: %s\n", "no limit");
            } else {
                SRV_WRN("prompt cache is enabled, size limit: %d MiB\n", params_base.cache_ram_mib);
            }
            SRV_WRN("%s", "use `--cache-ram 0` to disable the prompt cache\n");

            prompt_cache = std::make_unique<server_prompt_cache>(params_base.cache_ram_mib, n_ctx);
        } else {
            SRV_WRN("%s", "prompt cache is disabled - use `--cache-ram N` to enable it\n");
        }
        SRV_WRN("%s", "for more info see https://github.com/ggml-org/llama.cpp/pull/16391\n");

        // thinking is enabled if:
        // 1. It's not explicitly disabled (reasoning_budget == 0)
        // 2. The chat template supports it
        const bool enable_thinking = params_base.use_jinja && params_base.reasoning_budget != 0 && common_chat_templates_support_enable_thinking(chat_templates.get());
        SRV_INF("thinking = %d\n", enable_thinking);

        oai_parser_opt = {
            /* use_jinja             */ params_base.use_jinja,
            /* prefill_assistant     */ params_base.prefill_assistant,
            /* reasoning_format      */ params_base.reasoning_format,
            /* chat_template_kwargs  */ params_base.default_template_kwargs,
            /* common_chat_templates */ chat_templates.get(),
            /* allow_image           */ mctx ? mtmd_support_vision(mctx) : false,
            /* allow_audio           */ mctx ? mtmd_support_audio (mctx) : false,
            /* enable_thinking       */ enable_thinking,
        };
    }

    server_slot * get_slot_by_id(int id) {
        for (server_slot & slot : slots) {
            if (slot.id == id) {
                return &slot;
            }
        }

        return nullptr;
    }

    server_slot * get_available_slot(const server_task & task) {
        server_slot * ret = nullptr;

        bool update_cache = false;

        // find the slot that has at least n% prompt similarity
        if (ret == nullptr && slot_prompt_similarity != 0.0f) {
            float sim_best = 0;

            for (server_slot & slot : slots) {
                // skip the slot if it is not available
                if (slot.is_processing()) {
                    continue;
                }

                const auto & tokens = slot.prompt.tokens;

                // skip the slot if it does not contains cached tokens
                if (tokens.empty()) {
                    continue;
                }

                // fraction of the Longest Common Prefix length with respect to the input prompt length
                const float sim_cur = float(tokens.get_common_prefix(task.tokens)) / task.tokens.size();

                // select the current slot if the criteria match
                if (sim_cur > sim_best && sim_cur > slot_prompt_similarity) {
                    sim_best = sim_cur;

                    ret = &slot;
                }
            }

            if (ret != nullptr) {
                const float f_keep = (sim_best*task.tokens.size()) / ret->prompt.tokens.size();

                SLT_INF(*ret, "selected slot by LCP similarity, sim_best = %.3f (> %.3f thold), f_keep = %.3f\n",
                        sim_best, slot_prompt_similarity, f_keep);

                // if we are about to lose a large portion of the existing context - save it in the prompt cache
                if (f_keep < 0.5f) {
                    update_cache = true;
                }
            }
        }

        // find the slot that has been least recently used
        if (ret == nullptr) {
            int64_t t_last = -1;

            for (server_slot & slot : slots) {
                // skip the slot if it is not available
                if (slot.is_processing()) {
                    continue;
                }

                // select the current slot if the criteria match
                if (!ret || slot.t_last_used <= t_last) {
                    t_last = slot.t_last_used;
                    ret = &slot;
                }
            }

            if (ret != nullptr) {
                SLT_INF(*ret, "selected slot by LRU, t_last = %" PRId64 "\n", t_last);

                update_cache = true;
            }
        }

        if (ret) {
            const auto & tokens = ret->prompt.tokens;

            update_cache = update_cache && prompt_cache;

            // cache prompts only for completion tasks
            update_cache = update_cache && task.type == SERVER_TASK_TYPE_COMPLETION;

            // don't update the cache if the slot's context is empty
            update_cache = update_cache && tokens.size() > 0;

            // TODO: mtmd does not support prompt cache
            update_cache = update_cache && (ret->mctx == nullptr);

            if (update_cache) {
                SRV_WRN("%s", "updating prompt cache\n");

                const int64_t t_start = ggml_time_us();

                ret->prompt_save(*prompt_cache);
                ret->prompt_load(*prompt_cache, task.tokens);

                prompt_cache->update();

                SRV_WRN("prompt cache update took %.2f ms\n", (ggml_time_us() - t_start) / 1000.0);
            }
        }

        return ret;
    }

    // return true if at least one slot has been purged
    // TODO: improve logic
    //       - smarter decision which slot to purge (LRU or longest prompt?)
    //       - move slot to level 2 cache instead of removing?
    //       - instead of purging, try to store and resume later?
    bool try_purge_idle_slots() {
        bool res = false;

        if (!params_base.kv_unified) {
            return res;
        }

        for (auto & slot : slots) {
            if (slot.is_processing()) {
                continue;
            }

            if (slot.prompt.n_tokens() > 0) {
                SRV_WRN("purging slot %d with %zu tokens\n", slot.id, slot.prompt.tokens.size());

                llama_memory_seq_rm(llama_get_memory(ctx), slot.id, -1, -1);
                slot.prompt.tokens.clear();

                res = true;

                // purge slots one by one
                break;
            }
        }

        return res;
    }

    bool launch_slot_with_task(server_slot & slot, server_task && task) {
        slot.reset();

        if (!are_lora_equal(task.params.lora, slot.lora)) {
            // if lora has changed, check to see if the cache should be cleared
            if (lora_should_clear_cache(slot.lora, task.params.lora)) {
                SLT_INF(slot, "clearing cache for lora change. %zu loras -> %zu loras\n", slot.lora.size(), task.params.lora.size());
                slot.prompt.tokens.clear();
            } else {
                SLT_INF(slot, "keeping cache for alora. %zu target loras\n", task.params.lora.size());
            }
            slot.lora = task.params.lora;
        }

        // if using alora, make sure it's only a single one requested and active
        size_t alora_invocation_start = task.tokens.size();
        if (lora_all_alora(slot.lora)) {
            const auto & enabled_ids = lora_get_enabled_ids(slot.lora);
            // TODO: This will error out if a user requests two aloras, but only
            // provides the activation string for one. We could, instead search
            // for all requested alora activation strings and then either keep
            // only the last one, or reject if multiple are found.
            if (enabled_ids.size() != 1) {
                send_error(task, "Cannot run multiple aLoRAs in a single request", ERROR_TYPE_INVALID_REQUEST);
                return false;
            }
            const auto & lora = slot.lora[enabled_ids[0]].ptr;

            // get the pointer and count for the invocation tokens
            const uint64_t      n_invocation_tokens = llama_adapter_get_alora_n_invocation_tokens(lora);
            const llama_token * invocation_tokens   = llama_adapter_get_alora_invocation_tokens  (lora);

            // scan backwards through the prompt tokens to find the last
            // occurrence of the invocation sequence
            int match_idx = static_cast<int>(n_invocation_tokens) - 1;
            for (int i = task.tokens.size() - 1; i >= 0; --i) {
                // the token in this position matches the next token to find in
                // the invocation sequence
                if (task.tokens[i] == invocation_tokens[match_idx]) {
                    // if it's a full match, we've found the start
                    if (match_idx == 0) {
                        alora_invocation_start = i;
                        break;
                    }
                    // otherwise, check the next token in the sequence
                    --match_idx;
                } else {
                    // no match in this position, so start looking over again
                    match_idx = static_cast<int>(n_invocation_tokens) - 1;
                }
            }

            // if the activation string is not found, disable the alora
            if (alora_invocation_start == task.tokens.size()) {
                SLT_DBG(slot, "alora %zu requested, but not found. deactivating\n", enabled_ids[0]);
                slot.lora[enabled_ids[0]].scale = 0.0f;
            } else {
                SLT_DBG(slot, "alora %zu activated starting at %zu\n", enabled_ids[0], alora_invocation_start);
                slot.alora_invocation_start = alora_invocation_start;
            }
        }

        if (!task.tokens.validate(ctx)) {
            send_error(task, "Prompt contains invalid tokens", ERROR_TYPE_INVALID_REQUEST);
            return false;
        }

        SLT_DBG(slot, "launching slot : %s\n", safe_json_to_str(slot.to_json()).c_str());

        // initialize samplers
        {
            if (slot.smpl != nullptr) {
                common_sampler_free(slot.smpl);
            }

            slot.smpl = common_sampler_init(model, task.params.sampling);
            if (slot.smpl == nullptr) {
                // for now, the only error that may happen here is invalid grammar
                send_error(task, "Failed to parse grammar", ERROR_TYPE_INVALID_REQUEST);
                return false;
            }
        }

        // initialize draft batch
        if (slot.ctx_dft) {
            llama_batch_free(slot.batch_spec);

            slot.batch_spec = llama_batch_init(task.params.speculative.n_max + 1, 0, 1);
        }

        slot.task = std::make_unique<const server_task>(std::move(task));

        slot.state = SLOT_STATE_STARTED;

        SLT_INF(slot, "%s", "processing task\n");

        return true;
    }

    void kv_cache_clear() {
        SRV_DBG("%s", "clearing KV cache\n");

        // clear the entire KV cache
        llama_memory_clear(llama_get_memory(ctx), true);
        clean_kv_cache = false;
    }

    bool process_token(completion_token_output & result, server_slot & slot) {
        // remember which tokens were sampled - used for repetition penalties during sampling
        const std::string token_str = result.text_to_send;
        slot.sampled = result.tok;

        slot.generated_text += token_str;
        if (slot.task->params.return_tokens) {
            slot.generated_tokens.push_back(result.tok);
        }
        slot.has_next_token = true;

        // check if there is incomplete UTF-8 character at the end
        bool incomplete = validate_utf8(slot.generated_text) < slot.generated_text.size();

        // search stop word and delete it
        if (!incomplete) {
            size_t pos = std::min(slot.n_sent_text, slot.generated_text.size());

            const std::string str_test = slot.generated_text.substr(pos);
            bool send_text = true;

            size_t stop_pos = slot.find_stopping_strings(str_test, token_str.size(), true);
            if (stop_pos != std::string::npos) {
                slot.generated_text.erase(
                    slot.generated_text.begin() + pos + stop_pos,
                    slot.generated_text.end());
                pos = std::min(slot.n_sent_text, slot.generated_text.size());
            } else if (slot.has_next_token && !llama_vocab_is_eog(vocab, result.tok) ) {
                stop_pos = slot.find_stopping_strings(str_test, token_str.size(), false);
                send_text = stop_pos == std::string::npos;
            }

            // check if there is any token to predict
            if (send_text) {
                // no send the stop word in the response
                result.text_to_send = slot.generated_text.substr(pos, std::string::npos);
                slot.n_sent_text += result.text_to_send.size();
                // add the token to slot queue and cache
            } else {
                result.text_to_send = "";
            }

            slot.add_token(result);
            if (slot.task->params.stream) {
                send_partial_response(slot, result, false);
            }
        }

        if (incomplete) {
            slot.has_next_token = true;
        }

        // if context shifting is disabled, make sure that we don't run out of context
        if (!params_base.ctx_shift && slot.prompt.n_tokens() + 1 >= slot.n_ctx) {
            slot.truncated      = true;
            slot.stop           = STOP_TYPE_LIMIT;
            slot.has_next_token = false;

            SLT_DBG(slot, "stopped due to running out of context capacity, prompt.n_tokens() = %d, task.n_tokens = %d, n_decoded = %d, n_ctx = %d\n",
                    slot.prompt.n_tokens(), slot.task->n_tokens(), slot.n_decoded, slot.n_ctx);
        }

        // check the limits
        if (slot.n_decoded > 0 && slot.has_next_token && !slot.has_budget(params_base)) {
            slot.stop           = STOP_TYPE_LIMIT;
            slot.has_next_token = false;

            SLT_DBG(slot, "stopped by limit, n_decoded = %d, n_predict = %d\n", slot.n_decoded, slot.task->params.n_predict);
        }

        if (slot.has_new_line) {
            // require that each new line has a whitespace prefix (i.e. indentation) of at least slot.params.n_indent
            if (slot.task->params.n_indent > 0) {
                // check the current indentation
                // TODO: improve by not doing it more than once for each new line
                if (slot.last_nl_pos > 0) {
                    size_t pos = slot.last_nl_pos;

                    int n_indent = 0;
                    while (pos < slot.generated_text.size() && (slot.generated_text[pos] == ' ' || slot.generated_text[pos] == '\t')) {
                        n_indent++;
                        pos++;
                    }

                    if (pos < slot.generated_text.size() && n_indent < slot.task->params.n_indent) {
                        slot.stop           = STOP_TYPE_LIMIT;
                        slot.has_next_token = false;

                        // cut the last line
                        slot.generated_text.erase(pos, std::string::npos);

                        SLT_DBG(slot, "stopped by indentation limit, n_decoded = %d, n_indent = %d\n", slot.n_decoded, n_indent);
                    }
                }

                // find the next new line
                {
                    const size_t pos = slot.generated_text.find('\n', slot.last_nl_pos);

                    if (pos != std::string::npos) {
                        slot.last_nl_pos = pos + 1;
                    }
                }
            }
        }

        // check if there is a new line in the generated text
        if (result.text_to_send.find('\n') != std::string::npos) {
            slot.has_new_line = true;

            // if we have seen a new line, we stop after a certain time limit, but only upon another new line
            if (slot.task->params.t_max_predict_ms > 0 && (ggml_time_us() - slot.t_start_generation > 1000.0f*slot.task->params.t_max_predict_ms)) {
                slot.stop           = STOP_TYPE_LIMIT;
                slot.has_next_token = false;

                SLT_DBG(slot, "stopped by time limit, n_decoded = %d, t_max_predict_ms = %d ms\n", slot.n_decoded, (int) slot.task->params.t_max_predict_ms);
            }
        }

        if (llama_vocab_is_eog(vocab, result.tok)) {
            slot.stop           = STOP_TYPE_EOS;
            slot.has_next_token = false;

            SLT_DBG(slot, "%s", "stopped by EOS\n");
        }

        SLT_DBG(slot, "n_decoded = %d, n_remaining = %d, next token: %5d '%s'\n", slot.n_decoded, slot.n_remaining, result.tok, token_str.c_str());

        return slot.has_next_token; // continue
    }

    void populate_token_probs(const server_slot & slot, completion_token_output & result, bool post_sampling, bool special, int idx) const {
        size_t n_probs = slot.task->params.sampling.n_probs;
        size_t n_vocab = llama_vocab_n_tokens(vocab);

        if (post_sampling) {
            const auto * cur_p = common_sampler_get_candidates(slot.smpl, true);
            const size_t max_probs = cur_p->size;

            // set probability for sampled token
            for (size_t i = 0; i < max_probs; i++) {
                if (cur_p->data[i].id == result.tok) {
                    result.prob = cur_p->data[i].p;
                    break;
                }
            }

            // set probability for top n_probs tokens
            result.probs.reserve(max_probs);
            for (size_t i = 0; i < std::min(max_probs, n_probs); i++) {
                result.probs.push_back({
                    cur_p->data[i].id,
                    common_token_to_piece(ctx, cur_p->data[i].id, special),
                    cur_p->data[i].p
                });
            }
        } else {
            // TODO: optimize this with min-p optimization
            std::vector<llama_token_data> cur = get_token_probabilities(ctx, idx);

            // set probability for sampled token
            for (size_t i = 0; i < n_vocab; i++) {
                // set probability for sampled token
                if (cur[i].id == result.tok) {
                    result.prob = cur[i].p;
                    break;
                }
            }

            // set probability for top n_probs tokens
            result.probs.reserve(n_probs);
            for (size_t i = 0; i < std::min(n_vocab, n_probs); i++) {
                result.probs.push_back({
                    cur[i].id,
                    common_token_to_piece(ctx, cur[i].id, special),
                    cur[i].p
                });
            }
        }
    }

    void send_error(const server_task & task, const std::string & error, const enum error_type type = ERROR_TYPE_SERVER) {
        send_error(task.id, error, type);
    }

    void send_error(const server_slot & slot, const std::string & error, const enum error_type type = ERROR_TYPE_SERVER) {
        send_error(slot.task->id, error, type, slot.task->n_tokens(), slot.n_ctx);
    }

    void send_error(const int id_task, const std::string & error, const enum error_type type = ERROR_TYPE_SERVER, const int32_t n_prompt_tokens = 0, const int32_t n_ctx = 0) {
        SRV_ERR("task id = %d, error: %s\n", id_task, error.c_str());

        if (type == ERROR_TYPE_EXCEED_CONTEXT_SIZE) {
            GGML_ASSERT(n_ctx > 0 && n_prompt_tokens > 0);
        }

        auto res = std::make_unique<server_task_result_error>();
        res->id              = id_task;
        res->err_type        = type;
        res->err_msg         = error;
        res->n_prompt_tokens = n_prompt_tokens;
        res->n_ctx           = n_ctx;

        queue_results.send(std::move(res));
    }

    // if multimodal is enabled, send an error and return false
    bool check_no_mtmd(const int id_task) {
        if (mctx) {
            send_error(id_task, "This feature is not supported by multimodal", ERROR_TYPE_NOT_SUPPORTED);
            return false;
        }
        return true;
    }

    void send_partial_response(server_slot & slot, const completion_token_output & tkn, bool is_progress) {
        auto res = std::make_unique<server_task_result_cmpl_partial>();

        res->id    = slot.task->id;
        res->index = slot.task->index;

        if (is_progress) {
            res->is_progress        = true;
            res->progress.total     = slot.task->n_tokens();
            res->progress.cache     = slot.n_prompt_tokens_cache;
            res->progress.processed = slot.prompt.tokens.size();
            res->progress.time_ms   = (ggml_time_us() - slot.t_start_process_prompt / 1000);
        } else {
            res->content = tkn.text_to_send;
            res->tokens  = { tkn.tok };

            slot.update_chat_msg(res->oaicompat_msg_diffs);
        }

        res->n_decoded           = slot.n_decoded;
        res->n_prompt_tokens     = slot.task->n_tokens();
        res->post_sampling_probs = slot.task->params.post_sampling_probs;

        res->verbose           = slot.task->params.verbose;
        res->oaicompat         = slot.task->params.oaicompat;
        res->oaicompat_model   = slot.task->params.oaicompat_model;
        res->oaicompat_cmpl_id = slot.task->params.oaicompat_cmpl_id;

        // populate res.probs_output
        if (slot.task->params.sampling.n_probs > 0) {
            res->prob_output = tkn; // copy the token probs
        }

        // populate timings if this is final response or timings_per_token is enabled
        if (slot.stop != STOP_TYPE_NONE || slot.task->params.timings_per_token) {
            res->timings = slot.get_timings();
        }

        queue_results.send(std::move(res));
    }

    void send_final_response(server_slot & slot) {
        auto res = std::make_unique<server_task_result_cmpl_final>();

        res->id      = slot.task->id;
        res->id_slot = slot.id;

        res->index           = slot.task->index;
        res->content         = slot.generated_text;
        res->tokens          = std::move(slot.generated_tokens);
        res->timings         = slot.get_timings();
        res->prompt          = slot.task->tokens.detokenize(ctx, true);
        res->response_fields = std::move(slot.task->params.response_fields);

        res->truncated           = slot.truncated;
        res->n_decoded           = slot.n_decoded;
        res->n_prompt_tokens     = slot.task->n_tokens();
        res->n_tokens_cached     = slot.prompt.n_tokens();
        res->has_new_line        = slot.has_new_line;
        res->stopping_word       = slot.stopping_word;
        res->stop                = slot.stop;
        res->post_sampling_probs = slot.task->params.post_sampling_probs;

        res->verbose           = slot.task->params.verbose;
        res->stream            = slot.task->params.stream;
        res->include_usage     = slot.task->params.include_usage;
        res->oaicompat         = slot.task->params.oaicompat;
        res->oaicompat_model   = slot.task->params.oaicompat_model;
        res->oaicompat_cmpl_id = slot.task->params.oaicompat_cmpl_id;
        res->oaicompat_msg     = slot.update_chat_msg(res->oaicompat_msg_diffs);

        // populate res.probs_output
        if (slot.task->params.sampling.n_probs > 0) {
            if (!slot.task->params.stream && slot.stop == STOP_TYPE_WORD) {
                const llama_tokens stop_word_toks = common_tokenize(ctx, slot.stopping_word, false);

                size_t safe_offset = std::min(slot.generated_token_probs.size(), stop_word_toks.size());
                res->probs_output = std::vector<completion_token_output>(
                        slot.generated_token_probs.begin(),
                        slot.generated_token_probs.end() - safe_offset);
            } else {
                res->probs_output = std::vector<completion_token_output>(
                        slot.generated_token_probs.begin(),
                        slot.generated_token_probs.end());
            }
        }

        res->generation_params = slot.task->params; // copy the parameters

        queue_results.send(std::move(res));
    }

    void send_embedding(const server_slot & slot, const llama_batch & batch) {
        auto res = std::make_unique<server_task_result_embd>();
        res->id        = slot.task->id;
        res->index     = slot.task->index;
        res->n_tokens  = slot.task->n_tokens();
        res->oaicompat = slot.task->params.oaicompat;

        const int n_embd = llama_model_n_embd(model);

        std::vector<float> embd_res(n_embd, 0.0f);

        for (int i = 0; i < batch.n_tokens; ++i) {
            if (!batch.logits[i] || batch.seq_id[i][0] != slot.id) {
                continue;
            }

            const float * embd = nullptr;
            if (llama_pooling_type(slot.ctx) == LLAMA_POOLING_TYPE_NONE) {
                embd = llama_get_embeddings_ith(ctx, i);
            } else {
                embd = llama_get_embeddings_seq(ctx, batch.seq_id[i][0]);
            }

            if (embd == nullptr) {
                SLT_ERR(slot, "failed to get embeddings, token = %d, seq_id = %d\n", batch.token[i], batch.seq_id[i][0]);

                res->embedding.push_back(std::vector<float>(n_embd, 0.0f));
                continue;
            }

            // normalize only when there is pooling
            if (llama_pooling_type(slot.ctx) != LLAMA_POOLING_TYPE_NONE) {
                common_embd_normalize(embd, embd_res.data(), n_embd, slot.task->params.embd_normalize);
                res->embedding.push_back(embd_res);
                break;
            }

            res->embedding.emplace_back(embd, embd + n_embd);
        }

        SLT_DBG(slot, "%s", "sending embeddings\n");

        queue_results.send(std::move(res));
    }

    void send_rerank(const server_slot & slot, const llama_batch & batch) {
        auto res = std::make_unique<server_task_result_rerank>();
        res->id       = slot.task->id;
        res->index    = slot.task->index;
        res->n_tokens = slot.task->n_tokens();

        for (int i = 0; i < batch.n_tokens; ++i) {
            if (!batch.logits[i] || batch.seq_id[i][0] != slot.id) {
                continue;
            }

            const float * embd = llama_get_embeddings_seq(ctx, batch.seq_id[i][0]);
            if (embd == NULL) {
                embd = llama_get_embeddings_ith(ctx, i);
            }

            if (embd == NULL) {
                SLT_ERR(slot, "failed to get embeddings, token = %d, seq_id = %d\n", batch.token[i], batch.seq_id[i][0]);

                res->score = -1e6;
                continue;
            }

            res->score = embd[0];
        }

        SLT_DBG(slot, "sending rerank result, res.score = %f\n", res->score);

        queue_results.send(std::move(res));
    }

    //
    // Functions to create new task(s) and receive result(s)
    //

    void cancel_tasks(const std::unordered_set<int> & id_tasks) {
        std::vector<server_task> cancel_tasks;
        cancel_tasks.reserve(id_tasks.size());
        for (const auto & id_task : id_tasks) {
            SRV_WRN("cancel task, id_task = %d\n", id_task);

            server_task task(SERVER_TASK_TYPE_CANCEL);
            task.id_target = id_task;
            queue_results.remove_waiting_task_id(id_task);
            cancel_tasks.push_back(std::move(task));
        }
        // push to beginning of the queue, so it has highest priority
        queue_tasks.post(std::move(cancel_tasks), true);
    }

    // receive the results from task(s)
    void receive_multi_results(
            const std::unordered_set<int> & id_tasks,
            const std::function<void(std::vector<server_task_result_ptr>&)> & result_handler,
            const std::function<void(json)> & error_handler,
            const std::function<bool()> & is_connection_closed) {
        std::vector<server_task_result_ptr> results(id_tasks.size());
        for (int i = 0; i < (int)id_tasks.size(); i++) {
            server_task_result_ptr result = queue_results.recv_with_timeout(id_tasks, HTTP_POLLING_SECONDS);

            if (is_connection_closed()) {
                cancel_tasks(id_tasks);
                return;
            }

            if (result == nullptr) {
                i--; // retry
                continue;
            }

            if (result->is_error()) {
                error_handler(result->to_json());
                cancel_tasks(id_tasks);
                return;
            }

            GGML_ASSERT(
                dynamic_cast<server_task_result_cmpl_final*>(result.get()) != nullptr
                || dynamic_cast<server_task_result_embd*>(result.get()) != nullptr
                || dynamic_cast<server_task_result_rerank*>(result.get()) != nullptr
            );
            const size_t idx = result->get_index();
            GGML_ASSERT(idx < results.size() && "index out of range");
            results[idx] = std::move(result);
        }
        result_handler(results);
    }

    // receive the results from task(s), in stream mode
    void receive_cmpl_results_stream(
            const std::unordered_set<int> & id_tasks,
            const std::function<bool(server_task_result_ptr&)> & result_handler,
            const std::function<void(json)> & error_handler,
            const std::function<bool()> & is_connection_closed) {
        size_t n_finished = 0;
        while (true) {
            server_task_result_ptr result = queue_results.recv_with_timeout(id_tasks, HTTP_POLLING_SECONDS);

            if (is_connection_closed()) {
                cancel_tasks(id_tasks);
                return;
            }

            if (result == nullptr) {
                continue; // retry
            }

            if (result->is_error()) {
                error_handler(result->to_json());
                cancel_tasks(id_tasks);
                return;
            }

            GGML_ASSERT(
                dynamic_cast<server_task_result_cmpl_partial*>(result.get()) != nullptr
                || dynamic_cast<server_task_result_cmpl_final*>(result.get()) != nullptr
            );
            if (!result_handler(result)) {
                cancel_tasks(id_tasks);
                break;
            }

            if (result->is_stop()) {
                if (++n_finished == id_tasks.size()) {
                    break;
                }
            }
        }
    }

    //
    // Functions to process the task
    //

    void process_single_task(server_task && task) {
        switch (task.type) {
            case SERVER_TASK_TYPE_COMPLETION:
            case SERVER_TASK_TYPE_INFILL:
            case SERVER_TASK_TYPE_EMBEDDING:
            case SERVER_TASK_TYPE_RERANK:
                {
                    const int id_slot = task.id_slot;

                    server_slot * slot = id_slot != -1 ? get_slot_by_id(id_slot) : get_available_slot(task);

                    if (slot == nullptr) {
                        // if no slot is available, we defer this task for processing later
                        SRV_DBG("no slot is available, defer task, id_task = %d\n", task.id);
                        queue_tasks.defer(std::move(task));
                        break;
                    }

                    if (slot->is_processing()) {
                        // if requested slot is unavailable, we defer this task for processing later
                        SRV_DBG("requested slot is unavailable, defer task, id_task = %d\n", task.id);
                        queue_tasks.defer(std::move(task));
                        break;
                    }

                    if (!launch_slot_with_task(*slot, std::move(task))) {
                        SRV_ERR("failed to launch slot with task, id_task = %d\n", task.id);
                        break;
                    }
                } break;
            case SERVER_TASK_TYPE_CANCEL:
                {
                    // release slot linked with the task id
                    for (auto & slot : slots) {
                        if (slot.task && slot.task->id == task.id_target) {
                            slot.release();
                            break;
                        }
                    }
                } break;
            case SERVER_TASK_TYPE_NEXT_RESPONSE:
                {
                    // do nothing
                } break;
            case SERVER_TASK_TYPE_METRICS:
                {
                    json slots_data = json::array();

                    int n_idle_slots       = 0;
                    int n_processing_slots = 0;

                    for (server_slot & slot : slots) {
                        json slot_data = slot.to_json(slots_debug == 0);

                        if (slot.is_processing()) {
                            n_processing_slots++;
                        } else {
                            n_idle_slots++;
                        }

                        slots_data.push_back(slot_data);
                    }
                    SRV_DBG("n_idle_slots = %d, n_processing_slots = %d\n", n_idle_slots, n_processing_slots);

                    auto res = std::make_unique<server_task_result_metrics>();
                    res->id                  = task.id;
                    res->slots_data          = std::move(slots_data);
                    res->n_idle_slots        = n_idle_slots;
                    res->n_processing_slots  = n_processing_slots;
                    res->n_tasks_deferred    = queue_tasks.queue_tasks_deferred.size();
                    res->t_start             = metrics.t_start;

                    res->n_prompt_tokens_processed_total = metrics.n_prompt_tokens_processed_total;
                    res->t_prompt_processing_total       = metrics.t_prompt_processing_total;
                    res->n_tokens_predicted_total        = metrics.n_tokens_predicted_total;
                    res->t_tokens_generation_total       = metrics.t_tokens_generation_total;

                    res->n_tokens_max = metrics.n_tokens_max;

                    res->n_prompt_tokens_processed = metrics.n_prompt_tokens_processed;
                    res->t_prompt_processing       = metrics.t_prompt_processing;
                    res->n_tokens_predicted        = metrics.n_tokens_predicted;
                    res->t_tokens_generation       = metrics.t_tokens_generation;

                    res->n_decode_total          = metrics.n_decode_total;
                    res->n_busy_slots_total      = metrics.n_busy_slots_total;

                    if (task.metrics_reset_bucket) {
                        metrics.reset_bucket();
                    }
                    queue_results.send(std::move(res));
                } break;
            case SERVER_TASK_TYPE_SLOT_SAVE:
                {
                    if (!check_no_mtmd(task.id)) {
                        break;
                    }

                    int id_slot = task.slot_action.slot_id;
                    server_slot * slot = get_slot_by_id(id_slot);
                    if (slot == nullptr) {
                        send_error(task, "Invalid slot ID", ERROR_TYPE_INVALID_REQUEST);
                        break;
                    }
                    if (slot->is_processing()) {
                        // if requested slot is unavailable, we defer this task for processing later
                        SRV_DBG("requested slot is unavailable, defer task, id_task = %d\n", task.id);
                        queue_tasks.defer(std::move(task));
                        break;
                    }

                    const size_t token_count = slot->prompt.tokens.size();
                    const int64_t t_start = ggml_time_us();

                    std::string filename = task.slot_action.filename;
                    std::string filepath = task.slot_action.filepath;

                    const llama_tokens & tokens = slot->prompt.tokens.get_text_tokens();
                    const size_t nwrite = llama_state_seq_save_file(ctx, filepath.c_str(), slot->id, tokens.data(), token_count);

                    const int64_t t_end = ggml_time_us();
                    const double t_save_ms = (t_end - t_start) / 1000.0;

                    auto res = std::make_unique<server_task_result_slot_save_load>();
                    res->id       = task.id;
                    res->id_slot  = id_slot;
                    res->filename = filename;
                    res->is_save  = true;
                    res->n_tokens = token_count;
                    res->n_bytes  = nwrite;
                    res->t_ms     = t_save_ms;
                    queue_results.send(std::move(res));
                } break;
            case SERVER_TASK_TYPE_SLOT_RESTORE:
                {
                    if (!check_no_mtmd(task.id)) break;
                    int id_slot = task.slot_action.slot_id;
                    server_slot * slot = get_slot_by_id(id_slot);
                    if (slot == nullptr) {
                        send_error(task, "Invalid slot ID", ERROR_TYPE_INVALID_REQUEST);
                        break;
                    }
                    if (slot->is_processing()) {
                        // if requested slot is unavailable, we defer this task for processing later
                        SRV_DBG("requested slot is unavailable, defer task, id_task = %d\n", task.id);
                        queue_tasks.defer(std::move(task));
                        break;
                    }

                    const int64_t t_start = ggml_time_us();

                    std::string filename = task.slot_action.filename;
                    std::string filepath = task.slot_action.filepath;

                    llama_tokens tokens;
                    tokens.resize(slot->n_ctx);
                    size_t token_count = 0;
                    size_t nread = llama_state_seq_load_file(ctx, filepath.c_str(), slot->id, tokens.data(), tokens.size(), &token_count);
                    if (nread == 0) {
                        slot->prompt.tokens.clear(); // KV may already been invalidated?
                        send_error(task, "Unable to restore slot, no available space in KV cache or invalid slot save file", ERROR_TYPE_INVALID_REQUEST);
                        break;
                    }
                    tokens.resize(token_count);
                    slot->prompt.tokens.clear();
                    slot->prompt.tokens.insert(tokens);

                    const int64_t t_end = ggml_time_us();
                    const double t_restore_ms = (t_end - t_start) / 1000.0;

                    auto res = std::make_unique<server_task_result_slot_save_load>();
                    res->id       = task.id;
                    res->id_slot  = id_slot;
                    res->filename = filename;
                    res->is_save  = false;
                    res->n_tokens = token_count;
                    res->n_bytes  = nread;
                    res->t_ms     = t_restore_ms;
                    queue_results.send(std::move(res));
                } break;
            case SERVER_TASK_TYPE_SLOT_ERASE:
                {
                    if (!check_no_mtmd(task.id)) {
                        break;
                    }
                    int id_slot = task.slot_action.slot_id;
                    server_slot * slot = get_slot_by_id(id_slot);
                    if (slot == nullptr) {
                        send_error(task, "Invalid slot ID", ERROR_TYPE_INVALID_REQUEST);
                        break;
                    }
                    if (slot->is_processing()) {
                        // if requested slot is unavailable, we defer this task for processing later
                        SRV_DBG("requested slot is unavailable, defer task, id_task = %d\n", task.id);
                        queue_tasks.defer(std::move(task));
                        break;
                    }

                    // Erase token cache
                    const size_t n_erased = slot->prompt.tokens.size();
                    llama_memory_seq_rm(llama_get_memory(ctx), slot->id, -1, -1);
                    slot->prompt.tokens.clear();

                    auto res = std::make_unique<server_task_result_slot_erase>();
                    res->id       = task.id;
                    res->id_slot  = id_slot;
                    res->n_erased = n_erased;
                    queue_results.send(std::move(res));
                } break;
            case SERVER_TASK_TYPE_SET_LORA:
                {
                    params_base.lora_adapters = std::move(task.set_lora);
                    auto res = std::make_unique<server_task_result_apply_lora>();
                    res->id = task.id;
                    queue_results.send(std::move(res));
                } break;

        }
    }

    void update_slots() {
        // check if all slots are idle
        {
            bool all_idle = true;

            for (auto & slot : slots) {
                if (slot.is_processing()) {
                    all_idle = false;
                    break;
                }
            }

            if (all_idle) {
                SRV_INF("%s", "all slots are idle\n");
                if (clean_kv_cache) {
                    kv_cache_clear();
                }

                return;
            }
        }

        {
            SRV_DBG("%s", "posting NEXT_RESPONSE\n");

            server_task task(SERVER_TASK_TYPE_NEXT_RESPONSE);
            task.id = queue_tasks.get_new_id();
            queue_tasks.post(std::move(task));
        }

        // apply context-shift if needed
        // TODO: simplify and improve
        for (server_slot & slot : slots) {
            if (slot.is_processing() && slot.prompt.n_tokens() + 1 >= slot.n_ctx) {
                if (!params_base.ctx_shift) {
                    // this check is redundant (for good)
                    // we should never get here, because generation should already stopped in process_token()
                    send_error(slot, "context shift is disabled", ERROR_TYPE_SERVER);
                    slot.release();
                    continue;
                }

                if (mctx) {
                    // we should never reach this because params_base.ctx_shift is automatically disabled if mmproj is loaded
                    // we don't support ctx_shift because an image chunk may contains multiple tokens
                    GGML_ABORT("not supported by multimodal");
                }

                // Shift context
                int n_keep = slot.task->params.n_keep < 0 ? slot.task->n_tokens() : slot.task->params.n_keep;

                if (add_bos_token) {
                    n_keep += 1;
                }

                n_keep = std::min(slot.n_ctx - 4, n_keep);

                const int n_left    = slot.prompt.n_tokens() - n_keep;
                const int n_discard = slot.task->params.n_discard ? slot.task->params.n_discard : (n_left / 2);

                SLT_WRN(slot, "slot context shift, n_keep = %d, n_left = %d, n_discard = %d\n", n_keep, n_left, n_discard);

                llama_memory_seq_rm (llama_get_memory(ctx), slot.id, n_keep            , n_keep + n_discard);
                llama_memory_seq_add(llama_get_memory(ctx), slot.id, n_keep + n_discard, slot.prompt.n_tokens(), -n_discard);

                // add generated tokens to cache
                // ref: https://github.com/ggml-org/llama.cpp/pull/16818#discussion_r2473269481
                {
                    GGML_ASSERT(!slot.prompt.tokens.has_mtmd);

                    llama_tokens new_tokens = slot.prompt.tokens.get_text_tokens(); // copy
                    for (size_t i = n_keep + n_discard; i < new_tokens.size(); i++) {
                        new_tokens[i - n_discard] = new_tokens[i];
                    }

                    new_tokens.resize(slot.prompt.tokens.size() - n_discard);

                    slot.prompt.tokens.clear();
                    slot.prompt.tokens.insert(new_tokens);
                }

                slot.truncated = true;
            }
        }

        // start populating the batch for this iteration
        common_batch_clear(batch);

        // track if given slot can be batched with slots already in the batch
        server_slot * slot_batched = nullptr;

        auto accept_special_token = [&](server_slot & slot, llama_token token) {
            return params_base.special ||
                slot.task->params.sampling.preserved_tokens.find(token) != slot.task->params.sampling.preserved_tokens.end();
        };

        // first, add sampled tokens from any ongoing sequences
        for (auto & slot : slots) {
            if (slot.state != SLOT_STATE_GENERATING) {
                continue;
            }

            // check if we can batch this slot with the previous one
            if (!slot_batched) {
                slot_batched = &slot;
            } else if (!slot_batched->can_batch_with(slot)) {
                continue;
            }

            slot.i_batch = batch.n_tokens;

            common_batch_add(batch, slot.sampled, slot.prompt.tokens.pos_next(), { slot.id }, true);

            slot.prompt.tokens.push_back(slot.sampled);

            SLT_DBG(slot, "slot decode token, n_ctx = %d, n_tokens = %d, truncated = %d\n",
                    slot.n_ctx, slot.prompt.n_tokens(), slot.truncated);
        }

        // process in chunks of params.n_batch
        int32_t n_batch  = llama_n_batch(ctx);
        int32_t n_ubatch = llama_n_ubatch(ctx);

        float  alora_scale       = -1.0f;
        size_t alora_disabled_id = 0;

        // next, batch any pending prompts without exceeding n_batch
        if (params_base.cont_batching || batch.n_tokens == 0) {
            for (auto & slot : slots) {
                // check if we can batch this slot with the previous one
                if (slot.is_processing()) {
                    if (!slot_batched) {
                        slot_batched = &slot;
                    } else if (!slot_batched->can_batch_with(slot)) {
                        continue;
                    }
                }

                // this slot still has a prompt to be processed
                if (slot.state == SLOT_STATE_PROCESSING_PROMPT || slot.state == SLOT_STATE_STARTED) {
                    const auto & input_tokens = slot.task->tokens;

                    // TODO: maybe move branch to outside of this loop in the future
                    if (slot.state == SLOT_STATE_STARTED) {
                        slot.t_start_process_prompt = ggml_time_us();
                        slot.t_start_generation = 0;

                        slot.state = SLOT_STATE_PROCESSING_PROMPT;

                        SLT_INF(slot, "new prompt, n_ctx_slot = %d, n_keep = %d, task.n_tokens = %d\n",
                                slot.n_ctx, slot.task->params.n_keep, slot.task->n_tokens());

                        // print prompt tokens (for debugging)
                        /*if (1) {
                            // first 16 tokens (avoid flooding logs)
                            for (int i = 0; i < std::min<int>(16, input_tokens.size()); i++) {
                                SLT_DBG(slot, "prompt token %3d: %6d '%s'\n", i, input_tokens[i], common_token_to_piece(ctx, input_tokens[i]).c_str());
                            }
                        } else {
                            // all
                            for (int i = 0; i < (int) input_tokens.size(); i++) {
                                SLT_DBG(slot, "prompt token %3d: %6d '%s'\n", i, input_tokens[i], common_token_to_piece(ctx, input_tokens[i]).c_str());
                            }
                        }*/

                        // keep track how many tokens we can reuse from the previous state
                        int n_past = 0;

                        // empty prompt passed -> release the slot and send empty response
                        if (input_tokens.empty()) {
                            SLT_WRN(slot, "%s", "empty prompt - releasing slot\n");

                            slot.print_timings();
                            send_final_response(slot);
                            slot.release();

                            continue;
                        }

                        // TODO: support memory-less logits computation
                        if (slot.need_logits() && !llama_get_memory(ctx)) {
                            send_error(slot, "the current context does not logits computation. skipping", ERROR_TYPE_SERVER);
                            slot.release();
                            continue;
                        }

                        if (!slot.can_split()) {
                            if (slot.task->n_tokens() > n_ubatch) {
                                send_error(slot, "input is too large to process. increase the physical batch size", ERROR_TYPE_SERVER);
                                slot.release();
                                continue;
                            }

                            if (slot.task->n_tokens() > slot.n_ctx) {
                                send_error(slot, "input is larger than the max context size. skipping", ERROR_TYPE_EXCEED_CONTEXT_SIZE);
                                slot.release();
                                continue;
                            }
                        } else {
                            if (slot.task->n_tokens() >= slot.n_ctx) {
                                send_error(slot, "the request exceeds the available context size, try increasing it", ERROR_TYPE_EXCEED_CONTEXT_SIZE);
                                slot.release();
                                continue;
                            }

                            if (slot.task->params.cache_prompt) {
                                // reuse any previously computed tokens that are common with the new prompt
                                n_past = slot.prompt.tokens.get_common_prefix(input_tokens);

                                // if there is an alora invoked, don't cache after the invocation start
                                if (slot.alora_invocation_start > 0) {
                                    SLT_DBG(slot, "only caching to alora invocation start (n_past = %d, alora_invocation_start = %d)\n", n_past, slot.alora_invocation_start);
                                    n_past = std::min(n_past, slot.alora_invocation_start - 1);
                                }

                                // reuse chunks from the cached prompt by shifting their KV cache in the new position
                                if (params_base.n_cache_reuse > 0) {
                                    GGML_ASSERT(!slot.prompt.tokens.has_mtmd);

                                    size_t head_c = n_past; // cache
                                    size_t head_p = n_past; // current prompt

                                    if (mctx) {
                                        // we should never reach this
                                        GGML_ABORT("not supported by multimodal");
                                    }

                                    SLT_DBG(slot, "trying to reuse chunks with size > %d, n_past = %d\n", params_base.n_cache_reuse, n_past);

                                    while (head_c < slot.prompt.tokens.size() &&
                                           head_p < input_tokens.size()) {

                                        size_t n_match = 0;
                                        while (head_c + n_match < slot.prompt.tokens.size() &&
                                               head_p + n_match < input_tokens.size()       &&
                                               slot.prompt.tokens[head_c + n_match] == input_tokens[head_p + n_match]) {

                                            n_match++;
                                        }

                                        if (n_match >= (size_t) params_base.n_cache_reuse) {
                                            SLT_INF(slot, "reusing chunk with size %zu, shifting KV cache [%zu, %zu) -> [%zu, %zu)\n", n_match, head_c, head_c + n_match, head_p, head_p + n_match);
                                            //for (size_t i = head_p; i < head_p + n_match; i++) {
                                            //    SLT_DBG(slot, "cache token %3zu: %6d '%s'\n", i, prompt_tokens[i], common_token_to_piece(ctx, prompt_tokens[i]).c_str());
                                            //}

                                            const int64_t kv_shift = (int64_t) head_p - (int64_t) head_c;

                                            llama_memory_seq_rm (llama_get_memory(ctx), slot.id, head_p, head_c);
                                            llama_memory_seq_add(llama_get_memory(ctx), slot.id, head_c, head_c + n_match, kv_shift);

                                            for (size_t i = 0; i < n_match; i++) {
                                                slot.prompt.tokens.set_token(head_p + i, slot.prompt.tokens[head_c + i]);
                                                n_past++;
                                            }

                                            head_c += n_match;
                                            head_p += n_match;
                                        } else {
                                            head_c += 1;
                                        }
                                    }

                                    SLT_DBG(slot, "after context reuse, new n_past = %d\n", n_past);
                                }
                            } else {
                                // if we don't cache the prompt, we have to remove all previous tokens
                                n_past = 0;
                            }

                            // note: when n_swa == 0, the model does not use SWA, which is equivalent to a window of 1
                            const auto n_swa = std::max(1, llama_model_n_swa(model));

                            // the largest pos_min required for a checkpoint to be useful
                            const auto pos_min_thold = std::max(0, n_past - n_swa);

                            if (n_past > 0 && n_past < slot.prompt.n_tokens()) {
                                const auto pos_min = llama_memory_seq_pos_min(llama_get_memory(ctx), slot.id);
                                if (pos_min == -1) {
                                    SLT_ERR(slot, "n_past = %d, slot.prompt.tokens.size() = %d, seq_id = %d, pos_min = %d\n", n_past, (int) slot.prompt.tokens.size(), slot.id, pos_min);
                                    GGML_ABORT("pos_min == -1, but n_past > 0 - should not happen: https://github.com/ggml-org/llama.cpp/pull/13833#discussion_r2116181237");
                                }

                                // when the prompt prefix does not match, print the tokens around the mismatch
                                // this is useful for debugging prompt caching
                                if (slots_debug) {
                                    const int np0 = std::max<int>(n_past - 4, 0);
                                    const int np1 = std::min<int>(n_past + 6, std::min(slot.prompt.tokens.size(), slot.task->tokens.size()));

                                    std::stringstream ss0;
                                    std::stringstream ss1;

                                    std::stringstream st0;
                                    std::stringstream st1;

                                    ss0 << "old: ... ";
                                    ss1 << "new: ... ";

                                    for (int i = np0; i < np1; i++) {
                                        if (i == n_past) {
                                            ss0 << " | ";
                                            ss1 << " | ";
                                        }

                                        {
                                            const auto token = slot.prompt.tokens[i];
                                            const auto piece = token != LLAMA_TOKEN_NULL ? common_token_to_piece(ctx, token) : "[mtmd]";
                                            ss0 << piece;
                                            st0 << std::setw(8) << token;
                                        }

                                        {
                                            const auto token = slot.task->tokens[i];
                                            const auto piece = token != LLAMA_TOKEN_NULL ? common_token_to_piece(ctx, token) : "[mtmd]";
                                            ss1 << piece;
                                            st1 << std::setw(8) << token;
                                        }
                                    }

                                    SLT_WRN(slot, "%s\n", ss0.str().c_str());
                                    SLT_WRN(slot, "%s\n", ss1.str().c_str());

                                    SLT_WRN(slot, "%s\n", st0.str().c_str());
                                    SLT_WRN(slot, "%s\n", st1.str().c_str());
                                }

                                if (pos_min > pos_min_thold) {
                                    // TODO: support can be added in the future when corresponding vision models get released
                                    GGML_ASSERT(!slot.prompt.tokens.has_mtmd);

                                    SLT_WRN(slot, "n_past = %d, slot.prompt.tokens.size() = %d, seq_id = %d, pos_min = %d, n_swa = %d\n", n_past, (int) slot.prompt.tokens.size(), slot.id, pos_min, n_swa);

                                    // search for a context checkpoint
                                    const auto it = std::find_if(
                                        slot.prompt.checkpoints.rbegin(),
                                        slot.prompt.checkpoints.rend(),
                                        [&](const auto & cur) {
                                            // guarantee that a checkpoint will result in at least one token being processed [TAG_PROMPT_LOGITS]
                                            return cur.pos_min < pos_min_thold;
                                        }
                                    );

                                    bool do_reset = it == slot.prompt.checkpoints.rend();

                                    if (!do_reset) {
                                        // restore the context checkpoint
                                        const size_t checkpoint_size = it->data.size();
                                        const size_t n = llama_state_seq_set_data_ext(ctx, it->data.data(), checkpoint_size, slot.id, LLAMA_STATE_SEQ_FLAGS_PARTIAL_ONLY);

                                        if (n != checkpoint_size) {
                                            SLT_ERR(slot, "failed to restore context checkpoint (pos_min = %d, pos_max = %d, size = %.3f MiB)\n", it->pos_min, it->pos_max, (float) checkpoint_size / 1024 / 1024);
                                            do_reset = true;
                                            //printf("[DEBUG] `do_reset` was set to `true` after failing to restore a checkpoint");
                                        } else {
                                            n_past = std::min(n_past, std::max(it->pos_min + 1, it->pos_max));
                                            SLT_WRN(slot, "restored context checkpoint (pos_min = %d, pos_max = %d, size = %.3f MiB)\n", it->pos_min, it->pos_max, (float) checkpoint_size / 1024 / 1024);
                                        }
                                    }

                                    if (do_reset) {
                                        SLT_WRN(slot, "forcing full prompt re-processing due to lack of cache data (likely due to SWA or hybrid/recurrent memory, see %s)\n",
                                                "https://github.com/ggml-org/llama.cpp/pull/13194#issuecomment-2868343055");
                                        n_past = 0;
                                    }
                                }
                            }

                            {
                                // erase any checkpoints with pos_min > pos_min_thold
                                for (auto it = slot.prompt.checkpoints.begin(); it != slot.prompt.checkpoints.end();) {
                                    const auto & cur = *it;
                                    if (cur.pos_min > pos_min_thold) {
                                        SLT_WRN(slot, "erased invalidated context checkpoint (pos_min = %d, pos_max = %d, n_swa = %d, size = %.3f MiB)\n", cur.pos_min, cur.pos_max, n_swa, (float) cur.data.size() / 1024 / 1024);
                                        it = slot.prompt.checkpoints.erase(it);
                                    } else {
                                        ++it;
                                    }
                                }
                            }
                        }

                        // [TAG_PROMPT_LOGITS]
                        if (n_past == slot.task->n_tokens() && n_past > 0) {
                            SLT_WRN(slot, "need to evaluate at least 1 token for each active slot (n_past = %d, task.n_tokens() = %d)\n", n_past, slot.task->n_tokens());
                            n_past--;
                            SLT_WRN(slot, "n_past was set to %d\n", n_past);
                        }

                        slot.n_prompt_tokens_cache     = n_past;
                        slot.n_prompt_tokens_processed = 0;

                        slot.prompt.tokens.keep_first(n_past);
                    }

                    if (!slot.can_split()) {
                        // cannot fit the prompt in the current batch - will try next iter
                        if (batch.n_tokens + slot.task->n_tokens() > n_batch) {
                            continue;
                        }
                    }

                    // truncate any tokens that are beyond n_past for this slot
                    const llama_pos p0 = slot.prompt.tokens.pos_next();

                    SLT_INF(slot, "n_tokens = %d, memory_seq_rm [%d, end)\n", slot.prompt.n_tokens(), p0);

                    if (!llama_memory_seq_rm(llama_get_memory(ctx), slot.id, p0, -1)) {
                        SLT_WRN(slot, "failed to truncate tokens with position >= %d - clearing the memory\n", p0);
                        llama_memory_seq_rm(llama_get_memory(ctx), slot.id, -1, -1);

                        // there is no common part left
                        slot.n_prompt_tokens_cache = 0;

                        slot.prompt.tokens.clear();
                    }

                    // check if we should process the image
                    if (slot.prompt.n_tokens() < slot.task->n_tokens() && input_tokens[slot.prompt.n_tokens()] == LLAMA_TOKEN_NULL) {
                        // process the image
                        size_t n_tokens_out = 0;
                        int32_t res = input_tokens.process_chunk(ctx, mctx, slot.prompt.n_tokens(), slot.prompt.tokens.pos_next(), slot.id, n_tokens_out);
                        if (res != 0) {
                            SLT_ERR(slot, "failed to process image, res = %d\n", res);
                            send_error(slot, "failed to process image", ERROR_TYPE_SERVER);
                            slot.release();
                            continue;
                        }

                        slot.n_prompt_tokens_processed += n_tokens_out;

                        // add the image chunk to cache
                        {
                            const auto & chunk = input_tokens.find_chunk(slot.prompt.n_tokens());
                            slot.prompt.tokens.push_back(chunk.get()); // copy
                        }
                    }

                    // If using an alora, there may be uncached tokens that come
                    // before the invocation sequence. When this happens, the
                    // tokens before the invocation sequence need to be
                    // processed without the adapter in a separate batch, then
                    // the adapter needs to be enabled for the remaining tokens.
                    if (lora_all_alora(slot.lora) && slot.alora_invocation_start - 1 > slot.prompt.n_tokens()) {
                        SLT_DBG(slot, "processing pre-alora tokens without the adapter (n_tokens = %d, alora_invocation_start = %d)\n", slot.prompt.n_tokens(), slot.alora_invocation_start);
                        const auto & enabled_loras = lora_get_enabled_ids(slot.lora);
                        GGML_ASSERT(enabled_loras.size() == 1);
                        alora_scale = slot.lora[enabled_loras[0]].scale;
                        slot.lora[enabled_loras[0]].scale = 0.0f;
                        alora_disabled_id = enabled_loras[0];
                    }

                    bool do_checkpoint = params_base.n_ctx_checkpoints > 0;

                    // make checkpoints only for completion tasks
                    do_checkpoint = do_checkpoint && slot.task->type == SERVER_TASK_TYPE_COMPLETION;

                    // make a checkpoint of the parts of the memory that cannot be rolled back.
                    // checkpoints are created only if:
                    // - the model uses SWA and we are not using `swa_full`
                    // - the model architecture is marked as recurrent or hybrid
                    //
                    // TODO: try to make this conditional on the context or the memory module, instead of the model type
                    do_checkpoint = do_checkpoint && (
                            llama_model_is_recurrent(model) ||
                            llama_model_is_hybrid(model) ||
                            (llama_model_n_swa(model) > 0 && !params_base.swa_full)
                            );

                    // add prompt tokens for processing in the current batch
                    while (slot.prompt.n_tokens() < slot.task->n_tokens() && batch.n_tokens < n_batch) {
                        // get next token to process
                        llama_token cur_tok = input_tokens[slot.prompt.n_tokens()];
                        if (cur_tok == LLAMA_TOKEN_NULL) {
                            break; // end of text chunk
                        }

                        // if this is an alora request with pre-invocation
                        // tokens that are not cached, we need to stop filling
                        // this batch at those pre-invocation tokens.
                        if (alora_scale > 0 && slot.prompt.n_tokens() == slot.alora_invocation_start - 1) {
                            SLT_DBG(slot, "stop prompt batch filling at (n_tokens = %d, alora_invocation_start = %d)\n", slot.prompt.n_tokens(), slot.alora_invocation_start);
                            break;
                        }

                        // embedding requires all tokens in the batch to be output
                        common_batch_add(batch,
                            cur_tok,
                            slot.prompt.tokens.pos_next(),
                            { slot.id },
                            slot.need_embd());
                        slot.prompt.tokens.push_back(cur_tok);

                        slot.n_prompt_tokens_processed++;

                        // process the last few tokens of the prompt separately in order to allow for a checkpoint to be created.
                        if (do_checkpoint && slot.task->n_tokens() - slot.prompt.n_tokens() == 64) {
                            break;
                        }
                    }

                    // SLT_INF(slot, "new slot.prompt.tokens: %s\n", slot.slot.prompt.tokens.str().c_str());

                    SLT_INF(slot, "prompt processing progress, n_tokens = %d, batch.n_tokens = %d, progress = %f\n", slot.prompt.n_tokens(), batch.n_tokens, (float) slot.prompt.n_tokens() / slot.task->n_tokens());

                    // entire prompt has been processed
                    if (slot.prompt.n_tokens() == slot.task->n_tokens()) {
                        slot.state = SLOT_STATE_DONE_PROMPT;

                        GGML_ASSERT(batch.n_tokens > 0);

                        common_sampler_reset(slot.smpl);

                        // Process all prompt tokens through sampler system
                        for (int i = 0; i < slot.task->n_tokens(); ++i) {
                            llama_token id = input_tokens[i];
                            if (id != LLAMA_TOKEN_NULL) {
                                common_sampler_accept(slot.smpl, id, false);
                            }
                        }

                        // extract the logits only for the last token
                        batch.logits[batch.n_tokens - 1] = true;

                        slot.n_decoded = 0;
                        slot.i_batch   = batch.n_tokens - 1;

                        SLT_INF(slot, "prompt done, n_tokens = %d, batch.n_tokens = %d\n", slot.prompt.n_tokens(), batch.n_tokens);

                        const auto pos_min = llama_memory_seq_pos_min(llama_get_memory(ctx), slot.id);
                        const auto pos_max = llama_memory_seq_pos_max(llama_get_memory(ctx), slot.id);

                        // no need for empty or small checkpoints
                        do_checkpoint = do_checkpoint && (pos_min >= 0 && pos_max >= 64);

                        // no need to create checkpoints that are too close together
                        do_checkpoint = do_checkpoint && (slot.prompt.checkpoints.empty() || pos_max > slot.prompt.checkpoints.back().pos_max + 64);

                        if (do_checkpoint) {
                            while (slot.prompt.checkpoints.size() >= (size_t) params_base.n_ctx_checkpoints) {
                                // make room for the new checkpoint, if needed
                                const auto & cur = slot.prompt.checkpoints.front();

                                SLT_WRN(slot, "erasing old context checkpoint (pos_min = %d, pos_max = %d, size = %.3f MiB)\n",
                                        cur.pos_min, cur.pos_max, (float) cur.data.size() / 1024 / 1024);

                                slot.prompt.checkpoints.erase(slot.prompt.checkpoints.begin());
                            }

                            const size_t checkpoint_size = llama_state_seq_get_size_ext(ctx, slot.id, LLAMA_STATE_SEQ_FLAGS_PARTIAL_ONLY);

                            auto & cur = slot.prompt.checkpoints.emplace_back(server_prompt_checkpoint{
                                /*.pos_min = */ pos_min,
                                /*.pos_max = */ pos_max,
                                /*.data    = */ std::vector<uint8_t>(checkpoint_size),
                            });

                            llama_state_seq_get_data_ext(ctx, cur.data.data(), checkpoint_size, slot.id, LLAMA_STATE_SEQ_FLAGS_PARTIAL_ONLY);

                            SLT_WRN(slot, "created context checkpoint %d of %d (pos_min = %d, pos_max = %d, size = %.3f MiB)\n",
                                    (int) slot.prompt.checkpoints.size(), params_base.n_ctx_checkpoints, cur.pos_min, cur.pos_max, (float) cur.data.size() / 1024 / 1024);
                        }
                    }
                }

                if (batch.n_tokens >= n_batch) {
                    break;
                }
            }
        }

        if (batch.n_tokens == 0) {
            SRV_WRN("%s", "no tokens to decode\n");
            return;
        }

        SRV_DBG("decoding batch, n_tokens = %d\n", batch.n_tokens);

        if (slot_batched) {
            // apply lora, only need to do it once per batch
            common_set_adapter_lora(ctx, slot_batched->lora);

            // if the lora is temporarily disabled for an alora, re-enable it
            // for next time
            if (alora_scale > 0.0f) {
                SRV_DBG("re-enabling alora with scale %f\n", alora_scale);
                slot_batched->lora[alora_disabled_id].scale = alora_scale;
            }

            llama_set_embeddings(ctx, slot_batched->need_embd());
        }

        int32_t i_next = 0;

        // process the created batch of tokens
        for (int32_t i = 0; i < batch.n_tokens; i = i_next) {
            const int32_t n_tokens = std::min(n_batch, batch.n_tokens - i);

            llama_batch batch_view = {
                n_tokens,
                batch.token    + i,
                nullptr,
                batch.pos      + i,
                batch.n_seq_id + i,
                batch.seq_id   + i,
                batch.logits   + i,
            };

            const int ret = llama_decode(ctx, batch_view);

            metrics.on_decoded(slots);

            if (ret != 0) {
                {
                    std::string err;

                    if (n_batch == 1 && ret == 1) {
                        // TODO: try to terminate only the largest active slot/sequence and continue with the rest
                        //       need to remove the tokens from the current batch too
                        err = "Context size has been exceeded.";
                    }

                    if (ret == -1) {
                        err = "Invalid input batch.";
                    }

                    if (ret < -1) {
                        // TODO: update slot state based on llama_memory_seq_pos_min() and llama_memory_seq_pos_max()
                        err = "Compute error.";
                    }

                    // TODO: handle ret == 2 (abort) when we start aborting

                    if (!err.empty()) {
                        SRV_ERR("%s i = %d, n_batch = %d, ret = %d\n", err.c_str(), i, n_batch, ret);

                        for (auto & slot : slots) {
                            if (slot.is_processing()) {
                                send_error(slot, err);
                                slot.release();
                            }
                        }

                        break;
                    }
                }

                // retry with half the batch size to try to find a free slot in the KV cache
                if (!try_purge_idle_slots()) {
                    n_batch /= 2;
                }

                SRV_WRN("failed to find free space in the KV cache, retrying with smaller batch size, i = %d, n_batch = %d, ret = %d\n", i, n_batch, ret);

                continue; // continue loop of n_batch
            }

            // move the head of the batch forward with the number of tokens we just processed
            i_next = i + n_tokens;

            // on successful decode, restore the original batch size
            n_batch = llama_n_batch(ctx);

            for (auto & slot : slots) {
                // optionally send prompt processing progress
                if (slot.state == SLOT_STATE_PROCESSING_PROMPT || slot.state == SLOT_STATE_DONE_PROMPT) {
                    if (slot.task->params.stream && slot.task->params.return_progress) {
                        send_partial_response(slot, {}, true);
                    }
                }

                if (slot.i_batch < (int) i || slot.i_batch >= (int) (i + n_tokens)) {
                    continue; // continue loop of slots
                }

                if (slot.state == SLOT_STATE_DONE_PROMPT) {
                    if (slot.task->type == SERVER_TASK_TYPE_EMBEDDING) {
                        // prompt evaluated for embedding
                        send_embedding(slot, batch_view);
                        slot.release();
                        slot.i_batch = -1;
                        continue; // continue loop of slots
                    }

                    if (slot.task->type == SERVER_TASK_TYPE_RERANK) {
                        send_rerank(slot, batch_view);
                        slot.release();
                        slot.i_batch = -1;
                        continue; // continue loop of slots
                    }

                    // prompt evaluated for next-token prediction
                    slot.state = SLOT_STATE_GENERATING;
                } else if (slot.state != SLOT_STATE_GENERATING) {
                    continue; // continue loop of slots
                }

                const int tok_idx = slot.i_batch - i;

                llama_token id = common_sampler_sample(slot.smpl, ctx, tok_idx);

                slot.i_batch = -1;

                common_sampler_accept(slot.smpl, id, true);

                slot.n_decoded += 1;

                const int64_t t_current = ggml_time_us();

                if (slot.n_decoded == 1) {
                    slot.t_start_generation = t_current;
                    slot.t_prompt_processing = (slot.t_start_generation - slot.t_start_process_prompt) / 1e3;
                    metrics.on_prompt_eval(slot);
                }

                slot.t_token_generation = std::max<int64_t>(1, t_current - slot.t_start_generation) / 1e3;

                completion_token_output result;
                result.tok          = id;
                result.text_to_send = common_token_to_piece(ctx, result.tok, accept_special_token(slot, result.tok));
                result.prob         = 1.0f; // TODO: set it here instead of doing inside populate_token_probs

                if (slot.task->params.sampling.n_probs > 0) {
                    populate_token_probs(slot, result, slot.task->params.post_sampling_probs, params_base.special, tok_idx);
                }

                if (!process_token(result, slot)) {
                    // release slot because of stop condition
                    slot.print_timings();
                    send_final_response(slot);
                    metrics.on_prediction(slot);
                    slot.release();

                    continue;
                }
            }

            // do speculative decoding
            for (auto & slot : slots) {
                if (!slot.is_processing() || !slot.can_speculate()) {
                    continue;
                }

                if (slot.state != SLOT_STATE_GENERATING) {
                    continue;
                }

                if (mctx) {
                    // we should never reach this, as speculative is automatically disabled if mmproj is loaded
                    GGML_ABORT("not supported by multimodal");
                }

                // determine the max draft that fits the current slot state
                int n_draft_max = slot.task->params.speculative.n_max;

                // note: slot.prompt is not yet expanded with the `id` token sampled above
                //       also, need to leave space for 1 extra token to allow context shifts
                n_draft_max = std::min(n_draft_max, slot.n_ctx - slot.prompt.n_tokens() - 2);

                if (slot.n_remaining > 0) {
                    n_draft_max = std::min(n_draft_max, slot.n_remaining - 1);
                }

                SLT_DBG(slot, "max possible draft: %d\n", n_draft_max);

                if (n_draft_max < slot.task->params.speculative.n_min) {
                    SLT_DBG(slot, "the max possible draft is too small: %d < %d - skipping speculative decoding\n", n_draft_max, slot.task->params.speculative.n_min);

                    continue;
                }

                llama_token id = slot.sampled;

                struct common_speculative_params params_spec;
                params_spec.n_draft = n_draft_max;
                params_spec.n_reuse = llama_n_ctx(slot.ctx_dft) - slot.task->params.speculative.n_max;
                params_spec.p_min   = slot.task->params.speculative.p_min;

                const llama_tokens & cached_text_tokens = slot.prompt.tokens.get_text_tokens();
                llama_tokens draft = common_speculative_gen_draft(slot.spec, params_spec, cached_text_tokens, id);

                // ignore small drafts
                if (slot.task->params.speculative.n_min > (int) draft.size()) {
                    SLT_DBG(slot, "ignoring small draft: %d < %d\n", (int) draft.size(), slot.task->params.speculative.n_min);

                    continue;
                }

                // keep track of total number of drafted tokens tested
                slot.n_draft_total += draft.size();

                // construct the speculation batch
                common_batch_clear(slot.batch_spec);
                common_batch_add  (slot.batch_spec, id, slot.prompt.tokens.pos_next(), { slot.id }, true);

                for (size_t i = 0; i < draft.size(); ++i) {
                    common_batch_add(slot.batch_spec, draft[i], slot.prompt.tokens.pos_next() + 1 + i, { slot.id }, true);
                }

                SLT_DBG(slot, "decoding speculative batch, size = %d\n", slot.batch_spec.n_tokens);

                llama_decode(ctx, slot.batch_spec);

                // the accepted tokens from the speculation
                const auto ids = common_sampler_sample_and_accept_n(slot.smpl, ctx, draft);

                slot.n_decoded += ids.size();

                // update how many tokens out of those tested were accepted
                slot.n_draft_accepted += ids.size() - 1;

                slot.prompt.tokens.push_back(id);
                slot.prompt.tokens.insert({ids.begin(), ids.end() - 1});

                llama_memory_seq_rm(llama_get_memory(ctx), slot.id, slot.prompt.n_tokens(), -1);

                for (size_t i = 0; i < ids.size(); ++i) {
                    completion_token_output result;

                    result.tok          = ids[i];
                    result.text_to_send = common_token_to_piece(ctx, result.tok, accept_special_token(slot, result.tok));
                    result.prob         = 1.0f; // set later

                    // TODO: set result.probs

                    if (!process_token(result, slot)) {
                        slot.print_timings();
                        send_final_response(slot);
                        metrics.on_prediction(slot);
                        slot.release();

                        break;
                    }
                }

                SLT_DBG(slot, "accepted %d/%d draft tokens, new n_tokens = %d\n", (int) ids.size() - 1, (int) draft.size(), slot.prompt.n_tokens());
            }
        }

        SRV_DBG("%s", "run slots completed\n");
    }

    json model_meta() const {
        return json {
            {"vocab_type",  llama_vocab_type       (vocab)},
            {"n_vocab",     llama_vocab_n_tokens   (vocab)},
            {"n_ctx_train", llama_model_n_ctx_train(model)},
            {"n_embd",      llama_model_n_embd     (model)},
            {"n_params",    llama_model_n_params   (model)},
            {"size",        llama_model_size       (model)},
        };
    }
};

static void log_server_request(const httplib::Request & req, const httplib::Response & res) {
    // skip GH copilot requests when using default port
    if (req.path == "/v1/health") {
        return;
    }

    // reminder: this function is not covered by httplib's exception handler; if someone does more complicated stuff, think about wrapping it in try-catch

    SRV_INF("request: %s %s %s %d\n", req.method.c_str(), req.path.c_str(), req.remote_addr.c_str(), res.status);

    SRV_DBG("request:  %s\n", req.body.c_str());
    SRV_DBG("response: %s\n", res.body.c_str());
}

std::function<void(int)> shutdown_handler;
std::atomic_flag is_terminating = ATOMIC_FLAG_INIT;

inline void signal_handler(int signal) {
    if (is_terminating.test_and_set()) {
        // in case it hangs, we can force terminate the server by hitting Ctrl+C twice
        // this is for better developer experience, we can remove when the server is stable enough
        fprintf(stderr, "Received second interrupt, terminating immediately.\n");
        exit(1);
    }

    shutdown_handler(signal);
}

int main(int argc, char ** argv) {
    // own arguments required by this example
    common_params params;

    if (!common_params_parse(argc, argv, params, LLAMA_EXAMPLE_SERVER)) {
        return 1;
    }

    // TODO: should we have a separate n_parallel parameter for the server?
    //       https://github.com/ggml-org/llama.cpp/pull/16736#discussion_r2483763177
    if (params.n_parallel == 1 && params.kv_unified == false) {
        LOG_WRN("%s: setting n_parallel = 4 and kv_unified = true\n", __func__);

        params.n_parallel = 4;
        params.kv_unified = true;
    }

    common_init();

    // struct that contains llama context and inference
    server_context ctx_server;

    llama_backend_init();
    llama_numa_init(params.numa);

    LOG_INF("system info: n_threads = %d, n_threads_batch = %d, total_threads = %d\n", params.cpuparams.n_threads, params.cpuparams_batch.n_threads, std::thread::hardware_concurrency());
    LOG_INF("\n");
    LOG_INF("%s\n", common_params_get_system_info(params).c_str());
    LOG_INF("\n");

    std::unique_ptr<httplib::Server> svr;
#ifdef CPPHTTPLIB_OPENSSL_SUPPORT
    if (params.ssl_file_key != "" && params.ssl_file_cert != "") {
        LOG_INF("Running with SSL: key = %s, cert = %s\n", params.ssl_file_key.c_str(), params.ssl_file_cert.c_str());
        svr.reset(
            new httplib::SSLServer(params.ssl_file_cert.c_str(), params.ssl_file_key.c_str())
        );
    } else {
        LOG_INF("Running without SSL\n");
        svr.reset(new httplib::Server());
    }
#else
    if (params.ssl_file_key != "" && params.ssl_file_cert != "") {
        LOG_ERR("Server is built without SSL support\n");
        return 1;
    }
    svr.reset(new httplib::Server());
#endif

    std::atomic<server_state> state{SERVER_STATE_LOADING_MODEL};

    svr->set_default_headers({{"Server", "llama.cpp"}});
    svr->set_logger(log_server_request);

    auto res_error = [](httplib::Response & res, const json & error_data) {
        json final_response {{"error", error_data}};
        res.set_content(safe_json_to_str(final_response), MIMETYPE_JSON);
        res.status = json_value(error_data, "code", 500);
    };

    auto res_ok = [](httplib::Response & res, const json & data) {
        res.set_content(safe_json_to_str(data), MIMETYPE_JSON);
        res.status = 200;
    };

    svr->set_exception_handler([&res_error](const httplib::Request &, httplib::Response & res, const std::exception_ptr & ep) {
        std::string message;
        try {
            std::rethrow_exception(ep);
        } catch (const std::exception & e) {
            message = e.what();
        } catch (...) {
            message = "Unknown Exception";
        }

        try {
            json formatted_error = format_error_response(message, ERROR_TYPE_SERVER);
            LOG_WRN("got exception: %s\n", formatted_error.dump().c_str());
            res_error(res, formatted_error);
        } catch (const std::exception & e) {
            LOG_ERR("got another exception: %s | while hanlding exception: %s\n", e.what(), message.c_str());
        }
    });

    svr->set_error_handler([&res_error](const httplib::Request &, httplib::Response & res) {
        if (res.status == 404) {
            res_error(res, format_error_response("File Not Found", ERROR_TYPE_NOT_FOUND));
        }
        // for other error codes, we skip processing here because it's already done by res_error()
    });

    // set timeouts and change hostname and port
    svr->set_read_timeout (params.timeout_read);
    svr->set_write_timeout(params.timeout_write);

    std::unordered_map<std::string, std::string> log_data;

    log_data["hostname"] = params.hostname;
    log_data["port"]     = std::to_string(params.port);

    if (params.api_keys.size() == 1) {
        auto key = params.api_keys[0];
        log_data["api_key"] = "api_key: ****" + key.substr(std::max((int)(key.length() - 4), 0));
    } else if (params.api_keys.size() > 1) {
        log_data["api_key"] = "api_key: " + std::to_string(params.api_keys.size()) + " keys loaded";
    }

    // Necessary similarity of prompt for slot selection
    ctx_server.slot_prompt_similarity = params.slot_prompt_similarity;

    //
    // Middlewares
    //

    auto middleware_validate_api_key = [&params, &res_error](const httplib::Request & req, httplib::Response & res) {
        static const std::unordered_set<std::string> public_endpoints = {
            "/health",
            "/v1/health",
            "/models",
            "/v1/models",
            "/api/tags"
        };

        // If API key is not set, skip validation
        if (params.api_keys.empty()) {
            return true;
        }

        // If path is public or is static file, skip validation
        if (public_endpoints.find(req.path) != public_endpoints.end() || req.path == "/") {
            return true;
        }

        // Check for API key in the header
        auto auth_header = req.get_header_value("Authorization");

        std::string prefix = "Bearer ";
        if (auth_header.substr(0, prefix.size()) == prefix) {
            std::string received_api_key = auth_header.substr(prefix.size());
            if (std::find(params.api_keys.begin(), params.api_keys.end(), received_api_key) != params.api_keys.end()) {
                return true; // API key is valid
            }
        }

        // API key is invalid or not provided
        res_error(res, format_error_response("Invalid API Key", ERROR_TYPE_AUTHENTICATION));

        LOG_WRN("Unauthorized: Invalid API Key\n");

        return false;
    };

    auto middleware_server_state = [&res_error, &state](const httplib::Request & req, httplib::Response & res) {
        server_state current_state = state.load();
        if (current_state == SERVER_STATE_LOADING_MODEL) {
            auto tmp = string_split<std::string>(req.path, '.');
            if (req.path == "/" || tmp.back() == "html") {
                res.set_content(reinterpret_cast<const char*>(loading_html), loading_html_len, "text/html; charset=utf-8");
                res.status = 503;
            } else if (req.path == "/models" || req.path == "/v1/models" || req.path == "/api/tags") {
                // allow the models endpoint to be accessed during loading
                return true;
            } else {
                res_error(res, format_error_response("Loading model", ERROR_TYPE_UNAVAILABLE));
            }
            return false;
        }
        return true;
    };

    // register server middlewares
    svr->set_pre_routing_handler([&middleware_validate_api_key, &middleware_server_state](const httplib::Request & req, httplib::Response & res) {
        res.set_header("Access-Control-Allow-Origin", req.get_header_value("Origin"));
        // If this is OPTIONS request, skip validation because browsers don't include Authorization header
        if (req.method == "OPTIONS") {
            res.set_header("Access-Control-Allow-Credentials", "true");
            res.set_header("Access-Control-Allow-Methods",     "GET, POST");
            res.set_header("Access-Control-Allow-Headers",     "*");
            res.set_content("", "text/html"); // blank response, no data
            return httplib::Server::HandlerResponse::Handled; // skip further processing
        }
        if (!middleware_server_state(req, res)) {
            return httplib::Server::HandlerResponse::Handled;
        }
        if (!middleware_validate_api_key(req, res)) {
            return httplib::Server::HandlerResponse::Handled;
        }
        return httplib::Server::HandlerResponse::Unhandled;
    });

    //
    // Route handlers (or controllers)
    //

    const auto handle_health = [&](const httplib::Request &, httplib::Response & res) {
        // error and loading states are handled by middleware
        json health = {{"status", "ok"}};
        res_ok(res, health);
    };

    const auto handle_slots = [&](const httplib::Request & req, httplib::Response & res) {
        if (!params.endpoint_slots) {
            res_error(res, format_error_response("This server does not support slots endpoint. Start it with `--slots`", ERROR_TYPE_NOT_SUPPORTED));
            return;
        }

        // request slots data using task queue
        int task_id = ctx_server.queue_tasks.get_new_id();
        {
            server_task task(SERVER_TASK_TYPE_METRICS);
            task.id = task_id;
            ctx_server.queue_results.add_waiting_task_id(task_id);
            ctx_server.queue_tasks.post(std::move(task), true); // high-priority task
        }

        // get the result
        server_task_result_ptr result = ctx_server.queue_results.recv(task_id);
        ctx_server.queue_results.remove_waiting_task_id(task_id);

        if (result->is_error()) {
            res_error(res, result->to_json());
            return;
        }

        // TODO: get rid of this dynamic_cast
        auto res_task = dynamic_cast<server_task_result_metrics*>(result.get());
        GGML_ASSERT(res_task != nullptr);

        // optionally return "fail_on_no_slot" error
        if (req.has_param("fail_on_no_slot")) {
            if (res_task->n_idle_slots == 0) {
                res_error(res, format_error_response("no slot available", ERROR_TYPE_UNAVAILABLE));
                return;
            }
        }

        res_ok(res, res_task->slots_data);
    };

    const auto handle_metrics = [&](const httplib::Request &, httplib::Response & res) {
        if (!params.endpoint_metrics) {
            res_error(res, format_error_response("This server does not support metrics endpoint. Start it with `--metrics`", ERROR_TYPE_NOT_SUPPORTED));
            return;
        }

        // request slots data using task queue
        int task_id = ctx_server.queue_tasks.get_new_id();
        {
            server_task task(SERVER_TASK_TYPE_METRICS);
            task.id = task_id;
            ctx_server.queue_results.add_waiting_task_id(task_id);
            ctx_server.queue_tasks.post(std::move(task), true); // high-priority task
        }

        // get the result
        server_task_result_ptr result = ctx_server.queue_results.recv(task_id);
        ctx_server.queue_results.remove_waiting_task_id(task_id);

        if (result->is_error()) {
            res_error(res, result->to_json());
            return;
        }

        // TODO: get rid of this dynamic_cast
        auto res_task = dynamic_cast<server_task_result_metrics*>(result.get());
        GGML_ASSERT(res_task != nullptr);

        // metrics definition: https://prometheus.io/docs/practices/naming/#metric-names
        json all_metrics_def = json {
            {"counter", {{
                    {"name",  "prompt_tokens_total"},
                    {"help",  "Number of prompt tokens processed."},
                    {"value",  (uint64_t) res_task->n_prompt_tokens_processed_total}
            }, {
                    {"name",  "prompt_seconds_total"},
                    {"help",  "Prompt process time"},
                    {"value",  (uint64_t) res_task->t_prompt_processing_total / 1.e3}
            }, {
                    {"name",  "tokens_predicted_total"},
                    {"help",  "Number of generation tokens processed."},
                    {"value",  (uint64_t) res_task->n_tokens_predicted_total}
            }, {
                    {"name",  "tokens_predicted_seconds_total"},
                    {"help",  "Predict process time"},
                    {"value",  (uint64_t) res_task->t_tokens_generation_total / 1.e3}
            }, {
                    {"name",  "n_decode_total"},
                    {"help",  "Total number of llama_decode() calls"},
                    {"value",  res_task->n_decode_total}
            }, {
                    {"name",  "n_tokens_max"},
                    {"help",  "Largest observed n_tokens."},
                    {"value",  res_task->n_tokens_max}
            }, {
                    {"name",  "n_busy_slots_per_decode"},
                    {"help",  "Average number of busy slots per llama_decode() call"},
                    {"value",  (float) res_task->n_busy_slots_total / std::max((float) res_task->n_decode_total, 1.f)}
            }}},
            {"gauge", {{
                    {"name",  "prompt_tokens_seconds"},
                    {"help",  "Average prompt throughput in tokens/s."},
                    {"value",  res_task->n_prompt_tokens_processed ? 1.e3 / res_task->t_prompt_processing * res_task->n_prompt_tokens_processed : 0.}
            },{
                    {"name",  "predicted_tokens_seconds"},
                    {"help",  "Average generation throughput in tokens/s."},
                    {"value",  res_task->n_tokens_predicted ? 1.e3 / res_task->t_tokens_generation * res_task->n_tokens_predicted : 0.}
            },{
                    {"name",  "requests_processing"},
                    {"help",  "Number of requests processing."},
                    {"value",  (uint64_t) res_task->n_processing_slots}
            },{
                    {"name",  "requests_deferred"},
                    {"help",  "Number of requests deferred."},
                    {"value",  (uint64_t) res_task->n_tasks_deferred}
            }}}
        };

        std::stringstream prometheus;

        for (const auto & el : all_metrics_def.items()) {
            const auto & type        = el.key();
            const auto & metrics_def = el.value();

            for (const auto & metric_def : metrics_def) {
                const std::string name = metric_def.at("name");
                const std::string help = metric_def.at("help");

                auto value = json_value(metric_def, "value", 0.);
                prometheus << "# HELP llamacpp:" << name << " " << help  << "\n"
                            << "# TYPE llamacpp:" << name << " " << type  << "\n"
                            << "llamacpp:"        << name << " " << value << "\n";
            }
        }

        res.set_header("Process-Start-Time-Unix", std::to_string(res_task->t_start));

        res.set_content(prometheus.str(), "text/plain; version=0.0.4");
        res.status = 200; // HTTP OK
    };

    const auto handle_slots_save = [&ctx_server, &res_error, &res_ok, &params](const httplib::Request & req, httplib::Response & res, int id_slot) {
        json request_data = json::parse(req.body);
        std::string filename = request_data.at("filename");
        if (!fs_validate_filename(filename)) {
            res_error(res, format_error_response("Invalid filename", ERROR_TYPE_INVALID_REQUEST));
            return;
        }
        std::string filepath = params.slot_save_path + filename;

        int task_id = ctx_server.queue_tasks.get_new_id();
        {
            server_task task(SERVER_TASK_TYPE_SLOT_SAVE);
            task.id = task_id;
            task.slot_action.slot_id  = id_slot;
            task.slot_action.filename = filename;
            task.slot_action.filepath = filepath;

            ctx_server.queue_results.add_waiting_task_id(task_id);
            ctx_server.queue_tasks.post(std::move(task));
        }

        server_task_result_ptr result = ctx_server.queue_results.recv(task_id);
        ctx_server.queue_results.remove_waiting_task_id(task_id);

        if (result->is_error()) {
            res_error(res, result->to_json());
            return;
        }

        res_ok(res, result->to_json());
    };

    const auto handle_slots_restore = [&ctx_server, &res_error, &res_ok, &params](const httplib::Request & req, httplib::Response & res, int id_slot) {
        json request_data = json::parse(req.body);
        std::string filename = request_data.at("filename");
        if (!fs_validate_filename(filename)) {
            res_error(res, format_error_response("Invalid filename", ERROR_TYPE_INVALID_REQUEST));
            return;
        }
        std::string filepath = params.slot_save_path + filename;

        int task_id = ctx_server.queue_tasks.get_new_id();
        {
            server_task task(SERVER_TASK_TYPE_SLOT_RESTORE);
            task.id = task_id;
            task.slot_action.slot_id  = id_slot;
            task.slot_action.filename = filename;
            task.slot_action.filepath = filepath;

            ctx_server.queue_results.add_waiting_task_id(task_id);
            ctx_server.queue_tasks.post(std::move(task));
        }

        server_task_result_ptr result = ctx_server.queue_results.recv(task_id);
        ctx_server.queue_results.remove_waiting_task_id(task_id);

        if (result->is_error()) {
            res_error(res, result->to_json());
            return;
        }

        GGML_ASSERT(dynamic_cast<server_task_result_slot_save_load*>(result.get()) != nullptr);
        res_ok(res, result->to_json());
    };

    const auto handle_slots_erase = [&ctx_server, &res_error, &res_ok](const httplib::Request & /* req */, httplib::Response & res, int id_slot) {
        int task_id = ctx_server.queue_tasks.get_new_id();
        {
            server_task task(SERVER_TASK_TYPE_SLOT_ERASE);
            task.id = task_id;
            task.slot_action.slot_id = id_slot;

            ctx_server.queue_results.add_waiting_task_id(task_id);
            ctx_server.queue_tasks.post(std::move(task));
        }

        server_task_result_ptr result = ctx_server.queue_results.recv(task_id);
        ctx_server.queue_results.remove_waiting_task_id(task_id);

        if (result->is_error()) {
            res_error(res, result->to_json());
            return;
        }

        GGML_ASSERT(dynamic_cast<server_task_result_slot_erase*>(result.get()) != nullptr);
        res_ok(res, result->to_json());
    };

    const auto handle_slots_action = [&params, &res_error, &handle_slots_save, &handle_slots_restore, &handle_slots_erase](const httplib::Request & req, httplib::Response & res) {
        if (params.slot_save_path.empty()) {
            res_error(res, format_error_response("This server does not support slots action. Start it with `--slot-save-path`", ERROR_TYPE_NOT_SUPPORTED));
            return;
        }

        std::string id_slot_str = req.path_params.at("id_slot");
        int id_slot;

        try {
            id_slot = std::stoi(id_slot_str);
        } catch (const std::exception &) {
            res_error(res, format_error_response("Invalid slot ID", ERROR_TYPE_INVALID_REQUEST));
            return;
        }

        std::string action = req.get_param_value("action");

        if (action == "save") {
            handle_slots_save(req, res, id_slot);
        } else if (action == "restore") {
            handle_slots_restore(req, res, id_slot);
        } else if (action == "erase") {
            handle_slots_erase(req, res, id_slot);
        } else {
            res_error(res, format_error_response("Invalid action", ERROR_TYPE_INVALID_REQUEST));
        }
    };

    const auto handle_props = [&params, &ctx_server, &res_ok](const httplib::Request &, httplib::Response & res) {
        json default_generation_settings_for_props;

        {
            slot_params params;

            params.sampling = ctx_server.params_base.sampling;

            default_generation_settings_for_props = json {
                {"params", params.to_json(true)},
                {"n_ctx",  ctx_server.slots[0].n_ctx},
            };
        }

        // this endpoint is publicly available, please only return what is safe to be exposed
        json data = {
            { "default_generation_settings", default_generation_settings_for_props },
            { "total_slots",                 ctx_server.params_base.n_parallel },
            { "model_path",                  ctx_server.params_base.model.path },
            { "modalities",                  json {
                {"vision", ctx_server.oai_parser_opt.allow_image},
                {"audio",  ctx_server.oai_parser_opt.allow_audio},
            } },
            { "endpoint_slots",              params.endpoint_slots },
            { "endpoint_props",              params.endpoint_props },
            { "endpoint_metrics",            params.endpoint_metrics },
            { "webui",                       params.webui },
            { "chat_template",               common_chat_templates_source(ctx_server.chat_templates.get()) },
            { "bos_token",                   common_token_to_piece(ctx_server.ctx, llama_vocab_bos(ctx_server.vocab), /* special= */ true)},
            { "eos_token",                   common_token_to_piece(ctx_server.ctx, llama_vocab_eos(ctx_server.vocab), /* special= */ true)},
            { "build_info",                  build_info },
        };
        if (ctx_server.params_base.use_jinja) {
            if (auto tool_use_src = common_chat_templates_source(ctx_server.chat_templates.get(), "tool_use")) {
                data["chat_template_tool_use"] = tool_use_src;
            }
        }

        res_ok(res, data);
    };

    const auto handle_props_change = [&ctx_server, &res_error, &res_ok](const httplib::Request & req, httplib::Response & res) {
        if (!ctx_server.params_base.endpoint_props) {
            res_error(res, format_error_response("This server does not support changing global properties. Start it with `--props`", ERROR_TYPE_NOT_SUPPORTED));
            return;
        }

        json data = json::parse(req.body);

        // update any props here

        res_ok(res, {{ "success", true }});
    };

    const auto handle_api_show = [&ctx_server, &res_ok](const httplib::Request &, httplib::Response & res) {
        bool has_mtmd = ctx_server.mctx != nullptr;
        json data = {
            {
                "template", common_chat_templates_source(ctx_server.chat_templates.get()),
            },
            {
                "model_info", {
                    { "llama.context_length", ctx_server.slots.back().n_ctx, },
                }
            },
            {"modelfile", ""},
            {"parameters", ""},
            {"template", common_chat_templates_source(ctx_server.chat_templates.get())},
            {"details", {
                {"parent_model", ""},
                {"format", "gguf"},
                {"family", ""},
                {"families", {""}},
                {"parameter_size", ""},
                {"quantization_level", ""}
            }},
            {"model_info", ""},
            {"capabilities", has_mtmd ? json({"completion","multimodal"}) : json({"completion"})}
        };

        res_ok(res, data);
    };

    // handle completion-like requests (completion, chat, infill)
    // we can optionally provide a custom format for partial results and final results
    const auto handle_completions_impl = [&ctx_server, &res_error, &res_ok](
            server_task_type type,
            json & data,
            const std::vector<raw_buffer> & files,
            const std::function<bool()> & is_connection_closed,
            httplib::Response & res,
            oaicompat_type oaicompat) -> void {
        GGML_ASSERT(type == SERVER_TASK_TYPE_COMPLETION || type == SERVER_TASK_TYPE_INFILL);

        auto completion_id = gen_chatcmplid();
        std::unordered_set<int> task_ids;
        try {
            std::vector<server_task> tasks;

            const auto & prompt = data.at("prompt");
            // TODO: this log can become very long, put it behind a flag or think about a more compact format
            //SRV_DBG("Prompt: %s\n", prompt.is_string() ? prompt.get<std::string>().c_str() : prompt.dump(2).c_str());

            // process prompt
            std::vector<server_tokens> inputs;

            if (oaicompat && ctx_server.mctx != nullptr) {
                // This is the case used by OAI compatible chat path with MTMD. TODO It can be moved to the path below.
                inputs.push_back(process_mtmd_prompt(ctx_server.mctx, prompt.get<std::string>(), files));
            } else {
                // Everything else, including multimodal completions.
                inputs = tokenize_input_prompts(ctx_server.vocab, ctx_server.mctx, prompt, true, true);
            }
            const size_t n_ctx_slot = ctx_server.slots.front().n_ctx;
            tasks.reserve(inputs.size());
            for (size_t i = 0; i < inputs.size(); i++) {
                auto n_prompt_tokens = inputs[i].size();
                if (n_prompt_tokens >= n_ctx_slot) {
                    json error_data = format_error_response("the request exceeds the available context size, try increasing it", ERROR_TYPE_EXCEED_CONTEXT_SIZE);
                    error_data["n_prompt_tokens"] = n_prompt_tokens;
                    error_data["n_ctx"] = n_ctx_slot;
                    res_error(res, error_data);
                    return;
                }
                server_task task = server_task(type);

                task.id    = ctx_server.queue_tasks.get_new_id();
                task.index = i;

                task.tokens = std::move(inputs[i]);
                task.params = server_task::params_from_json_cmpl(
                        ctx_server.ctx,
                        ctx_server.params_base,
                        data);
                task.id_slot = json_value(data, "id_slot", -1);

                // OAI-compat
                task.params.oaicompat                 = oaicompat;
                task.params.oaicompat_cmpl_id         = completion_id;
                // oaicompat_model is already populated by params_from_json_cmpl

                tasks.push_back(std::move(task));
            }

            task_ids = server_task::get_list_id(tasks);
            ctx_server.queue_results.add_waiting_tasks(tasks);
            ctx_server.queue_tasks.post(std::move(tasks));
        } catch (const std::exception & e) {
            res_error(res, format_error_response(e.what(), ERROR_TYPE_INVALID_REQUEST));
            return;
        }

        bool stream = json_value(data, "stream", false);

        if (!stream) {
            ctx_server.receive_multi_results(task_ids, [&](std::vector<server_task_result_ptr> & results) {
                if (results.size() == 1) {
                    // single result
                    res_ok(res, results[0]->to_json());
                } else {
                    // multiple results (multitask)
                    json arr = json::array();
                    for (auto & res : results) {
                        arr.push_back(res->to_json());
                    }
                    res_ok(res, arr);
                }
            }, [&](const json & error_data) {
                res_error(res, error_data);
            }, is_connection_closed);

            ctx_server.queue_results.remove_waiting_task_ids(task_ids);
        } else {
            const auto chunked_content_provider = [task_ids, &ctx_server, oaicompat](size_t, httplib::DataSink & sink) {
                ctx_server.receive_cmpl_results_stream(task_ids, [&](server_task_result_ptr & result) -> bool {
                    json res_json = result->to_json();
                    if (res_json.is_array()) {
                        for (const auto & res : res_json) {
                            if (!server_sent_event(sink, res)) {
                                // sending failed (HTTP connection closed), cancel the generation
                                return false;
                            }
                        }
                        return true;
                    } else {
                        return server_sent_event(sink, res_json);
                    }
                }, [&](const json & error_data) {
                    server_sent_event(sink, json{{"error", error_data}});
                }, [&sink]() {
                    // note: do not use req.is_connection_closed here because req is already destroyed
                    return !sink.is_writable();
                });
                if (oaicompat != OAICOMPAT_TYPE_NONE) {
                    static const std::string ev_done = "data: [DONE]\n\n";
                    sink.write(ev_done.data(), ev_done.size());
                }
                sink.done();
                return false;
            };

            auto on_complete = [task_ids, &ctx_server] (bool) {
                ctx_server.queue_results.remove_waiting_task_ids(task_ids);
            };

            res.set_chunked_content_provider("text/event-stream", chunked_content_provider, on_complete);
        }
    };

    const auto handle_completions = [&handle_completions_impl](const httplib::Request & req, httplib::Response & res) {
        json data = json::parse(req.body);
        std::vector<raw_buffer> files; // dummy
        handle_completions_impl(
            SERVER_TASK_TYPE_COMPLETION,
            data,
            files,
            req.is_connection_closed,
            res,
            OAICOMPAT_TYPE_NONE);
    };

    const auto handle_completions_oai = [&handle_completions_impl](const httplib::Request & req, httplib::Response & res) {
        json data = oaicompat_completion_params_parse(json::parse(req.body));
        std::vector<raw_buffer> files; // dummy
        handle_completions_impl(
            SERVER_TASK_TYPE_COMPLETION,
            data,
            files,
            req.is_connection_closed,
            res,
            OAICOMPAT_TYPE_COMPLETION);
    };

    const auto handle_infill = [&ctx_server, &res_error, &handle_completions_impl](const httplib::Request & req, httplib::Response & res) {
        // check model compatibility
        std::string err;
        if (llama_vocab_fim_pre(ctx_server.vocab) == LLAMA_TOKEN_NULL) {
            err += "prefix token is missing. ";
        }
        if (llama_vocab_fim_suf(ctx_server.vocab) == LLAMA_TOKEN_NULL) {
            err += "suffix token is missing. ";
        }
        if (llama_vocab_fim_mid(ctx_server.vocab) == LLAMA_TOKEN_NULL) {
            err += "middle token is missing. ";
        }
        if (!err.empty()) {
            res_error(res, format_error_response(string_format("Infill is not supported by this model: %s", err.c_str()), ERROR_TYPE_NOT_SUPPORTED));
            return;
        }

        json data = json::parse(req.body);

        // validate input
        if (data.contains("prompt") && !data.at("prompt").is_string()) {
            // prompt is optional
            res_error(res, format_error_response("\"prompt\" must be a string", ERROR_TYPE_INVALID_REQUEST));
        }

        if (!data.contains("input_prefix")) {
            res_error(res, format_error_response("\"input_prefix\" is required", ERROR_TYPE_INVALID_REQUEST));
        }

        if (!data.contains("input_suffix")) {
            res_error(res, format_error_response("\"input_suffix\" is required", ERROR_TYPE_INVALID_REQUEST));
        }

        if (data.contains("input_extra") && !data.at("input_extra").is_array()) {
            // input_extra is optional
            res_error(res, format_error_response("\"input_extra\" must be an array of {\"filename\": string, \"text\": string}", ERROR_TYPE_INVALID_REQUEST));
            return;
        }

        json input_extra = json_value(data, "input_extra", json::array());
        for (const auto & chunk : input_extra) {
            // { "text": string, "filename": string }
            if (!chunk.contains("text") || !chunk.at("text").is_string()) {
                res_error(res, format_error_response("extra_context chunk must contain a \"text\" field with a string value", ERROR_TYPE_INVALID_REQUEST));
                return;
            }
            // filename is optional
            if (chunk.contains("filename") && !chunk.at("filename").is_string()) {
                res_error(res, format_error_response("extra_context chunk's \"filename\" field must be a string", ERROR_TYPE_INVALID_REQUEST));
                return;
            }
        }
        data["input_extra"] = input_extra; // default to empty array if it's not exist

        std::string prompt = json_value(data, "prompt", std::string());
        std::vector<server_tokens> tokenized_prompts = tokenize_input_prompts(ctx_server.vocab, ctx_server.mctx, prompt, false, true);
        SRV_DBG("creating infill tasks, n_prompts = %d\n", (int) tokenized_prompts.size());
        data["prompt"] = format_infill(
            ctx_server.vocab,
            data.at("input_prefix"),
            data.at("input_suffix"),
            data.at("input_extra"),
            ctx_server.params_base.n_batch,
            ctx_server.params_base.n_predict,
            ctx_server.slots[0].n_ctx, // TODO: there should be a better way
            ctx_server.params_base.spm_infill,
            tokenized_prompts[0].get_text_tokens() // TODO: this could maybe be multimodal.
        );

        std::vector<raw_buffer> files; // dummy
        handle_completions_impl(
            SERVER_TASK_TYPE_INFILL,
            data,
            files,
            req.is_connection_closed,
            res,
            OAICOMPAT_TYPE_NONE); // infill is not OAI compatible
    };

    const auto handle_chat_completions = [&ctx_server, &handle_completions_impl](const httplib::Request & req, httplib::Response & res) {
        LOG_DBG("request: %s\n", req.body.c_str());

        auto body = json::parse(req.body);
        std::vector<raw_buffer> files;
        json data = oaicompat_chat_params_parse(
            body,
            ctx_server.oai_parser_opt,
            files);

        handle_completions_impl(
            SERVER_TASK_TYPE_COMPLETION,
            data,
            files,
            req.is_connection_closed,
            res,
            OAICOMPAT_TYPE_CHAT);
    };

    // same with handle_chat_completions, but without inference part
    const auto handle_apply_template = [&ctx_server, &res_ok](const httplib::Request & req, httplib::Response & res) {
        auto body = json::parse(req.body);
        std::vector<raw_buffer> files; // dummy, unused
        json data = oaicompat_chat_params_parse(
            body,
            ctx_server.oai_parser_opt,
            files);
        res_ok(res, {{ "prompt", std::move(data.at("prompt")) }});
    };

    const auto handle_models = [&params, &ctx_server, &state, &res_ok](const httplib::Request &, httplib::Response & res) {
        server_state current_state = state.load();
        json model_meta = nullptr;
        if (current_state == SERVER_STATE_READY) {
            model_meta = ctx_server.model_meta();
        }
        bool has_mtmd = ctx_server.mctx != nullptr;
        json models = {
            {"models", {
                {
                    {"name", params.model_alias.empty() ? params.model.path : params.model_alias},
                    {"model", params.model_alias.empty() ? params.model.path : params.model_alias},
                    {"modified_at", ""},
                    {"size", ""},
                    {"digest", ""}, // dummy value, llama.cpp does not support managing model file's hash
                    {"type", "model"},
                    {"description", ""},
                    {"tags", {""}},
                    {"capabilities", has_mtmd ? json({"completion","multimodal"}) : json({"completion"})},
                    {"parameters", ""},
                    {"details", {
                        {"parent_model", ""},
                        {"format", "gguf"},
                        {"family", ""},
                        {"families", {""}},
                        {"parameter_size", ""},
                        {"quantization_level", ""}
                    }}
                }
            }},
            {"object", "list"},
            {"data", {
                {
                    {"id",       params.model_alias.empty() ? params.model.path : params.model_alias},
                    {"object",   "model"},
                    {"created",  std::time(0)},
                    {"owned_by", "llamacpp"},
                    {"meta",     model_meta},
                },
            }}
        };

        res_ok(res, models);
    };

    const auto handle_tokenize = [&ctx_server, &res_ok](const httplib::Request & req, httplib::Response & res) {
        const json body = json::parse(req.body);

        json tokens_response = json::array();
        if (body.count("content") != 0) {
            const bool add_special = json_value(body, "add_special", false);
            const bool parse_special = json_value(body, "parse_special", true);
            const bool with_pieces = json_value(body, "with_pieces", false);

            llama_tokens tokens = tokenize_mixed(ctx_server.vocab, body.at("content"), add_special, parse_special);

            if (with_pieces) {
                for (const auto& token : tokens) {
                    std::string piece = common_token_to_piece(ctx_server.ctx, token);
                    json piece_json;

                    // Check if the piece is valid UTF-8
                    if (is_valid_utf8(piece)) {
                        piece_json = piece;
                    } else {
                        // If not valid UTF-8, store as array of byte values
                        piece_json = json::array();
                        for (unsigned char c : piece) {
                            piece_json.push_back(static_cast<int>(c));
                        }
                    }

                    tokens_response.push_back({
                        {"id", token},
                        {"piece", piece_json}
                    });
                }
            } else {
                tokens_response = tokens;
            }
        }

        const json data = format_tokenizer_response(tokens_response);
        res_ok(res, data);
    };

    const auto handle_detokenize = [&ctx_server, &res_ok](const httplib::Request & req, httplib::Response & res) {
        const json body = json::parse(req.body);

        std::string content;
        if (body.count("tokens") != 0) {
            const llama_tokens tokens = body.at("tokens");
            content = tokens_to_str(ctx_server.ctx, tokens.cbegin(), tokens.cend());
        }

        const json data = format_detokenized_response(content);
        res_ok(res, data);
    };

    const auto handle_embeddings_impl = [&ctx_server, &res_error, &res_ok](const httplib::Request & req, httplib::Response & res, oaicompat_type oaicompat) {
        if (!ctx_server.params_base.embedding) {
            res_error(res, format_error_response("This server does not support embeddings. Start it with `--embeddings`", ERROR_TYPE_NOT_SUPPORTED));
            return;
        }

        if (oaicompat != OAICOMPAT_TYPE_NONE && llama_pooling_type(ctx_server.ctx) == LLAMA_POOLING_TYPE_NONE) {
            res_error(res, format_error_response("Pooling type 'none' is not OAI compatible. Please use a different pooling type", ERROR_TYPE_INVALID_REQUEST));
            return;
        }

        const json body = json::parse(req.body);

        // for the shape of input/content, see tokenize_input_prompts()
        json prompt;
        if (body.count("input") != 0) {
            prompt = body.at("input");
        } else if (body.contains("content")) {
            oaicompat = OAICOMPAT_TYPE_NONE; // "content" field is not OAI compatible
            prompt = body.at("content");
        } else {
            res_error(res, format_error_response("\"input\" or \"content\" must be provided", ERROR_TYPE_INVALID_REQUEST));
            return;
        }

        bool use_base64 = false;
        if (body.count("encoding_format") != 0) {
            const std::string& format = body.at("encoding_format");
            if (format == "base64") {
                use_base64 = true;
            } else if (format != "float") {
                res_error(res, format_error_response("The format to return the embeddings in. Can be either float or base64", ERROR_TYPE_INVALID_REQUEST));
                return;
            }
        }

        auto tokenized_prompts = tokenize_input_prompts(ctx_server.vocab, ctx_server.mctx, prompt, true, true);
        for (const auto & tokens : tokenized_prompts) {
            // this check is necessary for models that do not add BOS token to the input
            if (tokens.empty()) {
                res_error(res, format_error_response("Input content cannot be empty", ERROR_TYPE_INVALID_REQUEST));
                return;
            }
        }

        int embd_normalize = 2; // default to Euclidean/L2 norm
        if (body.count("embd_normalize") != 0) {
            embd_normalize = body.at("embd_normalize");
            if (llama_pooling_type(ctx_server.ctx) == LLAMA_POOLING_TYPE_NONE) {
                SRV_DBG("embd_normalize is not supported by pooling type %d, ignoring it\n", llama_pooling_type(ctx_server.ctx));
            }
        }

        // create and queue the task
        json responses = json::array();
        bool error = false;
        std::unordered_set<int> task_ids;
        {
            std::vector<server_task> tasks;
            for (size_t i = 0; i < tokenized_prompts.size(); i++) {
                server_task task = server_task(SERVER_TASK_TYPE_EMBEDDING);

                task.id     = ctx_server.queue_tasks.get_new_id();
                task.index  = i;
                task.tokens = std::move(tokenized_prompts[i]);

                // OAI-compat
                task.params.oaicompat = oaicompat;
                task.params.embd_normalize = embd_normalize;

                tasks.push_back(std::move(task));
            }

            task_ids = server_task::get_list_id(tasks);
            ctx_server.queue_results.add_waiting_tasks(tasks);
            ctx_server.queue_tasks.post(std::move(tasks));
        }

        // get the result
        ctx_server.receive_multi_results(task_ids, [&](std::vector<server_task_result_ptr> & results) {
            for (auto & res : results) {
                GGML_ASSERT(dynamic_cast<server_task_result_embd*>(res.get()) != nullptr);
                responses.push_back(res->to_json());
            }
        }, [&](const json & error_data) {
            res_error(res, error_data);
            error = true;
        }, req.is_connection_closed);

        ctx_server.queue_results.remove_waiting_task_ids(task_ids);

        if (error) {
            return;
        }

        // write JSON response
        json root = oaicompat == OAICOMPAT_TYPE_EMBEDDING
            ? format_embeddings_response_oaicompat(body, responses, use_base64)
            : json(responses);
        res_ok(res, root);
    };

    const auto handle_embeddings = [&handle_embeddings_impl](const httplib::Request & req, httplib::Response & res) {
        handle_embeddings_impl(req, res, OAICOMPAT_TYPE_NONE);
    };

    const auto handle_embeddings_oai = [&handle_embeddings_impl](const httplib::Request & req, httplib::Response & res) {
        handle_embeddings_impl(req, res, OAICOMPAT_TYPE_EMBEDDING);
    };

    const auto handle_rerank = [&ctx_server, &res_error, &res_ok](const httplib::Request & req, httplib::Response & res) {
        if (!ctx_server.params_base.embedding || ctx_server.params_base.pooling_type != LLAMA_POOLING_TYPE_RANK) {
            res_error(res, format_error_response("This server does not support reranking. Start it with `--reranking`", ERROR_TYPE_NOT_SUPPORTED));
            return;
        }

        const json body = json::parse(req.body);

        // if true, use TEI API format, otherwise use Jina API format
        // Jina: https://jina.ai/reranker/
        // TEI: https://huggingface.github.io/text-embeddings-inference/#/Text%20Embeddings%20Inference/rerank
        bool is_tei_format = body.contains("texts");

        json query;
        if (body.count("query") == 1) {
            query = body.at("query");
            if (!query.is_string()) {
                res_error(res, format_error_response("\"query\" must be a string", ERROR_TYPE_INVALID_REQUEST));
                return;
            }
        } else {
            res_error(res, format_error_response("\"query\" must be provided", ERROR_TYPE_INVALID_REQUEST));
            return;
        }

        std::vector<std::string> documents = json_value(body, "documents",
                                             json_value(body, "texts", std::vector<std::string>()));
        if (documents.empty()) {
            res_error(res, format_error_response("\"documents\" must be a non-empty string array", ERROR_TYPE_INVALID_REQUEST));
            return;
        }

        int top_n = json_value(body, "top_n", (int)documents.size());

        // create and queue the task
        json responses = json::array();
        bool error = false;
        std::unordered_set<int> task_ids;
        {
            std::vector<server_task> tasks;
            tasks.reserve(documents.size());
            for (size_t i = 0; i < documents.size(); i++) {
                auto tmp = format_rerank(ctx_server.model, ctx_server.vocab, ctx_server.mctx, query, documents[i]);
                server_task task = server_task(SERVER_TASK_TYPE_RERANK);
                task.id     = ctx_server.queue_tasks.get_new_id();
                task.index  = i;
                task.tokens = std::move(tmp);
                tasks.push_back(std::move(task));
            }

            task_ids = server_task::get_list_id(tasks);
            ctx_server.queue_results.add_waiting_tasks(tasks);
            ctx_server.queue_tasks.post(std::move(tasks));
        }

        ctx_server.receive_multi_results(task_ids, [&](std::vector<server_task_result_ptr> & results) {
            for (auto & res : results) {
                GGML_ASSERT(dynamic_cast<server_task_result_rerank*>(res.get()) != nullptr);
                responses.push_back(res->to_json());
            }
        }, [&](const json & error_data) {
            res_error(res, error_data);
            error = true;
        }, req.is_connection_closed);

        if (error) {
            return;
        }

        // write JSON response
        json root = format_response_rerank(
            body,
            responses,
            is_tei_format,
            documents,
            top_n);

        res_ok(res, root);
    };

    const auto handle_lora_adapters_list = [&](const httplib::Request &, httplib::Response & res) {
        json result = json::array();
        const auto & loras = ctx_server.params_base.lora_adapters;
        for (size_t i = 0; i < loras.size(); ++i) {
            auto & lora = loras[i];
            json entry = {
                {"id", i},
                {"path", lora.path},
                {"scale", lora.scale},
                {"task_name", lora.task_name},
                {"prompt_prefix", lora.prompt_prefix},
            };
            std::string alora_invocation_string = "";
            const uint64_t n_alora_tokens = llama_adapter_get_alora_n_invocation_tokens(lora.ptr);
            std::vector<llama_token> alora_invocation_tokens;
            if (n_alora_tokens) {
                const llama_token * alora_tokens = llama_adapter_get_alora_invocation_tokens(lora.ptr);
                for (uint64_t i = 0; i < n_alora_tokens; ++i) {
                    alora_invocation_string += common_token_to_piece(ctx_server.ctx, alora_tokens[i]);
                    alora_invocation_tokens.push_back(alora_tokens[i]);
                }
                entry["alora_invocation_string"] = alora_invocation_string;
                entry["alora_invocation_tokens"] = alora_invocation_tokens;
            }
            result.push_back(std::move(entry));
        }
        res_ok(res, result);
        res.status = 200; // HTTP OK
    };

    const auto handle_lora_adapters_apply = [&](const httplib::Request & req, httplib::Response & res) {
        const json body = json::parse(req.body);
        if (!body.is_array()) {
            res_error(res, format_error_response("Request body must be an array", ERROR_TYPE_INVALID_REQUEST));
            return;
        }

        int task_id = ctx_server.queue_tasks.get_new_id();
        {
            server_task task(SERVER_TASK_TYPE_SET_LORA);
            task.id = task_id;
            task.set_lora = parse_lora_request(ctx_server.params_base.lora_adapters, body);
            ctx_server.queue_results.add_waiting_task_id(task_id);
            ctx_server.queue_tasks.post(std::move(task));
        }

        // get the result
        server_task_result_ptr result = ctx_server.queue_results.recv(task_id);
        ctx_server.queue_results.remove_waiting_task_id(task_id);

        if (result->is_error()) {
            res_error(res, result->to_json());
            return;
        }

        GGML_ASSERT(dynamic_cast<server_task_result_apply_lora*>(result.get()) != nullptr);
        res_ok(res, result->to_json());
    };

    //
    // Router
    //

    if (!params.webui) {
        LOG_INF("Web UI is disabled\n");
    } else {
        // register static assets routes
        if (!params.public_path.empty()) {
            // Set the base directory for serving static files
            bool is_found = svr->set_mount_point(params.api_prefix + "/", params.public_path);
            if (!is_found) {
                LOG_ERR("%s: static assets path not found: %s\n", __func__, params.public_path.c_str());
                return 1;
            }
        } else {
            // using embedded static index.html
            svr->Get(params.api_prefix + "/", [](const httplib::Request & req, httplib::Response & res) {
                if (req.get_header_value("Accept-Encoding").find("gzip") == std::string::npos) {
                    res.set_content("Error: gzip is not supported by this browser", "text/plain");
                } else {
                    res.set_header("Content-Encoding", "gzip");
                    // COEP and COOP headers, required by pyodide (python interpreter)
                    res.set_header("Cross-Origin-Embedder-Policy", "require-corp");
                    res.set_header("Cross-Origin-Opener-Policy", "same-origin");
                    res.set_content(reinterpret_cast<const char*>(index_html_gz), index_html_gz_len, "text/html; charset=utf-8");
                }
                return false;
            });
        }
    }

    // register API routes
    svr->Get (params.api_prefix + "/health",              handle_health); // public endpoint (no API key check)
    svr->Get (params.api_prefix + "/v1/health",           handle_health); // public endpoint (no API key check)
    svr->Get (params.api_prefix + "/metrics",             handle_metrics);
    svr->Get (params.api_prefix + "/props",               handle_props);
    svr->Post(params.api_prefix + "/props",               handle_props_change);
    svr->Post(params.api_prefix + "/api/show",            handle_api_show);
    svr->Get (params.api_prefix + "/models",              handle_models); // public endpoint (no API key check)
    svr->Get (params.api_prefix + "/v1/models",           handle_models); // public endpoint (no API key check)
    svr->Get (params.api_prefix + "/api/tags",            handle_models); // ollama specific endpoint. public endpoint (no API key check)
    svr->Post(params.api_prefix + "/completion",          handle_completions); // legacy
    svr->Post(params.api_prefix + "/completions",         handle_completions);
    svr->Post(params.api_prefix + "/v1/completions",      handle_completions_oai);
    svr->Post(params.api_prefix + "/chat/completions",    handle_chat_completions);
    svr->Post(params.api_prefix + "/v1/chat/completions", handle_chat_completions);
    svr->Post(params.api_prefix + "/api/chat",            handle_chat_completions); // ollama specific endpoint
    svr->Post(params.api_prefix + "/infill",              handle_infill);
    svr->Post(params.api_prefix + "/embedding",           handle_embeddings); // legacy
    svr->Post(params.api_prefix + "/embeddings",          handle_embeddings);
    svr->Post(params.api_prefix + "/v1/embeddings",       handle_embeddings_oai);
    svr->Post(params.api_prefix + "/rerank",              handle_rerank);
    svr->Post(params.api_prefix + "/reranking",           handle_rerank);
    svr->Post(params.api_prefix + "/v1/rerank",           handle_rerank);
    svr->Post(params.api_prefix + "/v1/reranking",        handle_rerank);
    svr->Post(params.api_prefix + "/tokenize",            handle_tokenize);
    svr->Post(params.api_prefix + "/detokenize",          handle_detokenize);
    svr->Post(params.api_prefix + "/apply-template",      handle_apply_template);
    // LoRA adapters hotswap
    svr->Get (params.api_prefix + "/lora-adapters",       handle_lora_adapters_list);
    svr->Post(params.api_prefix + "/lora-adapters",       handle_lora_adapters_apply);
    // Save & load slots
    svr->Get (params.api_prefix + "/slots",               handle_slots);
    svr->Post(params.api_prefix + "/slots/:id_slot",      handle_slots_action);

    //
    // Start the server
    //
    if (params.n_threads_http < 1) {
        // +2 threads for monitoring endpoints
        params.n_threads_http = std::max(params.n_parallel + 2, (int32_t) std::thread::hardware_concurrency() - 1);
    }
    log_data["n_threads_http"] =  std::to_string(params.n_threads_http);
    svr->new_task_queue = [&params] { return new httplib::ThreadPool(params.n_threads_http); };

    // clean up function, to be called before exit
    auto clean_up = [&svr, &ctx_server]() {
        SRV_INF("%s: cleaning up before exit...\n", __func__);
        svr->stop();
        ctx_server.queue_results.terminate();
        llama_backend_free();
    };

    bool was_bound = false;
    bool is_sock = false;
    if (string_ends_with(std::string(params.hostname), ".sock")) {
        is_sock = true;
        LOG_INF("%s: setting address family to AF_UNIX\n", __func__);
        svr->set_address_family(AF_UNIX);
        // bind_to_port requires a second arg, any value other than 0 should
        // simply get ignored
        was_bound = svr->bind_to_port(params.hostname, 8080);
    } else {
        LOG_INF("%s: binding port with default address family\n", __func__);
        // bind HTTP listen port
        if (params.port == 0) {
            int bound_port = svr->bind_to_any_port(params.hostname);
            if ((was_bound = (bound_port >= 0))) {
                params.port = bound_port;
            }
        } else {
            was_bound = svr->bind_to_port(params.hostname, params.port);
        }
    }

    if (!was_bound) {
        LOG_ERR("%s: couldn't bind HTTP server socket, hostname: %s, port: %d\n", __func__, params.hostname.c_str(), params.port);
        clean_up();
        return 1;
    }

    // run the HTTP server in a thread
    std::thread t([&]() { svr->listen_after_bind(); });
    svr->wait_until_ready();

    LOG_INF("%s: HTTP server is listening, hostname: %s, port: %d, http threads: %d\n", __func__, params.hostname.c_str(), params.port, params.n_threads_http);

    // load the model
    LOG_INF("%s: loading model\n", __func__);

    if (!ctx_server.load_model(params)) {
        clean_up();
        t.join();
        LOG_ERR("%s: exiting due to model loading error\n", __func__);
        return 1;
    }

    ctx_server.init();
    state.store(SERVER_STATE_READY);

    LOG_INF("%s: model loaded\n", __func__);

    // print sample chat example to make it clear which template is used
    LOG_INF("%s: chat template, chat_template: %s, example_format: '%s'\n", __func__,
        common_chat_templates_source(ctx_server.chat_templates.get()),
        common_chat_format_example(ctx_server.chat_templates.get(), ctx_server.params_base.use_jinja, ctx_server.params_base.default_template_kwargs).c_str());

    ctx_server.queue_tasks.on_new_task([&ctx_server](server_task && task) {
        ctx_server.process_single_task(std::move(task));
    });

    ctx_server.queue_tasks.on_update_slots([&ctx_server]() {
        ctx_server.update_slots();
    });

    shutdown_handler = [&](int) {
        // this will unblock start_loop()
        ctx_server.queue_tasks.terminate();
    };

#if defined (__unix__) || (defined (__APPLE__) && defined (__MACH__))
    struct sigaction sigint_action;
    sigint_action.sa_handler = signal_handler;
    sigemptyset (&sigint_action.sa_mask);
    sigint_action.sa_flags = 0;
    sigaction(SIGINT, &sigint_action, NULL);
    sigaction(SIGTERM, &sigint_action, NULL);
#elif defined (_WIN32)
    auto console_ctrl_handler = +[](DWORD ctrl_type) -> BOOL {
        return (ctrl_type == CTRL_C_EVENT) ? (signal_handler(SIGINT), true) : false;
    };
    SetConsoleCtrlHandler(reinterpret_cast<PHANDLER_ROUTINE>(console_ctrl_handler), true);
#endif

    LOG_INF("%s: server is listening on %s - starting the main loop\n", __func__,
            is_sock ? string_format("unix://%s",    params.hostname.c_str()).c_str() :
                      string_format("http://%s:%d", params.hostname.c_str(), params.port).c_str());

    // this call blocks the main thread until queue_tasks.terminate() is called
    ctx_server.queue_tasks.start_loop();

    clean_up();
    t.join();
    llama_memory_breakdown_print(ctx_server.ctx);

    return 0;
}<|MERGE_RESOLUTION|>--- conflicted
+++ resolved
@@ -2452,20 +2452,13 @@
         std::string & mmproj_path = params_base.mmproj.path;
         if (!mmproj_path.empty()) {
             mtmd_context_params mparams = mtmd_context_params_default();
-<<<<<<< HEAD
             mparams.use_gpu          = params_base.mmproj_use_gpu;
             mparams.print_timings    = false;
             mparams.n_threads        = params_base.cpuparams.n_threads;
             mparams.verbosity        = params_base.verbosity > 0 ? GGML_LOG_LEVEL_DEBUG : GGML_LOG_LEVEL_INFO;
+            mparams.flash_attn_type  = params_base.flash_attn_type;
             mparams.image_min_tokens = params_base.image_min_tokens;
             mparams.image_max_tokens = params_base.image_max_tokens;
-=======
-            mparams.use_gpu       = params_base.mmproj_use_gpu;
-            mparams.print_timings = false;
-            mparams.n_threads     = params_base.cpuparams.n_threads;
-            mparams.verbosity     = params_base.verbosity > 0 ? GGML_LOG_LEVEL_DEBUG : GGML_LOG_LEVEL_INFO;
-            mparams.flash_attn_type = params_base.flash_attn_type;
->>>>>>> 6b9a5242
             mctx = mtmd_init_from_file(mmproj_path.c_str(), model, mparams);
             if (mctx == nullptr) {
                 SRV_ERR("failed to load multimodal model, '%s'\n", mmproj_path.c_str());
