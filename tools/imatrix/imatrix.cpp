--- conflicted
+++ resolved
@@ -16,12 +16,6 @@
 #include <fstream>
 #include <unordered_map>
 #include <map>
-<<<<<<< HEAD
-#include <algorithm>
-#include <regex>
-#include <numeric>
-=======
->>>>>>> 90083283
 
 #if defined(_MSC_VER)
 #pragma warning(disable: 4244 4267) // possible loss of data
@@ -29,18 +23,11 @@
 
 static void print_usage(int, char ** argv) {
     LOG("\nexample usage:\n");
-<<<<<<< HEAD
-    LOG("\n    %s -m model.gguf -f some-text.txt [-o imatrix.dat] [--process-output]\n"
-            "       [--chunk 123] [--output-frequency 10] [--save-frequency 0] [--show-statistics]\n"
-            "       [--no-ppl] [--in-file imatrix-prev-0.dat --in-file imatrix-prev-1.dat ...]\n"
-            "       [--parse-special] [...]\n" , argv[0]);
-=======
     LOG("\n    %s \\\n"
             "       -m model.gguf -f some-text.txt [-o imatrix.gguf] [--process-output] \\\n"
             "       [--no-ppl] [--chunk 123] [--output-frequency 10] [--save-frequency 0] \\\n"
             "       [--in-file imatrix-prev-0.gguf --in-file imatrix-prev-1.gguf ...] \\\n"
             "       [--parse-special]\n" , argv[0]);
->>>>>>> 90083283
     LOG("\n");
 }
 
@@ -51,21 +38,6 @@
 struct Stats {
     std::vector<float>   values;
     std::vector<int64_t> counts;
-};
-
-struct tensor_statistics {
-    std::string tensor;
-    Stats stats;
-    float total_sqract = 0.0f;
-    float mean_sqract  = 0.0f;
-    float max_sqract   = 0.0f;
-    float min_sqract   = 0.0f;
-    int elements       = 0;
-    float stddev       = 0.0f;
-    float active       = 0.0f;
-    float entropy      = 0.0f;
-    float zd           = 0.0f;
-    float cossim       = 0.0f;
 };
 
 class IMatrixCollector {
@@ -73,16 +45,10 @@
     IMatrixCollector() = default;
     void set_params(common_params params) { m_params = std::move(params); }
     bool collect_imatrix(struct ggml_tensor * t, bool ask, void * user_data);
-<<<<<<< HEAD
-    void save_imatrix(int ncall = -1) const;
-    bool load_imatrix(const char * fname);
-    const std::unordered_map<std::string, Stats> & get_mstats() const { return m_stats; }
-=======
     void save_imatrix_legacy(int32_t ncall = -1) const;
     void save_imatrix(int32_t n_chunk = -1) const;
     bool load_imatrix_legacy(const char * fname);
     bool load_imatrix(const char * file_name);
->>>>>>> 90083283
 private:
     std::unordered_map<std::string, Stats> m_stats;
     common_params                          m_params;
@@ -110,121 +76,6 @@
         wname = name;
     }
     return wname;
-}
-
-static void process_tensor_name(const std::string & input, std::string & layer, std::string & tensor) {
-    std::vector<std::string> name;
-    std::istringstream stream(input);
-    std::string item;
-
-    while (std::getline(stream, item, '.')) {
-        name.push_back(item);
-    }
-    for (size_t i = 0; i < name.size(); ++i) {
-        if (name[i] == "blk" && i + 1 < name.size()) {
-            layer = name[i + 1];
-            break;
-        }
-    }
-    for (size_t i = 0; i < name.size(); ++i) {
-        if (name[i] == "weight" && i > 0) {
-            tensor = name[i - 1];
-            break;
-        }
-    }
-
-    if (tensor.empty()) {
-        tensor = input;
-    }
-    if (layer.empty()) {
-        layer = "-";
-    }
-}
-
-static void compute_statistics(std::vector<tensor_statistics> & tstats, const std::string & name, const Stats & e) {
-    if (e.values.size() != e.counts.size()) {
-        LOG_ERR("%s: activation size mismatch for tensor %s (%zu vs %zu)\n", __func__, name.c_str(), e.counts.size(), e.values.size());
-        return;
-    }
-    if (e.counts.empty()) {
-        LOG_ERR("%s: there are no activations for tensor %s. The imatrix may be suboptimal\n", __func__, name.c_str());
-        return;
-    }
-
-    const int size = e.counts.size();
-    std::vector<float> activations;
-    activations.reserve(size);
-    for (int i = 0; i < size; i++) {
-        activations.push_back(e.values[i] / e.counts[i]);
-    }
-
-    const float act_total     = std::accumulate(activations.begin(), activations.end(), 0.0f);
-    const float act_max       = *std::max_element(activations.begin(), activations.end());
-    const float act_min       = *std::min_element(activations.begin(), activations.end());
-    const float act_mean      = act_total / activations.size();
-    const float act_sqr_total = std::inner_product(activations.begin(), activations.end(), activations.begin(), 0.0f);
-    const float act_var       = (act_sqr_total / activations.size()) - (act_mean * act_mean);
-    const float act_dev       = std::sqrt(std::max(0.0f, act_var));
-    float threshold           = 1e-5f;
-    const int inactive_count  = std::count_if(activations.begin(), activations.end(),
-                                               [threshold](const float v) { return fabsf(v) <= threshold; });
-    const float active_ratio  = 1 - static_cast<float>(inactive_count) / activations.size();
-
-    float entropy = 0;
-    if (act_total > 0) {
-        for (const auto act : activations) {
-            if (const float p = act / act_total; p > 0) {
-                entropy -= p * std::log2(p);
-            }
-        }
-    }
-
-    int z_score = 0;
-    if (act_dev > 0.0f) {
-        for (const auto act : activations) {
-            if (const float p = (act - act_mean) / act_dev; p > 1) {
-                z_score++;
-            }
-        }
-    }
-
-    auto & ts = tstats.emplace_back();
-    ts.tensor     = name;
-    ts.stats      = e;
-    ts.total_sqract = act_total;
-    ts.mean_sqract  = act_mean;
-    ts.max_sqract   = act_max;
-    ts.min_sqract   = act_min;
-    ts.elements   = static_cast<int>(activations.size());
-    ts.stddev     = act_dev;
-    ts.active     = active_ratio;
-    ts.entropy    = entropy;
-    ts.zd         = static_cast<float>(z_score) / ts.elements;
-}
-
-static void compute_cossim(std::vector<tensor_statistics> & tstats) {
-    static const std::regex pattern(R"(blk\.(\d+)\.)");
-    for (auto & ts : tstats) {
-        if (std::smatch match; std::regex_search(ts.tensor, match, pattern)) {
-            const int blk = std::stoi(match[1]);
-            std::string tname(ts.tensor);
-            tname.replace(match.position(1), match.length(1), std::to_string(blk-1));
-            auto prev = std::find_if(tstats.begin(), tstats.end(),
-                [tname](const tensor_statistics & t) { return t.tensor == tname; });
-            if (prev != tstats.end()) {
-                const float dp = std::inner_product(ts.stats.values.begin(), ts.stats.values.end(),
-                    prev->stats.values.begin(), 0.0f);
-                const float curr_mag = std::sqrt(std::inner_product(ts.stats.values.begin(), ts.stats.values.end(),
-                    ts.stats.values.begin(), 0.0f));
-                const float prev_mag = std::sqrt(std::inner_product(prev->stats.values.begin(), prev->stats.values.end(),
-                    prev->stats.values.begin(), 0.0f));
-                const float cs = dp / (curr_mag * prev_mag);
-                ts.cossim = cs;
-            }
-        } else {
-            ts.cossim = 0;
-        }
-    }
 }
 
 bool IMatrixCollector::collect_imatrix(struct ggml_tensor * t, bool ask, void * user_data) {
@@ -619,11 +470,8 @@
         LOG_ERR("%s: no data in file %s\n", __func__, fname);
         return false;
     }
-<<<<<<< HEAD
-=======
     // Guess the chunk size because it's not stored in the file
     const int32_t chunk_size = m_params.n_ctx / m_params.n_parallel;
->>>>>>> 90083283
 
     for (int i = 0; i < n_entries; ++i) {
         int32_t len = 0;
@@ -734,11 +582,6 @@
         for (int64_t i = 0; i < n; ++i) {
             m_datasets.push_back(gguf_get_arr_str(ctx_gguf, datasets_key, i));
         }
-<<<<<<< HEAD
-        e.ncall += ncall;
-    }
-
-=======
     }
 
     const std::string in_sum2_suffix{ ".in_sum2" };
@@ -826,7 +669,6 @@
 
     gguf_free(ctx_gguf);
     ggml_free(ctx);
->>>>>>> 90083283
     return true;
 }
 
@@ -835,6 +677,7 @@
 static bool ik_collect_imatrix(struct ggml_tensor * t, bool ask, void * user_data) {
     return g_collector.collect_imatrix(t, ask, user_data);
 }
+
 
 struct results_log_softmax {
     double log_softmax;
@@ -1083,122 +926,11 @@
     return true;
 }
 
-static bool show_statistics(const common_params & params) {
-    std::vector<tensor_statistics> ts;
-    if (params.in_files.empty() || params.in_files.size() > 1) {
-        LOG_ERR("\nError: a single imatrix file is required to compute tensor statistics\n\n");
-        return false;
-    }
-    if (g_collector.load_imatrix(params.in_files[0].c_str())) {
-        for (const auto & [name, stats] :g_collector.get_mstats()) {
-            compute_statistics(ts, name, stats);
-        }
-    } else {
-        LOG_ERR("\nError: %s is not a valid imatrix file\n\n", params.in_files[0].c_str());
-        return false;
-    }
-    if (!ts.empty()) {
-        compute_cossim(ts);
-    } else {
-        LOG_ERR("Error: cannot compute statistics for %s\n\n", params.in_files[0].c_str());
-        return false;
-    }
-
-    struct tensor_comparer {
-        bool operator()(const tensor_statistics & a, const tensor_statistics & b) const {
-            std::string layer, name_a, name_b;
-            ;
-            process_tensor_name(a.tensor, layer, name_a);
-            process_tensor_name(b.tensor, layer, name_b);
-            return name_a < name_b || (name_a == name_b && a.total_sqract > b.total_sqract);
-        }
-    };
-    std::sort(ts.begin(), ts.end(), tensor_comparer());
-
-    struct weighted_stats {
-        float weighted_bias   = 0.0f;
-        float weighted_zd     = 0.0f;
-        float weighted_cossim = 0.0f;
-        int   total_elements  = 0;
-    };
-    std::map<int, weighted_stats> ws;
-
-    LOG_INF("\nComputing statistics for %s (%d tensors)\n", params.in_files[0].c_str(), static_cast<int>(ts.size()));
-    LOG_INF("\n%s\t%s\t%s\t%s\t%s\t%s\t%s\t%s\t%s\t%s\t%s\t%s\t%s\n", " Layer", "       Tensor", "          Σ(Act²)",
-            "  Min", "            Max", "           μ", "   σ", " % Active", "N", "   Entropy", "E (norm)", "ZD",
-            "  CosSim");
-    LOG_INF(
-        "=============================================================================================================="
-        "===========================================================\n");
-    for (const auto & tstat : ts) {
-        std::string layer, name;
-        process_tensor_name(tstat.tensor, layer, name);
-
-        int blk;
-        try {
-            blk = std::stoi(layer);
-        } catch (const std::exception & e) {
-            blk = -1;  // not a block layer
-        }
-
-        LOG_INF("%5s\t%-20s\t%10.2f\t%8.4f\t%11.4f\t%6.2f\t%6.2f\t%8.2f%%\t%6d\t%10.4f\t%6.2f%%\t%10.2f%%\t%8.4f\n",
-                layer.c_str(), name.c_str(), tstat.total_sqract, tstat.min_sqract, tstat.max_sqract, tstat.mean_sqract,
-                tstat.stddev, tstat.active * 100.0f, tstat.elements, tstat.entropy,
-                100.0f * (tstat.entropy / std::log2(tstat.elements)), 100.0f * tstat.zd, tstat.cossim);
-
-        const float weighted_bias   = tstat.elements * tstat.total_sqract;
-        const float weighted_zd     = tstat.elements * tstat.zd;
-        const float weighted_cossim = tstat.elements * tstat.cossim;
-
-        if (ws.find(blk) != ws.end()) {
-            ws[blk].weighted_bias += weighted_bias;
-            ws[blk].weighted_zd += weighted_zd;
-            ws[blk].weighted_cossim += weighted_cossim;
-            ws[blk].total_elements += tstat.elements;
-        } else {
-            weighted_stats temp_ws;
-            temp_ws.weighted_bias   = weighted_bias;
-            temp_ws.weighted_zd     = weighted_zd;
-            temp_ws.weighted_cossim = weighted_cossim;
-            temp_ws.total_elements  = tstat.elements;
-            ws[blk]                 = temp_ws;
-        }
-    }
-
-    const int layers = std::count_if(ws.begin(), ws.end(), [](const auto & kv) { return kv.first >= 0; });
-    LOG_INF("\nComputing weighted average statistics per layer (%d layers)\n", layers);
-    LOG_INF("\n%s\t%s\t%s\t%s\n", "  Layer", "     μΣ(Act²)", "      μZD", "μCosSim");
-    LOG_INF("================================================\n");
-    for (const auto & [first, second] : ws) {
-        const auto & layer = first;
-        const auto & stats = second;
-
-        if (stats.total_elements == 0) {
-            continue;
-        }
-
-        if (layer >= 0) {
-            const float bias   = stats.weighted_bias / stats.total_elements;
-            const float zd     = stats.weighted_zd / stats.total_elements;
-            const float cossim = stats.weighted_cossim / stats.total_elements;
-
-            LOG_INF("%5d\t%14.2f\t%10.4f%%\t%6.4f\n", layer, bias, 100.0f * zd, cossim);
-        }
-    }
-    LOG_INF("\n");
-
-    return true;
-}
-
 int main(int argc, char ** argv) {
     common_params params;
-<<<<<<< HEAD
-    params.out_file = "imatrix.dat" ;
-=======
 
     params.out_file = "imatrix.gguf";
 
->>>>>>> 90083283
     params.n_ctx = 512;
     params.escape = false;
 
@@ -1206,17 +938,8 @@
         return 1;
     }
 
-    if (params.show_statistics) {
-        if (!show_statistics(params)) {
-            return 1;
-        }
-        return 0;
-    }
-
-<<<<<<< HEAD
     common_init();
-    params.n_batch = std::min(params.n_batch, params.n_ctx);
-=======
+
     const int32_t n_ctx = params.n_ctx;
 
     if (n_ctx <= 0) {
@@ -1234,7 +957,6 @@
         params.n_batch = std::min(params.n_batch, n_kv);
     }
 
->>>>>>> 90083283
     g_collector.set_params(params);
 
     for (const auto & in_file : params.in_files) {
@@ -1304,6 +1026,7 @@
 
     LOG("\n");
     llama_perf_context_print(ctx);
+
     llama_backend_free();
 
     return 0;
