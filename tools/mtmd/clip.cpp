// NOTE: This is modified from clip.cpp only for LLaVA,
// so there might be still unnecessary artifacts hanging around
// I'll gradually clean and extend it
// Note: Even when using identical normalized image inputs (see normalize_image_u8_to_f32()) we have a significant difference in resulting embeddings compared to pytorch
#include "clip.h"
#include "clip-impl.h"
#include "ggml.h"
#include "ggml-cpp.h"
#include "ggml-cpu.h"
#include "ggml-alloc.h"
#include "ggml-backend.h"
#include "gguf.h"

#define STB_IMAGE_IMPLEMENTATION
#include "stb_image.h"

#include <cassert>
#include <cmath>
#include <cstdlib>
#include <cstring>
#include <fstream>
#include <map>
#include <regex>
#include <stdexcept>
#include <unordered_set>
#include <vector>
#include <sstream>
#include <cinttypes>
#include <limits>
#include <array>
#include <numeric>
#include <functional>

struct clip_logger_state g_logger_state = {GGML_LOG_LEVEL_CONT, clip_log_callback_default, NULL};

enum ffn_op_type {
    FFN_GELU,
    FFN_SILU,
    FFN_GELU_QUICK,
};

enum norm_type {
    NORM_TYPE_NORMAL,
    NORM_TYPE_RMS,
};

//#define CLIP_DEBUG_FUNCTIONS

#ifdef CLIP_DEBUG_FUNCTIONS
static void clip_image_write_image_to_ppm(const clip_image_u8& img, const std::string& filename) {
    std::ofstream file(filename, std::ios::binary);
    if (!file.is_open()) {
        LOG_ERR("Failed to open file for writing: %s\n", filename.c_str());
        return;
    }

    // PPM header: P6 format, width, height, and max color value
    file << "P6\n" << img.nx << " " << img.ny << "\n255\n";

    // Write pixel data
    for (size_t i = 0; i < img.buf.size(); i += 3) {
        // PPM expects binary data in RGB format, which matches our image buffer
        file.write(reinterpret_cast<const char*>(&img.buf[i]), 3);
    }

    file.close();
}

static void clip_image_save_to_bmp(const clip_image_u8& img, const std::string& filename) {
    std::ofstream file(filename, std::ios::binary);
    if (!file.is_open()) {
        LOG_ERR("Failed to open file for writing: %s\n", filename.c_str());
        return;
    }

    int fileSize = 54 + 3 * img.nx * img.ny; // File header + info header + pixel data
    int bytesPerPixel = 3;
    int widthInBytes = img.nx * bytesPerPixel;
    int paddingAmount = (4 - (widthInBytes % 4)) % 4;
    int stride = widthInBytes + paddingAmount;

    // Bitmap file header
    unsigned char fileHeader[14] = {
        'B','M',     // Signature
        0,0,0,0,    // Image file size in bytes
        0,0,0,0,    // Reserved
        54,0,0,0    // Start of pixel array
    };

    // Total file size
    fileSize = 54 + (stride * img.ny);
    fileHeader[2] = (unsigned char)(fileSize);
    fileHeader[3] = (unsigned char)(fileSize >> 8);
    fileHeader[4] = (unsigned char)(fileSize >> 16);
    fileHeader[5] = (unsigned char)(fileSize >> 24);

    // Bitmap information header (BITMAPINFOHEADER)
    unsigned char infoHeader[40] = {
        40,0,0,0,   // Size of this header (40 bytes)
        0,0,0,0,    // Image width
        0,0,0,0,    // Image height
        1,0,        // Number of color planes
        24,0,       // Bits per pixel
        0,0,0,0,    // No compression
        0,0,0,0,    // Image size (can be 0 for no compression)
        0,0,0,0,    // X pixels per meter (not specified)
        0,0,0,0,    // Y pixels per meter (not specified)
        0,0,0,0,    // Total colors (color table not used)
        0,0,0,0     // Important colors (all are important)
    };

    // Width and height in the information header
    infoHeader[4] = (unsigned char)(img.nx);
    infoHeader[5] = (unsigned char)(img.nx >> 8);
    infoHeader[6] = (unsigned char)(img.nx >> 16);
    infoHeader[7] = (unsigned char)(img.nx >> 24);
    infoHeader[8] = (unsigned char)(img.ny);
    infoHeader[9] = (unsigned char)(img.ny >> 8);
    infoHeader[10] = (unsigned char)(img.ny >> 16);
    infoHeader[11] = (unsigned char)(img.ny >> 24);

    // Write file headers
    file.write(reinterpret_cast<char*>(fileHeader), sizeof(fileHeader));
    file.write(reinterpret_cast<char*>(infoHeader), sizeof(infoHeader));

    // Pixel data
    std::vector<unsigned char> padding(3, 0); // Max padding size to be added to each row
    for (int y = img.ny - 1; y >= 0; --y) { // BMP files are stored bottom-to-top
        for (int x = 0; x < img.nx; ++x) {
            // Each pixel
            size_t pixelIndex = (y * img.nx + x) * 3;
            unsigned char pixel[3] = {
                img.buf[pixelIndex + 2], // BMP stores pixels in BGR format
                img.buf[pixelIndex + 1],
                img.buf[pixelIndex]
            };
            file.write(reinterpret_cast<char*>(pixel), 3);
        }
        // Write padding for the row
        file.write(reinterpret_cast<char*>(padding.data()), paddingAmount);
    }

    file.close();
}

// debug function to convert f32 to u8
static void clip_image_convert_f32_to_u8(const clip_image_f32& src, clip_image_u8& dst) {
    dst.nx = src.nx;
    dst.ny = src.ny;
    dst.buf.resize(3 * src.nx * src.ny);
    for (size_t i = 0; i < src.buf.size(); ++i) {
        dst.buf[i] = static_cast<uint8_t>(std::min(std::max(int(src.buf[i] * 255.0f), 0), 255));
    }
}
#endif


//
// clip layers
//

enum patch_merge_type {
    PATCH_MERGE_FLAT,
    PATCH_MERGE_SPATIAL_UNPAD,
};

struct clip_hparams {
    bool has_audio = false;

    int32_t image_size;
    int32_t patch_size;
    int32_t n_embd;
    int32_t n_ff;
    int32_t projection_dim;
    int32_t n_head;
    int32_t n_layer;
    int32_t proj_scale_factor = 0; // idefics3
    int32_t proj_stack_factor = 0; // ultravox

    // for models using dynamic image size, we need to have a smaller image size to warmup
    // otherwise, user will get OOM everytime they load the model
    int32_t warmup_image_size = 0;

    ffn_op_type ffn_op = FFN_GELU;

    patch_merge_type mm_patch_merge_type = PATCH_MERGE_FLAT;

    float eps = 1e-6;
    float rope_theta = 0.0;

    std::vector<int32_t> image_grid_pinpoints;
    int32_t image_crop_resolution;
    std::unordered_set<int32_t> vision_feature_layer;
    int32_t attn_window_size = 0;
    int32_t n_wa_pattern = 0;
    int32_t spatial_merge_size = 0;
};

struct clip_layer {
    // attention
    ggml_tensor * k_w = nullptr;
    ggml_tensor * k_b = nullptr;
    ggml_tensor * q_w = nullptr;
    ggml_tensor * q_b = nullptr;
    ggml_tensor * v_w = nullptr;
    ggml_tensor * v_b = nullptr;

    ggml_tensor * o_w = nullptr;
    ggml_tensor * o_b = nullptr;

    ggml_tensor * k_norm = nullptr;
    ggml_tensor * q_norm = nullptr;

    // layernorm 1
    ggml_tensor * ln_1_w = nullptr;
    ggml_tensor * ln_1_b = nullptr;

    ggml_tensor * ff_up_w = nullptr;
    ggml_tensor * ff_up_b = nullptr;
    ggml_tensor * ff_gate_w = nullptr;
    ggml_tensor * ff_gate_b = nullptr;
    ggml_tensor * ff_down_w = nullptr;
    ggml_tensor * ff_down_b = nullptr;

    // layernorm 2
    ggml_tensor * ln_2_w = nullptr;
    ggml_tensor * ln_2_b = nullptr;

    // layer scale (no bias)
    ggml_tensor * ls_1_w = nullptr;
    ggml_tensor * ls_2_w = nullptr;
};

struct clip_vision_model {
    struct clip_hparams hparams;

    // embeddings
    ggml_tensor * class_embedding = nullptr;
    ggml_tensor * patch_embeddings_0 = nullptr;
    ggml_tensor * patch_embeddings_1 = nullptr;  // second Conv2D kernel when we decouple Conv3D along temproal dimension (Qwen2VL)
    ggml_tensor * patch_bias = nullptr;
    ggml_tensor * position_embeddings = nullptr;

    ggml_tensor * pre_ln_w = nullptr;
    ggml_tensor * pre_ln_b = nullptr;

    std::vector<clip_layer> layers;

    ggml_tensor * post_ln_w;
    ggml_tensor * post_ln_b;

    ggml_tensor * projection;

    // LLaVA projection
    ggml_tensor * mm_input_norm_w = nullptr;
    ggml_tensor * mm_0_w = nullptr;
    ggml_tensor * mm_0_b = nullptr;
    ggml_tensor * mm_2_w = nullptr;
    ggml_tensor * mm_2_b = nullptr;

    ggml_tensor * image_newline = nullptr;

    // Yi type models with mlp+normalization projection
    ggml_tensor * mm_1_w = nullptr; // Yi type models have 0, 1, 3, 4
    ggml_tensor * mm_1_b = nullptr;
    ggml_tensor * mm_3_w = nullptr;
    ggml_tensor * mm_3_b = nullptr;
    ggml_tensor * mm_4_w = nullptr;
    ggml_tensor * mm_4_b = nullptr;

    // GLMV-Edge projection
    ggml_tensor * mm_model_adapter_conv_w = nullptr;
    ggml_tensor * mm_model_adapter_conv_b = nullptr;
    ggml_tensor * mm_glm_tok_boi = nullptr;
    ggml_tensor * mm_glm_tok_eoi = nullptr;

    // MobileVLM projection
    ggml_tensor * mm_model_mlp_1_w = nullptr;
    ggml_tensor * mm_model_mlp_1_b = nullptr;
    ggml_tensor * mm_model_mlp_3_w = nullptr;
    ggml_tensor * mm_model_mlp_3_b = nullptr;
    ggml_tensor * mm_model_block_1_block_0_0_w = nullptr;
    ggml_tensor * mm_model_block_1_block_0_1_w = nullptr;
    ggml_tensor * mm_model_block_1_block_0_1_b = nullptr;
    ggml_tensor * mm_model_block_1_block_1_fc1_w = nullptr;
    ggml_tensor * mm_model_block_1_block_1_fc1_b = nullptr;
    ggml_tensor * mm_model_block_1_block_1_fc2_w = nullptr;
    ggml_tensor * mm_model_block_1_block_1_fc2_b = nullptr;
    ggml_tensor * mm_model_block_1_block_2_0_w = nullptr;
    ggml_tensor * mm_model_block_1_block_2_1_w = nullptr;
    ggml_tensor * mm_model_block_1_block_2_1_b = nullptr;
    ggml_tensor * mm_model_block_2_block_0_0_w = nullptr;
    ggml_tensor * mm_model_block_2_block_0_1_w = nullptr;
    ggml_tensor * mm_model_block_2_block_0_1_b = nullptr;
    ggml_tensor * mm_model_block_2_block_1_fc1_w = nullptr;
    ggml_tensor * mm_model_block_2_block_1_fc1_b = nullptr;
    ggml_tensor * mm_model_block_2_block_1_fc2_w = nullptr;
    ggml_tensor * mm_model_block_2_block_1_fc2_b = nullptr;
    ggml_tensor * mm_model_block_2_block_2_0_w = nullptr;
    ggml_tensor * mm_model_block_2_block_2_1_w = nullptr;
    ggml_tensor * mm_model_block_2_block_2_1_b = nullptr;

    // MobileVLM_V2 projection
    ggml_tensor * mm_model_mlp_0_w = nullptr;
    ggml_tensor * mm_model_mlp_0_b = nullptr;
    ggml_tensor * mm_model_mlp_2_w = nullptr;
    ggml_tensor * mm_model_mlp_2_b = nullptr;
    ggml_tensor * mm_model_peg_0_w = nullptr;
    ggml_tensor * mm_model_peg_0_b = nullptr;

    // MINICPMV projection
    ggml_tensor * mm_model_pos_embed_k = nullptr;
    ggml_tensor * mm_model_query = nullptr;
    ggml_tensor * mm_model_proj = nullptr;
    ggml_tensor * mm_model_kv_proj = nullptr;
    ggml_tensor * mm_model_attn_q_w = nullptr;
    ggml_tensor * mm_model_attn_q_b = nullptr;
    ggml_tensor * mm_model_attn_k_w = nullptr;
    ggml_tensor * mm_model_attn_k_b = nullptr;
    ggml_tensor * mm_model_attn_v_w = nullptr;
    ggml_tensor * mm_model_attn_v_b = nullptr;
    ggml_tensor * mm_model_attn_o_w = nullptr;
    ggml_tensor * mm_model_attn_o_b = nullptr;
    ggml_tensor * mm_model_ln_q_w = nullptr;
    ggml_tensor * mm_model_ln_q_b = nullptr;
    ggml_tensor * mm_model_ln_kv_w = nullptr;
    ggml_tensor * mm_model_ln_kv_b = nullptr;
    ggml_tensor * mm_model_ln_post_w = nullptr;
    ggml_tensor * mm_model_ln_post_b = nullptr;

    // gemma3
    ggml_tensor * mm_input_proj_w = nullptr;
    ggml_tensor * mm_soft_emb_norm_w = nullptr;

    // pixtral
    ggml_tensor * token_embd_img_break = nullptr;
    ggml_tensor * mm_patch_merger_w = nullptr;

    // ultravox / whisper encoder
    ggml_tensor * conv1d_1_w = nullptr;
    ggml_tensor * conv1d_1_b = nullptr;
    ggml_tensor * conv1d_2_w = nullptr;
    ggml_tensor * conv1d_2_b = nullptr;
    ggml_tensor * mm_norm_pre_w = nullptr;
    ggml_tensor * mm_norm_mid_w = nullptr;
};

struct clip_ctx {
    bool has_llava_projector = false;
    int minicpmv_version = 0;

    struct clip_vision_model vision_model;
    projector_type proj_type = PROJECTOR_TYPE_MLP;

    float image_mean[3];
    float image_std[3];

    gguf_context_ptr ctx_gguf;
    ggml_context_ptr ctx_data;

    std::vector<uint8_t> buf_compute_meta;

    std::vector<ggml_backend_t> backend_ptrs;
    std::vector<ggml_backend_buffer_type_t> backend_buft;

    ggml_backend_t backend;
    ggml_backend_t backend_cpu;
    ggml_backend_buffer_ptr buf;

    int max_nodes = 8192;
    ggml_backend_sched_ptr sched;

    // for debugging
    bool debug_graph = false;
    std::vector<ggml_tensor *> debug_print_tensors;

    clip_ctx(clip_context_params & ctx_params) {
        debug_graph = std::getenv("MTMD_DEBUG_GRAPH") != nullptr;
        backend_cpu = ggml_backend_init_by_type(GGML_BACKEND_DEVICE_TYPE_CPU, nullptr);
        if (!backend_cpu) {
            throw std::runtime_error("failed to initialize CPU backend");
        }
        backend = ctx_params.use_gpu
                    ? ggml_backend_init_by_type(GGML_BACKEND_DEVICE_TYPE_GPU, nullptr)
                    : nullptr;

        if (backend) {
            LOG_INF("%s: CLIP using %s backend\n", __func__, ggml_backend_name(backend));
            backend_ptrs.push_back(backend);
            backend_buft.push_back(ggml_backend_get_default_buffer_type(backend));
        } else {
            backend = backend_cpu;
            LOG_INF("%s: CLIP using CPU backend\n", __func__);
        }

        backend_ptrs.push_back(backend_cpu);
        backend_buft.push_back(ggml_backend_get_default_buffer_type(backend_cpu));

        sched.reset(
            ggml_backend_sched_new(backend_ptrs.data(), backend_buft.data(), backend_ptrs.size(), 8192, false, true)
        );
    }

    ~clip_ctx() {
        ggml_backend_free(backend);
        if (backend != backend_cpu) {
            ggml_backend_free(backend_cpu);
        }
    }
};

struct clip_graph {
    clip_ctx * ctx;
    const clip_vision_model & model;
    const clip_hparams & hparams;

    // we only support single image per batch
    const clip_image_f32 & img;

    const int patch_size;
    const int n_patches_x;
    const int n_patches_y;
    const int n_patches;
    const int n_embd;
    const int n_head;
    const int d_head;
    const int n_layer;
    const float eps;
    const float kq_scale;

    ggml_context_ptr ctx0_ptr;
    ggml_context * ctx0;
    ggml_cgraph * gf;

    clip_graph(clip_ctx * ctx, const clip_image_f32 & img) :
            ctx(ctx),
            model(ctx->vision_model),
            hparams(model.hparams),
            img(img),
            patch_size(hparams.patch_size),
            n_patches_x(img.nx / patch_size),
            n_patches_y(img.ny / patch_size),
            n_patches(n_patches_x * n_patches_y),
            n_embd(hparams.n_embd),
            n_head(hparams.n_head),
            d_head(n_embd / n_head),
            n_layer(hparams.n_layer),
            eps(hparams.eps),
            kq_scale(1.0f / sqrtf((float)d_head)) {
        struct ggml_init_params params = {
            /*.mem_size   =*/ ctx->buf_compute_meta.size(),
            /*.mem_buffer =*/ ctx->buf_compute_meta.data(),
            /*.no_alloc   =*/ true,
        };
        ctx0_ptr.reset(ggml_init(params));
        ctx0 = ctx0_ptr.get();
        gf = ggml_new_graph_custom(ctx0, ctx->max_nodes, false);
    }

    ggml_cgraph * build_siglip() {
        ggml_tensor * inp = build_inp();
        ggml_tensor * cur = build_vit(
                                inp, n_patches,
                                NORM_TYPE_NORMAL,
                                hparams.ffn_op,
                                model.position_embeddings,
                                nullptr);

        if (ctx->proj_type == PROJECTOR_TYPE_GEMMA3) {
            const int batch_size = 1;
            GGML_ASSERT(n_patches_x == n_patches_y);
            const int patches_per_image = n_patches_x;
            const int kernel_size = hparams.proj_scale_factor;

            cur = ggml_cont(ctx0, ggml_transpose(ctx0, cur));
            cur = ggml_reshape_4d(ctx0, cur, patches_per_image, patches_per_image, n_embd, batch_size);

            // doing a pool2d to reduce the number of output tokens
            cur = ggml_pool_2d(ctx0, cur, GGML_OP_POOL_AVG, kernel_size, kernel_size, kernel_size, kernel_size, 0, 0);
            cur = ggml_reshape_3d(ctx0, cur, cur->ne[0] * cur->ne[0], n_embd, batch_size);
            cur = ggml_cont(ctx0, ggml_transpose(ctx0, cur));

            // apply norm before projection
            cur = ggml_rms_norm(ctx0, cur, eps);
            cur = ggml_mul(ctx0, cur, model.mm_soft_emb_norm_w);

            // apply projection
            cur = ggml_mul_mat(ctx0,
                ggml_cont(ctx0, ggml_transpose(ctx0, model.mm_input_proj_w)),
                cur);

        } else if (ctx->proj_type == PROJECTOR_TYPE_IDEFICS3) {
            // https://github.com/huggingface/transformers/blob/0a950e0bbe1ed58d5401a6b547af19f15f0c195e/src/transformers/models/idefics3/modeling_idefics3.py#L578

            const int scale_factor = model.hparams.proj_scale_factor;
            const int n_embd = cur->ne[0];
            const int seq    = cur->ne[1];
            const int bsz    = 1; // batch size, always 1 for now since we don't support batching
            const int height = std::sqrt(seq);
            const int width  = std::sqrt(seq);
            GGML_ASSERT(scale_factor != 0);
            cur = ggml_reshape_4d(ctx0, cur, n_embd * scale_factor, width / scale_factor, height, bsz);
            cur = ggml_permute(ctx0, cur, 0, 2, 1, 3);
            cur = ggml_reshape_4d(ctx0, ggml_cont(ctx0, cur),
                n_embd * scale_factor * scale_factor,
                height / scale_factor,
                width / scale_factor,
                bsz);
            cur = ggml_permute(ctx0, cur, 0, 2, 1, 3);
            cur = ggml_reshape_3d(ctx0, ggml_cont(ctx0, cur),
                n_embd * scale_factor * scale_factor,
                seq / (scale_factor * scale_factor),
                bsz);

            cur = ggml_mul_mat(ctx0, model.projection, cur);
        } else {
            GGML_ABORT("SigLIP: Unsupported projector type");
        }

        // build the graph
        ggml_build_forward_expand(gf, cur);

        return gf;
    }

    ggml_cgraph * build_pixtral() {
        const int n_merge = hparams.spatial_merge_size;

        // 2D input positions
        ggml_tensor * pos_h = ggml_new_tensor_1d(ctx0, GGML_TYPE_I32, n_patches);
        ggml_set_name(pos_h, "pos_h");
        ggml_set_input(pos_h);

        ggml_tensor * pos_w = ggml_new_tensor_1d(ctx0, GGML_TYPE_I32, n_patches);
        ggml_set_name(pos_w, "pos_w");
        ggml_set_input(pos_w);

        auto add_pos = [&](ggml_tensor * cur, const clip_layer &) {
            return build_rope_2d(ctx0, cur, pos_h, pos_w, hparams.rope_theta, true);
        };

        ggml_tensor * inp = build_inp();
        ggml_tensor * cur = build_vit(
                                inp, n_patches,
                                NORM_TYPE_RMS,
                                hparams.ffn_op,
                                nullptr, // no learned pos embd
                                add_pos);

        // mistral small 3.1 patch merger
        // ref: https://github.com/huggingface/transformers/blob/7a3e208892c06a5e278144eaf38c8599a42f53e7/src/transformers/models/mistral3/modeling_mistral3.py#L67
        if (model.mm_patch_merger_w) {
            GGML_ASSERT(hparams.spatial_merge_size > 0);

            cur = ggml_mul(ctx0, ggml_rms_norm(ctx0, cur, eps), model.mm_input_norm_w);

            // reshape image tokens to 2D grid
            cur = ggml_reshape_3d(ctx0, cur, n_embd, n_patches_x, n_patches_y);
            cur = ggml_permute(ctx0, cur, 2, 0, 1, 3); // [x, y, n_embd]
            cur = ggml_cont(ctx0, cur);

            // torch.nn.functional.unfold is just an im2col under the hood
            // we just need a dummy kernel to make it work
            ggml_tensor * kernel = ggml_view_3d(ctx0, cur, n_merge, n_merge, cur->ne[2], 0, 0, 0);
            cur = ggml_im2col(ctx0, kernel, cur, n_merge, n_merge, 0, 0, 1, 1, true, inp->type);

            // project to n_embd
            cur = ggml_reshape_2d(ctx0, cur, cur->ne[0], cur->ne[1] * cur->ne[2]);
            cur = ggml_mul_mat(ctx0, model.mm_patch_merger_w, cur);
        }

        // LlavaMultiModalProjector (always using GELU activation)
        {
            cur = ggml_mul_mat(ctx0, model.mm_1_w, cur);
            if (model.mm_1_b) {
                cur = ggml_add(ctx0, cur, model.mm_1_b);
            }

            cur = ggml_gelu(ctx0, cur);
            cur = ggml_mul_mat(ctx0, model.mm_2_w, cur);
            if (model.mm_2_b) {
                cur = ggml_add(ctx0, cur, model.mm_2_b);
            }
        }

        // arrangement of the [IMG_BREAK] token
        {
            // not efficient, but works
            // the trick is to view the embeddings as a 3D tensor with shape [n_embd, n_patches_per_row, n_rows]
            // and then concatenate the [IMG_BREAK] token to the end of each row, aka n_patches_per_row dimension
            // after the concatenation, we have a tensor with shape [n_embd, n_patches_per_row + 1, n_rows]

            const int p_y             = n_merge > 0 ? n_patches_y / n_merge : n_patches_y;
            const int p_x             = n_merge > 0 ? n_patches_x / n_merge : n_patches_x;
            const int p_total         = p_x * p_y;
            const int n_embd_text     = cur->ne[0];
            const int n_tokens_output = p_total + p_y - 1; // one [IMG_BREAK] per row, except the last row

            ggml_tensor * tmp = ggml_reshape_3d(ctx0, cur, n_embd_text, p_x, p_y);
            ggml_tensor * tok = ggml_new_tensor_3d(ctx0, tmp->type, n_embd_text, 1, p_y);
            tok = ggml_scale(ctx0, tok, 0.0); // clear the tensor
            tok = ggml_add(ctx0, tok, model.token_embd_img_break);
            tmp = ggml_concat(ctx0, tmp, tok, 1);
            cur = ggml_view_2d(ctx0, tmp,
                n_embd_text, n_tokens_output,
                ggml_row_size(tmp->type, n_embd_text), 0);
        }

        // build the graph
        ggml_build_forward_expand(gf, cur);

        return gf;
    }

    // Qwen2VL and Qwen2.5VL use M-RoPE
    ggml_cgraph * build_qwen2vl() {
        GGML_ASSERT(model.patch_bias == nullptr);
        GGML_ASSERT(model.class_embedding == nullptr);

        const int batch_size       = 1;
        const bool use_window_attn = hparams.n_wa_pattern > 0;
        const int n_wa_pattern     = hparams.n_wa_pattern;
        const int n_pos            = n_patches;
        const int num_position_ids = n_pos * 4; // m-rope requires 4 dim per position

        norm_type norm_t = ctx->proj_type == PROJECTOR_TYPE_QWEN25VL
            ? NORM_TYPE_RMS // qwen 2.5 vl
            : NORM_TYPE_NORMAL; // qwen 2 vl

        int mrope_sections[4] = {d_head/4, d_head/4, d_head/4, d_head/4};

        ggml_tensor * inp_raw = build_inp_raw();
        ggml_tensor * inp = ggml_conv_2d(ctx0, model.patch_embeddings_0, inp_raw, patch_size, patch_size, 0, 0, 1, 1);

        GGML_ASSERT(img.nx % (patch_size * 2) == 0);
        GGML_ASSERT(img.ny % (patch_size * 2) == 0);

        // second conv dimension
        {
            auto inp_1 = ggml_conv_2d(ctx0, model.patch_embeddings_1, inp_raw, patch_size, patch_size, 0, 0, 1, 1);
            inp = ggml_add(ctx0, inp, inp_1);

            inp = ggml_cont(ctx0, ggml_permute(ctx0, inp, 1, 2, 0, 3));  // [w, h, c, b] -> [c, w, h, b]
            inp = ggml_reshape_4d(
                ctx0, inp,
                n_embd * 2, n_patches_x / 2, n_patches_y, batch_size);
            inp = ggml_reshape_4d(
                ctx0, inp,
                n_embd * 2, n_patches_x / 2, 2, batch_size * (n_patches_y / 2));
            inp = ggml_cont(ctx0, ggml_permute(ctx0, inp, 0, 2, 1, 3));
            inp = ggml_reshape_3d(
                ctx0, inp,
                n_embd, n_patches_x * n_patches_y, batch_size);
        }

        ggml_tensor * inpL           = inp;
        ggml_tensor * window_mask    = nullptr;
        ggml_tensor * window_idx     = nullptr;
        ggml_tensor * inv_window_idx = nullptr;

        ggml_tensor * positions = ggml_new_tensor_1d(ctx0, GGML_TYPE_I32, num_position_ids);
        ggml_set_name(positions, "positions");
        ggml_set_input(positions);

        // pre-layernorm
        if (model.pre_ln_w) {
            inpL = build_norm(inpL, model.pre_ln_w, model.pre_ln_b, norm_t, eps, -1);
        }

        if (use_window_attn) {
            // handle window attention inputs
            inv_window_idx = ggml_new_tensor_1d(ctx0, GGML_TYPE_I32, n_pos / 4);
            ggml_set_name(inv_window_idx, "inv_window_idx");
            ggml_set_input(inv_window_idx);
            // mask for window attention
            window_mask = ggml_new_tensor_2d(ctx0, GGML_TYPE_F32, n_pos, n_pos);
            ggml_set_name(window_mask, "window_mask");
            ggml_set_input(window_mask);

            // inpL shape: [n_embd, n_patches_x * n_patches_y, batch_size]
            GGML_ASSERT(batch_size == 1);
            inpL = ggml_reshape_2d(ctx0, inpL, n_embd * 4, n_patches_x * n_patches_y * batch_size / 4);
            inpL = ggml_get_rows(ctx0, inpL, inv_window_idx);
            inpL = ggml_reshape_3d(ctx0, inpL, n_embd, n_patches_x * n_patches_y, batch_size);
        }

        // loop over layers
        for (int il = 0; il < n_layer; il++) {
            auto & layer = model.layers[il];
            const bool full_attn = use_window_attn ? (il + 1) % n_wa_pattern == 0 : true;

            ggml_tensor * cur = inpL; // inpL = residual, cur = hidden_states

            // layernorm1
            cur = build_norm(cur, layer.ln_1_w, layer.ln_1_b, norm_t, eps, il);
            cb(cur, "ln1", il);

            // self-attention
            {
                ggml_tensor * Qcur = ggml_add(ctx0,
                    ggml_mul_mat(ctx0, layer.q_w, cur), layer.q_b);
                ggml_tensor * Kcur = ggml_add(ctx0,
                    ggml_mul_mat(ctx0, layer.k_w, cur), layer.k_b);
                ggml_tensor * Vcur = ggml_add(ctx0,
                    ggml_mul_mat(ctx0, layer.v_w, cur), layer.v_b);

                Qcur = ggml_reshape_3d(ctx0, Qcur, d_head, n_head, n_patches);
                Kcur = ggml_reshape_3d(ctx0, Kcur, d_head, n_head, n_patches);
                Vcur = ggml_reshape_3d(ctx0, Vcur, d_head, n_head, n_patches);

                cb(Qcur, "Qcur", il);
                cb(Kcur, "Kcur", il);
                cb(Vcur, "Vcur", il);

                // apply M-RoPE
                Qcur = ggml_rope_multi(
                    ctx0, Qcur, positions, nullptr,
                    d_head/2, mrope_sections, GGML_ROPE_TYPE_VISION, 32768, 10000, 1, 0, 1, 32, 1);
                Kcur = ggml_rope_multi(
                    ctx0, Kcur, positions, nullptr,
                    d_head/2, mrope_sections, GGML_ROPE_TYPE_VISION, 32768, 10000, 1, 0, 1, 32, 1);

                cb(Qcur, "Qcur_rope", il);
                cb(Kcur, "Kcur_rope", il);

                ggml_tensor * attn_mask = full_attn ? nullptr : window_mask;

                cur = build_attn(layer.o_w, layer.o_b,
                    Qcur, Kcur, Vcur, attn_mask, kq_scale, il);
                cb(cur, "attn_out", il);
            }

            // re-add the layer input, e.g., residual
            cur = ggml_add(ctx0, cur, inpL);

            inpL = cur; // inpL = residual, cur = hidden_states

            cb(cur, "ffn_inp", il);

            // layernorm2
            cur = build_norm(cur, layer.ln_2_w, layer.ln_2_b, norm_t, eps, il);
            cb(cur, "ffn_inp_normed", il);

            // ffn
            cur = build_ffn(cur,
                layer.ff_up_w, layer.ff_up_b,
                layer.ff_gate_w, layer.ff_gate_b,
                layer.ff_down_w, layer.ff_down_b,
                hparams.ffn_op, il);

            cb(cur, "ffn_out", il);

            // residual 2
            cur = ggml_add(ctx0, inpL, cur);
            cb(cur, "layer_out", il);

            inpL = cur;
        }

        // post-layernorm
        if (model.post_ln_w) {
            inpL = build_norm(inpL, model.post_ln_w, model.post_ln_b, norm_t, eps, n_layer);
        }

        // multimodal projection
        ggml_tensor * embeddings = inpL;
        embeddings = ggml_reshape_3d(ctx0, embeddings, n_embd * 4, n_pos / 4, batch_size);

        embeddings = ggml_mul_mat(ctx0, model.mm_0_w, embeddings);
        embeddings = ggml_add(ctx0, embeddings, model.mm_0_b);

        // GELU activation
        embeddings = ggml_gelu(ctx0, embeddings);

        // Second linear layer
        embeddings = ggml_mul_mat(ctx0, model.mm_1_w, embeddings);
        embeddings = ggml_add(ctx0, embeddings, model.mm_1_b);

        if (use_window_attn) {
            window_idx = ggml_new_tensor_1d(ctx0, GGML_TYPE_I32, n_pos / 4);
            ggml_set_name(window_idx, "window_idx");
            ggml_set_input(window_idx);

            // embeddings shape: [n_embd, n_patches_x * n_patches_y, batch_size]
            GGML_ASSERT(batch_size == 1);
            embeddings = ggml_reshape_2d(ctx0, embeddings, hparams.projection_dim, n_patches_x * n_patches_y / 4);
            embeddings = ggml_get_rows(ctx0, embeddings, window_idx);
            embeddings = ggml_reshape_3d(ctx0, embeddings, hparams.projection_dim, n_patches_x * n_patches_y / 4, batch_size);
        }

        // build the graph
        ggml_build_forward_expand(gf, embeddings);

        return gf;
    }

    ggml_cgraph * build_minicpmv() {
        const int batch_size = 1;

        GGML_ASSERT(model.class_embedding == nullptr);
        const int n_pos = n_patches;

        // position embeddings for the projector (not for ViT)
        int n_output_dim = clip_n_mmproj_embd(ctx);
        ggml_tensor * pos_embed = ggml_new_tensor_3d(ctx0, GGML_TYPE_F32, n_output_dim, n_pos, batch_size);
        ggml_set_name(pos_embed, "pos_embed");
        ggml_set_input(pos_embed);

        // for selecting learned pos embd, used by ViT
        struct ggml_tensor * positions = ggml_new_tensor_1d(ctx0, GGML_TYPE_I32, n_pos);
        ggml_set_name(positions, "positions");
        ggml_set_input(positions);

        ggml_tensor * learned_pos_embd = ggml_get_rows(ctx0, model.position_embeddings, positions);

        ggml_tensor * inp = build_inp();
        ggml_tensor * embeddings = build_vit(
                                inp, n_patches,
                                NORM_TYPE_NORMAL,
                                hparams.ffn_op,
                                learned_pos_embd,
                                nullptr);

        // resampler projector (it is just another transformer)

        ggml_tensor * q = model.mm_model_query;
        ggml_tensor * v = ggml_mul_mat(ctx0, model.mm_model_kv_proj, embeddings);

        // norm
        q = build_norm(q, model.mm_model_ln_q_w, model.mm_model_ln_q_b, NORM_TYPE_NORMAL, eps, -1);
        v = build_norm(v, model.mm_model_ln_kv_w, model.mm_model_ln_kv_b, NORM_TYPE_NORMAL, eps, -1);

        // k = v + pos_embed
        ggml_tensor * k = ggml_add(ctx0, v, pos_embed);

        // attention
        {
            int n_embd = clip_n_mmproj_embd(ctx);
            const int d_head = 128;
            int n_head = n_embd/d_head;
            int num_query = 96;
            if (ctx->minicpmv_version == 2) {
                num_query = 96;
            } else if (ctx->minicpmv_version == 3) {
                num_query = 64;
            } else if (ctx->minicpmv_version == 4) {
                num_query = 64;
            }

            ggml_tensor * Q = ggml_add(ctx0,
                ggml_mul_mat(ctx0, model.mm_model_attn_q_w, q),
                model.mm_model_attn_q_b);
            ggml_tensor * K = ggml_add(ctx0,
                ggml_mul_mat(ctx0, model.mm_model_attn_k_w, k),
                model.mm_model_attn_k_b);
            ggml_tensor * V = ggml_add(ctx0,
                ggml_mul_mat(ctx0, model.mm_model_attn_v_w, v),
                model.mm_model_attn_v_b);

            Q = ggml_reshape_3d(ctx0, Q, d_head, n_head, num_query);
            K = ggml_reshape_3d(ctx0, K, d_head, n_head, n_pos);
            V = ggml_reshape_3d(ctx0, V, d_head, n_head, n_pos);

            cb(Q, "resampler_Q", -1);
            cb(K, "resampler_K", -1);
            cb(V, "resampler_V", -1);

            embeddings = build_attn(
                model.mm_model_attn_o_w,
                model.mm_model_attn_o_b,
                Q, K, V, nullptr, kq_scale, -1);
            cb(embeddings, "resampler_attn_out", -1);
        }
        // layernorm
        embeddings = build_norm(embeddings, model.mm_model_ln_post_w, model.mm_model_ln_post_b, NORM_TYPE_NORMAL, eps, -1);

        // projection
        embeddings = ggml_mul_mat(ctx0, model.mm_model_proj, embeddings);

        // build the graph
        ggml_build_forward_expand(gf, embeddings);

        return gf;
    }

    ggml_cgraph * build_internvl() {
        GGML_ASSERT(model.class_embedding != nullptr);
        GGML_ASSERT(model.position_embeddings != nullptr);

        const int n_pos = n_patches + 1;
        ggml_tensor * inp = build_inp();

        // add CLS token
        inp = ggml_concat(ctx0, inp, model.class_embedding, 1);

        // The larger models use a different ViT, which uses RMS norm instead of layer norm
        // ref: https://github.com/ggml-org/llama.cpp/pull/13443#issuecomment-2869786188
        norm_type norm_t = (hparams.n_embd == 3200 && hparams.n_layer == 45)
            ? NORM_TYPE_RMS // 6B ViT (Used by InternVL 2.5/3 - 26B, 38B, 78B)
            : NORM_TYPE_NORMAL; // 300M ViT (Used by all smaller InternVL models)

        ggml_tensor * cur = build_vit(
                                inp, n_pos,
                                norm_t,
                                hparams.ffn_op,
                                model.position_embeddings,
                                nullptr);

        // remove CLS token
        cur = ggml_view_2d(ctx0, cur,
            n_embd, n_patches,
            ggml_row_size(cur->type, n_embd), 0);

        // pixel shuffle
        {
            const int scale_factor = model.hparams.proj_scale_factor;
            const int bsz    = 1; // batch size, always 1 for now since we don't support batching
            const int height = n_patches_y;
            const int width  = n_patches_x;
            GGML_ASSERT(scale_factor > 0);
            cur = ggml_reshape_4d(ctx0, cur, n_embd * scale_factor, height / scale_factor, width, bsz);
            cur = ggml_permute(ctx0, cur, 0, 2, 1, 3);
            cur = ggml_reshape_4d(ctx0, ggml_cont(ctx0, cur),
                n_embd * scale_factor * scale_factor,
                height / scale_factor,
                width / scale_factor,
                bsz);
            cur = ggml_permute(ctx0, cur, 0, 2, 1, 3);
            // flatten to 2D
            cur = ggml_reshape_2d(ctx0, ggml_cont(ctx0, cur),
                n_embd * scale_factor * scale_factor,
                cur->ne[1] * cur->ne[2]);
        }

        // projector (always using GELU activation)
        {
            // projector LayerNorm uses pytorch's default eps = 1e-5
            // ref: https://huggingface.co/OpenGVLab/InternVL3-8B-Instruct/blob/a34d3e4e129a5856abfd6aa6de79776484caa14e/modeling_internvl_chat.py#L79
            cur = build_norm(cur, model.mm_0_w, model.mm_0_b, NORM_TYPE_NORMAL, 1e-5, -1);
            cur = ggml_mul_mat(ctx0, model.mm_1_w, cur);
            cur = ggml_add(ctx0, cur, model.mm_1_b);
            cur = ggml_gelu(ctx0, cur);
            cur = ggml_mul_mat(ctx0, model.mm_3_w, cur);
            cur = ggml_add(ctx0, cur, model.mm_3_b);
        }

        // build the graph
        ggml_build_forward_expand(gf, cur);

        return gf;
    }

    ggml_cgraph * build_llama4() {
        GGML_ASSERT(model.class_embedding != nullptr);
        GGML_ASSERT(model.position_embeddings != nullptr);

        const int n_pos = n_patches + 1; // +1 for [CLS]

        // 2D input positions
        ggml_tensor * pos_h = ggml_new_tensor_1d(ctx0, GGML_TYPE_I32, n_pos);
        ggml_set_name(pos_h, "pos_h");
        ggml_set_input(pos_h);

        ggml_tensor * pos_w = ggml_new_tensor_1d(ctx0, GGML_TYPE_I32, n_pos);
        ggml_set_name(pos_w, "pos_w");
        ggml_set_input(pos_w);

        ggml_tensor * inp = build_inp_raw();

        // Llama4UnfoldConvolution
        {
            ggml_tensor * kernel = ggml_reshape_4d(ctx0, model.patch_embeddings_0,
                                                    patch_size, patch_size, 3, n_embd);
            inp = ggml_im2col(ctx0, kernel, inp, patch_size, patch_size, 0, 0, 1, 1, true, inp->type);
            inp = ggml_mul_mat(ctx0, model.patch_embeddings_0, inp);
            inp = ggml_reshape_2d(ctx0, inp, n_embd, n_patches);
            cb(inp, "patch_conv", -1);
        }

        // add CLS token
        inp = ggml_concat(ctx0, inp, model.class_embedding, 1);

        // build ViT with 2D position embeddings
        auto add_pos = [&](ggml_tensor * cur, const clip_layer &) {
            // first half is X axis and second half is Y axis
            // ref: https://github.com/huggingface/transformers/blob/40a493c7ed4f19f08eadb0639cf26d49bfa5e180/src/transformers/models/llama4/modeling_llama4.py#L1312
            // ref: https://github.com/Blaizzy/mlx-vlm/blob/a57156aa87b33cca6e5ee6cfc14dd4ef8f611be6/mlx_vlm/models/llama4/vision.py#L441
            return build_rope_2d(ctx0, cur, pos_w, pos_h, hparams.rope_theta, false);
        };
        ggml_tensor * cur = build_vit(
                                inp, n_pos,
                                NORM_TYPE_NORMAL,
                                hparams.ffn_op,
                                model.position_embeddings,
                                add_pos);

        // remove CLS token
        cur = ggml_view_2d(ctx0, cur,
            n_embd, n_patches,
            ggml_row_size(cur->type, n_embd), 0);

        // pixel shuffle
        // based on Llama4VisionPixelShuffleMLP
        // https://github.com/huggingface/transformers/blob/2932f318a20d9e54cc7aea052e040164d85de7d6/src/transformers/models/llama4/modeling_llama4.py#L1151
        {
            const int scale_factor = model.hparams.proj_scale_factor;
            const int bsz = 1; // batch size, always 1 for now since we don't support batching
            GGML_ASSERT(scale_factor > 0);
            GGML_ASSERT(n_patches_x == n_patches_y); // llama4 only supports square images
            cur = ggml_reshape_4d(ctx0, cur,
                n_embd * scale_factor,
                n_patches_x / scale_factor,
                n_patches_y,
                bsz);
            cur = ggml_permute(ctx0, cur, 0, 2, 1, 3);
            cur = ggml_reshape_4d(ctx0, ggml_cont(ctx0, cur),
                n_embd * scale_factor * scale_factor,
                n_patches_x / scale_factor,
                n_patches_y / scale_factor,
                bsz);
            cur = ggml_permute(ctx0, cur, 0, 2, 1, 3);
            // flatten to 2D
            cur = ggml_reshape_2d(ctx0, ggml_cont(ctx0, cur),
                n_embd * scale_factor * scale_factor,
                n_patches / scale_factor / scale_factor);
            cb(cur, "pixel_shuffle", -1);
        }

        // based on Llama4VisionMLP2 (always uses GELU activation, no bias)
        {
            cur = ggml_mul_mat(ctx0, model.mm_model_mlp_1_w, cur);
            cur = ggml_gelu(ctx0, cur);
            cur = ggml_mul_mat(ctx0, model.mm_model_mlp_2_w, cur);
            cur = ggml_gelu(ctx0, cur);
            cb(cur, "adapter_mlp", -1);
        }

        // Llama4MultiModalProjector
        cur = ggml_mul_mat(ctx0, model.mm_model_proj, cur);
        cb(cur, "projected", -1);

        // build the graph
        ggml_build_forward_expand(gf, cur);

        return gf;
    }

    // this graph is used by llava, granite and glm
    // due to having embedding_stack (used by granite), we cannot reuse build_vit
    ggml_cgraph * build_llava() {
        const int batch_size = 1;
        const int n_pos = n_patches + (model.class_embedding ? 1 : 0);

        GGML_ASSERT(n_patches_x == n_patches_y && "only square images supported");

        // Calculate the deepest feature layer based on hparams and projector type
        int max_feature_layer = n_layer;
        {
            // Get the index of the second to last layer; this is the default for models that have a llava projector
            int il_last = hparams.n_layer - 1;
            int deepest_feature_layer = -1;

            if (ctx->proj_type == PROJECTOR_TYPE_MINICPMV || ctx->proj_type == PROJECTOR_TYPE_GLM_EDGE) {
                il_last += 1;
            }

            // If we set explicit vision feature layers, only go up to the deepest one
            // NOTE: only used by granite-vision models for now
            for (const auto & feature_layer : hparams.vision_feature_layer) {
                if (feature_layer > deepest_feature_layer) {
                    deepest_feature_layer = feature_layer;
                }
            }
            max_feature_layer = deepest_feature_layer < 0 ? il_last : deepest_feature_layer;
        }

        ggml_tensor * inp = build_inp();

        // concat class_embeddings and patch_embeddings
        if (model.class_embedding) {
            inp = ggml_concat(ctx0, inp, model.class_embedding, 1);
        }

        ggml_tensor * positions = ggml_new_tensor_1d(ctx0, GGML_TYPE_I32, n_pos);
        ggml_set_name(positions, "positions");
        ggml_set_input(positions);

        inp = ggml_add(ctx0, inp, ggml_get_rows(ctx0, model.position_embeddings, positions));

        ggml_tensor * inpL = inp;

        // pre-layernorm
        if (model.pre_ln_w) {
            inpL = build_norm(inpL, model.pre_ln_w, model.pre_ln_b, NORM_TYPE_NORMAL, eps, -1);
            cb(inpL, "pre_ln", -1);
        }

        std::vector<ggml_tensor *> embedding_stack;
        const auto & vision_feature_layer = hparams.vision_feature_layer;

        // loop over layers
        for (int il = 0; il < max_feature_layer; il++) {
            auto & layer = model.layers[il];
            ggml_tensor * cur = inpL; // inpL = residual, cur = hidden_states

            // If this is an embedding feature layer, save the output.
            // NOTE: 0 index here refers to the input to the encoder.
            if (vision_feature_layer.find(il) != vision_feature_layer.end()) {
                embedding_stack.push_back(cur);
            }

            // layernorm1
            cur = build_norm(cur, layer.ln_1_w, layer.ln_1_b, NORM_TYPE_NORMAL, eps, il);
            cb(cur, "layer_inp_normed", il);

            // self-attention
            {
                ggml_tensor * Qcur = ggml_mul_mat(ctx0, layer.q_w, cur);
                if (layer.q_b) {
                    Qcur = ggml_add(ctx0, Qcur, layer.q_b);
                }

                ggml_tensor * Kcur = ggml_mul_mat(ctx0, layer.k_w, cur);
                if (layer.k_b) {
                    Kcur = ggml_add(ctx0, Kcur, layer.k_b);
                }

                ggml_tensor * Vcur = ggml_mul_mat(ctx0, layer.v_w, cur);
                if (layer.v_b) {
                    Vcur = ggml_add(ctx0, Vcur, layer.v_b);
                }

                Qcur = ggml_reshape_3d(ctx0, Qcur, d_head, n_head, n_pos);
                Kcur = ggml_reshape_3d(ctx0, Kcur, d_head, n_head, n_pos);
                Vcur = ggml_reshape_3d(ctx0, Vcur, d_head, n_head, n_pos);

                cb(Qcur, "Qcur", il);
                cb(Kcur, "Kcur", il);
                cb(Vcur, "Vcur", il);

                cur = build_attn(layer.o_w, layer.o_b,
                    Qcur, Kcur, Vcur, nullptr, kq_scale, il);
                cb(cur, "attn_out", il);
            }

            // re-add the layer input, e.g., residual
            cur = ggml_add(ctx0, cur, inpL);

            inpL = cur; // inpL = residual, cur = hidden_states

            cb(cur, "ffn_inp", il);

            // layernorm2
            cur = build_norm(cur, layer.ln_2_w, layer.ln_2_b, NORM_TYPE_NORMAL, eps, il);
            cb(cur, "ffn_inp_normed", il);

            // ffn
            cur = build_ffn(cur,
                layer.ff_up_w, layer.ff_up_b,
                layer.ff_gate_w, layer.ff_gate_b,
                layer.ff_down_w, layer.ff_down_b,
                hparams.ffn_op, il);

            cb(cur, "ffn_out", il);

            // residual 2
            cur = ggml_add(ctx0, inpL, cur);
            cb(cur, "layer_out", il);

            inpL = cur;
        }

        // post-layernorm
        if (model.post_ln_w) {
            inpL = build_norm(inpL, model.post_ln_w, model.post_ln_b, NORM_TYPE_NORMAL, eps, -1);
        }

        ggml_tensor * embeddings = inpL;

        // process vision feature layers (used by granite)
        {
            // final layer is a vision feature layer
            if (vision_feature_layer.find(max_feature_layer) != vision_feature_layer.end()) {
                embedding_stack.push_back(inpL);
            }

            // If feature layers are explicitly set, stack them (if we have multiple)
            if (!embedding_stack.empty()) {
                embeddings = embedding_stack[0];
                for (size_t i = 1; i < embedding_stack.size(); i++) {
                    embeddings = ggml_concat(ctx0, embeddings, embedding_stack[i], 0);
                }
            }
        }

        // llava projector (also used by granite)
        if (ctx->has_llava_projector) {
            embeddings = ggml_reshape_2d(ctx0, embeddings, embeddings->ne[0], embeddings->ne[1]);

            ggml_tensor * patches = ggml_new_tensor_1d(ctx0, GGML_TYPE_I32, n_patches);
            ggml_set_name(patches, "patches");
            ggml_set_input(patches);

            // shape [1, 576, 1024]
            // ne is whcn, ne = [1024, 576, 1, 1]
            embeddings = ggml_get_rows(ctx0, embeddings, patches);

            // print_tensor_info(embeddings, "embeddings");

            // llava projector
            if (ctx->proj_type == PROJECTOR_TYPE_MLP) {
                embeddings = ggml_mul_mat(ctx0, model.mm_0_w, embeddings);
                embeddings = ggml_add(ctx0, embeddings, model.mm_0_b);

                embeddings = ggml_gelu(ctx0, embeddings);
                if (model.mm_2_w) {
                    embeddings = ggml_mul_mat(ctx0, model.mm_2_w, embeddings);
                    embeddings = ggml_add(ctx0, embeddings, model.mm_2_b);
                }
            }
            else if (ctx->proj_type == PROJECTOR_TYPE_MLP_NORM) {
                embeddings = ggml_mul_mat(ctx0, model.mm_0_w, embeddings);
                embeddings = ggml_add(ctx0, embeddings, model.mm_0_b);
                // ggml_tensor_printf(embeddings, "mm_0_w",0,true,false);
                // First LayerNorm
                embeddings = ggml_norm(ctx0, embeddings, eps);
                embeddings = ggml_add(ctx0, ggml_mul(ctx0, embeddings, model.mm_1_w),
                                    model.mm_1_b);

                // GELU activation
                embeddings = ggml_gelu(ctx0, embeddings);

                // Second linear layer
                embeddings = ggml_mul_mat(ctx0, model.mm_3_w, embeddings);
                embeddings = ggml_add(ctx0, embeddings, model.mm_3_b);

                // Second LayerNorm
                embeddings = ggml_norm(ctx0, embeddings, eps);
                embeddings = ggml_add(ctx0, ggml_mul(ctx0, embeddings, model.mm_4_w),
                                    model.mm_4_b);
            }
            else if (ctx->proj_type == PROJECTOR_TYPE_LDP) {
                // MobileVLM projector
                int n_patch = 24;
                ggml_tensor * mlp_1 = ggml_mul_mat(ctx0, model.mm_model_mlp_1_w, embeddings);
                mlp_1 = ggml_add(ctx0, mlp_1, model.mm_model_mlp_1_b);
                mlp_1 = ggml_gelu(ctx0, mlp_1);
                ggml_tensor * mlp_3 = ggml_mul_mat(ctx0, model.mm_model_mlp_3_w, mlp_1);
                mlp_3 = ggml_add(ctx0, mlp_3, model.mm_model_mlp_3_b);
                // mlp_3 shape = [1, 576, 2048], ne = [2048, 576, 1, 1]

                // block 1
                ggml_tensor * block_1 = nullptr;
                {
                    // transpose from [1, 576, 2048] --> [1, 2048, 576] --> [1, 2048, 24, 24]
                    mlp_3 = ggml_cont(ctx0, ggml_permute(ctx0, mlp_3, 1, 0, 2, 3));
                    mlp_3 = ggml_reshape_4d(ctx0, mlp_3, n_patch, n_patch, mlp_3->ne[1], mlp_3->ne[2]);
                    // stride = 1, padding = 1, bias is nullptr
                    block_1 = ggml_conv_2d_dw(ctx0, model.mm_model_block_1_block_0_0_w, mlp_3, 1, 1, 1, 1, 1, 1);

                    // layer norm
                    // // block_1 shape = [1, 2048, 24, 24], ne = [24, 24, 2048, 1]
                    block_1 = ggml_cont(ctx0, ggml_permute(ctx0, block_1, 1, 2, 0, 3));
                    // block_1 shape = [1, 24, 24, 2048], ne = [2048, 24, 24, 1]
                    block_1 = ggml_norm(ctx0, block_1, eps);
                    block_1 = ggml_add(ctx0, ggml_mul(ctx0, block_1, model.mm_model_block_1_block_0_1_w), model.mm_model_block_1_block_0_1_b);
                    block_1 = ggml_cont(ctx0, ggml_permute(ctx0, block_1, 2, 0, 1, 3));

                    // block_1 shape = [1, 2048, 24, 24], ne = [24, 24, 2048, 1]
                    // hardswish
                    ggml_tensor * block_1_hw = ggml_hardswish(ctx0, block_1);

                    block_1 = ggml_pool_2d(ctx0, block_1_hw, GGML_OP_POOL_AVG, block_1_hw->ne[0], block_1_hw->ne[1], block_1_hw->ne[0], block_1_hw->ne[1], 0, 0);
                    // block_1 shape = [1, 2048, 1, 1], ne = [1, 1, 2048, 1]
                    // pointwise conv
                    block_1 = ggml_reshape_2d(ctx0, block_1, block_1->ne[0]*block_1->ne[1]*block_1->ne[2], block_1->ne[3]);
                    block_1 = ggml_mul_mat(ctx0, model.mm_model_block_1_block_1_fc1_w, block_1);
                    block_1 = ggml_add(ctx0, block_1, model.mm_model_block_1_block_1_fc1_b);
                    block_1 = ggml_relu(ctx0, block_1);
                    block_1 = ggml_mul_mat(ctx0, model.mm_model_block_1_block_1_fc2_w, block_1);
                    block_1 = ggml_add(ctx0, block_1, model.mm_model_block_1_block_1_fc2_b);
                    block_1 = ggml_hardsigmoid(ctx0, block_1);
                    // block_1_hw shape = [1, 2048, 24, 24], ne = [24, 24, 2048, 1], block_1 shape = [1, 2048], ne = [2048, 1, 1, 1]
                    block_1 = ggml_reshape_4d(ctx0, block_1, 1, 1, block_1->ne[0], block_1->ne[1]);
                    block_1 = ggml_mul(ctx0, block_1_hw, block_1);

                    int w = block_1->ne[0], h = block_1->ne[1];
                    block_1 = ggml_reshape_3d(ctx0, block_1, w*h, block_1->ne[2], block_1->ne[3]);
                    block_1 = ggml_cont(ctx0, ggml_permute(ctx0, block_1, 1, 0, 2, 3));

                    // block_1 shape = [1, 24*24, 2048], ne = [24*24, 2048, 1]
                    block_1 = ggml_mul_mat(ctx0, model.mm_model_block_1_block_2_0_w, block_1);
                    block_1 = ggml_reshape_4d(ctx0, block_1, block_1->ne[0], w, h, block_1->ne[3]);

                    // block_1 shape = [1, 24, 24, 2048], ne = [2048, 24, 24, 1]
                    block_1 = ggml_norm(ctx0, block_1, eps);
                    block_1 = ggml_add(ctx0, ggml_mul(ctx0, block_1, model.mm_model_block_1_block_2_1_w), model.mm_model_block_1_block_2_1_b);
                    block_1 = ggml_cont(ctx0, ggml_permute(ctx0, block_1, 2, 0, 1, 3));
                    // block1 shape = [1, 2048, 24, 24], ne = [24, 24, 2048, 1]
                    // residual
                    block_1 = ggml_add(ctx0, mlp_3, block_1);
                }

                // block_2
                {
                    // stride = 2
                    block_1 = ggml_conv_2d_dw(ctx0, model.mm_model_block_2_block_0_0_w, block_1, 2, 2, 1, 1, 1, 1);

                    // block_1 shape = [1, 2048, 12, 12], ne = [12, 12, 2048, 1]
                    // layer norm
                    block_1 = ggml_cont(ctx0, ggml_permute(ctx0, block_1, 1, 2, 0, 3));
                    // block_1 shape = [1, 12, 12, 2048], ne = [2048, 12, 12, 1]
                    block_1 = ggml_norm(ctx0, block_1, eps);
                    block_1 = ggml_add(ctx0, ggml_mul(ctx0, block_1, model.mm_model_block_2_block_0_1_w), model.mm_model_block_2_block_0_1_b);
                    block_1 = ggml_cont(ctx0, ggml_permute(ctx0, block_1, 2, 0, 1, 3));
                    // block_1 shape = [1, 2048, 12, 12], ne = [12, 12, 2048, 1]
                    // hardswish
                    ggml_tensor * block_1_hw = ggml_hardswish(ctx0, block_1);

                    // not sure the parameters is right for globalAvgPooling
                    block_1 = ggml_pool_2d(ctx0, block_1_hw, GGML_OP_POOL_AVG, block_1_hw->ne[0], block_1_hw->ne[1], block_1_hw->ne[0], block_1_hw->ne[1], 0, 0);
                    // block_1 shape = [1, 2048, 1, 1], ne = [1, 1, 2048, 1]
                    // pointwise conv
                    block_1 = ggml_reshape_2d(ctx0, block_1, block_1->ne[0]*block_1->ne[1]*block_1->ne[2], block_1->ne[3]);
                    block_1 = ggml_mul_mat(ctx0, model.mm_model_block_2_block_1_fc1_w, block_1);
                    block_1 = ggml_add(ctx0, block_1, model.mm_model_block_2_block_1_fc1_b);
                    block_1 = ggml_relu(ctx0, block_1);
                    block_1 = ggml_mul_mat(ctx0, model.mm_model_block_2_block_1_fc2_w, block_1);
                    block_1 = ggml_add(ctx0, block_1, model.mm_model_block_2_block_1_fc2_b);
                    block_1 = ggml_hardsigmoid(ctx0, block_1);

                    // block_1_hw shape = [1, 2048, 12, 12], ne = [12, 12, 2048, 1], block_1 shape = [1, 2048, 1, 1], ne = [1, 1, 2048, 1]
                    block_1 = ggml_reshape_4d(ctx0, block_1, 1, 1, block_1->ne[0], block_1->ne[1]);
                    block_1 = ggml_mul(ctx0, block_1_hw, block_1);

                    int w = block_1->ne[0], h = block_1->ne[1];
                    block_1 = ggml_reshape_3d(ctx0, block_1, w*h, block_1->ne[2], block_1->ne[3]);
                    block_1 = ggml_cont(ctx0, ggml_permute(ctx0, block_1, 1, 0, 2, 3));
                    // block_1 shape = [1, 24*24, 2048], ne = [24*24, 2048, 1]
                    block_1 = ggml_mul_mat(ctx0, model.mm_model_block_2_block_2_0_w, block_1);
                    block_1 = ggml_reshape_4d(ctx0, block_1, block_1->ne[0], w, h, block_1->ne[3]);


                    // block_1 shape = [1, 12, 12, 2048], ne = [2048, 12, 12, 1]
                    block_1 = ggml_norm(ctx0, block_1, eps);
                    block_1 = ggml_add(ctx0, ggml_mul(ctx0, block_1, model.mm_model_block_2_block_2_1_w), model.mm_model_block_2_block_2_1_b);
                    block_1 = ggml_reshape_3d(ctx0, block_1, block_1->ne[0], block_1->ne[1] * block_1->ne[2], block_1->ne[3]);
                    // block_1 shape = [1, 144, 2048], ne = [2048, 144, 1]
                }
                embeddings = block_1;
            }
            else if (ctx->proj_type == PROJECTOR_TYPE_LDPV2)
            {
                int n_patch = 24;
                ggml_tensor * mlp_0 = ggml_mul_mat(ctx0, model.mm_model_mlp_0_w, embeddings);
                mlp_0 = ggml_add(ctx0, mlp_0, model.mm_model_mlp_0_b);
                mlp_0 = ggml_gelu(ctx0, mlp_0);
                ggml_tensor * mlp_2 = ggml_mul_mat(ctx0, model.mm_model_mlp_2_w, mlp_0);
                mlp_2 = ggml_add(ctx0, mlp_2, model.mm_model_mlp_2_b);
                // mlp_2 ne = [2048, 576, 1, 1]
                // // AVG Pool Layer 2*2, strides = 2
                mlp_2 = ggml_cont(ctx0, ggml_permute(ctx0, mlp_2, 1, 0, 2, 3));
                // mlp_2 ne = [576, 2048, 1, 1]
                mlp_2 = ggml_reshape_4d(ctx0, mlp_2, n_patch, n_patch, mlp_2->ne[1], mlp_2->ne[2]);
                // mlp_2 ne [24, 24, 2048, 1]
                mlp_2 = ggml_pool_2d(ctx0, mlp_2, GGML_OP_POOL_AVG, 2, 2, 2, 2, 0, 0);
                // weight ne = [3, 3, 2048, 1]
                ggml_tensor * peg_0 = ggml_conv_2d_dw(ctx0, model.mm_model_peg_0_w, mlp_2, 1, 1, 1, 1, 1, 1);
                peg_0 = ggml_cont(ctx0, ggml_permute(ctx0, peg_0, 1, 2, 0, 3));
                peg_0 = ggml_add(ctx0, peg_0, model.mm_model_peg_0_b);
                mlp_2 = ggml_cont(ctx0, ggml_permute(ctx0, mlp_2, 1, 2, 0, 3));
                peg_0 = ggml_add(ctx0, peg_0, mlp_2);
                peg_0 = ggml_reshape_3d(ctx0, peg_0, peg_0->ne[0], peg_0->ne[1] * peg_0->ne[2], peg_0->ne[3]);
                embeddings = peg_0;
            }
            else {
                GGML_ABORT("fatal error");
            }
        }

        // glm projector
        else if (ctx->proj_type == PROJECTOR_TYPE_GLM_EDGE) {
            size_t gridsz = (size_t)sqrt(embeddings->ne[1]);
            embeddings = ggml_cont(ctx0, ggml_permute(ctx0,embeddings,1,0,2,3));
            embeddings = ggml_reshape_3d(ctx0, embeddings, gridsz, gridsz, embeddings->ne[1]);
            embeddings = ggml_conv_2d(ctx0, model.mm_model_adapter_conv_w, embeddings, 2, 2, 0, 0, 1, 1);
            embeddings = ggml_reshape_3d(ctx0, embeddings,embeddings->ne[0]*embeddings->ne[1] , embeddings->ne[2], batch_size);
            embeddings = ggml_cont(ctx0, ggml_permute(ctx0,embeddings, 1, 0, 2, 3));
            embeddings = ggml_add(ctx0, embeddings, model.mm_model_adapter_conv_b);
            // GLU
            {
                embeddings = ggml_mul_mat(ctx0, model.mm_model_mlp_0_w, embeddings);
                embeddings = ggml_norm(ctx0, embeddings, eps);
                embeddings = ggml_add(ctx0, ggml_mul(ctx0, embeddings, model.mm_model_ln_q_w), model.mm_model_ln_q_b);
                embeddings = ggml_gelu_inplace(ctx0, embeddings);
                ggml_tensor * x = embeddings;
                embeddings = ggml_mul_mat(ctx0, model.mm_model_mlp_2_w, embeddings);
                x = ggml_mul_mat(ctx0, model.mm_model_mlp_1_w,x);
                embeddings = ggml_silu_inplace(ctx0, embeddings);
                embeddings = ggml_mul(ctx0, embeddings,x);
                embeddings = ggml_mul_mat(ctx0, model.mm_model_mlp_3_w, embeddings);
            }
            // arrangement of BOI/EOI token embeddings
            // note: these embeddings are not present in text model, hence we cannot process them as text tokens
            // see: https://huggingface.co/THUDM/glm-edge-v-2b/blob/main/siglip.py#L53
            {
                embeddings = ggml_concat(ctx0, model.mm_glm_tok_boi, embeddings, 1); // BOI
                embeddings = ggml_concat(ctx0, embeddings, model.mm_glm_tok_eoi, 1); // EOI
            }
        }

        else {
            GGML_ABORT("llava: unknown projector type");
        }

        // build the graph
        ggml_build_forward_expand(gf, embeddings);

        return gf;
    }

    // whisper encoder with ultravox projector
    ggml_cgraph * build_ultravox() {
        const int n_step = img.nx;
        const int n_pos  = n_step / 2;

        ggml_tensor * inp = build_inp_raw(1);

        ggml_tensor * positions = ggml_new_tensor_1d(ctx0, GGML_TYPE_I32, n_pos);
        ggml_set_name(positions, "positions");
        ggml_set_input(positions);

        // conv1d block
        {
            // convolution + gelu
            ggml_tensor * cur = ggml_conv_1d_ph(ctx0, model.conv1d_1_w, inp, 1, 1);
            cur = ggml_add(ctx0, cur, model.conv1d_1_b);

            cur = ggml_gelu(ctx0, cur);

            cur = ggml_conv_1d_ph(ctx0, model.conv1d_2_w, cur, 2, 1);
            cur = ggml_add(ctx0, cur, model.conv1d_2_b);

            cur = ggml_gelu(ctx0, cur);
            // transpose
            inp = ggml_cont(ctx0, ggml_transpose(ctx0, cur));
            cb(inp, "after_conv1d", -1);
        }

        // sanity check (only check one layer, but it should be the same for all)
        GGML_ASSERT(model.layers[0].ln_1_w && model.layers[0].ln_1_b);
        GGML_ASSERT(model.layers[0].ln_2_w && model.layers[0].ln_2_b);
        GGML_ASSERT(model.layers[0].q_b);
        GGML_ASSERT(model.layers[0].v_b);
        GGML_ASSERT(!model.layers[0].k_b); // no bias for k
        GGML_ASSERT(model.post_ln_w && model.post_ln_b);

        ggml_tensor * pos_embd_selected = ggml_get_rows(ctx0, model.position_embeddings, positions);
        ggml_tensor * cur = build_vit(
                                inp, n_pos,
                                NORM_TYPE_NORMAL,
                                hparams.ffn_op,
                                pos_embd_selected,
                                nullptr);

        cb(cur, "after_transformer", -1);

        // StackAudioFrames
        // https://huggingface.co/fixie-ai/ultravox-v0_5-llama-3_2-1b/blob/main/ultravox_model.py
        {
            int64_t stride = n_embd * hparams.proj_stack_factor;
            int64_t padded_len = GGML_PAD(ggml_nelements(cur), stride);
            int64_t pad = padded_len - ggml_nelements(cur);
            if (pad > 0) {
                cur = ggml_view_1d(ctx0, cur, ggml_nelements(cur), 0);
                cur = ggml_pad(ctx0, cur, pad, 0, 0, 0);
            }
            cur = ggml_view_2d(ctx0, cur, stride, padded_len / stride,
                                ggml_row_size(cur->type, stride), 0);
        }

        cb(cur, "after_stacked", -1);

        // UltravoxProjector
        {
            // pre-norm
            cur = ggml_rms_norm(ctx0, cur, 1e-6);
            cur = ggml_mul(ctx0, cur, model.mm_norm_pre_w);

            // ffn in
            cur = ggml_mul_mat(ctx0, model.mm_1_w, cur);

            // swiglu
            {
                int64_t split_point = cur->ne[0] / 2;
                ggml_tensor * x0 = ggml_cont(ctx0, ggml_view_2d(ctx0, cur, split_point, cur->ne[1], cur->nb[1], 0));
                ggml_tensor * x1 = ggml_cont(ctx0, ggml_view_2d(ctx0, cur, split_point, cur->ne[1], cur->nb[1], split_point * ggml_element_size(cur)));

                // see SwiGLU in ultravox_model.py, the second half passed through is silu, not the first half
                x1 = ggml_silu(ctx0, x1);
                cur = ggml_mul(ctx0, x0, x1);
            }

            // mid-norm
            cur = ggml_rms_norm(ctx0, cur, 1e-6);
            cur = ggml_mul(ctx0, cur, model.mm_norm_mid_w);

            // ffn out
            cur = ggml_mul_mat(ctx0, model.mm_2_w, cur);
        }

        cb(cur, "projected", -1);

        ggml_build_forward_expand(gf, cur);

        return gf;
    }

private:
    //
    // utility functions
    //

    void cb(ggml_tensor * cur0, const char * name, int il) const {
        if (ctx->debug_graph) {
            ggml_tensor * cur = ggml_cpy(ctx0, cur0, ggml_dup_tensor(ctx0, cur0));
            std::string cur_name = il >= 0 ? std::string(name) + "_" + std::to_string(il) : name;
            ggml_set_name(cur, cur_name.c_str());
            ggml_set_output(cur);
            ggml_build_forward_expand(gf, cur);
            ctx->debug_print_tensors.push_back(cur);
        }
    }

    // build vision transformer (ViT) cgraph
    // this function should cover most of the models
    // if your model has specific features, you should probably duplicate this function
    ggml_tensor * build_vit(
                ggml_tensor * inp,
                int64_t n_pos,
                norm_type norm_t,
                ffn_op_type ffn_t,
                ggml_tensor * learned_pos_embd,
                std::function<ggml_tensor *(ggml_tensor *, const clip_layer &)> add_pos
            ) {
        if (learned_pos_embd) {
            inp = ggml_add(ctx0, inp, learned_pos_embd);
            cb(inp, "pos_embed", -1);
        }

        ggml_tensor * inpL = inp;

        // pre-layernorm
        if (model.pre_ln_w) {
            inpL = build_norm(inpL, model.pre_ln_w, model.pre_ln_b, norm_t, eps, -1);
            cb(inpL, "pre_ln", -1);
        }

        // loop over layers
        for (int il = 0; il < n_layer; il++) {
            auto & layer = model.layers[il];
            ggml_tensor * cur = inpL; // inpL = residual, cur = hidden_states

            // layernorm1
            cur = build_norm(cur, layer.ln_1_w, layer.ln_1_b, norm_t, eps, il);
            cb(cur, "layer_inp_normed", il);

            // self-attention
            {
                ggml_tensor * Qcur = ggml_mul_mat(ctx0, layer.q_w, cur);
                if (layer.q_b) {
                    Qcur = ggml_add(ctx0, Qcur, layer.q_b);
                }

                ggml_tensor * Kcur = ggml_mul_mat(ctx0, layer.k_w, cur);
                if (layer.k_b) {
                    Kcur = ggml_add(ctx0, Kcur, layer.k_b);
                }

                ggml_tensor * Vcur = ggml_mul_mat(ctx0, layer.v_w, cur);
                if (layer.v_b) {
                    Vcur = ggml_add(ctx0, Vcur, layer.v_b);
                }

                if (layer.q_norm) {
                    Qcur = build_norm(Qcur, layer.q_norm, NULL, norm_t, eps, il);
                    cb(Qcur, "Qcur_norm", il);
                }

                if (layer.k_norm) {
                    Kcur = build_norm(Kcur, layer.k_norm, NULL, norm_t, eps, il);
                    cb(Kcur, "Kcur_norm", il);
                }

                Qcur = ggml_reshape_3d(ctx0, Qcur, d_head, n_head, n_pos);
                Kcur = ggml_reshape_3d(ctx0, Kcur, d_head, n_head, n_pos);
                Vcur = ggml_reshape_3d(ctx0, Vcur, d_head, n_head, n_pos);

                cb(Qcur, "Qcur", il);
                cb(Kcur, "Kcur", il);
                cb(Vcur, "Vcur", il);

                if (add_pos) {
                    Qcur = add_pos(Qcur, layer);
                    Kcur = add_pos(Kcur, layer);
                    cb(Qcur, "Qcur_pos", il);
                    cb(Kcur, "Kcur_pos", il);
                }

                cur = build_attn(layer.o_w, layer.o_b,
                    Qcur, Kcur, Vcur, nullptr, kq_scale, il);
                cb(cur, "attn_out", il);
            }

            if (layer.ls_1_w) {
                cur = ggml_mul(ctx0, cur, layer.ls_1_w);
                cb(cur, "attn_out_scaled", il);
            }

            // re-add the layer input, e.g., residual
            cur = ggml_add(ctx0, cur, inpL);

            inpL = cur; // inpL = residual, cur = hidden_states

            cb(cur, "ffn_inp", il);

            // layernorm2
            cur = build_norm(cur, layer.ln_2_w, layer.ln_2_b, norm_t, eps, il);
            cb(cur, "ffn_inp_normed", il);

            // ffn
            cur = build_ffn(cur,
                layer.ff_up_w, layer.ff_up_b,
                layer.ff_gate_w, layer.ff_gate_b,
                layer.ff_down_w, layer.ff_down_b,
                ffn_t, il);

            cb(cur, "ffn_out", il);

            if (layer.ls_2_w) {
                cur = ggml_mul(ctx0, cur, layer.ls_2_w);
                cb(cur, "ffn_out_scaled", il);
            }

            // residual 2
            cur = ggml_add(ctx0, inpL, cur);
            cb(cur, "layer_out", il);

            inpL = cur;
        }

        // post-layernorm
        if (model.post_ln_w) {
            inpL = build_norm(inpL, model.post_ln_w, model.post_ln_b, norm_t, eps, -1);
        }
        return inpL;
    }

    // build the input after conv2d (inp_raw --> patches)
    // returns tensor with shape [n_embd, n_patches]
    ggml_tensor * build_inp() {
        ggml_tensor * inp_raw = build_inp_raw();
        ggml_tensor * inp = ggml_conv_2d(ctx0, model.patch_embeddings_0, inp_raw, patch_size, patch_size, 0, 0, 1, 1);
        inp = ggml_reshape_2d(ctx0, inp, n_patches, n_embd);
        inp = ggml_cont(ctx0, ggml_transpose(ctx0, inp));
        if (model.patch_bias) {
            inp = ggml_add(ctx0, inp, model.patch_bias);
            cb(inp, "patch_bias", -1);
        }
        return inp;
    }

    ggml_tensor * build_inp_raw(int channels = 3) {
        ggml_tensor * inp_raw = ggml_new_tensor_3d(ctx0, GGML_TYPE_F32, img.nx, img.ny, channels);
        ggml_set_name(inp_raw, "inp_raw");
        ggml_set_input(inp_raw);
        return inp_raw;
    }

    ggml_tensor * build_norm(
            ggml_tensor * cur,
            ggml_tensor * mw,
            ggml_tensor * mb,
            norm_type type,
            float norm_eps,
            int il) const {

        cur = type == NORM_TYPE_RMS
            ? ggml_rms_norm(ctx0, cur, norm_eps)
            : ggml_norm(ctx0, cur, norm_eps);

        if (mw || mb) {
            cb(cur, "norm", il);
        }

        if (mw) {
            cur = ggml_mul(ctx0, cur, mw);
            if (mb) {
                cb(cur, "norm_w", il);
            }
        }

        if (mb) {
            cur = ggml_add(ctx0, cur, mb);
        }

        return cur;
    }

    ggml_tensor * build_ffn(
            ggml_tensor * cur,
            ggml_tensor * up,
            ggml_tensor * up_b,
            ggml_tensor * gate,
            ggml_tensor * gate_b,
            ggml_tensor * down,
            ggml_tensor * down_b,
            ffn_op_type type_op,
            int il) const {

        ggml_tensor * tmp = up ? ggml_mul_mat(ctx0, up, cur) : cur;
        cb(tmp, "ffn_up", il);

        if (up_b) {
            tmp = ggml_add(ctx0, tmp, up_b);
            cb(tmp, "ffn_up_b", il);
        }

        if (gate) {
            cur = ggml_mul_mat(ctx0, gate, cur);
            cb(cur, "ffn_gate", il);

            if (gate_b) {
                cur = ggml_add(ctx0, cur, gate_b);
                cb(cur, "ffn_gate_b", il);
            }
        } else {
            cur = tmp;
        }

        switch (type_op) {
            case FFN_SILU:
                {
                    cur = ggml_silu(ctx0, cur);
                    cb(cur, "ffn_silu", il);
                } break;
            case FFN_GELU:
                {
                    cur = ggml_gelu(ctx0, cur);
                    cb(cur, "ffn_gelu", il);
                } break;
            case FFN_GELU_QUICK:
                {
                    cur = ggml_gelu_quick(ctx0, cur);
                    cb(cur, "ffn_relu", il);
                } break;
        }

        // we only support parallel ffn for now
        if (gate) {
            cur = ggml_mul(ctx0, cur, tmp);
            cb(cur, "ffn_gate_par", il);
        }

        if (down) {
            cur = ggml_mul_mat(ctx0, down, cur);
        }

        if (down_b) {
            cb(cur, "ffn_down", il);
        }

        if (down_b) {
            cur = ggml_add(ctx0, cur, down_b);
        }

        return cur;
    }

    ggml_tensor * build_attn(
            ggml_tensor * wo,
            ggml_tensor * wo_b,
            ggml_tensor * q_cur,
            ggml_tensor * k_cur,
            ggml_tensor * v_cur,
            ggml_tensor * kq_mask,
            float kq_scale,
            int il) const {
        // these nodes are added to the graph together so that they are not reordered
        // by doing so, the number of splits in the graph is reduced
        ggml_build_forward_expand(gf, q_cur);
        ggml_build_forward_expand(gf, k_cur);
        ggml_build_forward_expand(gf, v_cur);

        ggml_tensor * q = ggml_permute(ctx0, q_cur, 0, 2, 1, 3);
        //cb(q, "q", il);

        ggml_tensor * k = ggml_permute(ctx0, k_cur, 0, 2, 1, 3);
        //cb(k, "k", il);

        ggml_tensor * v = ggml_permute(ctx0, v_cur, 1, 2, 0, 3);
        v = ggml_cont(ctx0, v);
        //cb(k, "v", il);

        ggml_tensor * cur;

        // TODO @ngxson : support flash attention
        {
            const auto n_tokens = q->ne[1];
            const auto n_head   = q->ne[2];
            // const auto n_kv     = k->ne[1]; // for flash attention

            ggml_tensor * kq = ggml_mul_mat(ctx0, k, q);
            // F32 may not needed for vision encoders?
            // ggml_mul_mat_set_prec(kq, GGML_PREC_F32);

            kq = ggml_soft_max_ext(ctx0, kq, kq_mask, kq_scale, 0.0f);

            ggml_tensor * kqv = ggml_mul_mat(ctx0, v, kq);
            cur = ggml_permute(ctx0, kqv, 0, 2, 1, 3);
            cur = ggml_cont_2d(ctx0, cur, cur->ne[0]*n_head, n_tokens);
        }

        cb(cur, "kqv_out", il);

        if (wo) {
            cur = ggml_mul_mat(ctx0, wo, cur);
        }

        if (wo_b) {
            cur = ggml_add(ctx0, cur, wo_b);
        }

        return cur;
    }

    // implementation of the 2D RoPE without adding a new op in ggml
    // this is not efficient (use double the memory), but works on all backends
    // TODO: there was a more efficient which relies on ggml_view and ggml_rope_ext_inplace, but the rope inplace does not work well with non-contiguous tensors ; we should fix that and revert back to the original implementation in https://github.com/ggml-org/llama.cpp/pull/13065
    static ggml_tensor * build_rope_2d(
        ggml_context * ctx0,
        ggml_tensor * cur,
        ggml_tensor * pos_a, // first half
        ggml_tensor * pos_b, // second half
        const float freq_base,
        const bool interleave_freq
    ) {
        const int64_t n_dim  = cur->ne[0];
        const int64_t n_head = cur->ne[1];
        const int64_t n_pos  = cur->ne[2];

        // for example, if we have cur tensor of shape (n_dim=8, n_head, n_pos)
        // we will have a list of 4 inv_freq: 1e-0, 1e-1, 1e-2, 1e-3
        // first half of cur will use 1e-0, 1e-2 (even)
        // second half of cur will use 1e-1, 1e-3 (odd)
        // the trick here is to rotate just half of n_dim, so inv_freq will automatically be even
        //  ^ don't ask me why, it's math! -2(2i) / n_dim == -2i / (n_dim/2)
        // then for the second half, we use freq_scale to shift the inv_freq
        //  ^ why? replace (2i) with (2i+1) in the above equation
        const float freq_scale_odd = interleave_freq
                                    ? std::pow(freq_base, (float)-2/n_dim)
                                    : 1.0;

        // first half
        ggml_tensor * first;
        {
            first = ggml_view_3d(ctx0, cur,
                n_dim/2, n_head, n_pos,
                ggml_row_size(cur->type, n_dim),
                ggml_row_size(cur->type, n_dim*n_head),
                0);
            first = ggml_rope_ext(
                ctx0,
                first,
                pos_a,      // positions
                nullptr,    // freq factors
                n_dim/2,    // n_dims
                0, 0, freq_base,
                1.0f, 0.0f, 1.0f, 0.0f, 0.0f
            );
        }

        // second half
        ggml_tensor * second;
        {
            second = ggml_view_3d(ctx0, cur,
                n_dim/2, n_head, n_pos,
                ggml_row_size(cur->type, n_dim),
                ggml_row_size(cur->type, n_dim*n_head),
                n_dim/2 * ggml_element_size(cur));
            second = ggml_cont(ctx0, second); // copy, because ggml_rope don't play well with non-contiguous tensors
            second = ggml_rope_ext(
                ctx0,
                second,
                pos_b,      // positions
                nullptr,    // freq factors
                n_dim/2,    // n_dims
                0, 0, freq_base,
                freq_scale_odd,
                0.0f, 1.0f, 0.0f, 0.0f
            );
        }

        cur = ggml_concat(ctx0, first, second, 0);
        return cur;
    }

};

static ggml_cgraph * clip_image_build_graph(clip_ctx * ctx, const clip_image_f32_batch & imgs) {
    GGML_ASSERT(imgs.entries.size() == 1 && "n_batch > 1 is not supported");
    clip_graph graph(ctx, *imgs.entries[0]);

    ggml_cgraph * res;

    switch (ctx->proj_type) {
        case PROJECTOR_TYPE_GEMMA3:
        case PROJECTOR_TYPE_IDEFICS3:
            {
                res = graph.build_siglip();
            } break;
        case PROJECTOR_TYPE_PIXTRAL:
            {
                res = graph.build_pixtral();
            } break;
        case PROJECTOR_TYPE_QWEN2VL:
        case PROJECTOR_TYPE_QWEN25VL:
            {
                res = graph.build_qwen2vl();
            } break;
        case PROJECTOR_TYPE_MINICPMV:
            {
                res = graph.build_minicpmv();
            } break;
        case PROJECTOR_TYPE_INTERNVL:
            {
                res = graph.build_internvl();
            } break;
<<<<<<< HEAD
        case PROJECTOR_TYPE_ULTRAVOX:
            {
                res = graph.build_ultravox();
=======
        case PROJECTOR_TYPE_LLAMA4:
            {
                res = graph.build_llama4();
>>>>>>> 92ecdcc0
            } break;
        default:
            {
                res = graph.build_llava();
            } break;
    }
    return res;
}

struct clip_model_loader {
    ggml_context_ptr ctx_meta;
    gguf_context_ptr ctx_gguf;

    clip_ctx & ctx_clip;
    std::string fname;

    size_t model_size = 0; // in bytes

    // TODO @ngxson : we should not pass clip_ctx here, it should be clip_vision_model
    clip_model_loader(const char * fname, clip_ctx & ctx_clip) : ctx_clip(ctx_clip), fname(fname) {
        struct ggml_context * meta = nullptr;

        struct gguf_init_params params = {
            /*.no_alloc = */ true,
            /*.ctx      = */ &meta,
        };

        ctx_gguf = gguf_context_ptr(gguf_init_from_file(fname, params));
        if (!ctx_gguf.get()) {
            throw std::runtime_error(string_format("%s: failed to load CLIP model from %s. Does this file exist?\n", __func__, fname));
        }

        ctx_meta.reset(meta);

        const int n_tensors = gguf_get_n_tensors(ctx_gguf.get());

        // print gguf info
        {
            std::string name;
            get_string(KEY_NAME, name, false);
            std::string description;
            get_string(KEY_DESCRIPTION, description, false);
            LOG_INF("%s: model name:   %s\n",  __func__, name.c_str());
            LOG_INF("%s: description:  %s\n",  __func__, description.c_str());
            LOG_INF("%s: GGUF version: %d\n",  __func__, gguf_get_version(ctx_gguf.get()));
            LOG_INF("%s: alignment:    %zu\n", __func__, gguf_get_alignment(ctx_gguf.get()));
            LOG_INF("%s: n_tensors:    %d\n",  __func__, n_tensors);
            LOG_INF("%s: n_kv:         %d\n",  __func__, (int)gguf_get_n_kv(ctx_gguf.get()));
            LOG_INF("\n");
        }

        // tensors
        {
            for (int i = 0; i < n_tensors; ++i) {
                const char * name = gguf_get_tensor_name(ctx_gguf.get(), i);
                const size_t offset = gguf_get_tensor_offset(ctx_gguf.get(), i);
                enum ggml_type type = gguf_get_tensor_type(ctx_gguf.get(), i);
                ggml_tensor * cur = ggml_get_tensor(meta, name);
                size_t tensor_size = ggml_nbytes(cur);
                model_size += tensor_size;
                LOG_DBG("%s: tensor[%d]: n_dims = %d, name = %s, tensor_size=%zu, offset=%zu, shape:[%" PRIu64 ", %" PRIu64 ", %" PRIu64 ", %" PRIu64 "], type = %s\n",
                    __func__, i, ggml_n_dims(cur), cur->name, tensor_size, offset, cur->ne[0], cur->ne[1], cur->ne[2], cur->ne[3], ggml_type_name(type));
            }
        }
    }

    void load_hparams() {
        auto & hparams = ctx_clip.vision_model.hparams;
        std::string log_ffn_op; // for logging

        // projector type
        std::string proj_type;
        {
            get_string(KEY_PROJ_TYPE, proj_type, false);
            if (!proj_type.empty()) {
                ctx_clip.proj_type = clip_projector_type_from_string(proj_type);
            }
            if (ctx_clip.proj_type == PROJECTOR_TYPE_UNKNOWN) {
                throw std::runtime_error(string_format("%s: unknown projector type: %s\n", __func__, proj_type.c_str()));
            }
        }

        // other hparams
        {
            get_i32(KEY_MINICPMV_VERSION, ctx_clip.minicpmv_version, false); // legacy

            get_bool(KEY_HAS_AUDIO_ENC, hparams.has_audio, false);
            get_u32(KEY_N_EMBD,         hparams.n_embd);
            get_u32(KEY_N_HEAD,         hparams.n_head);
            get_u32(KEY_N_FF,           hparams.n_ff);
            get_u32(KEY_N_BLOCK,        hparams.n_layer);
            get_u32(KEY_PROJ_DIM,       hparams.projection_dim);
            get_f32(KEY_LAYER_NORM_EPS, hparams.eps);
            get_u32(KEY_IMAGE_SIZE,     hparams.image_size);
            get_u32(KEY_PATCH_SIZE,     hparams.patch_size);
            get_u32(KEY_IMAGE_CROP_RESOLUTION,    hparams.image_crop_resolution, false);
            get_arr_int(KEY_IMAGE_GRID_PINPOINTS, hparams.image_grid_pinpoints, false);

            // default warmup value
            hparams.warmup_image_size = hparams.image_size;

            ctx_clip.has_llava_projector = ctx_clip.proj_type == PROJECTOR_TYPE_MLP
                                        || ctx_clip.proj_type == PROJECTOR_TYPE_MLP_NORM
                                        || ctx_clip.proj_type == PROJECTOR_TYPE_LDP
                                        || ctx_clip.proj_type == PROJECTOR_TYPE_LDPV2;

            {
                bool use_gelu = false;
                bool use_silu = false;
                get_bool(KEY_USE_GELU, use_gelu, false);
                get_bool(KEY_USE_SILU, use_silu, false);
                if (use_gelu && use_silu) {
                    throw std::runtime_error(string_format("%s: both use_gelu and use_silu are set to true\n", __func__));
                }
                if (use_gelu) {
                    hparams.ffn_op = FFN_GELU;
                    log_ffn_op = "gelu";
                } else if (use_silu) {
                    hparams.ffn_op = FFN_SILU;
                    log_ffn_op = "silu";
                } else {
                    hparams.ffn_op = FFN_GELU_QUICK;
                    log_ffn_op = "gelu_quick";
                }
            }

            {
                std::string mm_patch_merge_type;
                get_string(KEY_MM_PATCH_MERGE_TYPE, mm_patch_merge_type, false);
                if (mm_patch_merge_type == "spatial_unpad") {
                    hparams.mm_patch_merge_type = PATCH_MERGE_SPATIAL_UNPAD;
                }
            }

            {
                int idx_mean = gguf_find_key(ctx_gguf.get(), KEY_IMAGE_MEAN);
                int idx_std  = gguf_find_key(ctx_gguf.get(), KEY_IMAGE_STD);
                GGML_ASSERT(idx_mean >= 0 && "image_mean not found");
                GGML_ASSERT(idx_std >= 0  && "image_std not found");
                const float * mean_data = (const float *) gguf_get_arr_data(ctx_gguf.get(), idx_mean);
                const float * std_data  = (const float *) gguf_get_arr_data(ctx_gguf.get(), idx_std);
                for (int i = 0; i < 3; ++i) {
                    ctx_clip.image_mean[i] = mean_data[i];
                    ctx_clip.image_std[i]  = std_data[i];
                }
            }

            // Load the vision feature layer indices if they are explicitly provided;
            // if multiple vision feature layers are present, the values will be concatenated
            // to form the final visual features.
            // NOTE: gguf conversions should standardize the values of the vision feature layer to
            // be non-negative, since we use -1 to mark values as unset here.
            std::vector<int> vision_feature_layer;
            get_arr_int(KEY_FEATURE_LAYER, vision_feature_layer, false);
            // convert std::vector to std::unordered_set
            for (auto & layer : vision_feature_layer) {
                hparams.vision_feature_layer.insert(layer);
            }

            // model-specific params
            switch (ctx_clip.proj_type) {
                case PROJECTOR_TYPE_MINICPMV:
                    {
                        if (ctx_clip.minicpmv_version == 0) {
                            ctx_clip.minicpmv_version = 2; // default to 2 if not set
                        }
                    } break;
                case PROJECTOR_TYPE_IDEFICS3:
                case PROJECTOR_TYPE_INTERNVL:
                    {
                        get_u32(KEY_PROJ_SCALE_FACTOR, hparams.proj_scale_factor, false);
                    } break;
                case PROJECTOR_TYPE_PIXTRAL:
                    {
                        hparams.rope_theta = 10000.0f;
                        hparams.warmup_image_size = hparams.patch_size * 8;
                        get_u32(KEY_SPATIAL_MERGE_SIZE, hparams.spatial_merge_size, false);
                    } break;
                case PROJECTOR_TYPE_GEMMA3:
                    {
                        // default value (used by all model sizes in gemma 3 family)
                        // number of patches for each **side** is reduced by a factor of 4
                        hparams.proj_scale_factor = 4;
                        // test model (tinygemma3) has a different value, we optionally read it
                        get_u32(KEY_PROJ_SCALE_FACTOR, hparams.proj_scale_factor, false);
                    } break;
                case PROJECTOR_TYPE_QWEN2VL:
                    {
                        // max image size = sqrt(max_pixels) = 3584
                        // ref: https://huggingface.co/Qwen/Qwen2-VL-7B-Instruct/blob/main/preprocessor_config.json
                        // however, the model use unreasonable memory past 1024 size, we force it to 1024 otherwise it's unusable
                        // ref: https://huggingface.co/Qwen/Qwen2-VL-2B-Instruct/discussions/10
                        hparams.image_size = 1024;
                        hparams.warmup_image_size = hparams.patch_size * 8;
                    } break;
                case PROJECTOR_TYPE_QWEN25VL:
                    {
                        // max image size = sqrt(max_pixels)
                        // https://huggingface.co/Qwen/Qwen2.5-VL-7B-Instruct/blob/main/preprocessor_config.json
                        // however, the model use unreasonable memory past 1024 size, we force it to 1024 otherwise it's unusable
                        // ref: https://huggingface.co/Qwen/Qwen2-VL-2B-Instruct/discussions/10
                        hparams.image_size = 1024;
                        hparams.warmup_image_size = hparams.patch_size * 8;
                        get_u32(KEY_WIN_ATTN_PATTERN, hparams.n_wa_pattern);
                    } break;
<<<<<<< HEAD
                case PROJECTOR_TYPE_ULTRAVOX:
                    {
                        get_u32(KEY_PROJ_STACK_FACTOR, hparams.proj_stack_factor);
                        hparams.ffn_op = FFN_GELU;
=======
                case PROJECTOR_TYPE_LLAMA4:
                    {
                        hparams.rope_theta = 10000.0f;
                        get_u32(KEY_PROJ_SCALE_FACTOR, hparams.proj_scale_factor);

                        // borrowed from llava-1.6
                        const int isize = hparams.image_size;
                        hparams.image_grid_pinpoints = {
                            isize,   isize*2, // 336, 672
                            isize*2, isize,   // 672, 336
                            isize*2, isize*2, // 672, 672
                            isize*3, isize,   // 1008, 336
                            isize,   isize*3, // 336, 1008
                        };
>>>>>>> 92ecdcc0
                    } break;
                default:
                    break;
            }

            LOG_INF("%s: projector:          %s\n", __func__, proj_type.c_str());
            LOG_INF("%s: has_audio_encoder:  %d\n", __func__, hparams.has_audio);
            LOG_INF("%s: n_embd:             %d\n", __func__, hparams.n_embd);
            LOG_INF("%s: n_head:             %d\n", __func__, hparams.n_head);
            LOG_INF("%s: n_ff:               %d\n", __func__, hparams.n_ff);
            LOG_INF("%s: n_layer:            %d\n", __func__, hparams.n_layer);
            LOG_INF("%s: projection_dim:     %d\n", __func__, hparams.projection_dim);
            LOG_INF("%s: image_size:         %d\n", __func__, hparams.image_size);
            LOG_INF("%s: patch_size:         %d\n", __func__, hparams.patch_size);
            LOG_INF("\n");
            LOG_INF("%s: has_llava_proj:     %d\n", __func__, ctx_clip.has_llava_projector);
            LOG_INF("%s: minicpmv_version:   %d\n", __func__, ctx_clip.minicpmv_version);
            LOG_INF("%s: proj_scale_factor:  %d\n", __func__, hparams.proj_scale_factor);
            LOG_INF("%s: n_wa_pattern:       %d\n", __func__, hparams.n_wa_pattern);
            LOG_INF("%s: ffn_op:             %s\n", __func__, log_ffn_op.c_str());
            LOG_INF("%s: model size:         %.2f MiB\n", __func__, model_size / 1024.0 / 1024.0);
            LOG_INF("%s: metadata size:      %.2f MiB\n", __func__, ggml_get_mem_size(ctx_meta.get()) / 1024.0 / 1024.0);

            if (ctx_clip.proj_type == PROJECTOR_TYPE_LLAMA4) {
                LOG_WRN("%s: llama 4 vision is known to have degraded quality: https://github.com/ggml-org/llama.cpp/pull/13282\n", __func__);
            }
        }
    }

    void load_tensors() {
        auto & hparams = ctx_clip.vision_model.hparams;
        std::map<std::string, size_t> tensor_offset;
        std::vector<ggml_tensor *> tensors_to_load;
        const char * prefix = hparams.has_audio ? "a" : "v";

        // get offsets
        for (int64_t i = 0; i < gguf_get_n_tensors(ctx_gguf.get()); ++i) {
            const char * name = gguf_get_tensor_name(ctx_gguf.get(), i);
            tensor_offset[name] = gguf_get_data_offset(ctx_gguf.get()) + gguf_get_tensor_offset(ctx_gguf.get(), i);
        }

        // create data context
        struct ggml_init_params params = {
            /*.mem_size =*/ (gguf_get_n_tensors(ctx_gguf.get()) + 1) * ggml_tensor_overhead(),
            /*.mem_buffer =*/ NULL,
            /*.no_alloc =*/ true,
        };
        ctx_clip.ctx_data.reset(ggml_init(params));
        if (!ctx_clip.ctx_data) {
            throw std::runtime_error(string_format("%s: failed to init ggml context\n", __func__));
        }

        // helper function
        auto get_tensor = [&](const std::string & name, bool required = true) {
            ggml_tensor * cur = ggml_get_tensor(ctx_meta.get(), name.c_str());
            if (!cur && required) {
                throw std::runtime_error(string_format("%s: unable to find tensor %s\n", __func__, name.c_str()));
            }
            if (cur) {
                tensors_to_load.push_back(cur);
                // add tensors to context
                ggml_tensor * data_tensor = ggml_dup_tensor(ctx_clip.ctx_data.get(), cur);
                ggml_set_name(data_tensor, cur->name);
                cur = data_tensor;
            }
            return cur;
        };

        auto & vision_model = ctx_clip.vision_model;

        vision_model.class_embedding = get_tensor(TN_CLASS_EMBD, false);

        vision_model.pre_ln_w = get_tensor(string_format(TN_LN_PRE, prefix, "weight"), false);
        vision_model.pre_ln_b = get_tensor(string_format(TN_LN_PRE, prefix, "bias"),   false);

        vision_model.post_ln_w = get_tensor(string_format(TN_LN_POST, prefix, "weight"), false);
        vision_model.post_ln_b = get_tensor(string_format(TN_LN_POST, prefix, "bias"),   false);

        vision_model.patch_bias = get_tensor(TN_PATCH_BIAS, false);
        vision_model.patch_embeddings_0 = get_tensor(TN_PATCH_EMBD,   false);
        vision_model.patch_embeddings_1 = get_tensor(TN_PATCH_EMBD_1, false);

<<<<<<< HEAD
        vision_model.position_embeddings = get_tensor(string_format(TN_POS_EMBD, prefix), false);
=======
        vision_model.position_embeddings = get_tensor(TN_POS_EMBD, false);
>>>>>>> 92ecdcc0

        // layers
        vision_model.layers.resize(hparams.n_layer);
        for (int il = 0; il < hparams.n_layer; ++il) {
            auto & layer = vision_model.layers[il];
            layer.k_w    = get_tensor(string_format(TN_ATTN_K,      prefix, il, "weight"));
            layer.q_w    = get_tensor(string_format(TN_ATTN_Q,      prefix, il, "weight"));
            layer.v_w    = get_tensor(string_format(TN_ATTN_V,      prefix, il, "weight"));
            layer.o_w    = get_tensor(string_format(TN_ATTN_OUTPUT, prefix, il, "weight"));
            layer.k_norm = get_tensor(string_format(TN_ATTN_K_NORM, prefix, il, "weight"), false);
            layer.q_norm = get_tensor(string_format(TN_ATTN_Q_NORM, prefix, il, "weight"), false);
            layer.ln_1_w = get_tensor(string_format(TN_LN_1,        prefix, il, "weight"), false);
            layer.ln_2_w = get_tensor(string_format(TN_LN_2,        prefix, il, "weight"), false);
            layer.ls_1_w = get_tensor(string_format(TN_LS_1,        prefix, il, "weight"), false); // no bias
            layer.ls_2_w = get_tensor(string_format(TN_LS_2,        prefix, il, "weight"), false); // no bias

            layer.k_b    = get_tensor(string_format(TN_ATTN_K,      prefix, il, "bias"), false);
            layer.q_b    = get_tensor(string_format(TN_ATTN_Q,      prefix, il, "bias"), false);
            layer.v_b    = get_tensor(string_format(TN_ATTN_V,      prefix, il, "bias"), false);
            layer.o_b    = get_tensor(string_format(TN_ATTN_OUTPUT, prefix, il, "bias"), false);
            layer.ln_1_b = get_tensor(string_format(TN_LN_1,        prefix, il, "bias"), false);
            layer.ln_2_b = get_tensor(string_format(TN_LN_2,        prefix, il, "bias"), false);

            // ffn
            layer.ff_up_w   = get_tensor(string_format(TN_FFN_UP,   prefix, il, "weight"));
            layer.ff_up_b   = get_tensor(string_format(TN_FFN_UP,   prefix, il, "bias"),   false);
            layer.ff_gate_w = get_tensor(string_format(TN_FFN_GATE, prefix, il, "weight"), false);
            layer.ff_gate_b = get_tensor(string_format(TN_FFN_GATE, prefix, il, "bias"),   false);
            layer.ff_down_w = get_tensor(string_format(TN_FFN_DOWN, prefix, il, "weight"));
            layer.ff_down_b = get_tensor(string_format(TN_FFN_DOWN, prefix, il, "bias"),   false);

            // some models already exported with legacy (incorrect) naming which is quite messy, let's fix it here
            // note: Qwen model converted from the old surgery script has n_ff = 0, so we cannot use n_ff to check!
            if (layer.ff_up_w && layer.ff_down_w && layer.ff_down_w->ne[0] == hparams.n_embd) {
                // swap up and down weights
                ggml_tensor * tmp = layer.ff_up_w;
                layer.ff_up_w = layer.ff_down_w;
                layer.ff_down_w = tmp;
                // swap up and down biases
                tmp = layer.ff_up_b;
                layer.ff_up_b = layer.ff_down_b;
                layer.ff_down_b = tmp;
            }
        }

        switch (ctx_clip.proj_type) {
            case PROJECTOR_TYPE_MLP:
            case PROJECTOR_TYPE_MLP_NORM:
                {
                    // LLaVA projection
                    vision_model.mm_0_w = get_tensor(string_format(TN_LLAVA_PROJ, 0, "weight"), false);
                    vision_model.mm_0_b = get_tensor(string_format(TN_LLAVA_PROJ, 0, "bias"), false);
                    // Yi-type llava
                    vision_model.mm_1_w = get_tensor(string_format(TN_LLAVA_PROJ, 1, "weight"), false);
                    vision_model.mm_1_b = get_tensor(string_format(TN_LLAVA_PROJ, 1, "bias"), false);
                    // missing in Yi-type llava
                    vision_model.mm_2_w = get_tensor(string_format(TN_LLAVA_PROJ, 2, "weight"), false);
                    vision_model.mm_2_b = get_tensor(string_format(TN_LLAVA_PROJ, 2, "bias"), false);
                    // Yi-type llava
                    vision_model.mm_3_w = get_tensor(string_format(TN_LLAVA_PROJ, 3, "weight"), false);
                    vision_model.mm_3_b = get_tensor(string_format(TN_LLAVA_PROJ, 3, "bias"), false);
                    vision_model.mm_4_w = get_tensor(string_format(TN_LLAVA_PROJ, 4, "weight"), false);
                    vision_model.mm_4_b = get_tensor(string_format(TN_LLAVA_PROJ, 4, "bias"), false);
                    if (vision_model.mm_3_w) {
                        // TODO: this is a hack to support Yi-type llava
                        ctx_clip.proj_type = PROJECTOR_TYPE_MLP_NORM;
                    }
                    vision_model.image_newline = get_tensor(TN_IMAGE_NEWLINE, false);
                } break;
            case PROJECTOR_TYPE_LDP:
                {
                    // MobileVLM projection
                    vision_model.mm_model_mlp_1_w = get_tensor(string_format(TN_MVLM_PROJ_MLP, 1, "weight"));
                    vision_model.mm_model_mlp_1_b = get_tensor(string_format(TN_MVLM_PROJ_MLP, 1, "bias"));
                    vision_model.mm_model_mlp_3_w = get_tensor(string_format(TN_MVLM_PROJ_MLP, 3, "weight"));
                    vision_model.mm_model_mlp_3_b = get_tensor(string_format(TN_MVLM_PROJ_MLP, 3, "bias"));
                    vision_model.mm_model_block_1_block_0_0_w = get_tensor(string_format(TN_MVLM_PROJ_BLOCK, 1, 0, "0.weight"));
                    vision_model.mm_model_block_1_block_0_1_w = get_tensor(string_format(TN_MVLM_PROJ_BLOCK, 1, 0, "1.weight"));
                    vision_model.mm_model_block_1_block_0_1_b = get_tensor(string_format(TN_MVLM_PROJ_BLOCK, 1, 0, "1.bias"));
                    vision_model.mm_model_block_1_block_1_fc1_w = get_tensor(string_format(TN_MVLM_PROJ_BLOCK, 1, 1, "fc1.weight"));
                    vision_model.mm_model_block_1_block_1_fc1_b = get_tensor(string_format(TN_MVLM_PROJ_BLOCK, 1, 1, "fc1.bias"));
                    vision_model.mm_model_block_1_block_1_fc2_w = get_tensor(string_format(TN_MVLM_PROJ_BLOCK, 1, 1, "fc2.weight"));
                    vision_model.mm_model_block_1_block_1_fc2_b = get_tensor(string_format(TN_MVLM_PROJ_BLOCK, 1, 1, "fc2.bias"));
                    vision_model.mm_model_block_1_block_2_0_w = get_tensor(string_format(TN_MVLM_PROJ_BLOCK, 1, 2, "0.weight"));
                    vision_model.mm_model_block_1_block_2_1_w = get_tensor(string_format(TN_MVLM_PROJ_BLOCK, 1, 2, "1.weight"));
                    vision_model.mm_model_block_1_block_2_1_b = get_tensor(string_format(TN_MVLM_PROJ_BLOCK, 1, 2, "1.bias"));
                    vision_model.mm_model_block_2_block_0_0_w = get_tensor(string_format(TN_MVLM_PROJ_BLOCK, 2, 0, "0.weight"));
                    vision_model.mm_model_block_2_block_0_1_w = get_tensor(string_format(TN_MVLM_PROJ_BLOCK, 2, 0, "1.weight"));
                    vision_model.mm_model_block_2_block_0_1_b = get_tensor(string_format(TN_MVLM_PROJ_BLOCK, 2, 0, "1.bias"));
                    vision_model.mm_model_block_2_block_1_fc1_w = get_tensor(string_format(TN_MVLM_PROJ_BLOCK, 2, 1, "fc1.weight"));
                    vision_model.mm_model_block_2_block_1_fc1_b = get_tensor(string_format(TN_MVLM_PROJ_BLOCK, 2, 1, "fc1.bias"));
                    vision_model.mm_model_block_2_block_1_fc2_w = get_tensor(string_format(TN_MVLM_PROJ_BLOCK, 2, 1, "fc2.weight"));
                    vision_model.mm_model_block_2_block_1_fc2_b = get_tensor(string_format(TN_MVLM_PROJ_BLOCK, 2, 1, "fc2.bias"));
                    vision_model.mm_model_block_2_block_2_0_w = get_tensor(string_format(TN_MVLM_PROJ_BLOCK, 2, 2, "0.weight"));
                    vision_model.mm_model_block_2_block_2_1_w = get_tensor(string_format(TN_MVLM_PROJ_BLOCK, 2, 2, "1.weight"));
                    vision_model.mm_model_block_2_block_2_1_b = get_tensor(string_format(TN_MVLM_PROJ_BLOCK, 2, 2, "1.bias"));
                } break;
            case PROJECTOR_TYPE_LDPV2:
                {
                    // MobilVLM_V2 projection
                    vision_model.mm_model_mlp_0_w = get_tensor(string_format(TN_MVLM_PROJ_MLP, 0, "weight"));
                    vision_model.mm_model_mlp_0_b = get_tensor(string_format(TN_MVLM_PROJ_MLP, 0, "bias"));
                    vision_model.mm_model_mlp_2_w = get_tensor(string_format(TN_MVLM_PROJ_MLP, 2, "weight"));
                    vision_model.mm_model_mlp_2_b = get_tensor(string_format(TN_MVLM_PROJ_MLP, 2, "bias"));
                    vision_model.mm_model_peg_0_w = get_tensor(string_format(TN_MVLM_PROJ_PEG, 0, "weight"));
                    vision_model.mm_model_peg_0_b = get_tensor(string_format(TN_MVLM_PROJ_PEG, 0, "bias"));
                } break;
            case PROJECTOR_TYPE_MINICPMV:
                {
                    // vision_model.mm_model_pos_embed = get_tensor(new_clip->ctx_data, TN_MINICPMV_POS_EMBD);
                    vision_model.mm_model_pos_embed_k = get_tensor(TN_MINICPMV_POS_EMBD_K);
                    vision_model.mm_model_query = get_tensor(TN_MINICPMV_QUERY);
                    vision_model.mm_model_proj = get_tensor(TN_MINICPMV_PROJ);
                    vision_model.mm_model_kv_proj = get_tensor(TN_MINICPMV_KV_PROJ);
                    vision_model.mm_model_attn_q_w = get_tensor(string_format(TN_MINICPMV_ATTN, "q", "weight"));
                    vision_model.mm_model_attn_k_w = get_tensor(string_format(TN_MINICPMV_ATTN, "k", "weight"));
                    vision_model.mm_model_attn_v_w = get_tensor(string_format(TN_MINICPMV_ATTN, "v", "weight"));
                    vision_model.mm_model_attn_q_b = get_tensor(string_format(TN_MINICPMV_ATTN, "q", "bias"));
                    vision_model.mm_model_attn_k_b = get_tensor(string_format(TN_MINICPMV_ATTN, "k", "bias"));
                    vision_model.mm_model_attn_v_b = get_tensor(string_format(TN_MINICPMV_ATTN, "v", "bias"));
                    vision_model.mm_model_attn_o_w = get_tensor(string_format(TN_MINICPMV_ATTN, "out", "weight"));
                    vision_model.mm_model_attn_o_b = get_tensor(string_format(TN_MINICPMV_ATTN, "out", "bias"));
                    vision_model.mm_model_ln_q_w = get_tensor(string_format(TN_MINICPMV_LN, "q", "weight"));
                    vision_model.mm_model_ln_q_b = get_tensor(string_format(TN_MINICPMV_LN, "q", "bias"));
                    vision_model.mm_model_ln_kv_w = get_tensor(string_format(TN_MINICPMV_LN, "kv", "weight"));
                    vision_model.mm_model_ln_kv_b = get_tensor(string_format(TN_MINICPMV_LN, "kv", "bias"));
                    vision_model.mm_model_ln_post_w = get_tensor(string_format(TN_MINICPMV_LN, "post", "weight"));
                    vision_model.mm_model_ln_post_b = get_tensor(string_format(TN_MINICPMV_LN, "post", "bias"));
                } break;
            case PROJECTOR_TYPE_GLM_EDGE:
                {
                    vision_model.mm_model_adapter_conv_w = get_tensor(string_format(TN_GLM_ADAPER_CONV, "weight"));
                    vision_model.mm_model_adapter_conv_b = get_tensor(string_format(TN_GLM_ADAPER_CONV, "bias"));
                    vision_model.mm_model_mlp_0_w = get_tensor(string_format(TN_GLM_ADAPTER_LINEAR, "weight"));
                    vision_model.mm_model_ln_q_w = get_tensor(string_format(TN_GLM_ADAPTER_NORM_1, "weight"));
                    vision_model.mm_model_ln_q_b = get_tensor(string_format(TN_GLM_ADAPTER_NORM_1, "bias"));
                    vision_model.mm_model_mlp_1_w = get_tensor(string_format(TN_GLM_ADAPTER_D_H_2_4H, "weight"));
                    vision_model.mm_model_mlp_2_w = get_tensor(string_format(TN_GLM_ADAPTER_GATE, "weight"));
                    vision_model.mm_model_mlp_3_w = get_tensor(string_format(TN_GLM_ADAPTER_D_4H_2_H, "weight"));
                    vision_model.mm_glm_tok_boi = get_tensor(string_format(TN_TOK_GLM_BOI, "weight"));
                    vision_model.mm_glm_tok_eoi = get_tensor(string_format(TN_TOK_GLM_EOI, "weight"));
                } break;
            case PROJECTOR_TYPE_QWEN2VL:
            case PROJECTOR_TYPE_QWEN25VL:
                {
                    vision_model.mm_0_w = get_tensor(string_format(TN_LLAVA_PROJ, 0, "weight"));
                    vision_model.mm_0_b = get_tensor(string_format(TN_LLAVA_PROJ, 0, "bias"));
                    vision_model.mm_1_w = get_tensor(string_format(TN_LLAVA_PROJ, 2, "weight"));
                    vision_model.mm_1_b = get_tensor(string_format(TN_LLAVA_PROJ, 2, "bias"));
                } break;
            case PROJECTOR_TYPE_GEMMA3:
                {
                    vision_model.mm_input_proj_w = get_tensor(TN_MM_INP_PROJ);
                    vision_model.mm_soft_emb_norm_w = get_tensor(TN_MM_SOFT_EMB_N);
                } break;
            case PROJECTOR_TYPE_IDEFICS3:
                {
                    vision_model.projection = get_tensor(TN_MM_PROJECTOR);
                } break;
            case PROJECTOR_TYPE_PIXTRAL:
                {
                    vision_model.mm_1_w = get_tensor(string_format(TN_LLAVA_PROJ, 1, "weight"));
                    vision_model.mm_1_b = get_tensor(string_format(TN_LLAVA_PROJ, 1, "bias"), false);
                    vision_model.mm_2_w = get_tensor(string_format(TN_LLAVA_PROJ, 2, "weight"));
                    vision_model.mm_2_b = get_tensor(string_format(TN_LLAVA_PROJ, 2, "bias"), false);
                    // [IMG_BREAK] token embedding
                    vision_model.token_embd_img_break = get_tensor(TN_TOK_IMG_BREAK);
                    // for mistral small 3.1
                    vision_model.mm_input_norm_w   = get_tensor(TN_MM_INP_NORM,     false);
                    vision_model.mm_patch_merger_w = get_tensor(TN_MM_PATCH_MERGER, false);
                } break;
            case PROJECTOR_TYPE_ULTRAVOX:
                {
                    vision_model.conv1d_1_w = get_tensor(string_format(TN_CONV1D, 1, "weight"));
                    vision_model.conv1d_1_b = get_tensor(string_format(TN_CONV1D, 1, "bias"));
                    vision_model.conv1d_2_w = get_tensor(string_format(TN_CONV1D, 2, "weight"));
                    vision_model.conv1d_2_b = get_tensor(string_format(TN_CONV1D, 2, "bias"));
                    vision_model.mm_1_w = get_tensor(string_format(TN_MM_AUDIO_MLP, 1, "weight"));
                    vision_model.mm_2_w = get_tensor(string_format(TN_MM_AUDIO_MLP, 2, "weight"));
                    vision_model.mm_norm_pre_w = get_tensor(string_format(TN_MM_NORM_PRE, "weight"));
                    vision_model.mm_norm_mid_w = get_tensor(string_format(TN_MM_NORM_MID, "weight"));
                } break;
            case PROJECTOR_TYPE_INTERNVL:
                {
                    vision_model.mm_0_w = get_tensor(string_format(TN_MVLM_PROJ_MLP, 0, "weight"));
                    vision_model.mm_0_b = get_tensor(string_format(TN_MVLM_PROJ_MLP, 0, "bias"));
                    vision_model.mm_1_w = get_tensor(string_format(TN_MVLM_PROJ_MLP, 1, "weight"));
                    vision_model.mm_1_b = get_tensor(string_format(TN_MVLM_PROJ_MLP, 1, "bias"));
                    vision_model.mm_3_w = get_tensor(string_format(TN_MVLM_PROJ_MLP, 3, "weight"));
                    vision_model.mm_3_b = get_tensor(string_format(TN_MVLM_PROJ_MLP, 3, "bias"));
                } break;
            case PROJECTOR_TYPE_LLAMA4:
                {
                    vision_model.mm_model_proj    = get_tensor(TN_MM_PROJECTOR);
                    vision_model.mm_model_mlp_1_w = get_tensor(string_format(TN_MVLM_PROJ_MLP, 1, "weight"));
                    vision_model.mm_model_mlp_2_w = get_tensor(string_format(TN_MVLM_PROJ_MLP, 2, "weight"));
                } break;
            default:
                GGML_ASSERT(false && "unknown projector type");
        }

        // load data
        {
            std::vector<uint8_t> read_buf;

            auto fin = std::ifstream(fname, std::ios::binary);
            if (!fin) {
                throw std::runtime_error(string_format("%s: failed to open %s\n", __func__, fname.c_str()));
            }

            // alloc memory and offload data
            ggml_backend_buffer_type_t buft = ggml_backend_get_default_buffer_type(ctx_clip.backend);
            ctx_clip.buf.reset(ggml_backend_alloc_ctx_tensors_from_buft(ctx_clip.ctx_data.get(), buft));
            ggml_backend_buffer_set_usage(ctx_clip.buf.get(), GGML_BACKEND_BUFFER_USAGE_WEIGHTS);
            for (auto & t : tensors_to_load) {
                ggml_tensor * cur = ggml_get_tensor(ctx_clip.ctx_data.get(), t->name);
                const size_t offset = tensor_offset[t->name];
                fin.seekg(offset, std::ios::beg);
                if (!fin) {
                    throw std::runtime_error(string_format("%s: failed to seek for tensor %s\n", __func__, t->name));
                }
                size_t num_bytes = ggml_nbytes(cur);
                if (ggml_backend_buft_is_host(buft)) {
                    // for the CPU and Metal backend, we can read directly into the tensor
                    fin.read(reinterpret_cast<char *>(cur->data), num_bytes);
                } else {
                    // read into a temporary buffer first, then copy to device memory
                    read_buf.resize(num_bytes);
                    fin.read(reinterpret_cast<char *>(read_buf.data()), num_bytes);
                    ggml_backend_tensor_set(cur, read_buf.data(), 0, num_bytes);
                }
            }
            fin.close();

            LOG_DBG("%s: loaded %zu tensors from %s\n", __func__, tensors_to_load.size(), fname.c_str());
        }
    }

    void alloc_compute_meta() {
        ctx_clip.buf_compute_meta.resize(ctx_clip.max_nodes * ggml_tensor_overhead() + ggml_graph_overhead());

        // create a fake batch
        clip_image_f32_batch batch;
        clip_image_f32_ptr img(clip_image_f32_init());
        img->nx = ctx_clip.vision_model.hparams.warmup_image_size;
        img->ny = ctx_clip.vision_model.hparams.warmup_image_size;
        img->buf.resize(img->nx * img->ny * 3);
        batch.entries.push_back(std::move(img));

        ggml_cgraph * gf = clip_image_build_graph(&ctx_clip, batch);
        ggml_backend_sched_reserve(ctx_clip.sched.get(), gf);

        for (size_t i = 0; i < ctx_clip.backend_ptrs.size(); ++i) {
            ggml_backend_t backend = ctx_clip.backend_ptrs[i];
            ggml_backend_buffer_type_t buft = ctx_clip.backend_buft[i];
            size_t size = ggml_backend_sched_get_buffer_size(ctx_clip.sched.get(), backend);
            if (size > 1) {
                LOG_INF("%s: %10s compute buffer size = %8.2f MiB\n", __func__,
                        ggml_backend_buft_name(buft),
                        size / 1024.0 / 1024.0);
            }
        }
    }

    void get_bool(const std::string & key, bool & output, bool required = true) {
        const int i = gguf_find_key(ctx_gguf.get(), key.c_str());
        if (i < 0) {
            if (required) throw std::runtime_error("Key not found: " + key);
            return;
        }
        output = gguf_get_val_bool(ctx_gguf.get(), i);
    }

    void get_i32(const std::string & key, int & output, bool required = true) {
        const int i = gguf_find_key(ctx_gguf.get(), key.c_str());
        if (i < 0) {
            if (required) throw std::runtime_error("Key not found: " + key);
            return;
        }
        output = gguf_get_val_i32(ctx_gguf.get(), i);
    }

    void get_u32(const std::string & key, int & output, bool required = true) {
        const int i = gguf_find_key(ctx_gguf.get(), key.c_str());
        if (i < 0) {
            if (required) throw std::runtime_error("Key not found: " + key);
            return;
        }
        output = gguf_get_val_u32(ctx_gguf.get(), i);
    }

    void get_f32(const std::string & key, float & output, bool required = true) {
        const int i = gguf_find_key(ctx_gguf.get(), key.c_str());
        if (i < 0) {
            if (required) throw std::runtime_error("Key not found: " + key);
            return;
        }
        output = gguf_get_val_f32(ctx_gguf.get(), i);
    }

    void get_string(const std::string & key, std::string & output, bool required = true) {
        const int i = gguf_find_key(ctx_gguf.get(), key.c_str());
        if (i < 0) {
            if (required) throw std::runtime_error("Key not found: " + key);
            return;
        }
        output = std::string(gguf_get_val_str(ctx_gguf.get(), i));
    }

    void get_arr_int(const std::string & key, std::vector<int> & output, bool required = true) {
        const int i = gguf_find_key(ctx_gguf.get(), key.c_str());
        if (i < 0) {
            if (required) throw std::runtime_error("Key not found: " + key);
            return;
        }
        int n = gguf_get_arr_n(ctx_gguf.get(), i);
        output.resize(n);
        const int32_t * values = (const int32_t *)gguf_get_arr_data(ctx_gguf.get(), i);
        for (int i = 0; i < n; ++i) {
            output[i] = values[i];
        }
    }
};

struct clip_ctx * clip_init(const char * fname, struct clip_context_params ctx_params) {
    g_logger_state.verbosity_thold = ctx_params.verbosity;
    clip_ctx * ctx_clip = nullptr;

    try {
        ctx_clip = new clip_ctx(ctx_params);
        clip_model_loader loader(fname, *ctx_clip);
        loader.load_hparams();
        loader.load_tensors();
        loader.alloc_compute_meta();
    } catch (const std::exception & e) {
        LOG_ERR("%s: failed to load model '%s': %s\n", __func__, fname, e.what());
        delete ctx_clip;
        return nullptr;
    }

    return ctx_clip;
}

struct clip_image_size * clip_image_size_init() {
    struct clip_image_size * load_image_size = new struct clip_image_size();
    load_image_size->width = 448;
    load_image_size->height = 448;
    return load_image_size;
}

struct clip_image_u8 * clip_image_u8_init() {
    return new clip_image_u8();
}

struct clip_image_f32 * clip_image_f32_init() {
    return new clip_image_f32();
}

struct clip_image_f32_batch * clip_image_f32_batch_init() {
    return new clip_image_f32_batch();
}

unsigned char * clip_image_u8_get_data(struct clip_image_u8 * img, uint32_t * nx, uint32_t * ny) {
    if (nx) *nx = img->nx;
    if (ny) *ny = img->ny;
    return img->buf.data();
}

void clip_image_size_free(struct clip_image_size * load_image_size) {
    if (load_image_size == nullptr) {
        return;
    }
    delete load_image_size;
}
void clip_image_u8_free(struct clip_image_u8  * img) { if (img) delete img; }
void clip_image_f32_free(struct clip_image_f32 * img) { if (img) delete img; }
void clip_image_u8_batch_free(struct clip_image_u8_batch * batch) { if (batch) delete batch; }
void clip_image_f32_batch_free(struct clip_image_f32_batch * batch) { if (batch) delete batch; }

size_t clip_image_f32_batch_n_images(const struct clip_image_f32_batch * batch) {
    return batch->entries.size();
}

size_t clip_image_f32_batch_nx(const struct clip_image_f32_batch * batch, int idx) {
    if (idx < 0 || idx >= (int)batch->entries.size()) {
        LOG_ERR("%s: invalid index %d\n", __func__, idx);
        return 0;
    }
    return batch->entries[idx]->nx;
}

size_t clip_image_f32_batch_ny(const struct clip_image_f32_batch * batch, int idx) {
    if (idx < 0 || idx >= (int)batch->entries.size()) {
        LOG_ERR("%s: invalid index %d\n", __func__, idx);
        return 0;
    }
    return batch->entries[idx]->ny;
}

clip_image_f32 * clip_image_f32_get_img(const struct clip_image_f32_batch * batch, int idx) {
    if (idx < 0 || idx >= (int)batch->entries.size()) {
        LOG_ERR("%s: invalid index %d\n", __func__, idx);
        return nullptr;
    }
    return batch->entries[idx].get();
}

void clip_build_img_from_pixels(const unsigned char * rgb_pixels, int nx, int ny, clip_image_u8 * img) {
    img->nx = nx;
    img->ny = ny;
    img->buf.resize(3 * nx * ny);
    memcpy(img->buf.data(), rgb_pixels, img->buf.size());
}

bool clip_image_load_from_file(const char * fname, clip_image_u8 * img) {
    int nx, ny, nc;
    auto * data = stbi_load(fname, &nx, &ny, &nc, 3);
    if (!data) {
        LOG_ERR("%s: failed to load image '%s'\n", __func__, fname);
        return false;
    }
    clip_build_img_from_pixels(data, nx, ny, img);
    stbi_image_free(data);
    return true;
}

bool clip_image_load_from_bytes(const unsigned char * bytes, size_t bytes_length, struct clip_image_u8 * img) {
    int nx, ny, nc;
    auto * data = stbi_load_from_memory(bytes, bytes_length, &nx, &ny, &nc, 3);
    if (!data) {
        LOG_ERR("%s: failed to decode image bytes\n", __func__);
        return false;
    }
    clip_build_img_from_pixels(data, nx, ny, img);
    stbi_image_free(data);
    return true;
}

// Normalize image to float32 - careful with pytorch .to(model.device, dtype=torch.float16) - this sometimes reduces precision (32>16>32), sometimes not
static void normalize_image_u8_to_f32(const clip_image_u8 & src, clip_image_f32 & dst, const float mean[3], const float std[3]) {
    dst.nx = src.nx;
    dst.ny = src.ny;
    dst.buf.resize(src.buf.size());

    // TODO @ngxson : seems like this could be done more efficiently on cgraph
    for (size_t i = 0; i < src.buf.size(); ++i) {
        int c = i % 3; // rgb
        dst.buf[i] = (static_cast<float>(src.buf[i]) / 255.0f - mean[c]) / std[c];
    }
}

// set of tools to manupulate images
// in the future, we can have HW acceleration by allowing this struct to access 3rd party lib like imagick or opencv
struct image_manipulation {
    // Bilinear resize function
    static void bilinear_resize(const clip_image_u8& src, clip_image_u8& dst, int target_width, int target_height) {
        dst.nx = target_width;
        dst.ny = target_height;
        dst.buf.resize(3 * target_width * target_height);

        float x_ratio = static_cast<float>(src.nx - 1) / target_width;
        float y_ratio = static_cast<float>(src.ny - 1) / target_height;

        for (int y = 0; y < target_height; y++) {
            for (int x = 0; x < target_width; x++) {
                float px = x_ratio * x;
                float py = y_ratio * y;
                int x_floor = static_cast<int>(px);
                int y_floor = static_cast<int>(py);
                float x_lerp = px - x_floor;
                float y_lerp = py - y_floor;

                for (int c = 0; c < 3; c++) {
                    float top = lerp(
                        static_cast<float>(src.buf[3 * (y_floor * src.nx + x_floor) + c]),
                        static_cast<float>(src.buf[3 * (y_floor * src.nx + (x_floor + 1)) + c]),
                        x_lerp
                    );
                    float bottom = lerp(
                        static_cast<float>(src.buf[3 * ((y_floor + 1) * src.nx + x_floor) + c]),
                        static_cast<float>(src.buf[3 * ((y_floor + 1) * src.nx + (x_floor + 1)) + c]),
                        x_lerp
                    );
                    dst.buf[3 * (y * target_width + x) + c] = static_cast<uint8_t>(lerp(top, bottom, y_lerp));
                }
            }
        }
    }

    // Bicubic resize function
    // part of image will be cropped if the aspect ratio is different
    static bool bicubic_resize(const clip_image_u8 & img, clip_image_u8 & dst, int target_width, int target_height) {
        const int nx = img.nx;
        const int ny = img.ny;

        dst.nx = target_width;
        dst.ny = target_height;
        dst.buf.resize(3 * target_width * target_height);

        float Cc;
        float C[5];
        float d0, d2, d3, a0, a1, a2, a3;
        int i, j, k, jj;
        int x, y;
        float dx, dy;
        float tx, ty;

        tx = (float)nx / (float)target_width;
        ty = (float)ny / (float)target_height;

        // Bicubic interpolation; adapted from ViT.cpp, inspired from :
        //    -> https://github.com/yglukhov/bicubic-interpolation-image-processing/blob/master/libimage.c#L36
        //    -> https://en.wikipedia.org/wiki/Bicubic_interpolation

        for (i = 0; i < target_height; i++) {
            for (j = 0; j < target_width; j++) {
                x = (int)(tx * j);
                y = (int)(ty * i);

                dx = tx * j - x;
                dy = ty * i - y;

                for (k = 0; k < 3; k++) {
                    for (jj = 0; jj <= 3; jj++) {
                        d0 = img.buf[(clip(y - 1 + jj, 0, ny - 1) * nx + clip(x - 1, 0, nx - 1)) * 3 + k] - img.buf[(clip(y - 1 + jj, 0, ny - 1) * nx + clip(x, 0, nx - 1)) * 3 + k];
                        d2 = img.buf[(clip(y - 1 + jj, 0, ny - 1) * nx + clip(x + 1, 0, nx - 1)) * 3 + k] - img.buf[(clip(y - 1 + jj, 0, ny - 1) * nx + clip(x, 0, nx - 1)) * 3 + k];
                        d3 = img.buf[(clip(y - 1 + jj, 0, ny - 1) * nx + clip(x + 2, 0, nx - 1)) * 3 + k] - img.buf[(clip(y - 1 + jj, 0, ny - 1) * nx + clip(x, 0, nx - 1)) * 3 + k];
                        a0 = img.buf[(clip(y - 1 + jj, 0, ny - 1) * nx + clip(x, 0, nx - 1)) * 3 + k];

                        a1 = -1.0 / 3 * d0 + d2 - 1.0 / 6 * d3;
                        a2 =  1.0 / 2 * d0 +      1.0 / 2 * d2;
                        a3 = -1.0 / 6 * d0 -      1.0 / 2 * d2 + 1.0 / 6 * d3;

                        C[jj] = a0 + a1 * dx + a2 * dx * dx + a3 * dx * dx * dx;

                        d0 = C[0] - C[1];
                        d2 = C[2] - C[1];
                        d3 = C[3] - C[1];
                        a0 = C[1];
                        a1 = -1.0 / 3 * d0 + d2 - 1.0 / 6 * d3;
                        a2 =  1.0 / 2 * d0 +      1.0 / 2 * d2;
                        a3 = -1.0 / 6 * d0 -      1.0 / 2 * d2 + 1.0 / 6 * d3;
                        Cc = a0 + a1 * dy + a2 * dy * dy + a3 * dy * dy * dy;

                        const uint8_t Cc2 = std::min(std::max(std::round(Cc), 0.0f), 255.0f);
                        dst.buf[(i * target_width + j) * 3 + k] = float(Cc2);
                    }
                }
            }
        }

        return true;
    }

    // llava-1.6 type of resize_and_pad
    // if the ratio is not 1:1, padding with pad_color will be applied
    // pad_color is single channel, default is 0 (black)
    static void resize_and_pad_image(const clip_image_u8 & image, clip_image_u8 & dst, const clip_image_size & target_resolution, std::array<uint8_t, 3> pad_color = {0, 0, 0}) {
        int target_width  = target_resolution.width;
        int target_height = target_resolution.height;

        float scale_w = static_cast<float>(target_width) / image.nx;
        float scale_h = static_cast<float>(target_height) / image.ny;

        int new_width, new_height;

        if (scale_w < scale_h) {
            new_width  = target_width;
            new_height = std::min(static_cast<int>(std::ceil(image.ny * scale_w)), target_height);
        } else {
            new_height = target_height;
            new_width  = std::min(static_cast<int>(std::ceil(image.nx * scale_h)), target_width);
        }

        clip_image_u8 resized_image;
        bicubic_resize(image, resized_image, new_width, new_height);

        clip_image_u8 padded_image;
        padded_image.nx = target_width;
        padded_image.ny = target_height;
        padded_image.buf.resize(3 * target_width * target_height);

        // Fill the padded image with the fill color
        for (size_t i = 0; i < padded_image.buf.size(); i += 3) {
            padded_image.buf[i]     = pad_color[0];
            padded_image.buf[i + 1] = pad_color[1];
            padded_image.buf[i + 2] = pad_color[2];
        }

        // Calculate padding offsets
        int pad_x = (target_width  - new_width)  / 2;
        int pad_y = (target_height - new_height) / 2;

        // Copy the resized image into the center of the padded buffer
        for (int y = 0; y < new_height; ++y) {
            for (int x = 0; x < new_width; ++x) {
                for (int c = 0; c < 3; ++c) {
                    padded_image.buf[3 * ((y + pad_y) * target_width + (x + pad_x)) + c] = resized_image.buf[3 * (y * new_width + x) + c];
                }
            }
        }
        dst = std::move(padded_image);
    }

    static void crop_image(const clip_image_u8 & image, clip_image_u8 & dst, int x, int y, int w, int h) {
        dst.nx = w;
        dst.ny = h;
        dst.buf.resize(3 * w * h);

        for (int i = 0; i < h; ++i) {
            for (int j = 0; j < w; ++j) {
                int src_idx = 3 * ((y + i)*image.nx + (x + j));
                int dst_idx = 3 * (i*w + j);
                dst.buf[dst_idx]     = image.buf[src_idx];
                dst.buf[dst_idx + 1] = image.buf[src_idx + 1];
                dst.buf[dst_idx + 2] = image.buf[src_idx + 2];
            }
        }
    }

    // calculate the size of the **resized** image, while preserving the aspect ratio
    // the calculated size will be aligned to the nearest multiple of align_size
    // if H or W size is larger than max_dimension, it will be resized to max_dimension
    static clip_image_size calc_size_preserved_ratio(const clip_image_size & inp_size, const int align_size, const int max_dimension) {
        if (inp_size.width <= 0 || inp_size.height <= 0 || align_size <= 0 || max_dimension <= 0) {
            return {0, 0};
        }

        float scale = std::min(1.0f, std::min(static_cast<float>(max_dimension) / inp_size.width,
                                              static_cast<float>(max_dimension) / inp_size.height));

        float target_width_f  = static_cast<float>(inp_size.width)  * scale;
        float target_height_f = static_cast<float>(inp_size.height) * scale;

        int aligned_width  = CLIP_ALIGN((int)target_width_f,  align_size);
        int aligned_height = CLIP_ALIGN((int)target_height_f, align_size);

        return {aligned_width, aligned_height};
    }

private:
    static inline int clip(int x, int lower, int upper) {
        return std::max(lower, std::min(x, upper));
    }

    // Linear interpolation between two points
    static inline float lerp(float s, float e, float t) {
        return s + (e - s) * t;
    }
};

/**
 * implementation of LLaVA-UHD:
 *  - https://arxiv.org/pdf/2403.11703
 *  - https://github.com/thunlp/LLaVA-UHD
 *  - https://github.com/thunlp/LLaVA-UHD/blob/302301bc2175f7e717fb8548516188e89f649753/llava_uhd/train/llava-uhd/slice_logic.py#L118
 *
 * overview:
 *   - an image always have a single overview (downscaled image)
 *   - an image can have 0 or multiple slices, depending on the image size
 *   - each slice can then be considered as a separate image
 *
 * for example:
 *
 * [overview] --> [slice 1] --> [slice 2]
 *           |                |
 *           +--> [slice 3] --> [slice 4]
 */
struct llava_uhd {
    struct slice_coordinates {
        int x;
        int y;
        clip_image_size size;
    };

    struct slice_instructions {
        clip_image_size overview_size; // size of downscaled image
        clip_image_size refined_size;  // size of image right before slicing (must be multiple of slice size)
        clip_image_size grid_size;     // grid_size.width * grid_size.height = number of slices
        std::vector<slice_coordinates> slices;
        bool padding_refined = false;  // if true, refine image will be padded to the grid size (e.g. llava-1.6)
    };

    static int get_max_slices(struct clip_ctx * ctx) {
        if (clip_is_minicpmv(ctx)) {
            return 9;
        }
        return 0;
    }

    static slice_instructions get_slice_instructions(struct clip_ctx * ctx, const clip_image_size & original_size) {
        slice_instructions res;
        const int patch_size      = clip_get_patch_size(ctx);
        const int slice_size      = clip_get_image_size(ctx);
        const int max_slice_nums  = get_max_slices(ctx);
        const int original_width  = original_size.width;
        const int original_height = original_size.height;
        const float log_ratio = log((float)original_width / original_height);
        const float ratio = (float)original_width * original_height / (slice_size * slice_size);
        const int multiple = fmin(ceil(ratio), max_slice_nums);
        const bool has_slices = (multiple > 1);
        const bool has_pinpoints = !ctx->vision_model.hparams.image_grid_pinpoints.empty();

        if (has_pinpoints) {
            // has pinpoints, use them to calculate the grid size (e.g. llava-1.6)
            auto refine_size = llava_uhd::select_best_resolution(
                ctx->vision_model.hparams.image_grid_pinpoints,
                original_size);
            res.overview_size   = clip_image_size{slice_size, slice_size};
            res.refined_size    = refine_size;
            res.grid_size       = clip_image_size{0, 0};
            res.padding_refined = true;

            for (int y = 0; y < refine_size.height; y += slice_size) {
                for (int x = 0; x < refine_size.width; x += slice_size) {
                    slice_coordinates slice;
                    slice.x = x;
                    slice.y = y;
                    slice.size.width  = std::min(slice_size, refine_size.width  - x);
                    slice.size.height = std::min(slice_size, refine_size.height - y);
                    res.slices.push_back(slice);
                    if (x == 0) {
                        res.grid_size.width++;
                    }
                }
                res.grid_size.height++;
            }

            return res;
        }

        // no pinpoints, dynamically calculate the grid size (e.g. minicpmv)

        auto best_size    = get_best_resize(original_size, slice_size, patch_size, !has_slices);
        res.overview_size = best_size;

        if (!has_slices) {
            // skip slicing logic
            res.refined_size = clip_image_size{0, 0};
            res.grid_size    = clip_image_size{0, 0};

        } else {
            auto best_grid   = get_best_grid(max_slice_nums, multiple, log_ratio);
            auto refine_size = get_refine_size(original_size, best_grid, slice_size, patch_size, true);
            res.grid_size    = best_grid;
            res.refined_size = refine_size;

            int width  = refine_size.width;
            int height = refine_size.height;
            int grid_x = int(width  / best_grid.width);
            int grid_y = int(height / best_grid.height);
            for (int patches_y = 0,                    ic = 0;
                    patches_y < refine_size.height && ic < best_grid.height;
                    patches_y += grid_y,              ic += 1) {
                for (int patches_x = 0,                   jc = 0;
                        patches_x < refine_size.width && jc < best_grid.width;
                        patches_x += grid_x,             jc += 1) {
                    slice_coordinates slice;
                    slice.x = patches_x;
                    slice.y = patches_y;
                    slice.size.width  = grid_x;
                    slice.size.height = grid_y;
                    res.slices.push_back(slice);
                    // LOG_INF("slice %d: %d %d %d %d\n", ic, patches_i, patches_j, grid_x, grid_y);
                }
            }
        }

        return res;
    }

    static std::vector<clip_image_u8_ptr> slice_image(const clip_image_u8 * img, const slice_instructions & inst) {
        std::vector<clip_image_u8_ptr> output;

        // resize to overview size
        clip_image_u8_ptr resized_img(clip_image_u8_init());
        image_manipulation::bicubic_resize(*img, *resized_img, inst.overview_size.width, inst.overview_size.height);
        output.push_back(std::move(resized_img));
        if (inst.slices.empty()) {
            // no slices, just return the resized image
            return output;
        }

        // resize to refined size
        clip_image_u8_ptr refined_img(clip_image_u8_init());
        if (inst.padding_refined) {
            image_manipulation::resize_and_pad_image(*img, *refined_img, inst.refined_size);
        } else {
            image_manipulation::bilinear_resize(*img, *refined_img, inst.refined_size.width, inst.refined_size.height);
        }

        // create slices
        for (const auto & slice : inst.slices) {
            int x = slice.x;
            int y = slice.y;
            int w = slice.size.width;
            int h = slice.size.height;

            clip_image_u8_ptr img_slice(clip_image_u8_init());
            image_manipulation::crop_image(*refined_img, *img_slice, x, y, w, h);
            output.push_back(std::move(img_slice));
        }

        return output;
    }

private:
    static clip_image_size get_best_resize(const clip_image_size & original_size, int scale_resolution, int patch_size, bool allow_upscale = false) {
        int width  = original_size.width;
        int height = original_size.height;
        if ((width * height > scale_resolution * scale_resolution) || allow_upscale) {
            float r = static_cast<float>(width) / height;
            height  = static_cast<int>(scale_resolution / std::sqrt(r));
            width   = static_cast<int>(height * r);
        }
        clip_image_size res;
        res.width  = ensure_divide(width,  patch_size);
        res.height = ensure_divide(height, patch_size);
        return res;
    }

    /**
     * Selects the best resolution from a list of possible resolutions based on the original size.
     *
     * @param original_size The original size of the image
     * @param possible_resolutions A list of possible resolutions
     * @return The best fit resolution
     */
    static clip_image_size select_best_resolution(const clip_image_size & original_size, const std::vector<clip_image_size> & possible_resolutions) {
        int original_width = original_size.width;
        int original_height = original_size.height;
        clip_image_size best_fit;
        int max_effective_resolution = 0;
        int min_wasted_resolution = std::numeric_limits<int>::max();

        for (const auto & resolution : possible_resolutions) {
            int width  = resolution.width;
            int height = resolution.height;
            float scale = std::min(static_cast<float>(width) / original_width, static_cast<float>(height) / original_height);
            int downscaled_width  = static_cast<int>(original_width * scale);
            int downscaled_height = static_cast<int>(original_height * scale);
            int effective_resolution = std::min(downscaled_width * downscaled_height, original_width * original_height);
            int wasted_resolution = (width * height) - effective_resolution;
            // LOG_INF("resolution: %d %d, scale: %f, downscaled: %d %d, effective: %d, wasted: %d\n", width, height, scale, downscaled_width, downscaled_height, effective_resolution, wasted_resolution);
            if (effective_resolution > max_effective_resolution || (effective_resolution == max_effective_resolution && wasted_resolution < min_wasted_resolution)) {
                max_effective_resolution = effective_resolution;
                min_wasted_resolution = wasted_resolution;
                best_fit = resolution;
            }
        }

        return best_fit;
    }

    // used by llava 1.6 with custom list of pinpoints
    static clip_image_size select_best_resolution(const std::vector<int32_t> & pinpoints, const clip_image_size & original_size) {
        std::vector<clip_image_size> possible_resolutions; // TODO @ngxson : construct this inside hparams, not here
        for (size_t i = 0; i < pinpoints.size(); i += 2) {
            possible_resolutions.push_back(clip_image_size{pinpoints[i], pinpoints[i+1]});
        }
        return select_best_resolution(original_size, possible_resolutions);
    }

    static int ensure_divide(int length, int patch_size) {
        return std::max(static_cast<int>(std::round(static_cast<float>(length) / patch_size) * patch_size), patch_size);
    }

    static clip_image_size get_refine_size(const clip_image_size & original_size, const clip_image_size & grid, int scale_resolution, int patch_size, bool allow_upscale = false) {
        int width  = original_size.width;
        int height = original_size.height;
        int grid_x = grid.width;
        int grid_y = grid.height;

        int refine_width  = ensure_divide(width, grid_x);
        int refine_height = ensure_divide(height, grid_y);

        clip_image_size grid_size;
        grid_size.width  = refine_width  / grid_x;
        grid_size.height = refine_height / grid_y;

        auto best_grid_size  = get_best_resize(grid_size, scale_resolution, patch_size, allow_upscale);
        int best_grid_width  = best_grid_size.width;
        int best_grid_height = best_grid_size.height;

        clip_image_size refine_size;
        refine_size.width  = best_grid_width  * grid_x;
        refine_size.height = best_grid_height * grid_y;
        return refine_size;
    }

    static clip_image_size get_best_grid(const int max_slice_nums, const int multiple, const float log_ratio) {
        std::vector<int> candidate_split_grids_nums;
        for (int i : {multiple - 1, multiple, multiple + 1}) {
            if (i == 1 || i > max_slice_nums) {
                continue;
            }
            candidate_split_grids_nums.push_back(i);
        }

        std::vector<clip_image_size> candidate_grids;
        for (int split_grids_nums : candidate_split_grids_nums) {
            int m = 1;
            while (m <= split_grids_nums) {
                if (split_grids_nums % m == 0) {
                    candidate_grids.push_back(clip_image_size{m, split_grids_nums / m});
                }
                ++m;
            }
        }

        clip_image_size best_grid{1, 1};
        float min_error = std::numeric_limits<float>::infinity();
        for (const auto& grid : candidate_grids) {
            float error = std::abs(log_ratio - std::log(1.0 * grid.width / grid.height));
            if (error < min_error) {
                best_grid = grid;
                min_error = error;
            }
        }
        return best_grid;
    }
};

// returns the normalized float tensor for llava-1.5, for spatial_unpad with anyres processing for llava-1.6 it returns the normalized image patch tensors as a vector
// res_imgs memory is being allocated here, previous allocations will be freed if found
bool clip_image_preprocess(struct clip_ctx * ctx, const clip_image_u8 * img, struct clip_image_f32_batch * res_imgs) {
    clip_image_size original_size{img->nx, img->ny};
    bool pad_to_square = true;
    auto & params = ctx->vision_model.hparams;
    // The model config actually contains all we need to decide on how to preprocess, here we automatically switch to the new llava-1.6 preprocessing
    if (params.mm_patch_merge_type == PATCH_MERGE_SPATIAL_UNPAD) {
        pad_to_square = false;
    }

    if (clip_is_minicpmv(ctx)) {
        auto const inst = llava_uhd::get_slice_instructions(ctx, original_size);
        std::vector<clip_image_u8_ptr> imgs = llava_uhd::slice_image(img, inst);

        for (size_t i = 0; i < imgs.size(); ++i) {
            // clip_image_save_to_bmp(*imgs[i], "slice_" + std::to_string(i) + ".bmp");
            clip_image_f32_ptr res(clip_image_f32_init());
            normalize_image_u8_to_f32(*imgs[i], *res, ctx->image_mean, ctx->image_std);
            res_imgs->entries.push_back(std::move(res));
        }

        res_imgs->grid_x = inst.grid_size.width;
        res_imgs->grid_y = inst.grid_size.height;
        return true;

    } else if (ctx->proj_type == PROJECTOR_TYPE_QWEN2VL || ctx->proj_type == PROJECTOR_TYPE_QWEN25VL) {
        clip_image_u8 resized;
        auto patch_size = params.patch_size * 2;
        auto new_size = image_manipulation::calc_size_preserved_ratio(original_size, patch_size, params.image_size);
        image_manipulation::bicubic_resize(*img, resized, new_size.width, new_size.height);

        clip_image_f32_ptr img_f32(clip_image_f32_init());
        // clip_image_f32_ptr res(clip_image_f32_init());
        normalize_image_u8_to_f32(resized, *img_f32, ctx->image_mean, ctx->image_std);
        // res_imgs->data[0] = *res;
        res_imgs->entries.push_back(std::move(img_f32));
        return true;
    }
    else if (ctx->proj_type == PROJECTOR_TYPE_GLM_EDGE
            || ctx->proj_type == PROJECTOR_TYPE_GEMMA3
            || ctx->proj_type == PROJECTOR_TYPE_IDEFICS3
            || ctx->proj_type == PROJECTOR_TYPE_INTERNVL // TODO @ngxson : support dynamic resolution
    ) {
        clip_image_u8 resized_image;
        int sz = params.image_size;
        image_manipulation::resize_and_pad_image(*img, resized_image, {sz, sz});
        clip_image_f32_ptr img_f32(clip_image_f32_init());
        //clip_image_save_to_bmp(resized_image, "resized.bmp");
        normalize_image_u8_to_f32(resized_image, *img_f32, ctx->image_mean, ctx->image_std);
        res_imgs->entries.push_back(std::move(img_f32));
        return true;

    } else if (ctx->proj_type == PROJECTOR_TYPE_PIXTRAL) {
        clip_image_u8 resized_image;
        auto new_size = image_manipulation::calc_size_preserved_ratio(original_size, params.patch_size, params.image_size);
        image_manipulation::bilinear_resize(*img, resized_image, new_size.width, new_size.height);
        clip_image_f32_ptr img_f32(clip_image_f32_init());
        normalize_image_u8_to_f32(resized_image, *img_f32, ctx->image_mean, ctx->image_std);
        res_imgs->entries.push_back(std::move(img_f32));
        return true;

    } else if (ctx->proj_type == PROJECTOR_TYPE_LLAMA4) {
        GGML_ASSERT(!params.image_grid_pinpoints.empty());
        auto const inst = llava_uhd::get_slice_instructions(ctx, original_size);
        std::vector<clip_image_u8_ptr> imgs = llava_uhd::slice_image(img, inst);

        for (size_t i = 0; i < imgs.size(); ++i) {
            clip_image_f32_ptr res(clip_image_f32_init());
            normalize_image_u8_to_f32(*imgs[i], *res, ctx->image_mean, ctx->image_std);
            res_imgs->entries.push_back(std::move(res));
        }

        res_imgs->grid_x = inst.grid_size.width;
        res_imgs->grid_y = inst.grid_size.height;
        return true;

    }

    // the logic below is to pad the shorter side to the longer side with a background color: rgb(122, 116, 104)
    // see https://github.com/haotian-liu/LLaVA/blob/e854a2bf85118c504f6f16bf5c3c7c92f8fa8c6b/llava/conversation.py#L113-L156

    clip_image_u8_ptr temp(clip_image_u8_init()); // we will keep the input image data here temporarily

    if (pad_to_square) {
        // for llava-1.5, we resize image to a square, and pad the shorter side with a background color
        // see https://github.com/haotian-liu/LLaVA/blob/e854a2bf85118c504f6f16bf5c3c7c92f8fa8c6b/llava/conversation.py#L113-L156
        const int longer_side = std::max(img->nx, img->ny);
        temp->nx = longer_side;
        temp->ny = longer_side;
        temp->buf.resize(3 * longer_side * longer_side);

        // background color in RGB from LLaVA (this is the mean rgb color * 255)
        const std::array<uint8_t, 3> pad_color = {122, 116, 104};

        // resize the image to the target_size
        image_manipulation::resize_and_pad_image(*img, *temp, clip_image_size{params.image_size, params.image_size}, pad_color);

        clip_image_f32_ptr res(clip_image_f32_init());
        normalize_image_u8_to_f32(*temp, *res, ctx->image_mean, ctx->image_std);
        res_imgs->entries.push_back(std::move(res));
        return true;

    } else if (!params.image_grid_pinpoints.empty()) {
        // "spatial_unpad" with "anyres" processing for llava-1.6
        auto const inst = llava_uhd::get_slice_instructions(ctx, original_size);
        std::vector<clip_image_u8_ptr> imgs = llava_uhd::slice_image(img, inst);

        for (size_t i = 0; i < imgs.size(); ++i) {
            // clip_image_save_to_bmp(*imgs[i], "slice_" + std::to_string(i) + ".bmp");
            clip_image_f32_ptr res(clip_image_f32_init());
            normalize_image_u8_to_f32(*imgs[i], *res, ctx->image_mean, ctx->image_std);
            res_imgs->entries.push_back(std::move(res));
        }

        return true;

    }

    GGML_ASSERT(false && "Unknown image preprocessing type");
}

ggml_tensor * clip_get_newline_tensor(const struct clip_ctx * ctx) {
    return ctx->vision_model.image_newline;
}

void clip_free(clip_ctx * ctx) {
    if (ctx == nullptr) {
        return;
    }
    delete ctx;
}

// deprecated
size_t clip_embd_nbytes(const struct clip_ctx * ctx) {
    const int32_t nx = ctx->vision_model.hparams.image_size;
    const int32_t ny = ctx->vision_model.hparams.image_size;
    return clip_embd_nbytes_by_img(ctx, nx, ny);
}

size_t clip_embd_nbytes_by_img(const struct clip_ctx * ctx, int img_w, int img_h) {
    clip_image_f32 img;
    img.nx = img_w;
    img.ny = img_h;
    return clip_n_output_tokens(ctx, &img) * clip_n_mmproj_embd(ctx) * sizeof(float);
}

int32_t clip_get_image_size(const struct clip_ctx * ctx) {
    return ctx->vision_model.hparams.image_size;
}

int32_t clip_get_patch_size(const struct clip_ctx * ctx) {
    return ctx->vision_model.hparams.patch_size;
}

int32_t clip_get_hidden_size(const struct clip_ctx * ctx) {
    return ctx->vision_model.hparams.n_embd;
}

const char * clip_patch_merge_type(const struct clip_ctx * ctx) {
    return ctx->vision_model.hparams.mm_patch_merge_type == PATCH_MERGE_SPATIAL_UNPAD ? "spatial_unpad" : "flat";
}

const int32_t * clip_image_grid(const struct clip_ctx * ctx) {
    if (ctx->vision_model.hparams.image_grid_pinpoints.size()) {
        return &ctx->vision_model.hparams.image_grid_pinpoints.front();
    }
    return nullptr;
}

size_t get_clip_image_grid_size(const struct clip_ctx * ctx) {
    return ctx->vision_model.hparams.image_grid_pinpoints.size();
}

int clip_n_output_tokens_x(const struct clip_ctx * ctx, struct clip_image_f32 * img) {
    const auto & params = ctx->vision_model.hparams;
    const int n_total = clip_n_output_tokens(ctx, img);
    if (ctx->proj_type == PROJECTOR_TYPE_QWEN2VL || ctx->proj_type == PROJECTOR_TYPE_QWEN25VL) {
        return img->nx / (params.patch_size * 2) + (int)(img->nx % params.patch_size > 0);
    }
    return n_total;
}

int clip_n_output_tokens_y(const struct clip_ctx * ctx, struct clip_image_f32 * img) {
    const auto & params = ctx->vision_model.hparams;
    if (ctx->proj_type == PROJECTOR_TYPE_QWEN2VL || ctx->proj_type == PROJECTOR_TYPE_QWEN25VL) {
        return img->ny / (params.patch_size * 2) + (int)(img->ny % params.patch_size > 0);
    }
    return 1;
}

int clip_n_output_tokens(const struct clip_ctx * ctx, struct clip_image_f32 * img) {
    const auto & params = ctx->vision_model.hparams;

    int n_patches = (params.image_size / params.patch_size) * (params.image_size / params.patch_size);
    int scale_factor = ctx->vision_model.hparams.proj_scale_factor;

    if (ctx->proj_type == PROJECTOR_TYPE_LDP
            || ctx->proj_type == PROJECTOR_TYPE_LDPV2
            || ctx->proj_type == PROJECTOR_TYPE_GLM_EDGE) {
        n_patches /= 4;
        if (ctx->vision_model.mm_glm_tok_boi) {
            n_patches += 2; // for BOI and EOI token embeddings
        }
    } else if (ctx->proj_type == PROJECTOR_TYPE_MINICPMV) {
        if (ctx->minicpmv_version == 2) {
            n_patches = 96;
        }
        else if (ctx->minicpmv_version == 3) {
            n_patches = 64;
        }
        else if (ctx->minicpmv_version == 4) {
            n_patches = 64;
        }
        else {
            GGML_ABORT("Unknown minicpmv version");
        }
    } else if (ctx->proj_type == PROJECTOR_TYPE_QWEN2VL || ctx->proj_type == PROJECTOR_TYPE_QWEN25VL) {
        int patch_size = params.patch_size * 2;
        int x_patch = img->nx / patch_size + (int)(img->nx % patch_size > 0);
        int y_patch = img->ny / patch_size + (int)(img->ny % patch_size > 0);
        n_patches = x_patch * y_patch;
    } else if (ctx->proj_type == PROJECTOR_TYPE_GEMMA3) {
        int n_per_side = params.image_size / params.patch_size;
        int n_per_side_2d_pool = n_per_side / params.proj_scale_factor;
        n_patches = n_per_side_2d_pool * n_per_side_2d_pool;
    } else if (ctx->proj_type == PROJECTOR_TYPE_IDEFICS3 || ctx->proj_type == PROJECTOR_TYPE_INTERNVL) {
        // both W and H are divided by proj_scale_factor
        n_patches /= (params.proj_scale_factor * params.proj_scale_factor);
    } else if (ctx->proj_type == PROJECTOR_TYPE_PIXTRAL) {
        int n_merge = params.spatial_merge_size;
        int n_patches_x = img->nx / params.patch_size / (n_merge > 0 ? n_merge : 1);
        int n_patches_y = img->ny / params.patch_size / (n_merge > 0 ? n_merge : 1);
        n_patches = n_patches_y*n_patches_x + n_patches_y - 1; // + one [IMG_BREAK] per row, except the last row
<<<<<<< HEAD
    } else if (ctx->proj_type == PROJECTOR_TYPE_ULTRAVOX) {
        n_patches = img->nx / ctx->vision_model.hparams.proj_stack_factor / 2;
=======
    } else if (ctx->proj_type == PROJECTOR_TYPE_LLAMA4) {
        n_patches /= (scale_factor * scale_factor);
>>>>>>> 92ecdcc0
    }

    return n_patches;
}

static std::vector<std::vector<std::vector<float>>> get_1d_sincos_pos_embed_from_grid_new(int embed_dim, const std::vector<std::vector<float>> & pos) {
    assert(embed_dim % 2 == 0);
    int H = pos.size();
    int W = pos[0].size();

    std::vector<float> omega(embed_dim / 2);
    for (int i = 0; i < embed_dim / 2; ++i) {
        omega[i] = 1.0 / pow(10000.0, static_cast<float>(i) / (embed_dim / 2));
    }

    std::vector<std::vector<std::vector<float>>> emb(H, std::vector<std::vector<float>>(W, std::vector<float>(embed_dim)));
    for (int h = 0; h < H; ++h) {
        for (int w = 0; w < W; ++w) {
            for (int d = 0; d < embed_dim / 2; ++d) {
                float out_value = pos[h][w] * omega[d];
                emb[h][w][d] = sin(out_value);
                emb[h][w][d + embed_dim / 2] = cos(out_value);
            }
        }
    }

    return emb;
}

static std::vector<std::vector<std::vector<float>>> get_2d_sincos_pos_embed_from_grid(int embed_dim, const std::vector<std::vector<std::vector<float>>> & grid) {
    assert(embed_dim % 2 == 0);
    std::vector<std::vector<std::vector<float>>> emb_h = get_1d_sincos_pos_embed_from_grid_new(embed_dim / 2, grid[0]); // (H, W, D/2)
    std::vector<std::vector<std::vector<float>>> emb_w = get_1d_sincos_pos_embed_from_grid_new(embed_dim / 2, grid[1]); // (H, W, D/2)

    int H = emb_h.size();
    int W = emb_h[0].size();
    std::vector<std::vector<std::vector<float>>> emb(H, std::vector<std::vector<float>>(W, std::vector<float>(embed_dim)));

    for (int h = 0; h < H; ++h) {
        for (int w = 0; w < W; ++w) {
            for (int d = 0; d < embed_dim / 2; ++d) {
                emb[h][w][d] = emb_h[h][w][d];
                emb[h][w][d + embed_dim / 2] = emb_w[h][w][d];
            }
        }
    }
    return emb;
}

static std::vector<std::vector<float>> get_2d_sincos_pos_embed(int embed_dim, const std::pair<int, int> image_size) {
    int grid_h_size = image_size.first;
    int grid_w_size = image_size.second;

    std::vector<float> grid_h(grid_h_size);
    std::vector<float> grid_w(grid_w_size);

    for (int i = 0; i < grid_h_size; ++i) {
        grid_h[i] = static_cast<float>(i);
    }
    for (int i = 0; i < grid_w_size; ++i) {
        grid_w[i] = static_cast<float>(i);
    }

    std::vector<std::vector<float>> grid(grid_h_size, std::vector<float>(grid_w_size));
    for (int h = 0; h < grid_h_size; ++h) {
        for (int w = 0; w < grid_w_size; ++w) {
            grid[h][w] = grid_w[w];
        }
    }
    std::vector<std::vector<std::vector<float>>> grid_2d = {grid, grid};
    for (int h = 0; h < grid_h_size; ++h) {
        for (int w = 0; w < grid_w_size; ++w) {
            grid_2d[0][h][w] = grid_h[h];
            grid_2d[1][h][w] = grid_w[w];
        }
    }

    std::vector<std::vector<std::vector<float>>> pos_embed_3d = get_2d_sincos_pos_embed_from_grid(embed_dim, grid_2d);

    int H = image_size.first;
    int W = image_size.second;
    std::vector<std::vector<float>> pos_embed_2d(H * W, std::vector<float>(embed_dim));
    for (int h = 0; h < H; ++h) {
        for (int w = 0; w < W; ++w) {
            pos_embed_2d[w * H + h] = pos_embed_3d[h][w];
        }
    }

    return pos_embed_2d;
}

bool clip_image_encode(struct clip_ctx * ctx, const int n_threads, clip_image_f32 * img, float * vec) {
    clip_image_f32_batch imgs;
    clip_image_f32_ptr img_copy(clip_image_f32_init());
    *img_copy = *img;
    imgs.entries.push_back(std::move(img_copy));

    return clip_image_batch_encode(ctx, n_threads, &imgs, vec);
}

bool clip_image_batch_encode(clip_ctx * ctx, const int n_threads, const clip_image_f32_batch * imgs_c_ptr, float * vec) {
    const clip_image_f32_batch & imgs = *imgs_c_ptr;
    int batch_size = imgs.entries.size();

    // TODO @ngxson : implement batch size > 1 as a loop
    //                we don't need true batching support because the cgraph will gonna be big anyway
    if (batch_size != 1) {
        return false; // only support batch size of 1
    }

    // build the inference graph
    ctx->debug_print_tensors.clear();
    ggml_backend_sched_reset(ctx->sched.get());
    ggml_cgraph * gf = clip_image_build_graph(ctx, imgs);
    ggml_backend_sched_alloc_graph(ctx->sched.get(), gf);

    // set inputs
    const auto & model   = ctx->vision_model;
    const auto & hparams = model.hparams;

    const int image_size_width  = imgs.entries[0]->nx;
    const int image_size_height = imgs.entries[0]->ny;

    const int patch_size    = hparams.patch_size;
    const int num_patches   = ((image_size_width / patch_size) * (image_size_height / patch_size));
    const int n_pos = num_patches + (model.class_embedding ? 1 : 0);
    const int pos_w = image_size_width  / patch_size;
    const int pos_h = image_size_height / patch_size;

    const bool use_window_attn = hparams.n_wa_pattern > 0; // for qwen2.5vl

    auto get_inp_tensor = [&gf](const char * name) {
        ggml_tensor * inp = ggml_graph_get_tensor(gf, name);
        if (inp == nullptr) {
            GGML_ABORT("Failed to get tensor %s", name);
        }
        if (!(inp->flags & GGML_TENSOR_FLAG_INPUT)) {
            GGML_ABORT("Tensor %s is not an input tensor", name);
        }
        return inp;
    };

    auto set_input_f32 = [&get_inp_tensor](const char * name, std::vector<float> & values) {
        ggml_tensor * cur = get_inp_tensor(name);
        GGML_ASSERT(cur->type == GGML_TYPE_F32);
        GGML_ASSERT(ggml_nelements(cur) == (int64_t)values.size());
        ggml_backend_tensor_set(cur, values.data(), 0, ggml_nbytes(cur));
    };

    auto set_input_i32 = [&get_inp_tensor](const char * name, std::vector<int32_t> & values) {
        ggml_tensor * cur = get_inp_tensor(name);
        GGML_ASSERT(cur->type == GGML_TYPE_I32);
        GGML_ASSERT(ggml_nelements(cur) == (int64_t)values.size());
        ggml_backend_tensor_set(cur, values.data(), 0, ggml_nbytes(cur));
    };

    // set input pixel values
    if (!imgs.is_audio) {
        size_t nelem = 0;
        for (const auto & img : imgs.entries) {
            nelem += img->nx * img->ny * 3;
        }
        std::vector<float> inp_raw(nelem);

        // layout of data (note: the channel dim is unrolled to better visualize the layout):
        //
        // ┌──W──┐
        // │     H │  channel = R
        // ├─────┤ │
        // │     H │  channel = G
        // ├─────┤ │
        // │     H │  channel = B
        // └─────┘ │
        //   ──────┘ x B

        for (size_t i = 0; i < imgs.entries.size(); i++) {
            const int nx = imgs.entries[i]->nx;
            const int ny = imgs.entries[i]->ny;
            const int n = nx * ny;

            for (int b = 0; b < batch_size; b++) {
                float * batch_entry = inp_raw.data() + b * (3*n);
                for (int y = 0; y < ny; y++) {
                    for (int x = 0; x < nx; x++) {
                        size_t base_src = 3*(y * nx + x); // idx of the first channel
                        size_t base_dst =    y * nx + x;  // idx of the first channel
                        batch_entry[      base_dst] = imgs.entries[b]->buf[base_src    ];
                        batch_entry[1*n + base_dst] = imgs.entries[b]->buf[base_src + 1];
                        batch_entry[2*n + base_dst] = imgs.entries[b]->buf[base_src + 2];
                    }
                }
            }
        }
        set_input_f32("inp_raw", inp_raw);

    } else {
        // audio input
        GGML_ASSERT(imgs.entries.size() == 1);
        const auto & mel_inp = imgs.entries[0]; // 3 channels, but only use one
        const int n_step = mel_inp->nx;
        const int n_mel  = mel_inp->ny;
        std::vector<float> inp_raw(n_step * n_mel);
        std::memcpy(inp_raw.data(), mel_inp->buf.data(), n_step * n_mel * sizeof(float));
        set_input_f32("inp_raw", inp_raw);
    }

    // set input per projector
    switch (ctx->proj_type) {
        case PROJECTOR_TYPE_MINICPMV:
            {
                // inspired from siglip:
                //    -> https://huggingface.co/HuggingFaceM4/siglip-so400m-14-980-flash-attn2-navit
                //    -> https://huggingface.co/HuggingFaceM4/siglip-so400m-14-980-flash-attn2-navit/blob/d66538faeba44480d0bfaa42145eef26f9423199/modeling_siglip.py#L316
                std::vector<int32_t> positions(pos_h * pos_w);
                int bucket_coords_h[1024];
                int bucket_coords_w[1024];
                for (int i = 0; i < pos_h; i++){
                    bucket_coords_h[i] = std::floor(70.0*i/pos_h);
                }
                for (int i = 0; i < pos_w; i++){
                    bucket_coords_w[i] = std::floor(70.0*i/pos_w);
                }
                for (int i = 0, id = 0; i < pos_h; i++){
                    for (int j = 0; j < pos_w; j++){
                        positions[id++] = bucket_coords_h[i]*70 + bucket_coords_w[j];
                    }
                }
                set_input_i32("positions", positions);

                // inspired from resampler of Qwen-VL:
                //    -> https://huggingface.co/Qwen/Qwen-VL/tree/main
                //    -> https://huggingface.co/Qwen/Qwen-VL/blob/0547ed36a86561e2e42fecec8fd0c4f6953e33c4/visual.py#L23
                int embed_dim = clip_n_mmproj_embd(ctx);

                // TODO @ngxson : this is very inefficient, can we do this using ggml_sin and ggml_cos?
                auto pos_embed_t = get_2d_sincos_pos_embed(embed_dim, std::make_pair(pos_w, pos_h));

                std::vector<float> pos_embed(embed_dim * pos_w * pos_h);
                for(int i = 0; i < pos_w * pos_h; ++i){
                    for(int j = 0; j < embed_dim; ++j){
                        pos_embed[i * embed_dim + j] = pos_embed_t[i][j];
                    }
                }

                set_input_f32("pos_embed", pos_embed);
            } break;
        case PROJECTOR_TYPE_QWEN2VL:
            {
                const int merge_ratio = 2;
                const int pw = image_size_width  / patch_size;
                const int ph = image_size_height / patch_size;
                std::vector<int> positions(n_pos * 4);
                int ptr = 0;
                for (int y = 0; y < ph; y += merge_ratio) {
                    for (int x = 0; x < pw; x += merge_ratio) {
                        for (int dy = 0; dy < 2; dy++) {
                            for (int dx = 0; dx < 2; dx++) {
                                positions[                  ptr] = y + dy;
                                positions[    num_patches + ptr] = x + dx;
                                positions[2 * num_patches + ptr] = y + dy;
                                positions[3 * num_patches + ptr] = x + dx;
                                ptr++;
                            }
                        }
                    }
                }

                set_input_i32("positions", positions);
            } break;
        case PROJECTOR_TYPE_QWEN25VL:
            {
                // pw * ph = number of tokens output by ViT after apply patch merger
                // ipw * ipw = number of vision token been processed inside ViT
                const int merge_ratio = 2;
                const int pw  = image_size_width  / patch_size / merge_ratio;
                const int ph  = image_size_height / patch_size / merge_ratio;
                const int ipw = image_size_width  / patch_size;
                const int iph = image_size_height / patch_size;

                std::vector<int> idx    (ph * pw);
                std::vector<int> inv_idx(ph * pw);

                if (use_window_attn) {
                    const int attn_window_size = 112;
                    const int grid_window = attn_window_size / patch_size / merge_ratio;
                    int dst = 0;
                    // [num_vision_tokens, num_vision_tokens] attention mask tensor
                    std::vector<float> mask(pow(ipw * iph, 2), std::numeric_limits<float>::lowest());
                    int mask_row = 0;

                    for (int y = 0; y < ph; y += grid_window) {
                        for (int x = 0; x < pw; x += grid_window) {
                            const int win_h = std::min(grid_window, ph - y);
                            const int win_w = std::min(grid_window, pw - x);
                            const int dst_0 = dst;
                            // group all tokens belong to the same window togather (to a continue range)
                            for (int dy = 0; dy < win_h; dy++) {
                                for (int dx = 0; dx < win_w; dx++) {
                                    const int src = (y + dy) * pw + (x + dx);
                                    GGML_ASSERT(src < (int)idx.size());
                                    GGML_ASSERT(dst < (int)inv_idx.size());
                                    idx    [src] = dst;
                                    inv_idx[dst] = src;
                                    dst++;
                                }
                            }

                            for (int r=0; r < win_h * win_w * merge_ratio * merge_ratio; r++) {
                                int row_offset = mask_row * (ipw * iph);
                                std::fill(
                                    mask.begin() + row_offset + (dst_0 * merge_ratio * merge_ratio),
                                    mask.begin() + row_offset + (dst   * merge_ratio * merge_ratio),
                                    0.0);
                                mask_row++;
                            }
                        }
                    }

                    set_input_i32("window_idx",     idx);
                    set_input_i32("inv_window_idx", inv_idx);
                    set_input_f32("window_mask",    mask);
                } else {
                    for (int i = 0; i < ph * pw; i++) {
                        idx[i] = i;
                    }
                }

                const int mpow = merge_ratio * merge_ratio;
                std::vector<int> positions(n_pos * 4);

                int ptr = 0;
                for (int y = 0; y < iph; y += merge_ratio) {
                    for (int x = 0; x < ipw; x += merge_ratio) {
                        for (int dy = 0; dy < 2; dy++) {
                            for (int dx = 0; dx < 2; dx++) {
                                auto remap = idx[ptr / mpow];
                                remap = (remap * mpow) + (ptr % mpow);

                                positions[                  remap] = y + dy;
                                positions[    num_patches + remap] = x + dx;
                                positions[2 * num_patches + remap] = y + dy;
                                positions[3 * num_patches + remap] = x + dx;
                                ptr++;
                            }
                        }
                    }
                }

                set_input_i32("positions", positions);
            } break;
        case PROJECTOR_TYPE_PIXTRAL:
            {
                // set the 2D positions
                int n_patches_per_col = image_size_width / patch_size;
                std::vector<int> pos_data(n_pos);
                // dimension H
                for (int i = 0; i < n_pos; i++) {
                    pos_data[i] = i / n_patches_per_col;
                }
                set_input_i32("pos_h", pos_data);
                // dimension W
                for (int i = 0; i < n_pos; i++) {
                    pos_data[i] = i % n_patches_per_col;
                }
                set_input_i32("pos_w", pos_data);
            } break;
        case PROJECTOR_TYPE_GLM_EDGE:
        {
            // llava and other models
            std::vector<int32_t> positions(n_pos);
            for (int i = 0; i < n_pos; i++) {
                positions[i] = i;
            }
            set_input_i32("positions", positions);
        } break;
        case PROJECTOR_TYPE_MLP:
        case PROJECTOR_TYPE_MLP_NORM:
        case PROJECTOR_TYPE_LDP:
        case PROJECTOR_TYPE_LDPV2:
            {
                // llava and other models
                std::vector<int32_t> positions(n_pos);
                for (int i = 0; i < n_pos; i++) {
                    positions[i] = i;
                }
                set_input_i32("positions", positions);

                // The patches vector is used to get rows to index into the embeds with;
                // we should skip dim 0 only if we have CLS to avoid going out of bounds
                // when retrieving the rows.
                int patch_offset = model.class_embedding ? 1 : 0;
                std::vector<int32_t> patches(num_patches);
                for (int i = 0; i < num_patches; i++) {
                    patches[i] = i + patch_offset;
                }
                set_input_i32("patches", patches);
            } break;
        case PROJECTOR_TYPE_GEMMA3:
        case PROJECTOR_TYPE_IDEFICS3:
        case PROJECTOR_TYPE_INTERNVL:
            {
                // do nothing
            } break;
<<<<<<< HEAD
        case PROJECTOR_TYPE_ULTRAVOX:
            {
                const auto & mel_inp = imgs.entries[0];
                const int n_pos = mel_inp->nx / 2;
                std::vector<int32_t> positions(n_pos);
                for (int i = 0; i < n_pos; i++) {
                    positions[i] = i;
                }
                set_input_i32("positions", positions);
=======
        case PROJECTOR_TYPE_LLAMA4:
            {
                // set the 2D positions
                int n_patches_per_col = image_size_width / patch_size;
                std::vector<int> pos_data(num_patches + 1, 0); // +1 for the [CLS] token
                // last pos is always kept 0, it's for CLS
                // dimension H
                for (int i = 0; i < num_patches; i++) {
                    pos_data[i] = (i / n_patches_per_col) + 1;
                }
                set_input_i32("pos_h", pos_data);
                // dimension W
                for (int i = 0; i < num_patches; i++) {
                    pos_data[i] = (i % n_patches_per_col) + 1;
                }
                set_input_i32("pos_w", pos_data);
>>>>>>> 92ecdcc0
            } break;
        default:
            GGML_ABORT("Unknown projector type");
    }

    // ggml_backend_cpu_set_n_threads(ctx->backend_cpu, n_threads);
    ggml_backend_dev_t dev = ggml_backend_get_device(ctx->backend_cpu);
    ggml_backend_reg_t reg = dev ? ggml_backend_dev_backend_reg(dev) : nullptr;
    if (reg) {
        auto ggml_backend_set_n_threads_fn = (ggml_backend_set_n_threads_t) ggml_backend_reg_get_proc_address(reg, "ggml_backend_set_n_threads");
        if (ggml_backend_set_n_threads_fn) {
            ggml_backend_set_n_threads_fn(ctx->backend_cpu, n_threads);
        }
    }

    auto status = ggml_backend_sched_graph_compute(ctx->sched.get(), gf);
    if (status != GGML_STATUS_SUCCESS) {
        LOG_ERR("%s: ggml_backend_sched_graph_compute failed with error %d\n", __func__, status);
        return false;
    }

    // print debug nodes
    if (ctx->debug_graph) {
        LOG_INF("\n\n---\n\n");
        LOG_INF("\n\nDebug graph:\n\n");
        for (ggml_tensor * t : ctx->debug_print_tensors) {
            std::vector<uint8_t> data(ggml_nbytes(t));
            ggml_backend_tensor_get(t, data.data(), 0, ggml_nbytes(t));
            print_tensor_shape(t);
            print_tensor_data(t, data.data(), 3);
        }
    }

    // the last node is the embedding tensor
    ggml_tensor * embeddings = ggml_graph_node(gf, -1);

    // sanity check (only support batch size of 1 for now)
    const int n_tokens_out = embeddings->ne[1];
    const int expected_n_tokens_out = clip_n_output_tokens(ctx, imgs.entries[0].get());
    if (n_tokens_out != expected_n_tokens_out) {
        LOG_ERR("%s: expected %d tokens, got %d\n", __func__, expected_n_tokens_out, n_tokens_out);
        GGML_ABORT("Invalid number of output tokens");
    }

    // copy the embeddings to the location passed by the user
    ggml_backend_tensor_get(embeddings, vec, 0, ggml_nbytes(embeddings));

    return true;
}

int clip_n_mmproj_embd(const struct clip_ctx * ctx) {
    switch (ctx->proj_type) {
        case PROJECTOR_TYPE_LDP:
            return ctx->vision_model.mm_model_block_1_block_2_1_b->ne[0];
        case PROJECTOR_TYPE_LDPV2:
            return ctx->vision_model.mm_model_peg_0_b->ne[0];
        case PROJECTOR_TYPE_MLP:
        case PROJECTOR_TYPE_PIXTRAL:
            return ctx->vision_model.mm_2_w->ne[1];
        case PROJECTOR_TYPE_MLP_NORM:
            return ctx->vision_model.mm_3_b->ne[0];
        case PROJECTOR_TYPE_MINICPMV:
            if (ctx->minicpmv_version == 2) {
                return 4096;
            } else if (ctx->minicpmv_version == 3) {
                return 3584;
            } else if (ctx->minicpmv_version == 4) {
                return 3584;
            }
            GGML_ABORT("Unknown minicpmv version");
        case PROJECTOR_TYPE_GLM_EDGE:
            return ctx->vision_model.mm_model_mlp_3_w->ne[1];
        case PROJECTOR_TYPE_QWEN2VL:
        case PROJECTOR_TYPE_QWEN25VL:
            return ctx->vision_model.mm_1_b->ne[0];
        case PROJECTOR_TYPE_GEMMA3:
            return ctx->vision_model.mm_input_proj_w->ne[0];
        case PROJECTOR_TYPE_IDEFICS3:
            return ctx->vision_model.projection->ne[1];
        case PROJECTOR_TYPE_ULTRAVOX:
            return ctx->vision_model.mm_2_w->ne[1];
        case PROJECTOR_TYPE_INTERNVL:
            return ctx->vision_model.mm_3_w->ne[1];
        case PROJECTOR_TYPE_LLAMA4:
            return ctx->vision_model.mm_model_proj->ne[1];
        default:
            GGML_ABORT("Unknown projector type");
    }
}

int clip_is_minicpmv(const struct clip_ctx * ctx) {
    if (ctx->proj_type == PROJECTOR_TYPE_MINICPMV) {
        return ctx->minicpmv_version;
    }
    return 0;
}

bool clip_is_glm(const struct clip_ctx * ctx) {
    return ctx->proj_type == PROJECTOR_TYPE_GLM_EDGE;
}

bool clip_is_qwen2vl(const struct clip_ctx * ctx) {
    return ctx->proj_type == PROJECTOR_TYPE_QWEN2VL || ctx->proj_type == PROJECTOR_TYPE_QWEN25VL;
}

bool clip_is_llava(const struct clip_ctx * ctx) {
    return ctx->has_llava_projector;
}

bool clip_is_gemma3(const struct clip_ctx * ctx) {
    return ctx->proj_type == PROJECTOR_TYPE_GEMMA3;
}

bool clip_encode_float_image (struct clip_ctx * ctx, int n_threads, float * img, int h, int w, float * vec) {
    clip_image_f32 clip_img;
    clip_img.buf.resize(h * w * 3);
    for (int i = 0; i < h*w*3; i++)
    {
        clip_img.buf[i] = img[i];
    }
    clip_img.nx = w;
    clip_img.ny = h;
    clip_image_encode(ctx, n_threads, &clip_img, vec);
    return true;
}

//
// API used internally with mtmd
//

projector_type clip_get_projector_type(const struct clip_ctx * ctx) {
    return ctx->proj_type;
}

void clip_image_f32_batch_add_mel(struct clip_image_f32_batch * batch, int n_mel, int n_step, float * mel) {
    clip_image_f32 * audio = new clip_image_f32;
    audio->nx = n_step;
    audio->ny = n_mel;
    audio->buf.resize(n_step * n_mel);
    std::memcpy(audio->buf.data(), mel, n_step * n_mel * sizeof(float));

    batch->entries.push_back(clip_image_f32_ptr(audio));
    batch->is_audio = true;
}<|MERGE_RESOLUTION|>--- conflicted
+++ resolved
@@ -1936,15 +1936,13 @@
             {
                 res = graph.build_internvl();
             } break;
-<<<<<<< HEAD
+        case PROJECTOR_TYPE_LLAMA4:
+            {
+                res = graph.build_llama4();
+            } break;
         case PROJECTOR_TYPE_ULTRAVOX:
             {
                 res = graph.build_ultravox();
-=======
-        case PROJECTOR_TYPE_LLAMA4:
-            {
-                res = graph.build_llama4();
->>>>>>> 92ecdcc0
             } break;
         default:
             {
@@ -2150,12 +2148,6 @@
                         hparams.warmup_image_size = hparams.patch_size * 8;
                         get_u32(KEY_WIN_ATTN_PATTERN, hparams.n_wa_pattern);
                     } break;
-<<<<<<< HEAD
-                case PROJECTOR_TYPE_ULTRAVOX:
-                    {
-                        get_u32(KEY_PROJ_STACK_FACTOR, hparams.proj_stack_factor);
-                        hparams.ffn_op = FFN_GELU;
-=======
                 case PROJECTOR_TYPE_LLAMA4:
                     {
                         hparams.rope_theta = 10000.0f;
@@ -2170,7 +2162,11 @@
                             isize*3, isize,   // 1008, 336
                             isize,   isize*3, // 336, 1008
                         };
->>>>>>> 92ecdcc0
+                    } break;
+                case PROJECTOR_TYPE_ULTRAVOX:
+                    {
+                        get_u32(KEY_PROJ_STACK_FACTOR, hparams.proj_stack_factor);
+                        hparams.ffn_op = FFN_GELU;
                     } break;
                 default:
                     break;
@@ -2253,11 +2249,7 @@
         vision_model.patch_embeddings_0 = get_tensor(TN_PATCH_EMBD,   false);
         vision_model.patch_embeddings_1 = get_tensor(TN_PATCH_EMBD_1, false);
 
-<<<<<<< HEAD
         vision_model.position_embeddings = get_tensor(string_format(TN_POS_EMBD, prefix), false);
-=======
-        vision_model.position_embeddings = get_tensor(TN_POS_EMBD, false);
->>>>>>> 92ecdcc0
 
         // layers
         vision_model.layers.resize(hparams.n_layer);
@@ -3415,13 +3407,10 @@
         int n_patches_x = img->nx / params.patch_size / (n_merge > 0 ? n_merge : 1);
         int n_patches_y = img->ny / params.patch_size / (n_merge > 0 ? n_merge : 1);
         n_patches = n_patches_y*n_patches_x + n_patches_y - 1; // + one [IMG_BREAK] per row, except the last row
-<<<<<<< HEAD
+    } else if (ctx->proj_type == PROJECTOR_TYPE_LLAMA4) {
+        n_patches /= (scale_factor * scale_factor);
     } else if (ctx->proj_type == PROJECTOR_TYPE_ULTRAVOX) {
         n_patches = img->nx / ctx->vision_model.hparams.proj_stack_factor / 2;
-=======
-    } else if (ctx->proj_type == PROJECTOR_TYPE_LLAMA4) {
-        n_patches /= (scale_factor * scale_factor);
->>>>>>> 92ecdcc0
     }
 
     return n_patches;
@@ -3825,17 +3814,6 @@
             {
                 // do nothing
             } break;
-<<<<<<< HEAD
-        case PROJECTOR_TYPE_ULTRAVOX:
-            {
-                const auto & mel_inp = imgs.entries[0];
-                const int n_pos = mel_inp->nx / 2;
-                std::vector<int32_t> positions(n_pos);
-                for (int i = 0; i < n_pos; i++) {
-                    positions[i] = i;
-                }
-                set_input_i32("positions", positions);
-=======
         case PROJECTOR_TYPE_LLAMA4:
             {
                 // set the 2D positions
@@ -3852,7 +3830,16 @@
                     pos_data[i] = (i % n_patches_per_col) + 1;
                 }
                 set_input_i32("pos_w", pos_data);
->>>>>>> 92ecdcc0
+            } break;
+        case PROJECTOR_TYPE_ULTRAVOX:
+            {
+                const auto & mel_inp = imgs.entries[0];
+                const int n_pos = mel_inp->nx / 2;
+                std::vector<int32_t> positions(n_pos);
+                for (int i = 0; i < n_pos; i++) {
+                    positions[i] = i;
+                }
+                set_input_i32("positions", positions);
             } break;
         default:
             GGML_ABORT("Unknown projector type");
