// NOTE: This is modified from clip.cpp only for LLaVA,
// so there might be still unnecessary artifacts hanging around
// I'll gradually clean and extend it
// Note: Even when using identical normalized image inputs (see normalize_image_u8_to_f32()) we have a significant difference in resulting embeddings compared to pytorch
#include "clip.h"
#include "clip-impl.h"
#include "ggml.h"
#include "ggml-cpp.h"
#include "ggml-cpu.h"
#include "ggml-alloc.h"
#include "ggml-backend.h"
#include "gguf.h"

#include <cassert>
#include <cmath>
#include <cstdlib>
#include <cstring>
#include <fstream>
#include <map>
#include <regex>
#include <stdexcept>
#include <unordered_set>
#include <vector>
#include <sstream>
#include <cinttypes>
#include <limits>
#include <array>
#include <numeric>
#include <functional>

struct clip_logger_state g_logger_state = {GGML_LOG_LEVEL_CONT, clip_log_callback_default, NULL};

enum ffn_op_type {
    FFN_GELU,
    FFN_GELU_ERF,
    FFN_SILU,
    FFN_GELU_QUICK,
};

enum norm_type {
    NORM_TYPE_NORMAL,
    NORM_TYPE_RMS,
};

//#define CLIP_DEBUG_FUNCTIONS

#ifdef CLIP_DEBUG_FUNCTIONS
static void clip_image_write_image_to_ppm(const clip_image_u8& img, const std::string& filename) {
    std::ofstream file(filename, std::ios::binary);
    if (!file.is_open()) {
        LOG_ERR("Failed to open file for writing: %s\n", filename.c_str());
        return;
    }

    // PPM header: P6 format, width, height, and max color value
    file << "P6\n" << img.nx << " " << img.ny << "\n255\n";

    // Write pixel data
    for (size_t i = 0; i < img.buf.size(); i += 3) {
        // PPM expects binary data in RGB format, which matches our image buffer
        file.write(reinterpret_cast<const char*>(&img.buf[i]), 3);
    }

    file.close();
}

static void clip_image_save_to_bmp(const clip_image_u8& img, const std::string& filename) {
    std::ofstream file(filename, std::ios::binary);
    if (!file.is_open()) {
        LOG_ERR("Failed to open file for writing: %s\n", filename.c_str());
        return;
    }

    int fileSize = 54 + 3 * img.nx * img.ny; // File header + info header + pixel data
    int bytesPerPixel = 3;
    int widthInBytes = img.nx * bytesPerPixel;
    int paddingAmount = (4 - (widthInBytes % 4)) % 4;
    int stride = widthInBytes + paddingAmount;

    // Bitmap file header
    unsigned char fileHeader[14] = {
        'B','M',     // Signature
        0,0,0,0,    // Image file size in bytes
        0,0,0,0,    // Reserved
        54,0,0,0    // Start of pixel array
    };

    // Total file size
    fileSize = 54 + (stride * img.ny);
    fileHeader[2] = (unsigned char)(fileSize);
    fileHeader[3] = (unsigned char)(fileSize >> 8);
    fileHeader[4] = (unsigned char)(fileSize >> 16);
    fileHeader[5] = (unsigned char)(fileSize >> 24);

    // Bitmap information header (BITMAPINFOHEADER)
    unsigned char infoHeader[40] = {
        40,0,0,0,   // Size of this header (40 bytes)
        0,0,0,0,    // Image width
        0,0,0,0,    // Image height
        1,0,        // Number of color planes
        24,0,       // Bits per pixel
        0,0,0,0,    // No compression
        0,0,0,0,    // Image size (can be 0 for no compression)
        0,0,0,0,    // X pixels per meter (not specified)
        0,0,0,0,    // Y pixels per meter (not specified)
        0,0,0,0,    // Total colors (color table not used)
        0,0,0,0     // Important colors (all are important)
    };

    // Width and height in the information header
    infoHeader[4] = (unsigned char)(img.nx);
    infoHeader[5] = (unsigned char)(img.nx >> 8);
    infoHeader[6] = (unsigned char)(img.nx >> 16);
    infoHeader[7] = (unsigned char)(img.nx >> 24);
    infoHeader[8] = (unsigned char)(img.ny);
    infoHeader[9] = (unsigned char)(img.ny >> 8);
    infoHeader[10] = (unsigned char)(img.ny >> 16);
    infoHeader[11] = (unsigned char)(img.ny >> 24);

    // Write file headers
    file.write(reinterpret_cast<char*>(fileHeader), sizeof(fileHeader));
    file.write(reinterpret_cast<char*>(infoHeader), sizeof(infoHeader));

    // Pixel data
    std::vector<unsigned char> padding(3, 0); // Max padding size to be added to each row
    for (int y = img.ny - 1; y >= 0; --y) { // BMP files are stored bottom-to-top
        for (int x = 0; x < img.nx; ++x) {
            // Each pixel
            size_t pixelIndex = (y * img.nx + x) * 3;
            unsigned char pixel[3] = {
                img.buf[pixelIndex + 2], // BMP stores pixels in BGR format
                img.buf[pixelIndex + 1],
                img.buf[pixelIndex]
            };
            file.write(reinterpret_cast<char*>(pixel), 3);
        }
        // Write padding for the row
        file.write(reinterpret_cast<char*>(padding.data()), paddingAmount);
    }

    file.close();
}

// debug function to convert f32 to u8
static void clip_image_convert_f32_to_u8(const clip_image_f32& src, clip_image_u8& dst) {
    dst.nx = src.nx;
    dst.ny = src.ny;
    dst.buf.resize(3 * src.nx * src.ny);
    for (size_t i = 0; i < src.buf.size(); ++i) {
        dst.buf[i] = static_cast<uint8_t>(std::min(std::max(int(src.buf[i] * 255.0f), 0), 255));
    }
}
#endif


//
// clip layers
//

enum patch_merge_type {
    PATCH_MERGE_FLAT,
    PATCH_MERGE_SPATIAL_UNPAD,
};

struct clip_hparams {
    int32_t image_size;
    int32_t patch_size;
    int32_t n_embd;
    int32_t n_ff;
    int32_t projection_dim;
    int32_t n_head;
    int32_t n_layer;
    int32_t proj_scale_factor = 0; // idefics3

    float image_mean[3];
    float image_std[3];

    // for models using dynamic image size, we need to have a smaller image size to warmup
    // otherwise, user will get OOM everytime they load the model
    int32_t warmup_image_size = 0;
    int32_t warmup_audio_size = 3000;

    ffn_op_type ffn_op = FFN_GELU;

    patch_merge_type mm_patch_merge_type = PATCH_MERGE_FLAT;

    float eps = 1e-6;
    float rope_theta = 0.0;

    std::vector<clip_image_size> image_res_candidates; // for llava-uhd style models
    int32_t image_crop_resolution;
    std::unordered_set<int32_t> vision_feature_layer;
    int32_t attn_window_size = 0;
    int32_t n_wa_pattern = 0;
    int32_t spatial_merge_size = 0;

    // audio
    int32_t n_mel_bins = 0; // whisper preprocessor
    int32_t proj_stack_factor = 0; // ultravox

    // legacy
    bool has_llava_projector = false;
    int minicpmv_version = 0;
    int32_t minicpmv_query_num = 0;         // MiniCPM-V query number
};

struct clip_layer {
    // attention
    ggml_tensor * k_w = nullptr;
    ggml_tensor * k_b = nullptr;
    ggml_tensor * q_w = nullptr;
    ggml_tensor * q_b = nullptr;
    ggml_tensor * v_w = nullptr;
    ggml_tensor * v_b = nullptr;

    ggml_tensor * o_w = nullptr;
    ggml_tensor * o_b = nullptr;

    ggml_tensor * k_norm = nullptr;
    ggml_tensor * q_norm = nullptr;

    // layernorm 1
    ggml_tensor * ln_1_w = nullptr;
    ggml_tensor * ln_1_b = nullptr;

    ggml_tensor * ff_up_w = nullptr;
    ggml_tensor * ff_up_b = nullptr;
    ggml_tensor * ff_gate_w = nullptr;
    ggml_tensor * ff_gate_b = nullptr;
    ggml_tensor * ff_down_w = nullptr;
    ggml_tensor * ff_down_b = nullptr;

    // layernorm 2
    ggml_tensor * ln_2_w = nullptr;
    ggml_tensor * ln_2_b = nullptr;

    // layer scale (no bias)
    ggml_tensor * ls_1_w = nullptr;
    ggml_tensor * ls_2_w = nullptr;
};

struct clip_model {
    clip_modality modality = CLIP_MODALITY_VISION;
    projector_type proj_type = PROJECTOR_TYPE_MLP;
    clip_hparams hparams;

    // embeddings
    ggml_tensor * class_embedding = nullptr;
    ggml_tensor * patch_embeddings_0 = nullptr;
    ggml_tensor * patch_embeddings_1 = nullptr;  // second Conv2D kernel when we decouple Conv3D along temproal dimension (Qwen2VL)
    ggml_tensor * patch_bias = nullptr;
    ggml_tensor * position_embeddings = nullptr;

    ggml_tensor * pre_ln_w = nullptr;
    ggml_tensor * pre_ln_b = nullptr;

    std::vector<clip_layer> layers;

    ggml_tensor * post_ln_w;
    ggml_tensor * post_ln_b;

    ggml_tensor * projection; // TODO: rename it to fc (fully connected layer)
    ggml_tensor * mm_fc_w;
    ggml_tensor * mm_fc_b;

    // LLaVA projection
    ggml_tensor * mm_input_norm_w = nullptr;
    ggml_tensor * mm_0_w = nullptr;
    ggml_tensor * mm_0_b = nullptr;
    ggml_tensor * mm_2_w = nullptr;
    ggml_tensor * mm_2_b = nullptr;

    ggml_tensor * image_newline = nullptr;

    // Yi type models with mlp+normalization projection
    ggml_tensor * mm_1_w = nullptr; // Yi type models have 0, 1, 3, 4
    ggml_tensor * mm_1_b = nullptr;
    ggml_tensor * mm_3_w = nullptr;
    ggml_tensor * mm_3_b = nullptr;
    ggml_tensor * mm_4_w = nullptr;
    ggml_tensor * mm_4_b = nullptr;

    // GLMV-Edge projection
    ggml_tensor * mm_model_adapter_conv_w = nullptr;
    ggml_tensor * mm_model_adapter_conv_b = nullptr;
    ggml_tensor * mm_glm_tok_boi = nullptr;
    ggml_tensor * mm_glm_tok_eoi = nullptr;

    // MobileVLM projection
    ggml_tensor * mm_model_mlp_1_w = nullptr;
    ggml_tensor * mm_model_mlp_1_b = nullptr;
    ggml_tensor * mm_model_mlp_3_w = nullptr;
    ggml_tensor * mm_model_mlp_3_b = nullptr;
    ggml_tensor * mm_model_block_1_block_0_0_w = nullptr;
    ggml_tensor * mm_model_block_1_block_0_1_w = nullptr;
    ggml_tensor * mm_model_block_1_block_0_1_b = nullptr;
    ggml_tensor * mm_model_block_1_block_1_fc1_w = nullptr;
    ggml_tensor * mm_model_block_1_block_1_fc1_b = nullptr;
    ggml_tensor * mm_model_block_1_block_1_fc2_w = nullptr;
    ggml_tensor * mm_model_block_1_block_1_fc2_b = nullptr;
    ggml_tensor * mm_model_block_1_block_2_0_w = nullptr;
    ggml_tensor * mm_model_block_1_block_2_1_w = nullptr;
    ggml_tensor * mm_model_block_1_block_2_1_b = nullptr;
    ggml_tensor * mm_model_block_2_block_0_0_w = nullptr;
    ggml_tensor * mm_model_block_2_block_0_1_w = nullptr;
    ggml_tensor * mm_model_block_2_block_0_1_b = nullptr;
    ggml_tensor * mm_model_block_2_block_1_fc1_w = nullptr;
    ggml_tensor * mm_model_block_2_block_1_fc1_b = nullptr;
    ggml_tensor * mm_model_block_2_block_1_fc2_w = nullptr;
    ggml_tensor * mm_model_block_2_block_1_fc2_b = nullptr;
    ggml_tensor * mm_model_block_2_block_2_0_w = nullptr;
    ggml_tensor * mm_model_block_2_block_2_1_w = nullptr;
    ggml_tensor * mm_model_block_2_block_2_1_b = nullptr;

    // MobileVLM_V2 projection
    ggml_tensor * mm_model_mlp_0_w = nullptr;
    ggml_tensor * mm_model_mlp_0_b = nullptr;
    ggml_tensor * mm_model_mlp_2_w = nullptr;
    ggml_tensor * mm_model_mlp_2_b = nullptr;
    ggml_tensor * mm_model_peg_0_w = nullptr;
    ggml_tensor * mm_model_peg_0_b = nullptr;

    // MINICPMV projection
    ggml_tensor * mm_model_pos_embed_k = nullptr;
    ggml_tensor * mm_model_query = nullptr;
    ggml_tensor * mm_model_proj = nullptr;
    ggml_tensor * mm_model_kv_proj = nullptr;
    ggml_tensor * mm_model_attn_q_w = nullptr;
    ggml_tensor * mm_model_attn_q_b = nullptr;
    ggml_tensor * mm_model_attn_k_w = nullptr;
    ggml_tensor * mm_model_attn_k_b = nullptr;
    ggml_tensor * mm_model_attn_v_w = nullptr;
    ggml_tensor * mm_model_attn_v_b = nullptr;
    ggml_tensor * mm_model_attn_o_w = nullptr;
    ggml_tensor * mm_model_attn_o_b = nullptr;
    ggml_tensor * mm_model_ln_q_w = nullptr;
    ggml_tensor * mm_model_ln_q_b = nullptr;
    ggml_tensor * mm_model_ln_kv_w = nullptr;
    ggml_tensor * mm_model_ln_kv_b = nullptr;
    ggml_tensor * mm_model_ln_post_w = nullptr;
    ggml_tensor * mm_model_ln_post_b = nullptr;

    // gemma3
    ggml_tensor * mm_input_proj_w = nullptr;
    ggml_tensor * mm_soft_emb_norm_w = nullptr;

    // pixtral
    ggml_tensor * token_embd_img_break = nullptr;
    ggml_tensor * mm_patch_merger_w = nullptr;

    // ultravox / whisper encoder
    ggml_tensor * conv1d_1_w = nullptr;
    ggml_tensor * conv1d_1_b = nullptr;
    ggml_tensor * conv1d_2_w = nullptr;
    ggml_tensor * conv1d_2_b = nullptr;
    ggml_tensor * mm_norm_pre_w = nullptr;
    ggml_tensor * mm_norm_mid_w = nullptr;

    bool audio_has_avgpool() const {
        return proj_type == PROJECTOR_TYPE_QWEN2A
            || proj_type == PROJECTOR_TYPE_VOXTRAL;
    }

    bool audio_has_stack_frames() const {
        return proj_type == PROJECTOR_TYPE_ULTRAVOX
            || proj_type == PROJECTOR_TYPE_VOXTRAL;
    }
};

struct clip_ctx {
    clip_model model;

    gguf_context_ptr ctx_gguf;
    ggml_context_ptr ctx_data;

    std::vector<uint8_t> buf_compute_meta;

    std::vector<ggml_backend_t> backend_ptrs;
    std::vector<ggml_backend_buffer_type_t> backend_buft;

    ggml_backend_t backend = nullptr;
    ggml_backend_t backend_cpu = nullptr;
    ggml_backend_buffer_ptr buf;

    int max_nodes = 8192;
    ggml_backend_sched_ptr sched;

    // for debugging
    bool debug_graph = false;
    std::vector<ggml_tensor *> debug_print_tensors;

    clip_ctx(clip_context_params & ctx_params) {
        debug_graph = std::getenv("MTMD_DEBUG_GRAPH") != nullptr;
        backend_cpu = ggml_backend_init_by_type(GGML_BACKEND_DEVICE_TYPE_CPU, nullptr);
        if (!backend_cpu) {
            throw std::runtime_error("failed to initialize CPU backend");
        }
        if (ctx_params.use_gpu) {
            auto backend_name = std::getenv("MTMD_BACKEND_DEVICE");
            if (backend_name != nullptr) {
                backend = ggml_backend_init_by_name(backend_name, nullptr);
                if (!backend) {
                    LOG_WRN("%s: Warning: Failed to initialize \"%s\" backend, falling back to default GPU backend\n", __func__, backend_name);
                }
            }
            if (!backend) {
                backend = ggml_backend_init_by_type(GGML_BACKEND_DEVICE_TYPE_GPU, nullptr);
            }
        }

        if (backend) {
            LOG_INF("%s: CLIP using %s backend\n", __func__, ggml_backend_name(backend));
            backend_ptrs.push_back(backend);
            backend_buft.push_back(ggml_backend_get_default_buffer_type(backend));
        } else {
            backend = backend_cpu;
            LOG_INF("%s: CLIP using CPU backend\n", __func__);
        }

        backend_ptrs.push_back(backend_cpu);
        backend_buft.push_back(ggml_backend_get_default_buffer_type(backend_cpu));

        sched.reset(
            ggml_backend_sched_new(backend_ptrs.data(), backend_buft.data(), backend_ptrs.size(), 8192, false, true)
        );
    }

    ~clip_ctx() {
        ggml_backend_free(backend);
        if (backend != backend_cpu) {
            ggml_backend_free(backend_cpu);
        }
    }

    // this function is added so that we don't change too much of the existing code
    projector_type proj_type() const {
        return model.proj_type;
    }
};

struct clip_graph {
    clip_ctx * ctx;
    const clip_model & model;
    const clip_hparams & hparams;

    // we only support single image per batch
    const clip_image_f32 & img;

    const int patch_size;
    const int n_patches_x;
    const int n_patches_y;
    const int n_patches;
    const int n_embd;
    const int n_head;
    const int d_head;
    const int n_layer;
    const float eps;
    const float kq_scale;

    ggml_context_ptr ctx0_ptr;
    ggml_context * ctx0;
    ggml_cgraph * gf;

    clip_graph(clip_ctx * ctx, const clip_image_f32 & img) :
            ctx(ctx),
            model(ctx->model),
            hparams(model.hparams),
            img(img),
            patch_size(hparams.patch_size),
            n_patches_x(img.nx / patch_size),
            n_patches_y(img.ny / patch_size),
            n_patches(n_patches_x * n_patches_y),
            n_embd(hparams.n_embd),
            n_head(hparams.n_head),
            d_head(n_embd / n_head),
            n_layer(hparams.n_layer),
            eps(hparams.eps),
            kq_scale(1.0f / sqrtf((float)d_head)) {
        struct ggml_init_params params = {
            /*.mem_size   =*/ ctx->buf_compute_meta.size(),
            /*.mem_buffer =*/ ctx->buf_compute_meta.data(),
            /*.no_alloc   =*/ true,
        };
        ctx0_ptr.reset(ggml_init(params));
        ctx0 = ctx0_ptr.get();
        gf = ggml_new_graph_custom(ctx0, ctx->max_nodes, false);
    }

    ggml_cgraph * build_siglip() {
        ggml_tensor * inp = build_inp();
        ggml_tensor * cur = build_vit(
                                inp, n_patches,
                                NORM_TYPE_NORMAL,
                                hparams.ffn_op,
                                model.position_embeddings,
                                nullptr);

        if (ctx->proj_type() == PROJECTOR_TYPE_GEMMA3) {
            const int batch_size = 1;
            GGML_ASSERT(n_patches_x == n_patches_y);
            const int patches_per_image = n_patches_x;
            const int kernel_size = hparams.proj_scale_factor;

            cur = ggml_cont(ctx0, ggml_transpose(ctx0, cur));
            cur = ggml_reshape_4d(ctx0, cur, patches_per_image, patches_per_image, n_embd, batch_size);

            // doing a pool2d to reduce the number of output tokens
            cur = ggml_pool_2d(ctx0, cur, GGML_OP_POOL_AVG, kernel_size, kernel_size, kernel_size, kernel_size, 0, 0);
            cur = ggml_reshape_3d(ctx0, cur, cur->ne[0] * cur->ne[0], n_embd, batch_size);
            cur = ggml_cont(ctx0, ggml_transpose(ctx0, cur));

            // apply norm before projection
            cur = ggml_rms_norm(ctx0, cur, eps);
            cur = ggml_mul(ctx0, cur, model.mm_soft_emb_norm_w);

            // apply projection
            cur = ggml_mul_mat(ctx0,
                ggml_cont(ctx0, ggml_transpose(ctx0, model.mm_input_proj_w)),
                cur);

        } else if (ctx->proj_type() == PROJECTOR_TYPE_IDEFICS3) {
            // https://github.com/huggingface/transformers/blob/0a950e0bbe1ed58d5401a6b547af19f15f0c195e/src/transformers/models/idefics3/modeling_idefics3.py#L578

            const int scale_factor = model.hparams.proj_scale_factor;
            const int n_embd = cur->ne[0];
            const int seq    = cur->ne[1];
            const int bsz    = 1; // batch size, always 1 for now since we don't support batching
            const int height = std::sqrt(seq);
            const int width  = std::sqrt(seq);
            GGML_ASSERT(scale_factor != 0);
            cur = ggml_reshape_4d(ctx0, cur, n_embd * scale_factor, width / scale_factor, height, bsz);
            cur = ggml_permute(ctx0, cur, 0, 2, 1, 3);
            cur = ggml_reshape_4d(ctx0, ggml_cont(ctx0, cur),
                n_embd * scale_factor * scale_factor,
                height / scale_factor,
                width / scale_factor,
                bsz);
            cur = ggml_permute(ctx0, cur, 0, 2, 1, 3);
            cur = ggml_reshape_3d(ctx0, ggml_cont(ctx0, cur),
                n_embd * scale_factor * scale_factor,
                seq / (scale_factor * scale_factor),
                bsz);

            cur = ggml_mul_mat(ctx0, model.projection, cur);
        } else {
            GGML_ABORT("SigLIP: Unsupported projector type");
        }

        // build the graph
        ggml_build_forward_expand(gf, cur);

        return gf;
    }

    ggml_cgraph * build_pixtral() {
        const int n_merge = hparams.spatial_merge_size;

        // 2D input positions
        ggml_tensor * pos_h = ggml_new_tensor_1d(ctx0, GGML_TYPE_I32, n_patches);
        ggml_set_name(pos_h, "pos_h");
        ggml_set_input(pos_h);

        ggml_tensor * pos_w = ggml_new_tensor_1d(ctx0, GGML_TYPE_I32, n_patches);
        ggml_set_name(pos_w, "pos_w");
        ggml_set_input(pos_w);

        auto add_pos = [&](ggml_tensor * cur, const clip_layer &) {
            return build_rope_2d(ctx0, cur, pos_h, pos_w, hparams.rope_theta, true);
        };

        ggml_tensor * inp = build_inp();
        ggml_tensor * cur = build_vit(
                                inp, n_patches,
                                NORM_TYPE_RMS,
                                hparams.ffn_op,
                                nullptr, // no learned pos embd
                                add_pos);

        // mistral small 3.1 patch merger
        // ref: https://github.com/huggingface/transformers/blob/7a3e208892c06a5e278144eaf38c8599a42f53e7/src/transformers/models/mistral3/modeling_mistral3.py#L67
        if (model.mm_patch_merger_w) {
            GGML_ASSERT(hparams.spatial_merge_size > 0);

            cur = ggml_mul(ctx0, ggml_rms_norm(ctx0, cur, eps), model.mm_input_norm_w);

            // reshape image tokens to 2D grid
            cur = ggml_reshape_3d(ctx0, cur, n_embd, n_patches_x, n_patches_y);
            cur = ggml_permute(ctx0, cur, 2, 0, 1, 3); // [x, y, n_embd]
            cur = ggml_cont(ctx0, cur);

            // torch.nn.functional.unfold is just an im2col under the hood
            // we just need a dummy kernel to make it work
            ggml_tensor * kernel = ggml_view_3d(ctx0, cur, n_merge, n_merge, cur->ne[2], 0, 0, 0);
            cur = ggml_im2col(ctx0, kernel, cur, n_merge, n_merge, 0, 0, 1, 1, true, inp->type);

            // project to n_embd
            cur = ggml_reshape_2d(ctx0, cur, cur->ne[0], cur->ne[1] * cur->ne[2]);
            cur = ggml_mul_mat(ctx0, model.mm_patch_merger_w, cur);
        }

        // LlavaMultiModalProjector (always using GELU activation)
        {
            cur = ggml_mul_mat(ctx0, model.mm_1_w, cur);
            if (model.mm_1_b) {
                cur = ggml_add(ctx0, cur, model.mm_1_b);
            }

            cur = ggml_gelu(ctx0, cur);
            cur = ggml_mul_mat(ctx0, model.mm_2_w, cur);
            if (model.mm_2_b) {
                cur = ggml_add(ctx0, cur, model.mm_2_b);
            }
        }

        // arrangement of the [IMG_BREAK] token
        {
            // not efficient, but works
            // the trick is to view the embeddings as a 3D tensor with shape [n_embd, n_patches_per_row, n_rows]
            // and then concatenate the [IMG_BREAK] token to the end of each row, aka n_patches_per_row dimension
            // after the concatenation, we have a tensor with shape [n_embd, n_patches_per_row + 1, n_rows]

            const int p_y             = n_merge > 0 ? n_patches_y / n_merge : n_patches_y;
            const int p_x             = n_merge > 0 ? n_patches_x / n_merge : n_patches_x;
            const int p_total         = p_x * p_y;
            const int n_embd_text     = cur->ne[0];
            const int n_tokens_output = p_total + p_y - 1; // one [IMG_BREAK] per row, except the last row

            ggml_tensor * tmp = ggml_reshape_3d(ctx0, cur, n_embd_text, p_x, p_y);
            ggml_tensor * tok = ggml_new_tensor_3d(ctx0, tmp->type, n_embd_text, 1, p_y);
            tok = ggml_scale(ctx0, tok, 0.0); // clear the tensor
            tok = ggml_add(ctx0, tok, model.token_embd_img_break);
            tmp = ggml_concat(ctx0, tmp, tok, 1);
            cur = ggml_view_2d(ctx0, tmp,
                n_embd_text, n_tokens_output,
                ggml_row_size(tmp->type, n_embd_text), 0);
        }

        // build the graph
        ggml_build_forward_expand(gf, cur);

        return gf;
    }

    // Qwen2VL and Qwen2.5VL use M-RoPE
    ggml_cgraph * build_qwen2vl() {
        GGML_ASSERT(model.patch_bias == nullptr);
        GGML_ASSERT(model.class_embedding == nullptr);

        const int batch_size       = 1;
        const bool use_window_attn = hparams.n_wa_pattern > 0;
        const int n_wa_pattern     = hparams.n_wa_pattern;
        const int n_pos            = n_patches;
        const int num_position_ids = n_pos * 4; // m-rope requires 4 dim per position

        norm_type norm_t = ctx->proj_type() == PROJECTOR_TYPE_QWEN25VL
            ? NORM_TYPE_RMS // qwen 2.5 vl
            : NORM_TYPE_NORMAL; // qwen 2 vl

        int mrope_sections[4] = {d_head/4, d_head/4, d_head/4, d_head/4};

        ggml_tensor * inp_raw = build_inp_raw();
        ggml_tensor * inp = ggml_conv_2d(ctx0, model.patch_embeddings_0, inp_raw, patch_size, patch_size, 0, 0, 1, 1);

        GGML_ASSERT(img.nx % (patch_size * 2) == 0);
        GGML_ASSERT(img.ny % (patch_size * 2) == 0);

        // second conv dimension
        {
            auto inp_1 = ggml_conv_2d(ctx0, model.patch_embeddings_1, inp_raw, patch_size, patch_size, 0, 0, 1, 1);
            inp = ggml_add(ctx0, inp, inp_1);

            inp = ggml_cont(ctx0, ggml_permute(ctx0, inp, 1, 2, 0, 3));  // [w, h, c, b] -> [c, w, h, b]
            inp = ggml_reshape_4d(
                ctx0, inp,
                n_embd * 2, n_patches_x / 2, n_patches_y, batch_size);
            inp = ggml_reshape_4d(
                ctx0, inp,
                n_embd * 2, n_patches_x / 2, 2, batch_size * (n_patches_y / 2));
            inp = ggml_cont(ctx0, ggml_permute(ctx0, inp, 0, 2, 1, 3));
            inp = ggml_reshape_3d(
                ctx0, inp,
                n_embd, n_patches_x * n_patches_y, batch_size);
        }

        ggml_tensor * inpL           = inp;
        ggml_tensor * window_mask    = nullptr;
        ggml_tensor * window_idx     = nullptr;
        ggml_tensor * inv_window_idx = nullptr;

        ggml_tensor * positions = ggml_new_tensor_1d(ctx0, GGML_TYPE_I32, num_position_ids);
        ggml_set_name(positions, "positions");
        ggml_set_input(positions);

        // pre-layernorm
        if (model.pre_ln_w) {
            inpL = build_norm(inpL, model.pre_ln_w, model.pre_ln_b, norm_t, eps, -1);
        }

        if (use_window_attn) {
            // handle window attention inputs
            inv_window_idx = ggml_new_tensor_1d(ctx0, GGML_TYPE_I32, n_pos / 4);
            ggml_set_name(inv_window_idx, "inv_window_idx");
            ggml_set_input(inv_window_idx);
            // mask for window attention
            window_mask = ggml_new_tensor_2d(ctx0, GGML_TYPE_F32, n_pos, n_pos);
            ggml_set_name(window_mask, "window_mask");
            ggml_set_input(window_mask);

            // inpL shape: [n_embd, n_patches_x * n_patches_y, batch_size]
            GGML_ASSERT(batch_size == 1);
            inpL = ggml_reshape_2d(ctx0, inpL, n_embd * 4, n_patches_x * n_patches_y * batch_size / 4);
            inpL = ggml_get_rows(ctx0, inpL, inv_window_idx);
            inpL = ggml_reshape_3d(ctx0, inpL, n_embd, n_patches_x * n_patches_y, batch_size);
        }

        // loop over layers
        for (int il = 0; il < n_layer; il++) {
            auto & layer = model.layers[il];
            const bool full_attn = use_window_attn ? (il + 1) % n_wa_pattern == 0 : true;

            ggml_tensor * cur = inpL; // inpL = residual, cur = hidden_states

            // layernorm1
            cur = build_norm(cur, layer.ln_1_w, layer.ln_1_b, norm_t, eps, il);
            cb(cur, "ln1", il);

            // self-attention
            {
                ggml_tensor * Qcur = ggml_add(ctx0,
                    ggml_mul_mat(ctx0, layer.q_w, cur), layer.q_b);
                ggml_tensor * Kcur = ggml_add(ctx0,
                    ggml_mul_mat(ctx0, layer.k_w, cur), layer.k_b);
                ggml_tensor * Vcur = ggml_add(ctx0,
                    ggml_mul_mat(ctx0, layer.v_w, cur), layer.v_b);

                Qcur = ggml_reshape_3d(ctx0, Qcur, d_head, n_head, n_patches);
                Kcur = ggml_reshape_3d(ctx0, Kcur, d_head, n_head, n_patches);
                Vcur = ggml_reshape_3d(ctx0, Vcur, d_head, n_head, n_patches);

                cb(Qcur, "Qcur", il);
                cb(Kcur, "Kcur", il);
                cb(Vcur, "Vcur", il);

                // apply M-RoPE
                Qcur = ggml_rope_multi(
                    ctx0, Qcur, positions, nullptr,
                    d_head/2, mrope_sections, GGML_ROPE_TYPE_VISION, 32768, 10000, 1, 0, 1, 32, 1);
                Kcur = ggml_rope_multi(
                    ctx0, Kcur, positions, nullptr,
                    d_head/2, mrope_sections, GGML_ROPE_TYPE_VISION, 32768, 10000, 1, 0, 1, 32, 1);

                cb(Qcur, "Qcur_rope", il);
                cb(Kcur, "Kcur_rope", il);

                ggml_tensor * attn_mask = full_attn ? nullptr : window_mask;

                cur = build_attn(layer.o_w, layer.o_b,
                    Qcur, Kcur, Vcur, attn_mask, kq_scale, il);
                cb(cur, "attn_out", il);
            }

            // re-add the layer input, e.g., residual
            cur = ggml_add(ctx0, cur, inpL);

            inpL = cur; // inpL = residual, cur = hidden_states

            cb(cur, "ffn_inp", il);

            // layernorm2
            cur = build_norm(cur, layer.ln_2_w, layer.ln_2_b, norm_t, eps, il);
            cb(cur, "ffn_inp_normed", il);

            // ffn
            cur = build_ffn(cur,
                layer.ff_up_w, layer.ff_up_b,
                layer.ff_gate_w, layer.ff_gate_b,
                layer.ff_down_w, layer.ff_down_b,
                hparams.ffn_op, il);

            cb(cur, "ffn_out", il);

            // residual 2
            cur = ggml_add(ctx0, inpL, cur);
            cb(cur, "layer_out", il);

            inpL = cur;
        }

        // post-layernorm
        if (model.post_ln_w) {
            inpL = build_norm(inpL, model.post_ln_w, model.post_ln_b, norm_t, eps, n_layer);
        }

        // multimodal projection
        ggml_tensor * embeddings = inpL;
        embeddings = ggml_reshape_3d(ctx0, embeddings, n_embd * 4, n_pos / 4, batch_size);

        embeddings = ggml_mul_mat(ctx0, model.mm_0_w, embeddings);
        embeddings = ggml_add(ctx0, embeddings, model.mm_0_b);

        // GELU activation
        embeddings = ggml_gelu(ctx0, embeddings);

        // Second linear layer
        embeddings = ggml_mul_mat(ctx0, model.mm_1_w, embeddings);
        embeddings = ggml_add(ctx0, embeddings, model.mm_1_b);

        if (use_window_attn) {
            window_idx = ggml_new_tensor_1d(ctx0, GGML_TYPE_I32, n_pos / 4);
            ggml_set_name(window_idx, "window_idx");
            ggml_set_input(window_idx);

            // embeddings shape: [n_embd, n_patches_x * n_patches_y, batch_size]
            GGML_ASSERT(batch_size == 1);
            embeddings = ggml_reshape_2d(ctx0, embeddings, hparams.projection_dim, n_patches_x * n_patches_y / 4);
            embeddings = ggml_get_rows(ctx0, embeddings, window_idx);
            embeddings = ggml_reshape_3d(ctx0, embeddings, hparams.projection_dim, n_patches_x * n_patches_y / 4, batch_size);
        }

        // build the graph
        ggml_build_forward_expand(gf, embeddings);

        return gf;
    }

    ggml_cgraph * build_minicpmv() {
        const int batch_size = 1;

        GGML_ASSERT(model.class_embedding == nullptr);
        const int n_pos = n_patches;

        // position embeddings for the projector (not for ViT)
        int n_output_dim = clip_n_mmproj_embd(ctx);
        ggml_tensor * pos_embed = ggml_new_tensor_3d(ctx0, GGML_TYPE_F32, n_output_dim, n_pos, batch_size);
        ggml_set_name(pos_embed, "pos_embed");
        ggml_set_input(pos_embed);

        // for selecting learned pos embd, used by ViT
        struct ggml_tensor * positions = ggml_new_tensor_1d(ctx0, GGML_TYPE_I32, n_pos);
        ggml_set_name(positions, "positions");
        ggml_set_input(positions);

        ggml_tensor * learned_pos_embd = ggml_get_rows(ctx0, model.position_embeddings, positions);

        ggml_tensor * inp = build_inp();
        ggml_tensor * embeddings = build_vit(
                                inp, n_patches,
                                NORM_TYPE_NORMAL,
                                hparams.ffn_op,
                                learned_pos_embd,
                                nullptr);

        // resampler projector (it is just another transformer)

        ggml_tensor * q = model.mm_model_query;
        ggml_tensor * v = ggml_mul_mat(ctx0, model.mm_model_kv_proj, embeddings);

        // norm
        q = build_norm(q, model.mm_model_ln_q_w, model.mm_model_ln_q_b, NORM_TYPE_NORMAL, eps, -1);
        v = build_norm(v, model.mm_model_ln_kv_w, model.mm_model_ln_kv_b, NORM_TYPE_NORMAL, eps, -1);

        // k = v + pos_embed
        ggml_tensor * k = ggml_add(ctx0, v, pos_embed);

        // attention
        {
            int n_embd = clip_n_mmproj_embd(ctx);
            const int d_head = 128;
            int n_head = n_embd/d_head;
<<<<<<< HEAD
            // Use actual config value if available, otherwise fall back to hardcoded values
            int num_query = ctx->model.hparams.minicpmv_query_num;
=======
            int num_query = 96;
            if (ctx->model.hparams.minicpmv_version == 2) {
                // MiniCPM-V 2.5
                num_query = 96;
            } else if (ctx->model.hparams.minicpmv_version == 3) {
                // MiniCPM-V 2.6
                num_query = 64;
            } else if (ctx->model.hparams.minicpmv_version == 4) {
                // MiniCPM-o 2.6
                num_query = 64;
            } else if (ctx->model.hparams.minicpmv_version == 5) {
                // MiniCPM-V 4.0
                num_query = 64;
            }

>>>>>>> 36d3f00e
            ggml_tensor * Q = ggml_add(ctx0,
                ggml_mul_mat(ctx0, model.mm_model_attn_q_w, q),
                model.mm_model_attn_q_b);
            ggml_tensor * K = ggml_add(ctx0,
                ggml_mul_mat(ctx0, model.mm_model_attn_k_w, k),
                model.mm_model_attn_k_b);
            ggml_tensor * V = ggml_add(ctx0,
                ggml_mul_mat(ctx0, model.mm_model_attn_v_w, v),
                model.mm_model_attn_v_b);

            Q = ggml_reshape_3d(ctx0, Q, d_head, n_head, num_query);
            K = ggml_reshape_3d(ctx0, K, d_head, n_head, n_pos);
            V = ggml_reshape_3d(ctx0, V, d_head, n_head, n_pos);

            cb(Q, "resampler_Q", -1);
            cb(K, "resampler_K", -1);
            cb(V, "resampler_V", -1);

            embeddings = build_attn(
                model.mm_model_attn_o_w,
                model.mm_model_attn_o_b,
                Q, K, V, nullptr, kq_scale, -1);
            cb(embeddings, "resampler_attn_out", -1);
        }
        // layernorm
        embeddings = build_norm(embeddings, model.mm_model_ln_post_w, model.mm_model_ln_post_b, NORM_TYPE_NORMAL, eps, -1);

        // projection
        embeddings = ggml_mul_mat(ctx0, model.mm_model_proj, embeddings);

        // build the graph
        ggml_build_forward_expand(gf, embeddings);

        return gf;
    }

    ggml_cgraph * build_internvl() {
        GGML_ASSERT(model.class_embedding != nullptr);
        GGML_ASSERT(model.position_embeddings != nullptr);

        const int n_pos = n_patches + 1;
        ggml_tensor * inp = build_inp();

        // add CLS token
        inp = ggml_concat(ctx0, inp, model.class_embedding, 1);

        // The larger models use a different ViT, which uses RMS norm instead of layer norm
        // ref: https://github.com/ggml-org/llama.cpp/pull/13443#issuecomment-2869786188
        norm_type norm_t = (hparams.n_embd == 3200 && hparams.n_layer == 45)
            ? NORM_TYPE_RMS // 6B ViT (Used by InternVL 2.5/3 - 26B, 38B, 78B)
            : NORM_TYPE_NORMAL; // 300M ViT (Used by all smaller InternVL models)

        ggml_tensor * cur = build_vit(
                                inp, n_pos,
                                norm_t,
                                hparams.ffn_op,
                                model.position_embeddings,
                                nullptr);

        // remove CLS token
        cur = ggml_view_2d(ctx0, cur,
            n_embd, n_patches,
            ggml_row_size(cur->type, n_embd), 0);

        // pixel shuffle
        {
            const int scale_factor = model.hparams.proj_scale_factor;
            const int bsz    = 1; // batch size, always 1 for now since we don't support batching
            const int height = n_patches_y;
            const int width  = n_patches_x;
            GGML_ASSERT(scale_factor > 0);
            cur = ggml_reshape_4d(ctx0, cur, n_embd * scale_factor, height / scale_factor, width, bsz);
            cur = ggml_permute(ctx0, cur, 0, 2, 1, 3);
            cur = ggml_reshape_4d(ctx0, ggml_cont(ctx0, cur),
                n_embd * scale_factor * scale_factor,
                height / scale_factor,
                width / scale_factor,
                bsz);
            cur = ggml_permute(ctx0, cur, 0, 2, 1, 3);
            // flatten to 2D
            cur = ggml_reshape_2d(ctx0, ggml_cont(ctx0, cur),
                n_embd * scale_factor * scale_factor,
                cur->ne[1] * cur->ne[2]);
        }

        // projector (always using GELU activation)
        {
            // projector LayerNorm uses pytorch's default eps = 1e-5
            // ref: https://huggingface.co/OpenGVLab/InternVL3-8B-Instruct/blob/a34d3e4e129a5856abfd6aa6de79776484caa14e/modeling_internvl_chat.py#L79
            cur = build_norm(cur, model.mm_0_w, model.mm_0_b, NORM_TYPE_NORMAL, 1e-5, -1);
            cur = ggml_mul_mat(ctx0, model.mm_1_w, cur);
            cur = ggml_add(ctx0, cur, model.mm_1_b);
            cur = ggml_gelu(ctx0, cur);
            cur = ggml_mul_mat(ctx0, model.mm_3_w, cur);
            cur = ggml_add(ctx0, cur, model.mm_3_b);
        }

        // build the graph
        ggml_build_forward_expand(gf, cur);

        return gf;
    }

    ggml_cgraph * build_llama4() {
        GGML_ASSERT(model.class_embedding != nullptr);
        GGML_ASSERT(model.position_embeddings != nullptr);

        const int n_pos = n_patches + 1; // +1 for [CLS]

        // 2D input positions
        ggml_tensor * pos_h = ggml_new_tensor_1d(ctx0, GGML_TYPE_I32, n_pos);
        ggml_set_name(pos_h, "pos_h");
        ggml_set_input(pos_h);

        ggml_tensor * pos_w = ggml_new_tensor_1d(ctx0, GGML_TYPE_I32, n_pos);
        ggml_set_name(pos_w, "pos_w");
        ggml_set_input(pos_w);

        ggml_tensor * inp = build_inp_raw();

        // Llama4UnfoldConvolution
        {
            ggml_tensor * kernel = ggml_reshape_4d(ctx0, model.patch_embeddings_0,
                                                    patch_size, patch_size, 3, n_embd);
            inp = ggml_im2col(ctx0, kernel, inp, patch_size, patch_size, 0, 0, 1, 1, true, inp->type);
            inp = ggml_mul_mat(ctx0, model.patch_embeddings_0, inp);
            inp = ggml_reshape_2d(ctx0, inp, n_embd, n_patches);
            cb(inp, "patch_conv", -1);
        }

        // add CLS token
        inp = ggml_concat(ctx0, inp, model.class_embedding, 1);

        // build ViT with 2D position embeddings
        auto add_pos = [&](ggml_tensor * cur, const clip_layer &) {
            // first half is X axis and second half is Y axis
            // ref: https://github.com/huggingface/transformers/blob/40a493c7ed4f19f08eadb0639cf26d49bfa5e180/src/transformers/models/llama4/modeling_llama4.py#L1312
            // ref: https://github.com/Blaizzy/mlx-vlm/blob/a57156aa87b33cca6e5ee6cfc14dd4ef8f611be6/mlx_vlm/models/llama4/vision.py#L441
            return build_rope_2d(ctx0, cur, pos_w, pos_h, hparams.rope_theta, false);
        };
        ggml_tensor * cur = build_vit(
                                inp, n_pos,
                                NORM_TYPE_NORMAL,
                                hparams.ffn_op,
                                model.position_embeddings,
                                add_pos);

        // remove CLS token
        cur = ggml_view_2d(ctx0, cur,
            n_embd, n_patches,
            ggml_row_size(cur->type, n_embd), 0);

        // pixel shuffle
        // based on Llama4VisionPixelShuffleMLP
        // https://github.com/huggingface/transformers/blob/2932f318a20d9e54cc7aea052e040164d85de7d6/src/transformers/models/llama4/modeling_llama4.py#L1151
        {
            const int scale_factor = model.hparams.proj_scale_factor;
            const int bsz = 1; // batch size, always 1 for now since we don't support batching
            GGML_ASSERT(scale_factor > 0);
            GGML_ASSERT(n_patches_x == n_patches_y); // llama4 only supports square images
            cur = ggml_reshape_4d(ctx0, cur,
                n_embd * scale_factor,
                n_patches_x / scale_factor,
                n_patches_y,
                bsz);
            cur = ggml_permute(ctx0, cur, 0, 2, 1, 3);
            cur = ggml_reshape_4d(ctx0, ggml_cont(ctx0, cur),
                n_embd * scale_factor * scale_factor,
                n_patches_x / scale_factor,
                n_patches_y / scale_factor,
                bsz);
            cur = ggml_permute(ctx0, cur, 0, 2, 1, 3);
            // flatten to 2D
            cur = ggml_reshape_2d(ctx0, ggml_cont(ctx0, cur),
                n_embd * scale_factor * scale_factor,
                n_patches / scale_factor / scale_factor);
            cb(cur, "pixel_shuffle", -1);
        }

        // based on Llama4VisionMLP2 (always uses GELU activation, no bias)
        {
            cur = ggml_mul_mat(ctx0, model.mm_model_mlp_1_w, cur);
            cur = ggml_gelu(ctx0, cur);
            cur = ggml_mul_mat(ctx0, model.mm_model_mlp_2_w, cur);
            cur = ggml_gelu(ctx0, cur);
            cb(cur, "adapter_mlp", -1);
        }

        // Llama4MultiModalProjector
        cur = ggml_mul_mat(ctx0, model.mm_model_proj, cur);
        cb(cur, "projected", -1);

        // build the graph
        ggml_build_forward_expand(gf, cur);

        return gf;
    }

    // this graph is used by llava, granite and glm
    // due to having embedding_stack (used by granite), we cannot reuse build_vit
    ggml_cgraph * build_llava() {
        const int batch_size = 1;
        const int n_pos = n_patches + (model.class_embedding ? 1 : 0);

        GGML_ASSERT(n_patches_x == n_patches_y && "only square images supported");

        // Calculate the deepest feature layer based on hparams and projector type
        int max_feature_layer = n_layer;
        {
            // Get the index of the second to last layer; this is the default for models that have a llava projector
            int il_last = hparams.n_layer - 1;
            int deepest_feature_layer = -1;

            if (ctx->proj_type() == PROJECTOR_TYPE_MINICPMV || ctx->proj_type() == PROJECTOR_TYPE_GLM_EDGE) {
                il_last += 1;
            }

            // If we set explicit vision feature layers, only go up to the deepest one
            // NOTE: only used by granite-vision models for now
            for (const auto & feature_layer : hparams.vision_feature_layer) {
                if (feature_layer > deepest_feature_layer) {
                    deepest_feature_layer = feature_layer;
                }
            }
            max_feature_layer = deepest_feature_layer < 0 ? il_last : deepest_feature_layer;
        }

        ggml_tensor * inp = build_inp();

        // concat class_embeddings and patch_embeddings
        if (model.class_embedding) {
            inp = ggml_concat(ctx0, inp, model.class_embedding, 1);
        }

        ggml_tensor * positions = ggml_new_tensor_1d(ctx0, GGML_TYPE_I32, n_pos);
        ggml_set_name(positions, "positions");
        ggml_set_input(positions);

        inp = ggml_add(ctx0, inp, ggml_get_rows(ctx0, model.position_embeddings, positions));

        ggml_tensor * inpL = inp;

        // pre-layernorm
        if (model.pre_ln_w) {
            inpL = build_norm(inpL, model.pre_ln_w, model.pre_ln_b, NORM_TYPE_NORMAL, eps, -1);
            cb(inpL, "pre_ln", -1);
        }

        std::vector<ggml_tensor *> embedding_stack;
        const auto & vision_feature_layer = hparams.vision_feature_layer;

        // loop over layers
        for (int il = 0; il < max_feature_layer; il++) {
            auto & layer = model.layers[il];
            ggml_tensor * cur = inpL; // inpL = residual, cur = hidden_states

            // If this is an embedding feature layer, save the output.
            // NOTE: 0 index here refers to the input to the encoder.
            if (vision_feature_layer.find(il) != vision_feature_layer.end()) {
                embedding_stack.push_back(cur);
            }

            // layernorm1
            cur = build_norm(cur, layer.ln_1_w, layer.ln_1_b, NORM_TYPE_NORMAL, eps, il);
            cb(cur, "layer_inp_normed", il);

            // self-attention
            {
                ggml_tensor * Qcur = ggml_mul_mat(ctx0, layer.q_w, cur);
                if (layer.q_b) {
                    Qcur = ggml_add(ctx0, Qcur, layer.q_b);
                }

                ggml_tensor * Kcur = ggml_mul_mat(ctx0, layer.k_w, cur);
                if (layer.k_b) {
                    Kcur = ggml_add(ctx0, Kcur, layer.k_b);
                }

                ggml_tensor * Vcur = ggml_mul_mat(ctx0, layer.v_w, cur);
                if (layer.v_b) {
                    Vcur = ggml_add(ctx0, Vcur, layer.v_b);
                }

                Qcur = ggml_reshape_3d(ctx0, Qcur, d_head, n_head, n_pos);
                Kcur = ggml_reshape_3d(ctx0, Kcur, d_head, n_head, n_pos);
                Vcur = ggml_reshape_3d(ctx0, Vcur, d_head, n_head, n_pos);

                cb(Qcur, "Qcur", il);
                cb(Kcur, "Kcur", il);
                cb(Vcur, "Vcur", il);

                cur = build_attn(layer.o_w, layer.o_b,
                    Qcur, Kcur, Vcur, nullptr, kq_scale, il);
                cb(cur, "attn_out", il);
            }

            // re-add the layer input, e.g., residual
            cur = ggml_add(ctx0, cur, inpL);

            inpL = cur; // inpL = residual, cur = hidden_states

            cb(cur, "ffn_inp", il);

            // layernorm2
            cur = build_norm(cur, layer.ln_2_w, layer.ln_2_b, NORM_TYPE_NORMAL, eps, il);
            cb(cur, "ffn_inp_normed", il);

            // ffn
            cur = build_ffn(cur,
                layer.ff_up_w, layer.ff_up_b,
                layer.ff_gate_w, layer.ff_gate_b,
                layer.ff_down_w, layer.ff_down_b,
                hparams.ffn_op, il);

            cb(cur, "ffn_out", il);

            // residual 2
            cur = ggml_add(ctx0, inpL, cur);
            cb(cur, "layer_out", il);

            inpL = cur;
        }

        // post-layernorm
        if (model.post_ln_w) {
            inpL = build_norm(inpL, model.post_ln_w, model.post_ln_b, NORM_TYPE_NORMAL, eps, -1);
        }

        ggml_tensor * embeddings = inpL;

        // process vision feature layers (used by granite)
        {
            // final layer is a vision feature layer
            if (vision_feature_layer.find(max_feature_layer) != vision_feature_layer.end()) {
                embedding_stack.push_back(inpL);
            }

            // If feature layers are explicitly set, stack them (if we have multiple)
            if (!embedding_stack.empty()) {
                embeddings = embedding_stack[0];
                for (size_t i = 1; i < embedding_stack.size(); i++) {
                    embeddings = ggml_concat(ctx0, embeddings, embedding_stack[i], 0);
                }
            }
        }

        // llava projector (also used by granite)
        if (ctx->model.hparams.has_llava_projector) {
            embeddings = ggml_reshape_2d(ctx0, embeddings, embeddings->ne[0], embeddings->ne[1]);

            ggml_tensor * patches = ggml_new_tensor_1d(ctx0, GGML_TYPE_I32, n_patches);
            ggml_set_name(patches, "patches");
            ggml_set_input(patches);

            // shape [1, 576, 1024]
            // ne is whcn, ne = [1024, 576, 1, 1]
            embeddings = ggml_get_rows(ctx0, embeddings, patches);

            // print_tensor_info(embeddings, "embeddings");

            // llava projector
            if (ctx->proj_type() == PROJECTOR_TYPE_MLP) {
                embeddings = ggml_mul_mat(ctx0, model.mm_0_w, embeddings);
                embeddings = ggml_add(ctx0, embeddings, model.mm_0_b);

                embeddings = ggml_gelu(ctx0, embeddings);
                if (model.mm_2_w) {
                    embeddings = ggml_mul_mat(ctx0, model.mm_2_w, embeddings);
                    embeddings = ggml_add(ctx0, embeddings, model.mm_2_b);
                }
            }
            else if (ctx->proj_type() == PROJECTOR_TYPE_MLP_NORM) {
                embeddings = ggml_mul_mat(ctx0, model.mm_0_w, embeddings);
                embeddings = ggml_add(ctx0, embeddings, model.mm_0_b);
                // ggml_tensor_printf(embeddings, "mm_0_w",0,true,false);
                // First LayerNorm
                embeddings = ggml_norm(ctx0, embeddings, eps);
                embeddings = ggml_add(ctx0, ggml_mul(ctx0, embeddings, model.mm_1_w),
                                    model.mm_1_b);

                // GELU activation
                embeddings = ggml_gelu(ctx0, embeddings);

                // Second linear layer
                embeddings = ggml_mul_mat(ctx0, model.mm_3_w, embeddings);
                embeddings = ggml_add(ctx0, embeddings, model.mm_3_b);

                // Second LayerNorm
                embeddings = ggml_norm(ctx0, embeddings, eps);
                embeddings = ggml_add(ctx0, ggml_mul(ctx0, embeddings, model.mm_4_w),
                                    model.mm_4_b);
            }
            else if (ctx->proj_type() == PROJECTOR_TYPE_LDP) {
                // MobileVLM projector
                int n_patch = 24;
                ggml_tensor * mlp_1 = ggml_mul_mat(ctx0, model.mm_model_mlp_1_w, embeddings);
                mlp_1 = ggml_add(ctx0, mlp_1, model.mm_model_mlp_1_b);
                mlp_1 = ggml_gelu(ctx0, mlp_1);
                ggml_tensor * mlp_3 = ggml_mul_mat(ctx0, model.mm_model_mlp_3_w, mlp_1);
                mlp_3 = ggml_add(ctx0, mlp_3, model.mm_model_mlp_3_b);
                // mlp_3 shape = [1, 576, 2048], ne = [2048, 576, 1, 1]

                // block 1
                ggml_tensor * block_1 = nullptr;
                {
                    // transpose from [1, 576, 2048] --> [1, 2048, 576] --> [1, 2048, 24, 24]
                    mlp_3 = ggml_cont(ctx0, ggml_permute(ctx0, mlp_3, 1, 0, 2, 3));
                    mlp_3 = ggml_reshape_4d(ctx0, mlp_3, n_patch, n_patch, mlp_3->ne[1], mlp_3->ne[2]);
                    // stride = 1, padding = 1, bias is nullptr
                    block_1 = ggml_conv_2d_dw(ctx0, model.mm_model_block_1_block_0_0_w, mlp_3, 1, 1, 1, 1, 1, 1);

                    // layer norm
                    // // block_1 shape = [1, 2048, 24, 24], ne = [24, 24, 2048, 1]
                    block_1 = ggml_cont(ctx0, ggml_permute(ctx0, block_1, 1, 2, 0, 3));
                    // block_1 shape = [1, 24, 24, 2048], ne = [2048, 24, 24, 1]
                    block_1 = ggml_norm(ctx0, block_1, eps);
                    block_1 = ggml_add(ctx0, ggml_mul(ctx0, block_1, model.mm_model_block_1_block_0_1_w), model.mm_model_block_1_block_0_1_b);
                    block_1 = ggml_cont(ctx0, ggml_permute(ctx0, block_1, 2, 0, 1, 3));

                    // block_1 shape = [1, 2048, 24, 24], ne = [24, 24, 2048, 1]
                    // hardswish
                    ggml_tensor * block_1_hw = ggml_hardswish(ctx0, block_1);

                    block_1 = ggml_pool_2d(ctx0, block_1_hw, GGML_OP_POOL_AVG, block_1_hw->ne[0], block_1_hw->ne[1], block_1_hw->ne[0], block_1_hw->ne[1], 0, 0);
                    // block_1 shape = [1, 2048, 1, 1], ne = [1, 1, 2048, 1]
                    // pointwise conv
                    block_1 = ggml_reshape_2d(ctx0, block_1, block_1->ne[0]*block_1->ne[1]*block_1->ne[2], block_1->ne[3]);
                    block_1 = ggml_mul_mat(ctx0, model.mm_model_block_1_block_1_fc1_w, block_1);
                    block_1 = ggml_add(ctx0, block_1, model.mm_model_block_1_block_1_fc1_b);
                    block_1 = ggml_relu(ctx0, block_1);
                    block_1 = ggml_mul_mat(ctx0, model.mm_model_block_1_block_1_fc2_w, block_1);
                    block_1 = ggml_add(ctx0, block_1, model.mm_model_block_1_block_1_fc2_b);
                    block_1 = ggml_hardsigmoid(ctx0, block_1);
                    // block_1_hw shape = [1, 2048, 24, 24], ne = [24, 24, 2048, 1], block_1 shape = [1, 2048], ne = [2048, 1, 1, 1]
                    block_1 = ggml_reshape_4d(ctx0, block_1, 1, 1, block_1->ne[0], block_1->ne[1]);
                    block_1 = ggml_mul(ctx0, block_1_hw, block_1);

                    int w = block_1->ne[0], h = block_1->ne[1];
                    block_1 = ggml_reshape_3d(ctx0, block_1, w*h, block_1->ne[2], block_1->ne[3]);
                    block_1 = ggml_cont(ctx0, ggml_permute(ctx0, block_1, 1, 0, 2, 3));

                    // block_1 shape = [1, 24*24, 2048], ne = [24*24, 2048, 1]
                    block_1 = ggml_mul_mat(ctx0, model.mm_model_block_1_block_2_0_w, block_1);
                    block_1 = ggml_reshape_4d(ctx0, block_1, block_1->ne[0], w, h, block_1->ne[3]);

                    // block_1 shape = [1, 24, 24, 2048], ne = [2048, 24, 24, 1]
                    block_1 = ggml_norm(ctx0, block_1, eps);
                    block_1 = ggml_add(ctx0, ggml_mul(ctx0, block_1, model.mm_model_block_1_block_2_1_w), model.mm_model_block_1_block_2_1_b);
                    block_1 = ggml_cont(ctx0, ggml_permute(ctx0, block_1, 2, 0, 1, 3));
                    // block1 shape = [1, 2048, 24, 24], ne = [24, 24, 2048, 1]
                    // residual
                    block_1 = ggml_add(ctx0, mlp_3, block_1);
                }

                // block_2
                {
                    // stride = 2
                    block_1 = ggml_conv_2d_dw(ctx0, model.mm_model_block_2_block_0_0_w, block_1, 2, 2, 1, 1, 1, 1);

                    // block_1 shape = [1, 2048, 12, 12], ne = [12, 12, 2048, 1]
                    // layer norm
                    block_1 = ggml_cont(ctx0, ggml_permute(ctx0, block_1, 1, 2, 0, 3));
                    // block_1 shape = [1, 12, 12, 2048], ne = [2048, 12, 12, 1]
                    block_1 = ggml_norm(ctx0, block_1, eps);
                    block_1 = ggml_add(ctx0, ggml_mul(ctx0, block_1, model.mm_model_block_2_block_0_1_w), model.mm_model_block_2_block_0_1_b);
                    block_1 = ggml_cont(ctx0, ggml_permute(ctx0, block_1, 2, 0, 1, 3));
                    // block_1 shape = [1, 2048, 12, 12], ne = [12, 12, 2048, 1]
                    // hardswish
                    ggml_tensor * block_1_hw = ggml_hardswish(ctx0, block_1);

                    // not sure the parameters is right for globalAvgPooling
                    block_1 = ggml_pool_2d(ctx0, block_1_hw, GGML_OP_POOL_AVG, block_1_hw->ne[0], block_1_hw->ne[1], block_1_hw->ne[0], block_1_hw->ne[1], 0, 0);
                    // block_1 shape = [1, 2048, 1, 1], ne = [1, 1, 2048, 1]
                    // pointwise conv
                    block_1 = ggml_reshape_2d(ctx0, block_1, block_1->ne[0]*block_1->ne[1]*block_1->ne[2], block_1->ne[3]);
                    block_1 = ggml_mul_mat(ctx0, model.mm_model_block_2_block_1_fc1_w, block_1);
                    block_1 = ggml_add(ctx0, block_1, model.mm_model_block_2_block_1_fc1_b);
                    block_1 = ggml_relu(ctx0, block_1);
                    block_1 = ggml_mul_mat(ctx0, model.mm_model_block_2_block_1_fc2_w, block_1);
                    block_1 = ggml_add(ctx0, block_1, model.mm_model_block_2_block_1_fc2_b);
                    block_1 = ggml_hardsigmoid(ctx0, block_1);

                    // block_1_hw shape = [1, 2048, 12, 12], ne = [12, 12, 2048, 1], block_1 shape = [1, 2048, 1, 1], ne = [1, 1, 2048, 1]
                    block_1 = ggml_reshape_4d(ctx0, block_1, 1, 1, block_1->ne[0], block_1->ne[1]);
                    block_1 = ggml_mul(ctx0, block_1_hw, block_1);

                    int w = block_1->ne[0], h = block_1->ne[1];
                    block_1 = ggml_reshape_3d(ctx0, block_1, w*h, block_1->ne[2], block_1->ne[3]);
                    block_1 = ggml_cont(ctx0, ggml_permute(ctx0, block_1, 1, 0, 2, 3));
                    // block_1 shape = [1, 24*24, 2048], ne = [24*24, 2048, 1]
                    block_1 = ggml_mul_mat(ctx0, model.mm_model_block_2_block_2_0_w, block_1);
                    block_1 = ggml_reshape_4d(ctx0, block_1, block_1->ne[0], w, h, block_1->ne[3]);


                    // block_1 shape = [1, 12, 12, 2048], ne = [2048, 12, 12, 1]
                    block_1 = ggml_norm(ctx0, block_1, eps);
                    block_1 = ggml_add(ctx0, ggml_mul(ctx0, block_1, model.mm_model_block_2_block_2_1_w), model.mm_model_block_2_block_2_1_b);
                    block_1 = ggml_reshape_3d(ctx0, block_1, block_1->ne[0], block_1->ne[1] * block_1->ne[2], block_1->ne[3]);
                    // block_1 shape = [1, 144, 2048], ne = [2048, 144, 1]
                }
                embeddings = block_1;
            }
            else if (ctx->proj_type() == PROJECTOR_TYPE_LDPV2)
            {
                int n_patch = 24;
                ggml_tensor * mlp_0 = ggml_mul_mat(ctx0, model.mm_model_mlp_0_w, embeddings);
                mlp_0 = ggml_add(ctx0, mlp_0, model.mm_model_mlp_0_b);
                mlp_0 = ggml_gelu(ctx0, mlp_0);
                ggml_tensor * mlp_2 = ggml_mul_mat(ctx0, model.mm_model_mlp_2_w, mlp_0);
                mlp_2 = ggml_add(ctx0, mlp_2, model.mm_model_mlp_2_b);
                // mlp_2 ne = [2048, 576, 1, 1]
                // // AVG Pool Layer 2*2, strides = 2
                mlp_2 = ggml_cont(ctx0, ggml_permute(ctx0, mlp_2, 1, 0, 2, 3));
                // mlp_2 ne = [576, 2048, 1, 1]
                mlp_2 = ggml_reshape_4d(ctx0, mlp_2, n_patch, n_patch, mlp_2->ne[1], mlp_2->ne[2]);
                // mlp_2 ne [24, 24, 2048, 1]
                mlp_2 = ggml_pool_2d(ctx0, mlp_2, GGML_OP_POOL_AVG, 2, 2, 2, 2, 0, 0);
                // weight ne = [3, 3, 2048, 1]
                ggml_tensor * peg_0 = ggml_conv_2d_dw(ctx0, model.mm_model_peg_0_w, mlp_2, 1, 1, 1, 1, 1, 1);
                peg_0 = ggml_cont(ctx0, ggml_permute(ctx0, peg_0, 1, 2, 0, 3));
                peg_0 = ggml_add(ctx0, peg_0, model.mm_model_peg_0_b);
                mlp_2 = ggml_cont(ctx0, ggml_permute(ctx0, mlp_2, 1, 2, 0, 3));
                peg_0 = ggml_add(ctx0, peg_0, mlp_2);
                peg_0 = ggml_reshape_3d(ctx0, peg_0, peg_0->ne[0], peg_0->ne[1] * peg_0->ne[2], peg_0->ne[3]);
                embeddings = peg_0;
            }
            else {
                GGML_ABORT("fatal error");
            }
        }

        // glm projector
        else if (ctx->proj_type() == PROJECTOR_TYPE_GLM_EDGE) {
            size_t gridsz = (size_t)sqrt(embeddings->ne[1]);
            embeddings = ggml_cont(ctx0, ggml_permute(ctx0,embeddings,1,0,2,3));
            embeddings = ggml_reshape_3d(ctx0, embeddings, gridsz, gridsz, embeddings->ne[1]);
            embeddings = ggml_conv_2d(ctx0, model.mm_model_adapter_conv_w, embeddings, 2, 2, 0, 0, 1, 1);
            embeddings = ggml_reshape_3d(ctx0, embeddings,embeddings->ne[0]*embeddings->ne[1] , embeddings->ne[2], batch_size);
            embeddings = ggml_cont(ctx0, ggml_permute(ctx0,embeddings, 1, 0, 2, 3));
            embeddings = ggml_add(ctx0, embeddings, model.mm_model_adapter_conv_b);
            // GLU
            {
                embeddings = ggml_mul_mat(ctx0, model.mm_model_mlp_0_w, embeddings);
                embeddings = ggml_norm(ctx0, embeddings, eps);
                embeddings = ggml_add(ctx0, ggml_mul(ctx0, embeddings, model.mm_model_ln_q_w), model.mm_model_ln_q_b);
                embeddings = ggml_gelu_inplace(ctx0, embeddings);
                ggml_tensor * x = embeddings;
                embeddings = ggml_mul_mat(ctx0, model.mm_model_mlp_2_w, embeddings);
                x = ggml_mul_mat(ctx0, model.mm_model_mlp_1_w,x);
                embeddings = ggml_swiglu_split(ctx0, embeddings, x);
                embeddings = ggml_mul_mat(ctx0, model.mm_model_mlp_3_w, embeddings);
            }
            // arrangement of BOI/EOI token embeddings
            // note: these embeddings are not present in text model, hence we cannot process them as text tokens
            // see: https://huggingface.co/THUDM/glm-edge-v-2b/blob/main/siglip.py#L53
            {
                embeddings = ggml_concat(ctx0, model.mm_glm_tok_boi, embeddings, 1); // BOI
                embeddings = ggml_concat(ctx0, embeddings, model.mm_glm_tok_eoi, 1); // EOI
            }
        }

        else {
            GGML_ABORT("llava: unknown projector type");
        }

        // build the graph
        ggml_build_forward_expand(gf, embeddings);

        return gf;
    }

    // whisper encoder with custom projector
    ggml_cgraph * build_whisper_enc() {
        const int n_frames = img.nx;
        const int n_pos    = n_frames / 2;
        GGML_ASSERT(model.position_embeddings->ne[1] >= n_pos);

        ggml_tensor * inp = build_inp_raw(1);

        // conv1d block
        {
            // convolution + gelu
            ggml_tensor * cur = ggml_conv_1d_ph(ctx0, model.conv1d_1_w, inp, 1, 1);
            cur = ggml_add(ctx0, cur, model.conv1d_1_b);

            cur = ggml_gelu_erf(ctx0, cur);

            cur = ggml_conv_1d_ph(ctx0, model.conv1d_2_w, cur, 2, 1);
            cur = ggml_add(ctx0, cur, model.conv1d_2_b);

            cur = ggml_gelu_erf(ctx0, cur);
            // transpose
            inp = ggml_cont(ctx0, ggml_transpose(ctx0, cur));
            cb(inp, "after_conv1d", -1);
        }

        // sanity check (only check one layer, but it should be the same for all)
        GGML_ASSERT(model.layers[0].ln_1_w && model.layers[0].ln_1_b);
        GGML_ASSERT(model.layers[0].ln_2_w && model.layers[0].ln_2_b);
        GGML_ASSERT(model.layers[0].q_b);
        GGML_ASSERT(model.layers[0].v_b);
        GGML_ASSERT(!model.layers[0].k_b); // no bias for k
        GGML_ASSERT(model.post_ln_w && model.post_ln_b);

        ggml_tensor * pos_embd_selected = ggml_view_2d(
            ctx0, model.position_embeddings,
            model.position_embeddings->ne[0], n_pos,
            model.position_embeddings->nb[1], 0
        );
        ggml_tensor * cur = build_vit(
                                inp, n_pos,
                                NORM_TYPE_NORMAL,
                                hparams.ffn_op,
                                pos_embd_selected,
                                nullptr);

        cb(cur, "after_transformer", -1);

        if (model.audio_has_stack_frames()) {
            // StackAudioFrames
            // https://huggingface.co/fixie-ai/ultravox-v0_5-llama-3_2-1b/blob/main/ultravox_model.py
            int64_t stride = n_embd * hparams.proj_stack_factor;
            int64_t padded_len = GGML_PAD(ggml_nelements(cur), stride);
            int64_t pad = padded_len - ggml_nelements(cur);
            if (pad > 0) {
                cur = ggml_view_1d(ctx0, cur, ggml_nelements(cur), 0);
                cur = ggml_pad(ctx0, cur, pad, 0, 0, 0);
            }
            cur = ggml_view_2d(ctx0, cur, stride, padded_len / stride,
                                ggml_row_size(cur->type, stride), 0);
            cb(cur, "after_stacked", -1);
        }

        if (ctx->proj_type() == PROJECTOR_TYPE_ULTRAVOX) {
            // UltravoxProjector
            // pre-norm
            cur = ggml_rms_norm(ctx0, cur, 1e-6);
            cur = ggml_mul(ctx0, cur, model.mm_norm_pre_w);

            // ffn in
            cur = ggml_mul_mat(ctx0, model.mm_1_w, cur);

            // swiglu
            // see SwiGLU in ultravox_model.py, the second half passed through is silu, not the first half
            cur = ggml_swiglu_swapped(ctx0, cur);

            // mid-norm
            cur = ggml_rms_norm(ctx0, cur, 1e-6);
            cur = ggml_mul(ctx0, cur, model.mm_norm_mid_w);

            // ffn out
            cur = ggml_mul_mat(ctx0, model.mm_2_w, cur);

        } else if (ctx->proj_type() == PROJECTOR_TYPE_QWEN2A) {
            // projector
            cur = ggml_mul_mat(ctx0, model.mm_fc_w, cur);
            cur = ggml_add(ctx0, cur, model.mm_fc_b);

        } else if (ctx->proj_type() == PROJECTOR_TYPE_VOXTRAL) {
            // projector
            cur = ggml_mul_mat(ctx0, model.mm_1_w, cur);
            cur = ggml_gelu_erf(ctx0, cur);
            cur = ggml_mul_mat(ctx0, model.mm_2_w, cur);

        } else {
            GGML_ABORT("%s: unknown projector type", __func__);
        }

        cb(cur, "projected", -1);

        ggml_build_forward_expand(gf, cur);

        return gf;
    }

private:
    //
    // utility functions
    //

    void cb(ggml_tensor * cur0, const char * name, int il) const {
        if (ctx->debug_graph) {
            ggml_tensor * cur = ggml_cpy(ctx0, cur0, ggml_dup_tensor(ctx0, cur0));
            std::string cur_name = il >= 0 ? std::string(name) + "_" + std::to_string(il) : name;
            ggml_set_name(cur, cur_name.c_str());
            ggml_set_output(cur);
            ggml_build_forward_expand(gf, cur);
            ctx->debug_print_tensors.push_back(cur);
        }
    }

    // build vision transformer (ViT) cgraph
    // this function should cover most of the models
    // if your model has specific features, you should probably duplicate this function
    ggml_tensor * build_vit(
                ggml_tensor * inp,
                int64_t n_pos,
                norm_type norm_t,
                ffn_op_type ffn_t,
                ggml_tensor * learned_pos_embd,
                std::function<ggml_tensor *(ggml_tensor *, const clip_layer &)> add_pos
            ) {
        if (learned_pos_embd) {
            inp = ggml_add(ctx0, inp, learned_pos_embd);
            cb(inp, "pos_embed", -1);
        }

        ggml_tensor * inpL = inp;

        // pre-layernorm
        if (model.pre_ln_w) {
            inpL = build_norm(inpL, model.pre_ln_w, model.pre_ln_b, norm_t, eps, -1);
            cb(inpL, "pre_ln", -1);
        }

        // loop over layers
        for (int il = 0; il < n_layer; il++) {
            auto & layer = model.layers[il];
            ggml_tensor * cur = inpL; // inpL = residual, cur = hidden_states

            // layernorm1
            cur = build_norm(cur, layer.ln_1_w, layer.ln_1_b, norm_t, eps, il);
            cb(cur, "layer_inp_normed", il);

            // self-attention
            {
                ggml_tensor * Qcur = ggml_mul_mat(ctx0, layer.q_w, cur);
                if (layer.q_b) {
                    Qcur = ggml_add(ctx0, Qcur, layer.q_b);
                }

                ggml_tensor * Kcur = ggml_mul_mat(ctx0, layer.k_w, cur);
                if (layer.k_b) {
                    Kcur = ggml_add(ctx0, Kcur, layer.k_b);
                }

                ggml_tensor * Vcur = ggml_mul_mat(ctx0, layer.v_w, cur);
                if (layer.v_b) {
                    Vcur = ggml_add(ctx0, Vcur, layer.v_b);
                }

                if (layer.q_norm) {
                    Qcur = build_norm(Qcur, layer.q_norm, NULL, norm_t, eps, il);
                    cb(Qcur, "Qcur_norm", il);
                }

                if (layer.k_norm) {
                    Kcur = build_norm(Kcur, layer.k_norm, NULL, norm_t, eps, il);
                    cb(Kcur, "Kcur_norm", il);
                }

                Qcur = ggml_reshape_3d(ctx0, Qcur, d_head, n_head, n_pos);
                Kcur = ggml_reshape_3d(ctx0, Kcur, d_head, n_head, n_pos);
                Vcur = ggml_reshape_3d(ctx0, Vcur, d_head, n_head, n_pos);

                cb(Qcur, "Qcur", il);
                cb(Kcur, "Kcur", il);
                cb(Vcur, "Vcur", il);

                if (add_pos) {
                    Qcur = add_pos(Qcur, layer);
                    Kcur = add_pos(Kcur, layer);
                    cb(Qcur, "Qcur_pos", il);
                    cb(Kcur, "Kcur_pos", il);
                }

                cur = build_attn(layer.o_w, layer.o_b,
                    Qcur, Kcur, Vcur, nullptr, kq_scale, il);
                cb(cur, "attn_out", il);
            }

            if (layer.ls_1_w) {
                cur = ggml_mul(ctx0, cur, layer.ls_1_w);
                cb(cur, "attn_out_scaled", il);
            }

            // re-add the layer input, e.g., residual
            cur = ggml_add(ctx0, cur, inpL);

            inpL = cur; // inpL = residual, cur = hidden_states

            cb(cur, "ffn_inp", il);

            // layernorm2
            cur = build_norm(cur, layer.ln_2_w, layer.ln_2_b, norm_t, eps, il);
            cb(cur, "ffn_inp_normed", il);

            // ffn
            cur = build_ffn(cur,
                layer.ff_up_w, layer.ff_up_b,
                layer.ff_gate_w, layer.ff_gate_b,
                layer.ff_down_w, layer.ff_down_b,
                ffn_t, il);

            cb(cur, "ffn_out", il);

            if (layer.ls_2_w) {
                cur = ggml_mul(ctx0, cur, layer.ls_2_w);
                cb(cur, "ffn_out_scaled", il);
            }

            // residual 2
            cur = ggml_add(ctx0, inpL, cur);
            cb(cur, "layer_out", il);

            inpL = cur;
        }

        if (ctx->model.audio_has_avgpool()) {
            ggml_tensor * cur = inpL;
            cur = ggml_transpose(ctx0, cur);
            cur = ggml_cont(ctx0, cur);
            cur = ggml_pool_1d(ctx0, cur, GGML_OP_POOL_AVG, 2, 2, 0);
            cur = ggml_transpose(ctx0, cur);
            cur = ggml_cont(ctx0, cur);
            inpL = cur;
        }

        // post-layernorm
        if (model.post_ln_w) {
            inpL = build_norm(inpL, model.post_ln_w, model.post_ln_b, norm_t, eps, -1);
        }
        return inpL;
    }

    // build the input after conv2d (inp_raw --> patches)
    // returns tensor with shape [n_embd, n_patches]
    ggml_tensor * build_inp() {
        ggml_tensor * inp_raw = build_inp_raw();
        ggml_tensor * inp = ggml_conv_2d(ctx0, model.patch_embeddings_0, inp_raw, patch_size, patch_size, 0, 0, 1, 1);
        inp = ggml_reshape_2d(ctx0, inp, n_patches, n_embd);
        inp = ggml_cont(ctx0, ggml_transpose(ctx0, inp));
        if (model.patch_bias) {
            inp = ggml_add(ctx0, inp, model.patch_bias);
            cb(inp, "patch_bias", -1);
        }
        return inp;
    }

    ggml_tensor * build_inp_raw(int channels = 3) {
        ggml_tensor * inp_raw = ggml_new_tensor_3d(ctx0, GGML_TYPE_F32, img.nx, img.ny, channels);
        ggml_set_name(inp_raw, "inp_raw");
        ggml_set_input(inp_raw);
        return inp_raw;
    }

    ggml_tensor * build_norm(
            ggml_tensor * cur,
            ggml_tensor * mw,
            ggml_tensor * mb,
            norm_type type,
            float norm_eps,
            int il) const {

        cur = type == NORM_TYPE_RMS
            ? ggml_rms_norm(ctx0, cur, norm_eps)
            : ggml_norm(ctx0, cur, norm_eps);

        if (mw || mb) {
            cb(cur, "norm", il);
        }

        if (mw) {
            cur = ggml_mul(ctx0, cur, mw);
            if (mb) {
                cb(cur, "norm_w", il);
            }
        }

        if (mb) {
            cur = ggml_add(ctx0, cur, mb);
        }

        return cur;
    }

    ggml_tensor * build_ffn(
            ggml_tensor * cur,
            ggml_tensor * up,
            ggml_tensor * up_b,
            ggml_tensor * gate,
            ggml_tensor * gate_b,
            ggml_tensor * down,
            ggml_tensor * down_b,
            ffn_op_type type_op,
            int il) const {

        ggml_tensor * tmp = up ? ggml_mul_mat(ctx0, up, cur) : cur;
        cb(tmp, "ffn_up", il);

        if (up_b) {
            tmp = ggml_add(ctx0, tmp, up_b);
            cb(tmp, "ffn_up_b", il);
        }

        if (gate) {
            cur = ggml_mul_mat(ctx0, gate, cur);
            cb(cur, "ffn_gate", il);

            if (gate_b) {
                cur = ggml_add(ctx0, cur, gate_b);
                cb(cur, "ffn_gate_b", il);
            }
        } else {
            cur = tmp;
        }

        // we only support parallel ffn for now
        switch (type_op) {
            case FFN_SILU:
                if (gate) {
                    cur = ggml_swiglu_split(ctx0, cur, tmp);
                    cb(cur, "ffn_swiglu", il);
                } else {
                    cur = ggml_silu(ctx0, cur);
                    cb(cur, "ffn_silu", il);
                } break;
            case FFN_GELU:
                if (gate) {
                    cur = ggml_geglu_split(ctx0, cur, tmp);
                    cb(cur, "ffn_geglu", il);
                } else {
                    cur = ggml_gelu(ctx0, cur);
                    cb(cur, "ffn_gelu", il);
                } break;
            case FFN_GELU_ERF:
                if (gate) {
                    cur = ggml_geglu_erf_split(ctx0, cur, tmp);
                    cb(cur, "ffn_geglu_erf", il);
                } else {
                    cur = ggml_gelu_erf(ctx0, cur);
                    cb(cur, "ffn_gelu_erf", il);
                } break;
            case FFN_GELU_QUICK:
                if (gate) {
                    cur = ggml_geglu_quick_split(ctx0, cur, tmp);
                    cb(cur, "ffn_geglu_quick", il);
                } else {
                    cur = ggml_gelu_quick(ctx0, cur);
                    cb(cur, "ffn_gelu_quick", il);
                } break;
        }

        if (down) {
            cur = ggml_mul_mat(ctx0, down, cur);
        }

        if (down_b) {
            cb(cur, "ffn_down", il);
        }

        if (down_b) {
            cur = ggml_add(ctx0, cur, down_b);
        }

        return cur;
    }

    ggml_tensor * build_attn(
            ggml_tensor * wo,
            ggml_tensor * wo_b,
            ggml_tensor * q_cur,
            ggml_tensor * k_cur,
            ggml_tensor * v_cur,
            ggml_tensor * kq_mask,
            float kq_scale,
            int il) const {
        // these nodes are added to the graph together so that they are not reordered
        // by doing so, the number of splits in the graph is reduced
        ggml_build_forward_expand(gf, q_cur);
        ggml_build_forward_expand(gf, k_cur);
        ggml_build_forward_expand(gf, v_cur);

        ggml_tensor * q = ggml_permute(ctx0, q_cur, 0, 2, 1, 3);
        //cb(q, "q", il);

        ggml_tensor * k = ggml_permute(ctx0, k_cur, 0, 2, 1, 3);
        //cb(k, "k", il);

        ggml_tensor * v = ggml_permute(ctx0, v_cur, 1, 2, 0, 3);
        v = ggml_cont(ctx0, v);
        //cb(k, "v", il);

        ggml_tensor * cur;

        // TODO @ngxson : support flash attention
        {
            const auto n_tokens = q->ne[1];
            const auto n_head   = q->ne[2];
            // const auto n_kv     = k->ne[1]; // for flash attention

            ggml_tensor * kq = ggml_mul_mat(ctx0, k, q);
            // F32 may not needed for vision encoders?
            // ggml_mul_mat_set_prec(kq, GGML_PREC_F32);

            kq = ggml_soft_max_ext(ctx0, kq, kq_mask, kq_scale, 0.0f);

            ggml_tensor * kqv = ggml_mul_mat(ctx0, v, kq);
            cur = ggml_permute(ctx0, kqv, 0, 2, 1, 3);
            cur = ggml_cont_2d(ctx0, cur, cur->ne[0]*n_head, n_tokens);
        }

        cb(cur, "kqv_out", il);

        if (wo) {
            cur = ggml_mul_mat(ctx0, wo, cur);
        }

        if (wo_b) {
            cur = ggml_add(ctx0, cur, wo_b);
        }

        return cur;
    }

    // implementation of the 2D RoPE without adding a new op in ggml
    // this is not efficient (use double the memory), but works on all backends
    // TODO: there was a more efficient which relies on ggml_view and ggml_rope_ext_inplace, but the rope inplace does not work well with non-contiguous tensors ; we should fix that and revert back to the original implementation in https://github.com/ggml-org/llama.cpp/pull/13065
    static ggml_tensor * build_rope_2d(
        ggml_context * ctx0,
        ggml_tensor * cur,
        ggml_tensor * pos_a, // first half
        ggml_tensor * pos_b, // second half
        const float freq_base,
        const bool interleave_freq
    ) {
        const int64_t n_dim  = cur->ne[0];
        const int64_t n_head = cur->ne[1];
        const int64_t n_pos  = cur->ne[2];

        // for example, if we have cur tensor of shape (n_dim=8, n_head, n_pos)
        // we will have a list of 4 inv_freq: 1e-0, 1e-1, 1e-2, 1e-3
        // first half of cur will use 1e-0, 1e-2 (even)
        // second half of cur will use 1e-1, 1e-3 (odd)
        // the trick here is to rotate just half of n_dim, so inv_freq will automatically be even
        //  ^ don't ask me why, it's math! -2(2i) / n_dim == -2i / (n_dim/2)
        // then for the second half, we use freq_scale to shift the inv_freq
        //  ^ why? replace (2i) with (2i+1) in the above equation
        const float freq_scale_odd = interleave_freq
                                    ? std::pow(freq_base, (float)-2/n_dim)
                                    : 1.0;

        // first half
        ggml_tensor * first;
        {
            first = ggml_view_3d(ctx0, cur,
                n_dim/2, n_head, n_pos,
                ggml_row_size(cur->type, n_dim),
                ggml_row_size(cur->type, n_dim*n_head),
                0);
            first = ggml_rope_ext(
                ctx0,
                first,
                pos_a,      // positions
                nullptr,    // freq factors
                n_dim/2,    // n_dims
                0, 0, freq_base,
                1.0f, 0.0f, 1.0f, 0.0f, 0.0f
            );
        }

        // second half
        ggml_tensor * second;
        {
            second = ggml_view_3d(ctx0, cur,
                n_dim/2, n_head, n_pos,
                ggml_row_size(cur->type, n_dim),
                ggml_row_size(cur->type, n_dim*n_head),
                n_dim/2 * ggml_element_size(cur));
            second = ggml_cont(ctx0, second); // copy, because ggml_rope don't play well with non-contiguous tensors
            second = ggml_rope_ext(
                ctx0,
                second,
                pos_b,      // positions
                nullptr,    // freq factors
                n_dim/2,    // n_dims
                0, 0, freq_base,
                freq_scale_odd,
                0.0f, 1.0f, 0.0f, 0.0f
            );
        }

        cur = ggml_concat(ctx0, first, second, 0);
        return cur;
    }

};

static ggml_cgraph * clip_image_build_graph(clip_ctx * ctx, const clip_image_f32_batch & imgs) {
    GGML_ASSERT(imgs.entries.size() == 1 && "n_batch > 1 is not supported");
    clip_graph graph(ctx, *imgs.entries[0]);

    ggml_cgraph * res;

    switch (ctx->proj_type()) {
        case PROJECTOR_TYPE_GEMMA3:
        case PROJECTOR_TYPE_IDEFICS3:
            {
                res = graph.build_siglip();
            } break;
        case PROJECTOR_TYPE_PIXTRAL:
            {
                res = graph.build_pixtral();
            } break;
        case PROJECTOR_TYPE_QWEN2VL:
        case PROJECTOR_TYPE_QWEN25VL:
            {
                res = graph.build_qwen2vl();
            } break;
        case PROJECTOR_TYPE_MINICPMV:
            {
                res = graph.build_minicpmv();
            } break;
        case PROJECTOR_TYPE_INTERNVL:
            {
                res = graph.build_internvl();
            } break;
        case PROJECTOR_TYPE_LLAMA4:
            {
                res = graph.build_llama4();
            } break;
        case PROJECTOR_TYPE_ULTRAVOX:
        case PROJECTOR_TYPE_VOXTRAL:
        case PROJECTOR_TYPE_QWEN2A:
            {
                res = graph.build_whisper_enc();
            } break;
        default:
            {
                res = graph.build_llava();
            } break;
    }
    return res;
}

struct clip_model_loader {
    ggml_context_ptr ctx_meta;
    gguf_context_ptr ctx_gguf;

    std::string fname;

    size_t model_size = 0; // in bytes

    bool has_vision = false;
    bool has_audio  = false;

    // TODO @ngxson : we should not pass clip_ctx here, it should be clip_model
    clip_model_loader(const char * fname) : fname(fname) {
        struct ggml_context * meta = nullptr;

        struct gguf_init_params params = {
            /*.no_alloc = */ true,
            /*.ctx      = */ &meta,
        };

        ctx_gguf = gguf_context_ptr(gguf_init_from_file(fname, params));
        if (!ctx_gguf.get()) {
            throw std::runtime_error(string_format("%s: failed to load CLIP model from %s. Does this file exist?\n", __func__, fname));
        }

        ctx_meta.reset(meta);

        const int n_tensors = gguf_get_n_tensors(ctx_gguf.get());

        // print gguf info
        {
            std::string name;
            get_string(KEY_NAME, name, false);
            std::string description;
            get_string(KEY_DESCRIPTION, description, false);
            LOG_INF("%s: model name:   %s\n",  __func__, name.c_str());
            LOG_INF("%s: description:  %s\n",  __func__, description.c_str());
            LOG_INF("%s: GGUF version: %d\n",  __func__, gguf_get_version(ctx_gguf.get()));
            LOG_INF("%s: alignment:    %zu\n", __func__, gguf_get_alignment(ctx_gguf.get()));
            LOG_INF("%s: n_tensors:    %d\n",  __func__, n_tensors);
            LOG_INF("%s: n_kv:         %d\n",  __func__, (int)gguf_get_n_kv(ctx_gguf.get()));
            LOG_INF("\n");
        }

        // modalities
        {
            get_bool(KEY_HAS_VISION_ENC, has_vision, false);
            get_bool(KEY_HAS_AUDIO_ENC,  has_audio,  false);

            if (has_vision) {
                LOG_INF("%s: has vision encoder\n", __func__);
            }
            if (has_audio) {
                LOG_INF("%s: has audio encoder\n", __func__);
            }
        }

        // tensors
        {
            for (int i = 0; i < n_tensors; ++i) {
                const char * name = gguf_get_tensor_name(ctx_gguf.get(), i);
                const size_t offset = gguf_get_tensor_offset(ctx_gguf.get(), i);
                enum ggml_type type = gguf_get_tensor_type(ctx_gguf.get(), i);
                ggml_tensor * cur = ggml_get_tensor(meta, name);
                size_t tensor_size = ggml_nbytes(cur);
                model_size += tensor_size;
                LOG_DBG("%s: tensor[%d]: n_dims = %d, name = %s, tensor_size=%zu, offset=%zu, shape:[%" PRIu64 ", %" PRIu64 ", %" PRIu64 ", %" PRIu64 "], type = %s\n",
                    __func__, i, ggml_n_dims(cur), cur->name, tensor_size, offset, cur->ne[0], cur->ne[1], cur->ne[2], cur->ne[3], ggml_type_name(type));
            }
        }
    }

    void load_hparams(clip_model & model, clip_modality modality) {
        auto & hparams = model.hparams;
        std::string log_ffn_op; // for logging

        // sanity check
        if (modality == CLIP_MODALITY_VISION) {
            GGML_ASSERT(has_vision);
        } else if (modality == CLIP_MODALITY_AUDIO) {
            GGML_ASSERT(has_audio);
        }
        model.modality = modality;


        // projector type
        std::string proj_type;
        {
            get_string(KEY_PROJ_TYPE, proj_type, false);
            if (!proj_type.empty()) {
                model.proj_type = clip_projector_type_from_string(proj_type);
            }
            if (model.proj_type == PROJECTOR_TYPE_UNKNOWN) {
                throw std::runtime_error(string_format("%s: unknown projector type: %s\n", __func__, proj_type.c_str()));
            }

            // correct arch for multimodal models
            if (model.proj_type == PROJECTOR_TYPE_QWEN25O) {
                model.proj_type = modality == CLIP_MODALITY_VISION
                                    ? PROJECTOR_TYPE_QWEN25VL
                                    : PROJECTOR_TYPE_QWEN2A;
            }
        }

        const bool is_vision = model.modality == CLIP_MODALITY_VISION;
        const bool is_audio  = model.modality == CLIP_MODALITY_AUDIO;

        // other hparams
        {
            const char * prefix = is_vision ? "vision" : "audio";
            get_u32(string_format(KEY_N_EMBD,         prefix), hparams.n_embd);
            get_u32(string_format(KEY_N_HEAD,         prefix), hparams.n_head);
            get_u32(string_format(KEY_N_FF,           prefix), hparams.n_ff);
            get_u32(string_format(KEY_N_BLOCK,        prefix), hparams.n_layer);
            get_u32(string_format(KEY_PROJ_DIM,       prefix), hparams.projection_dim);
            get_f32(string_format(KEY_LAYER_NORM_EPS, prefix), hparams.eps);

            if (is_vision) {
                get_u32(KEY_IMAGE_SIZE, hparams.image_size);
                get_u32(KEY_PATCH_SIZE, hparams.patch_size);
                get_u32(KEY_IMAGE_CROP_RESOLUTION, hparams.image_crop_resolution, false);
                get_i32(KEY_MINICPMV_VERSION, hparams.minicpmv_version, false); // legacy
                get_u32(KEY_MINICPMV_QUERY_NUM, hparams.minicpmv_query_num, false);
                if (hparams.minicpmv_query_num == 0) {
                    // Fallback to hardcoded values for legacy models
                    if (hparams.minicpmv_version == 3) {
                        hparams.minicpmv_query_num = 64;
                    } else if (hparams.minicpmv_version == 4) {
                        hparams.minicpmv_query_num = 64;
                    } else {
                        hparams.minicpmv_query_num = 96;
                    }
                }
            } else if (is_audio) {
                get_u32(KEY_A_NUM_MEL_BINS, hparams.n_mel_bins);

            } else {
                GGML_ASSERT(false && "unknown modality");
            }

            // for pinpoints, we need to convert it into a list of resolution candidates
            {
                std::vector<int> pinpoints;
                get_arr_int(KEY_IMAGE_GRID_PINPOINTS, pinpoints, false);
                if (!pinpoints.empty()) {
                    for (size_t i = 0; i < pinpoints.size(); i += 2) {
                        hparams.image_res_candidates.push_back({
                            pinpoints[i],
                            pinpoints[i+1],
                        });
                    }
                }
            }

            // default warmup value
            hparams.warmup_image_size = hparams.image_size;

            hparams.has_llava_projector = model.proj_type == PROJECTOR_TYPE_MLP
                                       || model.proj_type == PROJECTOR_TYPE_MLP_NORM
                                       || model.proj_type == PROJECTOR_TYPE_LDP
                                       || model.proj_type == PROJECTOR_TYPE_LDPV2;

            {
                bool use_gelu = false;
                bool use_silu = false;
                get_bool(KEY_USE_GELU, use_gelu, false);
                get_bool(KEY_USE_SILU, use_silu, false);
                if (use_gelu && use_silu) {
                    throw std::runtime_error(string_format("%s: both use_gelu and use_silu are set to true\n", __func__));
                }
                if (use_gelu) {
                    hparams.ffn_op = FFN_GELU;
                    log_ffn_op = "gelu";
                } else if (use_silu) {
                    hparams.ffn_op = FFN_SILU;
                    log_ffn_op = "silu";
                } else {
                    hparams.ffn_op = FFN_GELU_QUICK;
                    log_ffn_op = "gelu_quick";
                }
            }

            {
                std::string mm_patch_merge_type;
                get_string(KEY_MM_PATCH_MERGE_TYPE, mm_patch_merge_type, false);
                if (mm_patch_merge_type == "spatial_unpad") {
                    hparams.mm_patch_merge_type = PATCH_MERGE_SPATIAL_UNPAD;
                }
            }

            if (is_vision) {
                int idx_mean = gguf_find_key(ctx_gguf.get(), KEY_IMAGE_MEAN);
                int idx_std  = gguf_find_key(ctx_gguf.get(), KEY_IMAGE_STD);
                GGML_ASSERT(idx_mean >= 0 && "image_mean not found");
                GGML_ASSERT(idx_std >= 0  && "image_std not found");
                const float * mean_data = (const float *) gguf_get_arr_data(ctx_gguf.get(), idx_mean);
                const float * std_data  = (const float *) gguf_get_arr_data(ctx_gguf.get(), idx_std);
                for (int i = 0; i < 3; ++i) {
                    hparams.image_mean[i] = mean_data[i];
                    hparams.image_std[i]  = std_data[i];
                }
            }

            // Load the vision feature layer indices if they are explicitly provided;
            // if multiple vision feature layers are present, the values will be concatenated
            // to form the final visual features.
            // NOTE: gguf conversions should standardize the values of the vision feature layer to
            // be non-negative, since we use -1 to mark values as unset here.
            std::vector<int> vision_feature_layer;
            get_arr_int(KEY_FEATURE_LAYER, vision_feature_layer, false);
            // convert std::vector to std::unordered_set
            for (auto & layer : vision_feature_layer) {
                hparams.vision_feature_layer.insert(layer);
            }

            // model-specific params
            switch (model.proj_type) {
                case PROJECTOR_TYPE_MINICPMV:
                    {
                        if (hparams.minicpmv_version == 0) {
                            hparams.minicpmv_version = 2; // default to 2 if not set
                        }
                    } break;
                case PROJECTOR_TYPE_IDEFICS3:
                case PROJECTOR_TYPE_INTERNVL:
                    {
                        get_u32(KEY_PROJ_SCALE_FACTOR, hparams.proj_scale_factor, false);
                    } break;
                case PROJECTOR_TYPE_PIXTRAL:
                    {
                        hparams.rope_theta = 10000.0f;
                        hparams.warmup_image_size = hparams.patch_size * 8;
                        // Mistral Small 2506 needs 1024x1024 image size cap to prevent OOM
                        // ref: https://github.com/ggml-org/llama.cpp/issues/14310
                        hparams.image_size = 1024;
                        get_u32(KEY_SPATIAL_MERGE_SIZE, hparams.spatial_merge_size, false);
                    } break;
                case PROJECTOR_TYPE_GEMMA3:
                    {
                        // default value (used by all model sizes in gemma 3 family)
                        // number of patches for each **side** is reduced by a factor of 4
                        hparams.proj_scale_factor = 4;
                        // test model (tinygemma3) has a different value, we optionally read it
                        get_u32(KEY_PROJ_SCALE_FACTOR, hparams.proj_scale_factor, false);
                    } break;
                case PROJECTOR_TYPE_QWEN2VL:
                    {
                        // max image size = sqrt(max_pixels) = 3584
                        // ref: https://huggingface.co/Qwen/Qwen2-VL-7B-Instruct/blob/main/preprocessor_config.json
                        // however, the model use unreasonable memory past 1024 size, we force it to 1024 otherwise it's unusable
                        // ref: https://huggingface.co/Qwen/Qwen2-VL-2B-Instruct/discussions/10
                        hparams.image_size = 1024;
                        hparams.warmup_image_size = hparams.patch_size * 8;
                    } break;
                case PROJECTOR_TYPE_QWEN25VL:
                    {
                        // max image size = sqrt(max_pixels)
                        // https://huggingface.co/Qwen/Qwen2.5-VL-7B-Instruct/blob/main/preprocessor_config.json
                        // however, the model use unreasonable memory past 1024 size, we force it to 1024 otherwise it's unusable
                        // ref: https://huggingface.co/Qwen/Qwen2-VL-2B-Instruct/discussions/10
                        hparams.image_size = 1024;
                        hparams.warmup_image_size = hparams.patch_size * 8;
                        get_u32(KEY_WIN_ATTN_PATTERN, hparams.n_wa_pattern);
                    } break;
                case PROJECTOR_TYPE_LLAMA4:
                    {
                        hparams.rope_theta = 10000.0f;
                        get_u32(KEY_PROJ_SCALE_FACTOR, hparams.proj_scale_factor);
                        set_llava_uhd_res_candidates(model, 3);
                    } break;
                case PROJECTOR_TYPE_ULTRAVOX:
                case PROJECTOR_TYPE_QWEN2A:
                case PROJECTOR_TYPE_VOXTRAL:
                    {
                        bool require_stack = model.proj_type == PROJECTOR_TYPE_ULTRAVOX ||
                                             model.proj_type == PROJECTOR_TYPE_VOXTRAL;
                        get_u32(KEY_A_PROJ_STACK_FACTOR, hparams.proj_stack_factor, require_stack);
                        if (hparams.n_mel_bins != 128) {
                            throw std::runtime_error(string_format("%s: only 128 mel bins are supported for ultravox\n", __func__));
                        }
                        hparams.ffn_op = FFN_GELU_ERF;
                        log_ffn_op = "gelu_erf"; // temporary solution for logging
                    } break;
                default:
                    break;
            }

            LOG_INF("%s: projector:          %s\n", __func__, proj_type.c_str());
            LOG_INF("%s: n_embd:             %d\n", __func__, hparams.n_embd);
            LOG_INF("%s: n_head:             %d\n", __func__, hparams.n_head);
            LOG_INF("%s: n_ff:               %d\n", __func__, hparams.n_ff);
            LOG_INF("%s: n_layer:            %d\n", __func__, hparams.n_layer);
            LOG_INF("%s: ffn_op:             %s\n", __func__, log_ffn_op.c_str());
            LOG_INF("%s: projection_dim:     %d\n", __func__, hparams.projection_dim);
            if (is_vision) {
                LOG_INF("\n--- vision hparams ---\n");
                LOG_INF("%s: image_size:         %d\n", __func__, hparams.image_size);
                LOG_INF("%s: patch_size:         %d\n", __func__, hparams.patch_size);
                LOG_INF("%s: has_llava_proj:     %d\n", __func__, hparams.has_llava_projector);
                LOG_INF("%s: minicpmv_version:   %d\n", __func__, hparams.minicpmv_version);
                LOG_INF("%s: proj_scale_factor:  %d\n", __func__, hparams.proj_scale_factor);
                LOG_INF("%s: n_wa_pattern:       %d\n", __func__, hparams.n_wa_pattern);
            } else if (is_audio) {
                LOG_INF("\n--- audio hparams ---\n");
                LOG_INF("%s: n_mel_bins:         %d\n", __func__, hparams.n_mel_bins);
                LOG_INF("%s: proj_stack_factor:  %d\n", __func__, hparams.proj_stack_factor);
            }
            LOG_INF("\n");
            LOG_INF("%s: model size:         %.2f MiB\n", __func__, model_size / 1024.0 / 1024.0);
            LOG_INF("%s: metadata size:      %.2f MiB\n", __func__, ggml_get_mem_size(ctx_meta.get()) / 1024.0 / 1024.0);
        }
    }

    void load_tensors(clip_ctx & ctx_clip) {
        auto & model = ctx_clip.model;
        auto & hparams = model.hparams;
        std::map<std::string, size_t> tensor_offset;
        std::vector<ggml_tensor *> tensors_to_load;

        // TODO @ngxson : support both audio and video in the future
        const char * prefix = model.modality == CLIP_MODALITY_AUDIO ? "a" : "v";

        // get offsets
        for (int64_t i = 0; i < gguf_get_n_tensors(ctx_gguf.get()); ++i) {
            const char * name = gguf_get_tensor_name(ctx_gguf.get(), i);
            tensor_offset[name] = gguf_get_data_offset(ctx_gguf.get()) + gguf_get_tensor_offset(ctx_gguf.get(), i);
        }

        // create data context
        struct ggml_init_params params = {
            /*.mem_size =*/ static_cast<size_t>(gguf_get_n_tensors(ctx_gguf.get()) + 1) * ggml_tensor_overhead(),
            /*.mem_buffer =*/ NULL,
            /*.no_alloc =*/ true,
        };
        ctx_clip.ctx_data.reset(ggml_init(params));
        if (!ctx_clip.ctx_data) {
            throw std::runtime_error(string_format("%s: failed to init ggml context\n", __func__));
        }

        // helper function
        auto get_tensor = [&](const std::string & name, bool required = true) {
            ggml_tensor * cur = ggml_get_tensor(ctx_meta.get(), name.c_str());
            if (!cur && required) {
                throw std::runtime_error(string_format("%s: unable to find tensor %s\n", __func__, name.c_str()));
            }
            if (cur) {
                tensors_to_load.push_back(cur);
                // add tensors to context
                ggml_tensor * data_tensor = ggml_dup_tensor(ctx_clip.ctx_data.get(), cur);
                ggml_set_name(data_tensor, cur->name);
                cur = data_tensor;
            }
            return cur;
        };

        model.class_embedding = get_tensor(TN_CLASS_EMBD, false);

        model.pre_ln_w = get_tensor(string_format(TN_LN_PRE, prefix, "weight"), false);
        model.pre_ln_b = get_tensor(string_format(TN_LN_PRE, prefix, "bias"),   false);

        model.post_ln_w = get_tensor(string_format(TN_LN_POST, prefix, "weight"), false);
        model.post_ln_b = get_tensor(string_format(TN_LN_POST, prefix, "bias"),   false);

        model.patch_bias = get_tensor(TN_PATCH_BIAS, false);
        model.patch_embeddings_0 = get_tensor(TN_PATCH_EMBD,   false);
        model.patch_embeddings_1 = get_tensor(TN_PATCH_EMBD_1, false);

        model.position_embeddings = get_tensor(string_format(TN_POS_EMBD, prefix), false);

        // layers
        model.layers.resize(hparams.n_layer);
        for (int il = 0; il < hparams.n_layer; ++il) {
            auto & layer = model.layers[il];
            layer.k_w    = get_tensor(string_format(TN_ATTN_K,      prefix, il, "weight"));
            layer.q_w    = get_tensor(string_format(TN_ATTN_Q,      prefix, il, "weight"));
            layer.v_w    = get_tensor(string_format(TN_ATTN_V,      prefix, il, "weight"));
            layer.o_w    = get_tensor(string_format(TN_ATTN_OUTPUT, prefix, il, "weight"));
            layer.k_norm = get_tensor(string_format(TN_ATTN_K_NORM, prefix, il, "weight"), false);
            layer.q_norm = get_tensor(string_format(TN_ATTN_Q_NORM, prefix, il, "weight"), false);
            layer.ln_1_w = get_tensor(string_format(TN_LN_1,        prefix, il, "weight"), false);
            layer.ln_2_w = get_tensor(string_format(TN_LN_2,        prefix, il, "weight"), false);
            layer.ls_1_w = get_tensor(string_format(TN_LS_1,        prefix, il, "weight"), false); // no bias
            layer.ls_2_w = get_tensor(string_format(TN_LS_2,        prefix, il, "weight"), false); // no bias

            layer.k_b    = get_tensor(string_format(TN_ATTN_K,      prefix, il, "bias"), false);
            layer.q_b    = get_tensor(string_format(TN_ATTN_Q,      prefix, il, "bias"), false);
            layer.v_b    = get_tensor(string_format(TN_ATTN_V,      prefix, il, "bias"), false);
            layer.o_b    = get_tensor(string_format(TN_ATTN_OUTPUT, prefix, il, "bias"), false);
            layer.ln_1_b = get_tensor(string_format(TN_LN_1,        prefix, il, "bias"), false);
            layer.ln_2_b = get_tensor(string_format(TN_LN_2,        prefix, il, "bias"), false);

            // ffn
            layer.ff_up_w   = get_tensor(string_format(TN_FFN_UP,   prefix, il, "weight"));
            layer.ff_up_b   = get_tensor(string_format(TN_FFN_UP,   prefix, il, "bias"),   false);
            layer.ff_gate_w = get_tensor(string_format(TN_FFN_GATE, prefix, il, "weight"), false);
            layer.ff_gate_b = get_tensor(string_format(TN_FFN_GATE, prefix, il, "bias"),   false);
            layer.ff_down_w = get_tensor(string_format(TN_FFN_DOWN, prefix, il, "weight"));
            layer.ff_down_b = get_tensor(string_format(TN_FFN_DOWN, prefix, il, "bias"),   false);

            // some models already exported with legacy (incorrect) naming which is quite messy, let's fix it here
            // note: Qwen model converted from the old surgery script has n_ff = 0, so we cannot use n_ff to check!
            if (layer.ff_up_w && layer.ff_down_w && layer.ff_down_w->ne[0] == hparams.n_embd) {
                // swap up and down weights
                ggml_tensor * tmp = layer.ff_up_w;
                layer.ff_up_w = layer.ff_down_w;
                layer.ff_down_w = tmp;
                // swap up and down biases
                tmp = layer.ff_up_b;
                layer.ff_up_b = layer.ff_down_b;
                layer.ff_down_b = tmp;
            }
        }

        switch (model.proj_type) {
            case PROJECTOR_TYPE_MLP:
            case PROJECTOR_TYPE_MLP_NORM:
                {
                    // LLaVA projection
                    model.mm_0_w = get_tensor(string_format(TN_LLAVA_PROJ, 0, "weight"), false);
                    model.mm_0_b = get_tensor(string_format(TN_LLAVA_PROJ, 0, "bias"), false);
                    // Yi-type llava
                    model.mm_1_w = get_tensor(string_format(TN_LLAVA_PROJ, 1, "weight"), false);
                    model.mm_1_b = get_tensor(string_format(TN_LLAVA_PROJ, 1, "bias"), false);
                    // missing in Yi-type llava
                    model.mm_2_w = get_tensor(string_format(TN_LLAVA_PROJ, 2, "weight"), false);
                    model.mm_2_b = get_tensor(string_format(TN_LLAVA_PROJ, 2, "bias"), false);
                    // Yi-type llava
                    model.mm_3_w = get_tensor(string_format(TN_LLAVA_PROJ, 3, "weight"), false);
                    model.mm_3_b = get_tensor(string_format(TN_LLAVA_PROJ, 3, "bias"), false);
                    model.mm_4_w = get_tensor(string_format(TN_LLAVA_PROJ, 4, "weight"), false);
                    model.mm_4_b = get_tensor(string_format(TN_LLAVA_PROJ, 4, "bias"), false);
                    if (model.mm_3_w) {
                        // TODO: this is a hack to support Yi-type llava
                        model.proj_type = PROJECTOR_TYPE_MLP_NORM;
                    }
                    model.image_newline = get_tensor(TN_IMAGE_NEWLINE, false);
                } break;
            case PROJECTOR_TYPE_LDP:
                {
                    // MobileVLM projection
                    model.mm_model_mlp_1_w = get_tensor(string_format(TN_MVLM_PROJ_MLP, 1, "weight"));
                    model.mm_model_mlp_1_b = get_tensor(string_format(TN_MVLM_PROJ_MLP, 1, "bias"));
                    model.mm_model_mlp_3_w = get_tensor(string_format(TN_MVLM_PROJ_MLP, 3, "weight"));
                    model.mm_model_mlp_3_b = get_tensor(string_format(TN_MVLM_PROJ_MLP, 3, "bias"));
                    model.mm_model_block_1_block_0_0_w = get_tensor(string_format(TN_MVLM_PROJ_BLOCK, 1, 0, "0.weight"));
                    model.mm_model_block_1_block_0_1_w = get_tensor(string_format(TN_MVLM_PROJ_BLOCK, 1, 0, "1.weight"));
                    model.mm_model_block_1_block_0_1_b = get_tensor(string_format(TN_MVLM_PROJ_BLOCK, 1, 0, "1.bias"));
                    model.mm_model_block_1_block_1_fc1_w = get_tensor(string_format(TN_MVLM_PROJ_BLOCK, 1, 1, "fc1.weight"));
                    model.mm_model_block_1_block_1_fc1_b = get_tensor(string_format(TN_MVLM_PROJ_BLOCK, 1, 1, "fc1.bias"));
                    model.mm_model_block_1_block_1_fc2_w = get_tensor(string_format(TN_MVLM_PROJ_BLOCK, 1, 1, "fc2.weight"));
                    model.mm_model_block_1_block_1_fc2_b = get_tensor(string_format(TN_MVLM_PROJ_BLOCK, 1, 1, "fc2.bias"));
                    model.mm_model_block_1_block_2_0_w = get_tensor(string_format(TN_MVLM_PROJ_BLOCK, 1, 2, "0.weight"));
                    model.mm_model_block_1_block_2_1_w = get_tensor(string_format(TN_MVLM_PROJ_BLOCK, 1, 2, "1.weight"));
                    model.mm_model_block_1_block_2_1_b = get_tensor(string_format(TN_MVLM_PROJ_BLOCK, 1, 2, "1.bias"));
                    model.mm_model_block_2_block_0_0_w = get_tensor(string_format(TN_MVLM_PROJ_BLOCK, 2, 0, "0.weight"));
                    model.mm_model_block_2_block_0_1_w = get_tensor(string_format(TN_MVLM_PROJ_BLOCK, 2, 0, "1.weight"));
                    model.mm_model_block_2_block_0_1_b = get_tensor(string_format(TN_MVLM_PROJ_BLOCK, 2, 0, "1.bias"));
                    model.mm_model_block_2_block_1_fc1_w = get_tensor(string_format(TN_MVLM_PROJ_BLOCK, 2, 1, "fc1.weight"));
                    model.mm_model_block_2_block_1_fc1_b = get_tensor(string_format(TN_MVLM_PROJ_BLOCK, 2, 1, "fc1.bias"));
                    model.mm_model_block_2_block_1_fc2_w = get_tensor(string_format(TN_MVLM_PROJ_BLOCK, 2, 1, "fc2.weight"));
                    model.mm_model_block_2_block_1_fc2_b = get_tensor(string_format(TN_MVLM_PROJ_BLOCK, 2, 1, "fc2.bias"));
                    model.mm_model_block_2_block_2_0_w = get_tensor(string_format(TN_MVLM_PROJ_BLOCK, 2, 2, "0.weight"));
                    model.mm_model_block_2_block_2_1_w = get_tensor(string_format(TN_MVLM_PROJ_BLOCK, 2, 2, "1.weight"));
                    model.mm_model_block_2_block_2_1_b = get_tensor(string_format(TN_MVLM_PROJ_BLOCK, 2, 2, "1.bias"));
                } break;
            case PROJECTOR_TYPE_LDPV2:
                {
                    // MobilVLM_V2 projection
                    model.mm_model_mlp_0_w = get_tensor(string_format(TN_MVLM_PROJ_MLP, 0, "weight"));
                    model.mm_model_mlp_0_b = get_tensor(string_format(TN_MVLM_PROJ_MLP, 0, "bias"));
                    model.mm_model_mlp_2_w = get_tensor(string_format(TN_MVLM_PROJ_MLP, 2, "weight"));
                    model.mm_model_mlp_2_b = get_tensor(string_format(TN_MVLM_PROJ_MLP, 2, "bias"));
                    model.mm_model_peg_0_w = get_tensor(string_format(TN_MVLM_PROJ_PEG, 0, "weight"));
                    model.mm_model_peg_0_b = get_tensor(string_format(TN_MVLM_PROJ_PEG, 0, "bias"));
                } break;
            case PROJECTOR_TYPE_MINICPMV:
                {
                    // model.mm_model_pos_embed = get_tensor(new_clip->ctx_data, TN_MINICPMV_POS_EMBD);
                    model.mm_model_pos_embed_k = get_tensor(TN_MINICPMV_POS_EMBD_K);
                    model.mm_model_query = get_tensor(TN_MINICPMV_QUERY);
                    model.mm_model_proj = get_tensor(TN_MINICPMV_PROJ);
                    model.mm_model_kv_proj = get_tensor(TN_MINICPMV_KV_PROJ);
                    model.mm_model_attn_q_w = get_tensor(string_format(TN_MINICPMV_ATTN, "q", "weight"));
                    model.mm_model_attn_k_w = get_tensor(string_format(TN_MINICPMV_ATTN, "k", "weight"));
                    model.mm_model_attn_v_w = get_tensor(string_format(TN_MINICPMV_ATTN, "v", "weight"));
                    model.mm_model_attn_q_b = get_tensor(string_format(TN_MINICPMV_ATTN, "q", "bias"));
                    model.mm_model_attn_k_b = get_tensor(string_format(TN_MINICPMV_ATTN, "k", "bias"));
                    model.mm_model_attn_v_b = get_tensor(string_format(TN_MINICPMV_ATTN, "v", "bias"));
                    model.mm_model_attn_o_w = get_tensor(string_format(TN_MINICPMV_ATTN, "out", "weight"));
                    model.mm_model_attn_o_b = get_tensor(string_format(TN_MINICPMV_ATTN, "out", "bias"));
                    model.mm_model_ln_q_w = get_tensor(string_format(TN_MINICPMV_LN, "q", "weight"));
                    model.mm_model_ln_q_b = get_tensor(string_format(TN_MINICPMV_LN, "q", "bias"));
                    model.mm_model_ln_kv_w = get_tensor(string_format(TN_MINICPMV_LN, "kv", "weight"));
                    model.mm_model_ln_kv_b = get_tensor(string_format(TN_MINICPMV_LN, "kv", "bias"));
                    model.mm_model_ln_post_w = get_tensor(string_format(TN_MINICPMV_LN, "post", "weight"));
                    model.mm_model_ln_post_b = get_tensor(string_format(TN_MINICPMV_LN, "post", "bias"));
                } break;
            case PROJECTOR_TYPE_GLM_EDGE:
                {
                    model.mm_model_adapter_conv_w = get_tensor(string_format(TN_GLM_ADAPER_CONV, "weight"));
                    model.mm_model_adapter_conv_b = get_tensor(string_format(TN_GLM_ADAPER_CONV, "bias"));
                    model.mm_model_mlp_0_w = get_tensor(string_format(TN_GLM_ADAPTER_LINEAR, "weight"));
                    model.mm_model_ln_q_w = get_tensor(string_format(TN_GLM_ADAPTER_NORM_1, "weight"));
                    model.mm_model_ln_q_b = get_tensor(string_format(TN_GLM_ADAPTER_NORM_1, "bias"));
                    model.mm_model_mlp_1_w = get_tensor(string_format(TN_GLM_ADAPTER_D_H_2_4H, "weight"));
                    model.mm_model_mlp_2_w = get_tensor(string_format(TN_GLM_ADAPTER_GATE, "weight"));
                    model.mm_model_mlp_3_w = get_tensor(string_format(TN_GLM_ADAPTER_D_4H_2_H, "weight"));
                    model.mm_glm_tok_boi = get_tensor(string_format(TN_TOK_GLM_BOI, "weight"));
                    model.mm_glm_tok_eoi = get_tensor(string_format(TN_TOK_GLM_EOI, "weight"));
                } break;
            case PROJECTOR_TYPE_QWEN2VL:
            case PROJECTOR_TYPE_QWEN25VL:
                {
                    model.mm_0_w = get_tensor(string_format(TN_LLAVA_PROJ, 0, "weight"));
                    model.mm_0_b = get_tensor(string_format(TN_LLAVA_PROJ, 0, "bias"));
                    model.mm_1_w = get_tensor(string_format(TN_LLAVA_PROJ, 2, "weight"));
                    model.mm_1_b = get_tensor(string_format(TN_LLAVA_PROJ, 2, "bias"));
                } break;
            case PROJECTOR_TYPE_GEMMA3:
                {
                    model.mm_input_proj_w = get_tensor(TN_MM_INP_PROJ);
                    model.mm_soft_emb_norm_w = get_tensor(TN_MM_SOFT_EMB_N);
                } break;
            case PROJECTOR_TYPE_IDEFICS3:
                {
                    model.projection = get_tensor(TN_MM_PROJECTOR);
                } break;
            case PROJECTOR_TYPE_PIXTRAL:
                {
                    model.mm_1_w = get_tensor(string_format(TN_LLAVA_PROJ, 1, "weight"));
                    model.mm_1_b = get_tensor(string_format(TN_LLAVA_PROJ, 1, "bias"), false);
                    model.mm_2_w = get_tensor(string_format(TN_LLAVA_PROJ, 2, "weight"));
                    model.mm_2_b = get_tensor(string_format(TN_LLAVA_PROJ, 2, "bias"), false);
                    // [IMG_BREAK] token embedding
                    model.token_embd_img_break = get_tensor(TN_TOK_IMG_BREAK);
                    // for mistral small 3.1
                    model.mm_input_norm_w   = get_tensor(TN_MM_INP_NORM,     false);
                    model.mm_patch_merger_w = get_tensor(TN_MM_PATCH_MERGER, false);
                } break;
            case PROJECTOR_TYPE_ULTRAVOX:
                {
                    model.conv1d_1_w = get_tensor(string_format(TN_CONV1D, 1, "weight"));
                    model.conv1d_1_b = get_tensor(string_format(TN_CONV1D, 1, "bias"));
                    model.conv1d_2_w = get_tensor(string_format(TN_CONV1D, 2, "weight"));
                    model.conv1d_2_b = get_tensor(string_format(TN_CONV1D, 2, "bias"));
                    model.mm_1_w = get_tensor(string_format(TN_MM_AUDIO_MLP, 1, "weight"));
                    model.mm_2_w = get_tensor(string_format(TN_MM_AUDIO_MLP, 2, "weight"));
                    model.mm_norm_pre_w = get_tensor(string_format(TN_MM_NORM_PRE, "weight"));
                    model.mm_norm_mid_w = get_tensor(string_format(TN_MM_NORM_MID, "weight"));
                } break;
            case PROJECTOR_TYPE_QWEN2A:
                {
                    model.conv1d_1_w = get_tensor(string_format(TN_CONV1D, 1, "weight"));
                    model.conv1d_1_b = get_tensor(string_format(TN_CONV1D, 1, "bias"));
                    model.conv1d_2_w = get_tensor(string_format(TN_CONV1D, 2, "weight"));
                    model.conv1d_2_b = get_tensor(string_format(TN_CONV1D, 2, "bias"));
                    model.mm_fc_w = get_tensor(string_format(TN_MM_AUDIO_FC, "weight"));
                    model.mm_fc_b = get_tensor(string_format(TN_MM_AUDIO_FC, "bias"));
                } break;
            case PROJECTOR_TYPE_VOXTRAL:
                {
                    model.conv1d_1_w = get_tensor(string_format(TN_CONV1D, 1, "weight"));
                    model.conv1d_1_b = get_tensor(string_format(TN_CONV1D, 1, "bias"));
                    model.conv1d_2_w = get_tensor(string_format(TN_CONV1D, 2, "weight"));
                    model.conv1d_2_b = get_tensor(string_format(TN_CONV1D, 2, "bias"));
                    model.mm_1_w = get_tensor(string_format(TN_MM_AUDIO_MLP, 1, "weight"));
                    model.mm_2_w = get_tensor(string_format(TN_MM_AUDIO_MLP, 2, "weight"));
                } break;
            case PROJECTOR_TYPE_INTERNVL:
                {
                    model.mm_0_w = get_tensor(string_format(TN_MVLM_PROJ_MLP, 0, "weight"));
                    model.mm_0_b = get_tensor(string_format(TN_MVLM_PROJ_MLP, 0, "bias"));
                    model.mm_1_w = get_tensor(string_format(TN_MVLM_PROJ_MLP, 1, "weight"));
                    model.mm_1_b = get_tensor(string_format(TN_MVLM_PROJ_MLP, 1, "bias"));
                    model.mm_3_w = get_tensor(string_format(TN_MVLM_PROJ_MLP, 3, "weight"));
                    model.mm_3_b = get_tensor(string_format(TN_MVLM_PROJ_MLP, 3, "bias"));
                } break;
            case PROJECTOR_TYPE_LLAMA4:
                {
                    model.mm_model_proj    = get_tensor(TN_MM_PROJECTOR);
                    model.mm_model_mlp_1_w = get_tensor(string_format(TN_MVLM_PROJ_MLP, 1, "weight"));
                    model.mm_model_mlp_2_w = get_tensor(string_format(TN_MVLM_PROJ_MLP, 2, "weight"));
                } break;
            default:
                GGML_ASSERT(false && "unknown projector type");
        }

        // load data
        {
            std::vector<uint8_t> read_buf;

            auto fin = std::ifstream(fname, std::ios::binary);
            if (!fin) {
                throw std::runtime_error(string_format("%s: failed to open %s\n", __func__, fname.c_str()));
            }

            // alloc memory and offload data
            ggml_backend_buffer_type_t buft = ggml_backend_get_default_buffer_type(ctx_clip.backend);
            ctx_clip.buf.reset(ggml_backend_alloc_ctx_tensors_from_buft(ctx_clip.ctx_data.get(), buft));
            ggml_backend_buffer_set_usage(ctx_clip.buf.get(), GGML_BACKEND_BUFFER_USAGE_WEIGHTS);
            for (auto & t : tensors_to_load) {
                ggml_tensor * cur = ggml_get_tensor(ctx_clip.ctx_data.get(), t->name);
                const size_t offset = tensor_offset[t->name];
                fin.seekg(offset, std::ios::beg);
                if (!fin) {
                    throw std::runtime_error(string_format("%s: failed to seek for tensor %s\n", __func__, t->name));
                }
                size_t num_bytes = ggml_nbytes(cur);
                if (ggml_backend_buft_is_host(buft)) {
                    // for the CPU and Metal backend, we can read directly into the tensor
                    fin.read(reinterpret_cast<char *>(cur->data), num_bytes);
                } else {
                    // read into a temporary buffer first, then copy to device memory
                    read_buf.resize(num_bytes);
                    fin.read(reinterpret_cast<char *>(read_buf.data()), num_bytes);
                    ggml_backend_tensor_set(cur, read_buf.data(), 0, num_bytes);
                }
            }
            fin.close();

            LOG_DBG("%s: loaded %zu tensors from %s\n", __func__, tensors_to_load.size(), fname.c_str());
        }
    }

    void alloc_compute_meta(clip_ctx & ctx_clip) {
        const auto & hparams = ctx_clip.model.hparams;
        ctx_clip.buf_compute_meta.resize(ctx_clip.max_nodes * ggml_tensor_overhead() + ggml_graph_overhead());

        // create a fake batch
        clip_image_f32_batch batch;
        clip_image_f32_ptr img(clip_image_f32_init());
        if (ctx_clip.model.modality == CLIP_MODALITY_VISION) {
            img->nx = hparams.warmup_image_size;
            img->ny = hparams.warmup_image_size;
        } else {
            img->nx = hparams.warmup_audio_size;
            img->ny = hparams.n_mel_bins;
        }
        batch.entries.push_back(std::move(img));

        ggml_cgraph * gf = clip_image_build_graph(&ctx_clip, batch);
        ggml_backend_sched_reserve(ctx_clip.sched.get(), gf);

        for (size_t i = 0; i < ctx_clip.backend_ptrs.size(); ++i) {
            ggml_backend_t backend = ctx_clip.backend_ptrs[i];
            ggml_backend_buffer_type_t buft = ctx_clip.backend_buft[i];
            size_t size = ggml_backend_sched_get_buffer_size(ctx_clip.sched.get(), backend);
            if (size > 1) {
                LOG_INF("%s: %10s compute buffer size = %8.2f MiB\n", __func__,
                        ggml_backend_buft_name(buft),
                        size / 1024.0 / 1024.0);
            }
        }
    }

    void get_bool(const std::string & key, bool & output, bool required = true) {
        const int i = gguf_find_key(ctx_gguf.get(), key.c_str());
        if (i < 0) {
            if (required) throw std::runtime_error("Key not found: " + key);
            return;
        }
        output = gguf_get_val_bool(ctx_gguf.get(), i);
    }

    void get_i32(const std::string & key, int & output, bool required = true) {
        const int i = gguf_find_key(ctx_gguf.get(), key.c_str());
        if (i < 0) {
            if (required) throw std::runtime_error("Key not found: " + key);
            return;
        }
        output = gguf_get_val_i32(ctx_gguf.get(), i);
    }

    void get_u32(const std::string & key, int & output, bool required = true) {
        const int i = gguf_find_key(ctx_gguf.get(), key.c_str());
        if (i < 0) {
            if (required) throw std::runtime_error("Key not found: " + key);
            return;
        }
        output = gguf_get_val_u32(ctx_gguf.get(), i);
    }

    void get_f32(const std::string & key, float & output, bool required = true) {
        const int i = gguf_find_key(ctx_gguf.get(), key.c_str());
        if (i < 0) {
            if (required) throw std::runtime_error("Key not found: " + key);
            return;
        }
        output = gguf_get_val_f32(ctx_gguf.get(), i);
    }

    void get_string(const std::string & key, std::string & output, bool required = true) {
        const int i = gguf_find_key(ctx_gguf.get(), key.c_str());
        if (i < 0) {
            if (required) throw std::runtime_error("Key not found: " + key);
            return;
        }
        output = std::string(gguf_get_val_str(ctx_gguf.get(), i));
    }

    void get_arr_int(const std::string & key, std::vector<int> & output, bool required = true) {
        const int i = gguf_find_key(ctx_gguf.get(), key.c_str());
        if (i < 0) {
            if (required) throw std::runtime_error("Key not found: " + key);
            return;
        }
        int n = gguf_get_arr_n(ctx_gguf.get(), i);
        output.resize(n);
        const int32_t * values = (const int32_t *)gguf_get_arr_data(ctx_gguf.get(), i);
        for (int i = 0; i < n; ++i) {
            output[i] = values[i];
        }
    }

    void set_llava_uhd_res_candidates(clip_model & model, const int max_patches_per_side) {
        auto & hparams = model.hparams;
        for (int x = 1; x <= max_patches_per_side; x++) {
            for (int y = 1; y <= max_patches_per_side; y++) {
                if (x == 1 && y == 1) {
                    continue; // skip the first point
                }
                hparams.image_res_candidates.push_back(clip_image_size{
                    x*hparams.image_size,
                    y*hparams.image_size,
                });
            }
        }
    }
};

struct clip_init_result clip_init(const char * fname, struct clip_context_params ctx_params) {
    g_logger_state.verbosity_thold = ctx_params.verbosity;
    clip_ctx * ctx_vision = nullptr;
    clip_ctx * ctx_audio = nullptr;

    try {
        clip_model_loader loader(fname);

        if (loader.has_vision) {
            ctx_vision = new clip_ctx(ctx_params);
            loader.load_hparams(ctx_vision->model, CLIP_MODALITY_VISION);
            loader.load_tensors(*ctx_vision);
            loader.alloc_compute_meta(*ctx_vision);
        }

        if (loader.has_audio) {
            ctx_audio = new clip_ctx(ctx_params);
            loader.load_hparams(ctx_audio->model, CLIP_MODALITY_AUDIO);
            loader.load_tensors(*ctx_audio);
            loader.alloc_compute_meta(*ctx_audio);
        }

    } catch (const std::exception & e) {
        LOG_ERR("%s: failed to load model '%s': %s\n", __func__, fname, e.what());
        if (ctx_vision) {
            delete ctx_vision;
        }
        if (ctx_audio) {
            delete ctx_audio;
        }
        return {nullptr, nullptr};
    }

    return {ctx_vision, ctx_audio};
}

struct clip_image_size * clip_image_size_init() {
    struct clip_image_size * load_image_size = new struct clip_image_size();
    load_image_size->width = 448;
    load_image_size->height = 448;
    return load_image_size;
}

struct clip_image_u8 * clip_image_u8_init() {
    return new clip_image_u8();
}

struct clip_image_f32 * clip_image_f32_init() {
    return new clip_image_f32();
}

struct clip_image_f32_batch * clip_image_f32_batch_init() {
    return new clip_image_f32_batch();
}

unsigned char * clip_image_u8_get_data(struct clip_image_u8 * img, uint32_t * nx, uint32_t * ny) {
    if (nx) *nx = img->nx;
    if (ny) *ny = img->ny;
    return img->buf.data();
}

void clip_image_size_free(struct clip_image_size * load_image_size) {
    if (load_image_size == nullptr) {
        return;
    }
    delete load_image_size;
}
void clip_image_u8_free(struct clip_image_u8  * img) { if (img) delete img; }
void clip_image_f32_free(struct clip_image_f32 * img) { if (img) delete img; }
void clip_image_u8_batch_free(struct clip_image_u8_batch * batch) { if (batch) delete batch; }
void clip_image_f32_batch_free(struct clip_image_f32_batch * batch) { if (batch) delete batch; }

size_t clip_image_f32_batch_n_images(const struct clip_image_f32_batch * batch) {
    return batch->entries.size();
}

size_t clip_image_f32_batch_nx(const struct clip_image_f32_batch * batch, int idx) {
    if (idx < 0 || idx >= (int)batch->entries.size()) {
        LOG_ERR("%s: invalid index %d\n", __func__, idx);
        return 0;
    }
    return batch->entries[idx]->nx;
}

size_t clip_image_f32_batch_ny(const struct clip_image_f32_batch * batch, int idx) {
    if (idx < 0 || idx >= (int)batch->entries.size()) {
        LOG_ERR("%s: invalid index %d\n", __func__, idx);
        return 0;
    }
    return batch->entries[idx]->ny;
}

clip_image_f32 * clip_image_f32_get_img(const struct clip_image_f32_batch * batch, int idx) {
    if (idx < 0 || idx >= (int)batch->entries.size()) {
        LOG_ERR("%s: invalid index %d\n", __func__, idx);
        return nullptr;
    }
    return batch->entries[idx].get();
}

void clip_build_img_from_pixels(const unsigned char * rgb_pixels, int nx, int ny, clip_image_u8 * img) {
    img->nx = nx;
    img->ny = ny;
    img->buf.resize(3 * nx * ny);
    memcpy(img->buf.data(), rgb_pixels, img->buf.size());
}

// Normalize image to float32 - careful with pytorch .to(model.device, dtype=torch.float16) - this sometimes reduces precision (32>16>32), sometimes not
static void normalize_image_u8_to_f32(const clip_image_u8 & src, clip_image_f32 & dst, const float mean[3], const float std[3]) {
    dst.nx = src.nx;
    dst.ny = src.ny;
    dst.buf.resize(src.buf.size());

    // TODO @ngxson : seems like this could be done more efficiently on cgraph
    for (size_t i = 0; i < src.buf.size(); ++i) {
        int c = i % 3; // rgb
        dst.buf[i] = (static_cast<float>(src.buf[i]) / 255.0f - mean[c]) / std[c];
    }
}

// set of tools to manupulate images
// in the future, we can have HW acceleration by allowing this struct to access 3rd party lib like imagick or opencv
struct image_manipulation {
    // Bilinear resize function
    static void bilinear_resize(const clip_image_u8& src, clip_image_u8& dst, int target_width, int target_height) {
        dst.nx = target_width;
        dst.ny = target_height;
        dst.buf.resize(3 * target_width * target_height);

        float x_ratio = static_cast<float>(src.nx - 1) / target_width;
        float y_ratio = static_cast<float>(src.ny - 1) / target_height;

        for (int y = 0; y < target_height; y++) {
            for (int x = 0; x < target_width; x++) {
                float px = x_ratio * x;
                float py = y_ratio * y;
                int x_floor = static_cast<int>(px);
                int y_floor = static_cast<int>(py);
                float x_lerp = px - x_floor;
                float y_lerp = py - y_floor;

                for (int c = 0; c < 3; c++) {
                    float top = lerp(
                        static_cast<float>(src.buf[3 * (y_floor * src.nx + x_floor) + c]),
                        static_cast<float>(src.buf[3 * (y_floor * src.nx + (x_floor + 1)) + c]),
                        x_lerp
                    );
                    float bottom = lerp(
                        static_cast<float>(src.buf[3 * ((y_floor + 1) * src.nx + x_floor) + c]),
                        static_cast<float>(src.buf[3 * ((y_floor + 1) * src.nx + (x_floor + 1)) + c]),
                        x_lerp
                    );
                    dst.buf[3 * (y * target_width + x) + c] = static_cast<uint8_t>(lerp(top, bottom, y_lerp));
                }
            }
        }
    }

    // Bicubic resize function
    // part of image will be cropped if the aspect ratio is different
    static bool bicubic_resize(const clip_image_u8 & img, clip_image_u8 & dst, int target_width, int target_height) {
        const int nx = img.nx;
        const int ny = img.ny;

        dst.nx = target_width;
        dst.ny = target_height;
        dst.buf.resize(3 * target_width * target_height);

        float Cc;
        float C[5];
        float d0, d2, d3, a0, a1, a2, a3;
        int i, j, k, jj;
        int x, y;
        float dx, dy;
        float tx, ty;

        tx = (float)nx / (float)target_width;
        ty = (float)ny / (float)target_height;

        // Bicubic interpolation; adapted from ViT.cpp, inspired from :
        //    -> https://github.com/yglukhov/bicubic-interpolation-image-processing/blob/master/libimage.c#L36
        //    -> https://en.wikipedia.org/wiki/Bicubic_interpolation

        for (i = 0; i < target_height; i++) {
            for (j = 0; j < target_width; j++) {
                x = (int)(tx * j);
                y = (int)(ty * i);

                dx = tx * j - x;
                dy = ty * i - y;

                for (k = 0; k < 3; k++) {
                    for (jj = 0; jj <= 3; jj++) {
                        d0 = img.buf[(clip(y - 1 + jj, 0, ny - 1) * nx + clip(x - 1, 0, nx - 1)) * 3 + k] - img.buf[(clip(y - 1 + jj, 0, ny - 1) * nx + clip(x, 0, nx - 1)) * 3 + k];
                        d2 = img.buf[(clip(y - 1 + jj, 0, ny - 1) * nx + clip(x + 1, 0, nx - 1)) * 3 + k] - img.buf[(clip(y - 1 + jj, 0, ny - 1) * nx + clip(x, 0, nx - 1)) * 3 + k];
                        d3 = img.buf[(clip(y - 1 + jj, 0, ny - 1) * nx + clip(x + 2, 0, nx - 1)) * 3 + k] - img.buf[(clip(y - 1 + jj, 0, ny - 1) * nx + clip(x, 0, nx - 1)) * 3 + k];
                        a0 = img.buf[(clip(y - 1 + jj, 0, ny - 1) * nx + clip(x, 0, nx - 1)) * 3 + k];

                        a1 = -1.0 / 3 * d0 + d2 - 1.0 / 6 * d3;
                        a2 =  1.0 / 2 * d0 +      1.0 / 2 * d2;
                        a3 = -1.0 / 6 * d0 -      1.0 / 2 * d2 + 1.0 / 6 * d3;

                        C[jj] = a0 + a1 * dx + a2 * dx * dx + a3 * dx * dx * dx;

                        d0 = C[0] - C[1];
                        d2 = C[2] - C[1];
                        d3 = C[3] - C[1];
                        a0 = C[1];
                        a1 = -1.0 / 3 * d0 + d2 - 1.0 / 6 * d3;
                        a2 =  1.0 / 2 * d0 +      1.0 / 2 * d2;
                        a3 = -1.0 / 6 * d0 -      1.0 / 2 * d2 + 1.0 / 6 * d3;
                        Cc = a0 + a1 * dy + a2 * dy * dy + a3 * dy * dy * dy;

                        const uint8_t Cc2 = std::min(std::max(std::round(Cc), 0.0f), 255.0f);
                        dst.buf[(i * target_width + j) * 3 + k] = float(Cc2);
                    }
                }
            }
        }

        return true;
    }

    // llava-1.6 type of resize_and_pad
    // if the ratio is not 1:1, padding with pad_color will be applied
    // pad_color is single channel, default is 0 (black)
    static void resize_and_pad_image(const clip_image_u8 & image, clip_image_u8 & dst, const clip_image_size & target_resolution, std::array<uint8_t, 3> pad_color = {0, 0, 0}) {
        int target_width  = target_resolution.width;
        int target_height = target_resolution.height;

        float scale_w = static_cast<float>(target_width) / image.nx;
        float scale_h = static_cast<float>(target_height) / image.ny;

        int new_width, new_height;

        if (scale_w < scale_h) {
            new_width  = target_width;
            new_height = std::min(static_cast<int>(std::ceil(image.ny * scale_w)), target_height);
        } else {
            new_height = target_height;
            new_width  = std::min(static_cast<int>(std::ceil(image.nx * scale_h)), target_width);
        }

        clip_image_u8 resized_image;
        bicubic_resize(image, resized_image, new_width, new_height);

        clip_image_u8 padded_image;
        padded_image.nx = target_width;
        padded_image.ny = target_height;
        padded_image.buf.resize(3 * target_width * target_height);

        // Fill the padded image with the fill color
        for (size_t i = 0; i < padded_image.buf.size(); i += 3) {
            padded_image.buf[i]     = pad_color[0];
            padded_image.buf[i + 1] = pad_color[1];
            padded_image.buf[i + 2] = pad_color[2];
        }

        // Calculate padding offsets
        int pad_x = (target_width  - new_width)  / 2;
        int pad_y = (target_height - new_height) / 2;

        // Copy the resized image into the center of the padded buffer
        for (int y = 0; y < new_height; ++y) {
            for (int x = 0; x < new_width; ++x) {
                for (int c = 0; c < 3; ++c) {
                    padded_image.buf[3 * ((y + pad_y) * target_width + (x + pad_x)) + c] = resized_image.buf[3 * (y * new_width + x) + c];
                }
            }
        }
        dst = std::move(padded_image);
    }

    static void crop_image(const clip_image_u8 & image, clip_image_u8 & dst, int x, int y, int w, int h) {
        dst.nx = w;
        dst.ny = h;
        dst.buf.resize(3 * w * h);

        for (int i = 0; i < h; ++i) {
            for (int j = 0; j < w; ++j) {
                int src_idx = 3 * ((y + i)*image.nx + (x + j));
                int dst_idx = 3 * (i*w + j);
                dst.buf[dst_idx]     = image.buf[src_idx];
                dst.buf[dst_idx + 1] = image.buf[src_idx + 1];
                dst.buf[dst_idx + 2] = image.buf[src_idx + 2];
            }
        }
    }

    // calculate the size of the **resized** image, while preserving the aspect ratio
    // the calculated size will be aligned to the nearest multiple of align_size
    // if H or W size is larger than max_dimension, it will be resized to max_dimension
    static clip_image_size calc_size_preserved_ratio(const clip_image_size & inp_size, const int align_size, const int max_dimension) {
        if (inp_size.width <= 0 || inp_size.height <= 0 || align_size <= 0 || max_dimension <= 0) {
            return {0, 0};
        }

        float scale = std::min(1.0f, std::min(static_cast<float>(max_dimension) / inp_size.width,
                                              static_cast<float>(max_dimension) / inp_size.height));

        float target_width_f  = static_cast<float>(inp_size.width)  * scale;
        float target_height_f = static_cast<float>(inp_size.height) * scale;

        int aligned_width  = CLIP_ALIGN((int)target_width_f,  align_size);
        int aligned_height = CLIP_ALIGN((int)target_height_f, align_size);

        return {aligned_width, aligned_height};
    }

private:
    static inline int clip(int x, int lower, int upper) {
        return std::max(lower, std::min(x, upper));
    }

    // Linear interpolation between two points
    static inline float lerp(float s, float e, float t) {
        return s + (e - s) * t;
    }
};

/**
 * implementation of LLaVA-UHD:
 *  - https://arxiv.org/pdf/2403.11703
 *  - https://github.com/thunlp/LLaVA-UHD
 *  - https://github.com/thunlp/LLaVA-UHD/blob/302301bc2175f7e717fb8548516188e89f649753/llava_uhd/train/llava-uhd/slice_logic.py#L118
 *
 * overview:
 *   - an image always have a single overview (downscaled image)
 *   - an image can have 0 or multiple slices, depending on the image size
 *   - each slice can then be considered as a separate image
 *
 * for example:
 *
 * [overview] --> [slice 1] --> [slice 2]
 *           |                |
 *           +--> [slice 3] --> [slice 4]
 */
struct llava_uhd {
    struct slice_coordinates {
        int x;
        int y;
        clip_image_size size;
    };

    struct slice_instructions {
        clip_image_size overview_size; // size of downscaled image
        clip_image_size refined_size;  // size of image right before slicing (must be multiple of slice size)
        clip_image_size grid_size;     // grid_size.width * grid_size.height = number of slices
        std::vector<slice_coordinates> slices;
        bool padding_refined = false;  // if true, refine image will be padded to the grid size (e.g. llava-1.6)
    };

    static slice_instructions get_slice_instructions(struct clip_ctx * ctx, const clip_image_size & original_size) {
        slice_instructions res;
        const int patch_size      = clip_get_patch_size(ctx);
        const int slice_size      = clip_get_image_size(ctx);
        const int original_width  = original_size.width;
        const int original_height = original_size.height;

        const bool has_slices    = original_size.width > slice_size || original_size.height > slice_size;
        const bool has_pinpoints = !ctx->model.hparams.image_res_candidates.empty();

        if (!has_slices) {
            // skip slicing logic
            res.overview_size = clip_image_size{slice_size, slice_size};
            res.refined_size  = clip_image_size{0, 0};
            res.grid_size     = clip_image_size{0, 0};

            return res;
        }

        if (has_pinpoints) {
            // has pinpoints, use them to calculate the grid size (e.g. llava-1.6)
            auto refine_size = llava_uhd::select_best_resolution(
                original_size,
                ctx->model.hparams.image_res_candidates);
            res.overview_size   = clip_image_size{slice_size, slice_size};
            res.refined_size    = refine_size;
            res.grid_size       = clip_image_size{0, 0};
            res.padding_refined = true;

            LOG_DBG("%s: using pinpoints for slicing\n", __func__);
            LOG_DBG("%s: original size: %d x %d, overview size: %d x %d, refined size: %d x %d\n",
                    __func__, original_width, original_height,
                    res.overview_size.width, res.overview_size.height,
                    res.refined_size.width,  res.refined_size.height);

            for (int y = 0; y < refine_size.height; y += slice_size) {
                for (int x = 0; x < refine_size.width; x += slice_size) {
                    slice_coordinates slice;
                    slice.x = x;
                    slice.y = y;
                    slice.size.width  = std::min(slice_size, refine_size.width  - x);
                    slice.size.height = std::min(slice_size, refine_size.height - y);
                    res.slices.push_back(slice);
                    LOG_DBG("%s: slice %d: x=%d, y=%d, size=%dx%d\n",
                            __func__, (int)res.slices.size() - 1,
                            slice.x, slice.y, slice.size.width, slice.size.height);
                }
            }

            res.grid_size.height = refine_size.height / slice_size;
            res.grid_size.width  = refine_size.width  / slice_size;
            LOG_DBG("%s: grid size: %d x %d\n", __func__, res.grid_size.width, res.grid_size.height);

            return res;
        }

        // no pinpoints, dynamically calculate the grid size (e.g. minicpmv)

        auto best_size    = get_best_resize(original_size, slice_size, patch_size, !has_slices);
        res.overview_size = best_size;

        {
            const int max_slice_nums = 9; // TODO: this is only used by minicpmv, maybe remove it
            const float log_ratio = log((float)original_width / original_height);
            const float ratio = (float)original_width * original_height / (slice_size * slice_size);
            const int multiple = fmin(ceil(ratio), max_slice_nums);

            auto best_grid   = get_best_grid(max_slice_nums, multiple, log_ratio);
            auto refine_size = get_refine_size(original_size, best_grid, slice_size, patch_size, true);
            res.grid_size    = best_grid;
            res.refined_size = refine_size;

            LOG_DBG("%s: original size: %d x %d, overview size: %d x %d, refined size: %d x %d, grid size: %d x %d\n",
                    __func__, original_width, original_height,
                    res.overview_size.width, res.overview_size.height,
                    res.refined_size.width, res.refined_size.height,
                    res.grid_size.width, res.grid_size.height);

            int width  = refine_size.width;
            int height = refine_size.height;
            int grid_x = int(width  / best_grid.width);
            int grid_y = int(height / best_grid.height);
            for (int patches_y = 0,                    ic = 0;
                    patches_y < refine_size.height && ic < best_grid.height;
                    patches_y += grid_y,              ic += 1) {
                for (int patches_x = 0,                   jc = 0;
                        patches_x < refine_size.width && jc < best_grid.width;
                        patches_x += grid_x,             jc += 1) {
                    slice_coordinates slice;
                    slice.x = patches_x;
                    slice.y = patches_y;
                    slice.size.width  = grid_x;
                    slice.size.height = grid_y;
                    res.slices.push_back(slice);
                    LOG_DBG("%s: slice %d: x=%d, y=%d, size=%dx%d\n",
                            __func__, (int)res.slices.size() - 1,
                            slice.x, slice.y, slice.size.width, slice.size.height);
                }
            }
        }

        return res;
    }

    static std::vector<clip_image_u8_ptr> slice_image(const clip_image_u8 * img, const slice_instructions & inst) {
        std::vector<clip_image_u8_ptr> output;

        // resize to overview size
        clip_image_u8_ptr resized_img(clip_image_u8_init());
        image_manipulation::bicubic_resize(*img, *resized_img, inst.overview_size.width, inst.overview_size.height);
        output.push_back(std::move(resized_img));
        if (inst.slices.empty()) {
            // no slices, just return the resized image
            return output;
        }

        // resize to refined size
        clip_image_u8_ptr refined_img(clip_image_u8_init());
        if (inst.padding_refined) {
            image_manipulation::resize_and_pad_image(*img, *refined_img, inst.refined_size);
        } else {
            image_manipulation::bilinear_resize(*img, *refined_img, inst.refined_size.width, inst.refined_size.height);
        }

        // create slices
        for (const auto & slice : inst.slices) {
            int x = slice.x;
            int y = slice.y;
            int w = slice.size.width;
            int h = slice.size.height;

            clip_image_u8_ptr img_slice(clip_image_u8_init());
            image_manipulation::crop_image(*refined_img, *img_slice, x, y, w, h);
            output.push_back(std::move(img_slice));
        }

        return output;
    }

private:
    static clip_image_size get_best_resize(const clip_image_size & original_size, int scale_resolution, int patch_size, bool allow_upscale = false) {
        int width  = original_size.width;
        int height = original_size.height;
        if ((width * height > scale_resolution * scale_resolution) || allow_upscale) {
            float r = static_cast<float>(width) / height;
            height  = static_cast<int>(scale_resolution / std::sqrt(r));
            width   = static_cast<int>(height * r);
        }
        clip_image_size res;
        res.width  = ensure_divide(width,  patch_size);
        res.height = ensure_divide(height, patch_size);
        return res;
    }

    static clip_image_size resize_maintain_aspect_ratio(const clip_image_size & orig, const clip_image_size & target_max) {
        float scale_width  = static_cast<float>(target_max.width)  / orig.width;
        float scale_height = static_cast<float>(target_max.height) / orig.height;
        float scale = std::min(scale_width, scale_height);
        return clip_image_size{
            static_cast<int>(orig.width  * scale),
            static_cast<int>(orig.height * scale),
        };
    }

    /**
     * Selects the best resolution from a list of possible resolutions based on the original size.
     *
     * For example, when given a list of resolutions:
     *  - 100x100
     *  - 200x100
     *  - 100x200
     *  - 200x200
     *
     * And an input image of size 111x200, then 100x200 is the best fit (least wasted resolution).
     *
     * @param original_size The original size of the image
     * @param possible_resolutions A list of possible resolutions
     * @return The best fit resolution
     */
    static clip_image_size select_best_resolution(const clip_image_size & original_size, const std::vector<clip_image_size> & possible_resolutions) {
        clip_image_size best_fit;
        int min_wasted_area = std::numeric_limits<int>::max();
        int max_effective_resolution = 0;

        for (const clip_image_size & candidate : possible_resolutions) {
            auto target_size = resize_maintain_aspect_ratio(original_size, candidate);
            int effective_resolution = std::min(
                target_size.width * target_size.height,
                original_size.width * original_size.height);
            int wasted_area = (candidate.width * candidate.height) - effective_resolution;

            if (effective_resolution > max_effective_resolution || (effective_resolution == max_effective_resolution && wasted_area < min_wasted_area)) {
                max_effective_resolution = effective_resolution;
                min_wasted_area = wasted_area;
                best_fit = candidate;
            }

            LOG_DBG("%s: candidate: %d x %d, target: %d x %d, wasted: %d, effective: %d\n", __func__, candidate.width, candidate.height, target_size.width, target_size.height, wasted_area, effective_resolution);
        }

        return best_fit;
    }

    static int ensure_divide(int length, int patch_size) {
        return std::max(static_cast<int>(std::round(static_cast<float>(length) / patch_size) * patch_size), patch_size);
    }

    static clip_image_size get_refine_size(const clip_image_size & original_size, const clip_image_size & grid, int scale_resolution, int patch_size, bool allow_upscale = false) {
        int width  = original_size.width;
        int height = original_size.height;
        int grid_x = grid.width;
        int grid_y = grid.height;

        int refine_width  = ensure_divide(width, grid_x);
        int refine_height = ensure_divide(height, grid_y);

        clip_image_size grid_size;
        grid_size.width  = refine_width  / grid_x;
        grid_size.height = refine_height / grid_y;

        auto best_grid_size  = get_best_resize(grid_size, scale_resolution, patch_size, allow_upscale);
        int best_grid_width  = best_grid_size.width;
        int best_grid_height = best_grid_size.height;

        clip_image_size refine_size;
        refine_size.width  = best_grid_width  * grid_x;
        refine_size.height = best_grid_height * grid_y;
        return refine_size;
    }

    static clip_image_size get_best_grid(const int max_slice_nums, const int multiple, const float log_ratio) {
        std::vector<int> candidate_split_grids_nums;
        for (int i : {multiple - 1, multiple, multiple + 1}) {
            if (i == 1 || i > max_slice_nums) {
                continue;
            }
            candidate_split_grids_nums.push_back(i);
        }

        std::vector<clip_image_size> candidate_grids;
        for (int split_grids_nums : candidate_split_grids_nums) {
            int m = 1;
            while (m <= split_grids_nums) {
                if (split_grids_nums % m == 0) {
                    candidate_grids.push_back(clip_image_size{m, split_grids_nums / m});
                }
                ++m;
            }
        }

        clip_image_size best_grid{1, 1};
        float min_error = std::numeric_limits<float>::infinity();
        for (const auto& grid : candidate_grids) {
            float error = std::abs(log_ratio - std::log(1.0 * grid.width / grid.height));
            if (error < min_error) {
                best_grid = grid;
                min_error = error;
            }
        }
        return best_grid;
    }
};

// returns the normalized float tensor for llava-1.5, for spatial_unpad with anyres processing for llava-1.6 it returns the normalized image patch tensors as a vector
// res_imgs memory is being allocated here, previous allocations will be freed if found
bool clip_image_preprocess(struct clip_ctx * ctx, const clip_image_u8 * img, struct clip_image_f32_batch * res_imgs) {
    clip_image_size original_size{img->nx, img->ny};
    bool pad_to_square = true;
    auto & params = ctx->model.hparams;
    // The model config actually contains all we need to decide on how to preprocess, here we automatically switch to the new llava-1.6 preprocessing
    if (params.mm_patch_merge_type == PATCH_MERGE_SPATIAL_UNPAD) {
        pad_to_square = false;
    }

    if (clip_is_minicpmv(ctx)) {
        auto const inst = llava_uhd::get_slice_instructions(ctx, original_size);
        std::vector<clip_image_u8_ptr> imgs = llava_uhd::slice_image(img, inst);

        for (size_t i = 0; i < imgs.size(); ++i) {
            // clip_image_save_to_bmp(*imgs[i], "slice_" + std::to_string(i) + ".bmp");
            clip_image_f32_ptr res(clip_image_f32_init());
            normalize_image_u8_to_f32(*imgs[i], *res, params.image_mean, params.image_std);
            res_imgs->entries.push_back(std::move(res));
        }

        res_imgs->grid_x = inst.grid_size.width;
        res_imgs->grid_y = inst.grid_size.height;
        return true;

    } else if (ctx->proj_type() == PROJECTOR_TYPE_QWEN2VL || ctx->proj_type() == PROJECTOR_TYPE_QWEN25VL) {
        clip_image_u8 resized;
        auto patch_size = params.patch_size * 2;
        auto new_size = image_manipulation::calc_size_preserved_ratio(original_size, patch_size, params.image_size);
        image_manipulation::bicubic_resize(*img, resized, new_size.width, new_size.height);

        clip_image_f32_ptr img_f32(clip_image_f32_init());
        // clip_image_f32_ptr res(clip_image_f32_init());
        normalize_image_u8_to_f32(resized, *img_f32, params.image_mean, params.image_std);
        // res_imgs->data[0] = *res;
        res_imgs->entries.push_back(std::move(img_f32));
        return true;
    }
    else if (ctx->proj_type() == PROJECTOR_TYPE_GLM_EDGE
            || ctx->proj_type() == PROJECTOR_TYPE_GEMMA3
            || ctx->proj_type() == PROJECTOR_TYPE_IDEFICS3
            || ctx->proj_type() == PROJECTOR_TYPE_INTERNVL // TODO @ngxson : support dynamic resolution
    ) {
        clip_image_u8 resized_image;
        int sz = params.image_size;
        image_manipulation::resize_and_pad_image(*img, resized_image, {sz, sz});
        clip_image_f32_ptr img_f32(clip_image_f32_init());
        //clip_image_save_to_bmp(resized_image, "resized.bmp");
        normalize_image_u8_to_f32(resized_image, *img_f32, params.image_mean, params.image_std);
        res_imgs->entries.push_back(std::move(img_f32));
        return true;

    } else if (ctx->proj_type() == PROJECTOR_TYPE_PIXTRAL) {
        clip_image_u8 resized_image;
        auto new_size = image_manipulation::calc_size_preserved_ratio(original_size, params.patch_size, params.image_size);
        image_manipulation::bilinear_resize(*img, resized_image, new_size.width, new_size.height);
        clip_image_f32_ptr img_f32(clip_image_f32_init());
        normalize_image_u8_to_f32(resized_image, *img_f32, params.image_mean, params.image_std);
        res_imgs->entries.push_back(std::move(img_f32));
        return true;

    } else if (ctx->proj_type() == PROJECTOR_TYPE_LLAMA4) {
        GGML_ASSERT(!params.image_res_candidates.empty());
        auto const inst = llava_uhd::get_slice_instructions(ctx, original_size);
        std::vector<clip_image_u8_ptr> imgs = llava_uhd::slice_image(img, inst);

        for (size_t i = 0; i < imgs.size(); ++i) {
            clip_image_f32_ptr res(clip_image_f32_init());
            normalize_image_u8_to_f32(*imgs[i], *res, params.image_mean, params.image_std);
            res_imgs->entries.push_back(std::move(res));
        }

        res_imgs->grid_x = inst.grid_size.width;
        res_imgs->grid_y = inst.grid_size.height;
        return true;

    }

    // the logic below is to pad the shorter side to the longer side with a background color: rgb(122, 116, 104)
    // see https://github.com/haotian-liu/LLaVA/blob/e854a2bf85118c504f6f16bf5c3c7c92f8fa8c6b/llava/conversation.py#L113-L156

    clip_image_u8_ptr temp(clip_image_u8_init()); // we will keep the input image data here temporarily

    if (pad_to_square) {
        // for llava-1.5, we resize image to a square, and pad the shorter side with a background color
        // see https://github.com/haotian-liu/LLaVA/blob/e854a2bf85118c504f6f16bf5c3c7c92f8fa8c6b/llava/conversation.py#L113-L156
        const int longer_side = std::max(img->nx, img->ny);
        temp->nx = longer_side;
        temp->ny = longer_side;
        temp->buf.resize(3 * longer_side * longer_side);

        // background color in RGB from LLaVA (this is the mean rgb color * 255)
        const std::array<uint8_t, 3> pad_color = {122, 116, 104};

        // resize the image to the target_size
        image_manipulation::resize_and_pad_image(*img, *temp, clip_image_size{params.image_size, params.image_size}, pad_color);

        clip_image_f32_ptr res(clip_image_f32_init());
        normalize_image_u8_to_f32(*temp, *res, params.image_mean, params.image_std);
        res_imgs->entries.push_back(std::move(res));
        return true;

    } else if (!params.image_res_candidates.empty()) {
        // "spatial_unpad" with "anyres" processing for llava-1.6
        auto const inst = llava_uhd::get_slice_instructions(ctx, original_size);
        std::vector<clip_image_u8_ptr> imgs = llava_uhd::slice_image(img, inst);

        for (size_t i = 0; i < imgs.size(); ++i) {
            // clip_image_save_to_bmp(*imgs[i], "slice_" + std::to_string(i) + ".bmp");
            clip_image_f32_ptr res(clip_image_f32_init());
            normalize_image_u8_to_f32(*imgs[i], *res, params.image_mean, params.image_std);
            res_imgs->entries.push_back(std::move(res));
        }

        return true;

    }

    GGML_ASSERT(false && "Unknown image preprocessing type");
}

ggml_tensor * clip_get_newline_tensor(const struct clip_ctx * ctx) {
    return ctx->model.image_newline;
}

void clip_free(clip_ctx * ctx) {
    if (ctx == nullptr) {
        return;
    }
    delete ctx;
}

// deprecated
size_t clip_embd_nbytes(const struct clip_ctx * ctx) {
    const int32_t nx = ctx->model.hparams.image_size;
    const int32_t ny = ctx->model.hparams.image_size;
    return clip_embd_nbytes_by_img(ctx, nx, ny);
}

size_t clip_embd_nbytes_by_img(const struct clip_ctx * ctx, int img_w, int img_h) {
    clip_image_f32 img;
    img.nx = img_w;
    img.ny = img_h;
    return clip_n_output_tokens(ctx, &img) * clip_n_mmproj_embd(ctx) * sizeof(float);
}

int32_t clip_get_image_size(const struct clip_ctx * ctx) {
    return ctx->model.hparams.image_size;
}

int32_t clip_get_patch_size(const struct clip_ctx * ctx) {
    return ctx->model.hparams.patch_size;
}

int32_t clip_get_hidden_size(const struct clip_ctx * ctx) {
    return ctx->model.hparams.n_embd;
}

const char * clip_patch_merge_type(const struct clip_ctx * ctx) {
    return ctx->model.hparams.mm_patch_merge_type == PATCH_MERGE_SPATIAL_UNPAD ? "spatial_unpad" : "flat";
}

int clip_n_output_tokens_x(const struct clip_ctx * ctx, struct clip_image_f32 * img) {
    const auto & params = ctx->model.hparams;
    const int n_total = clip_n_output_tokens(ctx, img);
    if (ctx->proj_type() == PROJECTOR_TYPE_QWEN2VL || ctx->proj_type() == PROJECTOR_TYPE_QWEN25VL) {
        return img->nx / (params.patch_size * 2) + (int)(img->nx % params.patch_size > 0);
    }
    return n_total;
}

int clip_n_output_tokens_y(const struct clip_ctx * ctx, struct clip_image_f32 * img) {
    const auto & params = ctx->model.hparams;
    if (ctx->proj_type() == PROJECTOR_TYPE_QWEN2VL || ctx->proj_type() == PROJECTOR_TYPE_QWEN25VL) {
        return img->ny / (params.patch_size * 2) + (int)(img->ny % params.patch_size > 0);
    }
    return 1;
}

int clip_n_output_tokens(const struct clip_ctx * ctx, struct clip_image_f32 * img) {
    const auto & params = ctx->model.hparams;

    // only for models using fixed size square images
    int n_patches_sq = (params.image_size / params.patch_size) * (params.image_size / params.patch_size);

    projector_type proj = ctx->proj_type();

    switch (proj) {
        case PROJECTOR_TYPE_MLP:
        case PROJECTOR_TYPE_MLP_NORM:
            {
                // do nothing
            } break;
        case PROJECTOR_TYPE_LDP:
        case PROJECTOR_TYPE_LDPV2:
        case PROJECTOR_TYPE_GLM_EDGE:
            {
                n_patches_sq /= 4;
                if (ctx->model.mm_glm_tok_boi) {
                    n_patches_sq += 2; // for BOI and EOI token embeddings
                }
            } break;
        case PROJECTOR_TYPE_MINICPMV:
            {
<<<<<<< HEAD
                // Use actual config value if available, otherwise fall back to hardcoded values
                if (params.minicpmv_query_num > 0) {
                    n_patches_sq = params.minicpmv_query_num;
=======
                if (params.minicpmv_version == 2) {
                    // MiniCPM-V 2.5
                    n_patches_sq = 96;
                } else if (params.minicpmv_version == 3) {
                    // MiniCPM-V 2.6
                    n_patches_sq = 64;
                } else if (params.minicpmv_version == 4) {
                    // MiniCPM-o 2.6
                    n_patches_sq = 64;
                } else if (params.minicpmv_version == 5) {
                    // MiniCPM-V 4.0
                    n_patches_sq = 64;
>>>>>>> 36d3f00e
                } else {
                    // Fallback to hardcoded values for legacy models
                    if (params.minicpmv_version == 2) {
                        n_patches_sq = 96;
                    } else if (params.minicpmv_version == 3) {
                        n_patches_sq = 64;
                    } else if (params.minicpmv_version == 4) {
                        n_patches_sq = 64;
                    } else {
                        GGML_ABORT("Unknown minicpmv version");
                    }
                }
            } break;
        case PROJECTOR_TYPE_QWEN2VL:
        case PROJECTOR_TYPE_QWEN25VL:
            {
                // dynamic size
                int patch_size = params.patch_size * 2;
                int x_patch = img->nx / patch_size + (int)(img->nx % patch_size > 0);
                int y_patch = img->ny / patch_size + (int)(img->ny % patch_size > 0);
                n_patches_sq = x_patch * y_patch;
            } break;
        case PROJECTOR_TYPE_GEMMA3:
            {
                int n_per_side = params.image_size / params.patch_size;
                int n_per_side_2d_pool = n_per_side / params.proj_scale_factor;
                n_patches_sq = n_per_side_2d_pool * n_per_side_2d_pool;
            } break;
        case PROJECTOR_TYPE_IDEFICS3:
        case PROJECTOR_TYPE_INTERNVL:
            {
                // both W and H are divided by proj_scale_factor
                n_patches_sq /= (params.proj_scale_factor * params.proj_scale_factor);
            } break;
        case PROJECTOR_TYPE_PIXTRAL:
            {
                // dynamic size
                int n_merge = params.spatial_merge_size;
                int n_patches_x = img->nx / params.patch_size / (n_merge > 0 ? n_merge : 1);
                int n_patches_y = img->ny / params.patch_size / (n_merge > 0 ? n_merge : 1);
                n_patches_sq = n_patches_y * n_patches_x + n_patches_y - 1; // + one [IMG_BREAK] per row, except the last row
            } break;
        case PROJECTOR_TYPE_LLAMA4:
            {
                int scale_factor = ctx->model.hparams.proj_scale_factor;
                n_patches_sq /= (scale_factor * scale_factor);
            } break;
        case PROJECTOR_TYPE_VOXTRAL:
        case PROJECTOR_TYPE_ULTRAVOX:
        case PROJECTOR_TYPE_QWEN2A:
            {
                n_patches_sq = img->nx;

                const int proj_stack_factor = ctx->model.hparams.proj_stack_factor;
                if (ctx->model.audio_has_stack_frames()) {
                    GGML_ASSERT(proj_stack_factor > 0);
                    const int n_len = CLIP_ALIGN(n_patches_sq, proj_stack_factor);
                    n_patches_sq = n_len / proj_stack_factor;
                }

                // whisper downscales input token by half after conv1d
                n_patches_sq /= 2;

                if (ctx->model.audio_has_avgpool()) {
                    // divide by 2 because of nn.AvgPool1d(2, stride=2)
                    n_patches_sq /= 2;
                }
            } break;
        default:
            GGML_ABORT("unsupported projector type");
    }

    return n_patches_sq;
}

static std::vector<std::vector<std::vector<float>>> get_1d_sincos_pos_embed_from_grid_new(int embed_dim, const std::vector<std::vector<float>> & pos) {
    assert(embed_dim % 2 == 0);
    int H = pos.size();
    int W = pos[0].size();

    std::vector<float> omega(embed_dim / 2);
    for (int i = 0; i < embed_dim / 2; ++i) {
        omega[i] = 1.0 / pow(10000.0, static_cast<float>(i) / (embed_dim / 2));
    }

    std::vector<std::vector<std::vector<float>>> emb(H, std::vector<std::vector<float>>(W, std::vector<float>(embed_dim)));
    for (int h = 0; h < H; ++h) {
        for (int w = 0; w < W; ++w) {
            for (int d = 0; d < embed_dim / 2; ++d) {
                float out_value = pos[h][w] * omega[d];
                emb[h][w][d] = sin(out_value);
                emb[h][w][d + embed_dim / 2] = cos(out_value);
            }
        }
    }

    return emb;
}

static std::vector<std::vector<std::vector<float>>> get_2d_sincos_pos_embed_from_grid(int embed_dim, const std::vector<std::vector<std::vector<float>>> & grid) {
    assert(embed_dim % 2 == 0);
    std::vector<std::vector<std::vector<float>>> emb_h = get_1d_sincos_pos_embed_from_grid_new(embed_dim / 2, grid[0]); // (H, W, D/2)
    std::vector<std::vector<std::vector<float>>> emb_w = get_1d_sincos_pos_embed_from_grid_new(embed_dim / 2, grid[1]); // (H, W, D/2)

    int H = emb_h.size();
    int W = emb_h[0].size();
    std::vector<std::vector<std::vector<float>>> emb(H, std::vector<std::vector<float>>(W, std::vector<float>(embed_dim)));

    for (int h = 0; h < H; ++h) {
        for (int w = 0; w < W; ++w) {
            for (int d = 0; d < embed_dim / 2; ++d) {
                emb[h][w][d] = emb_h[h][w][d];
                emb[h][w][d + embed_dim / 2] = emb_w[h][w][d];
            }
        }
    }
    return emb;
}

static std::vector<std::vector<float>> get_2d_sincos_pos_embed(int embed_dim, const std::pair<int, int> image_size) {
    int grid_h_size = image_size.first;
    int grid_w_size = image_size.second;

    std::vector<float> grid_h(grid_h_size);
    std::vector<float> grid_w(grid_w_size);

    for (int i = 0; i < grid_h_size; ++i) {
        grid_h[i] = static_cast<float>(i);
    }
    for (int i = 0; i < grid_w_size; ++i) {
        grid_w[i] = static_cast<float>(i);
    }

    std::vector<std::vector<float>> grid(grid_h_size, std::vector<float>(grid_w_size));
    for (int h = 0; h < grid_h_size; ++h) {
        for (int w = 0; w < grid_w_size; ++w) {
            grid[h][w] = grid_w[w];
        }
    }
    std::vector<std::vector<std::vector<float>>> grid_2d = {grid, grid};
    for (int h = 0; h < grid_h_size; ++h) {
        for (int w = 0; w < grid_w_size; ++w) {
            grid_2d[0][h][w] = grid_h[h];
            grid_2d[1][h][w] = grid_w[w];
        }
    }

    std::vector<std::vector<std::vector<float>>> pos_embed_3d = get_2d_sincos_pos_embed_from_grid(embed_dim, grid_2d);

    int H = image_size.first;
    int W = image_size.second;
    std::vector<std::vector<float>> pos_embed_2d(H * W, std::vector<float>(embed_dim));
    for (int h = 0; h < H; ++h) {
        for (int w = 0; w < W; ++w) {
            pos_embed_2d[w * H + h] = pos_embed_3d[h][w];
        }
    }

    return pos_embed_2d;
}

bool clip_image_encode(struct clip_ctx * ctx, const int n_threads, clip_image_f32 * img, float * vec) {
    clip_image_f32_batch imgs;
    clip_image_f32_ptr img_copy(clip_image_f32_init());
    *img_copy = *img;
    imgs.entries.push_back(std::move(img_copy));

    return clip_image_batch_encode(ctx, n_threads, &imgs, vec);
}

bool clip_image_batch_encode(clip_ctx * ctx, const int n_threads, const clip_image_f32_batch * imgs_c_ptr, float * vec) {
    const clip_image_f32_batch & imgs = *imgs_c_ptr;
    int batch_size = imgs.entries.size();

    // TODO @ngxson : implement batch size > 1 as a loop
    //                we don't need true batching support because the cgraph will gonna be big anyway
    if (batch_size != 1) {
        return false; // only support batch size of 1
    }

    // build the inference graph
    ctx->debug_print_tensors.clear();
    ggml_backend_sched_reset(ctx->sched.get());
    ggml_cgraph * gf = clip_image_build_graph(ctx, imgs);
    ggml_backend_sched_alloc_graph(ctx->sched.get(), gf);

    // set inputs
    const auto & model   = ctx->model;
    const auto & hparams = model.hparams;

    const int image_size_width  = imgs.entries[0]->nx;
    const int image_size_height = imgs.entries[0]->ny;

    const int patch_size    = hparams.patch_size;
    const int num_patches   = ((image_size_width / patch_size) * (image_size_height / patch_size));
    const int n_pos = num_patches + (model.class_embedding ? 1 : 0);
    const int pos_w = image_size_width  / patch_size;
    const int pos_h = image_size_height / patch_size;

    const bool use_window_attn = hparams.n_wa_pattern > 0; // for qwen2.5vl

    auto get_inp_tensor = [&gf](const char * name) {
        ggml_tensor * inp = ggml_graph_get_tensor(gf, name);
        if (inp == nullptr) {
            GGML_ABORT("Failed to get tensor %s", name);
        }
        if (!(inp->flags & GGML_TENSOR_FLAG_INPUT)) {
            GGML_ABORT("Tensor %s is not an input tensor", name);
        }
        return inp;
    };

    auto set_input_f32 = [&get_inp_tensor](const char * name, std::vector<float> & values) {
        ggml_tensor * cur = get_inp_tensor(name);
        GGML_ASSERT(cur->type == GGML_TYPE_F32);
        GGML_ASSERT(ggml_nelements(cur) == (int64_t)values.size());
        ggml_backend_tensor_set(cur, values.data(), 0, ggml_nbytes(cur));
    };

    auto set_input_i32 = [&get_inp_tensor](const char * name, std::vector<int32_t> & values) {
        ggml_tensor * cur = get_inp_tensor(name);
        GGML_ASSERT(cur->type == GGML_TYPE_I32);
        GGML_ASSERT(ggml_nelements(cur) == (int64_t)values.size());
        ggml_backend_tensor_set(cur, values.data(), 0, ggml_nbytes(cur));
    };

    // set input pixel values
    if (!imgs.is_audio) {
        size_t nelem = 0;
        for (const auto & img : imgs.entries) {
            nelem += img->nx * img->ny * 3;
        }
        std::vector<float> inp_raw(nelem);

        // layout of data (note: the channel dim is unrolled to better visualize the layout):
        //
        // ┌──W──┐
        // │     H │  channel = R
        // ├─────┤ │
        // │     H │  channel = G
        // ├─────┤ │
        // │     H │  channel = B
        // └─────┘ │
        //   ──────┘ x B

        for (size_t i = 0; i < imgs.entries.size(); i++) {
            const int nx = imgs.entries[i]->nx;
            const int ny = imgs.entries[i]->ny;
            const int n = nx * ny;

            for (int b = 0; b < batch_size; b++) {
                float * batch_entry = inp_raw.data() + b * (3*n);
                for (int y = 0; y < ny; y++) {
                    for (int x = 0; x < nx; x++) {
                        size_t base_src = 3*(y * nx + x); // idx of the first channel
                        size_t base_dst =    y * nx + x;  // idx of the first channel
                        batch_entry[      base_dst] = imgs.entries[b]->buf[base_src    ];
                        batch_entry[1*n + base_dst] = imgs.entries[b]->buf[base_src + 1];
                        batch_entry[2*n + base_dst] = imgs.entries[b]->buf[base_src + 2];
                    }
                }
            }
        }
        set_input_f32("inp_raw", inp_raw);

    } else {
        // audio input
        GGML_ASSERT(imgs.entries.size() == 1);
        const auto & mel_inp = imgs.entries[0];
        const int n_step = mel_inp->nx;
        const int n_mel  = mel_inp->ny;
        std::vector<float> inp_raw(n_step * n_mel);
        std::memcpy(inp_raw.data(), mel_inp->buf.data(), n_step * n_mel * sizeof(float));
        set_input_f32("inp_raw", inp_raw);
    }

    // set input per projector
    switch (ctx->model.proj_type) {
        case PROJECTOR_TYPE_MINICPMV:
            {
                // inspired from siglip:
                //    -> https://huggingface.co/HuggingFaceM4/siglip-so400m-14-980-flash-attn2-navit
                //    -> https://huggingface.co/HuggingFaceM4/siglip-so400m-14-980-flash-attn2-navit/blob/d66538faeba44480d0bfaa42145eef26f9423199/modeling_siglip.py#L316
                std::vector<int32_t> positions(pos_h * pos_w);
                int bucket_coords_h[1024];
                int bucket_coords_w[1024];
                for (int i = 0; i < pos_h; i++){
                    bucket_coords_h[i] = std::floor(70.0*i/pos_h);
                }
                for (int i = 0; i < pos_w; i++){
                    bucket_coords_w[i] = std::floor(70.0*i/pos_w);
                }
                for (int i = 0, id = 0; i < pos_h; i++){
                    for (int j = 0; j < pos_w; j++){
                        positions[id++] = bucket_coords_h[i]*70 + bucket_coords_w[j];
                    }
                }
                set_input_i32("positions", positions);

                // inspired from resampler of Qwen-VL:
                //    -> https://huggingface.co/Qwen/Qwen-VL/tree/main
                //    -> https://huggingface.co/Qwen/Qwen-VL/blob/0547ed36a86561e2e42fecec8fd0c4f6953e33c4/visual.py#L23
                int embed_dim = clip_n_mmproj_embd(ctx);

                // TODO @ngxson : this is very inefficient, can we do this using ggml_sin and ggml_cos?
                auto pos_embed_t = get_2d_sincos_pos_embed(embed_dim, std::make_pair(pos_w, pos_h));

                std::vector<float> pos_embed(embed_dim * pos_w * pos_h);
                for(int i = 0; i < pos_w * pos_h; ++i){
                    for(int j = 0; j < embed_dim; ++j){
                        pos_embed[i * embed_dim + j] = pos_embed_t[i][j];
                    }
                }

                set_input_f32("pos_embed", pos_embed);
            } break;
        case PROJECTOR_TYPE_QWEN2VL:
            {
                const int merge_ratio = 2;
                const int pw = image_size_width  / patch_size;
                const int ph = image_size_height / patch_size;
                std::vector<int> positions(n_pos * 4);
                int ptr = 0;
                for (int y = 0; y < ph; y += merge_ratio) {
                    for (int x = 0; x < pw; x += merge_ratio) {
                        for (int dy = 0; dy < 2; dy++) {
                            for (int dx = 0; dx < 2; dx++) {
                                positions[                  ptr] = y + dy;
                                positions[    num_patches + ptr] = x + dx;
                                positions[2 * num_patches + ptr] = y + dy;
                                positions[3 * num_patches + ptr] = x + dx;
                                ptr++;
                            }
                        }
                    }
                }

                set_input_i32("positions", positions);
            } break;
        case PROJECTOR_TYPE_QWEN25VL:
            {
                // pw * ph = number of tokens output by ViT after apply patch merger
                // ipw * ipw = number of vision token been processed inside ViT
                const int merge_ratio = 2;
                const int pw  = image_size_width  / patch_size / merge_ratio;
                const int ph  = image_size_height / patch_size / merge_ratio;
                const int ipw = image_size_width  / patch_size;
                const int iph = image_size_height / patch_size;

                std::vector<int> idx    (ph * pw);
                std::vector<int> inv_idx(ph * pw);

                if (use_window_attn) {
                    const int attn_window_size = 112;
                    const int grid_window = attn_window_size / patch_size / merge_ratio;
                    int dst = 0;
                    // [num_vision_tokens, num_vision_tokens] attention mask tensor
                    std::vector<float> mask(pow(ipw * iph, 2), std::numeric_limits<float>::lowest());
                    int mask_row = 0;

                    for (int y = 0; y < ph; y += grid_window) {
                        for (int x = 0; x < pw; x += grid_window) {
                            const int win_h = std::min(grid_window, ph - y);
                            const int win_w = std::min(grid_window, pw - x);
                            const int dst_0 = dst;
                            // group all tokens belong to the same window togather (to a continue range)
                            for (int dy = 0; dy < win_h; dy++) {
                                for (int dx = 0; dx < win_w; dx++) {
                                    const int src = (y + dy) * pw + (x + dx);
                                    GGML_ASSERT(src < (int)idx.size());
                                    GGML_ASSERT(dst < (int)inv_idx.size());
                                    idx    [src] = dst;
                                    inv_idx[dst] = src;
                                    dst++;
                                }
                            }

                            for (int r=0; r < win_h * win_w * merge_ratio * merge_ratio; r++) {
                                int row_offset = mask_row * (ipw * iph);
                                std::fill(
                                    mask.begin() + row_offset + (dst_0 * merge_ratio * merge_ratio),
                                    mask.begin() + row_offset + (dst   * merge_ratio * merge_ratio),
                                    0.0);
                                mask_row++;
                            }
                        }
                    }

                    set_input_i32("window_idx",     idx);
                    set_input_i32("inv_window_idx", inv_idx);
                    set_input_f32("window_mask",    mask);
                } else {
                    for (int i = 0; i < ph * pw; i++) {
                        idx[i] = i;
                    }
                }

                const int mpow = merge_ratio * merge_ratio;
                std::vector<int> positions(n_pos * 4);

                int ptr = 0;
                for (int y = 0; y < iph; y += merge_ratio) {
                    for (int x = 0; x < ipw; x += merge_ratio) {
                        for (int dy = 0; dy < 2; dy++) {
                            for (int dx = 0; dx < 2; dx++) {
                                auto remap = idx[ptr / mpow];
                                remap = (remap * mpow) + (ptr % mpow);

                                positions[                  remap] = y + dy;
                                positions[    num_patches + remap] = x + dx;
                                positions[2 * num_patches + remap] = y + dy;
                                positions[3 * num_patches + remap] = x + dx;
                                ptr++;
                            }
                        }
                    }
                }

                set_input_i32("positions", positions);
            } break;
        case PROJECTOR_TYPE_PIXTRAL:
            {
                // set the 2D positions
                int n_patches_per_col = image_size_width / patch_size;
                std::vector<int> pos_data(n_pos);
                // dimension H
                for (int i = 0; i < n_pos; i++) {
                    pos_data[i] = i / n_patches_per_col;
                }
                set_input_i32("pos_h", pos_data);
                // dimension W
                for (int i = 0; i < n_pos; i++) {
                    pos_data[i] = i % n_patches_per_col;
                }
                set_input_i32("pos_w", pos_data);
            } break;
        case PROJECTOR_TYPE_GLM_EDGE:
        {
            // llava and other models
            std::vector<int32_t> positions(n_pos);
            for (int i = 0; i < n_pos; i++) {
                positions[i] = i;
            }
            set_input_i32("positions", positions);
        } break;
        case PROJECTOR_TYPE_MLP:
        case PROJECTOR_TYPE_MLP_NORM:
        case PROJECTOR_TYPE_LDP:
        case PROJECTOR_TYPE_LDPV2:
            {
                // llava and other models
                std::vector<int32_t> positions(n_pos);
                for (int i = 0; i < n_pos; i++) {
                    positions[i] = i;
                }
                set_input_i32("positions", positions);

                // The patches vector is used to get rows to index into the embeds with;
                // we should skip dim 0 only if we have CLS to avoid going out of bounds
                // when retrieving the rows.
                int patch_offset = model.class_embedding ? 1 : 0;
                std::vector<int32_t> patches(num_patches);
                for (int i = 0; i < num_patches; i++) {
                    patches[i] = i + patch_offset;
                }
                set_input_i32("patches", patches);
            } break;
        case PROJECTOR_TYPE_GEMMA3:
        case PROJECTOR_TYPE_IDEFICS3:
        case PROJECTOR_TYPE_INTERNVL:
        case PROJECTOR_TYPE_QWEN2A:
        case PROJECTOR_TYPE_ULTRAVOX:
        case PROJECTOR_TYPE_VOXTRAL:
            {
                // do nothing
            } break;
        case PROJECTOR_TYPE_LLAMA4:
            {
                // set the 2D positions
                int n_patches_per_col = image_size_width / patch_size;
                std::vector<int> pos_data(num_patches + 1, 0); // +1 for the [CLS] token
                // last pos is always kept 0, it's for CLS
                // dimension H
                for (int i = 0; i < num_patches; i++) {
                    pos_data[i] = (i / n_patches_per_col) + 1;
                }
                set_input_i32("pos_h", pos_data);
                // dimension W
                for (int i = 0; i < num_patches; i++) {
                    pos_data[i] = (i % n_patches_per_col) + 1;
                }
                set_input_i32("pos_w", pos_data);
            } break;
        default:
            GGML_ABORT("Unknown projector type");
    }

    // ggml_backend_cpu_set_n_threads(ctx->backend_cpu, n_threads);
    ggml_backend_dev_t dev = ggml_backend_get_device(ctx->backend_cpu);
    ggml_backend_reg_t reg = dev ? ggml_backend_dev_backend_reg(dev) : nullptr;
    if (reg) {
        auto ggml_backend_set_n_threads_fn = (ggml_backend_set_n_threads_t) ggml_backend_reg_get_proc_address(reg, "ggml_backend_set_n_threads");
        if (ggml_backend_set_n_threads_fn) {
            ggml_backend_set_n_threads_fn(ctx->backend_cpu, n_threads);
        }
    }

    auto status = ggml_backend_sched_graph_compute(ctx->sched.get(), gf);
    if (status != GGML_STATUS_SUCCESS) {
        LOG_ERR("%s: ggml_backend_sched_graph_compute failed with error %d\n", __func__, status);
        return false;
    }

    // print debug nodes
    if (ctx->debug_graph) {
        LOG_INF("\n\n---\n\n");
        LOG_INF("\n\nDebug graph:\n\n");
        for (ggml_tensor * t : ctx->debug_print_tensors) {
            std::vector<uint8_t> data(ggml_nbytes(t));
            ggml_backend_tensor_get(t, data.data(), 0, ggml_nbytes(t));
            print_tensor_shape(t);
            print_tensor_data(t, data.data(), 3);
        }
    }

    // the last node is the embedding tensor
    ggml_tensor * embeddings = ggml_graph_node(gf, -1);

    // sanity check (only support batch size of 1 for now)
    const int n_tokens_out = embeddings->ne[1];
    const int expected_n_tokens_out = clip_n_output_tokens(ctx, imgs.entries[0].get());
    if (n_tokens_out != expected_n_tokens_out) {
        LOG_ERR("%s: expected output %d tokens, got %d\n", __func__, expected_n_tokens_out, n_tokens_out);
        GGML_ABORT("Invalid number of output tokens");
    }

    // copy the embeddings to the location passed by the user
    ggml_backend_tensor_get(embeddings, vec, 0, ggml_nbytes(embeddings));

    return true;
}

int clip_n_mmproj_embd(const struct clip_ctx * ctx) {
    switch (ctx->model.proj_type) {
        case PROJECTOR_TYPE_LDP:
            return ctx->model.mm_model_block_1_block_2_1_b->ne[0];
        case PROJECTOR_TYPE_LDPV2:
            return ctx->model.mm_model_peg_0_b->ne[0];
        case PROJECTOR_TYPE_MLP:
        case PROJECTOR_TYPE_PIXTRAL:
            return ctx->model.mm_2_w->ne[1];
        case PROJECTOR_TYPE_MLP_NORM:
            return ctx->model.mm_3_b->ne[0];
        case PROJECTOR_TYPE_MINICPMV:
<<<<<<< HEAD
            return ctx->model.mm_model_proj->ne[0];
=======
            if (hparams.minicpmv_version == 2) {
                // MiniCPM-V 2.5
                return 4096;
            } else if (hparams.minicpmv_version == 3) {
                // MiniCPM-V 2.6
                return 3584;
            } else if (hparams.minicpmv_version == 4) {
                // MiniCPM-o 2.6
                return 3584;
            } else if (hparams.minicpmv_version == 5) {
                // MiniCPM-V 4.0
                return 2560;
            }
            GGML_ABORT("Unknown minicpmv version");
>>>>>>> 36d3f00e
        case PROJECTOR_TYPE_GLM_EDGE:
            return ctx->model.mm_model_mlp_3_w->ne[1];
        case PROJECTOR_TYPE_QWEN2VL:
        case PROJECTOR_TYPE_QWEN25VL:
            return ctx->model.mm_1_b->ne[0];
        case PROJECTOR_TYPE_GEMMA3:
            return ctx->model.mm_input_proj_w->ne[0];
        case PROJECTOR_TYPE_IDEFICS3:
            return ctx->model.projection->ne[1];
        case PROJECTOR_TYPE_ULTRAVOX:
        case PROJECTOR_TYPE_VOXTRAL:
            return ctx->model.mm_2_w->ne[1];
        case PROJECTOR_TYPE_INTERNVL:
            return ctx->model.mm_3_w->ne[1];
        case PROJECTOR_TYPE_LLAMA4:
            return ctx->model.mm_model_proj->ne[1];
        case PROJECTOR_TYPE_QWEN2A:
            return ctx->model.mm_fc_w->ne[1];
        default:
            GGML_ABORT("Unknown projector type");
    }
}

int clip_is_minicpmv(const struct clip_ctx * ctx) {
    if (ctx->proj_type() == PROJECTOR_TYPE_MINICPMV) {
        return ctx->model.hparams.minicpmv_version;
    }
    return 0;
}

bool clip_is_glm(const struct clip_ctx * ctx) {
    return ctx->proj_type() == PROJECTOR_TYPE_GLM_EDGE;
}

bool clip_is_qwen2vl(const struct clip_ctx * ctx) {
    return ctx->proj_type() == PROJECTOR_TYPE_QWEN2VL
        || ctx->proj_type() == PROJECTOR_TYPE_QWEN25VL;
}

bool clip_is_llava(const struct clip_ctx * ctx) {
    return ctx->model.hparams.has_llava_projector;
}

bool clip_is_gemma3(const struct clip_ctx * ctx) {
    return ctx->proj_type() == PROJECTOR_TYPE_GEMMA3;
}

bool clip_has_vision_encoder(const struct clip_ctx * ctx) {
    return ctx->model.modality == CLIP_MODALITY_VISION;
}

bool clip_has_audio_encoder(const struct clip_ctx * ctx) {
    return ctx->model.modality == CLIP_MODALITY_AUDIO;
}

bool clip_has_whisper_encoder(const struct clip_ctx * ctx) {
    return ctx->proj_type() == PROJECTOR_TYPE_ULTRAVOX
        || ctx->proj_type() == PROJECTOR_TYPE_QWEN2A
        || ctx->proj_type() == PROJECTOR_TYPE_VOXTRAL;
}

bool clip_encode_float_image (struct clip_ctx * ctx, int n_threads, float * img, int h, int w, float * vec) {
    clip_image_f32 clip_img;
    clip_img.buf.resize(h * w * 3);
    for (int i = 0; i < h*w*3; i++)
    {
        clip_img.buf[i] = img[i];
    }
    clip_img.nx = w;
    clip_img.ny = h;
    clip_image_encode(ctx, n_threads, &clip_img, vec);
    return true;
}

//
// API used internally with mtmd
//

projector_type clip_get_projector_type(const struct clip_ctx * ctx) {
    return ctx->proj_type();
}

void clip_image_f32_batch_add_mel(struct clip_image_f32_batch * batch, int n_mel, int n_frames, float * mel) {
    clip_image_f32 * audio = new clip_image_f32;
    audio->nx = n_frames;
    audio->ny = n_mel;
    audio->buf.resize(n_frames * n_mel);
    std::memcpy(audio->buf.data(), mel, n_frames * n_mel * sizeof(float));

    batch->entries.push_back(clip_image_f32_ptr(audio));
    batch->is_audio = true;
}<|MERGE_RESOLUTION|>--- conflicted
+++ resolved
@@ -867,26 +867,8 @@
             int n_embd = clip_n_mmproj_embd(ctx);
             const int d_head = 128;
             int n_head = n_embd/d_head;
-<<<<<<< HEAD
             // Use actual config value if available, otherwise fall back to hardcoded values
             int num_query = ctx->model.hparams.minicpmv_query_num;
-=======
-            int num_query = 96;
-            if (ctx->model.hparams.minicpmv_version == 2) {
-                // MiniCPM-V 2.5
-                num_query = 96;
-            } else if (ctx->model.hparams.minicpmv_version == 3) {
-                // MiniCPM-V 2.6
-                num_query = 64;
-            } else if (ctx->model.hparams.minicpmv_version == 4) {
-                // MiniCPM-o 2.6
-                num_query = 64;
-            } else if (ctx->model.hparams.minicpmv_version == 5) {
-                // MiniCPM-V 4.0
-                num_query = 64;
-            }
-
->>>>>>> 36d3f00e
             ggml_tensor * Q = ggml_add(ctx0,
                 ggml_mul_mat(ctx0, model.mm_model_attn_q_w, q),
                 model.mm_model_attn_q_b);
@@ -2150,6 +2132,8 @@
                     if (hparams.minicpmv_version == 3) {
                         hparams.minicpmv_query_num = 64;
                     } else if (hparams.minicpmv_version == 4) {
+                        hparams.minicpmv_query_num = 64;
+                    } else if (hparams.minicpmv_version == 5) {
                         hparams.minicpmv_query_num = 64;
                     } else {
                         hparams.minicpmv_query_num = 96;
@@ -3572,24 +3556,9 @@
             } break;
         case PROJECTOR_TYPE_MINICPMV:
             {
-<<<<<<< HEAD
                 // Use actual config value if available, otherwise fall back to hardcoded values
                 if (params.minicpmv_query_num > 0) {
                     n_patches_sq = params.minicpmv_query_num;
-=======
-                if (params.minicpmv_version == 2) {
-                    // MiniCPM-V 2.5
-                    n_patches_sq = 96;
-                } else if (params.minicpmv_version == 3) {
-                    // MiniCPM-V 2.6
-                    n_patches_sq = 64;
-                } else if (params.minicpmv_version == 4) {
-                    // MiniCPM-o 2.6
-                    n_patches_sq = 64;
-                } else if (params.minicpmv_version == 5) {
-                    // MiniCPM-V 4.0
-                    n_patches_sq = 64;
->>>>>>> 36d3f00e
                 } else {
                     // Fallback to hardcoded values for legacy models
                     if (params.minicpmv_version == 2) {
@@ -3597,6 +3566,9 @@
                     } else if (params.minicpmv_version == 3) {
                         n_patches_sq = 64;
                     } else if (params.minicpmv_version == 4) {
+                        n_patches_sq = 64;
+                    } else if (params.minicpmv_version == 5) {
+                        // MiniCPM-V 4.0
                         n_patches_sq = 64;
                     } else {
                         GGML_ABORT("Unknown minicpmv version");
@@ -4144,24 +4116,7 @@
         case PROJECTOR_TYPE_MLP_NORM:
             return ctx->model.mm_3_b->ne[0];
         case PROJECTOR_TYPE_MINICPMV:
-<<<<<<< HEAD
             return ctx->model.mm_model_proj->ne[0];
-=======
-            if (hparams.minicpmv_version == 2) {
-                // MiniCPM-V 2.5
-                return 4096;
-            } else if (hparams.minicpmv_version == 3) {
-                // MiniCPM-V 2.6
-                return 3584;
-            } else if (hparams.minicpmv_version == 4) {
-                // MiniCPM-o 2.6
-                return 3584;
-            } else if (hparams.minicpmv_version == 5) {
-                // MiniCPM-V 4.0
-                return 2560;
-            }
-            GGML_ABORT("Unknown minicpmv version");
->>>>>>> 36d3f00e
         case PROJECTOR_TYPE_GLM_EDGE:
             return ctx->model.mm_model_mlp_3_w->ne[1];
         case PROJECTOR_TYPE_QWEN2VL:
