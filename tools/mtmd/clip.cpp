// NOTE: This is modified from clip.cpp only for LLaVA,
// so there might be still unnecessary artifacts hanging around
// I'll gradually clean and extend it
// Note: Even when using identical normalized image inputs (see normalize_image_u8_to_f32()) we have a significant difference in resulting embeddings compared to pytorch
#include "clip.h"
#include "clip-impl.h"
#include "ggml.h"
#include "ggml-cpp.h"
#include "ggml-alloc.h"
#include "ggml-backend.h"
#include "gguf.h"

#include <cassert>
#include <cmath>
#include <cstdlib>
#include <cstring>
#include <fstream>
#include <map>
#include <stdexcept>
#include <unordered_set>
#include <vector>
#include <cinttypes>
#include <limits>
#include <array>
#include <functional>

<<<<<<< HEAD
#ifdef _WIN32
#ifndef NOMINMAX
#define NOMINMAX
#endif
#include <windows.h>
#endif

=======
// TODO: allow to pass callback from user code
>>>>>>> ac76d362
struct clip_logger_state g_logger_state = {GGML_LOG_LEVEL_CONT, clip_log_callback_default, NULL};

enum ffn_op_type {
    FFN_GELU,
    FFN_GELU_ERF,
    FFN_SILU,
    FFN_GELU_QUICK,
};

enum norm_type {
    NORM_TYPE_NORMAL,
    NORM_TYPE_RMS,
};

//#define CLIP_DEBUG_FUNCTIONS

#ifdef CLIP_DEBUG_FUNCTIONS
static void clip_image_write_image_to_ppm(const clip_image_u8& img, const std::string& filename) {
    std::ofstream file(filename, std::ios::binary);
    if (!file.is_open()) {
        LOG_ERR("Failed to open file for writing: %s\n", filename.c_str());
        return;
    }

    // PPM header: P6 format, width, height, and max color value
    file << "P6\n" << img.nx << " " << img.ny << "\n255\n";

    // Write pixel data
    for (size_t i = 0; i < img.buf.size(); i += 3) {
        // PPM expects binary data in RGB format, which matches our image buffer
        file.write(reinterpret_cast<const char*>(&img.buf[i]), 3);
    }

    file.close();
}

static void clip_image_save_to_bmp(const clip_image_u8& img, const std::string& filename) {
    std::ofstream file(filename, std::ios::binary);
    if (!file.is_open()) {
        LOG_ERR("Failed to open file for writing: %s\n", filename.c_str());
        return;
    }

    int fileSize = 54 + 3 * img.nx * img.ny; // File header + info header + pixel data
    int bytesPerPixel = 3;
    int widthInBytes = img.nx * bytesPerPixel;
    int paddingAmount = (4 - (widthInBytes % 4)) % 4;
    int stride = widthInBytes + paddingAmount;

    // Bitmap file header
    unsigned char fileHeader[14] = {
        'B','M',     // Signature
        0,0,0,0,    // Image file size in bytes
        0,0,0,0,    // Reserved
        54,0,0,0    // Start of pixel array
    };

    // Total file size
    fileSize = 54 + (stride * img.ny);
    fileHeader[2] = (unsigned char)(fileSize);
    fileHeader[3] = (unsigned char)(fileSize >> 8);
    fileHeader[4] = (unsigned char)(fileSize >> 16);
    fileHeader[5] = (unsigned char)(fileSize >> 24);

    // Bitmap information header (BITMAPINFOHEADER)
    unsigned char infoHeader[40] = {
        40,0,0,0,   // Size of this header (40 bytes)
        0,0,0,0,    // Image width
        0,0,0,0,    // Image height
        1,0,        // Number of color planes
        24,0,       // Bits per pixel
        0,0,0,0,    // No compression
        0,0,0,0,    // Image size (can be 0 for no compression)
        0,0,0,0,    // X pixels per meter (not specified)
        0,0,0,0,    // Y pixels per meter (not specified)
        0,0,0,0,    // Total colors (color table not used)
        0,0,0,0     // Important colors (all are important)
    };

    // Width and height in the information header
    infoHeader[4] = (unsigned char)(img.nx);
    infoHeader[5] = (unsigned char)(img.nx >> 8);
    infoHeader[6] = (unsigned char)(img.nx >> 16);
    infoHeader[7] = (unsigned char)(img.nx >> 24);
    infoHeader[8] = (unsigned char)(img.ny);
    infoHeader[9] = (unsigned char)(img.ny >> 8);
    infoHeader[10] = (unsigned char)(img.ny >> 16);
    infoHeader[11] = (unsigned char)(img.ny >> 24);

    // Write file headers
    file.write(reinterpret_cast<char*>(fileHeader), sizeof(fileHeader));
    file.write(reinterpret_cast<char*>(infoHeader), sizeof(infoHeader));

    // Pixel data
    std::vector<unsigned char> padding(3, 0); // Max padding size to be added to each row
    for (int y = img.ny - 1; y >= 0; --y) { // BMP files are stored bottom-to-top
        for (int x = 0; x < img.nx; ++x) {
            // Each pixel
            size_t pixelIndex = (y * img.nx + x) * 3;
            unsigned char pixel[3] = {
                img.buf[pixelIndex + 2], // BMP stores pixels in BGR format
                img.buf[pixelIndex + 1],
                img.buf[pixelIndex]
            };
            file.write(reinterpret_cast<char*>(pixel), 3);
        }
        // Write padding for the row
        file.write(reinterpret_cast<char*>(padding.data()), paddingAmount);
    }

    file.close();
}

// debug function to convert f32 to u8
static void clip_image_convert_f32_to_u8(const clip_image_f32& src, clip_image_u8& dst) {
    dst.nx = src.nx;
    dst.ny = src.ny;
    dst.buf.resize(3 * src.nx * src.ny);
    for (size_t i = 0; i < src.buf.size(); ++i) {
        dst.buf[i] = static_cast<uint8_t>(std::min(std::max(int(src.buf[i] * 255.0f), 0), 255));
    }
}
#endif


//
// clip layers
//

enum patch_merge_type {
    PATCH_MERGE_FLAT,
    PATCH_MERGE_SPATIAL_UNPAD,
};

struct clip_hparams {
    int32_t image_size;
    int32_t patch_size;
    int32_t n_embd;
    int32_t n_ff;
    int32_t projection_dim;
    int32_t n_head;
    int32_t n_layer;
    // idefics3
    int32_t image_longest_edge = 0;
    int32_t image_min_pixels = -1;
    int32_t image_max_pixels = -1;
    int32_t n_merge = 0; // number of patch merges **per-side**

    float image_mean[3];
    float image_std[3];

    // for models using dynamic image size, we need to have a smaller image size to warmup
    // otherwise, user will get OOM everytime they load the model
    int32_t warmup_image_size = 0;
    int32_t warmup_audio_size = 3000;

    ffn_op_type ffn_op = FFN_GELU;

    patch_merge_type mm_patch_merge_type = PATCH_MERGE_FLAT;

    float eps = 1e-6;
    float rope_theta = 0.0;

    std::vector<clip_image_size> image_res_candidates; // for llava-uhd style models
    int32_t image_crop_resolution;
    std::unordered_set<int32_t> vision_feature_layer;
    int32_t attn_window_size = 0;
    int32_t n_wa_pattern = 0;

    // audio
    int32_t n_mel_bins = 0; // whisper preprocessor
    int32_t proj_stack_factor = 0; // ultravox

    // legacy
    bool has_llava_projector = false;
    int minicpmv_version = 0;
    int32_t minicpmv_query_num = 0;         // MiniCPM-V query number

    // custom value provided by user, can be undefined if not set
    int32_t custom_image_min_tokens = -1;
    int32_t custom_image_max_tokens = -1;

    void set_limit_image_tokens(int n_tokens_min, int n_tokens_max) {
        const int cur_merge = n_merge == 0 ? 1 : n_merge;
        const int patch_area = patch_size * patch_size * cur_merge * cur_merge;
        image_min_pixels = (custom_image_min_tokens > 0 ? custom_image_min_tokens : n_tokens_min) * patch_area;
        image_max_pixels = (custom_image_max_tokens > 0 ? custom_image_max_tokens : n_tokens_max) * patch_area;
        warmup_image_size = static_cast<int>(std::sqrt(image_max_pixels));
    }

    void set_warmup_n_tokens(int n_tokens) {
        int n_tok_per_side = static_cast<int>(std::sqrt(n_tokens));
        GGML_ASSERT(n_tok_per_side * n_tok_per_side == n_tokens && "n_tokens must be n*n");
        const int cur_merge = n_merge == 0 ? 1 : n_merge;
        warmup_image_size = n_tok_per_side * patch_size * cur_merge;
        // TODO: support warmup size for custom token numbers
    }
};

struct clip_layer {
    // attention
    ggml_tensor * k_w = nullptr;
    ggml_tensor * k_b = nullptr;
    ggml_tensor * q_w = nullptr;
    ggml_tensor * q_b = nullptr;
    ggml_tensor * v_w = nullptr;
    ggml_tensor * v_b = nullptr;
    ggml_tensor * qkv_w = nullptr;
    ggml_tensor * qkv_b = nullptr;

    ggml_tensor * o_w = nullptr;
    ggml_tensor * o_b = nullptr;

    ggml_tensor * k_norm = nullptr;
    ggml_tensor * q_norm = nullptr;

    // layernorm 1
    ggml_tensor * ln_1_w = nullptr;
    ggml_tensor * ln_1_b = nullptr;

    ggml_tensor * ff_up_w = nullptr;
    ggml_tensor * ff_up_b = nullptr;
    ggml_tensor * ff_gate_w = nullptr;
    ggml_tensor * ff_gate_b = nullptr;
    ggml_tensor * ff_down_w = nullptr;
    ggml_tensor * ff_down_b = nullptr;

    // layernorm 2
    ggml_tensor * ln_2_w = nullptr;
    ggml_tensor * ln_2_b = nullptr;

    // layer scale (no bias)
    ggml_tensor * ls_1_w = nullptr;
    ggml_tensor * ls_2_w = nullptr;

    // qwen3vl deepstack merger
    ggml_tensor * deepstack_norm_w = nullptr;
    ggml_tensor * deepstack_norm_b = nullptr;
    ggml_tensor * deepstack_fc1_w = nullptr;
    ggml_tensor * deepstack_fc1_b = nullptr;
    ggml_tensor * deepstack_fc2_w = nullptr;
    ggml_tensor * deepstack_fc2_b = nullptr;

    bool has_deepstack() const {
        return deepstack_fc1_w != nullptr;
    }
};

struct clip_model {
    clip_modality modality = CLIP_MODALITY_VISION;
    projector_type proj_type = PROJECTOR_TYPE_MLP;
    clip_hparams hparams;

    // embeddings
    ggml_tensor * class_embedding = nullptr;
    ggml_tensor * patch_embeddings_0 = nullptr;
    ggml_tensor * patch_embeddings_1 = nullptr;  // second Conv2D kernel when we decouple Conv3D along temproal dimension (Qwen2VL)
    ggml_tensor * patch_bias = nullptr;
    ggml_tensor * position_embeddings = nullptr;

    ggml_tensor * pre_ln_w = nullptr;
    ggml_tensor * pre_ln_b = nullptr;

    std::vector<clip_layer> layers;

    int32_t n_deepstack_layers = 0; // used by Qwen3-VL, calculated from clip_layer

    ggml_tensor * post_ln_w;
    ggml_tensor * post_ln_b;

    ggml_tensor * projection; // TODO: rename it to fc (fully connected layer)
    ggml_tensor * mm_fc_w;
    ggml_tensor * mm_fc_b;

    // LLaVA projection
    ggml_tensor * mm_input_norm_w = nullptr;
    ggml_tensor * mm_input_norm_b = nullptr;
    ggml_tensor * mm_0_w = nullptr;
    ggml_tensor * mm_0_b = nullptr;
    ggml_tensor * mm_2_w = nullptr;
    ggml_tensor * mm_2_b = nullptr;

    ggml_tensor * image_newline = nullptr;

    // Yi type models with mlp+normalization projection
    ggml_tensor * mm_1_w = nullptr; // Yi type models have 0, 1, 3, 4
    ggml_tensor * mm_1_b = nullptr;
    ggml_tensor * mm_3_w = nullptr;
    ggml_tensor * mm_3_b = nullptr;
    ggml_tensor * mm_4_w = nullptr;
    ggml_tensor * mm_4_b = nullptr;

    // GLMV-Edge projection
    ggml_tensor * mm_model_adapter_conv_w = nullptr;
    ggml_tensor * mm_model_adapter_conv_b = nullptr;

    // MobileVLM projection
    ggml_tensor * mm_model_mlp_1_w = nullptr;
    ggml_tensor * mm_model_mlp_1_b = nullptr;
    ggml_tensor * mm_model_mlp_3_w = nullptr;
    ggml_tensor * mm_model_mlp_3_b = nullptr;
    ggml_tensor * mm_model_block_1_block_0_0_w = nullptr;
    ggml_tensor * mm_model_block_1_block_0_1_w = nullptr;
    ggml_tensor * mm_model_block_1_block_0_1_b = nullptr;
    ggml_tensor * mm_model_block_1_block_1_fc1_w = nullptr;
    ggml_tensor * mm_model_block_1_block_1_fc1_b = nullptr;
    ggml_tensor * mm_model_block_1_block_1_fc2_w = nullptr;
    ggml_tensor * mm_model_block_1_block_1_fc2_b = nullptr;
    ggml_tensor * mm_model_block_1_block_2_0_w = nullptr;
    ggml_tensor * mm_model_block_1_block_2_1_w = nullptr;
    ggml_tensor * mm_model_block_1_block_2_1_b = nullptr;
    ggml_tensor * mm_model_block_2_block_0_0_w = nullptr;
    ggml_tensor * mm_model_block_2_block_0_1_w = nullptr;
    ggml_tensor * mm_model_block_2_block_0_1_b = nullptr;
    ggml_tensor * mm_model_block_2_block_1_fc1_w = nullptr;
    ggml_tensor * mm_model_block_2_block_1_fc1_b = nullptr;
    ggml_tensor * mm_model_block_2_block_1_fc2_w = nullptr;
    ggml_tensor * mm_model_block_2_block_1_fc2_b = nullptr;
    ggml_tensor * mm_model_block_2_block_2_0_w = nullptr;
    ggml_tensor * mm_model_block_2_block_2_1_w = nullptr;
    ggml_tensor * mm_model_block_2_block_2_1_b = nullptr;

    // MobileVLM_V2 projection
    ggml_tensor * mm_model_mlp_0_w = nullptr;
    ggml_tensor * mm_model_mlp_0_b = nullptr;
    ggml_tensor * mm_model_mlp_2_w = nullptr;
    ggml_tensor * mm_model_mlp_2_b = nullptr;
    ggml_tensor * mm_model_peg_0_w = nullptr;
    ggml_tensor * mm_model_peg_0_b = nullptr;

    // MINICPMV projection
    ggml_tensor * mm_model_pos_embed_k = nullptr;
    ggml_tensor * mm_model_query = nullptr;
    ggml_tensor * mm_model_proj = nullptr;
    ggml_tensor * mm_model_kv_proj = nullptr;
    ggml_tensor * mm_model_attn_q_w = nullptr;
    ggml_tensor * mm_model_attn_q_b = nullptr;
    ggml_tensor * mm_model_attn_k_w = nullptr;
    ggml_tensor * mm_model_attn_k_b = nullptr;
    ggml_tensor * mm_model_attn_v_w = nullptr;
    ggml_tensor * mm_model_attn_v_b = nullptr;
    ggml_tensor * mm_model_attn_o_w = nullptr;
    ggml_tensor * mm_model_attn_o_b = nullptr;
    ggml_tensor * mm_model_ln_q_w = nullptr;
    ggml_tensor * mm_model_ln_q_b = nullptr;
    ggml_tensor * mm_model_ln_kv_w = nullptr;
    ggml_tensor * mm_model_ln_kv_b = nullptr;
    ggml_tensor * mm_model_ln_post_w = nullptr;
    ggml_tensor * mm_model_ln_post_b = nullptr;

    // gemma3
    ggml_tensor * mm_input_proj_w = nullptr;
    ggml_tensor * mm_soft_emb_norm_w = nullptr;

    // pixtral
    ggml_tensor * token_embd_img_break = nullptr;
    ggml_tensor * mm_patch_merger_w = nullptr;

    // ultravox / whisper encoder
    ggml_tensor * conv1d_1_w = nullptr;
    ggml_tensor * conv1d_1_b = nullptr;
    ggml_tensor * conv1d_2_w = nullptr;
    ggml_tensor * conv1d_2_b = nullptr;
    ggml_tensor * mm_norm_pre_w = nullptr;
    ggml_tensor * mm_norm_mid_w = nullptr;

    // cogvlm
    ggml_tensor * mm_post_fc_norm_w = nullptr;
    ggml_tensor * mm_post_fc_norm_b = nullptr;
    ggml_tensor * mm_h_to_4h_w = nullptr;
    ggml_tensor * mm_gate_w = nullptr;
    ggml_tensor * mm_4h_to_h_w = nullptr;
    ggml_tensor * mm_boi = nullptr;
    ggml_tensor * mm_eoi = nullptr;

    bool audio_has_avgpool() const {
        return proj_type == PROJECTOR_TYPE_QWEN2A
            || proj_type == PROJECTOR_TYPE_VOXTRAL;
    }

    bool audio_has_stack_frames() const {
        return proj_type == PROJECTOR_TYPE_ULTRAVOX
            || proj_type == PROJECTOR_TYPE_VOXTRAL;
    }
};

struct clip_ctx {
    clip_model model;

    gguf_context_ptr ctx_gguf;
    ggml_context_ptr ctx_data;

    std::vector<uint8_t> buf_compute_meta;

    std::vector<ggml_backend_t> backend_ptrs;
    std::vector<ggml_backend_buffer_type_t> backend_buft;

    ggml_backend_t backend = nullptr;
    ggml_backend_t backend_cpu = nullptr;
    ggml_backend_buffer_ptr buf;

    int max_nodes = 8192;
    ggml_backend_sched_ptr sched;
    clip_flash_attn_type flash_attn_type = CLIP_FLASH_ATTN_TYPE_AUTO;

    // for debugging
    bool debug_graph = false;
    std::vector<ggml_tensor *> debug_print_tensors;

    clip_ctx(clip_context_params & ctx_params) {
        flash_attn_type = ctx_params.flash_attn_type;
        debug_graph = std::getenv("MTMD_DEBUG_GRAPH") != nullptr;
        backend_cpu = ggml_backend_init_by_type(GGML_BACKEND_DEVICE_TYPE_CPU, nullptr);
        if (!backend_cpu) {
            throw std::runtime_error("failed to initialize CPU backend");
        }
        if (ctx_params.use_gpu) {
            auto backend_name = std::getenv("MTMD_BACKEND_DEVICE");
            if (backend_name != nullptr) {
                backend = ggml_backend_init_by_name(backend_name, nullptr);
                if (!backend) {
                    LOG_WRN("%s: Warning: Failed to initialize \"%s\" backend, falling back to default GPU backend\n", __func__, backend_name);
                }
            }
            if (!backend) {
                backend = ggml_backend_init_by_type(GGML_BACKEND_DEVICE_TYPE_GPU, nullptr);
                backend = backend ? backend : ggml_backend_init_by_type(GGML_BACKEND_DEVICE_TYPE_IGPU, nullptr);
            }
        }

        if (backend) {
            LOG_INF("%s: CLIP using %s backend\n", __func__, ggml_backend_name(backend));
            backend_ptrs.push_back(backend);
            backend_buft.push_back(ggml_backend_get_default_buffer_type(backend));
        } else {
            backend = backend_cpu;
            LOG_INF("%s: CLIP using CPU backend\n", __func__);
        }

        if (ctx_params.image_min_tokens > 0) {
            model.hparams.custom_image_min_tokens = ctx_params.image_min_tokens;
        }
        if (ctx_params.image_max_tokens > 0) {
            model.hparams.custom_image_max_tokens = ctx_params.image_max_tokens;
        }

        backend_ptrs.push_back(backend_cpu);
        backend_buft.push_back(ggml_backend_get_default_buffer_type(backend_cpu));

        sched.reset(
            ggml_backend_sched_new(backend_ptrs.data(), backend_buft.data(), backend_ptrs.size(), 8192, false, true)
        );
    }

    ~clip_ctx() {
        ggml_backend_free(backend);
        if (backend != backend_cpu) {
            ggml_backend_free(backend_cpu);
        }
    }

    // this function is added so that we don't change too much of the existing code
    projector_type proj_type() const {
        return model.proj_type;
    }
};

struct clip_graph {
    clip_ctx * ctx;
    const clip_model & model;
    const clip_hparams & hparams;

    // we only support single image per batch
    const clip_image_f32 & img;

    const int patch_size;
    const int n_patches_x;
    const int n_patches_y;
    const int n_patches;
    const int n_embd;
    const int n_head;
    const int d_head;
    const int n_layer;
    const float eps;
    const float kq_scale;

    ggml_context_ptr ctx0_ptr;
    ggml_context * ctx0;
    ggml_cgraph * gf;

    clip_graph(clip_ctx * ctx, const clip_image_f32 & img) :
            ctx(ctx),
            model(ctx->model),
            hparams(model.hparams),
            img(img),
            patch_size(hparams.patch_size),
            n_patches_x(img.nx / patch_size),
            n_patches_y(img.ny / patch_size),
            n_patches(n_patches_x * n_patches_y),
            n_embd(hparams.n_embd),
            n_head(hparams.n_head),
            d_head(n_embd / n_head),
            n_layer(hparams.n_layer),
            eps(hparams.eps),
            kq_scale(1.0f / sqrtf((float)d_head)) {
        struct ggml_init_params params = {
            /*.mem_size   =*/ ctx->buf_compute_meta.size(),
            /*.mem_buffer =*/ ctx->buf_compute_meta.data(),
            /*.no_alloc   =*/ true,
        };
        ctx0_ptr.reset(ggml_init(params));
        ctx0 = ctx0_ptr.get();
        gf = ggml_new_graph_custom(ctx0, ctx->max_nodes, false);
    }

    ggml_cgraph * build_siglip() {
        ggml_tensor * inp = build_inp();

        ggml_tensor * learned_pos_embd = model.position_embeddings;
        if (ctx->proj_type() == PROJECTOR_TYPE_LFM2) {
            learned_pos_embd = resize_position_embeddings();
        }

        ggml_tensor * cur = build_vit(
                                inp, n_patches,
                                NORM_TYPE_NORMAL,
                                hparams.ffn_op,
                                learned_pos_embd,
                                nullptr);

        if (ctx->proj_type() == PROJECTOR_TYPE_GEMMA3) {
            const int batch_size = 1;
            GGML_ASSERT(n_patches_x == n_patches_y);
            const int patches_per_image = n_patches_x;
            const int kernel_size = hparams.n_merge;

            cur = ggml_transpose(ctx0, cur);
            cur = ggml_cont_4d(ctx0, cur, patches_per_image, patches_per_image, n_embd, batch_size);

            // doing a pool2d to reduce the number of output tokens
            cur = ggml_pool_2d(ctx0, cur, GGML_OP_POOL_AVG, kernel_size, kernel_size, kernel_size, kernel_size, 0, 0);
            cur = ggml_reshape_3d(ctx0, cur, cur->ne[0] * cur->ne[0], n_embd, batch_size);
            cur = ggml_cont(ctx0, ggml_transpose(ctx0, cur));

            // apply norm before projection
            cur = ggml_rms_norm(ctx0, cur, eps);
            cur = ggml_mul(ctx0, cur, model.mm_soft_emb_norm_w);

            // apply projection
            cur = ggml_mul_mat(ctx0,
                ggml_cont(ctx0, ggml_transpose(ctx0, model.mm_input_proj_w)),
                cur);

        } else if (ctx->proj_type() == PROJECTOR_TYPE_IDEFICS3) {
            // pixel_shuffle
            // https://github.com/huggingface/transformers/blob/0a950e0bbe1ed58d5401a6b547af19f15f0c195e/src/transformers/models/idefics3/modeling_idefics3.py#L578
            const int scale_factor = model.hparams.n_merge;
            cur = build_patch_merge_permute(cur, scale_factor);
            cur = ggml_mul_mat(ctx0, model.projection, cur);

        } else if (ctx->proj_type() == PROJECTOR_TYPE_LFM2) {
            // pixel unshuffle block
            const int scale_factor = model.hparams.n_merge;
            cur = build_patch_merge_permute(cur, scale_factor);

            // projection
            cur = ggml_norm(ctx0, cur, 1e-5); // default nn.LayerNorm
            cur = ggml_mul(ctx0, cur, model.mm_input_norm_w);
            cur = ggml_add(ctx0, cur, model.mm_input_norm_b);

            cur = ggml_mul_mat(ctx0, model.mm_1_w, cur);
            cur = ggml_add(ctx0, cur, model.mm_1_b);
            cur = ggml_gelu(ctx0, cur);
            cur = ggml_mul_mat(ctx0, model.mm_2_w, cur);
            cur = ggml_add(ctx0, cur, model.mm_2_b);

        } else if (ctx->proj_type() == PROJECTOR_TYPE_JANUS_PRO) {
            cur = build_ffn(cur,
                model.mm_0_w, model.mm_0_b,
                nullptr, nullptr,
                model.mm_1_w, model.mm_1_b,
                hparams.ffn_op,
                -1);

        } else {
            GGML_ABORT("SigLIP: Unsupported projector type");
        }

        // build the graph
        ggml_build_forward_expand(gf, cur);

        return gf;
    }

    ggml_cgraph * build_pixtral() {
        const int n_merge = hparams.n_merge;

        // 2D input positions
        ggml_tensor * pos_h = ggml_new_tensor_1d(ctx0, GGML_TYPE_I32, n_patches);
        ggml_set_name(pos_h, "pos_h");
        ggml_set_input(pos_h);

        ggml_tensor * pos_w = ggml_new_tensor_1d(ctx0, GGML_TYPE_I32, n_patches);
        ggml_set_name(pos_w, "pos_w");
        ggml_set_input(pos_w);

        auto add_pos = [&](ggml_tensor * cur, const clip_layer &) {
            return build_rope_2d(ctx0, cur, pos_h, pos_w, hparams.rope_theta, true);
        };

        ggml_tensor * inp = build_inp();
        ggml_tensor * cur = build_vit(
                                inp, n_patches,
                                NORM_TYPE_RMS,
                                hparams.ffn_op,
                                nullptr, // no learned pos embd
                                add_pos);

        // mistral small 3.1 patch merger
        // ref: https://github.com/huggingface/transformers/blob/7a3e208892c06a5e278144eaf38c8599a42f53e7/src/transformers/models/mistral3/modeling_mistral3.py#L67
        if (model.mm_patch_merger_w) {
            GGML_ASSERT(hparams.n_merge > 0);

            cur = ggml_mul(ctx0, ggml_rms_norm(ctx0, cur, eps), model.mm_input_norm_w);

            // reshape image tokens to 2D grid
            cur = ggml_reshape_3d(ctx0, cur, n_embd, n_patches_x, n_patches_y);
            cur = ggml_permute(ctx0, cur, 2, 0, 1, 3); // [x, y, n_embd]
            cur = ggml_cont(ctx0, cur);

            // torch.nn.functional.unfold is just an im2col under the hood
            // we just need a dummy kernel to make it work
            ggml_tensor * kernel = ggml_view_3d(ctx0, cur, n_merge, n_merge, cur->ne[2], 0, 0, 0);
            cur = ggml_im2col(ctx0, kernel, cur, n_merge, n_merge, 0, 0, 1, 1, true, inp->type);

            // project to n_embd
            cur = ggml_reshape_2d(ctx0, cur, cur->ne[0], cur->ne[1] * cur->ne[2]);
            cur = ggml_mul_mat(ctx0, model.mm_patch_merger_w, cur);
        }

        // LlavaMultiModalProjector (always using GELU activation)
        {
            cur = ggml_mul_mat(ctx0, model.mm_1_w, cur);
            if (model.mm_1_b) {
                cur = ggml_add(ctx0, cur, model.mm_1_b);
            }

            cur = ggml_gelu(ctx0, cur);
            cur = ggml_mul_mat(ctx0, model.mm_2_w, cur);
            if (model.mm_2_b) {
                cur = ggml_add(ctx0, cur, model.mm_2_b);
            }
        }

        // arrangement of the [IMG_BREAK] token
        if (model.token_embd_img_break) {
            // not efficient, but works
            // the trick is to view the embeddings as a 3D tensor with shape [n_embd, n_patches_per_row, n_rows]
            // and then concatenate the [IMG_BREAK] token to the end of each row, aka n_patches_per_row dimension
            // after the concatenation, we have a tensor with shape [n_embd, n_patches_per_row + 1, n_rows]

            const int p_y             = n_merge > 0 ? n_patches_y / n_merge : n_patches_y;
            const int p_x             = n_merge > 0 ? n_patches_x / n_merge : n_patches_x;
            const int p_total         = p_x * p_y;
            const int n_embd_text     = cur->ne[0];
            const int n_tokens_output = p_total + p_y - 1; // one [IMG_BREAK] per row, except the last row

            ggml_tensor * tmp = ggml_reshape_3d(ctx0, cur, n_embd_text, p_x, p_y);
            ggml_tensor * tok = ggml_new_tensor_3d(ctx0, tmp->type, n_embd_text, 1, p_y);
            tok = ggml_scale(ctx0, tok, 0.0); // clear the tensor
            tok = ggml_add(ctx0, tok, model.token_embd_img_break);
            tmp = ggml_concat(ctx0, tmp, tok, 1);
            cur = ggml_view_2d(ctx0, tmp,
                n_embd_text, n_tokens_output,
                ggml_row_size(tmp->type, n_embd_text), 0);
        }

        // build the graph
        ggml_build_forward_expand(gf, cur);

        return gf;
    }

    // Qwen2VL and Qwen2.5VL use M-RoPE
    ggml_cgraph * build_qwen2vl() {
        GGML_ASSERT(model.patch_bias == nullptr);
        GGML_ASSERT(model.class_embedding == nullptr);

        const int batch_size       = 1;
        const bool use_window_attn = hparams.n_wa_pattern > 0;
        const int n_wa_pattern     = hparams.n_wa_pattern;
        const int n_pos            = n_patches;
        const int num_position_ids = n_pos * 4; // m-rope requires 4 dim per position

        norm_type norm_t = ctx->proj_type() == PROJECTOR_TYPE_QWEN25VL
            ? NORM_TYPE_RMS // qwen 2.5 vl
            : NORM_TYPE_NORMAL; // qwen 2 vl

        int mrope_sections[4] = {d_head/4, d_head/4, d_head/4, d_head/4};

        ggml_tensor * inp_raw = build_inp_raw();
        ggml_tensor * inp = ggml_conv_2d(ctx0, model.patch_embeddings_0, inp_raw, patch_size, patch_size, 0, 0, 1, 1);

        GGML_ASSERT(img.nx % (patch_size * 2) == 0);
        GGML_ASSERT(img.ny % (patch_size * 2) == 0);

        // second conv dimension
        {
            auto inp_1 = ggml_conv_2d(ctx0, model.patch_embeddings_1, inp_raw, patch_size, patch_size, 0, 0, 1, 1);
            inp = ggml_add(ctx0, inp, inp_1);

            inp = ggml_permute(ctx0, inp, 1, 2, 0, 3);  // [w, h, c, b] -> [c, w, h, b]
            inp = ggml_cont_4d(
                ctx0, inp,
                n_embd * 2, n_patches_x / 2, n_patches_y, batch_size);
            inp = ggml_reshape_4d(
                ctx0, inp,
                n_embd * 2, n_patches_x / 2, 2, batch_size * (n_patches_y / 2));
            inp = ggml_permute(ctx0, inp, 0, 2, 1, 3);
            inp = ggml_cont_3d(
                ctx0, inp,
                n_embd, n_patches_x * n_patches_y, batch_size);
        }

        ggml_tensor * inpL           = inp;
        ggml_tensor * window_mask    = nullptr;
        ggml_tensor * window_idx     = nullptr;
        ggml_tensor * inv_window_idx = nullptr;

        ggml_tensor * positions = ggml_new_tensor_1d(ctx0, GGML_TYPE_I32, num_position_ids);
        ggml_set_name(positions, "positions");
        ggml_set_input(positions);

        // pre-layernorm
        if (model.pre_ln_w) {
            inpL = build_norm(inpL, model.pre_ln_w, model.pre_ln_b, norm_t, eps, -1);
        }

        if (use_window_attn) {
            // handle window attention inputs
            inv_window_idx = ggml_new_tensor_1d(ctx0, GGML_TYPE_I32, n_pos / 4);
            ggml_set_name(inv_window_idx, "inv_window_idx");
            ggml_set_input(inv_window_idx);
            // mask for window attention
            window_mask = ggml_new_tensor_2d(ctx0, GGML_TYPE_F32, n_pos, n_pos);
            ggml_set_name(window_mask, "window_mask");
            ggml_set_input(window_mask);

            // if flash attn is used, we need to pad the mask and cast to f16
            if (ctx->flash_attn_type == CLIP_FLASH_ATTN_TYPE_ENABLED) {
                int n_pad = GGML_PAD(window_mask->ne[1], GGML_KQ_MASK_PAD) - window_mask->ne[1];
                if (n_pad > 0) {
                    window_mask = ggml_pad(ctx0, window_mask, 0, n_pad, 0, 0);
                }
                window_mask = ggml_cast(ctx0, window_mask, GGML_TYPE_F16);
            }

            // inpL shape: [n_embd, n_patches_x * n_patches_y, batch_size]
            GGML_ASSERT(batch_size == 1);
            inpL = ggml_reshape_2d(ctx0, inpL, n_embd * 4, n_patches_x * n_patches_y * batch_size / 4);
            inpL = ggml_get_rows(ctx0, inpL, inv_window_idx);
            inpL = ggml_reshape_3d(ctx0, inpL, n_embd, n_patches_x * n_patches_y, batch_size);
        }

        // loop over layers
        for (int il = 0; il < n_layer; il++) {
            auto & layer = model.layers[il];
            const bool full_attn = use_window_attn ? (il + 1) % n_wa_pattern == 0 : true;

            ggml_tensor * cur = inpL; // inpL = residual, cur = hidden_states

            // layernorm1
            cur = build_norm(cur, layer.ln_1_w, layer.ln_1_b, norm_t, eps, il);
            cb(cur, "ln1", il);

            // self-attention
            {
                ggml_tensor * Qcur = ggml_add(ctx0,
                    ggml_mul_mat(ctx0, layer.q_w, cur), layer.q_b);
                ggml_tensor * Kcur = ggml_add(ctx0,
                    ggml_mul_mat(ctx0, layer.k_w, cur), layer.k_b);
                ggml_tensor * Vcur = ggml_add(ctx0,
                    ggml_mul_mat(ctx0, layer.v_w, cur), layer.v_b);

                Qcur = ggml_reshape_3d(ctx0, Qcur, d_head, n_head, n_patches);
                Kcur = ggml_reshape_3d(ctx0, Kcur, d_head, n_head, n_patches);
                Vcur = ggml_reshape_3d(ctx0, Vcur, d_head, n_head, n_patches);

                cb(Qcur, "Qcur", il);
                cb(Kcur, "Kcur", il);
                cb(Vcur, "Vcur", il);

                // apply M-RoPE
                Qcur = ggml_rope_multi(
                    ctx0, Qcur, positions, nullptr,
                    d_head/2, mrope_sections, GGML_ROPE_TYPE_VISION, 32768, 10000, 1, 0, 1, 32, 1);
                Kcur = ggml_rope_multi(
                    ctx0, Kcur, positions, nullptr,
                    d_head/2, mrope_sections, GGML_ROPE_TYPE_VISION, 32768, 10000, 1, 0, 1, 32, 1);

                cb(Qcur, "Qcur_rope", il);
                cb(Kcur, "Kcur_rope", il);

                ggml_tensor * attn_mask = full_attn ? nullptr : window_mask;

                cur = build_attn(layer.o_w, layer.o_b,
                    Qcur, Kcur, Vcur, attn_mask, kq_scale, il);
                cb(cur, "attn_out", il);
            }

            // re-add the layer input, e.g., residual
            cur = ggml_add(ctx0, cur, inpL);

            inpL = cur; // inpL = residual, cur = hidden_states

            cb(cur, "ffn_inp", il);

            // layernorm2
            cur = build_norm(cur, layer.ln_2_w, layer.ln_2_b, norm_t, eps, il);
            cb(cur, "ffn_inp_normed", il);

            // ffn
            cur = build_ffn(cur,
                layer.ff_up_w, layer.ff_up_b,
                layer.ff_gate_w, layer.ff_gate_b,
                layer.ff_down_w, layer.ff_down_b,
                hparams.ffn_op, il);

            cb(cur, "ffn_out", il);

            // residual 2
            cur = ggml_add(ctx0, inpL, cur);
            cb(cur, "layer_out", il);

            inpL = cur;
        }

        // post-layernorm
        if (model.post_ln_w) {
            inpL = build_norm(inpL, model.post_ln_w, model.post_ln_b, norm_t, eps, n_layer);
        }

        // multimodal projection
        ggml_tensor * embeddings = inpL;
        embeddings = ggml_reshape_3d(ctx0, embeddings, n_embd * 4, n_pos / 4, batch_size);

        embeddings = ggml_mul_mat(ctx0, model.mm_0_w, embeddings);
        embeddings = ggml_add(ctx0, embeddings, model.mm_0_b);

        // GELU activation
        embeddings = ggml_gelu(ctx0, embeddings);

        // Second linear layer
        embeddings = ggml_mul_mat(ctx0, model.mm_1_w, embeddings);
        embeddings = ggml_add(ctx0, embeddings, model.mm_1_b);

        if (use_window_attn) {
            window_idx = ggml_new_tensor_1d(ctx0, GGML_TYPE_I32, n_pos / 4);
            ggml_set_name(window_idx, "window_idx");
            ggml_set_input(window_idx);

            // embeddings shape: [n_embd, n_patches_x * n_patches_y, batch_size]
            GGML_ASSERT(batch_size == 1);
            embeddings = ggml_reshape_2d(ctx0, embeddings, hparams.projection_dim, n_patches_x * n_patches_y / 4);
            embeddings = ggml_get_rows(ctx0, embeddings, window_idx);
            embeddings = ggml_reshape_3d(ctx0, embeddings, hparams.projection_dim, n_patches_x * n_patches_y / 4, batch_size);
        }

        // build the graph
        ggml_build_forward_expand(gf, embeddings);

        return gf;
    }

    // Qwen3VL
    ggml_cgraph * build_qwen3vl() {
        GGML_ASSERT(model.patch_bias != nullptr);
        GGML_ASSERT(model.position_embeddings != nullptr);
        GGML_ASSERT(model.class_embedding == nullptr);

        const int batch_size       = 1;
        const int n_pos            = n_patches;
        const int num_position_ids = n_pos * 4; // m-rope requires 4 dim per position

        norm_type norm_t = NORM_TYPE_NORMAL;

        int mrope_sections[4] = {d_head/4, d_head/4, d_head/4, d_head/4};

        ggml_tensor * inp_raw = build_inp_raw();
        ggml_tensor * inp = ggml_conv_2d(ctx0, model.patch_embeddings_0, inp_raw, patch_size, patch_size, 0, 0, 1, 1);

        GGML_ASSERT(img.nx % (patch_size * 2) == 0);
        GGML_ASSERT(img.ny % (patch_size * 2) == 0);

        // second conv dimension
        {
            auto inp_1 = ggml_conv_2d(ctx0, model.patch_embeddings_1, inp_raw, patch_size, patch_size, 0, 0, 1, 1);
            inp = ggml_add(ctx0, inp, inp_1);

            inp = ggml_permute(ctx0, inp, 1, 2, 0, 3);  // [w, h, c, b] -> [c, w, h, b]
            inp = ggml_cont_4d(
                ctx0, inp,
                n_embd * 2, n_patches_x / 2, n_patches_y, batch_size);
            inp = ggml_reshape_4d(
                ctx0, inp,
                n_embd * 2, n_patches_x / 2, 2, batch_size * (n_patches_y / 2));
            inp = ggml_permute(ctx0, inp, 0, 2, 1, 3);
            inp = ggml_cont_3d(
                ctx0, inp,
                n_embd, n_patches_x * n_patches_y, batch_size);
        }

        // add patch bias
        if (model.patch_bias != nullptr) {
            inp = ggml_add(ctx0, inp, model.patch_bias);
            cb(inp, "patch_bias", -1);
        }

        // calculate absolute position embedding and apply
        ggml_tensor * learned_pos_embd = resize_position_embeddings();
        learned_pos_embd = ggml_cont_4d(
            ctx0, learned_pos_embd,
            n_embd * 2, n_patches_x / 2, n_patches_y, batch_size);
        learned_pos_embd = ggml_reshape_4d(
            ctx0, learned_pos_embd,
            n_embd * 2, n_patches_x / 2, 2, batch_size * (n_patches_y / 2));
        learned_pos_embd = ggml_permute(ctx0, learned_pos_embd, 0, 2, 1, 3);
        learned_pos_embd = ggml_cont_3d(
            ctx0, learned_pos_embd,
            n_embd, n_patches_x * n_patches_y, batch_size);
        inp = ggml_add(ctx0, inp, learned_pos_embd);
        cb(inp, "inp_pos_emb", -1);

        ggml_tensor * inpL = inp;

        ggml_tensor * positions = ggml_new_tensor_1d(ctx0, GGML_TYPE_I32, num_position_ids);
        ggml_set_name(positions, "positions");
        ggml_set_input(positions);

        // pre-layernorm
        if (model.pre_ln_w) {
            inpL = build_norm(inpL, model.pre_ln_w, model.pre_ln_b, norm_t, eps, -1);
        }

        // deepstack features (stack along the feature dimension), [n_embd * len(deepstack_layers), n_patches_x * n_patches_y, batch_size]
        ggml_tensor * deepstack_features = nullptr;
        const int merge_factor = hparams.n_merge > 0 ? hparams.n_merge * hparams.n_merge : 4; // default 2x2=4 for qwen3vl

        // loop over layers
        for (int il = 0; il < n_layer; il++) {
            auto & layer = model.layers[il];

            ggml_tensor * cur = inpL; // inpL = residual, cur = hidden_states

            // layernorm1
            cur = build_norm(cur, layer.ln_1_w, layer.ln_1_b, norm_t, eps, il);
            cb(cur, "ln1", il);

            // self-attention
            {
                cur = ggml_mul_mat(ctx0, layer.qkv_w, cur);
                cur = ggml_add(ctx0, cur, layer.qkv_b);

                ggml_tensor * Qcur = ggml_view_3d(ctx0, cur, d_head, n_head, n_pos, d_head*sizeof(float),
                    cur->nb[1], 0);
                ggml_tensor * Kcur = ggml_view_3d(ctx0, cur, d_head, n_head, n_pos, d_head*sizeof(float),
                    cur->nb[1], n_embd * sizeof(float));
                ggml_tensor * Vcur = ggml_view_3d(ctx0, cur, d_head, n_head, n_pos, d_head*sizeof(float),
                    cur->nb[1], 2 * n_embd * sizeof(float));

                cb(Qcur, "Qcur", il);
                cb(Kcur, "Kcur", il);
                cb(Vcur, "Vcur", il);

                // apply M-RoPE
                Qcur = ggml_rope_multi(
                    ctx0, Qcur, positions, nullptr,
                    d_head/2, mrope_sections, GGML_ROPE_TYPE_VISION, 32768, 10000, 1, 0, 1, 32, 1);
                Kcur = ggml_rope_multi(
                    ctx0, Kcur, positions, nullptr,
                    d_head/2, mrope_sections, GGML_ROPE_TYPE_VISION, 32768, 10000, 1, 0, 1, 32, 1);

                cb(Qcur, "Qcur_rope", il);
                cb(Kcur, "Kcur_rope", il);

                cur = build_attn(layer.o_w, layer.o_b,
                    Qcur, Kcur, Vcur, nullptr, kq_scale, il);
                cb(cur, "attn_out", il);
            }

            // re-add the layer input, e.g., residual
            cur = ggml_add(ctx0, cur, inpL);

            inpL = cur; // inpL = residual, cur = hidden_states

            cb(cur, "ffn_inp", il);

            // layernorm2
            cur = build_norm(cur, layer.ln_2_w, layer.ln_2_b, norm_t, eps, il);
            cb(cur, "ffn_inp_normed", il);

            // ffn
            cur = build_ffn(cur,
                layer.ff_up_w, layer.ff_up_b,
                layer.ff_gate_w, layer.ff_gate_b,
                layer.ff_down_w, layer.ff_down_b,
                hparams.ffn_op, il);

            cb(cur, "ffn_out", il);

            // residual 2
            cur = ggml_add(ctx0, inpL, cur);
            cb(cur, "layer_out", il);

            if (layer.has_deepstack()) {
                ggml_tensor * feat = ggml_reshape_3d(ctx0, cur, n_embd * merge_factor, n_pos / merge_factor, batch_size);
                feat = build_norm(feat, layer.deepstack_norm_w, layer.deepstack_norm_b, norm_t, eps, il);
                feat = build_ffn(feat,
                    layer.deepstack_fc1_w, layer.deepstack_fc1_b,
                    nullptr, nullptr,
                    layer.deepstack_fc2_w, layer.deepstack_fc2_b,
                    ffn_op_type::FFN_GELU, il);

                if(!deepstack_features) {
                    deepstack_features = feat;
                } else {
                    // concat along the feature dimension
                    deepstack_features = ggml_concat(ctx0, deepstack_features, feat, 0);
                }
            }

            inpL = cur;
        }

        // post-layernorm
        if (model.post_ln_w) {
            inpL = build_norm(inpL, model.post_ln_w, model.post_ln_b, norm_t, eps, n_layer);
        }

        // multimodal projection
        ggml_tensor * embeddings = inpL;
        embeddings = ggml_reshape_3d(ctx0, embeddings, n_embd * 4, n_pos / 4, batch_size);

        embeddings = build_ffn(embeddings,
            model.mm_0_w, model.mm_0_b,
            nullptr, nullptr,
            model.mm_1_w, model.mm_1_b,
            ffn_op_type::FFN_GELU, -1);

        embeddings = ggml_concat(ctx0, embeddings, deepstack_features, 0); // concat along the feature dimension

        // build the graph
        ggml_build_forward_expand(gf, embeddings);

        return gf;
    }

    ggml_cgraph * build_minicpmv() {
        GGML_ASSERT(model.class_embedding == nullptr);
        const int n_pos       = n_patches;
        const int n_embd_proj = clip_n_mmproj_embd(ctx);

        // position embeddings for the projector (not for ViT)
        // see: https://huggingface.co/openbmb/MiniCPM-o-2_6/blob/main/resampler.py#L70
        // base frequency omega
        ggml_tensor * omega = ggml_new_tensor_1d(ctx0, GGML_TYPE_F32, n_embd_proj / 4);
        ggml_set_name(omega, "omega");
        ggml_set_input(omega);

        // 2D input positions (using float for sinusoidal embeddings)
        ggml_tensor * pos_h = ggml_new_tensor_2d(ctx0, GGML_TYPE_F32, 1, n_pos);
        ggml_set_name(pos_h, "pos_h");
        ggml_set_input(pos_h);
        ggml_tensor * pos_w = ggml_new_tensor_2d(ctx0, GGML_TYPE_F32, 1, n_pos);
        ggml_set_name(pos_w, "pos_w");
        ggml_set_input(pos_w);

        // for selecting learned pos embd, used by ViT
        struct ggml_tensor * positions = ggml_new_tensor_1d(ctx0, GGML_TYPE_I32, n_pos);
        ggml_set_name(positions, "positions");
        ggml_set_input(positions);

        ggml_tensor * learned_pos_embd = ggml_get_rows(ctx0, model.position_embeddings, positions);

        ggml_tensor * inp = build_inp();
        ggml_tensor * embeddings = build_vit(
                                inp, n_pos,
                                NORM_TYPE_NORMAL,
                                hparams.ffn_op,
                                learned_pos_embd,
                                nullptr);

        // resampler projector (it is just another transformer)

        ggml_tensor * q = model.mm_model_query;
        ggml_tensor * v = ggml_mul_mat(ctx0, model.mm_model_kv_proj, embeddings);

        // norm
        q = build_norm(q, model.mm_model_ln_q_w,  model.mm_model_ln_q_b,  NORM_TYPE_NORMAL, eps, -1);
        v = build_norm(v, model.mm_model_ln_kv_w, model.mm_model_ln_kv_b, NORM_TYPE_NORMAL, eps, -1);

        // calculate sinusoidal pos embd
        ggml_tensor * pos_embed = nullptr;
        {
            // outer product
            ggml_tensor * omega_b = ggml_repeat_4d(ctx0, omega, omega->ne[0], n_pos, 1, 1); // n_pos rows
            ggml_tensor * theta_x = ggml_mul(ctx0, omega_b, pos_w);
            ggml_tensor * theta_y = ggml_mul(ctx0, omega_b, pos_h);
            // sin and cos
            ggml_tensor * pos_embd_x = ggml_concat(
                ctx0,
                ggml_sin(ctx0, theta_x),
                ggml_cos(ctx0, theta_x),
                0 // concat on first dim
            );
            ggml_tensor * pos_embd_y = ggml_concat(
                ctx0,
                ggml_sin(ctx0, theta_y),
                ggml_cos(ctx0, theta_y),
                0 // concat on first dim
            );
            pos_embed = ggml_concat(ctx0, pos_embd_x, pos_embd_y, 0);
        }

        // k = v + pos_embed
        ggml_tensor * k = ggml_add(ctx0, v, pos_embed);

        // attention
        {
            const int d_head = 128;
            int n_head = n_embd_proj/d_head;
            // Use actual config value if available, otherwise fall back to hardcoded values
            int num_query = ctx->model.hparams.minicpmv_query_num;
            ggml_tensor * Q = ggml_add(ctx0,
                ggml_mul_mat(ctx0, model.mm_model_attn_q_w, q),
                model.mm_model_attn_q_b);
            ggml_tensor * K = ggml_add(ctx0,
                ggml_mul_mat(ctx0, model.mm_model_attn_k_w, k),
                model.mm_model_attn_k_b);
            ggml_tensor * V = ggml_add(ctx0,
                ggml_mul_mat(ctx0, model.mm_model_attn_v_w, v),
                model.mm_model_attn_v_b);

            Q = ggml_reshape_3d(ctx0, Q, d_head, n_head, num_query);
            K = ggml_reshape_3d(ctx0, K, d_head, n_head, n_pos);
            V = ggml_reshape_3d(ctx0, V, d_head, n_head, n_pos);

            cb(Q, "resampler_Q", -1);
            cb(K, "resampler_K", -1);
            cb(V, "resampler_V", -1);

            embeddings = build_attn(
                model.mm_model_attn_o_w,
                model.mm_model_attn_o_b,
                Q, K, V, nullptr, kq_scale, -1);
            cb(embeddings, "resampler_attn_out", -1);
        }
        // layernorm
        embeddings = build_norm(embeddings, model.mm_model_ln_post_w, model.mm_model_ln_post_b, NORM_TYPE_NORMAL, eps, -1);

        // projection
        embeddings = ggml_mul_mat(ctx0, model.mm_model_proj, embeddings);

        // build the graph
        ggml_build_forward_expand(gf, embeddings);

        return gf;
    }

    ggml_cgraph * build_internvl() {
        GGML_ASSERT(model.class_embedding != nullptr);
        GGML_ASSERT(model.position_embeddings != nullptr);

        const int n_pos = n_patches + 1;
        ggml_tensor * inp = build_inp();

        // add CLS token
        inp = ggml_concat(ctx0, inp, model.class_embedding, 1);

        // The larger models use a different ViT, which uses RMS norm instead of layer norm
        // ref: https://github.com/ggml-org/llama.cpp/pull/13443#issuecomment-2869786188
        norm_type norm_t = (hparams.n_embd == 3200 && hparams.n_layer == 45)
            ? NORM_TYPE_RMS // 6B ViT (Used by InternVL 2.5/3 - 26B, 38B, 78B)
            : NORM_TYPE_NORMAL; // 300M ViT (Used by all smaller InternVL models)

        ggml_tensor * cur = build_vit(
                                inp, n_pos,
                                norm_t,
                                hparams.ffn_op,
                                model.position_embeddings,
                                nullptr);

        // remove CLS token
        cur = ggml_view_2d(ctx0, cur,
            n_embd, n_patches,
            ggml_row_size(cur->type, n_embd), 0);

        // pixel shuffle
        {
            const int scale_factor = model.hparams.n_merge;
            const int bsz    = 1; // batch size, always 1 for now since we don't support batching
            const int height = n_patches_y;
            const int width  = n_patches_x;
            GGML_ASSERT(scale_factor > 0);
            cur = ggml_reshape_4d(ctx0, cur, n_embd * scale_factor, height / scale_factor, width, bsz);
            cur = ggml_permute(ctx0, cur, 0, 2, 1, 3);
            cur = ggml_cont_4d(ctx0, cur,
                n_embd * scale_factor * scale_factor,
                height / scale_factor,
                width / scale_factor,
                bsz);
            cur = ggml_permute(ctx0, cur, 0, 2, 1, 3);
            // flatten to 2D
            cur = ggml_cont_2d(ctx0, cur,
                n_embd * scale_factor * scale_factor,
                cur->ne[1] * cur->ne[2]);
        }

        // projector (always using GELU activation)
        {
            // projector LayerNorm uses pytorch's default eps = 1e-5
            // ref: https://huggingface.co/OpenGVLab/InternVL3-8B-Instruct/blob/a34d3e4e129a5856abfd6aa6de79776484caa14e/modeling_internvl_chat.py#L79
            cur = build_norm(cur, model.mm_0_w, model.mm_0_b, NORM_TYPE_NORMAL, 1e-5, -1);
            cur = ggml_mul_mat(ctx0, model.mm_1_w, cur);
            cur = ggml_add(ctx0, cur, model.mm_1_b);
            cur = ggml_gelu(ctx0, cur);
            cur = ggml_mul_mat(ctx0, model.mm_3_w, cur);
            cur = ggml_add(ctx0, cur, model.mm_3_b);
        }

        // build the graph
        ggml_build_forward_expand(gf, cur);

        return gf;
    }

    ggml_cgraph * build_llama4() {
        GGML_ASSERT(model.class_embedding != nullptr);
        GGML_ASSERT(model.position_embeddings != nullptr);

        const int n_pos = n_patches + 1; // +1 for [CLS]

        // 2D input positions
        ggml_tensor * pos_h = ggml_new_tensor_1d(ctx0, GGML_TYPE_I32, n_pos);
        ggml_set_name(pos_h, "pos_h");
        ggml_set_input(pos_h);

        ggml_tensor * pos_w = ggml_new_tensor_1d(ctx0, GGML_TYPE_I32, n_pos);
        ggml_set_name(pos_w, "pos_w");
        ggml_set_input(pos_w);

        ggml_tensor * inp = build_inp_raw();

        // Llama4UnfoldConvolution
        {
            ggml_tensor * kernel = ggml_reshape_4d(ctx0, model.patch_embeddings_0,
                                                    patch_size, patch_size, 3, n_embd);
            inp = ggml_im2col(ctx0, kernel, inp, patch_size, patch_size, 0, 0, 1, 1, true, inp->type);
            inp = ggml_mul_mat(ctx0, model.patch_embeddings_0, inp);
            inp = ggml_reshape_2d(ctx0, inp, n_embd, n_patches);
            cb(inp, "patch_conv", -1);
        }

        // add CLS token
        inp = ggml_concat(ctx0, inp, model.class_embedding, 1);

        // build ViT with 2D position embeddings
        auto add_pos = [&](ggml_tensor * cur, const clip_layer &) {
            // first half is X axis and second half is Y axis
            // ref: https://github.com/huggingface/transformers/blob/40a493c7ed4f19f08eadb0639cf26d49bfa5e180/src/transformers/models/llama4/modeling_llama4.py#L1312
            // ref: https://github.com/Blaizzy/mlx-vlm/blob/a57156aa87b33cca6e5ee6cfc14dd4ef8f611be6/mlx_vlm/models/llama4/vision.py#L441
            return build_rope_2d(ctx0, cur, pos_w, pos_h, hparams.rope_theta, false);
        };
        ggml_tensor * cur = build_vit(
                                inp, n_pos,
                                NORM_TYPE_NORMAL,
                                hparams.ffn_op,
                                model.position_embeddings,
                                add_pos);

        // remove CLS token
        cur = ggml_view_2d(ctx0, cur,
            n_embd, n_patches,
            ggml_row_size(cur->type, n_embd), 0);

        // pixel shuffle
        // based on Llama4VisionPixelShuffleMLP
        // https://github.com/huggingface/transformers/blob/2932f318a20d9e54cc7aea052e040164d85de7d6/src/transformers/models/llama4/modeling_llama4.py#L1151
        {
            const int scale_factor = model.hparams.n_merge;
            const int bsz = 1; // batch size, always 1 for now since we don't support batching
            GGML_ASSERT(scale_factor > 0);
            GGML_ASSERT(n_patches_x == n_patches_y); // llama4 only supports square images
            cur = ggml_reshape_4d(ctx0, cur,
                n_embd * scale_factor,
                n_patches_x / scale_factor,
                n_patches_y,
                bsz);
            cur = ggml_permute(ctx0, cur, 0, 2, 1, 3);
            cur = ggml_cont_4d(ctx0, cur,
                n_embd * scale_factor * scale_factor,
                n_patches_x / scale_factor,
                n_patches_y / scale_factor,
                bsz);
            //cur = ggml_permute(ctx0, cur, 0, 2, 1, 3);
            // flatten to 2D
            cur = ggml_cont_2d(ctx0, cur,
                n_embd * scale_factor * scale_factor,
                n_patches / scale_factor / scale_factor);
            cb(cur, "pixel_shuffle", -1);
        }

        // based on Llama4VisionMLP2 (always uses GELU activation, no bias)
        {
            cur = ggml_mul_mat(ctx0, model.mm_model_mlp_1_w, cur);
            cur = ggml_gelu(ctx0, cur);
            cur = ggml_mul_mat(ctx0, model.mm_model_mlp_2_w, cur);
            cur = ggml_gelu(ctx0, cur);
            cb(cur, "adapter_mlp", -1);
        }

        // Llama4MultiModalProjector
        cur = ggml_mul_mat(ctx0, model.mm_model_proj, cur);
        cb(cur, "projected", -1);

        // build the graph
        ggml_build_forward_expand(gf, cur);

        return gf;
    }

    ggml_cgraph * build_kimivl() {
        // 2D input positions
        ggml_tensor * pos_h = ggml_new_tensor_1d(ctx0, GGML_TYPE_I32, n_patches);
        ggml_set_name(pos_h, "pos_h");
        ggml_set_input(pos_h);

        ggml_tensor * pos_w = ggml_new_tensor_1d(ctx0, GGML_TYPE_I32, n_patches);
        ggml_set_name(pos_w, "pos_w");
        ggml_set_input(pos_w);

        ggml_tensor * learned_pos_embd = resize_position_embeddings();

        // build ViT with 2D position embeddings
        auto add_pos = [&](ggml_tensor * cur, const clip_layer &) {
            // first half is X axis and second half is Y axis
            return build_rope_2d(ctx0, cur, pos_w, pos_h, hparams.rope_theta, false);
        };

        ggml_tensor * inp = build_inp();
        ggml_tensor * cur = build_vit(
                                inp, n_patches,
                                NORM_TYPE_NORMAL,
                                hparams.ffn_op,
                                learned_pos_embd,
                                add_pos);

        cb(cur, "vit_out", -1);

        {
            // patch_merger
            const int scale_factor = model.hparams.n_merge;
            cur = build_patch_merge_permute(cur, scale_factor);

            // projection norm
            int proj_inp_dim = cur->ne[0];
            cur = ggml_view_2d(ctx0, cur,
                n_embd, cur->ne[1] * scale_factor * scale_factor,
                ggml_row_size(cur->type, n_embd), 0);
            cur = ggml_norm(ctx0, cur, 1e-5); // default nn.LayerNorm
            cur = ggml_mul(ctx0, cur, model.mm_input_norm_w);
            cur = ggml_add(ctx0, cur, model.mm_input_norm_b);
            cur = ggml_view_2d(ctx0, cur,
                proj_inp_dim, cur->ne[1] / scale_factor / scale_factor,
                ggml_row_size(cur->type, proj_inp_dim), 0);
            cb(cur, "proj_inp_normed", -1);

            // projection mlp
            cur = ggml_mul_mat(ctx0, model.mm_1_w, cur);
            cur = ggml_add(ctx0, cur, model.mm_1_b);
            cur = ggml_gelu(ctx0, cur);
            cur = ggml_mul_mat(ctx0, model.mm_2_w, cur);
            cur = ggml_add(ctx0, cur, model.mm_2_b);
            cb(cur, "proj_out", -1);
        }

        // build the graph
        ggml_build_forward_expand(gf, cur);

        return gf;
    }

    // this graph is used by llava, granite and glm
    // due to having embedding_stack (used by granite), we cannot reuse build_vit
    ggml_cgraph * build_llava() {
        const int batch_size = 1;
        const int n_pos = n_patches + (model.class_embedding ? 1 : 0);

        GGML_ASSERT(n_patches_x == n_patches_y && "only square images supported");

        // Calculate the deepest feature layer based on hparams and projector type
        int max_feature_layer = n_layer;
        {
            // Get the index of the second to last layer; this is the default for models that have a llava projector
            int il_last = hparams.n_layer - 1;
            int deepest_feature_layer = -1;

            if (ctx->proj_type() == PROJECTOR_TYPE_MINICPMV || ctx->proj_type() == PROJECTOR_TYPE_GLM_EDGE) {
                il_last += 1;
            }

            // If we set explicit vision feature layers, only go up to the deepest one
            // NOTE: only used by granite-vision models for now
            for (const auto & feature_layer : hparams.vision_feature_layer) {
                if (feature_layer > deepest_feature_layer) {
                    deepest_feature_layer = feature_layer;
                }
            }
            max_feature_layer = deepest_feature_layer < 0 ? il_last : deepest_feature_layer;
        }

        ggml_tensor * inp = build_inp();

        // concat class_embeddings and patch_embeddings
        if (model.class_embedding) {
            inp = ggml_concat(ctx0, inp, model.class_embedding, 1);
        }

        ggml_tensor * positions = ggml_new_tensor_1d(ctx0, GGML_TYPE_I32, n_pos);
        ggml_set_name(positions, "positions");
        ggml_set_input(positions);

        inp = ggml_add(ctx0, inp, ggml_get_rows(ctx0, model.position_embeddings, positions));

        ggml_tensor * inpL = inp;

        // pre-layernorm
        if (model.pre_ln_w) {
            inpL = build_norm(inpL, model.pre_ln_w, model.pre_ln_b, NORM_TYPE_NORMAL, eps, -1);
            cb(inpL, "pre_ln", -1);
        }

        std::vector<ggml_tensor *> embedding_stack;
        const auto & vision_feature_layer = hparams.vision_feature_layer;

        // loop over layers
        for (int il = 0; il < max_feature_layer; il++) {
            auto & layer = model.layers[il];
            ggml_tensor * cur = inpL; // inpL = residual, cur = hidden_states

            // If this is an embedding feature layer, save the output.
            // NOTE: 0 index here refers to the input to the encoder.
            if (vision_feature_layer.find(il) != vision_feature_layer.end()) {
                embedding_stack.push_back(cur);
            }

            // layernorm1
            cur = build_norm(cur, layer.ln_1_w, layer.ln_1_b, NORM_TYPE_NORMAL, eps, il);
            cb(cur, "layer_inp_normed", il);

            // self-attention
            {
                ggml_tensor * Qcur = ggml_mul_mat(ctx0, layer.q_w, cur);
                if (layer.q_b) {
                    Qcur = ggml_add(ctx0, Qcur, layer.q_b);
                }

                ggml_tensor * Kcur = ggml_mul_mat(ctx0, layer.k_w, cur);
                if (layer.k_b) {
                    Kcur = ggml_add(ctx0, Kcur, layer.k_b);
                }

                ggml_tensor * Vcur = ggml_mul_mat(ctx0, layer.v_w, cur);
                if (layer.v_b) {
                    Vcur = ggml_add(ctx0, Vcur, layer.v_b);
                }

                Qcur = ggml_reshape_3d(ctx0, Qcur, d_head, n_head, n_pos);
                Kcur = ggml_reshape_3d(ctx0, Kcur, d_head, n_head, n_pos);
                Vcur = ggml_reshape_3d(ctx0, Vcur, d_head, n_head, n_pos);

                cb(Qcur, "Qcur", il);
                cb(Kcur, "Kcur", il);
                cb(Vcur, "Vcur", il);

                cur = build_attn(layer.o_w, layer.o_b,
                    Qcur, Kcur, Vcur, nullptr, kq_scale, il);
                cb(cur, "attn_out", il);
            }

            // re-add the layer input, e.g., residual
            cur = ggml_add(ctx0, cur, inpL);

            inpL = cur; // inpL = residual, cur = hidden_states

            cb(cur, "ffn_inp", il);

            // layernorm2
            cur = build_norm(cur, layer.ln_2_w, layer.ln_2_b, NORM_TYPE_NORMAL, eps, il);
            cb(cur, "ffn_inp_normed", il);

            // ffn
            cur = build_ffn(cur,
                layer.ff_up_w, layer.ff_up_b,
                layer.ff_gate_w, layer.ff_gate_b,
                layer.ff_down_w, layer.ff_down_b,
                hparams.ffn_op, il);

            cb(cur, "ffn_out", il);

            // residual 2
            cur = ggml_add(ctx0, inpL, cur);
            cb(cur, "layer_out", il);

            inpL = cur;
        }

        // post-layernorm
        if (model.post_ln_w) {
            inpL = build_norm(inpL, model.post_ln_w, model.post_ln_b, NORM_TYPE_NORMAL, eps, -1);
        }

        ggml_tensor * embeddings = inpL;

        // process vision feature layers (used by granite)
        {
            // final layer is a vision feature layer
            if (vision_feature_layer.find(max_feature_layer) != vision_feature_layer.end()) {
                embedding_stack.push_back(inpL);
            }

            // If feature layers are explicitly set, stack them (if we have multiple)
            if (!embedding_stack.empty()) {
                embeddings = embedding_stack[0];
                for (size_t i = 1; i < embedding_stack.size(); i++) {
                    embeddings = ggml_concat(ctx0, embeddings, embedding_stack[i], 0);
                }
            }
        }

        // llava projector (also used by granite)
        if (ctx->model.hparams.has_llava_projector) {
            embeddings = ggml_reshape_2d(ctx0, embeddings, embeddings->ne[0], embeddings->ne[1]);

            ggml_tensor * patches = ggml_new_tensor_1d(ctx0, GGML_TYPE_I32, n_patches);
            ggml_set_name(patches, "patches");
            ggml_set_input(patches);

            // shape [1, 576, 1024]
            // ne is whcn, ne = [1024, 576, 1, 1]
            embeddings = ggml_get_rows(ctx0, embeddings, patches);

            // print_tensor_info(embeddings, "embeddings");

            // llava projector
            if (ctx->proj_type() == PROJECTOR_TYPE_MLP) {
                embeddings = ggml_mul_mat(ctx0, model.mm_0_w, embeddings);
                embeddings = ggml_add(ctx0, embeddings, model.mm_0_b);

                embeddings = ggml_gelu(ctx0, embeddings);
                if (model.mm_2_w) {
                    embeddings = ggml_mul_mat(ctx0, model.mm_2_w, embeddings);
                    embeddings = ggml_add(ctx0, embeddings, model.mm_2_b);
                }
            }
            else if (ctx->proj_type() == PROJECTOR_TYPE_MLP_NORM) {
                embeddings = ggml_mul_mat(ctx0, model.mm_0_w, embeddings);
                embeddings = ggml_add(ctx0, embeddings, model.mm_0_b);
                // ggml_tensor_printf(embeddings, "mm_0_w",0,true,false);
                // First LayerNorm
                embeddings = ggml_norm(ctx0, embeddings, eps);
                embeddings = ggml_add(ctx0, ggml_mul(ctx0, embeddings, model.mm_1_w),
                                    model.mm_1_b);

                // GELU activation
                embeddings = ggml_gelu(ctx0, embeddings);

                // Second linear layer
                embeddings = ggml_mul_mat(ctx0, model.mm_3_w, embeddings);
                embeddings = ggml_add(ctx0, embeddings, model.mm_3_b);

                // Second LayerNorm
                embeddings = ggml_norm(ctx0, embeddings, eps);
                embeddings = ggml_add(ctx0, ggml_mul(ctx0, embeddings, model.mm_4_w),
                                    model.mm_4_b);
            }
            else if (ctx->proj_type() == PROJECTOR_TYPE_LDP) {
                // MobileVLM projector
                int n_patch = 24;
                ggml_tensor * mlp_1 = ggml_mul_mat(ctx0, model.mm_model_mlp_1_w, embeddings);
                mlp_1 = ggml_add(ctx0, mlp_1, model.mm_model_mlp_1_b);
                mlp_1 = ggml_gelu(ctx0, mlp_1);
                ggml_tensor * mlp_3 = ggml_mul_mat(ctx0, model.mm_model_mlp_3_w, mlp_1);
                mlp_3 = ggml_add(ctx0, mlp_3, model.mm_model_mlp_3_b);
                // mlp_3 shape = [1, 576, 2048], ne = [2048, 576, 1, 1]

                // block 1
                ggml_tensor * block_1 = nullptr;
                {
                    // transpose from [1, 576, 2048] --> [1, 2048, 576] --> [1, 2048, 24, 24]
                    mlp_3 = ggml_permute(ctx0, mlp_3, 1, 0, 2, 3);
                    mlp_3 = ggml_cont_4d(ctx0, mlp_3, n_patch, n_patch, mlp_3->ne[1], mlp_3->ne[2]);
                    // stride = 1, padding = 1, bias is nullptr
                    block_1 = ggml_conv_2d_dw(ctx0, model.mm_model_block_1_block_0_0_w, mlp_3, 1, 1, 1, 1, 1, 1);

                    // layer norm
                    // // block_1 shape = [1, 2048, 24, 24], ne = [24, 24, 2048, 1]
                    block_1 = ggml_cont(ctx0, ggml_permute(ctx0, block_1, 1, 2, 0, 3));
                    // block_1 shape = [1, 24, 24, 2048], ne = [2048, 24, 24, 1]
                    block_1 = ggml_norm(ctx0, block_1, eps);
                    block_1 = ggml_add(ctx0, ggml_mul(ctx0, block_1, model.mm_model_block_1_block_0_1_w), model.mm_model_block_1_block_0_1_b);
                    block_1 = ggml_cont(ctx0, ggml_permute(ctx0, block_1, 2, 0, 1, 3));

                    // block_1 shape = [1, 2048, 24, 24], ne = [24, 24, 2048, 1]
                    // hardswish
                    ggml_tensor * block_1_hw = ggml_hardswish(ctx0, block_1);

                    block_1 = ggml_pool_2d(ctx0, block_1_hw, GGML_OP_POOL_AVG, block_1_hw->ne[0], block_1_hw->ne[1], block_1_hw->ne[0], block_1_hw->ne[1], 0, 0);
                    // block_1 shape = [1, 2048, 1, 1], ne = [1, 1, 2048, 1]
                    // pointwise conv
                    block_1 = ggml_reshape_2d(ctx0, block_1, block_1->ne[0]*block_1->ne[1]*block_1->ne[2], block_1->ne[3]);
                    block_1 = ggml_mul_mat(ctx0, model.mm_model_block_1_block_1_fc1_w, block_1);
                    block_1 = ggml_add(ctx0, block_1, model.mm_model_block_1_block_1_fc1_b);
                    block_1 = ggml_relu(ctx0, block_1);
                    block_1 = ggml_mul_mat(ctx0, model.mm_model_block_1_block_1_fc2_w, block_1);
                    block_1 = ggml_add(ctx0, block_1, model.mm_model_block_1_block_1_fc2_b);
                    block_1 = ggml_hardsigmoid(ctx0, block_1);
                    // block_1_hw shape = [1, 2048, 24, 24], ne = [24, 24, 2048, 1], block_1 shape = [1, 2048], ne = [2048, 1, 1, 1]
                    block_1 = ggml_reshape_4d(ctx0, block_1, 1, 1, block_1->ne[0], block_1->ne[1]);
                    block_1 = ggml_mul(ctx0, block_1_hw, block_1);

                    int w = block_1->ne[0], h = block_1->ne[1];
                    block_1 = ggml_reshape_3d(ctx0, block_1, w*h, block_1->ne[2], block_1->ne[3]);
                    block_1 = ggml_cont(ctx0, ggml_permute(ctx0, block_1, 1, 0, 2, 3));

                    // block_1 shape = [1, 24*24, 2048], ne = [24*24, 2048, 1]
                    block_1 = ggml_mul_mat(ctx0, model.mm_model_block_1_block_2_0_w, block_1);
                    block_1 = ggml_reshape_4d(ctx0, block_1, block_1->ne[0], w, h, block_1->ne[3]);

                    // block_1 shape = [1, 24, 24, 2048], ne = [2048, 24, 24, 1]
                    block_1 = ggml_norm(ctx0, block_1, eps);
                    block_1 = ggml_add(ctx0, ggml_mul(ctx0, block_1, model.mm_model_block_1_block_2_1_w), model.mm_model_block_1_block_2_1_b);
                    block_1 = ggml_cont(ctx0, ggml_permute(ctx0, block_1, 2, 0, 1, 3));
                    // block1 shape = [1, 2048, 24, 24], ne = [24, 24, 2048, 1]
                    // residual
                    block_1 = ggml_add(ctx0, mlp_3, block_1);
                }

                // block_2
                {
                    // stride = 2
                    block_1 = ggml_conv_2d_dw(ctx0, model.mm_model_block_2_block_0_0_w, block_1, 2, 2, 1, 1, 1, 1);

                    // block_1 shape = [1, 2048, 12, 12], ne = [12, 12, 2048, 1]
                    // layer norm
                    block_1 = ggml_cont(ctx0, ggml_permute(ctx0, block_1, 1, 2, 0, 3));
                    // block_1 shape = [1, 12, 12, 2048], ne = [2048, 12, 12, 1]
                    block_1 = ggml_norm(ctx0, block_1, eps);
                    block_1 = ggml_add(ctx0, ggml_mul(ctx0, block_1, model.mm_model_block_2_block_0_1_w), model.mm_model_block_2_block_0_1_b);
                    block_1 = ggml_cont(ctx0, ggml_permute(ctx0, block_1, 2, 0, 1, 3));
                    // block_1 shape = [1, 2048, 12, 12], ne = [12, 12, 2048, 1]
                    // hardswish
                    ggml_tensor * block_1_hw = ggml_hardswish(ctx0, block_1);

                    // not sure the parameters is right for globalAvgPooling
                    block_1 = ggml_pool_2d(ctx0, block_1_hw, GGML_OP_POOL_AVG, block_1_hw->ne[0], block_1_hw->ne[1], block_1_hw->ne[0], block_1_hw->ne[1], 0, 0);
                    // block_1 shape = [1, 2048, 1, 1], ne = [1, 1, 2048, 1]
                    // pointwise conv
                    block_1 = ggml_reshape_2d(ctx0, block_1, block_1->ne[0]*block_1->ne[1]*block_1->ne[2], block_1->ne[3]);
                    block_1 = ggml_mul_mat(ctx0, model.mm_model_block_2_block_1_fc1_w, block_1);
                    block_1 = ggml_add(ctx0, block_1, model.mm_model_block_2_block_1_fc1_b);
                    block_1 = ggml_relu(ctx0, block_1);
                    block_1 = ggml_mul_mat(ctx0, model.mm_model_block_2_block_1_fc2_w, block_1);
                    block_1 = ggml_add(ctx0, block_1, model.mm_model_block_2_block_1_fc2_b);
                    block_1 = ggml_hardsigmoid(ctx0, block_1);

                    // block_1_hw shape = [1, 2048, 12, 12], ne = [12, 12, 2048, 1], block_1 shape = [1, 2048, 1, 1], ne = [1, 1, 2048, 1]
                    block_1 = ggml_reshape_4d(ctx0, block_1, 1, 1, block_1->ne[0], block_1->ne[1]);
                    block_1 = ggml_mul(ctx0, block_1_hw, block_1);

                    int w = block_1->ne[0], h = block_1->ne[1];
                    block_1 = ggml_reshape_3d(ctx0, block_1, w*h, block_1->ne[2], block_1->ne[3]);
                    block_1 = ggml_cont(ctx0, ggml_permute(ctx0, block_1, 1, 0, 2, 3));
                    // block_1 shape = [1, 24*24, 2048], ne = [24*24, 2048, 1]
                    block_1 = ggml_mul_mat(ctx0, model.mm_model_block_2_block_2_0_w, block_1);
                    block_1 = ggml_reshape_4d(ctx0, block_1, block_1->ne[0], w, h, block_1->ne[3]);


                    // block_1 shape = [1, 12, 12, 2048], ne = [2048, 12, 12, 1]
                    block_1 = ggml_norm(ctx0, block_1, eps);
                    block_1 = ggml_add(ctx0, ggml_mul(ctx0, block_1, model.mm_model_block_2_block_2_1_w), model.mm_model_block_2_block_2_1_b);
                    block_1 = ggml_reshape_3d(ctx0, block_1, block_1->ne[0], block_1->ne[1] * block_1->ne[2], block_1->ne[3]);
                    // block_1 shape = [1, 144, 2048], ne = [2048, 144, 1]
                }
                embeddings = block_1;
            }
            else if (ctx->proj_type() == PROJECTOR_TYPE_LDPV2)
            {
                int n_patch = 24;
                ggml_tensor * mlp_0 = ggml_mul_mat(ctx0, model.mm_model_mlp_0_w, embeddings);
                mlp_0 = ggml_add(ctx0, mlp_0, model.mm_model_mlp_0_b);
                mlp_0 = ggml_gelu(ctx0, mlp_0);
                ggml_tensor * mlp_2 = ggml_mul_mat(ctx0, model.mm_model_mlp_2_w, mlp_0);
                mlp_2 = ggml_add(ctx0, mlp_2, model.mm_model_mlp_2_b);
                // mlp_2 ne = [2048, 576, 1, 1]
                // // AVG Pool Layer 2*2, strides = 2
                mlp_2 = ggml_permute(ctx0, mlp_2, 1, 0, 2, 3);
                // mlp_2 ne = [576, 2048, 1, 1]
                mlp_2 = ggml_cont_4d(ctx0, mlp_2, n_patch, n_patch, mlp_2->ne[1], mlp_2->ne[2]);
                // mlp_2 ne [24, 24, 2048, 1]
                mlp_2 = ggml_pool_2d(ctx0, mlp_2, GGML_OP_POOL_AVG, 2, 2, 2, 2, 0, 0);
                // weight ne = [3, 3, 2048, 1]
                ggml_tensor * peg_0 = ggml_conv_2d_dw(ctx0, model.mm_model_peg_0_w, mlp_2, 1, 1, 1, 1, 1, 1);
                peg_0 = ggml_cont(ctx0, ggml_permute(ctx0, peg_0, 1, 2, 0, 3));
                peg_0 = ggml_add(ctx0, peg_0, model.mm_model_peg_0_b);
                mlp_2 = ggml_cont(ctx0, ggml_permute(ctx0, mlp_2, 1, 2, 0, 3));
                peg_0 = ggml_add(ctx0, peg_0, mlp_2);
                peg_0 = ggml_reshape_3d(ctx0, peg_0, peg_0->ne[0], peg_0->ne[1] * peg_0->ne[2], peg_0->ne[3]);
                embeddings = peg_0;
            }
            else {
                GGML_ABORT("fatal error");
            }
        }

        // glm projector
        else if (ctx->proj_type() == PROJECTOR_TYPE_GLM_EDGE) {
            size_t gridsz = (size_t)sqrt(embeddings->ne[1]);
            embeddings = ggml_permute(ctx0,embeddings,1,0,2,3);
            embeddings = ggml_cont_3d(ctx0, embeddings, gridsz, gridsz, embeddings->ne[1]);
            embeddings = ggml_conv_2d(ctx0, model.mm_model_adapter_conv_w, embeddings, 2, 2, 0, 0, 1, 1);
            embeddings = ggml_reshape_3d(ctx0, embeddings,embeddings->ne[0]*embeddings->ne[1] , embeddings->ne[2], batch_size);
            embeddings = ggml_cont(ctx0, ggml_permute(ctx0,embeddings, 1, 0, 2, 3));
            embeddings = ggml_add(ctx0, embeddings, model.mm_model_adapter_conv_b);
            // GLU
            {
                embeddings = ggml_mul_mat(ctx0, model.mm_model_mlp_0_w, embeddings);
                embeddings = ggml_norm(ctx0, embeddings, eps);
                embeddings = ggml_add(ctx0, ggml_mul(ctx0, embeddings, model.mm_model_ln_q_w), model.mm_model_ln_q_b);
                embeddings = ggml_gelu_inplace(ctx0, embeddings);
                ggml_tensor * x = embeddings;
                embeddings = ggml_mul_mat(ctx0, model.mm_model_mlp_2_w, embeddings);
                x = ggml_mul_mat(ctx0, model.mm_model_mlp_1_w,x);
                embeddings = ggml_swiglu_split(ctx0, embeddings, x);
                embeddings = ggml_mul_mat(ctx0, model.mm_model_mlp_3_w, embeddings);
            }
            // arrangement of BOI/EOI token embeddings
            // note: these embeddings are not present in text model, hence we cannot process them as text tokens
            // see: https://huggingface.co/THUDM/glm-edge-v-2b/blob/main/siglip.py#L53
            {
                embeddings = ggml_concat(ctx0, model.mm_boi, embeddings, 1); // BOI
                embeddings = ggml_concat(ctx0, embeddings, model.mm_eoi, 1); // EOI
            }
        }

        else {
            GGML_ABORT("llava: unknown projector type");
        }

        // build the graph
        ggml_build_forward_expand(gf, embeddings);

        return gf;
    }
    // whisper encoder with custom projector
    ggml_cgraph * build_whisper_enc() {
        const int n_frames = img.nx;
        const int n_pos    = n_frames / 2;
        GGML_ASSERT(model.position_embeddings->ne[1] >= n_pos);

        ggml_tensor * inp = build_inp_raw(1);

        // conv1d block
        {
            // convolution + gelu
            ggml_tensor * cur = ggml_conv_1d_ph(ctx0, model.conv1d_1_w, inp, 1, 1);
            cur = ggml_add(ctx0, cur, model.conv1d_1_b);

            cur = ggml_gelu_erf(ctx0, cur);

            cur = ggml_conv_1d_ph(ctx0, model.conv1d_2_w, cur, 2, 1);
            cur = ggml_add(ctx0, cur, model.conv1d_2_b);

            cur = ggml_gelu_erf(ctx0, cur);
            // transpose
            inp = ggml_cont(ctx0, ggml_transpose(ctx0, cur));
            cb(inp, "after_conv1d", -1);
        }

        // sanity check (only check one layer, but it should be the same for all)
        GGML_ASSERT(model.layers[0].ln_1_w && model.layers[0].ln_1_b);
        GGML_ASSERT(model.layers[0].ln_2_w && model.layers[0].ln_2_b);
        GGML_ASSERT(model.layers[0].q_b);
        GGML_ASSERT(model.layers[0].v_b);
        GGML_ASSERT(!model.layers[0].k_b); // no bias for k
        GGML_ASSERT(model.post_ln_w && model.post_ln_b);

        ggml_tensor * pos_embd_selected = ggml_view_2d(
            ctx0, model.position_embeddings,
            model.position_embeddings->ne[0], n_pos,
            model.position_embeddings->nb[1], 0
        );
        ggml_tensor * cur = build_vit(
                                inp, n_pos,
                                NORM_TYPE_NORMAL,
                                hparams.ffn_op,
                                pos_embd_selected,
                                nullptr);

        cb(cur, "after_transformer", -1);

        if (model.audio_has_stack_frames()) {
            // StackAudioFrames
            // https://huggingface.co/fixie-ai/ultravox-v0_5-llama-3_2-1b/blob/main/ultravox_model.py
            int64_t stride = n_embd * hparams.proj_stack_factor;
            int64_t padded_len = GGML_PAD(ggml_nelements(cur), stride);
            int64_t pad = padded_len - ggml_nelements(cur);
            if (pad > 0) {
                cur = ggml_view_1d(ctx0, cur, ggml_nelements(cur), 0);
                cur = ggml_pad(ctx0, cur, pad, 0, 0, 0);
            }
            cur = ggml_view_2d(ctx0, cur, stride, padded_len / stride,
                                ggml_row_size(cur->type, stride), 0);
            cb(cur, "after_stacked", -1);
        }

        if (ctx->proj_type() == PROJECTOR_TYPE_ULTRAVOX) {
            // UltravoxProjector
            // pre-norm
            cur = ggml_rms_norm(ctx0, cur, 1e-6);
            cur = ggml_mul(ctx0, cur, model.mm_norm_pre_w);

            // ffn in
            cur = ggml_mul_mat(ctx0, model.mm_1_w, cur);

            // swiglu
            // see SwiGLU in ultravox_model.py, the second half passed through is silu, not the first half
            cur = ggml_swiglu_swapped(ctx0, cur);

            // mid-norm
            cur = ggml_rms_norm(ctx0, cur, 1e-6);
            cur = ggml_mul(ctx0, cur, model.mm_norm_mid_w);

            // ffn out
            cur = ggml_mul_mat(ctx0, model.mm_2_w, cur);

        } else if (ctx->proj_type() == PROJECTOR_TYPE_QWEN2A) {
            // projector
            cur = ggml_mul_mat(ctx0, model.mm_fc_w, cur);
            cur = ggml_add(ctx0, cur, model.mm_fc_b);

        } else if (ctx->proj_type() == PROJECTOR_TYPE_VOXTRAL) {
            // projector
            cur = ggml_mul_mat(ctx0, model.mm_1_w, cur);
            cur = ggml_gelu_erf(ctx0, cur);
            cur = ggml_mul_mat(ctx0, model.mm_2_w, cur);

        } else {
            GGML_ABORT("%s: unknown projector type", __func__);
        }

        cb(cur, "projected", -1);

        ggml_build_forward_expand(gf, cur);

        return gf;
    }

    // cogvlm vision encoder
    ggml_cgraph * build_cogvlm() {
        GGML_ASSERT(model.class_embedding != nullptr);
        GGML_ASSERT(model.position_embeddings != nullptr);

        const int n_pos = n_patches + 1; // +1 for [CLS]

        // build input and concatenate class embedding
        ggml_tensor * inp = build_inp();
        inp = ggml_concat(ctx0, inp, model.class_embedding, 1);

        inp = ggml_add(ctx0, inp, model.position_embeddings);
        cb(inp, "inp_pos", -1);

        ggml_tensor * inpL = inp;

        for (int il = 0; il < n_layer; il++) {
            auto & layer = model.layers[il];
            ggml_tensor * cur = inpL;

            cur = ggml_mul_mat(ctx0, layer.qkv_w, cur);

            cur = ggml_add(ctx0, cur, layer.qkv_b);

            ggml_tensor * Qcur = ggml_view_3d(ctx0, cur, d_head, n_head, n_pos, d_head*sizeof(float),
                cur->nb[1], 0);
            ggml_tensor * Kcur = ggml_view_3d(ctx0, cur, d_head, n_head, n_pos, d_head*sizeof(float),
                cur->nb[1], n_embd * sizeof(float));
            ggml_tensor * Vcur = ggml_view_3d(ctx0, cur, d_head, n_head, n_pos, d_head*sizeof(float),
                cur->nb[1], 2 * n_embd * sizeof(float));

            cb(Qcur, "Qcur", il);
            cb(Kcur, "Kcur", il);
            cb(Vcur, "Vcur", il);

            cur = build_attn(layer.o_w, layer.o_b,
                Qcur, Kcur, Vcur, nullptr, kq_scale, il);
            cb(cur, "attn_out", il);

            cur = build_norm(cur, layer.ln_1_w, layer.ln_1_b, NORM_TYPE_NORMAL, eps, il);
            cb(cur, "attn_post_norm", il);

            cur = ggml_add(ctx0, cur, inpL);
            inpL = cur;

            cur = build_ffn(cur,
                layer.ff_up_w, layer.ff_up_b,
                layer.ff_gate_w, layer.ff_gate_b,
                layer.ff_down_w, layer.ff_down_b,
                hparams.ffn_op, il);

            cb(cur, "ffn_out", il);

            cur = build_norm(cur, layer.ln_2_w, layer.ln_2_b, NORM_TYPE_NORMAL, eps, il);
            cb(cur, "ffn_post_norm", il);

            cur = ggml_add(ctx0, cur, inpL);
            cb(cur, "layer_out", il);
            inpL = cur;

        }

        // remove CLS token (like build_llama4 does)
        ggml_tensor * cur = ggml_view_2d(ctx0, inpL,
            n_embd, n_patches,
            ggml_row_size(inpL->type, n_embd), 0);

        // Multiply with mm_model_proj
        cur = ggml_mul_mat(ctx0, model.mm_model_proj, cur);

        // Apply layernorm, weight, bias
        cur = build_norm(cur, model.mm_post_fc_norm_w, model.mm_post_fc_norm_b, NORM_TYPE_NORMAL, 1e-5, -1);

        // Apply GELU
        cur = ggml_gelu_inplace(ctx0, cur);

        // Branch 1: multiply with mm_h_to_4h_w
        ggml_tensor * h_to_4h = ggml_mul_mat(ctx0, model.mm_h_to_4h_w, cur);

        // Branch 2: multiply with mm_gate_w
        ggml_tensor * gate = ggml_mul_mat(ctx0, model.mm_gate_w, cur);

        // Apply silu
        gate = ggml_swiglu_split(ctx0, gate, h_to_4h);

        // Apply mm_4h_to_h_w
        cur = ggml_mul_mat(ctx0, model.mm_4h_to_h_w, gate);

        // Concatenate with boi and eoi
        cur = ggml_concat(ctx0, model.mm_boi, cur, 1);
        cur = ggml_concat(ctx0, cur, model.mm_eoi, 1);

        // build the graph
        ggml_build_forward_expand(gf, cur);

        return gf;
    }

private:
    //
    // utility functions
    //

    void cb(ggml_tensor * cur0, const char * name, int il) const {
        if (ctx->debug_graph) {
            ggml_tensor * cur = ggml_cpy(ctx0, cur0, ggml_dup_tensor(ctx0, cur0));
            std::string cur_name = il >= 0 ? std::string(name) + "_" + std::to_string(il) : name;
            ggml_set_name(cur, cur_name.c_str());
            ggml_set_output(cur);
            ggml_build_forward_expand(gf, cur);
            ctx->debug_print_tensors.push_back(cur);
        }
    }

    // siglip2 naflex
    ggml_tensor * resize_position_embeddings() {
        ggml_tensor * pos_embd = model.position_embeddings;
        const int height       = img.ny / patch_size;
        const int width        = img.nx / patch_size;
        const uint32_t mode    = GGML_SCALE_MODE_BILINEAR;
        const int n_per_side   = (int)std::sqrt(pos_embd->ne[1]);

        GGML_ASSERT(pos_embd);

        if (height == n_per_side && width == n_per_side) {
            return pos_embd;
        }

        pos_embd = ggml_reshape_3d(ctx0, pos_embd, n_embd, n_per_side, n_per_side);  // -> (n_embd, n_per_side, n_per_side)
        pos_embd = ggml_permute(ctx0, pos_embd, 2, 0, 1, 3);                         // -> (n_per_side, n_per_side, n_embd)
        pos_embd = ggml_interpolate(ctx0, pos_embd, width, height, n_embd, 1, mode); // -> (width, height, n_embd)
        pos_embd = ggml_permute(ctx0, pos_embd, 1, 2, 0, 3);                         // -> (n_embd, width, height)
        pos_embd = ggml_cont_2d(ctx0, pos_embd, n_embd, width * height);             // -> (n_embd, width * height)

        return pos_embd;
    }

    // build vision transformer (ViT) cgraph
    // this function should cover most of the models
    // if your model has specific features, you should probably duplicate this function
    ggml_tensor * build_vit(
                ggml_tensor * inp,
                int64_t n_pos,
                norm_type norm_t,
                ffn_op_type ffn_t,
                ggml_tensor * learned_pos_embd,
                std::function<ggml_tensor *(ggml_tensor *, const clip_layer &)> add_pos
            ) {
        if (learned_pos_embd) {
            inp = ggml_add(ctx0, inp, learned_pos_embd);
            cb(inp, "pos_embed", -1);
        }

        ggml_tensor * inpL = inp;

        // pre-layernorm
        if (model.pre_ln_w) {
            inpL = build_norm(inpL, model.pre_ln_w, model.pre_ln_b, norm_t, eps, -1);
            cb(inpL, "pre_ln", -1);
        }

        // loop over layers
        for (int il = 0; il < n_layer; il++) {
            auto & layer = model.layers[il];
            ggml_tensor * cur = inpL; // inpL = residual, cur = hidden_states

            // layernorm1
            cur = build_norm(cur, layer.ln_1_w, layer.ln_1_b, norm_t, eps, il);
            cb(cur, "layer_inp_normed", il);

            // self-attention
            {
                ggml_tensor * Qcur = ggml_mul_mat(ctx0, layer.q_w, cur);
                if (layer.q_b) {
                    Qcur = ggml_add(ctx0, Qcur, layer.q_b);
                }

                ggml_tensor * Kcur = ggml_mul_mat(ctx0, layer.k_w, cur);
                if (layer.k_b) {
                    Kcur = ggml_add(ctx0, Kcur, layer.k_b);
                }

                ggml_tensor * Vcur = ggml_mul_mat(ctx0, layer.v_w, cur);
                if (layer.v_b) {
                    Vcur = ggml_add(ctx0, Vcur, layer.v_b);
                }

                if (layer.q_norm) {
                    Qcur = build_norm(Qcur, layer.q_norm, NULL, norm_t, eps, il);
                    cb(Qcur, "Qcur_norm", il);
                }

                if (layer.k_norm) {
                    Kcur = build_norm(Kcur, layer.k_norm, NULL, norm_t, eps, il);
                    cb(Kcur, "Kcur_norm", il);
                }

                Qcur = ggml_reshape_3d(ctx0, Qcur, d_head, n_head, n_pos);
                Kcur = ggml_reshape_3d(ctx0, Kcur, d_head, n_head, n_pos);
                Vcur = ggml_reshape_3d(ctx0, Vcur, d_head, n_head, n_pos);

                cb(Qcur, "Qcur", il);
                cb(Kcur, "Kcur", il);
                cb(Vcur, "Vcur", il);

                if (add_pos) {
                    Qcur = add_pos(Qcur, layer);
                    Kcur = add_pos(Kcur, layer);
                    cb(Qcur, "Qcur_pos", il);
                    cb(Kcur, "Kcur_pos", il);
                }

                cur = build_attn(layer.o_w, layer.o_b,
                    Qcur, Kcur, Vcur, nullptr, kq_scale, il);
                cb(cur, "attn_out", il);
            }

            if (layer.ls_1_w) {
                cur = ggml_mul(ctx0, cur, layer.ls_1_w);
                cb(cur, "attn_out_scaled", il);
            }

            // re-add the layer input, e.g., residual
            cur = ggml_add(ctx0, cur, inpL);

            inpL = cur; // inpL = residual, cur = hidden_states

            cb(cur, "ffn_inp", il);

            // layernorm2
            cur = build_norm(cur, layer.ln_2_w, layer.ln_2_b, norm_t, eps, il);
            cb(cur, "ffn_inp_normed", il);

            // ffn
            cur = build_ffn(cur,
                layer.ff_up_w, layer.ff_up_b,
                layer.ff_gate_w, layer.ff_gate_b,
                layer.ff_down_w, layer.ff_down_b,
                ffn_t, il);

            cb(cur, "ffn_out", il);

            if (layer.ls_2_w) {
                cur = ggml_mul(ctx0, cur, layer.ls_2_w);
                cb(cur, "ffn_out_scaled", il);
            }

            // residual 2
            cur = ggml_add(ctx0, inpL, cur);
            cb(cur, "layer_out", il);

            inpL = cur;
        }

        if (ctx->model.audio_has_avgpool()) {
            ggml_tensor * cur = inpL;
            cur = ggml_transpose(ctx0, cur);
            cur = ggml_cont(ctx0, cur);
            cur = ggml_pool_1d(ctx0, cur, GGML_OP_POOL_AVG, 2, 2, 0);
            cur = ggml_transpose(ctx0, cur);
            cur = ggml_cont(ctx0, cur);
            inpL = cur;
        }

        // post-layernorm
        if (model.post_ln_w) {
            inpL = build_norm(inpL, model.post_ln_w, model.post_ln_b, norm_t, eps, -1);
        }
        return inpL;
    }

    // build the input after conv2d (inp_raw --> patches)
    // returns tensor with shape [n_embd, n_patches]
    ggml_tensor * build_inp() {
        ggml_tensor * inp_raw = build_inp_raw();
        ggml_tensor * inp = ggml_conv_2d(ctx0, model.patch_embeddings_0, inp_raw, patch_size, patch_size, 0, 0, 1, 1);
        inp = ggml_reshape_2d(ctx0, inp, n_patches, n_embd);
        inp = ggml_cont(ctx0, ggml_transpose(ctx0, inp));
        if (model.patch_bias) {
            inp = ggml_add(ctx0, inp, model.patch_bias);
            cb(inp, "patch_bias", -1);
        }
        return inp;
    }

    ggml_tensor * build_inp_raw(int channels = 3) {
        ggml_tensor * inp_raw = ggml_new_tensor_3d(ctx0, GGML_TYPE_F32, img.nx, img.ny, channels);
        ggml_set_name(inp_raw, "inp_raw");
        ggml_set_input(inp_raw);
        return inp_raw;
    }

    ggml_tensor * build_norm(
            ggml_tensor * cur,
            ggml_tensor * mw,
            ggml_tensor * mb,
            norm_type type,
            float norm_eps,
            int il) const {

        cur = type == NORM_TYPE_RMS
            ? ggml_rms_norm(ctx0, cur, norm_eps)
            : ggml_norm(ctx0, cur, norm_eps);

        if (mw || mb) {
            cb(cur, "norm", il);
        }

        if (mw) {
            cur = ggml_mul(ctx0, cur, mw);
            if (mb) {
                cb(cur, "norm_w", il);
            }
        }

        if (mb) {
            cur = ggml_add(ctx0, cur, mb);
        }

        return cur;
    }

    ggml_tensor * build_ffn(
            ggml_tensor * cur,
            ggml_tensor * up,
            ggml_tensor * up_b,
            ggml_tensor * gate,
            ggml_tensor * gate_b,
            ggml_tensor * down,
            ggml_tensor * down_b,
            ffn_op_type type_op,
            int il) const {

        ggml_tensor * tmp = up ? ggml_mul_mat(ctx0, up, cur) : cur;
        cb(tmp, "ffn_up", il);

        if (up_b) {
            tmp = ggml_add(ctx0, tmp, up_b);
            cb(tmp, "ffn_up_b", il);
        }

        if (gate) {
            cur = ggml_mul_mat(ctx0, gate, cur);
            cb(cur, "ffn_gate", il);

            if (gate_b) {
                cur = ggml_add(ctx0, cur, gate_b);
                cb(cur, "ffn_gate_b", il);
            }
        } else {
            cur = tmp;
        }

        // we only support parallel ffn for now
        switch (type_op) {
            case FFN_SILU:
                if (gate) {
                    cur = ggml_swiglu_split(ctx0, cur, tmp);
                    cb(cur, "ffn_swiglu", il);
                } else {
                    cur = ggml_silu(ctx0, cur);
                    cb(cur, "ffn_silu", il);
                } break;
            case FFN_GELU:
                if (gate) {
                    cur = ggml_geglu_split(ctx0, cur, tmp);
                    cb(cur, "ffn_geglu", il);
                } else {
                    cur = ggml_gelu(ctx0, cur);
                    cb(cur, "ffn_gelu", il);
                } break;
            case FFN_GELU_ERF:
                if (gate) {
                    cur = ggml_geglu_erf_split(ctx0, cur, tmp);
                    cb(cur, "ffn_geglu_erf", il);
                } else {
                    cur = ggml_gelu_erf(ctx0, cur);
                    cb(cur, "ffn_gelu_erf", il);
                } break;
            case FFN_GELU_QUICK:
                if (gate) {
                    cur = ggml_geglu_quick_split(ctx0, cur, tmp);
                    cb(cur, "ffn_geglu_quick", il);
                } else {
                    cur = ggml_gelu_quick(ctx0, cur);
                    cb(cur, "ffn_gelu_quick", il);
                } break;
        }

        if (down) {
            cur = ggml_mul_mat(ctx0, down, cur);
        }

        if (down_b) {
            cb(cur, "ffn_down", il);
        }

        if (down_b) {
            cur = ggml_add(ctx0, cur, down_b);
        }

        return cur;
    }

    ggml_tensor * build_attn(
            ggml_tensor * wo,
            ggml_tensor * wo_b,
            ggml_tensor * q_cur,
            ggml_tensor * k_cur,
            ggml_tensor * v_cur,
            ggml_tensor * kq_mask,
            float kq_scale,
            int il) const {
        // these nodes are added to the graph together so that they are not reordered
        // by doing so, the number of splits in the graph is reduced
        ggml_build_forward_expand(gf, q_cur);
        ggml_build_forward_expand(gf, k_cur);
        ggml_build_forward_expand(gf, v_cur);

        ggml_tensor * q = ggml_permute(ctx0, q_cur, 0, 2, 1, 3);
        //cb(q, "q", il);

        ggml_tensor * k = ggml_permute(ctx0, k_cur, 0, 2, 1, 3);
        //cb(k, "k", il);

        ggml_tensor * cur;

        if (ctx->flash_attn_type == CLIP_FLASH_ATTN_TYPE_ENABLED) {
            ggml_tensor * v = ggml_permute(ctx0, v_cur, 0, 2, 1, 3);

            k = ggml_cast(ctx0, k, GGML_TYPE_F16);
            v = ggml_cast(ctx0, v, GGML_TYPE_F16);

            cur = ggml_flash_attn_ext(ctx0, q, k, v, kq_mask, kq_scale, 0.0f, 0.0f);
            ggml_flash_attn_ext_set_prec(cur, GGML_PREC_F32);

            cur = ggml_reshape_2d(ctx0, cur, cur->ne[0]*cur->ne[1], cur->ne[2]*cur->ne[3]);

        } else {
            ggml_tensor * v = ggml_permute(ctx0, v_cur, 1, 2, 0, 3);
            v = ggml_cont(ctx0, v);

            const auto n_tokens = q->ne[1];
            const auto n_head   = q->ne[2];

            ggml_tensor * kq = ggml_mul_mat(ctx0, k, q);
            // F32 may not needed for vision encoders?
            // ggml_mul_mat_set_prec(kq, GGML_PREC_F32);

            kq = ggml_soft_max_ext(ctx0, kq, kq_mask, kq_scale, 0.0f);

            ggml_tensor * kqv = ggml_mul_mat(ctx0, v, kq);
            cur = ggml_permute(ctx0, kqv, 0, 2, 1, 3);
            cur = ggml_cont_2d(ctx0, cur, cur->ne[0]*n_head, n_tokens);
        }

        cb(cur, "kqv_out", il);

        if (wo) {
            cur = ggml_mul_mat(ctx0, wo, cur);
        }

        if (wo_b) {
            cur = ggml_add(ctx0, cur, wo_b);
        }

        return cur;
    }

    // implementation of the 2D RoPE without adding a new op in ggml
    // this is not efficient (use double the memory), but works on all backends
    // TODO: there was a more efficient which relies on ggml_view and ggml_rope_ext_inplace, but the rope inplace does not work well with non-contiguous tensors ; we should fix that and revert back to the original implementation in https://github.com/ggml-org/llama.cpp/pull/13065
    static ggml_tensor * build_rope_2d(
        ggml_context * ctx0,
        ggml_tensor * cur,
        ggml_tensor * pos_a, // first half
        ggml_tensor * pos_b, // second half
        const float freq_base,
        const bool interleave_freq
    ) {
        const int64_t n_dim  = cur->ne[0];
        const int64_t n_head = cur->ne[1];
        const int64_t n_pos  = cur->ne[2];

        // for example, if we have cur tensor of shape (n_dim=8, n_head, n_pos)
        // we will have a list of 4 inv_freq: 1e-0, 1e-1, 1e-2, 1e-3
        // first half of cur will use 1e-0, 1e-2 (even)
        // second half of cur will use 1e-1, 1e-3 (odd)
        // the trick here is to rotate just half of n_dim, so inv_freq will automatically be even
        //  ^ don't ask me why, it's math! -2(2i) / n_dim == -2i / (n_dim/2)
        // then for the second half, we use freq_scale to shift the inv_freq
        //  ^ why? replace (2i) with (2i+1) in the above equation
        const float freq_scale_odd = interleave_freq
                                    ? std::pow(freq_base, (float)-2/n_dim)
                                    : 1.0;

        // first half
        ggml_tensor * first;
        {
            first = ggml_view_3d(ctx0, cur,
                n_dim/2, n_head, n_pos,
                ggml_row_size(cur->type, n_dim),
                ggml_row_size(cur->type, n_dim*n_head),
                0);
            first = ggml_rope_ext(
                ctx0,
                first,
                pos_a,      // positions
                nullptr,    // freq factors
                n_dim/2,    // n_dims
                0, 0, freq_base,
                1.0f, 0.0f, 1.0f, 0.0f, 0.0f
            );
        }

        // second half
        ggml_tensor * second;
        {
            second = ggml_view_3d(ctx0, cur,
                n_dim/2, n_head, n_pos,
                ggml_row_size(cur->type, n_dim),
                ggml_row_size(cur->type, n_dim*n_head),
                n_dim/2 * ggml_element_size(cur));
            second = ggml_rope_ext(
                ctx0,
                second,
                pos_b,      // positions
                nullptr,    // freq factors
                n_dim/2,    // n_dims
                0, 0, freq_base,
                freq_scale_odd,
                0.0f, 1.0f, 0.0f, 0.0f
            );
        }

        cur = ggml_concat(ctx0, first, second, 0);
        return cur;
    }

    // aka pixel_shuffle / pixel_unshuffle / patch_merger (Kimi-VL)
    // support dynamic resolution
    ggml_tensor * build_patch_merge_permute(ggml_tensor * cur, int scale_factor) {
        GGML_ASSERT(scale_factor > 1);

        const int n_embd = cur->ne[0];
        int width  = img.nx / patch_size;
        int height = img.ny / patch_size;

        // pad width and height to factor
        const int64_t pad_width  = CLIP_ALIGN(width,  scale_factor) - width;
        const int64_t pad_height = CLIP_ALIGN(height, scale_factor) - height;
        cur = ggml_reshape_3d(ctx0, cur, n_embd, width, height);
        if (pad_width || pad_height) {
            cur     = ggml_pad(ctx0, cur, 0, pad_width, pad_height, 0);
            width  += pad_width;
            height += pad_height;
        }

        // unshuffle h
        cur = ggml_reshape_3d(ctx0, cur, n_embd * scale_factor, width / scale_factor, height);
        cur = ggml_permute(ctx0, cur, 0, 2, 1, 3);

        // unshuffle w
        cur = ggml_cont_3d(ctx0, cur, n_embd * scale_factor * scale_factor, height / scale_factor, width / scale_factor);
        cur = ggml_permute(ctx0, cur, 0, 2, 1, 3);

        cur = ggml_cont_2d(ctx0, cur, cur->ne[0], cur->ne[1] * cur->ne[2]);
        cb(cur, "pixel_shuffle", -1);

        return cur;
    }

};

static ggml_cgraph * clip_image_build_graph(clip_ctx * ctx, const clip_image_f32_batch & imgs) {
    GGML_ASSERT(imgs.entries.size() == 1 && "n_batch > 1 is not supported");
    clip_graph graph(ctx, *imgs.entries[0]);

    ggml_cgraph * res;

    switch (ctx->proj_type()) {
        case PROJECTOR_TYPE_GEMMA3:
        case PROJECTOR_TYPE_IDEFICS3:
        case PROJECTOR_TYPE_LFM2:
            {
                res = graph.build_siglip();
            } break;
        case PROJECTOR_TYPE_PIXTRAL:
        case PROJECTOR_TYPE_LIGHTONOCR:
            {
                res = graph.build_pixtral();
            } break;
        case PROJECTOR_TYPE_QWEN2VL:
        case PROJECTOR_TYPE_QWEN25VL:
            {
                res = graph.build_qwen2vl();
            } break;
        case PROJECTOR_TYPE_QWEN3VL:
            {
                res = graph.build_qwen3vl();
            } break;
        case PROJECTOR_TYPE_MINICPMV:
            {
                res = graph.build_minicpmv();
            } break;
        case PROJECTOR_TYPE_INTERNVL:
            {
                res = graph.build_internvl();
            } break;
        case PROJECTOR_TYPE_LLAMA4:
            {
                res = graph.build_llama4();
            } break;
        case PROJECTOR_TYPE_ULTRAVOX:
        case PROJECTOR_TYPE_VOXTRAL:
        case PROJECTOR_TYPE_QWEN2A:
            {
                res = graph.build_whisper_enc();
            } break;
        case PROJECTOR_TYPE_KIMIVL:
            {
                res = graph.build_kimivl();
            } break;
        case PROJECTOR_TYPE_JANUS_PRO:
            {
                res = graph.build_siglip();
            } break;
        case PROJECTOR_TYPE_COGVLM:
            {
                res = graph.build_cogvlm();
            } break;
        default:
            {
                res = graph.build_llava();
            } break;
    }
    return res;
}

struct clip_model_loader {
    ggml_context_ptr ctx_meta;
    gguf_context_ptr ctx_gguf;

    std::string fname;

    size_t model_size = 0; // in bytes

    bool has_vision = false;
    bool has_audio  = false;

    // TODO @ngxson : we should not pass clip_ctx here, it should be clip_model
    clip_model_loader(const char * fname) : fname(fname) {
        struct ggml_context * meta = nullptr;

        struct gguf_init_params params = {
            /*.no_alloc = */ true,
            /*.ctx      = */ &meta,
        };

        ctx_gguf = gguf_context_ptr(gguf_init_from_file(fname, params));
        if (!ctx_gguf.get()) {
            throw std::runtime_error(string_format("%s: failed to load CLIP model from %s. Does this file exist?\n", __func__, fname));
        }

        ctx_meta.reset(meta);

        const int n_tensors = gguf_get_n_tensors(ctx_gguf.get());

        // print gguf info
        {
            std::string name;
            get_string(KEY_NAME, name, false);
            std::string description;
            get_string(KEY_DESCRIPTION, description, false);
            LOG_INF("%s: model name:   %s\n",  __func__, name.c_str());
            LOG_INF("%s: description:  %s\n",  __func__, description.c_str());
            LOG_INF("%s: GGUF version: %d\n",  __func__, gguf_get_version(ctx_gguf.get()));
            LOG_INF("%s: alignment:    %zu\n", __func__, gguf_get_alignment(ctx_gguf.get()));
            LOG_INF("%s: n_tensors:    %d\n",  __func__, n_tensors);
            LOG_INF("%s: n_kv:         %d\n",  __func__, (int)gguf_get_n_kv(ctx_gguf.get()));
            LOG_INF("\n");
        }

        // modalities
        {
            get_bool(KEY_HAS_VISION_ENC, has_vision, false);
            get_bool(KEY_HAS_AUDIO_ENC,  has_audio,  false);

            if (has_vision) {
                LOG_INF("%s: has vision encoder\n", __func__);
            }
            if (has_audio) {
                LOG_INF("%s: has audio encoder\n", __func__);
            }
        }

        // tensors
        {
            for (int i = 0; i < n_tensors; ++i) {
                const char * name = gguf_get_tensor_name(ctx_gguf.get(), i);
                const size_t offset = gguf_get_tensor_offset(ctx_gguf.get(), i);
                enum ggml_type type = gguf_get_tensor_type(ctx_gguf.get(), i);
                ggml_tensor * cur = ggml_get_tensor(meta, name);
                size_t tensor_size = ggml_nbytes(cur);
                model_size += tensor_size;
                LOG_DBG("%s: tensor[%d]: n_dims = %d, name = %s, tensor_size=%zu, offset=%zu, shape:[%" PRIu64 ", %" PRIu64 ", %" PRIu64 ", %" PRIu64 "], type = %s\n",
                    __func__, i, ggml_n_dims(cur), cur->name, tensor_size, offset, cur->ne[0], cur->ne[1], cur->ne[2], cur->ne[3], ggml_type_name(type));
            }
        }
    }

    void load_hparams(clip_model & model, clip_modality modality) {
        auto & hparams = model.hparams;
        std::string log_ffn_op; // for logging

        // sanity check
        if (modality == CLIP_MODALITY_VISION) {
            GGML_ASSERT(has_vision);
        } else if (modality == CLIP_MODALITY_AUDIO) {
            GGML_ASSERT(has_audio);
        }
        model.modality = modality;


        // projector type
        std::string proj_type;
        {
            // default key
            get_string(KEY_PROJ_TYPE, proj_type, false);

            // for models with mixed modalities
            if (proj_type.empty()) {
                if (modality == CLIP_MODALITY_VISION) {
                    get_string(KEY_VISION_PROJ_TYPE, proj_type, false);
                } else if (modality == CLIP_MODALITY_AUDIO) {
                    get_string(KEY_AUDIO_PROJ_TYPE, proj_type, false);
                } else {
                    GGML_ABORT("unknown modality");
                }
            }

            model.proj_type = clip_projector_type_from_string(proj_type);

            if (model.proj_type == PROJECTOR_TYPE_UNKNOWN) {
                throw std::runtime_error(string_format("%s: unknown projector type: %s\n", __func__, proj_type.c_str()));
            }

            // correct arch for multimodal models (legacy method)
            if (model.proj_type == PROJECTOR_TYPE_QWEN25O) {
                model.proj_type = modality == CLIP_MODALITY_VISION
                                    ? PROJECTOR_TYPE_QWEN25VL
                                    : PROJECTOR_TYPE_QWEN2A;
            }
        }

        const bool is_vision = model.modality == CLIP_MODALITY_VISION;
        const bool is_audio  = model.modality == CLIP_MODALITY_AUDIO;

        // other hparams
        {
            const char * prefix = is_vision ? "vision" : "audio";
            get_u32(string_format(KEY_N_EMBD,         prefix), hparams.n_embd);
            get_u32(string_format(KEY_N_HEAD,         prefix), hparams.n_head);
            get_u32(string_format(KEY_N_FF,           prefix), hparams.n_ff);
            get_u32(string_format(KEY_N_BLOCK,        prefix), hparams.n_layer);
            get_u32(string_format(KEY_PROJ_DIM,       prefix), hparams.projection_dim);
            get_f32(string_format(KEY_LAYER_NORM_EPS, prefix), hparams.eps);

            if (is_vision) {
                get_u32(KEY_IMAGE_SIZE, hparams.image_size);
                get_u32(KEY_PATCH_SIZE, hparams.patch_size);
                get_u32(KEY_IMAGE_CROP_RESOLUTION, hparams.image_crop_resolution, false);
                get_i32(KEY_MINICPMV_VERSION, hparams.minicpmv_version, false); // legacy
                get_u32(KEY_MINICPMV_QUERY_NUM, hparams.minicpmv_query_num, false);
                if (hparams.minicpmv_query_num == 0) {
                    // Fallback to hardcoded values for legacy models
                    if (hparams.minicpmv_version == 3) {
                        hparams.minicpmv_query_num = 64;
                    } else if (hparams.minicpmv_version == 4) {
                        hparams.minicpmv_query_num = 64;
                    } else if (hparams.minicpmv_version == 5) {
                        hparams.minicpmv_query_num = 64;
                    } else if (hparams.minicpmv_version == 6) {
                        hparams.minicpmv_query_num = 64;
                    } else {
                        hparams.minicpmv_query_num = 96;
                    }
                }
            } else if (is_audio) {
                get_u32(KEY_A_NUM_MEL_BINS, hparams.n_mel_bins);

            } else {
                GGML_ASSERT(false && "unknown modality");
            }

            // for pinpoints, we need to convert it into a list of resolution candidates
            {
                std::vector<int> pinpoints;
                get_arr_int(KEY_IMAGE_GRID_PINPOINTS, pinpoints, false);
                if (!pinpoints.empty()) {
                    for (size_t i = 0; i < pinpoints.size(); i += 2) {
                        hparams.image_res_candidates.push_back({
                            pinpoints[i],
                            pinpoints[i+1],
                        });
                    }
                }
            }

            // default warmup value
            hparams.warmup_image_size = hparams.image_size;

            hparams.has_llava_projector = model.proj_type == PROJECTOR_TYPE_MLP
                                       || model.proj_type == PROJECTOR_TYPE_MLP_NORM
                                       || model.proj_type == PROJECTOR_TYPE_LDP
                                       || model.proj_type == PROJECTOR_TYPE_LDPV2;

            {
                bool use_gelu = false;
                bool use_silu = false;
                get_bool(KEY_USE_GELU, use_gelu, false);
                get_bool(KEY_USE_SILU, use_silu, false);
                if (use_gelu && use_silu) {
                    throw std::runtime_error(string_format("%s: both use_gelu and use_silu are set to true\n", __func__));
                }
                if (use_gelu) {
                    hparams.ffn_op = FFN_GELU;
                    log_ffn_op = "gelu";
                } else if (use_silu) {
                    hparams.ffn_op = FFN_SILU;
                    log_ffn_op = "silu";
                } else {
                    hparams.ffn_op = FFN_GELU_QUICK;
                    log_ffn_op = "gelu_quick";
                }
            }

            {
                std::string mm_patch_merge_type;
                get_string(KEY_MM_PATCH_MERGE_TYPE, mm_patch_merge_type, false);
                if (mm_patch_merge_type == "spatial_unpad") {
                    hparams.mm_patch_merge_type = PATCH_MERGE_SPATIAL_UNPAD;
                }
            }

            if (is_vision) {
                int idx_mean = gguf_find_key(ctx_gguf.get(), KEY_IMAGE_MEAN);
                int idx_std  = gguf_find_key(ctx_gguf.get(), KEY_IMAGE_STD);
                GGML_ASSERT(idx_mean >= 0 && "image_mean not found");
                GGML_ASSERT(idx_std >= 0  && "image_std not found");
                const float * mean_data = (const float *) gguf_get_arr_data(ctx_gguf.get(), idx_mean);
                const float * std_data  = (const float *) gguf_get_arr_data(ctx_gguf.get(), idx_std);
                for (int i = 0; i < 3; ++i) {
                    hparams.image_mean[i] = mean_data[i];
                    hparams.image_std[i]  = std_data[i];
                }
            }

            // Load the vision feature layer indices if they are explicitly provided;
            // if multiple vision feature layers are present, the values will be concatenated
            // to form the final visual features.
            // NOTE: gguf conversions should standardize the values of the vision feature layer to
            // be non-negative, since we use -1 to mark values as unset here.
            std::vector<int> vision_feature_layer;
            get_arr_int(KEY_FEATURE_LAYER, vision_feature_layer, false);
            // convert std::vector to std::unordered_set
            for (auto & layer : vision_feature_layer) {
                hparams.vision_feature_layer.insert(layer);
            }

            // model-specific params
            switch (model.proj_type) {
                case PROJECTOR_TYPE_MINICPMV:
                    {
                        if (hparams.minicpmv_version == 0) {
                            hparams.minicpmv_version = 2; // default to 2 if not set
                        }
                    } break;
                case PROJECTOR_TYPE_INTERNVL:
                    {
                        get_u32(KEY_PROJ_SCALE_FACTOR, hparams.n_merge, false);
                    } break;
                case PROJECTOR_TYPE_IDEFICS3:
                    {
                        get_u32(KEY_PROJ_SCALE_FACTOR, hparams.n_merge, false);
                        get_u32(KEY_PREPROC_IMAGE_SIZE, hparams.image_longest_edge, false);
                    } break;
                case PROJECTOR_TYPE_LFM2:
                    {
                        get_u32(KEY_PROJ_SCALE_FACTOR, hparams.n_merge, false);
                        // ref: https://huggingface.co/LiquidAI/LFM2-VL-3B/blob/main/preprocessor_config.json
                        hparams.set_limit_image_tokens(64, 256);
                    } break;
                case PROJECTOR_TYPE_PIXTRAL:
                case PROJECTOR_TYPE_LIGHTONOCR:
                    {
                        // ref: https://huggingface.co/mistral-community/pixtral-12b/blob/main/preprocessor_config.json
                        // TODO: verify the image_min_tokens
                        hparams.n_merge = 1; // the original pixtral does not use patch merging
                        hparams.rope_theta = 10000.0f;
                        get_u32(KEY_SPATIAL_MERGE_SIZE, hparams.n_merge, false);
                        hparams.set_limit_image_tokens(8, 1024);
                        hparams.set_warmup_n_tokens(256); // avoid OOM on warmup
                    } break;
                case PROJECTOR_TYPE_KIMIVL:
                    {
                        hparams.rope_theta = 10000.0f;
                        get_u32(KEY_PROJ_SCALE_FACTOR, hparams.n_merge, false);
                        // TODO: check kimivl preprocessor for exact values
                        hparams.set_limit_image_tokens(8, 1024);
                        hparams.set_warmup_n_tokens(256); // avoid OOM on warmup
                    } break;
                case PROJECTOR_TYPE_GEMMA3:
                    {
                        // default value (used by all model sizes in gemma 3 family)
                        // number of patches for each **side** is reduced by a factor of 4
                        hparams.n_merge = 4;
                        // test model (tinygemma3) has a different value, we optionally read it
                        get_u32(KEY_PROJ_SCALE_FACTOR, hparams.n_merge, false);
                    } break;
                case PROJECTOR_TYPE_QWEN2VL:
                case PROJECTOR_TYPE_QWEN25VL:
                case PROJECTOR_TYPE_QWEN3VL:
                    {
                        hparams.n_merge = 2; // default value for Qwen 2 and 2.5
                        get_u32(KEY_SPATIAL_MERGE_SIZE, hparams.n_merge, false);
                        get_u32(KEY_WIN_ATTN_PATTERN, hparams.n_wa_pattern, model.proj_type == PROJECTOR_TYPE_QWEN25VL); // only 2.5 requires it
                        // ref: https://huggingface.co/Qwen/Qwen2.5-VL-7B-Instruct/blob/main/preprocessor_config.json
                        hparams.set_limit_image_tokens(8, 4096);
                        hparams.set_warmup_n_tokens(46*46); // avoid OOM on warmup
                        const int warn_min_pixels = 1024 * hparams.n_merge * hparams.n_merge * hparams.patch_size * hparams.patch_size;
                        if (hparams.image_min_pixels < warn_min_pixels) {
                            LOG_WRN("%s: Qwen-VL models require at minimum 1024 image tokens to function correctly on grounding tasks\n", __func__);
                            LOG_WRN("%s: if you encounter problems with accuracy, try adding --image-min-tokens 1024\n", __func__);
                            LOG_WRN("%s: more info: https://github.com/ggml-org/llama.cpp/issues/16842\n\n", __func__);
                        }
                    } break;
                case PROJECTOR_TYPE_LLAMA4:
                    {
                        hparams.rope_theta = 10000.0f;
                        get_u32(KEY_PROJ_SCALE_FACTOR, hparams.n_merge, false);
                        set_llava_uhd_res_candidates(model, 3);
                    } break;
                case PROJECTOR_TYPE_ULTRAVOX:
                case PROJECTOR_TYPE_QWEN2A:
                case PROJECTOR_TYPE_VOXTRAL:
                    {
                        bool require_stack = model.proj_type == PROJECTOR_TYPE_ULTRAVOX ||
                                             model.proj_type == PROJECTOR_TYPE_VOXTRAL;
                        get_u32(KEY_A_PROJ_STACK_FACTOR, hparams.proj_stack_factor, require_stack);
                        if (hparams.n_mel_bins != 128) {
                            throw std::runtime_error(string_format("%s: only 128 mel bins are supported for ultravox\n", __func__));
                        }
                        hparams.ffn_op = FFN_GELU_ERF;
                        log_ffn_op = "gelu_erf"; // temporary solution for logging
                    } break;
                default:
                    break;
            }

            // sanity check
            {
                if (hparams.image_max_pixels < hparams.image_min_pixels) {
                    throw std::runtime_error(string_format("%s: image_max_pixels (%d) is less than image_min_pixels (%d)\n", __func__, hparams.image_max_pixels, hparams.image_min_pixels));
                }
            }

            LOG_INF("%s: projector:          %s\n", __func__, proj_type.c_str());
            LOG_INF("%s: n_embd:             %d\n", __func__, hparams.n_embd);
            LOG_INF("%s: n_head:             %d\n", __func__, hparams.n_head);
            LOG_INF("%s: n_ff:               %d\n", __func__, hparams.n_ff);
            LOG_INF("%s: n_layer:            %d\n", __func__, hparams.n_layer);
            LOG_INF("%s: ffn_op:             %s\n", __func__, log_ffn_op.c_str());
            LOG_INF("%s: projection_dim:     %d\n", __func__, hparams.projection_dim);
            if (is_vision) {
                LOG_INF("\n--- vision hparams ---\n");
                LOG_INF("%s: image_size:         %d\n", __func__, hparams.image_size);
                LOG_INF("%s: patch_size:         %d\n", __func__, hparams.patch_size);
                LOG_INF("%s: has_llava_proj:     %d\n", __func__, hparams.has_llava_projector);
                LOG_INF("%s: minicpmv_version:   %d\n", __func__, hparams.minicpmv_version);
                LOG_INF("%s: n_merge:            %d\n", __func__, hparams.n_merge);
                LOG_INF("%s: n_wa_pattern:       %d\n", __func__, hparams.n_wa_pattern);
                if (hparams.image_min_pixels > 0) {
                    LOG_INF("%s: image_min_pixels:   %d%s\n", __func__, hparams.image_min_pixels, hparams.custom_image_min_tokens > 0 ? " (custom value)" : "");
                }
                if (hparams.image_max_pixels > 0) {
                    LOG_INF("%s: image_max_pixels:   %d%s\n", __func__, hparams.image_max_pixels, hparams.custom_image_max_tokens > 0 ? " (custom value)" : "");
                }
            } else if (is_audio) {
                LOG_INF("\n--- audio hparams ---\n");
                LOG_INF("%s: n_mel_bins:         %d\n", __func__, hparams.n_mel_bins);
                LOG_INF("%s: proj_stack_factor:  %d\n", __func__, hparams.proj_stack_factor);
            }
            LOG_INF("\n");
            LOG_INF("%s: model size:         %.2f MiB\n", __func__, model_size / 1024.0 / 1024.0);
            LOG_INF("%s: metadata size:      %.2f MiB\n", __func__, ggml_get_mem_size(ctx_meta.get()) / 1024.0 / 1024.0);
        }
    }

    void load_tensors(clip_ctx & ctx_clip) {
        auto & model = ctx_clip.model;
        auto & hparams = model.hparams;
        std::map<std::string, size_t> tensor_offset;
        std::vector<ggml_tensor *> tensors_to_load;

        // TODO @ngxson : support both audio and video in the future
        const char * prefix = model.modality == CLIP_MODALITY_AUDIO ? "a" : "v";

        // get offsets
        for (int64_t i = 0; i < gguf_get_n_tensors(ctx_gguf.get()); ++i) {
            const char * name = gguf_get_tensor_name(ctx_gguf.get(), i);
            tensor_offset[name] = gguf_get_data_offset(ctx_gguf.get()) + gguf_get_tensor_offset(ctx_gguf.get(), i);
        }

        // create data context
        struct ggml_init_params params = {
            /*.mem_size =*/ static_cast<size_t>(gguf_get_n_tensors(ctx_gguf.get()) + 1) * ggml_tensor_overhead(),
            /*.mem_buffer =*/ NULL,
            /*.no_alloc =*/ true,
        };
        ctx_clip.ctx_data.reset(ggml_init(params));
        if (!ctx_clip.ctx_data) {
            throw std::runtime_error(string_format("%s: failed to init ggml context\n", __func__));
        }

        // helper function
        auto get_tensor = [&](const std::string & name, bool required = true) {
            ggml_tensor * cur = ggml_get_tensor(ctx_meta.get(), name.c_str());
            if (!cur && required) {
                throw std::runtime_error(string_format("%s: unable to find tensor %s\n", __func__, name.c_str()));
            }
            if (cur) {
                tensors_to_load.push_back(cur);
                // add tensors to context
                ggml_tensor * data_tensor = ggml_dup_tensor(ctx_clip.ctx_data.get(), cur);
                ggml_set_name(data_tensor, cur->name);
                cur = data_tensor;
            }
            return cur;
        };

        model.class_embedding = get_tensor(TN_CLASS_EMBD, false);

        model.pre_ln_w = get_tensor(string_format(TN_LN_PRE, prefix, "weight"), false);
        model.pre_ln_b = get_tensor(string_format(TN_LN_PRE, prefix, "bias"),   false);

        model.post_ln_w = get_tensor(string_format(TN_LN_POST, prefix, "weight"), false);
        model.post_ln_b = get_tensor(string_format(TN_LN_POST, prefix, "bias"),   false);

        model.patch_bias = get_tensor(TN_PATCH_BIAS, false);
        model.patch_embeddings_0 = get_tensor(TN_PATCH_EMBD,   false);
        model.patch_embeddings_1 = get_tensor(TN_PATCH_EMBD_1, false);

        model.position_embeddings = get_tensor(string_format(TN_POS_EMBD, prefix), false);

        // layers
        model.layers.resize(hparams.n_layer);
        for (int il = 0; il < hparams.n_layer; ++il) {
            auto & layer = model.layers[il];
            layer.k_w    = get_tensor(string_format(TN_ATTN_K,      prefix, il, "weight"), false);
            layer.q_w    = get_tensor(string_format(TN_ATTN_Q,      prefix, il, "weight"), false);
            layer.v_w    = get_tensor(string_format(TN_ATTN_V,      prefix, il, "weight"), false);
            layer.o_w    = get_tensor(string_format(TN_ATTN_OUTPUT, prefix, il, "weight"));
            layer.qkv_w  = get_tensor(string_format(TN_ATTN_QKV,    prefix, il, "weight"), false);
            layer.k_norm = get_tensor(string_format(TN_ATTN_K_NORM, prefix, il, "weight"), false);
            layer.q_norm = get_tensor(string_format(TN_ATTN_Q_NORM, prefix, il, "weight"), false);
            layer.ln_1_w = get_tensor(string_format(TN_LN_1,        prefix, il, "weight"), false);
            layer.ln_2_w = get_tensor(string_format(TN_LN_2,        prefix, il, "weight"), false);
            layer.ls_1_w = get_tensor(string_format(TN_LS_1,        prefix, il, "weight"), false); // no bias
            layer.ls_2_w = get_tensor(string_format(TN_LS_2,        prefix, il, "weight"), false); // no bias

            layer.k_b    = get_tensor(string_format(TN_ATTN_K,      prefix, il, "bias"), false);
            layer.q_b    = get_tensor(string_format(TN_ATTN_Q,      prefix, il, "bias"), false);
            layer.v_b    = get_tensor(string_format(TN_ATTN_V,      prefix, il, "bias"), false);
            layer.o_b    = get_tensor(string_format(TN_ATTN_OUTPUT, prefix, il, "bias"), false);
            layer.qkv_b  = get_tensor(string_format(TN_ATTN_QKV,    prefix, il, "bias"), false);
            layer.ln_1_b = get_tensor(string_format(TN_LN_1,        prefix, il, "bias"), false);
            layer.ln_2_b = get_tensor(string_format(TN_LN_2,        prefix, il, "bias"), false);

            // ffn
            layer.ff_up_w   = get_tensor(string_format(TN_FFN_UP,   prefix, il, "weight"));
            layer.ff_up_b   = get_tensor(string_format(TN_FFN_UP,   prefix, il, "bias"),   false);
            layer.ff_gate_w = get_tensor(string_format(TN_FFN_GATE, prefix, il, "weight"), false);
            layer.ff_gate_b = get_tensor(string_format(TN_FFN_GATE, prefix, il, "bias"),   false);
            layer.ff_down_w = get_tensor(string_format(TN_FFN_DOWN, prefix, il, "weight"));
            layer.ff_down_b = get_tensor(string_format(TN_FFN_DOWN, prefix, il, "bias"),   false);


            // qwen3vl deepstack layer
            layer.deepstack_norm_w = get_tensor(string_format(TN_DEEPSTACK_NORM, il, "weight"), false);
            layer.deepstack_norm_b = get_tensor(string_format(TN_DEEPSTACK_NORM, il, "bias"), false);
            layer.deepstack_fc1_w  = get_tensor(string_format(TN_DEEPSTACK_FC1,  il, "weight"), false);
            layer.deepstack_fc1_b  = get_tensor(string_format(TN_DEEPSTACK_FC1,  il, "bias"), false);
            layer.deepstack_fc2_w  = get_tensor(string_format(TN_DEEPSTACK_FC2,  il, "weight"), false);
            layer.deepstack_fc2_b  = get_tensor(string_format(TN_DEEPSTACK_FC2,  il, "bias"), false);
            if (layer.has_deepstack()) {
                model.n_deepstack_layers++;
            }

            // some models already exported with legacy (incorrect) naming which is quite messy, let's fix it here
            // note: Qwen model converted from the old surgery script has n_ff = 0, so we cannot use n_ff to check!
            bool is_ffn_swapped = (
                    // only old models need this fix
                    model.proj_type == PROJECTOR_TYPE_MLP
                    || model.proj_type == PROJECTOR_TYPE_MLP_NORM
                    || model.proj_type == PROJECTOR_TYPE_LDP
                    || model.proj_type == PROJECTOR_TYPE_LDPV2
                    || model.proj_type == PROJECTOR_TYPE_QWEN2VL
                    || model.proj_type == PROJECTOR_TYPE_QWEN25VL
                    || model.proj_type == PROJECTOR_TYPE_GLM_EDGE
                    || model.proj_type == PROJECTOR_TYPE_GEMMA3
                    || model.proj_type == PROJECTOR_TYPE_IDEFICS3
                    || model.proj_type == PROJECTOR_TYPE_MINICPMV
                ) && layer.ff_up_w && layer.ff_down_w && layer.ff_down_w->ne[0] == hparams.n_embd;
            if (is_ffn_swapped) {
                // swap up and down weights
                ggml_tensor * tmp = layer.ff_up_w;
                layer.ff_up_w = layer.ff_down_w;
                layer.ff_down_w = tmp;
                // swap up and down biases
                tmp = layer.ff_up_b;
                layer.ff_up_b = layer.ff_down_b;
                layer.ff_down_b = tmp;
                if (il == 0) {
                    LOG_WRN("%s: ffn up/down are swapped\n", __func__);
                }
            }
        }

        switch (model.proj_type) {
            case PROJECTOR_TYPE_MLP:
            case PROJECTOR_TYPE_MLP_NORM:
                {
                    // LLaVA projection
                    model.mm_0_w = get_tensor(string_format(TN_LLAVA_PROJ, 0, "weight"), false);
                    model.mm_0_b = get_tensor(string_format(TN_LLAVA_PROJ, 0, "bias"), false);
                    // Yi-type llava
                    model.mm_1_w = get_tensor(string_format(TN_LLAVA_PROJ, 1, "weight"), false);
                    model.mm_1_b = get_tensor(string_format(TN_LLAVA_PROJ, 1, "bias"), false);
                    // missing in Yi-type llava
                    model.mm_2_w = get_tensor(string_format(TN_LLAVA_PROJ, 2, "weight"), false);
                    model.mm_2_b = get_tensor(string_format(TN_LLAVA_PROJ, 2, "bias"), false);
                    // Yi-type llava
                    model.mm_3_w = get_tensor(string_format(TN_LLAVA_PROJ, 3, "weight"), false);
                    model.mm_3_b = get_tensor(string_format(TN_LLAVA_PROJ, 3, "bias"), false);
                    model.mm_4_w = get_tensor(string_format(TN_LLAVA_PROJ, 4, "weight"), false);
                    model.mm_4_b = get_tensor(string_format(TN_LLAVA_PROJ, 4, "bias"), false);
                    if (model.mm_3_w) {
                        // TODO: this is a hack to support Yi-type llava
                        model.proj_type = PROJECTOR_TYPE_MLP_NORM;
                    }
                    model.image_newline = get_tensor(TN_IMAGE_NEWLINE, false);
                } break;
            case PROJECTOR_TYPE_LDP:
                {
                    // MobileVLM projection
                    model.mm_model_mlp_1_w = get_tensor(string_format(TN_MVLM_PROJ_MLP, 1, "weight"));
                    model.mm_model_mlp_1_b = get_tensor(string_format(TN_MVLM_PROJ_MLP, 1, "bias"));
                    model.mm_model_mlp_3_w = get_tensor(string_format(TN_MVLM_PROJ_MLP, 3, "weight"));
                    model.mm_model_mlp_3_b = get_tensor(string_format(TN_MVLM_PROJ_MLP, 3, "bias"));
                    model.mm_model_block_1_block_0_0_w = get_tensor(string_format(TN_MVLM_PROJ_BLOCK, 1, 0, "0.weight"));
                    model.mm_model_block_1_block_0_1_w = get_tensor(string_format(TN_MVLM_PROJ_BLOCK, 1, 0, "1.weight"));
                    model.mm_model_block_1_block_0_1_b = get_tensor(string_format(TN_MVLM_PROJ_BLOCK, 1, 0, "1.bias"));
                    model.mm_model_block_1_block_1_fc1_w = get_tensor(string_format(TN_MVLM_PROJ_BLOCK, 1, 1, "fc1.weight"));
                    model.mm_model_block_1_block_1_fc1_b = get_tensor(string_format(TN_MVLM_PROJ_BLOCK, 1, 1, "fc1.bias"));
                    model.mm_model_block_1_block_1_fc2_w = get_tensor(string_format(TN_MVLM_PROJ_BLOCK, 1, 1, "fc2.weight"));
                    model.mm_model_block_1_block_1_fc2_b = get_tensor(string_format(TN_MVLM_PROJ_BLOCK, 1, 1, "fc2.bias"));
                    model.mm_model_block_1_block_2_0_w = get_tensor(string_format(TN_MVLM_PROJ_BLOCK, 1, 2, "0.weight"));
                    model.mm_model_block_1_block_2_1_w = get_tensor(string_format(TN_MVLM_PROJ_BLOCK, 1, 2, "1.weight"));
                    model.mm_model_block_1_block_2_1_b = get_tensor(string_format(TN_MVLM_PROJ_BLOCK, 1, 2, "1.bias"));
                    model.mm_model_block_2_block_0_0_w = get_tensor(string_format(TN_MVLM_PROJ_BLOCK, 2, 0, "0.weight"));
                    model.mm_model_block_2_block_0_1_w = get_tensor(string_format(TN_MVLM_PROJ_BLOCK, 2, 0, "1.weight"));
                    model.mm_model_block_2_block_0_1_b = get_tensor(string_format(TN_MVLM_PROJ_BLOCK, 2, 0, "1.bias"));
                    model.mm_model_block_2_block_1_fc1_w = get_tensor(string_format(TN_MVLM_PROJ_BLOCK, 2, 1, "fc1.weight"));
                    model.mm_model_block_2_block_1_fc1_b = get_tensor(string_format(TN_MVLM_PROJ_BLOCK, 2, 1, "fc1.bias"));
                    model.mm_model_block_2_block_1_fc2_w = get_tensor(string_format(TN_MVLM_PROJ_BLOCK, 2, 1, "fc2.weight"));
                    model.mm_model_block_2_block_1_fc2_b = get_tensor(string_format(TN_MVLM_PROJ_BLOCK, 2, 1, "fc2.bias"));
                    model.mm_model_block_2_block_2_0_w = get_tensor(string_format(TN_MVLM_PROJ_BLOCK, 2, 2, "0.weight"));
                    model.mm_model_block_2_block_2_1_w = get_tensor(string_format(TN_MVLM_PROJ_BLOCK, 2, 2, "1.weight"));
                    model.mm_model_block_2_block_2_1_b = get_tensor(string_format(TN_MVLM_PROJ_BLOCK, 2, 2, "1.bias"));
                } break;
            case PROJECTOR_TYPE_LDPV2:
                {
                    // MobilVLM_V2 projection
                    model.mm_model_mlp_0_w = get_tensor(string_format(TN_MVLM_PROJ_MLP, 0, "weight"));
                    model.mm_model_mlp_0_b = get_tensor(string_format(TN_MVLM_PROJ_MLP, 0, "bias"));
                    model.mm_model_mlp_2_w = get_tensor(string_format(TN_MVLM_PROJ_MLP, 2, "weight"));
                    model.mm_model_mlp_2_b = get_tensor(string_format(TN_MVLM_PROJ_MLP, 2, "bias"));
                    model.mm_model_peg_0_w = get_tensor(string_format(TN_MVLM_PROJ_PEG, 0, "weight"));
                    model.mm_model_peg_0_b = get_tensor(string_format(TN_MVLM_PROJ_PEG, 0, "bias"));
                } break;
            case PROJECTOR_TYPE_MINICPMV:
                {
                    // model.mm_model_pos_embed = get_tensor(new_clip->ctx_data, TN_MINICPMV_POS_EMBD);
                    model.mm_model_pos_embed_k = get_tensor(TN_MINICPMV_POS_EMBD_K);
                    model.mm_model_query = get_tensor(TN_MINICPMV_QUERY);
                    model.mm_model_proj = get_tensor(TN_MINICPMV_PROJ);
                    model.mm_model_kv_proj = get_tensor(TN_MINICPMV_KV_PROJ);
                    model.mm_model_attn_q_w = get_tensor(string_format(TN_MINICPMV_ATTN, "q", "weight"));
                    model.mm_model_attn_k_w = get_tensor(string_format(TN_MINICPMV_ATTN, "k", "weight"));
                    model.mm_model_attn_v_w = get_tensor(string_format(TN_MINICPMV_ATTN, "v", "weight"));
                    model.mm_model_attn_q_b = get_tensor(string_format(TN_MINICPMV_ATTN, "q", "bias"));
                    model.mm_model_attn_k_b = get_tensor(string_format(TN_MINICPMV_ATTN, "k", "bias"));
                    model.mm_model_attn_v_b = get_tensor(string_format(TN_MINICPMV_ATTN, "v", "bias"));
                    model.mm_model_attn_o_w = get_tensor(string_format(TN_MINICPMV_ATTN, "out", "weight"));
                    model.mm_model_attn_o_b = get_tensor(string_format(TN_MINICPMV_ATTN, "out", "bias"));
                    model.mm_model_ln_q_w = get_tensor(string_format(TN_MINICPMV_LN, "q", "weight"));
                    model.mm_model_ln_q_b = get_tensor(string_format(TN_MINICPMV_LN, "q", "bias"));
                    model.mm_model_ln_kv_w = get_tensor(string_format(TN_MINICPMV_LN, "kv", "weight"));
                    model.mm_model_ln_kv_b = get_tensor(string_format(TN_MINICPMV_LN, "kv", "bias"));
                    model.mm_model_ln_post_w = get_tensor(string_format(TN_MINICPMV_LN, "post", "weight"));
                    model.mm_model_ln_post_b = get_tensor(string_format(TN_MINICPMV_LN, "post", "bias"));
                } break;
            case PROJECTOR_TYPE_GLM_EDGE:
                {
                    model.mm_model_adapter_conv_w = get_tensor(string_format(TN_GLM_ADAPER_CONV, "weight"));
                    model.mm_model_adapter_conv_b = get_tensor(string_format(TN_GLM_ADAPER_CONV, "bias"));
                    model.mm_model_mlp_0_w = get_tensor(string_format(TN_GLM_ADAPTER_LINEAR, "weight"));
                    model.mm_model_ln_q_w = get_tensor(string_format(TN_GLM_ADAPTER_NORM_1, "weight"));
                    model.mm_model_ln_q_b = get_tensor(string_format(TN_GLM_ADAPTER_NORM_1, "bias"));
                    model.mm_model_mlp_1_w = get_tensor(string_format(TN_GLM_ADAPTER_D_H_2_4H, "weight"));
                    model.mm_model_mlp_2_w = get_tensor(string_format(TN_GLM_ADAPTER_GATE, "weight"));
                    model.mm_model_mlp_3_w = get_tensor(string_format(TN_GLM_ADAPTER_D_4H_2_H, "weight"));
                    model.mm_boi = get_tensor(string_format(TN_TOK_GLM_BOI, "weight"));
                    model.mm_eoi = get_tensor(string_format(TN_TOK_GLM_EOI, "weight"));
                } break;
            case PROJECTOR_TYPE_QWEN2VL:
            case PROJECTOR_TYPE_QWEN25VL:
                {
                    model.mm_0_w = get_tensor(string_format(TN_LLAVA_PROJ, 0, "weight"));
                    model.mm_0_b = get_tensor(string_format(TN_LLAVA_PROJ, 0, "bias"));
                    model.mm_1_w = get_tensor(string_format(TN_LLAVA_PROJ, 2, "weight"));
                    model.mm_1_b = get_tensor(string_format(TN_LLAVA_PROJ, 2, "bias"));
                } break;
            case PROJECTOR_TYPE_QWEN3VL:
                {
                    model.mm_0_w = get_tensor(string_format(TN_LLAVA_PROJ, 0, "weight"));
                    model.mm_0_b = get_tensor(string_format(TN_LLAVA_PROJ, 0, "bias"));
                    model.mm_1_w = get_tensor(string_format(TN_LLAVA_PROJ, 2, "weight"));
                    model.mm_1_b = get_tensor(string_format(TN_LLAVA_PROJ, 2, "bias"));
                } break;
            case PROJECTOR_TYPE_GEMMA3:
                {
                    model.mm_input_proj_w = get_tensor(TN_MM_INP_PROJ);
                    model.mm_soft_emb_norm_w = get_tensor(TN_MM_SOFT_EMB_N);
                } break;
            case PROJECTOR_TYPE_IDEFICS3:
                {
                    model.projection = get_tensor(TN_MM_PROJECTOR);
                } break;
            case PROJECTOR_TYPE_LFM2:
            case PROJECTOR_TYPE_KIMIVL:
                {
                    model.mm_input_norm_w = get_tensor(TN_MM_INP_NORM);
                    model.mm_input_norm_b = get_tensor(TN_MM_INP_NORM_B);
                    model.mm_1_w = get_tensor(string_format(TN_LLAVA_PROJ, 1, "weight"));
                    model.mm_1_b = get_tensor(string_format(TN_LLAVA_PROJ, 1, "bias"));
                    model.mm_2_w = get_tensor(string_format(TN_LLAVA_PROJ, 2, "weight"));
                    model.mm_2_b = get_tensor(string_format(TN_LLAVA_PROJ, 2, "bias"));
                } break;
            case PROJECTOR_TYPE_PIXTRAL:
                {
                    model.mm_1_w = get_tensor(string_format(TN_LLAVA_PROJ, 1, "weight"));
                    model.mm_1_b = get_tensor(string_format(TN_LLAVA_PROJ, 1, "bias"), false);
                    model.mm_2_w = get_tensor(string_format(TN_LLAVA_PROJ, 2, "weight"));
                    model.mm_2_b = get_tensor(string_format(TN_LLAVA_PROJ, 2, "bias"), false);
                    // [IMG_BREAK] token embedding
                    model.token_embd_img_break = get_tensor(TN_TOK_IMG_BREAK);
                    // for mistral small 3.1
                    model.mm_input_norm_w   = get_tensor(TN_MM_INP_NORM,     false);
                    model.mm_patch_merger_w = get_tensor(TN_MM_PATCH_MERGER, false);
                } break;
            case PROJECTOR_TYPE_LIGHTONOCR:
                {
                    model.mm_1_w = get_tensor(string_format(TN_LLAVA_PROJ, 1, "weight"));
                    model.mm_1_b = get_tensor(string_format(TN_LLAVA_PROJ, 1, "bias"), false);
                    model.mm_2_w = get_tensor(string_format(TN_LLAVA_PROJ, 2, "weight"));
                    model.mm_2_b = get_tensor(string_format(TN_LLAVA_PROJ, 2, "bias"), false);
                    model.mm_input_norm_w   = get_tensor(TN_MM_INP_NORM,     false);
                    model.mm_patch_merger_w = get_tensor(TN_MM_PATCH_MERGER, false);
                } break;
            case PROJECTOR_TYPE_ULTRAVOX:
                {
                    model.conv1d_1_w = get_tensor(string_format(TN_CONV1D, 1, "weight"));
                    model.conv1d_1_b = get_tensor(string_format(TN_CONV1D, 1, "bias"));
                    model.conv1d_2_w = get_tensor(string_format(TN_CONV1D, 2, "weight"));
                    model.conv1d_2_b = get_tensor(string_format(TN_CONV1D, 2, "bias"));
                    model.mm_1_w = get_tensor(string_format(TN_MM_AUDIO_MLP, 1, "weight"));
                    model.mm_2_w = get_tensor(string_format(TN_MM_AUDIO_MLP, 2, "weight"));
                    model.mm_norm_pre_w = get_tensor(string_format(TN_MM_NORM_PRE, "weight"));
                    model.mm_norm_mid_w = get_tensor(string_format(TN_MM_NORM_MID, "weight"));
                } break;
            case PROJECTOR_TYPE_QWEN2A:
                {
                    model.conv1d_1_w = get_tensor(string_format(TN_CONV1D, 1, "weight"));
                    model.conv1d_1_b = get_tensor(string_format(TN_CONV1D, 1, "bias"));
                    model.conv1d_2_w = get_tensor(string_format(TN_CONV1D, 2, "weight"));
                    model.conv1d_2_b = get_tensor(string_format(TN_CONV1D, 2, "bias"));
                    model.mm_fc_w = get_tensor(string_format(TN_MM_AUDIO_FC, "weight"));
                    model.mm_fc_b = get_tensor(string_format(TN_MM_AUDIO_FC, "bias"));
                } break;
            case PROJECTOR_TYPE_VOXTRAL:
                {
                    model.conv1d_1_w = get_tensor(string_format(TN_CONV1D, 1, "weight"));
                    model.conv1d_1_b = get_tensor(string_format(TN_CONV1D, 1, "bias"));
                    model.conv1d_2_w = get_tensor(string_format(TN_CONV1D, 2, "weight"));
                    model.conv1d_2_b = get_tensor(string_format(TN_CONV1D, 2, "bias"));
                    model.mm_1_w = get_tensor(string_format(TN_MM_AUDIO_MLP, 1, "weight"));
                    model.mm_2_w = get_tensor(string_format(TN_MM_AUDIO_MLP, 2, "weight"));
                } break;
            case PROJECTOR_TYPE_INTERNVL:
                {
                    model.mm_0_w = get_tensor(string_format(TN_MVLM_PROJ_MLP, 0, "weight"));
                    model.mm_0_b = get_tensor(string_format(TN_MVLM_PROJ_MLP, 0, "bias"));
                    model.mm_1_w = get_tensor(string_format(TN_MVLM_PROJ_MLP, 1, "weight"));
                    model.mm_1_b = get_tensor(string_format(TN_MVLM_PROJ_MLP, 1, "bias"));
                    model.mm_3_w = get_tensor(string_format(TN_MVLM_PROJ_MLP, 3, "weight"));
                    model.mm_3_b = get_tensor(string_format(TN_MVLM_PROJ_MLP, 3, "bias"));
                } break;
            case PROJECTOR_TYPE_LLAMA4:
                {
                    model.mm_model_proj    = get_tensor(TN_MM_PROJECTOR);
                    model.mm_model_mlp_1_w = get_tensor(string_format(TN_MVLM_PROJ_MLP, 1, "weight"));
                    model.mm_model_mlp_2_w = get_tensor(string_format(TN_MVLM_PROJ_MLP, 2, "weight"));
                } break;
            case PROJECTOR_TYPE_COGVLM:
                {
                    model.mm_model_proj     = get_tensor(TN_MM_PROJECTOR);
                    model.mm_post_fc_norm_w = get_tensor(string_format(TN_MM_POST_FC_NORM, "weight"));
                    model.mm_post_fc_norm_b = get_tensor(string_format(TN_MM_POST_FC_NORM, "bias"));
                    model.mm_h_to_4h_w      = get_tensor(string_format(TN_MM_H_TO_4H,      "weight"));
                    model.mm_gate_w         = get_tensor(string_format(TN_MM_GATE,         "weight"));
                    model.mm_4h_to_h_w      = get_tensor(string_format(TN_MM_4H_TO_H,      "weight"));
                    model.mm_boi            = get_tensor(TN_TOK_BOI);
                    model.mm_eoi            = get_tensor(TN_TOK_EOI);
                } break;
            case PROJECTOR_TYPE_JANUS_PRO:
                {
                    model.mm_0_w = get_tensor(string_format(TN_LLAVA_PROJ, 0, "weight"));
                    model.mm_0_b = get_tensor(string_format(TN_LLAVA_PROJ, 0, "bias"));
                    model.mm_1_w = get_tensor(string_format(TN_LLAVA_PROJ, 1, "weight"));
                    model.mm_1_b = get_tensor(string_format(TN_LLAVA_PROJ, 1, "bias"));
                } break;
            default:
                GGML_ASSERT(false && "unknown projector type");
        }

        // load data
        {
            std::vector<uint8_t> read_buf;

#ifdef _WIN32
            // Convert UTF-8 to UTF-16 for Windows
            int wlen = MultiByteToWideChar(CP_UTF8, 0, fname.c_str(), -1, NULL, 0);
            if (!wlen) {
                throw std::runtime_error(string_format("%s: failed to convert filename to UTF-16: %s\n", __func__, fname.c_str()));
            }
            std::vector<wchar_t> wfname(wlen);
            wlen = MultiByteToWideChar(CP_UTF8, 0, fname.c_str(), -1, wfname.data(), wlen);
            if (!wlen) {
                throw std::runtime_error(string_format("%s: failed to convert filename to UTF-16: %s\n", __func__, fname.c_str()));
            }
            auto fin = std::ifstream(wfname.data(), std::ios::binary);
#else
            auto fin = std::ifstream(fname, std::ios::binary);
#endif
            if (!fin) {
                throw std::runtime_error(string_format("%s: failed to open %s\n", __func__, fname.c_str()));
            }

            // alloc memory and offload data
            ggml_backend_buffer_type_t buft = ggml_backend_get_default_buffer_type(ctx_clip.backend);
            ctx_clip.buf.reset(ggml_backend_alloc_ctx_tensors_from_buft(ctx_clip.ctx_data.get(), buft));
            ggml_backend_buffer_set_usage(ctx_clip.buf.get(), GGML_BACKEND_BUFFER_USAGE_WEIGHTS);
            for (auto & t : tensors_to_load) {
                ggml_tensor * cur = ggml_get_tensor(ctx_clip.ctx_data.get(), t->name);
                const size_t offset = tensor_offset[t->name];
                fin.seekg(offset, std::ios::beg);
                if (!fin) {
                    throw std::runtime_error(string_format("%s: failed to seek for tensor %s\n", __func__, t->name));
                }
                size_t num_bytes = ggml_nbytes(cur);
                if (ggml_backend_buft_is_host(buft)) {
                    // for the CPU and Metal backend, we can read directly into the tensor
                    fin.read(reinterpret_cast<char *>(cur->data), num_bytes);
                } else {
                    // read into a temporary buffer first, then copy to device memory
                    read_buf.resize(num_bytes);
                    fin.read(reinterpret_cast<char *>(read_buf.data()), num_bytes);
                    ggml_backend_tensor_set(cur, read_buf.data(), 0, num_bytes);
                }
            }
            fin.close();

            LOG_DBG("%s: loaded %zu tensors from %s\n", __func__, tensors_to_load.size(), fname.c_str());
        }
    }

    struct support_info_op {
        ggml_tensor * op;

        // true if the op runs on the accelerated ctx_clip.backend
        bool is_accel = true;
    };

    struct support_info_graph {
        // whether the clip_ctx.backend supports flash attention
        bool fattn = true;
        ggml_tensor * fattn_op = nullptr; // for debugging

        std::vector<support_info_op> ops;
    };

    static void warmup(clip_ctx & ctx_clip) {
        support_info_graph info;

        if (ctx_clip.flash_attn_type == CLIP_FLASH_ATTN_TYPE_AUTO) {
            // try to enable flash attention to see if it's supported
            ctx_clip.flash_attn_type = CLIP_FLASH_ATTN_TYPE_ENABLED;
            info = alloc_compute_meta(ctx_clip);
            if (!info.fattn && info.fattn_op) {
                auto op = info.fattn_op;
                LOG_WRN("%s: *****************************************************************\n", __func__);
                LOG_WRN("%s: WARNING: flash attention not supported by %s, memory usage will increase\n", __func__, ggml_backend_name(ctx_clip.backend));
                LOG_WRN("%s: op params: \n", __func__);
                static auto print_shape = [](const char * fn, const char * name, ggml_tensor * t) {
                    LOG_WRN("%s:   %s: type = %s, ne = [%d %d %d %d], nb = [%d %d %d %d]\n", fn,
                            name, ggml_type_name(t->type),
                            t->ne[0], t->ne[1], t->ne[2], t->ne[3],
                            t->nb[0], t->nb[1], t->nb[2], t->nb[3]);
                };
                print_shape(__func__, " dst", op);
                print_shape(__func__, "src0", op->src[0]);
                print_shape(__func__, "src1", op->src[1]);
                print_shape(__func__, "src2", op->src[2]);
                LOG_WRN("%s: please report this on github as an issue\n", __func__);
                LOG_WRN("%s: *****************************************************************\n", __func__);
                ctx_clip.flash_attn_type = CLIP_FLASH_ATTN_TYPE_DISABLED;
                alloc_compute_meta(ctx_clip);
            }
        } else {
            info = alloc_compute_meta(ctx_clip);
            if (!info.fattn && ctx_clip.flash_attn_type == CLIP_FLASH_ATTN_TYPE_ENABLED) {
                LOG_WRN("%s: flash attention is not supported by the current backend; falling back to CPU (performance will be degraded)\n", __func__);
            }
        }

        LOG_INF("%s: flash attention is %s\n", __func__,
            (ctx_clip.flash_attn_type == CLIP_FLASH_ATTN_TYPE_ENABLED) ? "enabled" : "disabled");

        // print ops that are not supported by the GPU backend (if there is one)
        if (ctx_clip.backend && ctx_clip.backend != ctx_clip.backend_cpu) {
            std::vector<support_info_op> unsupported_ops;
            for (const auto & op : info.ops) {
                if (!op.is_accel) {
                    unsupported_ops.push_back(op);
                }
            }
            if (!unsupported_ops.empty()) {
                LOG_WRN("%s: *****************************************************************\n", __func__);
                LOG_WRN("%s: WARNING: the CLIP graph uses unsupported operators by the backend\n", __func__);
                LOG_WRN("%s:          the performance will be suboptimal                      \n", __func__);
                LOG_WRN("%s:          list of unsupported ops (backend=%s):\n", __func__, ggml_backend_name(ctx_clip.backend));
                for (const auto & op : unsupported_ops) {
                    LOG_WRN("%s: %16s: type = %s, ne = [%d %d %d %d]\n", __func__,
                            ggml_op_name(op.op->op),
                            ggml_type_name(op.op->type),
                            op.op->ne[0], op.op->ne[1], op.op->ne[2], op.op->ne[3]);
                }
                LOG_WRN("%s: flash attention is %s\n", __func__,
                    (ctx_clip.flash_attn_type == CLIP_FLASH_ATTN_TYPE_ENABLED) ? "enabled" : "disabled");
                LOG_WRN("%s: please report this on github as an issue\n", __func__);
                LOG_WRN("%s: ref: https://github.com/ggml-org/llama.cpp/pull/16837#issuecomment-3461676118\n", __func__);
                LOG_WRN("%s: *****************************************************************\n", __func__);
            }
        }
    }

    static support_info_graph alloc_compute_meta(clip_ctx & ctx_clip) {
        const auto & hparams = ctx_clip.model.hparams;
        ctx_clip.buf_compute_meta.resize(ctx_clip.max_nodes * ggml_tensor_overhead() + ggml_graph_overhead());

        // create a fake batch
        clip_image_f32_batch batch;
        clip_image_f32_ptr img(clip_image_f32_init());
        if (ctx_clip.model.modality == CLIP_MODALITY_VISION) {
            img->nx = hparams.warmup_image_size;
            img->ny = hparams.warmup_image_size;
            LOG_INF("%s: warmup with image size = %d x %d\n", __func__, img->nx, img->ny);
        } else {
            img->nx = hparams.warmup_audio_size;
            img->ny = hparams.n_mel_bins;
            LOG_INF("%s: warmup with audio size = %d\n", __func__, img->nx);
        }
        batch.entries.push_back(std::move(img));

        ggml_cgraph * gf = clip_image_build_graph(&ctx_clip, batch);
        ggml_backend_sched_reserve(ctx_clip.sched.get(), gf);

        for (size_t i = 0; i < ctx_clip.backend_ptrs.size(); ++i) {
            ggml_backend_t backend = ctx_clip.backend_ptrs[i];
            ggml_backend_buffer_type_t buft = ctx_clip.backend_buft[i];
            size_t size = ggml_backend_sched_get_buffer_size(ctx_clip.sched.get(), backend);
            if (size > 1) {
                LOG_INF("%s: %10s compute buffer size = %8.2f MiB\n", __func__,
                        ggml_backend_buft_name(buft),
                        size / 1024.0 / 1024.0);
            }
        }

        const int n_splits = ggml_backend_sched_get_n_splits(ctx_clip.sched.get());
        const int n_nodes  = ggml_graph_n_nodes(gf);

        LOG_INF("%s: graph splits = %d, nodes = %d\n", __func__,  n_splits, n_nodes);

        support_info_graph res {
            /*.fattn    = */ true,
            /*.fattn_op = */ nullptr,
            /*.ops      = */ {},
        };

        // check op support
        for (int i = 0; i < ggml_graph_n_nodes(gf); i++) {
            ggml_tensor * node = ggml_graph_node(gf, i);
            res.ops.push_back({node, true});
            if (!ggml_backend_supports_op(ctx_clip.backend, node)) {
                res.ops.back().is_accel = false;
                if (node->op == GGML_OP_FLASH_ATTN_EXT) {
                    res.fattn    = false;
                    res.fattn_op = node;
                }
            }
        }

        return res;
    }

    void get_bool(const std::string & key, bool & output, bool required = true) const {
        const int i = gguf_find_key(ctx_gguf.get(), key.c_str());
        if (i < 0) {
            if (required) {
                throw std::runtime_error("Key not found: " + key);
            }
            return;
        }
        output = gguf_get_val_bool(ctx_gguf.get(), i);
    }

    void get_i32(const std::string & key, int & output, bool required = true) const {
        const int i = gguf_find_key(ctx_gguf.get(), key.c_str());
        if (i < 0) {
            if (required) {
                throw std::runtime_error("Key not found: " + key);
            }
            return;
        }
        output = gguf_get_val_i32(ctx_gguf.get(), i);
    }

    void get_u32(const std::string & key, int & output, bool required = true) const {
        const int i = gguf_find_key(ctx_gguf.get(), key.c_str());
        if (i < 0) {
            if (required) {
                throw std::runtime_error("Key not found: " + key);
            }
            return;
        }
        output = gguf_get_val_u32(ctx_gguf.get(), i);
    }

    void get_f32(const std::string & key, float & output, bool required = true) const {
        const int i = gguf_find_key(ctx_gguf.get(), key.c_str());
        if (i < 0) {
            if (required) {
                throw std::runtime_error("Key not found: " + key);
            }
            return;
        }
        output = gguf_get_val_f32(ctx_gguf.get(), i);
    }

    void get_string(const std::string & key, std::string & output, bool required = true) const {
        const int i = gguf_find_key(ctx_gguf.get(), key.c_str());
        if (i < 0) {
            if (required) {
                throw std::runtime_error("Key not found: " + key);
            }
            return;
        }
        output = std::string(gguf_get_val_str(ctx_gguf.get(), i));
    }

    void get_arr_int(const std::string & key, std::vector<int> & output, bool required = true) const {
        const int i = gguf_find_key(ctx_gguf.get(), key.c_str());
        if (i < 0) {
            if (required) {
                throw std::runtime_error("Key not found: " + key);
            }
            return;
        }
        int n = gguf_get_arr_n(ctx_gguf.get(), i);
        output.resize(n);
        const int32_t * values = (const int32_t *)gguf_get_arr_data(ctx_gguf.get(), i);
        for (int i = 0; i < n; ++i) {
            output[i] = values[i];
        }
    }

    static void set_llava_uhd_res_candidates(clip_model & model, const int max_patches_per_side) {
        auto & hparams = model.hparams;
        for (int x = 1; x <= max_patches_per_side; x++) {
            for (int y = 1; y <= max_patches_per_side; y++) {
                if (x == 1 && y == 1) {
                    continue; // skip the first point
                }
                hparams.image_res_candidates.push_back(clip_image_size{
                    x*hparams.image_size,
                    y*hparams.image_size,
                });
            }
        }
    }
};

struct clip_init_result clip_init(const char * fname, struct clip_context_params ctx_params) {
    g_logger_state.verbosity_thold = ctx_params.verbosity;
    clip_ctx * ctx_vision = nullptr;
    clip_ctx * ctx_audio = nullptr;

    try {
        clip_model_loader loader(fname);

        if (loader.has_vision) {
            ctx_vision = new clip_ctx(ctx_params);
            loader.load_hparams(ctx_vision->model, CLIP_MODALITY_VISION);
            loader.load_tensors(*ctx_vision);
            loader.warmup(*ctx_vision);
        }

        if (loader.has_audio) {
            ctx_audio = new clip_ctx(ctx_params);
            loader.load_hparams(ctx_audio->model, CLIP_MODALITY_AUDIO);
            loader.load_tensors(*ctx_audio);
            loader.warmup(*ctx_audio);
        }

    } catch (const std::exception & e) {
        LOG_ERR("%s: failed to load model '%s': %s\n", __func__, fname, e.what());

        delete ctx_vision;
        delete ctx_audio;

        return {nullptr, nullptr};
    }

    return {ctx_vision, ctx_audio};
}

struct clip_image_size * clip_image_size_init() {
    struct clip_image_size * load_image_size = new struct clip_image_size();
    load_image_size->width = 448;
    load_image_size->height = 448;
    return load_image_size;
}

struct clip_image_u8 * clip_image_u8_init() {
    return new clip_image_u8();
}

struct clip_image_f32 * clip_image_f32_init() {
    return new clip_image_f32();
}

struct clip_image_f32_batch * clip_image_f32_batch_init() {
    return new clip_image_f32_batch();
}

unsigned char * clip_image_u8_get_data(struct clip_image_u8 * img, uint32_t * nx, uint32_t * ny) {
    if (nx) *nx = img->nx;
    if (ny) *ny = img->ny;
    return img->buf.data();
}

void clip_image_size_free(struct clip_image_size * load_image_size) {
    if (load_image_size == nullptr) {
        return;
    }
    delete load_image_size;
}
void clip_image_u8_free(struct clip_image_u8  * img) { delete img; }
void clip_image_f32_free(struct clip_image_f32 * img) { delete img; }
void clip_image_u8_batch_free(struct clip_image_u8_batch * batch) { delete batch; }
void clip_image_f32_batch_free(struct clip_image_f32_batch * batch) { delete batch; }

size_t clip_image_f32_batch_n_images(const struct clip_image_f32_batch * batch) {
    return batch->entries.size();
}

size_t clip_image_f32_batch_nx(const struct clip_image_f32_batch * batch, int idx) {
    if (idx < 0 || idx >= (int)batch->entries.size()) {
        LOG_ERR("%s: invalid index %d\n", __func__, idx);
        return 0;
    }
    return batch->entries[idx]->nx;
}

size_t clip_image_f32_batch_ny(const struct clip_image_f32_batch * batch, int idx) {
    if (idx < 0 || idx >= (int)batch->entries.size()) {
        LOG_ERR("%s: invalid index %d\n", __func__, idx);
        return 0;
    }
    return batch->entries[idx]->ny;
}

clip_image_f32 * clip_image_f32_get_img(const struct clip_image_f32_batch * batch, int idx) {
    if (idx < 0 || idx >= (int)batch->entries.size()) {
        LOG_ERR("%s: invalid index %d\n", __func__, idx);
        return nullptr;
    }
    return batch->entries[idx].get();
}

void clip_build_img_from_pixels(const unsigned char * rgb_pixels, int nx, int ny, clip_image_u8 * img) {
    img->nx = nx;
    img->ny = ny;
    img->buf.resize(3 * nx * ny);
    memcpy(img->buf.data(), rgb_pixels, img->buf.size());
}

// Normalize image to float32 - careful with pytorch .to(model.device, dtype=torch.float16) - this sometimes reduces precision (32>16>32), sometimes not
static void normalize_image_u8_to_f32(const clip_image_u8 & src, clip_image_f32 & dst, const float mean[3], const float std[3]) {
    dst.nx = src.nx;
    dst.ny = src.ny;
    dst.buf.resize(src.buf.size());

    // TODO @ngxson : seems like this could be done more efficiently on cgraph
    for (size_t i = 0; i < src.buf.size(); ++i) {
        int c = i % 3; // rgb
        dst.buf[i] = (static_cast<float>(src.buf[i]) / 255.0f - mean[c]) / std[c];
    }
}

// set of tools to manupulate images
// in the future, we can have HW acceleration by allowing this struct to access 3rd party lib like imagick or opencv
struct img_tool {
    enum resize_algo {
        RESIZE_ALGO_BILINEAR,
        RESIZE_ALGO_BICUBIC,
        // RESIZE_ALGO_LANCZOS, // TODO
    };

    static void resize(
            const clip_image_u8 & src,
            clip_image_u8 & dst,
            const clip_image_size & target_resolution,
            resize_algo algo,
            bool add_padding = true, // TODO: define the behavior for add_padding = false
            std::array<uint8_t, 3> pad_color = {0, 0, 0}) {
        dst.nx = target_resolution.width;
        dst.ny = target_resolution.height;
        dst.buf.resize(3 * dst.nx * dst.ny);

        if (dst.nx == src.nx && dst.ny == src.ny) {
            // no resize needed, simple copy
            dst.buf = src.buf;
            return;
        }

        if (!add_padding) {
            // direct resize
            switch (algo) {
                case RESIZE_ALGO_BILINEAR:
                    resize_bilinear(src, dst, target_resolution.width, target_resolution.height);
                    break;
                case RESIZE_ALGO_BICUBIC:
                    resize_bicubic(src, dst, target_resolution.width, target_resolution.height);
                    break;
                default:
                    throw std::runtime_error("Unsupported resize algorithm");
            }
        } else {
            // resize with padding
            clip_image_u8 resized_image;
            float scale_w = static_cast<float>(target_resolution.width) / src.nx;
            float scale_h = static_cast<float>(target_resolution.height) / src.ny;
            float scale = std::min(scale_w, scale_h);
            int new_width  = std::min(static_cast<int>(std::ceil(src.nx * scale)), target_resolution.width);
            int new_height = std::min(static_cast<int>(std::ceil(src.ny * scale)), target_resolution.height);

            switch (algo) {
                case RESIZE_ALGO_BILINEAR:
                    resize_bilinear(src, resized_image, new_width, new_height);
                    break;
                case RESIZE_ALGO_BICUBIC:
                    resize_bicubic(src, resized_image, new_width, new_height);
                    break;
                default:
                    throw std::runtime_error("Unsupported resize algorithm");
            }

            // fill dst with pad_color
            fill(dst, pad_color);

            int offset_x = (target_resolution.width  - new_width)  / 2;
            int offset_y = (target_resolution.height - new_height) / 2;

            composite(dst, resized_image, offset_x, offset_y);
        }
    }

    static void crop(const clip_image_u8 & image, clip_image_u8 & dst, int x, int y, int w, int h) {
        dst.nx = w;
        dst.ny = h;
        dst.buf.resize(3 * w * h);

        for (int i = 0; i < h; ++i) {
            for (int j = 0; j < w; ++j) {
                int src_idx = 3 * ((y + i)*image.nx + (x + j));
                int dst_idx = 3 * (i*w + j);
                dst.buf[dst_idx]     = image.buf[src_idx];
                dst.buf[dst_idx + 1] = image.buf[src_idx + 1];
                dst.buf[dst_idx + 2] = image.buf[src_idx + 2];
            }
        }
    }

    // calculate the size of the **resized** image, while preserving the aspect ratio
    // the calculated size will be aligned to the nearest multiple of align_size
    // if H or W size is larger than longest_edge, it will be resized to longest_edge
    static clip_image_size calc_size_preserved_ratio(const clip_image_size & inp_size, const int align_size, const int longest_edge) {
        GGML_ASSERT(align_size > 0);
        if (inp_size.width <= 0 || inp_size.height <= 0 || longest_edge <= 0) {
            return {0, 0};
        }

        float scale = std::min(static_cast<float>(longest_edge) / inp_size.width,
                               static_cast<float>(longest_edge) / inp_size.height);

        float target_width_f  = static_cast<float>(inp_size.width)  * scale;
        float target_height_f = static_cast<float>(inp_size.height) * scale;

        auto ceil_by_factor = [f = align_size](float x) { return static_cast<int>(std::ceil(x / static_cast<float>(f))) * f; };
        int aligned_width  = ceil_by_factor(target_width_f);
        int aligned_height = ceil_by_factor(target_height_f);

        return {aligned_width, aligned_height};
    }

    // calculate the size of the **resized** image, while preserving the aspect ratio
    // the calculated size will have min_pixels <= W*H <= max_pixels
    // this is referred as "smart_resize" in transformers code
    static clip_image_size calc_size_preserved_ratio(const clip_image_size & inp_size, const int align_size, const int min_pixels, const int max_pixels) {
        GGML_ASSERT(align_size > 0);
        const int width  = inp_size.width;
        const int height = inp_size.height;

        auto ceil_by_factor  = [f = align_size](float x) { return static_cast<int>(std::ceil(x / static_cast<float>(f))) * f; };
        auto floor_by_factor = [f = align_size](float x) { return static_cast<int>(std::floor(x / static_cast<float>(f))) * f; };

        // always align up first
        int h_bar = std::max(align_size, ceil_by_factor(height));
        int w_bar = std::max(align_size, ceil_by_factor(width));

        if (h_bar * w_bar > max_pixels) {
            const auto beta = std::sqrt(static_cast<float>(height * width) / max_pixels);
            h_bar = std::max(align_size, floor_by_factor(height / beta));
            w_bar = std::max(align_size, floor_by_factor(width  / beta));
        } else if (h_bar * w_bar < min_pixels) {
            const auto beta = std::sqrt(static_cast<float>(min_pixels) / (height * width));
            h_bar = ceil_by_factor(height * beta);
            w_bar = ceil_by_factor(width * beta);
        }

        return {w_bar, h_bar};
    }

    // draw src image into dst image at offset (offset_x, offset_y)
    static void composite(clip_image_u8 & dst, const clip_image_u8 & src, int offset_x, int offset_y) {
        for (int y = 0; y < src.ny; ++y) {
            for (int x = 0; x < src.nx; ++x) {
                int dx = x + offset_x;
                int dy = y + offset_y;
                // skip pixels that would be out of bounds in the destination
                if (dx < 0 || dy < 0 || dx >= dst.nx || dy >= dst.ny) {
                    continue;
                }
                size_t dst_idx = 3 * (static_cast<size_t>(dy) * dst.nx + static_cast<size_t>(dx));
                size_t src_idx = 3 * (static_cast<size_t>(y) * src.nx + static_cast<size_t>(x));
                dst.buf[dst_idx + 0] = src.buf[src_idx + 0];
                dst.buf[dst_idx + 1] = src.buf[src_idx + 1];
                dst.buf[dst_idx + 2] = src.buf[src_idx + 2];
            }
        }
    }

    // fill the image with a solid color
    static void fill(clip_image_u8 & img, const std::array<uint8_t, 3> & color) {
        for (size_t i = 0; i < img.buf.size(); i += 3) {
            img.buf[i]     = color[0];
            img.buf[i + 1] = color[1];
            img.buf[i + 2] = color[2];
        }
    }

private:
    // Bilinear resize function
    static void resize_bilinear(const clip_image_u8 & src, clip_image_u8 & dst, int target_width, int target_height) {
        dst.nx = target_width;
        dst.ny = target_height;
        dst.buf.resize(3 * target_width * target_height);

        float x_ratio = static_cast<float>(src.nx - 1) / target_width;
        float y_ratio = static_cast<float>(src.ny - 1) / target_height;

        for (int y = 0; y < target_height; y++) {
            for (int x = 0; x < target_width; x++) {
                float px = x_ratio * x;
                float py = y_ratio * y;
                int x_floor = static_cast<int>(px);
                int y_floor = static_cast<int>(py);
                float x_lerp = px - x_floor;
                float y_lerp = py - y_floor;

                for (int c = 0; c < 3; c++) {
                    float top = lerp(
                        static_cast<float>(src.buf[3 * (y_floor * src.nx + x_floor) + c]),
                        static_cast<float>(src.buf[3 * (y_floor * src.nx + (x_floor + 1)) + c]),
                        x_lerp
                    );
                    float bottom = lerp(
                        static_cast<float>(src.buf[3 * ((y_floor + 1) * src.nx + x_floor) + c]),
                        static_cast<float>(src.buf[3 * ((y_floor + 1) * src.nx + (x_floor + 1)) + c]),
                        x_lerp
                    );
                    dst.buf[3 * (y * target_width + x) + c] = static_cast<uint8_t>(lerp(top, bottom, y_lerp));
                }
            }
        }
    }

    // Bicubic resize function
    // part of image will be cropped if the aspect ratio is different
    static bool resize_bicubic(const clip_image_u8 & img, clip_image_u8 & dst, int target_width, int target_height) {
        const int nx = img.nx;
        const int ny = img.ny;

        dst.nx = target_width;
        dst.ny = target_height;
        dst.buf.resize(3 * target_width * target_height);

        float Cc;
        float C[5] = {};
        float d0, d2, d3, a0, a1, a2, a3;
        int i, j, k, jj;
        int x, y;
        float dx, dy;
        float tx, ty;

        tx = (float)nx / (float)target_width;
        ty = (float)ny / (float)target_height;

        // Bicubic interpolation; adapted from ViT.cpp, inspired from :
        //    -> https://github.com/yglukhov/bicubic-interpolation-image-processing/blob/master/libimage.c#L36
        //    -> https://en.wikipedia.org/wiki/Bicubic_interpolation

        for (i = 0; i < target_height; i++) {
            for (j = 0; j < target_width; j++) {
                x = (int)(tx * j);
                y = (int)(ty * i);

                dx = tx * j - x;
                dy = ty * i - y;

                for (k = 0; k < 3; k++) {
                    for (jj = 0; jj <= 3; jj++) {
                        d0 = img.buf[(clip(y - 1 + jj, 0, ny - 1) * nx + clip(x - 1, 0, nx - 1)) * 3 + k] - img.buf[(clip(y - 1 + jj, 0, ny - 1) * nx + clip(x, 0, nx - 1)) * 3 + k];
                        d2 = img.buf[(clip(y - 1 + jj, 0, ny - 1) * nx + clip(x + 1, 0, nx - 1)) * 3 + k] - img.buf[(clip(y - 1 + jj, 0, ny - 1) * nx + clip(x, 0, nx - 1)) * 3 + k];
                        d3 = img.buf[(clip(y - 1 + jj, 0, ny - 1) * nx + clip(x + 2, 0, nx - 1)) * 3 + k] - img.buf[(clip(y - 1 + jj, 0, ny - 1) * nx + clip(x, 0, nx - 1)) * 3 + k];
                        a0 = img.buf[(clip(y - 1 + jj, 0, ny - 1) * nx + clip(x, 0, nx - 1)) * 3 + k];

                        a1 = -1.0 / 3 * d0 + d2 - 1.0 / 6 * d3;
                        a2 =  1.0 / 2 * d0 +      1.0 / 2 * d2;
                        a3 = -1.0 / 6 * d0 -      1.0 / 2 * d2 + 1.0 / 6 * d3;

                        C[jj] = a0 + a1 * dx + a2 * dx * dx + a3 * dx * dx * dx;

                        d0 = C[0] - C[1];
                        d2 = C[2] - C[1];
                        d3 = C[3] - C[1];
                        a0 = C[1];
                        a1 = -1.0 / 3 * d0 + d2 - 1.0 / 6 * d3;
                        a2 =  1.0 / 2 * d0 +      1.0 / 2 * d2;
                        a3 = -1.0 / 6 * d0 -      1.0 / 2 * d2 + 1.0 / 6 * d3;
                        Cc = a0 + a1 * dy + a2 * dy * dy + a3 * dy * dy * dy;

                        const uint8_t Cc2 = std::min(std::max(std::round(Cc), 0.0f), 255.0f);
                        dst.buf[(i * target_width + j) * 3 + k] = float(Cc2);
                    }
                }
            }
        }

        return true;
    }

    static inline int clip(int x, int lower, int upper) {
        return std::max(lower, std::min(x, upper));
    }

    // Linear interpolation between two points
    static inline float lerp(float s, float e, float t) {
        return s + (e - s) * t;
    }
};

/**
 * implementation of LLaVA-UHD:
 *  - https://arxiv.org/pdf/2403.11703
 *  - https://github.com/thunlp/LLaVA-UHD
 *  - https://github.com/thunlp/LLaVA-UHD/blob/302301bc2175f7e717fb8548516188e89f649753/llava_uhd/train/llava-uhd/slice_logic.py#L118
 *
 * overview:
 *   - an image always have a single overview (downscaled image)
 *   - an image can have 0 or multiple slices, depending on the image size
 *   - each slice can then be considered as a separate image
 *
 * for example:
 *
 * [overview] --> [slice 1] --> [slice 2]
 *           |                |
 *           +--> [slice 3] --> [slice 4]
 */
struct llava_uhd {
    struct slice_coordinates {
        int x;
        int y;
        clip_image_size size;
    };

    struct slice_instructions {
        clip_image_size overview_size; // size of downscaled image
        clip_image_size refined_size;  // size of image right before slicing (must be multiple of slice size)
        clip_image_size grid_size;     // grid_size.width * grid_size.height = number of slices
        std::vector<slice_coordinates> slices;
        bool padding_refined = false;  // if true, refine image will be padded to the grid size (e.g. llava-1.6)
    };

    static slice_instructions get_slice_instructions(struct clip_ctx * ctx, const clip_image_size & original_size) {
        slice_instructions res;
        const int patch_size      = clip_get_patch_size(ctx);
        const int slice_size      = clip_get_image_size(ctx);
        const int original_width  = original_size.width;
        const int original_height = original_size.height;

        const bool has_slices    = original_size.width > slice_size || original_size.height > slice_size;
        const bool has_pinpoints = !ctx->model.hparams.image_res_candidates.empty();

        if (!has_slices) {
            // skip slicing logic
            res.overview_size = clip_image_size{slice_size, slice_size};
            res.refined_size  = clip_image_size{0, 0};
            res.grid_size     = clip_image_size{0, 0};

            return res;
        }

        if (has_pinpoints) {
            // has pinpoints, use them to calculate the grid size (e.g. llava-1.6)
            auto refine_size = llava_uhd::select_best_resolution(
                original_size,
                ctx->model.hparams.image_res_candidates);
            res.overview_size   = clip_image_size{slice_size, slice_size};
            res.refined_size    = refine_size;
            res.grid_size       = clip_image_size{0, 0};
            res.padding_refined = true;

            LOG_DBG("%s: using pinpoints for slicing\n", __func__);
            LOG_DBG("%s: original size: %d x %d, overview size: %d x %d, refined size: %d x %d\n",
                    __func__, original_width, original_height,
                    res.overview_size.width, res.overview_size.height,
                    res.refined_size.width,  res.refined_size.height);

            for (int y = 0; y < refine_size.height; y += slice_size) {
                for (int x = 0; x < refine_size.width; x += slice_size) {
                    slice_coordinates slice;
                    slice.x = x;
                    slice.y = y;
                    slice.size.width  = std::min(slice_size, refine_size.width  - x);
                    slice.size.height = std::min(slice_size, refine_size.height - y);
                    res.slices.push_back(slice);
                    LOG_DBG("%s: slice %d: x=%d, y=%d, size=%dx%d\n",
                            __func__, (int)res.slices.size() - 1,
                            slice.x, slice.y, slice.size.width, slice.size.height);
                }
            }

            res.grid_size.height = refine_size.height / slice_size;
            res.grid_size.width  = refine_size.width  / slice_size;
            LOG_DBG("%s: grid size: %d x %d\n", __func__, res.grid_size.width, res.grid_size.height);

            return res;
        }

        // no pinpoints, dynamically calculate the grid size (e.g. minicpmv)

        auto best_size    = get_best_resize(original_size, slice_size, patch_size, !has_slices);
        res.overview_size = best_size;

        {
            const int max_slice_nums = 9; // TODO: this is only used by minicpmv, maybe remove it
            const float log_ratio = log((float)original_width / original_height);
            const float ratio = (float)original_width * original_height / (slice_size * slice_size);
            const int multiple = fmin(ceil(ratio), max_slice_nums);

            auto best_grid   = get_best_grid(max_slice_nums, multiple, log_ratio);
            auto refine_size = get_refine_size(original_size, best_grid, slice_size, patch_size, true);
            res.grid_size    = best_grid;
            res.refined_size = refine_size;

            LOG_DBG("%s: original size: %d x %d, overview size: %d x %d, refined size: %d x %d, grid size: %d x %d\n",
                    __func__, original_width, original_height,
                    res.overview_size.width, res.overview_size.height,
                    res.refined_size.width, res.refined_size.height,
                    res.grid_size.width, res.grid_size.height);

            int width  = refine_size.width;
            int height = refine_size.height;
            int grid_x = int(width  / best_grid.width);
            int grid_y = int(height / best_grid.height);
            for (int patches_y = 0,                    ic = 0;
                    patches_y < refine_size.height && ic < best_grid.height;
                    patches_y += grid_y,              ic += 1) {
                for (int patches_x = 0,                   jc = 0;
                        patches_x < refine_size.width && jc < best_grid.width;
                        patches_x += grid_x,             jc += 1) {
                    slice_coordinates slice;
                    slice.x = patches_x;
                    slice.y = patches_y;
                    slice.size.width  = grid_x;
                    slice.size.height = grid_y;
                    res.slices.push_back(slice);
                    LOG_DBG("%s: slice %d: x=%d, y=%d, size=%dx%d\n",
                            __func__, (int)res.slices.size() - 1,
                            slice.x, slice.y, slice.size.width, slice.size.height);
                }
            }
        }

        return res;
    }

    static std::vector<clip_image_u8_ptr> slice_image(const clip_image_u8 * img, const slice_instructions & inst) {
        std::vector<clip_image_u8_ptr> output;
        img_tool::resize_algo interpolation = img_tool::RESIZE_ALGO_BILINEAR; // TODO: make it configurable

        // resize to overview size
        clip_image_u8_ptr resized_img(clip_image_u8_init());
        img_tool::resize(*img, *resized_img, inst.overview_size, interpolation);
        output.push_back(std::move(resized_img));
        if (inst.slices.empty()) {
            // no slices, just return the resized image
            return output;
        }

        // resize to refined size
        clip_image_u8_ptr refined_img(clip_image_u8_init());
        if (inst.padding_refined) {
            img_tool::resize(*img, *refined_img, inst.refined_size, interpolation);
        } else {
            // only algo bicubic preserves the ratio; old models rely on this behavior
            // TODO: do we need to support other algos here?
            img_tool::resize(*img, *refined_img, inst.refined_size, img_tool::RESIZE_ALGO_BICUBIC, false);
        }

        // create slices
        for (const auto & slice : inst.slices) {
            int x = slice.x;
            int y = slice.y;
            int w = slice.size.width;
            int h = slice.size.height;

            clip_image_u8_ptr img_slice(clip_image_u8_init());
            img_tool::crop(*refined_img, *img_slice, x, y, w, h);
            output.push_back(std::move(img_slice));
        }

        return output;
    }

private:
    static clip_image_size get_best_resize(const clip_image_size & original_size, int scale_resolution, int patch_size, bool allow_upscale = false) {
        int width  = original_size.width;
        int height = original_size.height;
        if ((width * height > scale_resolution * scale_resolution) || allow_upscale) {
            float r = static_cast<float>(width) / height;
            height  = static_cast<int>(scale_resolution / std::sqrt(r));
            width   = static_cast<int>(height * r);
        }
        clip_image_size res;
        res.width  = ensure_divide(width,  patch_size);
        res.height = ensure_divide(height, patch_size);
        return res;
    }

    static clip_image_size resize_maintain_aspect_ratio(const clip_image_size & orig, const clip_image_size & target_max) {
        float scale_width  = static_cast<float>(target_max.width)  / orig.width;
        float scale_height = static_cast<float>(target_max.height) / orig.height;
        float scale = std::min(scale_width, scale_height);
        return clip_image_size{
            static_cast<int>(orig.width  * scale),
            static_cast<int>(orig.height * scale),
        };
    }

    /**
     * Selects the best resolution from a list of possible resolutions based on the original size.
     *
     * For example, when given a list of resolutions:
     *  - 100x100
     *  - 200x100
     *  - 100x200
     *  - 200x200
     *
     * And an input image of size 111x200, then 100x200 is the best fit (least wasted resolution).
     *
     * @param original_size The original size of the image
     * @param possible_resolutions A list of possible resolutions
     * @return The best fit resolution
     */
    static clip_image_size select_best_resolution(const clip_image_size & original_size, const std::vector<clip_image_size> & possible_resolutions) {
        clip_image_size best_fit;
        int min_wasted_area = std::numeric_limits<int>::max();
        int max_effective_resolution = 0;

        for (const clip_image_size & candidate : possible_resolutions) {
            auto target_size = resize_maintain_aspect_ratio(original_size, candidate);
            int effective_resolution = std::min(
                target_size.width * target_size.height,
                original_size.width * original_size.height);
            int wasted_area = (candidate.width * candidate.height) - effective_resolution;

            if (effective_resolution > max_effective_resolution || (effective_resolution == max_effective_resolution && wasted_area < min_wasted_area)) {
                max_effective_resolution = effective_resolution;
                min_wasted_area = wasted_area;
                best_fit = candidate;
            }

            LOG_DBG("%s: candidate: %d x %d, target: %d x %d, wasted: %d, effective: %d\n", __func__, candidate.width, candidate.height, target_size.width, target_size.height, wasted_area, effective_resolution);
        }

        return best_fit;
    }

    static int ensure_divide(int length, int patch_size) {
        return std::max(static_cast<int>(std::round(static_cast<float>(length) / patch_size) * patch_size), patch_size);
    }

    static clip_image_size get_refine_size(const clip_image_size & original_size, const clip_image_size & grid, int scale_resolution, int patch_size, bool allow_upscale = false) {
        int width  = original_size.width;
        int height = original_size.height;
        int grid_x = grid.width;
        int grid_y = grid.height;

        int refine_width  = ensure_divide(width, grid_x);
        int refine_height = ensure_divide(height, grid_y);

        clip_image_size grid_size;
        grid_size.width  = refine_width  / grid_x;
        grid_size.height = refine_height / grid_y;

        auto best_grid_size  = get_best_resize(grid_size, scale_resolution, patch_size, allow_upscale);
        int best_grid_width  = best_grid_size.width;
        int best_grid_height = best_grid_size.height;

        clip_image_size refine_size;
        refine_size.width  = best_grid_width  * grid_x;
        refine_size.height = best_grid_height * grid_y;
        return refine_size;
    }

    static clip_image_size get_best_grid(const int max_slice_nums, const int multiple, const float log_ratio) {
        std::vector<int> candidate_split_grids_nums;
        for (int i : {multiple - 1, multiple, multiple + 1}) {
            if (i == 1 || i > max_slice_nums) {
                continue;
            }
            candidate_split_grids_nums.push_back(i);
        }

        std::vector<clip_image_size> candidate_grids;
        for (int split_grids_nums : candidate_split_grids_nums) {
            int m = 1;
            while (m <= split_grids_nums) {
                if (split_grids_nums % m == 0) {
                    candidate_grids.push_back(clip_image_size{m, split_grids_nums / m});
                }
                ++m;
            }
        }

        clip_image_size best_grid{1, 1};
        float min_error = std::numeric_limits<float>::infinity();
        for (const auto& grid : candidate_grids) {
            float error = std::abs(log_ratio - std::log(1.0 * grid.width / grid.height));
            if (error < min_error) {
                best_grid = grid;
                min_error = error;
            }
        }
        return best_grid;
    }
};

// returns the normalized float tensor for llava-1.5, for spatial_unpad with anyres processing for llava-1.6 it returns the normalized image patch tensors as a vector
// res_imgs memory is being allocated here, previous allocations will be freed if found
bool clip_image_preprocess(struct clip_ctx * ctx, const clip_image_u8 * img, struct clip_image_f32_batch * res_imgs) {
    clip_image_size original_size{img->nx, img->ny};
    auto & params = ctx->model.hparams;

    switch (ctx->proj_type()) {
        case PROJECTOR_TYPE_MINICPMV:
            {
                auto const inst = llava_uhd::get_slice_instructions(ctx, original_size);
                std::vector<clip_image_u8_ptr> imgs = llava_uhd::slice_image(img, inst);

                for (size_t i = 0; i < imgs.size(); ++i) {
                    // clip_image_save_to_bmp(*imgs[i], "slice_" + std::to_string(i) + ".bmp");
                    clip_image_f32_ptr res(clip_image_f32_init());
                    normalize_image_u8_to_f32(*imgs[i], *res, params.image_mean, params.image_std);
                    res_imgs->entries.push_back(std::move(res));
                }

                res_imgs->grid_x = inst.grid_size.width;
                res_imgs->grid_y = inst.grid_size.height;
            } break;

        case PROJECTOR_TYPE_QWEN2VL:
        case PROJECTOR_TYPE_QWEN25VL:
        case PROJECTOR_TYPE_QWEN3VL:
            {
                GGML_ASSERT(params.image_min_pixels > 0 && params.image_max_pixels > 0);
                clip_image_u8 resized;
                const clip_image_size new_size = img_tool::calc_size_preserved_ratio(
                    original_size,
                    params.patch_size * 2,
                    params.image_min_pixels,
                    params.image_max_pixels);
                img_tool::resize(*img, resized, new_size, img_tool::RESIZE_ALGO_BILINEAR, false);
                // clip_image_save_to_bmp(resized, "preproc.bmp");
                clip_image_f32_ptr img_f32(clip_image_f32_init());
                // clip_image_f32_ptr res(clip_image_f32_init());
                normalize_image_u8_to_f32(resized, *img_f32, params.image_mean, params.image_std);
                // res_imgs->data[0] = *res;
                res_imgs->entries.push_back(std::move(img_f32));
            } break;

        case PROJECTOR_TYPE_IDEFICS3:
            {
                // The refined size has two steps:
                // 1. Resize w/ aspect-ratio preserving such that the longer side is
                //      the preprocessor longest size
                // 2. Resize w/out preserving aspect ratio such that both sides are
                //      multiples of image_size (always rounding up)
                //
                // CITE: https://github.com/huggingface/transformers/blob/main/src/transformers/models/idefics3/image_processing_idefics3.py#L737
                const clip_image_size refined_size = img_tool::calc_size_preserved_ratio(
                    original_size, params.image_size, params.image_longest_edge);
                // LOG_INF("%s: original size: %d x %d, refined size: %d x %d\n",
                //         __func__, original_size.width, original_size.height,
                //         refined_size.width, refined_size.height);

                llava_uhd::slice_instructions instructions;
                instructions.overview_size = clip_image_size{params.image_size, params.image_size};
                instructions.refined_size = refined_size;
                instructions.grid_size = clip_image_size{
                    static_cast<int>(std::ceil(static_cast<float>(refined_size.width) / params.image_size)),
                    static_cast<int>(std::ceil(static_cast<float>(refined_size.height) / params.image_size)),
                };
                for (int y = 0; y < refined_size.height; y += params.image_size) {
                    for (int x = 0; x < refined_size.width; x += params.image_size) {
                        // LOG_INF("%s: adding slice at x=%d, y=%d\n", __func__, x, y);
                        instructions.slices.push_back(llava_uhd::slice_coordinates{
                            /* x    */x,
                            /* y    */y,
                            /* size */clip_image_size{
                                std::min(params.image_size, refined_size.width - x),
                                std::min(params.image_size, refined_size.height - y)
                            }
                        });
                    }
                }
                auto imgs = llava_uhd::slice_image(img, instructions);

                // cast and normalize to f32
                for (size_t i = 0; i < imgs.size(); ++i) {
                    // clip_image_save_to_bmp(*imgs[i], "slice_" + std::to_string(i) + ".bmp");
                    clip_image_f32_ptr res(clip_image_f32_init());
                    normalize_image_u8_to_f32(*imgs[i], *res, params.image_mean, params.image_std);
                    res_imgs->entries.push_back(std::move(res));
                }

                res_imgs->grid_x = instructions.grid_size.width;
                res_imgs->grid_y = instructions.grid_size.height;
            } break;

        case PROJECTOR_TYPE_GLM_EDGE:
        case PROJECTOR_TYPE_GEMMA3:
        case PROJECTOR_TYPE_INTERNVL: // TODO @ngxson : support dynamic resolution
            {
                clip_image_u8 resized_image;
                int sz = params.image_size;
                img_tool::resize(*img, resized_image, {sz, sz}, img_tool::RESIZE_ALGO_BILINEAR);
                clip_image_f32_ptr img_f32(clip_image_f32_init());
                //clip_image_save_to_bmp(resized_image, "resized.bmp");
                normalize_image_u8_to_f32(resized_image, *img_f32, params.image_mean, params.image_std);
                res_imgs->entries.push_back(std::move(img_f32));
            } break;

        case PROJECTOR_TYPE_JANUS_PRO:
            {
                // Janus Pro preprocessing: pad to square with gray(127), resize to 384x384
                const std::array<uint8_t, 3> pad_color = {127, 127, 127};
                clip_image_u8 resized_image;
                int sz = params.image_size;
                img_tool::resize(*img, resized_image, {sz, sz}, img_tool::RESIZE_ALGO_BILINEAR, true, pad_color);
                clip_image_f32_ptr img_f32(clip_image_f32_init());
                normalize_image_u8_to_f32(resized_image, *img_f32, params.image_mean, params.image_std);
                res_imgs->entries.push_back(std::move(img_f32));
            } break;

        case PROJECTOR_TYPE_PIXTRAL:
        case PROJECTOR_TYPE_LIGHTONOCR:
            {
                GGML_ASSERT(params.image_min_pixels > 0 && params.image_max_pixels > 0);
                clip_image_u8 resized_image;
                // the original pixtral model doesn't have n_merge
                const int cur_merge = params.n_merge == 0 ? 1 : params.n_merge;
                const clip_image_size target_size = img_tool::calc_size_preserved_ratio(
                    original_size,
                    params.patch_size * cur_merge,
                    params.image_min_pixels,
                    params.image_max_pixels);
                img_tool::resize(*img, resized_image, target_size, img_tool::RESIZE_ALGO_BILINEAR);
                clip_image_f32_ptr img_f32(clip_image_f32_init());
                normalize_image_u8_to_f32(resized_image, *img_f32, params.image_mean, params.image_std);
                res_imgs->entries.push_back(std::move(img_f32));
            } break;

        case PROJECTOR_TYPE_LLAMA4:
            {
                GGML_ASSERT(!params.image_res_candidates.empty());
                auto const inst = llava_uhd::get_slice_instructions(ctx, original_size);
                std::vector<clip_image_u8_ptr> imgs = llava_uhd::slice_image(img, inst);

                for (size_t i = 0; i < imgs.size(); ++i) {
                    clip_image_f32_ptr res(clip_image_f32_init());
                    normalize_image_u8_to_f32(*imgs[i], *res, params.image_mean, params.image_std);
                    res_imgs->entries.push_back(std::move(res));
                }

                res_imgs->grid_x = inst.grid_size.width;
                res_imgs->grid_y = inst.grid_size.height;
            } break;

        case PROJECTOR_TYPE_LFM2:
        case PROJECTOR_TYPE_KIMIVL:
            {
                GGML_ASSERT(params.image_min_pixels > 0 && params.image_max_pixels > 0);
                const clip_image_size target_size = img_tool::calc_size_preserved_ratio(
                    original_size,
                    params.patch_size * params.n_merge,
                    params.image_min_pixels,
                    params.image_max_pixels);
                const std::array<uint8_t, 3> pad_color = {122, 116, 104};

                clip_image_u8 resized_img;
                img_tool::resize(*img, resized_img, target_size, img_tool::RESIZE_ALGO_BILINEAR, true, pad_color);
                clip_image_f32_ptr res(clip_image_f32_init());
                normalize_image_u8_to_f32(resized_img, *res, params.image_mean, params.image_std);
                res_imgs->entries.push_back(std::move(res));
            } break;

        case PROJECTOR_TYPE_MLP:
        case PROJECTOR_TYPE_MLP_NORM:
        case PROJECTOR_TYPE_LDP:
        case PROJECTOR_TYPE_LDPV2:
        case PROJECTOR_TYPE_COGVLM: // TODO @ngxson : is this correct for cogvlm?
            {
                // TODO @ngxson : refactor the code below to avoid duplicated logic

                // the logic below is to pad the shorter side to the longer side with a background color: rgb(122, 116, 104)
                // see https://github.com/haotian-liu/LLaVA/blob/e854a2bf85118c504f6f16bf5c3c7c92f8fa8c6b/llava/conversation.py#L113-L156

                clip_image_u8_ptr temp(clip_image_u8_init()); // we will keep the input image data here temporarily

                // The model config actually contains all we need to decide on how to preprocess, here we automatically switch to the new llava-1.6 preprocessing
                if (params.image_res_candidates.empty()) { // pad_to_square
                    // for llava-1.5, we resize image to a square, and pad the shorter side with a background color
                    // see https://github.com/haotian-liu/LLaVA/blob/e854a2bf85118c504f6f16bf5c3c7c92f8fa8c6b/llava/conversation.py#L113-L156
                    const int longer_side = std::max(img->nx, img->ny);
                    temp->nx = longer_side;
                    temp->ny = longer_side;
                    temp->buf.resize(3 * longer_side * longer_side);

                    // background color in RGB from LLaVA (this is the mean rgb color * 255)
                    const std::array<uint8_t, 3> pad_color = {122, 116, 104};

                    // resize the image to the target_size
                    img_tool::resize(*img, *temp, clip_image_size{params.image_size, params.image_size}, img_tool::RESIZE_ALGO_BILINEAR, true, pad_color);

                    clip_image_f32_ptr res(clip_image_f32_init());
                    normalize_image_u8_to_f32(*temp, *res, params.image_mean, params.image_std);
                    res_imgs->entries.push_back(std::move(res));

                } else {
                    // "spatial_unpad" with "anyres" processing for llava-1.6
                    auto const inst = llava_uhd::get_slice_instructions(ctx, original_size);
                    std::vector<clip_image_u8_ptr> imgs = llava_uhd::slice_image(img, inst);

                    for (size_t i = 0; i < imgs.size(); ++i) {
                        // clip_image_save_to_bmp(*imgs[i], "slice_" + std::to_string(i) + ".bmp");
                        clip_image_f32_ptr res(clip_image_f32_init());
                        normalize_image_u8_to_f32(*imgs[i], *res, params.image_mean, params.image_std);
                        res_imgs->entries.push_back(std::move(res));
                    }
                }
            } break;

        default:
            LOG_ERR("%s: unsupported projector type %d\n", __func__, ctx->proj_type());
            return false;
    }

    return true;
}

ggml_tensor * clip_get_newline_tensor(const struct clip_ctx * ctx) {
    return ctx->model.image_newline;
}

void clip_free(clip_ctx * ctx) {
    if (ctx == nullptr) {
        return;
    }
    delete ctx;
}

// deprecated
size_t clip_embd_nbytes(const struct clip_ctx * ctx) {
    const int32_t nx = ctx->model.hparams.image_size;
    const int32_t ny = ctx->model.hparams.image_size;
    return clip_embd_nbytes_by_img(ctx, nx, ny);
}

size_t clip_embd_nbytes_by_img(const struct clip_ctx * ctx, int img_w, int img_h) {
    clip_image_f32 img;
    img.nx = img_w;
    img.ny = img_h;
    return clip_n_output_tokens(ctx, &img) * clip_n_mmproj_embd(ctx) * sizeof(float);
}

int32_t clip_get_image_size(const struct clip_ctx * ctx) {
    return ctx->model.hparams.image_size;
}

int32_t clip_get_patch_size(const struct clip_ctx * ctx) {
    return ctx->model.hparams.patch_size;
}

int32_t clip_get_hidden_size(const struct clip_ctx * ctx) {
    return ctx->model.hparams.n_embd;
}

const char * clip_patch_merge_type(const struct clip_ctx * ctx) {
    return ctx->model.hparams.mm_patch_merge_type == PATCH_MERGE_SPATIAL_UNPAD ? "spatial_unpad" : "flat";
}

int clip_n_output_tokens_x(const struct clip_ctx * ctx, struct clip_image_f32 * img) {
    const auto & params = ctx->model.hparams;
    const int n_total = clip_n_output_tokens(ctx, img);
    if (ctx->proj_type() == PROJECTOR_TYPE_QWEN2VL || ctx->proj_type() == PROJECTOR_TYPE_QWEN25VL || ctx->proj_type() == PROJECTOR_TYPE_QWEN3VL) {
        return img->nx / (params.patch_size * 2);
    }
    return n_total;
}

int clip_n_output_tokens_y(const struct clip_ctx * ctx, struct clip_image_f32 * img) {
    const auto & params = ctx->model.hparams;
    if (ctx->proj_type() == PROJECTOR_TYPE_QWEN2VL || ctx->proj_type() == PROJECTOR_TYPE_QWEN25VL || ctx->proj_type() == PROJECTOR_TYPE_QWEN3VL) {
        return img->ny / (params.patch_size * 2);
    }
    return 1;
}

int clip_n_output_tokens(const struct clip_ctx * ctx, struct clip_image_f32 * img) {
    const auto & params = ctx->model.hparams;

    // for models with fixed size image, the input image is already pre-processed and resized to square
    int patch_size = params.patch_size;
    int n_patches = (img->nx / patch_size) * (img->ny / patch_size);

    projector_type proj = ctx->proj_type();

    switch (proj) {
        case PROJECTOR_TYPE_MLP:
        case PROJECTOR_TYPE_MLP_NORM:
        case PROJECTOR_TYPE_JANUS_PRO:
            {
                // do nothing
            } break;
        case PROJECTOR_TYPE_LDP:
        case PROJECTOR_TYPE_LDPV2:
        case PROJECTOR_TYPE_GLM_EDGE:
            {
                n_patches /= 4;
                if (ctx->model.mm_boi) {
                    n_patches += 2; // for BOI and EOI token embeddings
                }
            } break;
        case PROJECTOR_TYPE_MINICPMV:
            {
                // Use actual config value if available, otherwise fall back to hardcoded values
                if (params.minicpmv_query_num > 0) {
                    n_patches = params.minicpmv_query_num;
                } else {
                    // Fallback to hardcoded values for legacy models
                    if (params.minicpmv_version == 2) {
                        n_patches = 96;
                    } else if (params.minicpmv_version == 3) {
                        n_patches = 64;
                    } else if (params.minicpmv_version == 4) {
                        n_patches = 64;
                    } else if (params.minicpmv_version == 5) {
                        // MiniCPM-V 4.0
                        n_patches = 64;
                    } else if (params.minicpmv_version == 6) {
                        // MiniCPM-V 4.5
                        n_patches = 64;
                    } else {
                        GGML_ABORT("Unknown minicpmv version");
                    }
                }
            } break;
        case PROJECTOR_TYPE_QWEN2VL:
        case PROJECTOR_TYPE_QWEN25VL:
        case PROJECTOR_TYPE_QWEN3VL:
            {
                // dynamic size (2 conv, so double patch size)
                int x_patch = img->nx / (params.patch_size * 2);
                int y_patch = img->ny / (params.patch_size * 2);
                n_patches = x_patch * y_patch;
            } break;
        case PROJECTOR_TYPE_GEMMA3:
        case PROJECTOR_TYPE_IDEFICS3:
        case PROJECTOR_TYPE_INTERNVL:
        case PROJECTOR_TYPE_LLAMA4:
            {
                // both X and Y are downscaled by the scale factor
                int scale_factor = ctx->model.hparams.n_merge;
                n_patches /= (scale_factor * scale_factor);
            } break;
        case PROJECTOR_TYPE_LFM2:
        case PROJECTOR_TYPE_KIMIVL:
            {
                // dynamic size
                int out_patch_size = params.patch_size * ctx->model.hparams.n_merge;
                int x_patch = CLIP_ALIGN(img->nx, out_patch_size) / out_patch_size;
                int y_patch = CLIP_ALIGN(img->ny, out_patch_size) / out_patch_size;
                n_patches = x_patch * y_patch;
            } break;
        case PROJECTOR_TYPE_PIXTRAL:
        case PROJECTOR_TYPE_LIGHTONOCR:
            {
                // dynamic size
                int n_merge = ctx->model.hparams.n_merge;
                int n_patches_x = img->nx / patch_size / (n_merge > 0 ? n_merge : 1);
                int n_patches_y = img->ny / patch_size / (n_merge > 0 ? n_merge : 1);
                if (ctx->model.token_embd_img_break) {
                    n_patches = n_patches_y * n_patches_x + n_patches_y - 1; // + one [IMG_BREAK] per row, except the last row
                } else {
                    n_patches = n_patches_y * n_patches_x;
                }
            } break;
        case PROJECTOR_TYPE_VOXTRAL:
        case PROJECTOR_TYPE_ULTRAVOX:
        case PROJECTOR_TYPE_QWEN2A:
            {
                n_patches = img->nx;

                const int proj_stack_factor = ctx->model.hparams.proj_stack_factor;
                if (ctx->model.audio_has_stack_frames()) {
                    GGML_ASSERT(proj_stack_factor > 0);
                    const int n_len = CLIP_ALIGN(n_patches, proj_stack_factor);
                    n_patches = n_len / proj_stack_factor;
                }

                // whisper downscales input token by half after conv1d
                n_patches /= 2;

                if (ctx->model.audio_has_avgpool()) {
                    // divide by 2 because of nn.AvgPool1d(2, stride=2)
                    n_patches /= 2;
                }
            } break;
        case PROJECTOR_TYPE_COGVLM:
            {
                n_patches += 2; // for BOI and EOI token embeddings
            } break;
        default:
            GGML_ABORT("unsupported projector type");
    }

    return n_patches;
}

bool clip_image_encode(struct clip_ctx * ctx, const int n_threads, clip_image_f32 * img, float * vec) {
    clip_image_f32_batch imgs;
    clip_image_f32_ptr img_copy(clip_image_f32_init());
    *img_copy = *img;
    imgs.entries.push_back(std::move(img_copy));

    return clip_image_batch_encode(ctx, n_threads, &imgs, vec);
}

bool clip_image_batch_encode(clip_ctx * ctx, const int n_threads, const clip_image_f32_batch * imgs_c_ptr, float * vec) {
    const clip_image_f32_batch & imgs = *imgs_c_ptr;
    int batch_size = imgs.entries.size();

    // TODO @ngxson : implement batch size > 1 as a loop
    //                we don't need true batching support because the cgraph will gonna be big anyway
    if (batch_size != 1) {
        return false; // only support batch size of 1
    }

    // build the inference graph
    ctx->debug_print_tensors.clear();
    ggml_backend_sched_reset(ctx->sched.get());
    ggml_cgraph * gf = clip_image_build_graph(ctx, imgs);
    ggml_backend_sched_alloc_graph(ctx->sched.get(), gf);

    // set inputs
    const auto & model   = ctx->model;
    const auto & hparams = model.hparams;

    const int image_size_width  = imgs.entries[0]->nx;
    const int image_size_height = imgs.entries[0]->ny;

    const int patch_size    = hparams.patch_size;
    const int num_patches   = ((image_size_width / patch_size) * (image_size_height / patch_size));
    const int n_pos = num_patches + (model.class_embedding ? 1 : 0);
    const int pos_w = image_size_width  / patch_size;
    const int pos_h = image_size_height / patch_size;

    const bool use_window_attn = hparams.n_wa_pattern > 0; // for qwen2.5vl

    auto get_inp_tensor = [&gf](const char * name) {
        ggml_tensor * inp = ggml_graph_get_tensor(gf, name);
        if (inp == nullptr) {
            GGML_ABORT("Failed to get tensor %s", name);
        }
        if (!(inp->flags & GGML_TENSOR_FLAG_INPUT)) {
            GGML_ABORT("Tensor %s is not an input tensor", name);
        }
        return inp;
    };

    auto set_input_f32 = [&get_inp_tensor](const char * name, std::vector<float> & values) {
        ggml_tensor * cur = get_inp_tensor(name);
        GGML_ASSERT(cur->type == GGML_TYPE_F32);
        GGML_ASSERT(ggml_nelements(cur) == (int64_t)values.size());
        ggml_backend_tensor_set(cur, values.data(), 0, ggml_nbytes(cur));
    };

    auto set_input_i32 = [&get_inp_tensor](const char * name, std::vector<int32_t> & values) {
        ggml_tensor * cur = get_inp_tensor(name);
        GGML_ASSERT(cur->type == GGML_TYPE_I32);
        GGML_ASSERT(ggml_nelements(cur) == (int64_t)values.size());
        ggml_backend_tensor_set(cur, values.data(), 0, ggml_nbytes(cur));
    };

    // set input pixel values
    if (!imgs.is_audio) {
        size_t nelem = 0;
        for (const auto & img : imgs.entries) {
            nelem += img->nx * img->ny * 3;
        }
        std::vector<float> inp_raw(nelem);

        // layout of data (note: the channel dim is unrolled to better visualize the layout):
        //
        // ┌──W──┐
        // │     H │  channel = R
        // ├─────┤ │
        // │     H │  channel = G
        // ├─────┤ │
        // │     H │  channel = B
        // └─────┘ │
        //   ──────┘ x B

        for (size_t i = 0; i < imgs.entries.size(); i++) {
            const int nx = imgs.entries[i]->nx;
            const int ny = imgs.entries[i]->ny;
            const int n = nx * ny;

            for (int b = 0; b < batch_size; b++) {
                float * batch_entry = inp_raw.data() + b * (3*n);
                for (int y = 0; y < ny; y++) {
                    for (int x = 0; x < nx; x++) {
                        size_t base_src = 3*(y * nx + x); // idx of the first channel
                        size_t base_dst =    y * nx + x;  // idx of the first channel
                        batch_entry[      base_dst] = imgs.entries[b]->buf[base_src    ];
                        batch_entry[1*n + base_dst] = imgs.entries[b]->buf[base_src + 1];
                        batch_entry[2*n + base_dst] = imgs.entries[b]->buf[base_src + 2];
                    }
                }
            }
        }
        set_input_f32("inp_raw", inp_raw);

    } else {
        // audio input
        GGML_ASSERT(imgs.entries.size() == 1);
        const auto & mel_inp = imgs.entries[0];
        const int n_step = mel_inp->nx;
        const int n_mel  = mel_inp->ny;
        std::vector<float> inp_raw(n_step * n_mel);
        std::memcpy(inp_raw.data(), mel_inp->buf.data(), n_step * n_mel * sizeof(float));
        set_input_f32("inp_raw", inp_raw);
    }

    // set input per projector
    switch (ctx->model.proj_type) {
        case PROJECTOR_TYPE_MINICPMV:
            {
                // inspired from siglip:
                //    -> https://huggingface.co/HuggingFaceM4/siglip-so400m-14-980-flash-attn2-navit
                //    -> https://huggingface.co/HuggingFaceM4/siglip-so400m-14-980-flash-attn2-navit/blob/d66538faeba44480d0bfaa42145eef26f9423199/modeling_siglip.py#L316
                std::vector<int32_t> positions(pos_h * pos_w);
                int bucket_coords_h[1024];
                int bucket_coords_w[1024];
                for (int i = 0; i < pos_h; i++){
                    bucket_coords_h[i] = std::floor(70.0*i/pos_h);
                }
                for (int i = 0; i < pos_w; i++){
                    bucket_coords_w[i] = std::floor(70.0*i/pos_w);
                }
                for (int i = 0, id = 0; i < pos_h; i++){
                    for (int j = 0; j < pos_w; j++){
                        positions[id++] = bucket_coords_h[i]*70 + bucket_coords_w[j];
                    }
                }
                set_input_i32("positions", positions);

                // inputs for resampler projector
                // set the 2D positions (using float for sinusoidal embedding)
                int n_patches_per_col = image_size_width / patch_size;
                std::vector<float> pos_data(n_pos);
                // dimension H
                for (int i = 0; i < n_pos; i++) {
                    pos_data[i] = static_cast<float>(i / n_patches_per_col);
                }
                set_input_f32("pos_h", pos_data);
                // dimension W
                for (int i = 0; i < n_pos; i++) {
                    pos_data[i] = static_cast<float>(i % n_patches_per_col);
                }
                set_input_f32("pos_w", pos_data);
                // base frequency omega
                const float base_freq   = 10000.0f;
                const int   n_embd_proj = clip_n_mmproj_embd(ctx);
                std::vector<float> omega(n_embd_proj / 4);
                for (int i = 0; i < n_embd_proj / 4; ++i) {
                    omega[i] = 1.0f / std::pow(base_freq, static_cast<float>(i) / (n_embd_proj / 4));
                }
                set_input_f32("omega", omega);
            } break;
        case PROJECTOR_TYPE_QWEN2VL:
        case PROJECTOR_TYPE_QWEN3VL:
            {
                const int merge_ratio = hparams.n_merge;
                const int pw = image_size_width  / patch_size;
                const int ph = image_size_height / patch_size;
                std::vector<int> positions(n_pos * 4);
                int ptr = 0;
                for (int y = 0; y < ph; y += merge_ratio) {
                    for (int x = 0; x < pw; x += merge_ratio) {
                        for (int dy = 0; dy < 2; dy++) {
                            for (int dx = 0; dx < 2; dx++) {
                                positions[                  ptr] = y + dy;
                                positions[    num_patches + ptr] = x + dx;
                                positions[2 * num_patches + ptr] = y + dy;
                                positions[3 * num_patches + ptr] = x + dx;
                                ptr++;
                            }
                        }
                    }
                }

                set_input_i32("positions", positions);
            } break;
        case PROJECTOR_TYPE_QWEN25VL:
            {
                // pw * ph = number of tokens output by ViT after apply patch merger
                // ipw * ipw = number of vision token been processed inside ViT
                const int merge_ratio = 2;
                const int pw  = image_size_width  / patch_size / merge_ratio;
                const int ph  = image_size_height / patch_size / merge_ratio;
                const int ipw = image_size_width  / patch_size;
                const int iph = image_size_height / patch_size;

                std::vector<int> idx    (ph * pw);
                std::vector<int> inv_idx(ph * pw);

                if (use_window_attn) {
                    const int attn_window_size = 112;
                    const int grid_window = attn_window_size / patch_size / merge_ratio;
                    int dst = 0;
                    // [num_vision_tokens, num_vision_tokens] attention mask tensor
                    std::vector<float> mask(pow(ipw * iph, 2), std::numeric_limits<float>::lowest());
                    int mask_row = 0;

                    for (int y = 0; y < ph; y += grid_window) {
                        for (int x = 0; x < pw; x += grid_window) {
                            const int win_h = std::min(grid_window, ph - y);
                            const int win_w = std::min(grid_window, pw - x);
                            const int dst_0 = dst;
                            // group all tokens belong to the same window togather (to a continue range)
                            for (int dy = 0; dy < win_h; dy++) {
                                for (int dx = 0; dx < win_w; dx++) {
                                    const int src = (y + dy) * pw + (x + dx);
                                    GGML_ASSERT(src < (int)idx.size());
                                    GGML_ASSERT(dst < (int)inv_idx.size());
                                    idx    [src] = dst;
                                    inv_idx[dst] = src;
                                    dst++;
                                }
                            }

                            for (int r=0; r < win_h * win_w * merge_ratio * merge_ratio; r++) {
                                int row_offset = mask_row * (ipw * iph);
                                std::fill(
                                    mask.begin() + row_offset + (dst_0 * merge_ratio * merge_ratio),
                                    mask.begin() + row_offset + (dst   * merge_ratio * merge_ratio),
                                    0.0);
                                mask_row++;
                            }
                        }
                    }

                    set_input_i32("window_idx",     idx);
                    set_input_i32("inv_window_idx", inv_idx);
                    set_input_f32("window_mask",    mask);
                } else {
                    for (int i = 0; i < ph * pw; i++) {
                        idx[i] = i;
                    }
                }

                const int mpow = merge_ratio * merge_ratio;
                std::vector<int> positions(n_pos * 4);

                int ptr = 0;
                for (int y = 0; y < iph; y += merge_ratio) {
                    for (int x = 0; x < ipw; x += merge_ratio) {
                        for (int dy = 0; dy < 2; dy++) {
                            for (int dx = 0; dx < 2; dx++) {
                                auto remap = idx[ptr / mpow];
                                remap = (remap * mpow) + (ptr % mpow);

                                positions[                  remap] = y + dy;
                                positions[    num_patches + remap] = x + dx;
                                positions[2 * num_patches + remap] = y + dy;
                                positions[3 * num_patches + remap] = x + dx;
                                ptr++;
                            }
                        }
                    }
                }

                set_input_i32("positions", positions);
            } break;
        case PROJECTOR_TYPE_PIXTRAL:
        case PROJECTOR_TYPE_KIMIVL:
        case PROJECTOR_TYPE_LIGHTONOCR:
            {
                // set the 2D positions
                int n_patches_per_col = image_size_width / patch_size;
                std::vector<int> pos_data(n_pos);
                // dimension H
                for (int i = 0; i < n_pos; i++) {
                    pos_data[i] = i / n_patches_per_col;
                }
                set_input_i32("pos_h", pos_data);
                // dimension W
                for (int i = 0; i < n_pos; i++) {
                    pos_data[i] = i % n_patches_per_col;
                }
                set_input_i32("pos_w", pos_data);
            } break;
        case PROJECTOR_TYPE_GLM_EDGE:
        {
            // llava and other models
            std::vector<int32_t> positions(n_pos);
            for (int i = 0; i < n_pos; i++) {
                positions[i] = i;
            }
            set_input_i32("positions", positions);
        } break;
        case PROJECTOR_TYPE_MLP:
        case PROJECTOR_TYPE_MLP_NORM:
        case PROJECTOR_TYPE_LDP:
        case PROJECTOR_TYPE_LDPV2:
            {
                // llava and other models
                std::vector<int32_t> positions(n_pos);
                for (int i = 0; i < n_pos; i++) {
                    positions[i] = i;
                }
                set_input_i32("positions", positions);

                // The patches vector is used to get rows to index into the embeds with;
                // we should skip dim 0 only if we have CLS to avoid going out of bounds
                // when retrieving the rows.
                int patch_offset = model.class_embedding ? 1 : 0;
                std::vector<int32_t> patches(num_patches);
                for (int i = 0; i < num_patches; i++) {
                    patches[i] = i + patch_offset;
                }
                set_input_i32("patches", patches);
            } break;
        case PROJECTOR_TYPE_GEMMA3:
        case PROJECTOR_TYPE_IDEFICS3:
        case PROJECTOR_TYPE_INTERNVL:
        case PROJECTOR_TYPE_QWEN2A:
        case PROJECTOR_TYPE_ULTRAVOX:
        case PROJECTOR_TYPE_LFM2:
        case PROJECTOR_TYPE_VOXTRAL:
        case PROJECTOR_TYPE_JANUS_PRO:
        case PROJECTOR_TYPE_COGVLM:
            {
                // do nothing
            } break;
        case PROJECTOR_TYPE_LLAMA4:
            {
                // set the 2D positions
                int n_patches_per_col = image_size_width / patch_size;
                std::vector<int> pos_data(num_patches + 1, 0); // +1 for the [CLS] token
                // last pos is always kept 0, it's for CLS
                // dimension H
                for (int i = 0; i < num_patches; i++) {
                    pos_data[i] = (i / n_patches_per_col) + 1;
                }
                set_input_i32("pos_h", pos_data);
                // dimension W
                for (int i = 0; i < num_patches; i++) {
                    pos_data[i] = (i % n_patches_per_col) + 1;
                }
                set_input_i32("pos_w", pos_data);
            } break;
        default:
            GGML_ABORT("Unknown projector type");
    }

    // ggml_backend_cpu_set_n_threads(ctx->backend_cpu, n_threads);
    ggml_backend_dev_t dev = ggml_backend_get_device(ctx->backend_cpu);
    ggml_backend_reg_t reg = dev ? ggml_backend_dev_backend_reg(dev) : nullptr;
    if (reg) {
        auto ggml_backend_set_n_threads_fn = (ggml_backend_set_n_threads_t) ggml_backend_reg_get_proc_address(reg, "ggml_backend_set_n_threads");
        if (ggml_backend_set_n_threads_fn) {
            ggml_backend_set_n_threads_fn(ctx->backend_cpu, n_threads);
        }
    }

    auto status = ggml_backend_sched_graph_compute(ctx->sched.get(), gf);
    if (status != GGML_STATUS_SUCCESS) {
        LOG_ERR("%s: ggml_backend_sched_graph_compute failed with error %d\n", __func__, status);
        return false;
    }

    // print debug nodes
    if (ctx->debug_graph) {
        LOG_INF("\n\n---\n\n");
        LOG_INF("\n\nDebug graph:\n\n");
        for (ggml_tensor * t : ctx->debug_print_tensors) {
            std::vector<uint8_t> data(ggml_nbytes(t));
            ggml_backend_tensor_get(t, data.data(), 0, ggml_nbytes(t));
            print_tensor_shape(t);
            print_tensor_data(t, data.data(), 3);
        }
    }

    // the last node is the embedding tensor
    ggml_tensor * embeddings = ggml_graph_node(gf, -1);

    // sanity check (only support batch size of 1 for now)
    const int n_tokens_out = embeddings->ne[1];
    const int expected_n_tokens_out = clip_n_output_tokens(ctx, imgs.entries[0].get());
    if (n_tokens_out != expected_n_tokens_out) {
        LOG_ERR("%s: expected output %d tokens, got %d\n", __func__, expected_n_tokens_out, n_tokens_out);
        GGML_ABORT("Invalid number of output tokens");
    }

    // copy the embeddings to the location passed by the user
    ggml_backend_tensor_get(embeddings, vec, 0, ggml_nbytes(embeddings));

    return true;
}

int clip_n_mmproj_embd(const struct clip_ctx * ctx) {
    switch (ctx->model.proj_type) {
        case PROJECTOR_TYPE_LDP:
            return ctx->model.mm_model_block_1_block_2_1_b->ne[0];
        case PROJECTOR_TYPE_LDPV2:
            return ctx->model.mm_model_peg_0_b->ne[0];
        case PROJECTOR_TYPE_MLP:
        case PROJECTOR_TYPE_PIXTRAL:
        case PROJECTOR_TYPE_LIGHTONOCR:
            return ctx->model.mm_2_w->ne[1];
        case PROJECTOR_TYPE_MLP_NORM:
            return ctx->model.mm_3_b->ne[0];
        case PROJECTOR_TYPE_MINICPMV:
            return ctx->model.mm_model_proj->ne[0];
        case PROJECTOR_TYPE_GLM_EDGE:
            return ctx->model.mm_model_mlp_3_w->ne[1];
        case PROJECTOR_TYPE_QWEN2VL:
        case PROJECTOR_TYPE_QWEN25VL:
        case PROJECTOR_TYPE_JANUS_PRO:
            return ctx->model.mm_1_b->ne[0];
        case PROJECTOR_TYPE_QWEN3VL:
            // main path + deepstack paths
            return ctx->model.mm_1_b->ne[0] * (1 + ctx->model.n_deepstack_layers);
        case PROJECTOR_TYPE_GEMMA3:
            return ctx->model.mm_input_proj_w->ne[0];
        case PROJECTOR_TYPE_IDEFICS3:
            return ctx->model.projection->ne[1];
        case PROJECTOR_TYPE_ULTRAVOX:
        case PROJECTOR_TYPE_VOXTRAL:
            return ctx->model.mm_2_w->ne[1];
        case PROJECTOR_TYPE_INTERNVL:
            return ctx->model.mm_3_w->ne[1];
        case PROJECTOR_TYPE_LLAMA4:
            return ctx->model.mm_model_proj->ne[1];
        case PROJECTOR_TYPE_QWEN2A:
            return ctx->model.mm_fc_w->ne[1];
        case PROJECTOR_TYPE_LFM2:
        case PROJECTOR_TYPE_KIMIVL:
            return ctx->model.mm_2_w->ne[1];
        case PROJECTOR_TYPE_COGVLM:
            return ctx->model.mm_4h_to_h_w->ne[1];
        default:
            GGML_ABORT("Unknown projector type");
    }
}

int clip_is_minicpmv(const struct clip_ctx * ctx) {
    if (ctx->proj_type() == PROJECTOR_TYPE_MINICPMV) {
        return ctx->model.hparams.minicpmv_version;
    }
    return 0;
}

bool clip_is_glm(const struct clip_ctx * ctx) {
    return ctx->proj_type() == PROJECTOR_TYPE_GLM_EDGE;
}

bool clip_is_qwen2vl(const struct clip_ctx * ctx) {
    return ctx->proj_type() == PROJECTOR_TYPE_QWEN2VL
        || ctx->proj_type() == PROJECTOR_TYPE_QWEN25VL
        || ctx->proj_type() == PROJECTOR_TYPE_QWEN3VL;
}

bool clip_is_llava(const struct clip_ctx * ctx) {
    return ctx->model.hparams.has_llava_projector;
}

bool clip_is_gemma3(const struct clip_ctx * ctx) {
    return ctx->proj_type() == PROJECTOR_TYPE_GEMMA3;
}

bool clip_has_vision_encoder(const struct clip_ctx * ctx) {
    return ctx->model.modality == CLIP_MODALITY_VISION;
}

bool clip_has_audio_encoder(const struct clip_ctx * ctx) {
    return ctx->model.modality == CLIP_MODALITY_AUDIO;
}

bool clip_has_whisper_encoder(const struct clip_ctx * ctx) {
    return ctx->proj_type() == PROJECTOR_TYPE_ULTRAVOX
        || ctx->proj_type() == PROJECTOR_TYPE_QWEN2A
        || ctx->proj_type() == PROJECTOR_TYPE_VOXTRAL;
}

bool clip_encode_float_image (struct clip_ctx * ctx, int n_threads, float * img, int h, int w, float * vec) {
    clip_image_f32 clip_img;
    clip_img.buf.resize(h * w * 3);
    for (int i = 0; i < h*w*3; i++)
    {
        clip_img.buf[i] = img[i];
    }
    clip_img.nx = w;
    clip_img.ny = h;
    clip_image_encode(ctx, n_threads, &clip_img, vec);
    return true;
}

//
// API used internally with mtmd
//

projector_type clip_get_projector_type(const struct clip_ctx * ctx) {
    return ctx->proj_type();
}

void clip_image_f32_batch_add_mel(struct clip_image_f32_batch * batch, int n_mel, int n_frames, float * mel) {
    clip_image_f32 * audio = new clip_image_f32;
    audio->nx = n_frames;
    audio->ny = n_mel;
    audio->buf.resize(n_frames * n_mel);
    std::memcpy(audio->buf.data(), mel, n_frames * n_mel * sizeof(float));

    batch->entries.push_back(clip_image_f32_ptr(audio));
    batch->is_audio = true;
}<|MERGE_RESOLUTION|>--- conflicted
+++ resolved
@@ -24,7 +24,6 @@
 #include <array>
 #include <functional>
 
-<<<<<<< HEAD
 #ifdef _WIN32
 #ifndef NOMINMAX
 #define NOMINMAX
@@ -32,9 +31,7 @@
 #include <windows.h>
 #endif
 
-=======
 // TODO: allow to pass callback from user code
->>>>>>> ac76d362
 struct clip_logger_state g_logger_state = {GGML_LOG_LEVEL_CONT, clip_log_callback_default, NULL};
 
 enum ffn_op_type {
