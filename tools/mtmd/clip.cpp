#include "clip.h"
#include "clip-impl.h"
#include "clip-model.h"
#include "clip-graph.h"
#include "models/models.h"

#include "ggml.h"
#include "ggml-cpp.h"
#include "ggml-alloc.h"
#include "ggml-backend.h"
#include "gguf.h"

#include <cassert>
#include <cmath>
#include <cstdlib>
#include <cstring>
#include <fstream>
#include <map>
#include <stdexcept>
#include <unordered_set>
#include <vector>
#include <cinttypes>
#include <limits>
#include <array>
#include <functional>

struct clip_logger_state g_logger_state = {clip_log_callback_default, NULL};

//#define CLIP_DEBUG_FUNCTIONS

#ifdef CLIP_DEBUG_FUNCTIONS
static void clip_image_write_image_to_ppm(const clip_image_u8& img, const std::string& filename) {
    std::ofstream file(filename, std::ios::binary);
    if (!file.is_open()) {
        LOG_ERR("Failed to open file for writing: %s\n", filename.c_str());
        return;
    }

    // PPM header: P6 format, width, height, and max color value
    file << "P6\n" << img.nx << " " << img.ny << "\n255\n";

    // Write pixel data
    for (size_t i = 0; i < img.buf.size(); i += 3) {
        // PPM expects binary data in RGB format, which matches our image buffer
        file.write(reinterpret_cast<const char*>(&img.buf[i]), 3);
    }

    file.close();
}

static void clip_image_save_to_bmp(const clip_image_u8& img, const std::string& filename) {
    std::ofstream file(filename, std::ios::binary);
    if (!file.is_open()) {
        LOG_ERR("Failed to open file for writing: %s\n", filename.c_str());
        return;
    }

    int fileSize = 54 + 3 * img.nx * img.ny; // File header + info header + pixel data
    int bytesPerPixel = 3;
    int widthInBytes = img.nx * bytesPerPixel;
    int paddingAmount = (4 - (widthInBytes % 4)) % 4;
    int stride = widthInBytes + paddingAmount;

    // Bitmap file header
    unsigned char fileHeader[14] = {
        'B','M',     // Signature
        0,0,0,0,    // Image file size in bytes
        0,0,0,0,    // Reserved
        54,0,0,0    // Start of pixel array
    };

    // Total file size
    fileSize = 54 + (stride * img.ny);
    fileHeader[2] = (unsigned char)(fileSize);
    fileHeader[3] = (unsigned char)(fileSize >> 8);
    fileHeader[4] = (unsigned char)(fileSize >> 16);
    fileHeader[5] = (unsigned char)(fileSize >> 24);

    // Bitmap information header (BITMAPINFOHEADER)
    unsigned char infoHeader[40] = {
        40,0,0,0,   // Size of this header (40 bytes)
        0,0,0,0,    // Image width
        0,0,0,0,    // Image height
        1,0,        // Number of color planes
        24,0,       // Bits per pixel
        0,0,0,0,    // No compression
        0,0,0,0,    // Image size (can be 0 for no compression)
        0,0,0,0,    // X pixels per meter (not specified)
        0,0,0,0,    // Y pixels per meter (not specified)
        0,0,0,0,    // Total colors (color table not used)
        0,0,0,0     // Important colors (all are important)
    };

    // Width and height in the information header
    infoHeader[4] = (unsigned char)(img.nx);
    infoHeader[5] = (unsigned char)(img.nx >> 8);
    infoHeader[6] = (unsigned char)(img.nx >> 16);
    infoHeader[7] = (unsigned char)(img.nx >> 24);
    infoHeader[8] = (unsigned char)(img.ny);
    infoHeader[9] = (unsigned char)(img.ny >> 8);
    infoHeader[10] = (unsigned char)(img.ny >> 16);
    infoHeader[11] = (unsigned char)(img.ny >> 24);

    // Write file headers
    file.write(reinterpret_cast<char*>(fileHeader), sizeof(fileHeader));
    file.write(reinterpret_cast<char*>(infoHeader), sizeof(infoHeader));

    // Pixel data
    std::vector<unsigned char> padding(3, 0); // Max padding size to be added to each row
    for (int y = img.ny - 1; y >= 0; --y) { // BMP files are stored bottom-to-top
        for (int x = 0; x < img.nx; ++x) {
            // Each pixel
            size_t pixelIndex = (y * img.nx + x) * 3;
            unsigned char pixel[3] = {
                img.buf[pixelIndex + 2], // BMP stores pixels in BGR format
                img.buf[pixelIndex + 1],
                img.buf[pixelIndex]
            };
            file.write(reinterpret_cast<char*>(pixel), 3);
        }
        // Write padding for the row
        file.write(reinterpret_cast<char*>(padding.data()), paddingAmount);
    }

    file.close();
}

// debug function to convert f32 to u8
static void clip_image_convert_f32_to_u8(const clip_image_f32& src, clip_image_u8& dst) {
    dst.nx = src.nx;
    dst.ny = src.ny;
    dst.buf.resize(3 * src.nx * src.ny);
    for (size_t i = 0; i < src.buf.size(); ++i) {
        dst.buf[i] = static_cast<uint8_t>(std::min(std::max(int(src.buf[i] * 255.0f), 0), 255));
    }
}
#endif


struct clip_ctx {
    clip_model model;

    gguf_context_ptr ctx_gguf;
    ggml_context_ptr ctx_data;

    std::vector<uint8_t> buf_compute_meta;

    std::vector<ggml_backend_t> backend_ptrs;
    std::vector<ggml_backend_buffer_type_t> backend_buft;

    ggml_backend_t backend = nullptr;
    ggml_backend_t backend_cpu = nullptr;
    ggml_backend_buffer_ptr buf;

    int max_nodes = 8192;
    ggml_backend_sched_ptr sched;
    clip_flash_attn_type flash_attn_type = CLIP_FLASH_ATTN_TYPE_AUTO;
    bool is_allocated = false;

    // for debugging
    bool debug_graph = false;
    std::vector<ggml_tensor *> debug_print_tensors;

    clip_ctx(clip_context_params & ctx_params) {
        flash_attn_type = ctx_params.flash_attn_type;
        debug_graph = std::getenv("MTMD_DEBUG_GRAPH") != nullptr;
        backend_cpu = ggml_backend_init_by_type(GGML_BACKEND_DEVICE_TYPE_CPU, nullptr);
        if (!backend_cpu) {
            throw std::runtime_error("failed to initialize CPU backend");
        }
        if (ctx_params.use_gpu) {
            auto backend_name = std::getenv("MTMD_BACKEND_DEVICE");
            if (backend_name != nullptr) {
                backend = ggml_backend_init_by_name(backend_name, nullptr);
                if (!backend) {
                    LOG_WRN("%s: Warning: Failed to initialize \"%s\" backend, falling back to default GPU backend\n", __func__, backend_name);
                }
            }
            if (!backend) {
                backend = ggml_backend_init_by_type(GGML_BACKEND_DEVICE_TYPE_GPU, nullptr);
                backend = backend ? backend : ggml_backend_init_by_type(GGML_BACKEND_DEVICE_TYPE_IGPU, nullptr);
            }
        }

        if (backend) {
            LOG_INF("%s: CLIP using %s backend\n", __func__, ggml_backend_name(backend));
            backend_ptrs.push_back(backend);
            backend_buft.push_back(ggml_backend_get_default_buffer_type(backend));
        } else {
            backend = backend_cpu;
            LOG_INF("%s: CLIP using CPU backend\n", __func__);
        }

        if (ctx_params.image_min_tokens > 0) {
            model.hparams.custom_image_min_tokens = ctx_params.image_min_tokens;
        }
        if (ctx_params.image_max_tokens > 0) {
            model.hparams.custom_image_max_tokens = ctx_params.image_max_tokens;
        }

        backend_ptrs.push_back(backend_cpu);
        backend_buft.push_back(ggml_backend_get_default_buffer_type(backend_cpu));

        sched.reset(
            ggml_backend_sched_new(backend_ptrs.data(), backend_buft.data(), backend_ptrs.size(), 8192, false, true)
        );
    }

    ~clip_ctx() {
        ggml_backend_free(backend);
        if (backend != backend_cpu) {
            ggml_backend_free(backend_cpu);
<<<<<<< HEAD
        }
    }

    // this function is added so that we don't change too much of the existing code
    projector_type proj_type() const {
        return model.proj_type;
    }
};

struct clip_graph {
    clip_ctx * ctx;
    const clip_model & model;
    const clip_hparams & hparams;

    // we only support single image per batch
    const clip_image_f32 & img;

    const int patch_size;
    const int n_patches_x;
    const int n_patches_y;
    const int n_patches;
    const int n_embd;
    const int n_head;
    const int d_head;
    const int n_layer;
    const float eps;
    const float kq_scale;

    ggml_context_ptr ctx0_ptr;
    ggml_context * ctx0;
    ggml_cgraph * gf;

    clip_graph(clip_ctx * ctx, const clip_image_f32 & img) :
            ctx(ctx),
            model(ctx->model),
            hparams(model.hparams),
            img(img),
            patch_size(hparams.patch_size),
            n_patches_x(img.nx / patch_size),
            n_patches_y(img.ny / patch_size),
            n_patches(n_patches_x * n_patches_y),
            n_embd(hparams.n_embd),
            n_head(hparams.n_head),
            d_head(n_embd / n_head),
            n_layer(hparams.n_layer),
            eps(hparams.eps),
            kq_scale(1.0f / sqrtf((float)d_head)) {
        struct ggml_init_params params = {
            /*.mem_size   =*/ ctx->buf_compute_meta.size(),
            /*.mem_buffer =*/ ctx->buf_compute_meta.data(),
            /*.no_alloc   =*/ true,
        };
        ctx0_ptr.reset(ggml_init(params));
        ctx0 = ctx0_ptr.get();
        gf = ggml_new_graph_custom(ctx0, ctx->max_nodes, false);
    }

    ggml_cgraph * build_siglip() {
        ggml_tensor * inp = build_inp();

        ggml_tensor * learned_pos_embd = model.position_embeddings;
        if (ctx->proj_type() == PROJECTOR_TYPE_LFM2) {
            learned_pos_embd = resize_position_embeddings();
        }

        ggml_tensor * cur = build_vit(
                                inp, n_patches,
                                NORM_TYPE_NORMAL,
                                hparams.ffn_op,
                                learned_pos_embd,
                                nullptr);

        if (ctx->proj_type() == PROJECTOR_TYPE_GEMMA3) {
            const int batch_size = 1;
            GGML_ASSERT(n_patches_x == n_patches_y);
            const int patches_per_image = n_patches_x;
            const int kernel_size = hparams.n_merge;

            cur = ggml_transpose(ctx0, cur);
            cur = ggml_cont_4d(ctx0, cur, patches_per_image, patches_per_image, n_embd, batch_size);

            // doing a pool2d to reduce the number of output tokens
            cur = ggml_pool_2d(ctx0, cur, GGML_OP_POOL_AVG, kernel_size, kernel_size, kernel_size, kernel_size, 0, 0);
            cur = ggml_reshape_3d(ctx0, cur, cur->ne[0] * cur->ne[0], n_embd, batch_size);
            cur = ggml_cont(ctx0, ggml_transpose(ctx0, cur));

            // apply norm before projection
            cur = ggml_rms_norm(ctx0, cur, eps);
            cur = ggml_mul(ctx0, cur, model.mm_soft_emb_norm_w);

            // apply projection
            cur = ggml_mul_mat(ctx0,
                ggml_cont(ctx0, ggml_transpose(ctx0, model.mm_input_proj_w)),
                cur);

        } else if (ctx->proj_type() == PROJECTOR_TYPE_IDEFICS3) {
            // pixel_shuffle
            // https://github.com/huggingface/transformers/blob/0a950e0bbe1ed58d5401a6b547af19f15f0c195e/src/transformers/models/idefics3/modeling_idefics3.py#L578
            const int scale_factor = model.hparams.n_merge;
            cur = build_patch_merge_permute(cur, scale_factor);
            cur = ggml_mul_mat(ctx0, model.projection, cur);

        } else if (ctx->proj_type() == PROJECTOR_TYPE_LFM2) {
            // pixel unshuffle block
            const int scale_factor = model.hparams.n_merge;
            cur = build_patch_merge_permute(cur, scale_factor);

            // projection
            cur = ggml_norm(ctx0, cur, 1e-5); // default nn.LayerNorm
            cur = ggml_mul(ctx0, cur, model.mm_input_norm_w);
            cur = ggml_add(ctx0, cur, model.mm_input_norm_b);

            cur = ggml_mul_mat(ctx0, model.mm_1_w, cur);
            cur = ggml_add(ctx0, cur, model.mm_1_b);
            cur = ggml_gelu(ctx0, cur);
            cur = ggml_mul_mat(ctx0, model.mm_2_w, cur);
            cur = ggml_add(ctx0, cur, model.mm_2_b);

        } else if (ctx->proj_type() == PROJECTOR_TYPE_JANUS_PRO) {
            cur = build_ffn(cur,
                model.mm_0_w, model.mm_0_b,
                nullptr, nullptr,
                model.mm_1_w, model.mm_1_b,
                hparams.ffn_op,
                -1);

        } else {
            GGML_ABORT("SigLIP: Unsupported projector type");
        }

        // build the graph
        ggml_build_forward_expand(gf, cur);

        return gf;
    }

    ggml_cgraph * build_pixtral() {
        const int n_merge = hparams.n_merge;

        // 2D input positions
        ggml_tensor * pos_h = ggml_new_tensor_1d(ctx0, GGML_TYPE_I32, n_patches);
        ggml_set_name(pos_h, "pos_h");
        ggml_set_input(pos_h);

        ggml_tensor * pos_w = ggml_new_tensor_1d(ctx0, GGML_TYPE_I32, n_patches);
        ggml_set_name(pos_w, "pos_w");
        ggml_set_input(pos_w);

        auto add_pos = [&](ggml_tensor * cur, const clip_layer &) {
            return build_rope_2d(ctx0, cur, pos_h, pos_w, hparams.rope_theta, true);
        };

        ggml_tensor * inp = build_inp();
        ggml_tensor * cur = build_vit(
                                inp, n_patches,
                                NORM_TYPE_RMS,
                                hparams.ffn_op,
                                nullptr, // no learned pos embd
                                add_pos);

        // mistral small 3.1 patch merger
        // ref: https://github.com/huggingface/transformers/blob/7a3e208892c06a5e278144eaf38c8599a42f53e7/src/transformers/models/mistral3/modeling_mistral3.py#L67
        if (model.mm_patch_merger_w) {
            GGML_ASSERT(hparams.n_merge > 0);

            cur = ggml_mul(ctx0, ggml_rms_norm(ctx0, cur, eps), model.mm_input_norm_w);

            // reshape image tokens to 2D grid
            cur = ggml_reshape_3d(ctx0, cur, n_embd, n_patches_x, n_patches_y);
            cur = ggml_permute(ctx0, cur, 2, 0, 1, 3); // [x, y, n_embd]
            cur = ggml_cont(ctx0, cur);

            // torch.nn.functional.unfold is just an im2col under the hood
            // we just need a dummy kernel to make it work
            ggml_tensor * kernel = ggml_view_3d(ctx0, cur, n_merge, n_merge, cur->ne[2], 0, 0, 0);
            cur = ggml_im2col(ctx0, kernel, cur, n_merge, n_merge, 0, 0, 1, 1, true, inp->type);

            // project to n_embd
            cur = ggml_reshape_2d(ctx0, cur, cur->ne[0], cur->ne[1] * cur->ne[2]);
            cur = ggml_mul_mat(ctx0, model.mm_patch_merger_w, cur);
        }

        // LlavaMultiModalProjector (always using GELU activation)
        {
            cur = ggml_mul_mat(ctx0, model.mm_1_w, cur);
            if (model.mm_1_b) {
                cur = ggml_add(ctx0, cur, model.mm_1_b);
            }

            cur = ggml_gelu(ctx0, cur);
            cur = ggml_mul_mat(ctx0, model.mm_2_w, cur);
            if (model.mm_2_b) {
                cur = ggml_add(ctx0, cur, model.mm_2_b);
            }
        }

        // arrangement of the [IMG_BREAK] token
        if (model.token_embd_img_break) {
            // not efficient, but works
            // the trick is to view the embeddings as a 3D tensor with shape [n_embd, n_patches_per_row, n_rows]
            // and then concatenate the [IMG_BREAK] token to the end of each row, aka n_patches_per_row dimension
            // after the concatenation, we have a tensor with shape [n_embd, n_patches_per_row + 1, n_rows]

            const int p_y             = n_merge > 0 ? n_patches_y / n_merge : n_patches_y;
            const int p_x             = n_merge > 0 ? n_patches_x / n_merge : n_patches_x;
            const int p_total         = p_x * p_y;
            const int n_embd_text     = cur->ne[0];
            const int n_tokens_output = p_total + p_y - 1; // one [IMG_BREAK] per row, except the last row

            ggml_tensor * tmp = ggml_reshape_3d(ctx0, cur, n_embd_text, p_x, p_y);
            ggml_tensor * tok = ggml_new_tensor_3d(ctx0, tmp->type, n_embd_text, 1, p_y);
            tok = ggml_scale(ctx0, tok, 0.0); // clear the tensor
            tok = ggml_add(ctx0, tok, model.token_embd_img_break);
            tmp = ggml_concat(ctx0, tmp, tok, 1);
            cur = ggml_view_2d(ctx0, tmp,
                n_embd_text, n_tokens_output,
                ggml_row_size(tmp->type, n_embd_text), 0);
        }

        // build the graph
        ggml_build_forward_expand(gf, cur);

        return gf;
    }

    // Qwen2VL and Qwen2.5VL use M-RoPE
    ggml_cgraph * build_qwen2vl() {
        GGML_ASSERT(model.patch_bias == nullptr);
        GGML_ASSERT(model.class_embedding == nullptr);

        const int batch_size       = 1;
        const bool use_window_attn = hparams.n_wa_pattern > 0;
        const int n_wa_pattern     = hparams.n_wa_pattern;
        const int n_pos            = n_patches;
        const int num_position_ids = n_pos * 4; // m-rope requires 4 dim per position

        norm_type norm_t = ctx->proj_type() == PROJECTOR_TYPE_QWEN25VL
            ? NORM_TYPE_RMS // qwen 2.5 vl
            : NORM_TYPE_NORMAL; // qwen 2 vl

        int mrope_sections[4] = {d_head/4, d_head/4, d_head/4, d_head/4};

        ggml_tensor * inp_raw = build_inp_raw();
        ggml_tensor * inp = ggml_conv_2d(ctx0, model.patch_embeddings_0, inp_raw, patch_size, patch_size, 0, 0, 1, 1);

        GGML_ASSERT(img.nx % (patch_size * 2) == 0);
        GGML_ASSERT(img.ny % (patch_size * 2) == 0);

        // second conv dimension
        {
            auto inp_1 = ggml_conv_2d(ctx0, model.patch_embeddings_1, inp_raw, patch_size, patch_size, 0, 0, 1, 1);
            inp = ggml_add(ctx0, inp, inp_1);

            inp = ggml_permute(ctx0, inp, 1, 2, 0, 3);  // [w, h, c, b] -> [c, w, h, b]
            inp = ggml_cont_4d(
                ctx0, inp,
                n_embd * 2, n_patches_x / 2, n_patches_y, batch_size);
            inp = ggml_reshape_4d(
                ctx0, inp,
                n_embd * 2, n_patches_x / 2, 2, batch_size * (n_patches_y / 2));
            inp = ggml_permute(ctx0, inp, 0, 2, 1, 3);
            inp = ggml_cont_3d(
                ctx0, inp,
                n_embd, n_patches_x * n_patches_y, batch_size);
        }

        ggml_tensor * inpL           = inp;
        ggml_tensor * window_mask    = nullptr;
        ggml_tensor * window_idx     = nullptr;
        ggml_tensor * inv_window_idx = nullptr;

        ggml_tensor * positions = ggml_new_tensor_1d(ctx0, GGML_TYPE_I32, num_position_ids);
        ggml_set_name(positions, "positions");
        ggml_set_input(positions);

        // pre-layernorm
        if (model.pre_ln_w) {
            inpL = build_norm(inpL, model.pre_ln_w, model.pre_ln_b, norm_t, eps, -1);
        }

        if (use_window_attn) {
            // handle window attention inputs
            inv_window_idx = ggml_new_tensor_1d(ctx0, GGML_TYPE_I32, n_pos / 4);
            ggml_set_name(inv_window_idx, "inv_window_idx");
            ggml_set_input(inv_window_idx);
            // mask for window attention
            window_mask = ggml_new_tensor_2d(ctx0, GGML_TYPE_F32, n_pos, n_pos);
            ggml_set_name(window_mask, "window_mask");
            ggml_set_input(window_mask);

            // if flash attn is used, we need to pad the mask and cast to f16
            if (ctx->flash_attn_type == CLIP_FLASH_ATTN_TYPE_ENABLED) {
                int n_pad = GGML_PAD(window_mask->ne[1], GGML_KQ_MASK_PAD) - window_mask->ne[1];
                if (n_pad > 0) {
                    window_mask = ggml_pad(ctx0, window_mask, 0, n_pad, 0, 0);
                }
                window_mask = ggml_cast(ctx0, window_mask, GGML_TYPE_F16);
            }

            // inpL shape: [n_embd, n_patches_x * n_patches_y, batch_size]
            GGML_ASSERT(batch_size == 1);
            inpL = ggml_reshape_2d(ctx0, inpL, n_embd * 4, n_patches_x * n_patches_y * batch_size / 4);
            inpL = ggml_get_rows(ctx0, inpL, inv_window_idx);
            inpL = ggml_reshape_3d(ctx0, inpL, n_embd, n_patches_x * n_patches_y, batch_size);
        }

        // loop over layers
        for (int il = 0; il < n_layer; il++) {
            auto & layer = model.layers[il];
            const bool full_attn = use_window_attn ? (il + 1) % n_wa_pattern == 0 : true;

            ggml_tensor * cur = inpL; // inpL = residual, cur = hidden_states

            // layernorm1
            cur = build_norm(cur, layer.ln_1_w, layer.ln_1_b, norm_t, eps, il);
            cb(cur, "ln1", il);

            // self-attention
            {
                ggml_tensor * Qcur = ggml_add(ctx0,
                    ggml_mul_mat(ctx0, layer.q_w, cur), layer.q_b);
                ggml_tensor * Kcur = ggml_add(ctx0,
                    ggml_mul_mat(ctx0, layer.k_w, cur), layer.k_b);
                ggml_tensor * Vcur = ggml_add(ctx0,
                    ggml_mul_mat(ctx0, layer.v_w, cur), layer.v_b);

                Qcur = ggml_reshape_3d(ctx0, Qcur, d_head, n_head, n_patches);
                Kcur = ggml_reshape_3d(ctx0, Kcur, d_head, n_head, n_patches);
                Vcur = ggml_reshape_3d(ctx0, Vcur, d_head, n_head, n_patches);

                cb(Qcur, "Qcur", il);
                cb(Kcur, "Kcur", il);
                cb(Vcur, "Vcur", il);

                // apply M-RoPE
                Qcur = ggml_rope_multi(
                    ctx0, Qcur, positions, nullptr,
                    d_head/2, mrope_sections, GGML_ROPE_TYPE_VISION, 32768, 10000, 1, 0, 1, 32, 1);
                Kcur = ggml_rope_multi(
                    ctx0, Kcur, positions, nullptr,
                    d_head/2, mrope_sections, GGML_ROPE_TYPE_VISION, 32768, 10000, 1, 0, 1, 32, 1);

                cb(Qcur, "Qcur_rope", il);
                cb(Kcur, "Kcur_rope", il);

                ggml_tensor * attn_mask = full_attn ? nullptr : window_mask;

                cur = build_attn(layer.o_w, layer.o_b,
                    Qcur, Kcur, Vcur, attn_mask, kq_scale, il);
                cb(cur, "attn_out", il);
            }

            // re-add the layer input, e.g., residual
            cur = ggml_add(ctx0, cur, inpL);

            inpL = cur; // inpL = residual, cur = hidden_states

            cb(cur, "ffn_inp", il);

            // layernorm2
            cur = build_norm(cur, layer.ln_2_w, layer.ln_2_b, norm_t, eps, il);
            cb(cur, "ffn_inp_normed", il);

            // ffn
            cur = build_ffn(cur,
                layer.ff_up_w, layer.ff_up_b,
                layer.ff_gate_w, layer.ff_gate_b,
                layer.ff_down_w, layer.ff_down_b,
                hparams.ffn_op, il);

            cb(cur, "ffn_out", il);

            // residual 2
            cur = ggml_add(ctx0, inpL, cur);
            cb(cur, "layer_out", il);

            inpL = cur;
        }

        // post-layernorm
        if (model.post_ln_w) {
            inpL = build_norm(inpL, model.post_ln_w, model.post_ln_b, norm_t, eps, n_layer);
        }

        // multimodal projection
        ggml_tensor * embeddings = inpL;
        embeddings = ggml_reshape_3d(ctx0, embeddings, n_embd * 4, n_pos / 4, batch_size);

        embeddings = ggml_mul_mat(ctx0, model.mm_0_w, embeddings);
        embeddings = ggml_add(ctx0, embeddings, model.mm_0_b);

        // GELU activation
        embeddings = ggml_gelu(ctx0, embeddings);

        // Second linear layer
        embeddings = ggml_mul_mat(ctx0, model.mm_1_w, embeddings);
        embeddings = ggml_add(ctx0, embeddings, model.mm_1_b);

        if (use_window_attn) {
            window_idx = ggml_new_tensor_1d(ctx0, GGML_TYPE_I32, n_pos / 4);
            ggml_set_name(window_idx, "window_idx");
            ggml_set_input(window_idx);

            // embeddings shape: [n_embd, n_patches_x * n_patches_y, batch_size]
            GGML_ASSERT(batch_size == 1);
            embeddings = ggml_reshape_2d(ctx0, embeddings, hparams.projection_dim, n_patches_x * n_patches_y / 4);
            embeddings = ggml_get_rows(ctx0, embeddings, window_idx);
            embeddings = ggml_reshape_3d(ctx0, embeddings, hparams.projection_dim, n_patches_x * n_patches_y / 4, batch_size);
        }

        // build the graph
        ggml_build_forward_expand(gf, embeddings);

        return gf;
    }

    // Qwen3VL
    ggml_cgraph * build_qwen3vl() {
        GGML_ASSERT(model.patch_bias != nullptr);
        GGML_ASSERT(model.position_embeddings != nullptr);
        GGML_ASSERT(model.class_embedding == nullptr);

        const int batch_size       = 1;
        const int n_pos            = n_patches;
        const int num_position_ids = n_pos * 4; // m-rope requires 4 dim per position

        norm_type norm_t = NORM_TYPE_NORMAL;

        int mrope_sections[4] = {d_head/4, d_head/4, d_head/4, d_head/4};

        ggml_tensor * inp_raw = build_inp_raw();
        ggml_tensor * inp = ggml_conv_2d(ctx0, model.patch_embeddings_0, inp_raw, patch_size, patch_size, 0, 0, 1, 1);

        GGML_ASSERT(img.nx % (patch_size * 2) == 0);
        GGML_ASSERT(img.ny % (patch_size * 2) == 0);

        // second conv dimension
        {
            auto inp_1 = ggml_conv_2d(ctx0, model.patch_embeddings_1, inp_raw, patch_size, patch_size, 0, 0, 1, 1);
            inp = ggml_add(ctx0, inp, inp_1);

            inp = ggml_permute(ctx0, inp, 1, 2, 0, 3);  // [w, h, c, b] -> [c, w, h, b]
            inp = ggml_cont_4d(
                ctx0, inp,
                n_embd * 2, n_patches_x / 2, n_patches_y, batch_size);
            inp = ggml_reshape_4d(
                ctx0, inp,
                n_embd * 2, n_patches_x / 2, 2, batch_size * (n_patches_y / 2));
            inp = ggml_permute(ctx0, inp, 0, 2, 1, 3);
            inp = ggml_cont_3d(
                ctx0, inp,
                n_embd, n_patches_x * n_patches_y, batch_size);
        }

        // add patch bias
        if (model.patch_bias != nullptr) {
            inp = ggml_add(ctx0, inp, model.patch_bias);
            cb(inp, "patch_bias", -1);
        }

        // calculate absolute position embedding and apply
        ggml_tensor * learned_pos_embd = resize_position_embeddings();
        learned_pos_embd = ggml_cont_4d(
            ctx0, learned_pos_embd,
            n_embd * 2, n_patches_x / 2, n_patches_y, batch_size);
        learned_pos_embd = ggml_reshape_4d(
            ctx0, learned_pos_embd,
            n_embd * 2, n_patches_x / 2, 2, batch_size * (n_patches_y / 2));
        learned_pos_embd = ggml_permute(ctx0, learned_pos_embd, 0, 2, 1, 3);
        learned_pos_embd = ggml_cont_3d(
            ctx0, learned_pos_embd,
            n_embd, n_patches_x * n_patches_y, batch_size);
        inp = ggml_add(ctx0, inp, learned_pos_embd);
        cb(inp, "inp_pos_emb", -1);

        ggml_tensor * inpL = inp;

        ggml_tensor * positions = ggml_new_tensor_1d(ctx0, GGML_TYPE_I32, num_position_ids);
        ggml_set_name(positions, "positions");
        ggml_set_input(positions);

        // pre-layernorm
        if (model.pre_ln_w) {
            inpL = build_norm(inpL, model.pre_ln_w, model.pre_ln_b, norm_t, eps, -1);
        }

        // deepstack features (stack along the feature dimension), [n_embd * len(deepstack_layers), n_patches_x * n_patches_y, batch_size]
        ggml_tensor * deepstack_features = nullptr;
        const int merge_factor = hparams.n_merge > 0 ? hparams.n_merge * hparams.n_merge : 4; // default 2x2=4 for qwen3vl

        // loop over layers
        for (int il = 0; il < n_layer; il++) {
            auto & layer = model.layers[il];

            ggml_tensor * cur = inpL; // inpL = residual, cur = hidden_states

            // layernorm1
            cur = build_norm(cur, layer.ln_1_w, layer.ln_1_b, norm_t, eps, il);
            cb(cur, "ln1", il);

            // self-attention
            {
                cur = ggml_mul_mat(ctx0, layer.qkv_w, cur);
                cur = ggml_add(ctx0, cur, layer.qkv_b);

                ggml_tensor * Qcur = ggml_view_3d(ctx0, cur, d_head, n_head, n_pos, d_head*sizeof(float),
                    cur->nb[1], 0);
                ggml_tensor * Kcur = ggml_view_3d(ctx0, cur, d_head, n_head, n_pos, d_head*sizeof(float),
                    cur->nb[1], n_embd * sizeof(float));
                ggml_tensor * Vcur = ggml_view_3d(ctx0, cur, d_head, n_head, n_pos, d_head*sizeof(float),
                    cur->nb[1], 2 * n_embd * sizeof(float));

                cb(Qcur, "Qcur", il);
                cb(Kcur, "Kcur", il);
                cb(Vcur, "Vcur", il);

                // apply M-RoPE
                Qcur = ggml_rope_multi(
                    ctx0, Qcur, positions, nullptr,
                    d_head/2, mrope_sections, GGML_ROPE_TYPE_VISION, 32768, 10000, 1, 0, 1, 32, 1);
                Kcur = ggml_rope_multi(
                    ctx0, Kcur, positions, nullptr,
                    d_head/2, mrope_sections, GGML_ROPE_TYPE_VISION, 32768, 10000, 1, 0, 1, 32, 1);

                cb(Qcur, "Qcur_rope", il);
                cb(Kcur, "Kcur_rope", il);

                cur = build_attn(layer.o_w, layer.o_b,
                    Qcur, Kcur, Vcur, nullptr, kq_scale, il);
                cb(cur, "attn_out", il);
            }

            // re-add the layer input, e.g., residual
            cur = ggml_add(ctx0, cur, inpL);

            inpL = cur; // inpL = residual, cur = hidden_states

            cb(cur, "ffn_inp", il);

            // layernorm2
            cur = build_norm(cur, layer.ln_2_w, layer.ln_2_b, norm_t, eps, il);
            cb(cur, "ffn_inp_normed", il);

            // ffn
            cur = build_ffn(cur,
                layer.ff_up_w, layer.ff_up_b,
                layer.ff_gate_w, layer.ff_gate_b,
                layer.ff_down_w, layer.ff_down_b,
                hparams.ffn_op, il);

            cb(cur, "ffn_out", il);

            // residual 2
            cur = ggml_add(ctx0, inpL, cur);
            cb(cur, "layer_out", il);

            if (layer.has_deepstack()) {
                ggml_tensor * feat = ggml_reshape_3d(ctx0, cur, n_embd * merge_factor, n_pos / merge_factor, batch_size);
                feat = build_norm(feat, layer.deepstack_norm_w, layer.deepstack_norm_b, norm_t, eps, il);
                feat = build_ffn(feat,
                    layer.deepstack_fc1_w, layer.deepstack_fc1_b,
                    nullptr, nullptr,
                    layer.deepstack_fc2_w, layer.deepstack_fc2_b,
                    ffn_op_type::FFN_GELU, il);

                if(!deepstack_features) {
                    deepstack_features = feat;
                } else {
                    // concat along the feature dimension
                    deepstack_features = ggml_concat(ctx0, deepstack_features, feat, 0);
                }
            }

            inpL = cur;
        }

        // post-layernorm
        if (model.post_ln_w) {
            inpL = build_norm(inpL, model.post_ln_w, model.post_ln_b, norm_t, eps, n_layer);
        }

        // multimodal projection
        ggml_tensor * embeddings = inpL;
        embeddings = ggml_reshape_3d(ctx0, embeddings, n_embd * 4, n_pos / 4, batch_size);

        embeddings = build_ffn(embeddings,
            model.mm_0_w, model.mm_0_b,
            nullptr, nullptr,
            model.mm_1_w, model.mm_1_b,
            ffn_op_type::FFN_GELU, -1);

        embeddings = ggml_concat(ctx0, embeddings, deepstack_features, 0); // concat along the feature dimension

        // build the graph
        ggml_build_forward_expand(gf, embeddings);

        return gf;
    }

    // Eagle2-VL: normalized ViT with learned absolute position embeddings and 2-layer MLP projector (mm.0, GELU, mm.2)
    ggml_cgraph * build_eagle2vl() {
        GGML_ASSERT(model.class_embedding == nullptr);

        const int n_pos = n_patches;

        // Use resized learned position embeddings if dynamic resolution is used
        ggml_tensor * learned_pos_embd = resize_position_embeddings();

        // Build input patches via Conv2D, add patch bias if present
        ggml_tensor * inp = build_inp();

        // Vision encoder: use RMS norm per metadata (eps), FFN op per hparams
        ggml_tensor * cur = build_vit(
            inp, n_pos,
            NORM_TYPE_RMS,
            hparams.ffn_op,
            learned_pos_embd,
            nullptr);
        // keep runtime quiet in normal runs; shapes are correct by construction

        // Apply spatial patch merge (e.g., 2x2) before projector if requested
        {
            const int scale_factor = hparams.n_merge;
            if (scale_factor > 1) {
                // This returns a 2D tensor shaped [n_embd * scale_factor^2, n_pos / scale_factor^2]
                // which matches the expected input width for mm.0
                cur = build_patch_merge_permute(cur, scale_factor);
                // merged tokens layout now matches projector input width
            }
        }

        // 2-layer MLP projector: LayerNorm (mlp1.0) -> mm.0 -> GELU -> mm.2
        ggml_tensor * embeddings = cur;

        GGML_ASSERT(model.mm_0_w != nullptr);
        GGML_ASSERT(model.mm_2_w != nullptr);

        // ensure projector input is a packed 2D matrix [n_in, n_tokens]
        embeddings = ggml_reshape_2d(ctx0, embeddings, embeddings->ne[0], embeddings->ne[1]);
        embeddings = ggml_cont_2d(ctx0, embeddings, embeddings->ne[0], embeddings->ne[1]);

        // Apply projector input LayerNorm (mlp1.0) with default eps = 1e-5
        if (model.mm_input_norm_w || model.mm_input_norm_b) {
            embeddings = build_norm(
                embeddings,
                model.mm_input_norm_w,
                model.mm_input_norm_b,
                NORM_TYPE_NORMAL,
                1e-5f,
                /*il=*/-1);
        }

        // Use shared FFN helper: Linear(mm.0) -> GELU -> Linear(mm.2)
        embeddings = build_ffn(
            embeddings,
            model.mm_0_w, model.mm_0_b,
            /*gate=*/nullptr, /*gate_b=*/nullptr,
            model.mm_2_w, model.mm_2_b,
            FFN_GELU,
            /*il=*/0
        );

        // build the graph
        ggml_build_forward_expand(gf, embeddings);

        return gf;
    }

    ggml_cgraph * build_minicpmv() {
        GGML_ASSERT(model.class_embedding == nullptr);
        const int n_pos       = n_patches;
        const int n_embd_proj = clip_n_mmproj_embd(ctx);

        // position embeddings for the projector (not for ViT)
        // see: https://huggingface.co/openbmb/MiniCPM-o-2_6/blob/main/resampler.py#L70
        // base frequency omega
        ggml_tensor * omega = ggml_new_tensor_1d(ctx0, GGML_TYPE_F32, n_embd_proj / 4);
        ggml_set_name(omega, "omega");
        ggml_set_input(omega);

        // 2D input positions (using float for sinusoidal embeddings)
        ggml_tensor * pos_h = ggml_new_tensor_2d(ctx0, GGML_TYPE_F32, 1, n_pos);
        ggml_set_name(pos_h, "pos_h");
        ggml_set_input(pos_h);
        ggml_tensor * pos_w = ggml_new_tensor_2d(ctx0, GGML_TYPE_F32, 1, n_pos);
        ggml_set_name(pos_w, "pos_w");
        ggml_set_input(pos_w);

        // for selecting learned pos embd, used by ViT
        struct ggml_tensor * positions = ggml_new_tensor_1d(ctx0, GGML_TYPE_I32, n_pos);
        ggml_set_name(positions, "positions");
        ggml_set_input(positions);

        ggml_tensor * learned_pos_embd = ggml_get_rows(ctx0, model.position_embeddings, positions);

        ggml_tensor * inp = build_inp();
        ggml_tensor * embeddings = build_vit(
                                inp, n_pos,
                                NORM_TYPE_NORMAL,
                                hparams.ffn_op,
                                learned_pos_embd,
                                nullptr);

        // resampler projector (it is just another transformer)

        ggml_tensor * q = model.mm_model_query;
        ggml_tensor * v = ggml_mul_mat(ctx0, model.mm_model_kv_proj, embeddings);

        // norm
        q = build_norm(q, model.mm_model_ln_q_w,  model.mm_model_ln_q_b,  NORM_TYPE_NORMAL, eps, -1);
        v = build_norm(v, model.mm_model_ln_kv_w, model.mm_model_ln_kv_b, NORM_TYPE_NORMAL, eps, -1);

        // calculate sinusoidal pos embd
        ggml_tensor * pos_embed = nullptr;
        {
            // outer product
            ggml_tensor * omega_b = ggml_repeat_4d(ctx0, omega, omega->ne[0], n_pos, 1, 1); // n_pos rows
            ggml_tensor * theta_x = ggml_mul(ctx0, omega_b, pos_w);
            ggml_tensor * theta_y = ggml_mul(ctx0, omega_b, pos_h);
            // sin and cos
            ggml_tensor * pos_embd_x = ggml_concat(
                ctx0,
                ggml_sin(ctx0, theta_x),
                ggml_cos(ctx0, theta_x),
                0 // concat on first dim
            );
            ggml_tensor * pos_embd_y = ggml_concat(
                ctx0,
                ggml_sin(ctx0, theta_y),
                ggml_cos(ctx0, theta_y),
                0 // concat on first dim
            );
            pos_embed = ggml_concat(ctx0, pos_embd_x, pos_embd_y, 0);
        }

        // k = v + pos_embed
        ggml_tensor * k = ggml_add(ctx0, v, pos_embed);

        // attention
        {
            const int d_head = 128;
            int n_head = n_embd_proj/d_head;
            // Use actual config value if available, otherwise fall back to hardcoded values
            int num_query = ctx->model.hparams.minicpmv_query_num;
            ggml_tensor * Q = ggml_add(ctx0,
                ggml_mul_mat(ctx0, model.mm_model_attn_q_w, q),
                model.mm_model_attn_q_b);
            ggml_tensor * K = ggml_add(ctx0,
                ggml_mul_mat(ctx0, model.mm_model_attn_k_w, k),
                model.mm_model_attn_k_b);
            ggml_tensor * V = ggml_add(ctx0,
                ggml_mul_mat(ctx0, model.mm_model_attn_v_w, v),
                model.mm_model_attn_v_b);

            Q = ggml_reshape_3d(ctx0, Q, d_head, n_head, num_query);
            K = ggml_reshape_3d(ctx0, K, d_head, n_head, n_pos);
            V = ggml_reshape_3d(ctx0, V, d_head, n_head, n_pos);

            cb(Q, "resampler_Q", -1);
            cb(K, "resampler_K", -1);
            cb(V, "resampler_V", -1);

            embeddings = build_attn(
                model.mm_model_attn_o_w,
                model.mm_model_attn_o_b,
                Q, K, V, nullptr, kq_scale, -1);
            cb(embeddings, "resampler_attn_out", -1);
        }
        // layernorm
        embeddings = build_norm(embeddings, model.mm_model_ln_post_w, model.mm_model_ln_post_b, NORM_TYPE_NORMAL, eps, -1);

        // projection
        embeddings = ggml_mul_mat(ctx0, model.mm_model_proj, embeddings);

        // build the graph
        ggml_build_forward_expand(gf, embeddings);

        return gf;
    }

    ggml_cgraph * build_internvl() {
        GGML_ASSERT(model.class_embedding != nullptr);
        GGML_ASSERT(model.position_embeddings != nullptr);

        const int n_pos = n_patches + 1;
        ggml_tensor * inp = build_inp();

        // add CLS token
        inp = ggml_concat(ctx0, inp, model.class_embedding, 1);

        // The larger models use a different ViT, which uses RMS norm instead of layer norm
        // ref: https://github.com/ggml-org/llama.cpp/pull/13443#issuecomment-2869786188
        norm_type norm_t = (hparams.n_embd == 3200 && hparams.n_layer == 45)
            ? NORM_TYPE_RMS // 6B ViT (Used by InternVL 2.5/3 - 26B, 38B, 78B)
            : NORM_TYPE_NORMAL; // 300M ViT (Used by all smaller InternVL models)

        ggml_tensor * cur = build_vit(
                                inp, n_pos,
                                norm_t,
                                hparams.ffn_op,
                                model.position_embeddings,
                                nullptr);

        // remove CLS token
        cur = ggml_view_2d(ctx0, cur,
            n_embd, n_patches,
            ggml_row_size(cur->type, n_embd), 0);

        // pixel shuffle
        {
            const int scale_factor = model.hparams.n_merge;
            const int bsz    = 1; // batch size, always 1 for now since we don't support batching
            const int height = n_patches_y;
            const int width  = n_patches_x;
            GGML_ASSERT(scale_factor > 0);
            cur = ggml_reshape_4d(ctx0, cur, n_embd * scale_factor, height / scale_factor, width, bsz);
            cur = ggml_permute(ctx0, cur, 0, 2, 1, 3);
            cur = ggml_cont_4d(ctx0, cur,
                n_embd * scale_factor * scale_factor,
                height / scale_factor,
                width / scale_factor,
                bsz);
            cur = ggml_permute(ctx0, cur, 0, 2, 1, 3);
            // flatten to 2D
            cur = ggml_cont_2d(ctx0, cur,
                n_embd * scale_factor * scale_factor,
                cur->ne[1] * cur->ne[2]);
        }

        // projector (always using GELU activation)
        {
            // projector LayerNorm uses pytorch's default eps = 1e-5
            // ref: https://huggingface.co/OpenGVLab/InternVL3-8B-Instruct/blob/a34d3e4e129a5856abfd6aa6de79776484caa14e/modeling_internvl_chat.py#L79
            cur = build_norm(cur, model.mm_0_w, model.mm_0_b, NORM_TYPE_NORMAL, 1e-5, -1);
            cur = ggml_mul_mat(ctx0, model.mm_1_w, cur);
            cur = ggml_add(ctx0, cur, model.mm_1_b);
            cur = ggml_gelu(ctx0, cur);
            cur = ggml_mul_mat(ctx0, model.mm_3_w, cur);
            cur = ggml_add(ctx0, cur, model.mm_3_b);
        }

        // build the graph
        ggml_build_forward_expand(gf, cur);

        return gf;
    }

    ggml_cgraph * build_llama4() {
        GGML_ASSERT(model.class_embedding != nullptr);
        GGML_ASSERT(model.position_embeddings != nullptr);

        const int n_pos = n_patches + 1; // +1 for [CLS]

        // 2D input positions
        ggml_tensor * pos_h = ggml_new_tensor_1d(ctx0, GGML_TYPE_I32, n_pos);
        ggml_set_name(pos_h, "pos_h");
        ggml_set_input(pos_h);

        ggml_tensor * pos_w = ggml_new_tensor_1d(ctx0, GGML_TYPE_I32, n_pos);
        ggml_set_name(pos_w, "pos_w");
        ggml_set_input(pos_w);

        ggml_tensor * inp = build_inp_raw();

        // Llama4UnfoldConvolution
        {
            ggml_tensor * kernel = ggml_reshape_4d(ctx0, model.patch_embeddings_0,
                                                    patch_size, patch_size, 3, n_embd);
            inp = ggml_im2col(ctx0, kernel, inp, patch_size, patch_size, 0, 0, 1, 1, true, inp->type);
            inp = ggml_mul_mat(ctx0, model.patch_embeddings_0, inp);
            inp = ggml_reshape_2d(ctx0, inp, n_embd, n_patches);
            cb(inp, "patch_conv", -1);
        }

        // add CLS token
        inp = ggml_concat(ctx0, inp, model.class_embedding, 1);

        // build ViT with 2D position embeddings
        auto add_pos = [&](ggml_tensor * cur, const clip_layer &) {
            // first half is X axis and second half is Y axis
            // ref: https://github.com/huggingface/transformers/blob/40a493c7ed4f19f08eadb0639cf26d49bfa5e180/src/transformers/models/llama4/modeling_llama4.py#L1312
            // ref: https://github.com/Blaizzy/mlx-vlm/blob/a57156aa87b33cca6e5ee6cfc14dd4ef8f611be6/mlx_vlm/models/llama4/vision.py#L441
            return build_rope_2d(ctx0, cur, pos_w, pos_h, hparams.rope_theta, false);
        };
        ggml_tensor * cur = build_vit(
                                inp, n_pos,
                                NORM_TYPE_NORMAL,
                                hparams.ffn_op,
                                model.position_embeddings,
                                add_pos);

        // remove CLS token
        cur = ggml_view_2d(ctx0, cur,
            n_embd, n_patches,
            ggml_row_size(cur->type, n_embd), 0);

        // pixel shuffle
        // based on Llama4VisionPixelShuffleMLP
        // https://github.com/huggingface/transformers/blob/2932f318a20d9e54cc7aea052e040164d85de7d6/src/transformers/models/llama4/modeling_llama4.py#L1151
        {
            const int scale_factor = model.hparams.n_merge;
            const int bsz = 1; // batch size, always 1 for now since we don't support batching
            GGML_ASSERT(scale_factor > 0);
            GGML_ASSERT(n_patches_x == n_patches_y); // llama4 only supports square images
            cur = ggml_reshape_4d(ctx0, cur,
                n_embd * scale_factor,
                n_patches_x / scale_factor,
                n_patches_y,
                bsz);
            cur = ggml_permute(ctx0, cur, 0, 2, 1, 3);
            cur = ggml_cont_4d(ctx0, cur,
                n_embd * scale_factor * scale_factor,
                n_patches_x / scale_factor,
                n_patches_y / scale_factor,
                bsz);
            //cur = ggml_permute(ctx0, cur, 0, 2, 1, 3);
            // flatten to 2D
            cur = ggml_cont_2d(ctx0, cur,
                n_embd * scale_factor * scale_factor,
                n_patches / scale_factor / scale_factor);
            cb(cur, "pixel_shuffle", -1);
        }

        // based on Llama4VisionMLP2 (always uses GELU activation, no bias)
        {
            cur = ggml_mul_mat(ctx0, model.mm_model_mlp_1_w, cur);
            cur = ggml_gelu(ctx0, cur);
            cur = ggml_mul_mat(ctx0, model.mm_model_mlp_2_w, cur);
            cur = ggml_gelu(ctx0, cur);
            cb(cur, "adapter_mlp", -1);
        }

        // Llama4MultiModalProjector
        cur = ggml_mul_mat(ctx0, model.mm_model_proj, cur);
        cb(cur, "projected", -1);

        // build the graph
        ggml_build_forward_expand(gf, cur);

        return gf;
    }

    ggml_cgraph * build_kimivl() {
        // 2D input positions
        ggml_tensor * pos_h = ggml_new_tensor_1d(ctx0, GGML_TYPE_I32, n_patches);
        ggml_set_name(pos_h, "pos_h");
        ggml_set_input(pos_h);

        ggml_tensor * pos_w = ggml_new_tensor_1d(ctx0, GGML_TYPE_I32, n_patches);
        ggml_set_name(pos_w, "pos_w");
        ggml_set_input(pos_w);

        ggml_tensor * learned_pos_embd = resize_position_embeddings();

        // build ViT with 2D position embeddings
        auto add_pos = [&](ggml_tensor * cur, const clip_layer &) {
            // first half is X axis and second half is Y axis
            return build_rope_2d(ctx0, cur, pos_w, pos_h, hparams.rope_theta, false);
        };

        ggml_tensor * inp = build_inp();
        ggml_tensor * cur = build_vit(
                                inp, n_patches,
                                NORM_TYPE_NORMAL,
                                hparams.ffn_op,
                                learned_pos_embd,
                                add_pos);

        cb(cur, "vit_out", -1);

        {
            // patch_merger
            const int scale_factor = model.hparams.n_merge;
            cur = build_patch_merge_permute(cur, scale_factor);

            // projection norm
            int proj_inp_dim = cur->ne[0];
            cur = ggml_view_2d(ctx0, cur,
                n_embd, cur->ne[1] * scale_factor * scale_factor,
                ggml_row_size(cur->type, n_embd), 0);
            cur = ggml_norm(ctx0, cur, 1e-5); // default nn.LayerNorm
            cur = ggml_mul(ctx0, cur, model.mm_input_norm_w);
            cur = ggml_add(ctx0, cur, model.mm_input_norm_b);
            cur = ggml_view_2d(ctx0, cur,
                proj_inp_dim, cur->ne[1] / scale_factor / scale_factor,
                ggml_row_size(cur->type, proj_inp_dim), 0);
            cb(cur, "proj_inp_normed", -1);

            // projection mlp
            cur = ggml_mul_mat(ctx0, model.mm_1_w, cur);
            cur = ggml_add(ctx0, cur, model.mm_1_b);
            cur = ggml_gelu(ctx0, cur);
            cur = ggml_mul_mat(ctx0, model.mm_2_w, cur);
            cur = ggml_add(ctx0, cur, model.mm_2_b);
            cb(cur, "proj_out", -1);
        }

        // build the graph
        ggml_build_forward_expand(gf, cur);

        return gf;
    }

    // this graph is used by llava, granite and glm
    // due to having embedding_stack (used by granite), we cannot reuse build_vit
    ggml_cgraph * build_llava() {
        const int batch_size = 1;
        const int n_pos = n_patches + (model.class_embedding ? 1 : 0);

        GGML_ASSERT(n_patches_x == n_patches_y && "only square images supported");

        // Calculate the deepest feature layer based on hparams and projector type
        int max_feature_layer = n_layer;
        {
            // Get the index of the second to last layer; this is the default for models that have a llava projector
            int il_last = hparams.n_layer - 1;
            int deepest_feature_layer = -1;

            if (ctx->proj_type() == PROJECTOR_TYPE_MINICPMV || ctx->proj_type() == PROJECTOR_TYPE_GLM_EDGE) {
                il_last += 1;
            }

            // If we set explicit vision feature layers, only go up to the deepest one
            // NOTE: only used by granite-vision models for now
            for (const auto & feature_layer : hparams.vision_feature_layer) {
                if (feature_layer > deepest_feature_layer) {
                    deepest_feature_layer = feature_layer;
                }
            }
            max_feature_layer = deepest_feature_layer < 0 ? il_last : deepest_feature_layer;
        }

        ggml_tensor * inp = build_inp();

        // concat class_embeddings and patch_embeddings
        if (model.class_embedding) {
            inp = ggml_concat(ctx0, inp, model.class_embedding, 1);
        }

        ggml_tensor * positions = ggml_new_tensor_1d(ctx0, GGML_TYPE_I32, n_pos);
        ggml_set_name(positions, "positions");
        ggml_set_input(positions);

        inp = ggml_add(ctx0, inp, ggml_get_rows(ctx0, model.position_embeddings, positions));

        ggml_tensor * inpL = inp;

        // pre-layernorm
        if (model.pre_ln_w) {
            inpL = build_norm(inpL, model.pre_ln_w, model.pre_ln_b, NORM_TYPE_NORMAL, eps, -1);
            cb(inpL, "pre_ln", -1);
        }

        std::vector<ggml_tensor *> embedding_stack;
        const auto & vision_feature_layer = hparams.vision_feature_layer;

        // loop over layers
        for (int il = 0; il < max_feature_layer; il++) {
            auto & layer = model.layers[il];
            ggml_tensor * cur = inpL; // inpL = residual, cur = hidden_states

            // If this is an embedding feature layer, save the output.
            // NOTE: 0 index here refers to the input to the encoder.
            if (vision_feature_layer.find(il) != vision_feature_layer.end()) {
                embedding_stack.push_back(cur);
            }

            // layernorm1
            cur = build_norm(cur, layer.ln_1_w, layer.ln_1_b, NORM_TYPE_NORMAL, eps, il);
            cb(cur, "layer_inp_normed", il);

            // self-attention
            {
                ggml_tensor * Qcur = ggml_mul_mat(ctx0, layer.q_w, cur);
                if (layer.q_b) {
                    Qcur = ggml_add(ctx0, Qcur, layer.q_b);
                }

                ggml_tensor * Kcur = ggml_mul_mat(ctx0, layer.k_w, cur);
                if (layer.k_b) {
                    Kcur = ggml_add(ctx0, Kcur, layer.k_b);
                }

                ggml_tensor * Vcur = ggml_mul_mat(ctx0, layer.v_w, cur);
                if (layer.v_b) {
                    Vcur = ggml_add(ctx0, Vcur, layer.v_b);
                }

                Qcur = ggml_reshape_3d(ctx0, Qcur, d_head, n_head, n_pos);
                Kcur = ggml_reshape_3d(ctx0, Kcur, d_head, n_head, n_pos);
                Vcur = ggml_reshape_3d(ctx0, Vcur, d_head, n_head, n_pos);

                cb(Qcur, "Qcur", il);
                cb(Kcur, "Kcur", il);
                cb(Vcur, "Vcur", il);

                cur = build_attn(layer.o_w, layer.o_b,
                    Qcur, Kcur, Vcur, nullptr, kq_scale, il);
                cb(cur, "attn_out", il);
            }

            // re-add the layer input, e.g., residual
            cur = ggml_add(ctx0, cur, inpL);

            inpL = cur; // inpL = residual, cur = hidden_states

            cb(cur, "ffn_inp", il);

            // layernorm2
            cur = build_norm(cur, layer.ln_2_w, layer.ln_2_b, NORM_TYPE_NORMAL, eps, il);
            cb(cur, "ffn_inp_normed", il);

            // ffn
            cur = build_ffn(cur,
                layer.ff_up_w, layer.ff_up_b,
                layer.ff_gate_w, layer.ff_gate_b,
                layer.ff_down_w, layer.ff_down_b,
                hparams.ffn_op, il);

            cb(cur, "ffn_out", il);

            // residual 2
            cur = ggml_add(ctx0, inpL, cur);
            cb(cur, "layer_out", il);

            inpL = cur;
        }

        // post-layernorm
        if (model.post_ln_w) {
            inpL = build_norm(inpL, model.post_ln_w, model.post_ln_b, NORM_TYPE_NORMAL, eps, -1);
        }

        ggml_tensor * embeddings = inpL;

        // process vision feature layers (used by granite)
        {
            // final layer is a vision feature layer
            if (vision_feature_layer.find(max_feature_layer) != vision_feature_layer.end()) {
                embedding_stack.push_back(inpL);
            }

            // If feature layers are explicitly set, stack them (if we have multiple)
            if (!embedding_stack.empty()) {
                embeddings = embedding_stack[0];
                for (size_t i = 1; i < embedding_stack.size(); i++) {
                    embeddings = ggml_concat(ctx0, embeddings, embedding_stack[i], 0);
                }
            }
        }

        // llava projector (also used by granite)
        if (ctx->model.hparams.has_llava_projector) {
            embeddings = ggml_reshape_2d(ctx0, embeddings, embeddings->ne[0], embeddings->ne[1]);

            ggml_tensor * patches = ggml_new_tensor_1d(ctx0, GGML_TYPE_I32, n_patches);
            ggml_set_name(patches, "patches");
            ggml_set_input(patches);

            // shape [1, 576, 1024]
            // ne is whcn, ne = [1024, 576, 1, 1]
            embeddings = ggml_get_rows(ctx0, embeddings, patches);

            // print_tensor_info(embeddings, "embeddings");

            // llava projector
            if (ctx->proj_type() == PROJECTOR_TYPE_MLP) {
                embeddings = ggml_mul_mat(ctx0, model.mm_0_w, embeddings);
                embeddings = ggml_add(ctx0, embeddings, model.mm_0_b);

                embeddings = ggml_gelu(ctx0, embeddings);
                if (model.mm_2_w) {
                    embeddings = ggml_mul_mat(ctx0, model.mm_2_w, embeddings);
                    embeddings = ggml_add(ctx0, embeddings, model.mm_2_b);
                }
            }
            else if (ctx->proj_type() == PROJECTOR_TYPE_MLP_NORM) {
                embeddings = ggml_mul_mat(ctx0, model.mm_0_w, embeddings);
                embeddings = ggml_add(ctx0, embeddings, model.mm_0_b);
                // ggml_tensor_printf(embeddings, "mm_0_w",0,true,false);
                // First LayerNorm
                embeddings = ggml_norm(ctx0, embeddings, eps);
                embeddings = ggml_add(ctx0, ggml_mul(ctx0, embeddings, model.mm_1_w),
                                    model.mm_1_b);

                // GELU activation
                embeddings = ggml_gelu(ctx0, embeddings);

                // Second linear layer
                embeddings = ggml_mul_mat(ctx0, model.mm_3_w, embeddings);
                embeddings = ggml_add(ctx0, embeddings, model.mm_3_b);

                // Second LayerNorm
                embeddings = ggml_norm(ctx0, embeddings, eps);
                embeddings = ggml_add(ctx0, ggml_mul(ctx0, embeddings, model.mm_4_w),
                                    model.mm_4_b);
            }
            else if (ctx->proj_type() == PROJECTOR_TYPE_LDP) {
                // MobileVLM projector
                int n_patch = 24;
                ggml_tensor * mlp_1 = ggml_mul_mat(ctx0, model.mm_model_mlp_1_w, embeddings);
                mlp_1 = ggml_add(ctx0, mlp_1, model.mm_model_mlp_1_b);
                mlp_1 = ggml_gelu(ctx0, mlp_1);
                ggml_tensor * mlp_3 = ggml_mul_mat(ctx0, model.mm_model_mlp_3_w, mlp_1);
                mlp_3 = ggml_add(ctx0, mlp_3, model.mm_model_mlp_3_b);
                // mlp_3 shape = [1, 576, 2048], ne = [2048, 576, 1, 1]

                // block 1
                ggml_tensor * block_1 = nullptr;
                {
                    // transpose from [1, 576, 2048] --> [1, 2048, 576] --> [1, 2048, 24, 24]
                    mlp_3 = ggml_permute(ctx0, mlp_3, 1, 0, 2, 3);
                    mlp_3 = ggml_cont_4d(ctx0, mlp_3, n_patch, n_patch, mlp_3->ne[1], mlp_3->ne[2]);
                    // stride = 1, padding = 1, bias is nullptr
                    block_1 = ggml_conv_2d_dw(ctx0, model.mm_model_block_1_block_0_0_w, mlp_3, 1, 1, 1, 1, 1, 1);

                    // layer norm
                    // // block_1 shape = [1, 2048, 24, 24], ne = [24, 24, 2048, 1]
                    block_1 = ggml_cont(ctx0, ggml_permute(ctx0, block_1, 1, 2, 0, 3));
                    // block_1 shape = [1, 24, 24, 2048], ne = [2048, 24, 24, 1]
                    block_1 = ggml_norm(ctx0, block_1, eps);
                    block_1 = ggml_add(ctx0, ggml_mul(ctx0, block_1, model.mm_model_block_1_block_0_1_w), model.mm_model_block_1_block_0_1_b);
                    block_1 = ggml_cont(ctx0, ggml_permute(ctx0, block_1, 2, 0, 1, 3));

                    // block_1 shape = [1, 2048, 24, 24], ne = [24, 24, 2048, 1]
                    // hardswish
                    ggml_tensor * block_1_hw = ggml_hardswish(ctx0, block_1);

                    block_1 = ggml_pool_2d(ctx0, block_1_hw, GGML_OP_POOL_AVG, block_1_hw->ne[0], block_1_hw->ne[1], block_1_hw->ne[0], block_1_hw->ne[1], 0, 0);
                    // block_1 shape = [1, 2048, 1, 1], ne = [1, 1, 2048, 1]
                    // pointwise conv
                    block_1 = ggml_reshape_2d(ctx0, block_1, block_1->ne[0]*block_1->ne[1]*block_1->ne[2], block_1->ne[3]);
                    block_1 = ggml_mul_mat(ctx0, model.mm_model_block_1_block_1_fc1_w, block_1);
                    block_1 = ggml_add(ctx0, block_1, model.mm_model_block_1_block_1_fc1_b);
                    block_1 = ggml_relu(ctx0, block_1);
                    block_1 = ggml_mul_mat(ctx0, model.mm_model_block_1_block_1_fc2_w, block_1);
                    block_1 = ggml_add(ctx0, block_1, model.mm_model_block_1_block_1_fc2_b);
                    block_1 = ggml_hardsigmoid(ctx0, block_1);
                    // block_1_hw shape = [1, 2048, 24, 24], ne = [24, 24, 2048, 1], block_1 shape = [1, 2048], ne = [2048, 1, 1, 1]
                    block_1 = ggml_reshape_4d(ctx0, block_1, 1, 1, block_1->ne[0], block_1->ne[1]);
                    block_1 = ggml_mul(ctx0, block_1_hw, block_1);

                    int w = block_1->ne[0], h = block_1->ne[1];
                    block_1 = ggml_reshape_3d(ctx0, block_1, w*h, block_1->ne[2], block_1->ne[3]);
                    block_1 = ggml_cont(ctx0, ggml_permute(ctx0, block_1, 1, 0, 2, 3));

                    // block_1 shape = [1, 24*24, 2048], ne = [24*24, 2048, 1]
                    block_1 = ggml_mul_mat(ctx0, model.mm_model_block_1_block_2_0_w, block_1);
                    block_1 = ggml_reshape_4d(ctx0, block_1, block_1->ne[0], w, h, block_1->ne[3]);

                    // block_1 shape = [1, 24, 24, 2048], ne = [2048, 24, 24, 1]
                    block_1 = ggml_norm(ctx0, block_1, eps);
                    block_1 = ggml_add(ctx0, ggml_mul(ctx0, block_1, model.mm_model_block_1_block_2_1_w), model.mm_model_block_1_block_2_1_b);
                    block_1 = ggml_cont(ctx0, ggml_permute(ctx0, block_1, 2, 0, 1, 3));
                    // block1 shape = [1, 2048, 24, 24], ne = [24, 24, 2048, 1]
                    // residual
                    block_1 = ggml_add(ctx0, mlp_3, block_1);
                }

                // block_2
                {
                    // stride = 2
                    block_1 = ggml_conv_2d_dw(ctx0, model.mm_model_block_2_block_0_0_w, block_1, 2, 2, 1, 1, 1, 1);

                    // block_1 shape = [1, 2048, 12, 12], ne = [12, 12, 2048, 1]
                    // layer norm
                    block_1 = ggml_cont(ctx0, ggml_permute(ctx0, block_1, 1, 2, 0, 3));
                    // block_1 shape = [1, 12, 12, 2048], ne = [2048, 12, 12, 1]
                    block_1 = ggml_norm(ctx0, block_1, eps);
                    block_1 = ggml_add(ctx0, ggml_mul(ctx0, block_1, model.mm_model_block_2_block_0_1_w), model.mm_model_block_2_block_0_1_b);
                    block_1 = ggml_cont(ctx0, ggml_permute(ctx0, block_1, 2, 0, 1, 3));
                    // block_1 shape = [1, 2048, 12, 12], ne = [12, 12, 2048, 1]
                    // hardswish
                    ggml_tensor * block_1_hw = ggml_hardswish(ctx0, block_1);

                    // not sure the parameters is right for globalAvgPooling
                    block_1 = ggml_pool_2d(ctx0, block_1_hw, GGML_OP_POOL_AVG, block_1_hw->ne[0], block_1_hw->ne[1], block_1_hw->ne[0], block_1_hw->ne[1], 0, 0);
                    // block_1 shape = [1, 2048, 1, 1], ne = [1, 1, 2048, 1]
                    // pointwise conv
                    block_1 = ggml_reshape_2d(ctx0, block_1, block_1->ne[0]*block_1->ne[1]*block_1->ne[2], block_1->ne[3]);
                    block_1 = ggml_mul_mat(ctx0, model.mm_model_block_2_block_1_fc1_w, block_1);
                    block_1 = ggml_add(ctx0, block_1, model.mm_model_block_2_block_1_fc1_b);
                    block_1 = ggml_relu(ctx0, block_1);
                    block_1 = ggml_mul_mat(ctx0, model.mm_model_block_2_block_1_fc2_w, block_1);
                    block_1 = ggml_add(ctx0, block_1, model.mm_model_block_2_block_1_fc2_b);
                    block_1 = ggml_hardsigmoid(ctx0, block_1);

                    // block_1_hw shape = [1, 2048, 12, 12], ne = [12, 12, 2048, 1], block_1 shape = [1, 2048, 1, 1], ne = [1, 1, 2048, 1]
                    block_1 = ggml_reshape_4d(ctx0, block_1, 1, 1, block_1->ne[0], block_1->ne[1]);
                    block_1 = ggml_mul(ctx0, block_1_hw, block_1);

                    int w = block_1->ne[0], h = block_1->ne[1];
                    block_1 = ggml_reshape_3d(ctx0, block_1, w*h, block_1->ne[2], block_1->ne[3]);
                    block_1 = ggml_cont(ctx0, ggml_permute(ctx0, block_1, 1, 0, 2, 3));
                    // block_1 shape = [1, 24*24, 2048], ne = [24*24, 2048, 1]
                    block_1 = ggml_mul_mat(ctx0, model.mm_model_block_2_block_2_0_w, block_1);
                    block_1 = ggml_reshape_4d(ctx0, block_1, block_1->ne[0], w, h, block_1->ne[3]);


                    // block_1 shape = [1, 12, 12, 2048], ne = [2048, 12, 12, 1]
                    block_1 = ggml_norm(ctx0, block_1, eps);
                    block_1 = ggml_add(ctx0, ggml_mul(ctx0, block_1, model.mm_model_block_2_block_2_1_w), model.mm_model_block_2_block_2_1_b);
                    block_1 = ggml_reshape_3d(ctx0, block_1, block_1->ne[0], block_1->ne[1] * block_1->ne[2], block_1->ne[3]);
                    // block_1 shape = [1, 144, 2048], ne = [2048, 144, 1]
                }
                embeddings = block_1;
            }
            else if (ctx->proj_type() == PROJECTOR_TYPE_LDPV2)
            {
                int n_patch = 24;
                ggml_tensor * mlp_0 = ggml_mul_mat(ctx0, model.mm_model_mlp_0_w, embeddings);
                mlp_0 = ggml_add(ctx0, mlp_0, model.mm_model_mlp_0_b);
                mlp_0 = ggml_gelu(ctx0, mlp_0);
                ggml_tensor * mlp_2 = ggml_mul_mat(ctx0, model.mm_model_mlp_2_w, mlp_0);
                mlp_2 = ggml_add(ctx0, mlp_2, model.mm_model_mlp_2_b);
                // mlp_2 ne = [2048, 576, 1, 1]
                // // AVG Pool Layer 2*2, strides = 2
                mlp_2 = ggml_permute(ctx0, mlp_2, 1, 0, 2, 3);
                // mlp_2 ne = [576, 2048, 1, 1]
                mlp_2 = ggml_cont_4d(ctx0, mlp_2, n_patch, n_patch, mlp_2->ne[1], mlp_2->ne[2]);
                // mlp_2 ne [24, 24, 2048, 1]
                mlp_2 = ggml_pool_2d(ctx0, mlp_2, GGML_OP_POOL_AVG, 2, 2, 2, 2, 0, 0);
                // weight ne = [3, 3, 2048, 1]
                ggml_tensor * peg_0 = ggml_conv_2d_dw(ctx0, model.mm_model_peg_0_w, mlp_2, 1, 1, 1, 1, 1, 1);
                peg_0 = ggml_cont(ctx0, ggml_permute(ctx0, peg_0, 1, 2, 0, 3));
                peg_0 = ggml_add(ctx0, peg_0, model.mm_model_peg_0_b);
                mlp_2 = ggml_cont(ctx0, ggml_permute(ctx0, mlp_2, 1, 2, 0, 3));
                peg_0 = ggml_add(ctx0, peg_0, mlp_2);
                peg_0 = ggml_reshape_3d(ctx0, peg_0, peg_0->ne[0], peg_0->ne[1] * peg_0->ne[2], peg_0->ne[3]);
                embeddings = peg_0;
            }
            else {
                GGML_ABORT("fatal error");
            }
        }

        // glm projector
        else if (ctx->proj_type() == PROJECTOR_TYPE_GLM_EDGE) {
            size_t gridsz = (size_t)sqrt(embeddings->ne[1]);
            embeddings = ggml_permute(ctx0,embeddings,1,0,2,3);
            embeddings = ggml_cont_3d(ctx0, embeddings, gridsz, gridsz, embeddings->ne[1]);
            embeddings = ggml_conv_2d(ctx0, model.mm_model_adapter_conv_w, embeddings, 2, 2, 0, 0, 1, 1);
            embeddings = ggml_reshape_3d(ctx0, embeddings,embeddings->ne[0]*embeddings->ne[1] , embeddings->ne[2], batch_size);
            embeddings = ggml_cont(ctx0, ggml_permute(ctx0,embeddings, 1, 0, 2, 3));
            embeddings = ggml_add(ctx0, embeddings, model.mm_model_adapter_conv_b);
            // GLU
            {
                embeddings = ggml_mul_mat(ctx0, model.mm_model_mlp_0_w, embeddings);
                embeddings = ggml_norm(ctx0, embeddings, eps);
                embeddings = ggml_add(ctx0, ggml_mul(ctx0, embeddings, model.mm_model_ln_q_w), model.mm_model_ln_q_b);
                embeddings = ggml_gelu_inplace(ctx0, embeddings);
                ggml_tensor * x = embeddings;
                embeddings = ggml_mul_mat(ctx0, model.mm_model_mlp_2_w, embeddings);
                x = ggml_mul_mat(ctx0, model.mm_model_mlp_1_w,x);
                embeddings = ggml_swiglu_split(ctx0, embeddings, x);
                embeddings = ggml_mul_mat(ctx0, model.mm_model_mlp_3_w, embeddings);
            }
            // arrangement of BOI/EOI token embeddings
            // note: these embeddings are not present in text model, hence we cannot process them as text tokens
            // see: https://huggingface.co/THUDM/glm-edge-v-2b/blob/main/siglip.py#L53
            {
                embeddings = ggml_concat(ctx0, model.mm_boi, embeddings, 1); // BOI
                embeddings = ggml_concat(ctx0, embeddings, model.mm_eoi, 1); // EOI
            }
        }

        else {
            GGML_ABORT("llava: unknown projector type");
        }

        // build the graph
        ggml_build_forward_expand(gf, embeddings);

        return gf;
    }
    // whisper encoder with custom projector
    ggml_cgraph * build_whisper_enc() {
        const int n_frames = img.nx;
        const int n_pos    = n_frames / 2;
        GGML_ASSERT(model.position_embeddings->ne[1] >= n_pos);

        ggml_tensor * inp = build_inp_raw(1);

        // conv1d block
        {
            // convolution + gelu
            ggml_tensor * cur = ggml_conv_1d_ph(ctx0, model.conv1d_1_w, inp, 1, 1);
            cur = ggml_add(ctx0, cur, model.conv1d_1_b);

            cur = ggml_gelu_erf(ctx0, cur);

            cur = ggml_conv_1d_ph(ctx0, model.conv1d_2_w, cur, 2, 1);
            cur = ggml_add(ctx0, cur, model.conv1d_2_b);

            cur = ggml_gelu_erf(ctx0, cur);
            // transpose
            inp = ggml_cont(ctx0, ggml_transpose(ctx0, cur));
            cb(inp, "after_conv1d", -1);
        }

        // sanity check (only check one layer, but it should be the same for all)
        GGML_ASSERT(model.layers[0].ln_1_w && model.layers[0].ln_1_b);
        GGML_ASSERT(model.layers[0].ln_2_w && model.layers[0].ln_2_b);
        GGML_ASSERT(model.layers[0].q_b);
        GGML_ASSERT(model.layers[0].v_b);
        GGML_ASSERT(!model.layers[0].k_b); // no bias for k
        GGML_ASSERT(model.post_ln_w && model.post_ln_b);

        ggml_tensor * pos_embd_selected = ggml_view_2d(
            ctx0, model.position_embeddings,
            model.position_embeddings->ne[0], n_pos,
            model.position_embeddings->nb[1], 0
        );
        ggml_tensor * cur = build_vit(
                                inp, n_pos,
                                NORM_TYPE_NORMAL,
                                hparams.ffn_op,
                                pos_embd_selected,
                                nullptr);

        cb(cur, "after_transformer", -1);

        if (model.audio_has_stack_frames()) {
            // StackAudioFrames
            // https://huggingface.co/fixie-ai/ultravox-v0_5-llama-3_2-1b/blob/main/ultravox_model.py
            int64_t stride = n_embd * hparams.proj_stack_factor;
            int64_t padded_len = GGML_PAD(ggml_nelements(cur), stride);
            int64_t pad = padded_len - ggml_nelements(cur);
            if (pad > 0) {
                cur = ggml_view_1d(ctx0, cur, ggml_nelements(cur), 0);
                cur = ggml_pad(ctx0, cur, pad, 0, 0, 0);
            }
            cur = ggml_view_2d(ctx0, cur, stride, padded_len / stride,
                                ggml_row_size(cur->type, stride), 0);
            cb(cur, "after_stacked", -1);
        }

        if (ctx->proj_type() == PROJECTOR_TYPE_ULTRAVOX) {
            // UltravoxProjector
            // pre-norm
            cur = ggml_rms_norm(ctx0, cur, 1e-6);
            cur = ggml_mul(ctx0, cur, model.mm_norm_pre_w);

            // ffn in
            cur = ggml_mul_mat(ctx0, model.mm_1_w, cur);

            // swiglu
            // see SwiGLU in ultravox_model.py, the second half passed through is silu, not the first half
            cur = ggml_swiglu_swapped(ctx0, cur);

            // mid-norm
            cur = ggml_rms_norm(ctx0, cur, 1e-6);
            cur = ggml_mul(ctx0, cur, model.mm_norm_mid_w);

            // ffn out
            cur = ggml_mul_mat(ctx0, model.mm_2_w, cur);

        } else if (ctx->proj_type() == PROJECTOR_TYPE_QWEN2A) {
            // projector
            cur = ggml_mul_mat(ctx0, model.mm_fc_w, cur);
            cur = ggml_add(ctx0, cur, model.mm_fc_b);

        } else if (ctx->proj_type() == PROJECTOR_TYPE_VOXTRAL) {
            // projector
            cur = ggml_mul_mat(ctx0, model.mm_1_w, cur);
            cur = ggml_gelu_erf(ctx0, cur);
            cur = ggml_mul_mat(ctx0, model.mm_2_w, cur);

        } else {
            GGML_ABORT("%s: unknown projector type", __func__);
        }

        cb(cur, "projected", -1);

        ggml_build_forward_expand(gf, cur);

        return gf;
    }

    // cogvlm vision encoder
    ggml_cgraph * build_cogvlm() {
        GGML_ASSERT(model.class_embedding != nullptr);
        GGML_ASSERT(model.position_embeddings != nullptr);

        const int n_pos = n_patches + 1; // +1 for [CLS]

        // build input and concatenate class embedding
        ggml_tensor * inp = build_inp();
        inp = ggml_concat(ctx0, inp, model.class_embedding, 1);

        inp = ggml_add(ctx0, inp, model.position_embeddings);
        cb(inp, "inp_pos", -1);

        ggml_tensor * inpL = inp;

        for (int il = 0; il < n_layer; il++) {
            auto & layer = model.layers[il];
            ggml_tensor * cur = inpL;

            cur = ggml_mul_mat(ctx0, layer.qkv_w, cur);

            cur = ggml_add(ctx0, cur, layer.qkv_b);

            ggml_tensor * Qcur = ggml_view_3d(ctx0, cur, d_head, n_head, n_pos, d_head*sizeof(float),
                cur->nb[1], 0);
            ggml_tensor * Kcur = ggml_view_3d(ctx0, cur, d_head, n_head, n_pos, d_head*sizeof(float),
                cur->nb[1], n_embd * sizeof(float));
            ggml_tensor * Vcur = ggml_view_3d(ctx0, cur, d_head, n_head, n_pos, d_head*sizeof(float),
                cur->nb[1], 2 * n_embd * sizeof(float));

            cb(Qcur, "Qcur", il);
            cb(Kcur, "Kcur", il);
            cb(Vcur, "Vcur", il);

            cur = build_attn(layer.o_w, layer.o_b,
                Qcur, Kcur, Vcur, nullptr, kq_scale, il);
            cb(cur, "attn_out", il);

            cur = build_norm(cur, layer.ln_1_w, layer.ln_1_b, NORM_TYPE_NORMAL, eps, il);
            cb(cur, "attn_post_norm", il);

            cur = ggml_add(ctx0, cur, inpL);
            inpL = cur;

            cur = build_ffn(cur,
                layer.ff_up_w, layer.ff_up_b,
                layer.ff_gate_w, layer.ff_gate_b,
                layer.ff_down_w, layer.ff_down_b,
                hparams.ffn_op, il);

            cb(cur, "ffn_out", il);

            cur = build_norm(cur, layer.ln_2_w, layer.ln_2_b, NORM_TYPE_NORMAL, eps, il);
            cb(cur, "ffn_post_norm", il);

            cur = ggml_add(ctx0, cur, inpL);
            cb(cur, "layer_out", il);
            inpL = cur;

=======
>>>>>>> fd05c51c
        }
    }

    // this function is added so that we don't change too much of the existing code
    projector_type proj_type() const {
        return model.proj_type;
    }
};

//
// clip_graph
//

clip_graph::clip_graph(clip_ctx * ctx, const clip_image_f32 & img) :
        model(ctx->model),
        hparams(model.hparams),
        proj_type(ctx->proj_type()),
        img(img),
        patch_size(hparams.patch_size),
        n_patches_x(img.nx / patch_size),
        n_patches_y(img.ny / patch_size),
        n_patches(n_patches_x * n_patches_y),
        n_embd(hparams.n_embd),
        n_head(hparams.n_head),
        d_head(n_embd / n_head),
        n_layer(hparams.n_layer),
        n_mmproj_embd(clip_n_mmproj_embd(ctx)),
        eps(hparams.eps),
        kq_scale(1.0f / sqrtf((float)d_head)),
        flash_attn_type(ctx->flash_attn_type),
        debug_graph(ctx->debug_graph),
        debug_print_tensors(ctx->debug_print_tensors) {
    struct ggml_init_params params = {
        /*.mem_size   =*/ ctx->buf_compute_meta.size(),
        /*.mem_buffer =*/ ctx->buf_compute_meta.data(),
        /*.no_alloc   =*/ true,
    };
    ctx0_ptr.reset(ggml_init(params));
    ctx0 = ctx0_ptr.get();
    gf = ggml_new_graph_custom(ctx0, ctx->max_nodes, false);
}

void clip_graph::cb(ggml_tensor * cur0, const char * name, int il) const {
    if (debug_graph) {
        ggml_tensor * cur = ggml_cpy(ctx0, cur0, ggml_dup_tensor(ctx0, cur0));
        std::string cur_name = il >= 0 ? std::string(name) + "_" + std::to_string(il) : name;
        ggml_set_name(cur, cur_name.c_str());
        ggml_set_output(cur);
        ggml_build_forward_expand(gf, cur);
        debug_print_tensors.push_back(cur);
    }
}

// siglip2 naflex
ggml_tensor * clip_graph::resize_position_embeddings(uint32_t interpolation_mode) {
    ggml_tensor * pos_embd = model.position_embeddings;
    const int height       = img.ny / patch_size;
    const int width        = img.nx / patch_size;
    const uint32_t mode    = interpolation_mode;
    const int n_per_side   = (int)std::sqrt(pos_embd->ne[1]);

    GGML_ASSERT(pos_embd);

    if (height == n_per_side && width == n_per_side) {
        return pos_embd;
    }

    pos_embd = ggml_reshape_3d(ctx0, pos_embd, n_embd, n_per_side, n_per_side);  // -> (n_embd, n_per_side, n_per_side)
    pos_embd = ggml_permute(ctx0, pos_embd, 2, 0, 1, 3);                         // -> (n_per_side, n_per_side, n_embd)
    pos_embd = ggml_interpolate(ctx0, pos_embd, width, height, n_embd, 1, mode); // -> (width, height, n_embd)
    pos_embd = ggml_permute(ctx0, pos_embd, 1, 2, 0, 3);                         // -> (n_embd, width, height)
    pos_embd = ggml_cont_2d(ctx0, pos_embd, n_embd, width * height);             // -> (n_embd, width * height)

    return pos_embd;
}

// build vision transformer (ViT) cgraph
// this function should cover most of the models
// if your model has specific features, you should probably duplicate this function
ggml_tensor * clip_graph::build_vit(
            ggml_tensor * inp,
            int64_t n_pos,
            norm_type norm_t,
            ffn_op_type ffn_t,
            ggml_tensor * learned_pos_embd,
            std::function<ggml_tensor *(ggml_tensor *, const clip_layer &)> add_pos
        ) {
    if (learned_pos_embd) {
        inp = ggml_add(ctx0, inp, learned_pos_embd);
        cb(inp, "pos_embed", -1);
    }

    ggml_tensor * inpL = inp;

    // pre-layernorm
    if (model.pre_ln_w) {
        inpL = build_norm(inpL, model.pre_ln_w, model.pre_ln_b, norm_t, eps, -1);
        cb(inpL, "pre_ln", -1);
    }

    // loop over layers
    for (int il = 0; il < n_layer; il++) {
        auto & layer = model.layers[il];
        ggml_tensor * cur = inpL; // inpL = residual, cur = hidden_states

        // layernorm1
        cur = build_norm(cur, layer.ln_1_w, layer.ln_1_b, norm_t, eps, il);
        cb(cur, "layer_inp_normed", il);

        // self-attention
        {
            ggml_tensor * Qcur = nullptr;
            ggml_tensor * Kcur = nullptr;
            ggml_tensor * Vcur = nullptr;
            if (layer.qkv_w != nullptr) {
                // fused qkv
                cur = ggml_mul_mat(ctx0, layer.qkv_w, cur);
                if (layer.qkv_b != nullptr) {
                    cur = ggml_add(ctx0, cur, layer.qkv_b);
                }

                Qcur = ggml_view_3d(ctx0, cur, d_head, n_head, n_pos,
                    /* nb1    */ ggml_row_size(cur->type, d_head),
                    /* nb2    */ cur->nb[1],
                    /* offset */ 0);

                Kcur = ggml_view_3d(ctx0, cur, d_head, n_head, n_pos,
                    /* nb1    */ ggml_row_size(cur->type, d_head),
                    /* nb2    */ cur->nb[1],
                    /* offset */ ggml_row_size(cur->type, n_embd));

                Vcur = ggml_view_3d(ctx0, cur, d_head, n_head, n_pos,
                    /* nb1    */ ggml_row_size(cur->type, d_head),
                    /* nb2    */ cur->nb[1],
                    /* offset */ ggml_row_size(cur->type, 2 * n_embd));

                // TODO: q/k norm requires row size == n_embd, while here it's d_head
                // we can add support in the future if needed
                GGML_ASSERT(layer.q_norm == nullptr && layer.k_norm == nullptr);

            } else {
                // separate q, k, v
                Qcur = ggml_mul_mat(ctx0, layer.q_w, cur);
                if (layer.q_b) {
                    Qcur = ggml_add(ctx0, Qcur, layer.q_b);
                }

                Kcur = ggml_mul_mat(ctx0, layer.k_w, cur);
                if (layer.k_b) {
                    Kcur = ggml_add(ctx0, Kcur, layer.k_b);
                }

                Vcur = ggml_mul_mat(ctx0, layer.v_w, cur);
                if (layer.v_b) {
                    Vcur = ggml_add(ctx0, Vcur, layer.v_b);
                }

                if (layer.q_norm) {
                    Qcur = build_norm(Qcur, layer.q_norm, NULL, norm_t, eps, il);
                    cb(Qcur, "Qcur_norm", il);
                }

                if (layer.k_norm) {
                    Kcur = build_norm(Kcur, layer.k_norm, NULL, norm_t, eps, il);
                    cb(Kcur, "Kcur_norm", il);
                }

                Qcur = ggml_reshape_3d(ctx0, Qcur, d_head, n_head, n_pos);
                Kcur = ggml_reshape_3d(ctx0, Kcur, d_head, n_head, n_pos);
                Vcur = ggml_reshape_3d(ctx0, Vcur, d_head, n_head, n_pos);
            }

            cb(Qcur, "Qcur", il);
            cb(Kcur, "Kcur", il);
            cb(Vcur, "Vcur", il);

            if (add_pos) {
                Qcur = add_pos(Qcur, layer);
                Kcur = add_pos(Kcur, layer);
                cb(Qcur, "Qcur_pos", il);
                cb(Kcur, "Kcur_pos", il);
            }

            cur = build_attn(layer.o_w, layer.o_b,
                Qcur, Kcur, Vcur, nullptr, kq_scale, il);
            cb(cur, "attn_out", il);
        }

        if (layer.ls_1_w) {
            cur = ggml_mul(ctx0, cur, layer.ls_1_w);
            cb(cur, "attn_out_scaled", il);
        }

        // re-add the layer input, e.g., residual
        cur = ggml_add(ctx0, cur, inpL);

        inpL = cur; // inpL = residual, cur = hidden_states

        cb(cur, "ffn_inp", il);

        // layernorm2
        cur = build_norm(cur, layer.ln_2_w, layer.ln_2_b, norm_t, eps, il);
        cb(cur, "ffn_inp_normed", il);

        // ffn
        cur = build_ffn(cur,
            layer.ff_up_w, layer.ff_up_b,
            layer.ff_gate_w, layer.ff_gate_b,
            layer.ff_down_w, layer.ff_down_b,
            ffn_t, il);

        cb(cur, "ffn_out", il);

        if (layer.ls_2_w) {
            cur = ggml_mul(ctx0, cur, layer.ls_2_w);
            cb(cur, "ffn_out_scaled", il);
        }

        // residual 2
        cur = ggml_add(ctx0, inpL, cur);
        cb(cur, "layer_out", il);

        inpL = cur;
    }

    if (model.audio_has_avgpool()) {
        ggml_tensor * cur = inpL;
        cur = ggml_transpose(ctx0, cur);
        cur = ggml_cont(ctx0, cur);
        cur = ggml_pool_1d(ctx0, cur, GGML_OP_POOL_AVG, 2, 2, 0);
        cur = ggml_transpose(ctx0, cur);
        cur = ggml_cont(ctx0, cur);
        inpL = cur;
    }

    // post-layernorm
    if (model.post_ln_w) {
        inpL = build_norm(inpL, model.post_ln_w, model.post_ln_b, norm_t, eps, -1);
    }
    return inpL;
}

// build the input after conv2d (inp_raw --> patches)
// returns tensor with shape [n_embd, n_patches]
ggml_tensor * clip_graph::build_inp() {
    ggml_tensor * inp_raw = build_inp_raw();
    ggml_tensor * inp = ggml_conv_2d(ctx0, model.patch_embeddings_0, inp_raw, patch_size, patch_size, 0, 0, 1, 1);
    inp = ggml_reshape_2d(ctx0, inp, n_patches, n_embd);
    inp = ggml_cont(ctx0, ggml_transpose(ctx0, inp));
    if (model.patch_bias) {
        inp = ggml_add(ctx0, inp, model.patch_bias);
        cb(inp, "patch_bias", -1);
    }
    return inp;
}

ggml_tensor * clip_graph::build_inp_raw(int channels) {
    ggml_tensor * inp_raw = ggml_new_tensor_3d(ctx0, GGML_TYPE_F32, img.nx, img.ny, channels);
    ggml_set_name(inp_raw, "inp_raw");
    ggml_set_input(inp_raw);
    return inp_raw;
}

ggml_tensor * clip_graph::build_norm(
        ggml_tensor * cur,
        ggml_tensor * mw,
        ggml_tensor * mb,
        norm_type type,
        float norm_eps,
        int il) const {

    cur = type == NORM_TYPE_RMS
        ? ggml_rms_norm(ctx0, cur, norm_eps)
        : ggml_norm(ctx0, cur, norm_eps);

    if (mw) {
        cur = ggml_mul(ctx0, cur, mw);
        cb(cur, "norm_w", il);
    }

    if (mb) {
        cur = ggml_add(ctx0, cur, mb);
        cb(cur, "norm_b", il);
    }

    return cur;
}

ggml_tensor * clip_graph::build_ffn(
        ggml_tensor * cur,
        ggml_tensor * up,
        ggml_tensor * up_b,
        ggml_tensor * gate,
        ggml_tensor * gate_b,
        ggml_tensor * down,
        ggml_tensor * down_b,
        ffn_op_type type_op,
        int il) const {

    ggml_tensor * tmp = up ? ggml_mul_mat(ctx0, up, cur) : cur;
    cb(tmp, "ffn_up", il);

    if (up_b) {
        tmp = ggml_add(ctx0, tmp, up_b);
        cb(tmp, "ffn_up_b", il);
    }

    if (gate) {
        cur = ggml_mul_mat(ctx0, gate, cur);
        cb(cur, "ffn_gate", il);

        if (gate_b) {
            cur = ggml_add(ctx0, cur, gate_b);
            cb(cur, "ffn_gate_b", il);
        }
    } else {
        cur = tmp;
    }

    // we only support parallel ffn for now
    switch (type_op) {
        case FFN_SILU:
            if (gate) {
                cur = ggml_swiglu_split(ctx0, cur, tmp);
                cb(cur, "ffn_swiglu", il);
            } else {
                cur = ggml_silu(ctx0, cur);
                cb(cur, "ffn_silu", il);
            } break;
        case FFN_GELU:
            if (gate) {
                cur = ggml_geglu_split(ctx0, cur, tmp);
                cb(cur, "ffn_geglu", il);
            } else {
                cur = ggml_gelu(ctx0, cur);
                cb(cur, "ffn_gelu", il);
            } break;
        case FFN_GELU_ERF:
            if (gate) {
                cur = ggml_geglu_erf_split(ctx0, cur, tmp);
                cb(cur, "ffn_geglu_erf", il);
            } else {
                cur = ggml_gelu_erf(ctx0, cur);
                cb(cur, "ffn_gelu_erf", il);
            } break;
        case FFN_GELU_QUICK:
            if (gate) {
                cur = ggml_geglu_quick_split(ctx0, cur, tmp);
                cb(cur, "ffn_geglu_quick", il);
            } else {
                cur = ggml_gelu_quick(ctx0, cur);
                cb(cur, "ffn_gelu_quick", il);
            } break;
    }

    if (down) {
        cur = ggml_mul_mat(ctx0, down, cur);
    }

    if (down_b) {
        cb(cur, "ffn_down", il);
    }

    if (down_b) {
        cur = ggml_add(ctx0, cur, down_b);
    }

    return cur;
}

ggml_tensor * clip_graph::build_attn(
        ggml_tensor * wo,
        ggml_tensor * wo_b,
        ggml_tensor * q_cur,
        ggml_tensor * k_cur,
        ggml_tensor * v_cur,
        ggml_tensor * kq_mask,
        float kq_scale,
        int il) const {
    // these nodes are added to the graph together so that they are not reordered
    // by doing so, the number of splits in the graph is reduced
    ggml_build_forward_expand(gf, q_cur);
    ggml_build_forward_expand(gf, k_cur);
    ggml_build_forward_expand(gf, v_cur);

    ggml_tensor * q = ggml_permute(ctx0, q_cur, 0, 2, 1, 3);
    //cb(q, "q", il);

    ggml_tensor * k = ggml_permute(ctx0, k_cur, 0, 2, 1, 3);
    //cb(k, "k", il);

    ggml_tensor * cur;

    if (flash_attn_type == CLIP_FLASH_ATTN_TYPE_ENABLED) {
        ggml_tensor * v = ggml_permute(ctx0, v_cur, 0, 2, 1, 3);

        k = ggml_cast(ctx0, k, GGML_TYPE_F16);
        v = ggml_cast(ctx0, v, GGML_TYPE_F16);

        cur = ggml_flash_attn_ext(ctx0, q, k, v, kq_mask, kq_scale, 0.0f, 0.0f);
        ggml_flash_attn_ext_set_prec(cur, GGML_PREC_F32);

        cur = ggml_reshape_2d(ctx0, cur, cur->ne[0]*cur->ne[1], cur->ne[2]*cur->ne[3]);

    } else {
        ggml_tensor * v = ggml_permute(ctx0, v_cur, 1, 2, 0, 3);
        v = ggml_cont(ctx0, v);

        const auto n_tokens = q->ne[1];
        const auto n_head   = q->ne[2];

        ggml_tensor * kq = ggml_mul_mat(ctx0, k, q);
        // F32 may not needed for vision encoders?
        // ggml_mul_mat_set_prec(kq, GGML_PREC_F32);

        kq = ggml_soft_max_ext(ctx0, kq, kq_mask, kq_scale, 0.0f);

        ggml_tensor * kqv = ggml_mul_mat(ctx0, v, kq);
        cur = ggml_permute(ctx0, kqv, 0, 2, 1, 3);
        cur = ggml_cont_2d(ctx0, cur, cur->ne[0]*n_head, n_tokens);
    }

    cb(cur, "kqv_out", il);

    if (wo) {
        cur = ggml_mul_mat(ctx0, wo, cur);
    }

    if (wo_b) {
        cur = ggml_add(ctx0, cur, wo_b);
    }

    return cur;
}

// implementation of the 2D RoPE without adding a new op in ggml
// this is not efficient (use double the memory), but works on all backends
// TODO: there was a more efficient which relies on ggml_view and ggml_rope_ext_inplace, but the rope inplace does not work well with non-contiguous tensors ; we should fix that and revert back to the original implementation in https://github.com/ggml-org/llama.cpp/pull/13065
ggml_tensor * clip_graph::build_rope_2d(
    ggml_context * ctx0,
    ggml_tensor * cur,
    ggml_tensor * pos_a, // first half
    ggml_tensor * pos_b, // second half
    const float freq_base,
    const bool interleave_freq
) {
    const int64_t n_dim  = cur->ne[0];
    const int64_t n_head = cur->ne[1];
    const int64_t n_pos  = cur->ne[2];

    // for example, if we have cur tensor of shape (n_dim=8, n_head, n_pos)
    // we will have a list of 4 inv_freq: 1e-0, 1e-1, 1e-2, 1e-3
    // first half of cur will use 1e-0, 1e-2 (even)
    // second half of cur will use 1e-1, 1e-3 (odd)
    // the trick here is to rotate just half of n_dim, so inv_freq will automatically be even
    //  ^ don't ask me why, it's math! -2(2i) / n_dim == -2i / (n_dim/2)
    // then for the second half, we use freq_scale to shift the inv_freq
    //  ^ why? replace (2i) with (2i+1) in the above equation
    const float freq_scale_odd = interleave_freq
                                ? std::pow(freq_base, (float)-2/n_dim)
                                : 1.0;

    // first half
    ggml_tensor * first;
    {
        first = ggml_view_3d(ctx0, cur,
            n_dim/2, n_head, n_pos,
            ggml_row_size(cur->type, n_dim),
            ggml_row_size(cur->type, n_dim*n_head),
            0);
        first = ggml_rope_ext(
            ctx0,
            first,
            pos_a,      // positions
            nullptr,    // freq factors
            n_dim/2,    // n_dims
            0, 0, freq_base,
            1.0f, 0.0f, 1.0f, 0.0f, 0.0f
        );
    }

    // second half
    ggml_tensor * second;
    {
        second = ggml_view_3d(ctx0, cur,
            n_dim/2, n_head, n_pos,
            ggml_row_size(cur->type, n_dim),
            ggml_row_size(cur->type, n_dim*n_head),
            n_dim/2 * ggml_element_size(cur));
        second = ggml_rope_ext(
            ctx0,
            second,
            pos_b,      // positions
            nullptr,    // freq factors
            n_dim/2,    // n_dims
            0, 0, freq_base,
            freq_scale_odd,
            0.0f, 1.0f, 0.0f, 0.0f
        );
    }

    cur = ggml_concat(ctx0, first, second, 0);
    return cur;
}

// Generic function to stack frames for audio processing
// Abstracts out the StackAudioFrames logic used by ultravox
ggml_tensor * clip_graph::build_stack(ggml_tensor * cur, int32_t stack_factor, int32_t n_embed) {
    if (stack_factor <= 1) {
        return cur;
    }

    int64_t total_elements = ggml_nelements(cur);
    int64_t stride = n_embed * stack_factor;

    // Calculate padded length
    int64_t padded_len = GGML_PAD(total_elements, stride);
    int64_t pad = padded_len - total_elements;

    if (pad > 0) {
        // Pad the tensor to make it divisible by stride
        cur = ggml_view_1d(ctx0, cur, total_elements, 0);
        cur = ggml_pad(ctx0, cur, pad, 0, 0, 0);
    }

    // Reshape to [stride, padded_len / stride]
    cur = ggml_view_2d(ctx0, cur, stride, padded_len / stride,
                        ggml_row_size(cur->type, stride), 0);
    return cur;
}

// aka pixel_shuffle / pixel_unshuffle / patch_merger (Kimi-VL)
// support dynamic resolution
ggml_tensor * clip_graph::build_patch_merge_permute(ggml_tensor * cur, int scale_factor) {
    GGML_ASSERT(scale_factor > 1);

    const int n_embd = cur->ne[0];
    int width  = img.nx / patch_size;
    int height = img.ny / patch_size;

    // pad width and height to factor
    const int64_t pad_width  = CLIP_ALIGN(width,  scale_factor) - width;
    const int64_t pad_height = CLIP_ALIGN(height, scale_factor) - height;
    cur = ggml_reshape_3d(ctx0, cur, n_embd, width, height);
    if (pad_width || pad_height) {
        cur     = ggml_pad(ctx0, cur, 0, pad_width, pad_height, 0);
        width  += pad_width;
        height += pad_height;
    }

    // unshuffle h
    cur = ggml_reshape_3d(ctx0, cur, n_embd * scale_factor, width / scale_factor, height);
    cur = ggml_permute(ctx0, cur, 0, 2, 1, 3);

    // unshuffle w
    cur = ggml_cont_3d(ctx0, cur, n_embd * scale_factor * scale_factor, height / scale_factor, width / scale_factor);
    cur = ggml_permute(ctx0, cur, 0, 2, 1, 3);

    cur = ggml_cont_2d(ctx0, cur, cur->ne[0], cur->ne[1] * cur->ne[2]);
    cb(cur, "pixel_shuffle", -1);

    return cur;
}

static ggml_cgraph * clip_image_build_graph(clip_ctx * ctx, const clip_image_f32_batch & imgs) {
    GGML_ASSERT(imgs.entries.size() == 1 && "n_batch > 1 is not supported");

    const clip_image_f32 & img = *imgs.entries[0];
    std::unique_ptr<clip_graph> builder;

    switch (ctx->proj_type()) {
        case PROJECTOR_TYPE_GEMMA3:
        case PROJECTOR_TYPE_IDEFICS3:
        case PROJECTOR_TYPE_LFM2:
        case PROJECTOR_TYPE_JANUS_PRO:
            {
                builder = std::make_unique<clip_graph_siglip>(ctx, img);
            } break;
        case PROJECTOR_TYPE_PIXTRAL:
        case PROJECTOR_TYPE_LIGHTONOCR:
            {
                builder = std::make_unique<clip_graph_pixtral>(ctx, img);
            } break;
        case PROJECTOR_TYPE_QWEN2VL:
        case PROJECTOR_TYPE_QWEN25VL:
            {
                builder = std::make_unique<clip_graph_qwen2vl>(ctx, img);
            } break;
        case PROJECTOR_TYPE_QWEN3VL:
            {
                builder = std::make_unique<clip_graph_qwen3vl>(ctx, img);
            } break;
        case PROJECTOR_TYPE_EAGLE2VL:
            {
                res = graph.build_eagle2vl();
            } break;
        case PROJECTOR_TYPE_MINICPMV:
            {
                builder = std::make_unique<clip_graph_minicpmv>(ctx, img);
            } break;
        case PROJECTOR_TYPE_INTERNVL:
            {
                builder = std::make_unique<clip_graph_internvl>(ctx, img);
            } break;
        case PROJECTOR_TYPE_LLAMA4:
            {
                builder = std::make_unique<clip_graph_llama4>(ctx, img);
            } break;
        case PROJECTOR_TYPE_ULTRAVOX:
        case PROJECTOR_TYPE_VOXTRAL:
        case PROJECTOR_TYPE_QWEN2A:
        case PROJECTOR_TYPE_GLMA:
            {
                builder = std::make_unique<clip_graph_whisper_enc>(ctx, img);
            } break;
        case PROJECTOR_TYPE_KIMIVL:
            {
                builder = std::make_unique<clip_graph_kimivl>(ctx, img);
            } break;
        case PROJECTOR_TYPE_COGVLM:
            {
                builder = std::make_unique<clip_graph_cogvlm>(ctx, img);
            } break;
        case PROJECTOR_TYPE_MLP:
        case PROJECTOR_TYPE_MLP_NORM:
        case PROJECTOR_TYPE_LDP:
        case PROJECTOR_TYPE_LDPV2:
        case PROJECTOR_TYPE_GLM_EDGE:
            {
                builder = std::make_unique<clip_graph_llava>(ctx, img);
            } break;
        case PROJECTOR_TYPE_LFM2A:
            {
                builder = std::make_unique<clip_graph_conformer>(ctx, img);
            } break;
        case PROJECTOR_TYPE_GLM4V:
            {
                builder = std::make_unique<clip_graph_glm4v>(ctx, img);
            } break;
        default:
            GGML_ABORT("missing cgraph builder");
    }

    return builder->build();
}

//
// clip_model_loader
//

struct clip_model_loader {
    ggml_context_ptr ctx_meta;
    gguf_context_ptr ctx_gguf;

    std::string fname;

    size_t model_size = 0; // in bytes

    bool has_vision = false;
    bool has_audio  = false;

    // TODO @ngxson : we should not pass clip_ctx here, it should be clip_model
    clip_model_loader(const char * fname) : fname(fname) {
        struct ggml_context * meta = nullptr;

        struct gguf_init_params params = {
            /*.no_alloc = */ true,
            /*.ctx      = */ &meta,
        };

        ctx_gguf = gguf_context_ptr(gguf_init_from_file(fname, params));
        if (!ctx_gguf.get()) {
            throw std::runtime_error(string_format("%s: failed to load CLIP model from %s. Does this file exist?\n", __func__, fname));
        }

        ctx_meta.reset(meta);

        const int n_tensors = gguf_get_n_tensors(ctx_gguf.get());

        // print gguf info
        {
            std::string name;
            get_string(KEY_NAME, name, false);
            std::string description;
            get_string(KEY_DESCRIPTION, description, false);
            LOG_INF("%s: model name:   %s\n",  __func__, name.c_str());
            LOG_INF("%s: description:  %s\n",  __func__, description.c_str());
            LOG_INF("%s: GGUF version: %d\n",  __func__, gguf_get_version(ctx_gguf.get()));
            LOG_INF("%s: alignment:    %zu\n", __func__, gguf_get_alignment(ctx_gguf.get()));
            LOG_INF("%s: n_tensors:    %d\n",  __func__, n_tensors);
            LOG_INF("%s: n_kv:         %d\n",  __func__, (int)gguf_get_n_kv(ctx_gguf.get()));
            LOG_INF("\n");
        }

        // modalities
        {
            get_bool(KEY_HAS_VISION_ENC, has_vision, false);
            get_bool(KEY_HAS_AUDIO_ENC,  has_audio,  false);

            if (has_vision) {
                LOG_INF("%s: has vision encoder\n", __func__);
            }
            if (has_audio) {
                LOG_INF("%s: has audio encoder\n", __func__);
            }
        }

        // tensors
        {
            for (int i = 0; i < n_tensors; ++i) {
                const char * name = gguf_get_tensor_name(ctx_gguf.get(), i);
                const size_t offset = gguf_get_tensor_offset(ctx_gguf.get(), i);
                enum ggml_type type = gguf_get_tensor_type(ctx_gguf.get(), i);
                ggml_tensor * cur = ggml_get_tensor(meta, name);
                size_t tensor_size = ggml_nbytes(cur);
                model_size += tensor_size;
                LOG_DBG("%s: tensor[%d]: n_dims = %d, name = %s, tensor_size=%zu, offset=%zu, shape:[%" PRIu64 ", %" PRIu64 ", %" PRIu64 ", %" PRIu64 "], type = %s\n",
                    __func__, i, ggml_n_dims(cur), cur->name, tensor_size, offset, cur->ne[0], cur->ne[1], cur->ne[2], cur->ne[3], ggml_type_name(type));
            }
        }
    }

    void load_hparams(clip_model & model, clip_modality modality) {
        auto & hparams = model.hparams;
        std::string log_ffn_op; // for logging

        // sanity check
        if (modality == CLIP_MODALITY_VISION) {
            GGML_ASSERT(has_vision);
        } else if (modality == CLIP_MODALITY_AUDIO) {
            GGML_ASSERT(has_audio);
        }
        model.modality = modality;


        // projector type
        std::string proj_type;
        {
            // default key
            get_string(KEY_PROJ_TYPE, proj_type, false);

            // for models with mixed modalities
            if (proj_type.empty()) {
                if (modality == CLIP_MODALITY_VISION) {
                    get_string(KEY_VISION_PROJ_TYPE, proj_type, false);
                } else if (modality == CLIP_MODALITY_AUDIO) {
                    get_string(KEY_AUDIO_PROJ_TYPE, proj_type, false);
                } else {
                    GGML_ABORT("unknown modality");
                }
            }

            model.proj_type = clip_projector_type_from_string(proj_type);

            if (model.proj_type == PROJECTOR_TYPE_UNKNOWN) {
                throw std::runtime_error(string_format("%s: unknown projector type: %s\n", __func__, proj_type.c_str()));
            }

            // correct arch for multimodal models (legacy method)
            if (model.proj_type == PROJECTOR_TYPE_QWEN25O) {
                model.proj_type = modality == CLIP_MODALITY_VISION
                                    ? PROJECTOR_TYPE_QWEN25VL
                                    : PROJECTOR_TYPE_QWEN2A;
            }
        }

        const bool is_vision = model.modality == CLIP_MODALITY_VISION;
        const bool is_audio  = model.modality == CLIP_MODALITY_AUDIO;

        // other hparams
        {
            const char * prefix = is_vision ? "vision" : "audio";
            get_u32(string_format(KEY_N_EMBD,         prefix), hparams.n_embd);
            get_u32(string_format(KEY_N_HEAD,         prefix), hparams.n_head);
            get_u32(string_format(KEY_N_FF,           prefix), hparams.n_ff);
            get_u32(string_format(KEY_N_BLOCK,        prefix), hparams.n_layer);
            get_u32(string_format(KEY_PROJ_DIM,       prefix), hparams.projection_dim);
            get_f32(string_format(KEY_LAYER_NORM_EPS, prefix), hparams.eps);

            if (is_vision) {
                get_u32(KEY_IMAGE_SIZE, hparams.image_size);
                get_u32(KEY_PATCH_SIZE, hparams.patch_size);
                get_u32(KEY_IMAGE_CROP_RESOLUTION, hparams.image_crop_resolution, false);
                get_i32(KEY_MINICPMV_VERSION, hparams.minicpmv_version, false); // legacy
                get_u32(KEY_MINICPMV_QUERY_NUM, hparams.minicpmv_query_num, false);
                if (hparams.minicpmv_query_num == 0) {
                    // Fallback to hardcoded values for legacy models
                    if (hparams.minicpmv_version == 3) {
                        hparams.minicpmv_query_num = 64;
                    } else if (hparams.minicpmv_version == 4) {
                        hparams.minicpmv_query_num = 64;
                    } else if (hparams.minicpmv_version == 5) {
                        hparams.minicpmv_query_num = 64;
                    } else if (hparams.minicpmv_version == 6) {
                        hparams.minicpmv_query_num = 64;
                    } else {
                        hparams.minicpmv_query_num = 96;
                    }
                }
            } else if (is_audio) {
                get_u32(KEY_A_NUM_MEL_BINS, hparams.n_mel_bins);
                // some hparams are unused, but still need to set to avoid issues
                hparams.image_size = 0;
                hparams.patch_size = 1;

            } else {
                GGML_ASSERT(false && "unknown modality");
            }

            // for pinpoints, we need to convert it into a list of resolution candidates
            {
                std::vector<int> pinpoints;
                get_arr_int(KEY_IMAGE_GRID_PINPOINTS, pinpoints, false);
                if (!pinpoints.empty()) {
                    for (size_t i = 0; i < pinpoints.size(); i += 2) {
                        hparams.image_res_candidates.push_back({
                            pinpoints[i],
                            pinpoints[i+1],
                        });
                    }
                }
            }

            // default warmup value
            hparams.warmup_image_size = hparams.image_size;

            hparams.has_llava_projector = model.proj_type == PROJECTOR_TYPE_MLP
                                       || model.proj_type == PROJECTOR_TYPE_MLP_NORM
                                       || model.proj_type == PROJECTOR_TYPE_LDP
                                       || model.proj_type == PROJECTOR_TYPE_LDPV2;

            {
                bool use_gelu = false;
                bool use_silu = false;
                get_bool(KEY_USE_GELU, use_gelu, false);
                get_bool(KEY_USE_SILU, use_silu, false);
                if (use_gelu && use_silu) {
                    throw std::runtime_error(string_format("%s: both use_gelu and use_silu are set to true\n", __func__));
                }
                if (use_gelu) {
                    hparams.ffn_op = FFN_GELU;
                    log_ffn_op = "gelu";
                } else if (use_silu) {
                    hparams.ffn_op = FFN_SILU;
                    log_ffn_op = "silu";
                } else {
                    hparams.ffn_op = FFN_GELU_QUICK;
                    log_ffn_op = "gelu_quick";
                }
            }

            {
                std::string mm_patch_merge_type;
                get_string(KEY_MM_PATCH_MERGE_TYPE, mm_patch_merge_type, false);
                if (mm_patch_merge_type == "spatial_unpad") {
                    hparams.mm_patch_merge_type = PATCH_MERGE_SPATIAL_UNPAD;
                }
            }

            if (is_vision) {
                int idx_mean = gguf_find_key(ctx_gguf.get(), KEY_IMAGE_MEAN);
                int idx_std  = gguf_find_key(ctx_gguf.get(), KEY_IMAGE_STD);
                GGML_ASSERT(idx_mean >= 0 && "image_mean not found");
                GGML_ASSERT(idx_std >= 0  && "image_std not found");
                const float * mean_data = (const float *) gguf_get_arr_data(ctx_gguf.get(), idx_mean);
                const float * std_data  = (const float *) gguf_get_arr_data(ctx_gguf.get(), idx_std);
                for (int i = 0; i < 3; ++i) {
                    hparams.image_mean[i] = mean_data[i];
                    hparams.image_std[i]  = std_data[i];
                }
            }

            // Load the vision feature layer indices if they are explicitly provided;
            // if multiple vision feature layers are present, the values will be concatenated
            // to form the final visual features.
            // NOTE: gguf conversions should standardize the values of the vision feature layer to
            // be non-negative, since we use -1 to mark values as unset here.
            std::vector<int> vision_feature_layer;
            get_arr_int(KEY_FEATURE_LAYER, vision_feature_layer, false);
            // convert std::vector to std::unordered_set
            for (auto & layer : vision_feature_layer) {
                hparams.vision_feature_layer.insert(layer);
            }

            // model-specific params
            switch (model.proj_type) {
                case PROJECTOR_TYPE_EAGLE2VL:
                    {
                        // spatial merge (default 2), allow override from metadata if present
                        hparams.n_merge = 2;
                        get_u32(KEY_SPATIAL_MERGE_SIZE, hparams.n_merge, false);
                        // set reasonable token limits and warmup like qwen2vl
                        hparams.set_limit_image_tokens(8, 4096);
                        hparams.set_warmup_n_tokens(46*46);
                    } break;
                case PROJECTOR_TYPE_MINICPMV:
                    {
                        if (hparams.minicpmv_version == 0) {
                            hparams.minicpmv_version = 2; // default to 2 if not set
                        }
                    } break;
                case PROJECTOR_TYPE_INTERNVL:
                    {
                        get_u32(KEY_PROJ_SCALE_FACTOR, hparams.n_merge, false);
                    } break;
                case PROJECTOR_TYPE_IDEFICS3:
                    {
                        get_u32(KEY_PROJ_SCALE_FACTOR, hparams.n_merge, false);
                        get_u32(KEY_PREPROC_IMAGE_SIZE, hparams.image_longest_edge, false);
                    } break;
                case PROJECTOR_TYPE_LFM2:
                    {
                        get_u32(KEY_PROJ_SCALE_FACTOR, hparams.n_merge, false);
                        // ref: https://huggingface.co/LiquidAI/LFM2-VL-3B/blob/main/preprocessor_config.json
                        // config above specifies number of tokens after downsampling, while here it is before, relax lowerbound to 64
                        hparams.set_limit_image_tokens(64, 1024);
                    } break;
                case PROJECTOR_TYPE_PIXTRAL:
                case PROJECTOR_TYPE_LIGHTONOCR:
                    {
                        // ref: https://huggingface.co/mistral-community/pixtral-12b/blob/main/preprocessor_config.json
                        // TODO: verify the image_min_tokens
                        hparams.n_merge = 1; // the original pixtral does not use patch merging
                        hparams.rope_theta = 10000.0f;
                        get_u32(KEY_SPATIAL_MERGE_SIZE, hparams.n_merge, false);
                        hparams.set_limit_image_tokens(8, 1024);
                        hparams.set_warmup_n_tokens(256); // avoid OOM on warmup
                    } break;
                case PROJECTOR_TYPE_KIMIVL:
                    {
                        hparams.rope_theta = 10000.0f;
                        get_u32(KEY_PROJ_SCALE_FACTOR, hparams.n_merge, false);
                        // TODO: check kimivl preprocessor for exact values
                        hparams.set_limit_image_tokens(8, 1024);
                        hparams.set_warmup_n_tokens(256); // avoid OOM on warmup
                    } break;
                case PROJECTOR_TYPE_GEMMA3:
                    {
                        // default value (used by all model sizes in gemma 3 family)
                        // number of patches for each **side** is reduced by a factor of 4
                        hparams.n_merge = 4;
                        // test model (tinygemma3) has a different value, we optionally read it
                        get_u32(KEY_PROJ_SCALE_FACTOR, hparams.n_merge, false);
                    } break;
                case PROJECTOR_TYPE_QWEN2VL:
                case PROJECTOR_TYPE_QWEN25VL:
                case PROJECTOR_TYPE_QWEN3VL:
                    {
                        hparams.n_merge = 2; // default value for Qwen 2 and 2.5
                        get_u32(KEY_SPATIAL_MERGE_SIZE, hparams.n_merge, false);
                        get_u32(KEY_WIN_ATTN_PATTERN, hparams.n_wa_pattern, model.proj_type == PROJECTOR_TYPE_QWEN25VL); // only 2.5 requires it
                        // ref: https://huggingface.co/Qwen/Qwen2.5-VL-7B-Instruct/blob/main/preprocessor_config.json
                        hparams.set_limit_image_tokens(8, 4096);
                        hparams.set_warmup_n_tokens(46*46); // avoid OOM on warmup
                        const int warn_min_pixels = 1024 * hparams.n_merge * hparams.n_merge * hparams.patch_size * hparams.patch_size;
                        if (hparams.image_min_pixels < warn_min_pixels) {
                            LOG_WRN("%s: Qwen-VL models require at minimum 1024 image tokens to function correctly on grounding tasks\n", __func__);
                            LOG_WRN("%s: if you encounter problems with accuracy, try adding --image-min-tokens 1024\n", __func__);
                            LOG_WRN("%s: more info: https://github.com/ggml-org/llama.cpp/issues/16842\n\n", __func__);
                        }
                    } break;
                case PROJECTOR_TYPE_GLM4V:
                    {
                        hparams.rope_theta = 10000.0f;
                        hparams.n_merge = 2; // default value for GLM4-V
                        get_u32(KEY_SPATIAL_MERGE_SIZE, hparams.n_merge, false);
                        hparams.set_limit_image_tokens(8, 4096);
                        hparams.set_warmup_n_tokens(46*46); // avoid OOM on warmup
                    } break;
                case PROJECTOR_TYPE_LLAMA4:
                    {
                        hparams.rope_theta = 10000.0f;
                        get_u32(KEY_PROJ_SCALE_FACTOR, hparams.n_merge, false);
                        set_llava_uhd_res_candidates(model, 3);
                    } break;
                case PROJECTOR_TYPE_ULTRAVOX:
                case PROJECTOR_TYPE_QWEN2A:
                case PROJECTOR_TYPE_GLMA:
                case PROJECTOR_TYPE_VOXTRAL:
                    {
                        bool require_stack = model.proj_type == PROJECTOR_TYPE_ULTRAVOX ||
                                             model.proj_type == PROJECTOR_TYPE_VOXTRAL ||
                                             model.proj_type == PROJECTOR_TYPE_GLMA;
                        get_u32(KEY_A_PROJ_STACK_FACTOR, hparams.proj_stack_factor, require_stack);
                        hparams.ffn_op = FFN_GELU_ERF;
                        log_ffn_op = "gelu_erf"; // temporary solution for logging

                        // audio preprocessing params
                        hparams.audio_chunk_len    = 30; // in seconds
                        hparams.audio_sample_rate  = 16000;
                        hparams.audio_n_fft        = 400;
                        hparams.audio_window_len   = 400;
                        hparams.audio_hop_len      = 160;
                    } break;
                case PROJECTOR_TYPE_LFM2A:
                    {
                        // audio preprocessing params
                        hparams.audio_chunk_len        = 1; // in seconds
                        hparams.audio_sample_rate      = 16000;
                        hparams.audio_n_fft            = 512;
                        hparams.audio_window_len       = 400;
                        hparams.audio_hop_len          = 160;
                    } break;
                default:
                    break;
            }

            // sanity check
            {
                if (hparams.image_max_pixels < hparams.image_min_pixels) {
                    throw std::runtime_error(string_format("%s: image_max_pixels (%d) is less than image_min_pixels (%d)\n", __func__, hparams.image_max_pixels, hparams.image_min_pixels));
                }
            }

            LOG_INF("%s: projector:          %s\n", __func__, proj_type.c_str());
            LOG_INF("%s: n_embd:             %d\n", __func__, hparams.n_embd);
            LOG_INF("%s: n_head:             %d\n", __func__, hparams.n_head);
            LOG_INF("%s: n_ff:               %d\n", __func__, hparams.n_ff);
            LOG_INF("%s: n_layer:            %d\n", __func__, hparams.n_layer);
            LOG_INF("%s: ffn_op:             %s\n", __func__, log_ffn_op.c_str());
            LOG_INF("%s: projection_dim:     %d\n", __func__, hparams.projection_dim);
            if (is_vision) {
                LOG_INF("\n--- vision hparams ---\n");
                LOG_INF("%s: image_size:         %d\n", __func__, hparams.image_size);
                LOG_INF("%s: patch_size:         %d\n", __func__, hparams.patch_size);
                LOG_INF("%s: has_llava_proj:     %d\n", __func__, hparams.has_llava_projector);
                LOG_INF("%s: minicpmv_version:   %d\n", __func__, hparams.minicpmv_version);
                LOG_INF("%s: n_merge:            %d\n", __func__, hparams.n_merge);
                LOG_INF("%s: n_wa_pattern:       %d\n", __func__, hparams.n_wa_pattern);
                if (hparams.image_min_pixels > 0) {
                    LOG_INF("%s: image_min_pixels:   %d%s\n", __func__, hparams.image_min_pixels, hparams.custom_image_min_tokens > 0 ? " (custom value)" : "");
                }
                if (hparams.image_max_pixels > 0) {
                    LOG_INF("%s: image_max_pixels:   %d%s\n", __func__, hparams.image_max_pixels, hparams.custom_image_max_tokens > 0 ? " (custom value)" : "");
                }
            } else if (is_audio) {
                LOG_INF("\n--- audio hparams ---\n");
                LOG_INF("%s: n_mel_bins:         %d\n", __func__, hparams.n_mel_bins);
                LOG_INF("%s: proj_stack_factor:  %d\n", __func__, hparams.proj_stack_factor);
                LOG_INF("%s: audio_chunk_len:    %d\n", __func__, hparams.audio_chunk_len);
                LOG_INF("%s: audio_sample_rate:  %d\n", __func__, hparams.audio_sample_rate);
                LOG_INF("%s: audio_n_fft:        %d\n", __func__, hparams.audio_n_fft);
                LOG_INF("%s: audio_window_len:   %d\n", __func__, hparams.audio_window_len);
                LOG_INF("%s: audio_hop_len:      %d\n", __func__, hparams.audio_hop_len);
            }
            LOG_INF("\n");
            LOG_INF("%s: model size:         %.2f MiB\n", __func__, model_size / 1024.0 / 1024.0);
            LOG_INF("%s: metadata size:      %.2f MiB\n", __func__, ggml_get_mem_size(ctx_meta.get()) / 1024.0 / 1024.0);
        }
    }

    void load_tensors(clip_ctx & ctx_clip) {
        auto & model = ctx_clip.model;
        auto & hparams = model.hparams;
        std::map<std::string, size_t> tensor_offset;
        std::vector<ggml_tensor *> tensors_to_load;

        // TODO @ngxson : support both audio and video in the future
        const char * prefix = model.modality == CLIP_MODALITY_AUDIO ? "a" : "v";

        // get offsets
        for (int64_t i = 0; i < gguf_get_n_tensors(ctx_gguf.get()); ++i) {
            const char * name = gguf_get_tensor_name(ctx_gguf.get(), i);
            tensor_offset[name] = gguf_get_data_offset(ctx_gguf.get()) + gguf_get_tensor_offset(ctx_gguf.get(), i);
        }

        // create data context
        struct ggml_init_params params = {
            /*.mem_size =*/ static_cast<size_t>(gguf_get_n_tensors(ctx_gguf.get()) + 1) * ggml_tensor_overhead(),
            /*.mem_buffer =*/ NULL,
            /*.no_alloc =*/ true,
        };
        ctx_clip.ctx_data.reset(ggml_init(params));
        if (!ctx_clip.ctx_data) {
            throw std::runtime_error(string_format("%s: failed to init ggml context\n", __func__));
        }

        // helper function
        auto get_tensor = [&](const std::string & name, bool required = true) {
            ggml_tensor * cur = ggml_get_tensor(ctx_meta.get(), name.c_str());
            if (!cur && required) {
                throw std::runtime_error(string_format("%s: unable to find tensor %s\n", __func__, name.c_str()));
            }
            if (cur) {
                tensors_to_load.push_back(cur);
                // add tensors to context
                ggml_tensor * data_tensor = ggml_dup_tensor(ctx_clip.ctx_data.get(), cur);
                ggml_set_name(data_tensor, cur->name);
                cur = data_tensor;
            }
            return cur;
        };

        model.class_embedding = get_tensor(TN_CLASS_EMBD, false);

        model.pre_ln_w = get_tensor(string_format(TN_LN_PRE, prefix, "weight"), false);
        model.pre_ln_b = get_tensor(string_format(TN_LN_PRE, prefix, "bias"),   false);

        model.post_ln_w = get_tensor(string_format(TN_LN_POST, prefix, "weight"), false);
        model.post_ln_b = get_tensor(string_format(TN_LN_POST, prefix, "bias"),   false);

        model.patch_bias = get_tensor(TN_PATCH_BIAS, false);
        model.patch_embeddings_0 = get_tensor(TN_PATCH_EMBD,   false);
        model.patch_embeddings_1 = get_tensor(TN_PATCH_EMBD_1, false);

        model.norm_embd_w = get_tensor(string_format(TN_NORM_EMBD, "weight"), false);
        model.norm_embd_b = get_tensor(string_format(TN_NORM_EMBD, "bias"),   false);

        model.position_embeddings = get_tensor(string_format(TN_POS_EMBD, prefix), false);

        // layers
        model.layers.resize(hparams.n_layer);
        for (int il = 0; il < hparams.n_layer; ++il) {
            auto & layer = model.layers[il];
            layer.k_w    = get_tensor(string_format(TN_ATTN_K,      prefix, il, "weight"), false);
            layer.q_w    = get_tensor(string_format(TN_ATTN_Q,      prefix, il, "weight"), false);
            layer.v_w    = get_tensor(string_format(TN_ATTN_V,      prefix, il, "weight"), false);
            layer.o_w    = get_tensor(string_format(TN_ATTN_OUTPUT, prefix, il, "weight"));
            layer.qkv_w  = get_tensor(string_format(TN_ATTN_QKV,    prefix, il, "weight"), false);
            layer.k_norm = get_tensor(string_format(TN_ATTN_K_NORM, prefix, il, "weight"), false);
            layer.q_norm = get_tensor(string_format(TN_ATTN_Q_NORM, prefix, il, "weight"), false);
            layer.ln_1_w = get_tensor(string_format(TN_LN_1,        prefix, il, "weight"), false);
            layer.ln_2_w = get_tensor(string_format(TN_LN_2,        prefix, il, "weight"), false);
            layer.ls_1_w = get_tensor(string_format(TN_LS_1,        prefix, il, "weight"), false); // no bias
            layer.ls_2_w = get_tensor(string_format(TN_LS_2,        prefix, il, "weight"), false); // no bias

            layer.k_b    = get_tensor(string_format(TN_ATTN_K,      prefix, il, "bias"), false);
            layer.q_b    = get_tensor(string_format(TN_ATTN_Q,      prefix, il, "bias"), false);
            layer.v_b    = get_tensor(string_format(TN_ATTN_V,      prefix, il, "bias"), false);
            layer.o_b    = get_tensor(string_format(TN_ATTN_OUTPUT, prefix, il, "bias"), false);
            layer.qkv_b  = get_tensor(string_format(TN_ATTN_QKV,    prefix, il, "bias"), false);
            layer.ln_1_b = get_tensor(string_format(TN_LN_1,        prefix, il, "bias"), false);
            layer.ln_2_b = get_tensor(string_format(TN_LN_2,        prefix, il, "bias"), false);

            // ffn
            layer.ff_up_w   = get_tensor(string_format(TN_FFN_UP,   prefix, il, "weight"));
            layer.ff_up_b   = get_tensor(string_format(TN_FFN_UP,   prefix, il, "bias"),   false);
            layer.ff_gate_w = get_tensor(string_format(TN_FFN_GATE, prefix, il, "weight"), false);
            layer.ff_gate_b = get_tensor(string_format(TN_FFN_GATE, prefix, il, "bias"),   false);
            layer.ff_down_w = get_tensor(string_format(TN_FFN_DOWN, prefix, il, "weight"));
            layer.ff_down_b = get_tensor(string_format(TN_FFN_DOWN, prefix, il, "bias"),   false);


            // qwen3vl deepstack layer
            layer.deepstack_norm_w = get_tensor(string_format(TN_DEEPSTACK_NORM, il, "weight"), false);
            layer.deepstack_norm_b = get_tensor(string_format(TN_DEEPSTACK_NORM, il, "bias"), false);
            layer.deepstack_fc1_w  = get_tensor(string_format(TN_DEEPSTACK_FC1,  il, "weight"), false);
            layer.deepstack_fc1_b  = get_tensor(string_format(TN_DEEPSTACK_FC1,  il, "bias"), false);
            layer.deepstack_fc2_w  = get_tensor(string_format(TN_DEEPSTACK_FC2,  il, "weight"), false);
            layer.deepstack_fc2_b  = get_tensor(string_format(TN_DEEPSTACK_FC2,  il, "bias"), false);
            if (layer.has_deepstack()) {
                model.n_deepstack_layers++;
            }

            // some models already exported with legacy (incorrect) naming which is quite messy, let's fix it here
            // note: Qwen model converted from the old surgery script has n_ff = 0, so we cannot use n_ff to check!
            bool is_ffn_swapped = (
                    // only old models need this fix
                    model.proj_type == PROJECTOR_TYPE_MLP
                    || model.proj_type == PROJECTOR_TYPE_MLP_NORM
                    || model.proj_type == PROJECTOR_TYPE_LDP
                    || model.proj_type == PROJECTOR_TYPE_LDPV2
                    || model.proj_type == PROJECTOR_TYPE_QWEN2VL
                    || model.proj_type == PROJECTOR_TYPE_QWEN25VL
                    || model.proj_type == PROJECTOR_TYPE_GLM_EDGE
                    || model.proj_type == PROJECTOR_TYPE_GEMMA3
                    || model.proj_type == PROJECTOR_TYPE_IDEFICS3
                    || model.proj_type == PROJECTOR_TYPE_MINICPMV
                ) && layer.ff_up_w && layer.ff_down_w && layer.ff_down_w->ne[0] == hparams.n_embd;
            if (is_ffn_swapped) {
                // swap up and down weights
                ggml_tensor * tmp = layer.ff_up_w;
                layer.ff_up_w = layer.ff_down_w;
                layer.ff_down_w = tmp;
                // swap up and down biases
                tmp = layer.ff_up_b;
                layer.ff_up_b = layer.ff_down_b;
                layer.ff_down_b = tmp;
                if (il == 0) {
                    LOG_WRN("%s: ffn up/down are swapped\n", __func__);
                }
            }
        }

        switch (model.proj_type) {
            case PROJECTOR_TYPE_MLP:
            case PROJECTOR_TYPE_MLP_NORM:
                {
                    // LLaVA projection
                    model.mm_0_w = get_tensor(string_format(TN_LLAVA_PROJ, 0, "weight"), false);
                    model.mm_0_b = get_tensor(string_format(TN_LLAVA_PROJ, 0, "bias"), false);
                    // Yi-type llava
                    model.mm_1_w = get_tensor(string_format(TN_LLAVA_PROJ, 1, "weight"), false);
                    model.mm_1_b = get_tensor(string_format(TN_LLAVA_PROJ, 1, "bias"), false);
                    // missing in Yi-type llava
                    model.mm_2_w = get_tensor(string_format(TN_LLAVA_PROJ, 2, "weight"), false);
                    model.mm_2_b = get_tensor(string_format(TN_LLAVA_PROJ, 2, "bias"), false);
                    // Yi-type llava
                    model.mm_3_w = get_tensor(string_format(TN_LLAVA_PROJ, 3, "weight"), false);
                    model.mm_3_b = get_tensor(string_format(TN_LLAVA_PROJ, 3, "bias"), false);
                    model.mm_4_w = get_tensor(string_format(TN_LLAVA_PROJ, 4, "weight"), false);
                    model.mm_4_b = get_tensor(string_format(TN_LLAVA_PROJ, 4, "bias"), false);
                    if (model.mm_3_w) {
                        // TODO: this is a hack to support Yi-type llava
                        model.proj_type = PROJECTOR_TYPE_MLP_NORM;
                    }
                    model.image_newline = get_tensor(TN_IMAGE_NEWLINE, false);
                } break;
            case PROJECTOR_TYPE_EAGLE2VL:
                {
                    // projector input LayerNorm (mlp1.0.{weight,bias})
                    model.mm_input_norm_w = get_tensor("mm_input_norm_w", false);
                    model.mm_input_norm_b = get_tensor("mm_input_norm_b", false);
                    // 2-layer MLP projector using mm.0 and mm.2
                    model.mm_0_w = get_tensor(string_format(TN_LLAVA_PROJ, 0, "weight"));
                    model.mm_0_b = get_tensor(string_format(TN_LLAVA_PROJ, 0, "bias"),   false);
                    model.mm_2_w = get_tensor(string_format(TN_LLAVA_PROJ, 2, "weight"));
                    model.mm_2_b = get_tensor(string_format(TN_LLAVA_PROJ, 2, "bias"),   false);
                } break;
            case PROJECTOR_TYPE_LDP:
                {
                    // MobileVLM projection
                    model.mm_model_mlp_1_w = get_tensor(string_format(TN_MVLM_PROJ_MLP, 1, "weight"));
                    model.mm_model_mlp_1_b = get_tensor(string_format(TN_MVLM_PROJ_MLP, 1, "bias"));
                    model.mm_model_mlp_3_w = get_tensor(string_format(TN_MVLM_PROJ_MLP, 3, "weight"));
                    model.mm_model_mlp_3_b = get_tensor(string_format(TN_MVLM_PROJ_MLP, 3, "bias"));
                    model.mm_model_block_1_block_0_0_w = get_tensor(string_format(TN_MVLM_PROJ_BLOCK, 1, 0, "0.weight"));
                    model.mm_model_block_1_block_0_1_w = get_tensor(string_format(TN_MVLM_PROJ_BLOCK, 1, 0, "1.weight"));
                    model.mm_model_block_1_block_0_1_b = get_tensor(string_format(TN_MVLM_PROJ_BLOCK, 1, 0, "1.bias"));
                    model.mm_model_block_1_block_1_fc1_w = get_tensor(string_format(TN_MVLM_PROJ_BLOCK, 1, 1, "fc1.weight"));
                    model.mm_model_block_1_block_1_fc1_b = get_tensor(string_format(TN_MVLM_PROJ_BLOCK, 1, 1, "fc1.bias"));
                    model.mm_model_block_1_block_1_fc2_w = get_tensor(string_format(TN_MVLM_PROJ_BLOCK, 1, 1, "fc2.weight"));
                    model.mm_model_block_1_block_1_fc2_b = get_tensor(string_format(TN_MVLM_PROJ_BLOCK, 1, 1, "fc2.bias"));
                    model.mm_model_block_1_block_2_0_w = get_tensor(string_format(TN_MVLM_PROJ_BLOCK, 1, 2, "0.weight"));
                    model.mm_model_block_1_block_2_1_w = get_tensor(string_format(TN_MVLM_PROJ_BLOCK, 1, 2, "1.weight"));
                    model.mm_model_block_1_block_2_1_b = get_tensor(string_format(TN_MVLM_PROJ_BLOCK, 1, 2, "1.bias"));
                    model.mm_model_block_2_block_0_0_w = get_tensor(string_format(TN_MVLM_PROJ_BLOCK, 2, 0, "0.weight"));
                    model.mm_model_block_2_block_0_1_w = get_tensor(string_format(TN_MVLM_PROJ_BLOCK, 2, 0, "1.weight"));
                    model.mm_model_block_2_block_0_1_b = get_tensor(string_format(TN_MVLM_PROJ_BLOCK, 2, 0, "1.bias"));
                    model.mm_model_block_2_block_1_fc1_w = get_tensor(string_format(TN_MVLM_PROJ_BLOCK, 2, 1, "fc1.weight"));
                    model.mm_model_block_2_block_1_fc1_b = get_tensor(string_format(TN_MVLM_PROJ_BLOCK, 2, 1, "fc1.bias"));
                    model.mm_model_block_2_block_1_fc2_w = get_tensor(string_format(TN_MVLM_PROJ_BLOCK, 2, 1, "fc2.weight"));
                    model.mm_model_block_2_block_1_fc2_b = get_tensor(string_format(TN_MVLM_PROJ_BLOCK, 2, 1, "fc2.bias"));
                    model.mm_model_block_2_block_2_0_w = get_tensor(string_format(TN_MVLM_PROJ_BLOCK, 2, 2, "0.weight"));
                    model.mm_model_block_2_block_2_1_w = get_tensor(string_format(TN_MVLM_PROJ_BLOCK, 2, 2, "1.weight"));
                    model.mm_model_block_2_block_2_1_b = get_tensor(string_format(TN_MVLM_PROJ_BLOCK, 2, 2, "1.bias"));
                } break;
            case PROJECTOR_TYPE_LDPV2:
                {
                    // MobilVLM_V2 projection
                    model.mm_model_mlp_0_w = get_tensor(string_format(TN_MVLM_PROJ_MLP, 0, "weight"));
                    model.mm_model_mlp_0_b = get_tensor(string_format(TN_MVLM_PROJ_MLP, 0, "bias"));
                    model.mm_model_mlp_2_w = get_tensor(string_format(TN_MVLM_PROJ_MLP, 2, "weight"));
                    model.mm_model_mlp_2_b = get_tensor(string_format(TN_MVLM_PROJ_MLP, 2, "bias"));
                    model.mm_model_peg_0_w = get_tensor(string_format(TN_MVLM_PROJ_PEG, 0, "weight"));
                    model.mm_model_peg_0_b = get_tensor(string_format(TN_MVLM_PROJ_PEG, 0, "bias"));
                } break;
            case PROJECTOR_TYPE_MINICPMV:
                {
                    // model.mm_model_pos_embed = get_tensor(new_clip->ctx_data, TN_MINICPMV_POS_EMBD);
                    model.mm_model_pos_embed_k = get_tensor(TN_MINICPMV_POS_EMBD_K);
                    model.mm_model_query = get_tensor(TN_MINICPMV_QUERY);
                    model.mm_model_proj = get_tensor(TN_MINICPMV_PROJ);
                    model.mm_model_kv_proj = get_tensor(TN_MINICPMV_KV_PROJ);
                    model.mm_model_attn_q_w = get_tensor(string_format(TN_MINICPMV_ATTN, "q", "weight"));
                    model.mm_model_attn_k_w = get_tensor(string_format(TN_MINICPMV_ATTN, "k", "weight"));
                    model.mm_model_attn_v_w = get_tensor(string_format(TN_MINICPMV_ATTN, "v", "weight"));
                    model.mm_model_attn_q_b = get_tensor(string_format(TN_MINICPMV_ATTN, "q", "bias"));
                    model.mm_model_attn_k_b = get_tensor(string_format(TN_MINICPMV_ATTN, "k", "bias"));
                    model.mm_model_attn_v_b = get_tensor(string_format(TN_MINICPMV_ATTN, "v", "bias"));
                    model.mm_model_attn_o_w = get_tensor(string_format(TN_MINICPMV_ATTN, "out", "weight"));
                    model.mm_model_attn_o_b = get_tensor(string_format(TN_MINICPMV_ATTN, "out", "bias"));
                    model.mm_model_ln_q_w = get_tensor(string_format(TN_MINICPMV_LN, "q", "weight"));
                    model.mm_model_ln_q_b = get_tensor(string_format(TN_MINICPMV_LN, "q", "bias"));
                    model.mm_model_ln_kv_w = get_tensor(string_format(TN_MINICPMV_LN, "kv", "weight"));
                    model.mm_model_ln_kv_b = get_tensor(string_format(TN_MINICPMV_LN, "kv", "bias"));
                    model.mm_model_ln_post_w = get_tensor(string_format(TN_MINICPMV_LN, "post", "weight"));
                    model.mm_model_ln_post_b = get_tensor(string_format(TN_MINICPMV_LN, "post", "bias"));
                } break;
            case PROJECTOR_TYPE_GLM_EDGE:
                {
                    model.mm_model_adapter_conv_w = get_tensor(string_format(TN_GLM_ADAPER_CONV, "weight"));
                    model.mm_model_adapter_conv_b = get_tensor(string_format(TN_GLM_ADAPER_CONV, "bias"));
                    model.mm_model_mlp_0_w = get_tensor(string_format(TN_GLM_ADAPTER_LINEAR, "weight"));
                    model.mm_model_ln_q_w = get_tensor(string_format(TN_GLM_ADAPTER_NORM_1, "weight"));
                    model.mm_model_ln_q_b = get_tensor(string_format(TN_GLM_ADAPTER_NORM_1, "bias"));
                    model.mm_model_mlp_1_w = get_tensor(string_format(TN_GLM_ADAPTER_D_H_2_4H, "weight"));
                    model.mm_model_mlp_2_w = get_tensor(string_format(TN_GLM_ADAPTER_GATE, "weight"));
                    model.mm_model_mlp_3_w = get_tensor(string_format(TN_GLM_ADAPTER_D_4H_2_H, "weight"));
                    model.mm_boi = get_tensor(string_format(TN_TOK_GLM_BOI, "weight"));
                    model.mm_eoi = get_tensor(string_format(TN_TOK_GLM_EOI, "weight"));
                } break;
            case PROJECTOR_TYPE_QWEN2VL:
            case PROJECTOR_TYPE_QWEN25VL:
                {
                    model.mm_0_w = get_tensor(string_format(TN_LLAVA_PROJ, 0, "weight"));
                    model.mm_0_b = get_tensor(string_format(TN_LLAVA_PROJ, 0, "bias"));
                    model.mm_1_w = get_tensor(string_format(TN_LLAVA_PROJ, 2, "weight"));
                    model.mm_1_b = get_tensor(string_format(TN_LLAVA_PROJ, 2, "bias"));
                } break;
            case PROJECTOR_TYPE_QWEN3VL:
                {
                    model.mm_0_w = get_tensor(string_format(TN_LLAVA_PROJ, 0, "weight"));
                    model.mm_0_b = get_tensor(string_format(TN_LLAVA_PROJ, 0, "bias"));
                    model.mm_1_w = get_tensor(string_format(TN_LLAVA_PROJ, 2, "weight"));
                    model.mm_1_b = get_tensor(string_format(TN_LLAVA_PROJ, 2, "bias"));
                } break;
            case PROJECTOR_TYPE_GLM4V:
                {
                    model.projection     = get_tensor(TN_MM_PROJECTOR);
                    model.mm_ffn_up_w    = get_tensor(string_format(TN_MM_UP,        "weight"));
                    model.mm_ffn_up_b    = get_tensor(string_format(TN_MM_UP,        "bias"), false);
                    model.mm_ffn_gate_w  = get_tensor(string_format(TN_MM_GATE,      "weight"));
                    model.mm_ffn_gate_b  = get_tensor(string_format(TN_MM_GATE,      "bias"), false);
                    model.mm_ffn_down_w  = get_tensor(string_format(TN_MM_DOWN,      "weight"));
                    model.mm_ffn_down_b  = get_tensor(string_format(TN_MM_DOWN,      "bias"), false);
                    model.mm_post_norm_w = get_tensor(string_format(TN_MM_POST_NORM, "weight"));
                    model.mm_post_norm_b = get_tensor(string_format(TN_MM_POST_NORM, "bias"), false);
                    model.mm_patch_merger_w = get_tensor(string_format(TN_MM_PATCH_MERGER, "weight"));
                    model.mm_patch_merger_b = get_tensor(string_format(TN_MM_PATCH_MERGER, "bias"));
                } break;
            case PROJECTOR_TYPE_GEMMA3:
                {
                    model.mm_input_proj_w = get_tensor(TN_MM_INP_PROJ);
                    model.mm_soft_emb_norm_w = get_tensor(TN_MM_SOFT_EMB_N);
                } break;
            case PROJECTOR_TYPE_IDEFICS3:
                {
                    model.projection = get_tensor(TN_MM_PROJECTOR);
                } break;
            case PROJECTOR_TYPE_LFM2:
            case PROJECTOR_TYPE_KIMIVL:
                {
                    model.mm_input_norm_w = get_tensor(TN_MM_INP_NORM);
                    model.mm_input_norm_b = get_tensor(TN_MM_INP_NORM_B);
                    model.mm_1_w = get_tensor(string_format(TN_LLAVA_PROJ, 1, "weight"));
                    model.mm_1_b = get_tensor(string_format(TN_LLAVA_PROJ, 1, "bias"));
                    model.mm_2_w = get_tensor(string_format(TN_LLAVA_PROJ, 2, "weight"));
                    model.mm_2_b = get_tensor(string_format(TN_LLAVA_PROJ, 2, "bias"));
                } break;
            case PROJECTOR_TYPE_PIXTRAL:
                {
                    model.mm_1_w = get_tensor(string_format(TN_LLAVA_PROJ, 1, "weight"));
                    model.mm_1_b = get_tensor(string_format(TN_LLAVA_PROJ, 1, "bias"), false);
                    model.mm_2_w = get_tensor(string_format(TN_LLAVA_PROJ, 2, "weight"));
                    model.mm_2_b = get_tensor(string_format(TN_LLAVA_PROJ, 2, "bias"), false);
                    // [IMG_BREAK] token embedding
                    model.token_embd_img_break = get_tensor(TN_TOK_IMG_BREAK);
                    // for mistral small 3.1
                    model.mm_input_norm_w   = get_tensor(TN_MM_INP_NORM, false);
                    model.mm_patch_merger_w = get_tensor(string_format(TN_MM_PATCH_MERGER, "weight"), false);
                } break;
            case PROJECTOR_TYPE_LIGHTONOCR:
                {
                    model.mm_1_w = get_tensor(string_format(TN_LLAVA_PROJ, 1, "weight"));
                    model.mm_1_b = get_tensor(string_format(TN_LLAVA_PROJ, 1, "bias"), false);
                    model.mm_2_w = get_tensor(string_format(TN_LLAVA_PROJ, 2, "weight"));
                    model.mm_2_b = get_tensor(string_format(TN_LLAVA_PROJ, 2, "bias"), false);
                    model.mm_input_norm_w   = get_tensor(TN_MM_INP_NORM, false);
                    model.mm_patch_merger_w = get_tensor(string_format(TN_MM_PATCH_MERGER, "weight"), false);
                } break;
            case PROJECTOR_TYPE_ULTRAVOX:
                {
                    model.conv1d_1_w = get_tensor(string_format(TN_CONV1D, 1, "weight"));
                    model.conv1d_1_b = get_tensor(string_format(TN_CONV1D, 1, "bias"));
                    model.conv1d_2_w = get_tensor(string_format(TN_CONV1D, 2, "weight"));
                    model.conv1d_2_b = get_tensor(string_format(TN_CONV1D, 2, "bias"));
                    model.mm_1_w = get_tensor(string_format(TN_MM_AUDIO_MLP, 1, "weight"));
                    model.mm_2_w = get_tensor(string_format(TN_MM_AUDIO_MLP, 2, "weight"));
                    model.mm_norm_pre_w = get_tensor(string_format(TN_MM_NORM_PRE, "weight"));
                    model.mm_norm_mid_w = get_tensor(string_format(TN_MM_NORM_MID, "weight"));
                } break;
            case PROJECTOR_TYPE_QWEN2A:
                {
                    model.conv1d_1_w = get_tensor(string_format(TN_CONV1D, 1, "weight"));
                    model.conv1d_1_b = get_tensor(string_format(TN_CONV1D, 1, "bias"));
                    model.conv1d_2_w = get_tensor(string_format(TN_CONV1D, 2, "weight"));
                    model.conv1d_2_b = get_tensor(string_format(TN_CONV1D, 2, "bias"));
                    model.mm_fc_w = get_tensor(string_format(TN_MM_AUDIO_FC, "weight"));
                    model.mm_fc_b = get_tensor(string_format(TN_MM_AUDIO_FC, "bias"));
                } break;
            case PROJECTOR_TYPE_VOXTRAL:
                {
                    model.conv1d_1_w = get_tensor(string_format(TN_CONV1D, 1, "weight"));
                    model.conv1d_1_b = get_tensor(string_format(TN_CONV1D, 1, "bias"));
                    model.conv1d_2_w = get_tensor(string_format(TN_CONV1D, 2, "weight"));
                    model.conv1d_2_b = get_tensor(string_format(TN_CONV1D, 2, "bias"));
                    model.mm_1_w = get_tensor(string_format(TN_MM_AUDIO_MLP, 1, "weight"));
                    model.mm_2_w = get_tensor(string_format(TN_MM_AUDIO_MLP, 2, "weight"));
                } break;
            case PROJECTOR_TYPE_INTERNVL:
                {
                    model.mm_0_w = get_tensor(string_format(TN_MVLM_PROJ_MLP, 0, "weight"));
                    model.mm_0_b = get_tensor(string_format(TN_MVLM_PROJ_MLP, 0, "bias"));
                    model.mm_1_w = get_tensor(string_format(TN_MVLM_PROJ_MLP, 1, "weight"));
                    model.mm_1_b = get_tensor(string_format(TN_MVLM_PROJ_MLP, 1, "bias"));
                    model.mm_3_w = get_tensor(string_format(TN_MVLM_PROJ_MLP, 3, "weight"));
                    model.mm_3_b = get_tensor(string_format(TN_MVLM_PROJ_MLP, 3, "bias"));
                } break;
            case PROJECTOR_TYPE_GLMA:
                {
                    model.conv1d_1_w = get_tensor(string_format(TN_CONV1D, 1, "weight"));
                    model.conv1d_1_b = get_tensor(string_format(TN_CONV1D, 1, "bias"));
                    model.conv1d_2_w = get_tensor(string_format(TN_CONV1D, 2, "weight"));
                    model.conv1d_2_b = get_tensor(string_format(TN_CONV1D, 2, "bias"));
                    model.mm_1_w = get_tensor(string_format(TN_MM_AUDIO_MLP, 1, "weight"));
                    model.mm_1_b = get_tensor(string_format(TN_MM_AUDIO_MLP, 1, "bias"));
                    model.mm_2_w = get_tensor(string_format(TN_MM_AUDIO_MLP, 2, "weight"));
                    model.mm_2_b = get_tensor(string_format(TN_MM_AUDIO_MLP, 2, "bias"));
                    model.mm_norm_pre_w = get_tensor(string_format(TN_MM_NORM_PRE, "weight"));
                    model.mm_norm_pre_b = get_tensor(string_format(TN_MM_NORM_PRE, "bias"));
                    model.mm_boi = get_tensor(string_format(TN_TOK_BOI, "weight"));
                    model.mm_eoi = get_tensor(string_format(TN_TOK_EOI, "weight"));
                } break;
            case PROJECTOR_TYPE_LLAMA4:
                {
                    model.mm_model_proj    = get_tensor(TN_MM_PROJECTOR);
                    model.mm_model_mlp_1_w = get_tensor(string_format(TN_MVLM_PROJ_MLP, 1, "weight"));
                    model.mm_model_mlp_2_w = get_tensor(string_format(TN_MVLM_PROJ_MLP, 2, "weight"));
                } break;
            case PROJECTOR_TYPE_COGVLM:
                {
                    model.mm_model_proj     = get_tensor(TN_MM_PROJECTOR);
                    model.mm_post_fc_norm_w = get_tensor(string_format(TN_MM_POST_FC_NORM, "weight"));
                    model.mm_post_fc_norm_b = get_tensor(string_format(TN_MM_POST_FC_NORM, "bias"));
                    model.mm_h_to_4h_w      = get_tensor(string_format(TN_MM_H_TO_4H,      "weight"));
                    model.mm_gate_w         = get_tensor(string_format(TN_MM_GATE,         "weight"));
                    model.mm_4h_to_h_w      = get_tensor(string_format(TN_MM_4H_TO_H,      "weight"));
                    model.mm_boi            = get_tensor(TN_TOK_BOI);
                    model.mm_eoi            = get_tensor(TN_TOK_EOI);
                } break;
            case PROJECTOR_TYPE_JANUS_PRO:
                {
                    model.mm_0_w = get_tensor(string_format(TN_LLAVA_PROJ, 0, "weight"));
                    model.mm_0_b = get_tensor(string_format(TN_LLAVA_PROJ, 0, "bias"));
                    model.mm_1_w = get_tensor(string_format(TN_LLAVA_PROJ, 1, "weight"));
                    model.mm_1_b = get_tensor(string_format(TN_LLAVA_PROJ, 1, "bias"));
                } break;
            case PROJECTOR_TYPE_LFM2A:
                {
                    for (int i : {0, 2, 3, 5, 6}) {
                        model.pre_encode_conv_X_w[i] = get_tensor(string_format(TN_CONV1D, i, "weight"));
                        model.pre_encode_conv_X_b[i] = get_tensor(string_format(TN_CONV1D, i, "bias"));
                    }
                    model.pre_encode_out_w    = get_tensor(string_format(TN_PRE_ENCODE_OUT, "weight"));
                    model.pre_encode_out_b    = get_tensor(string_format(TN_PRE_ENCODE_OUT, "bias"));

                    model.mm_0_w = get_tensor(string_format(TN_MM_AUDIO_MLP, 0, "weight"));
                    model.mm_0_b = get_tensor(string_format(TN_MM_AUDIO_MLP, 0, "bias"));
                    model.mm_1_w = get_tensor(string_format(TN_MM_AUDIO_MLP, 1, "weight"));
                    model.mm_1_b = get_tensor(string_format(TN_MM_AUDIO_MLP, 1, "bias"));
                    model.mm_3_w = get_tensor(string_format(TN_MM_AUDIO_MLP, 3, "weight"));
                    model.mm_3_b = get_tensor(string_format(TN_MM_AUDIO_MLP, 3, "bias"));

                    for (int il = 0; il < hparams.n_layer; ++il) {
                        auto & layer = model.layers[il];

                        layer.ff_norm_w   = get_tensor(string_format(TN_FFN_NORM,   prefix, il, "weight"));
                        layer.ff_norm_b   = get_tensor(string_format(TN_FFN_NORM,   prefix, il, "bias"));
                        layer.ff_norm_1_w = get_tensor(string_format(TN_FFN_NORM_1, prefix, il, "weight"));
                        layer.ff_norm_1_b = get_tensor(string_format(TN_FFN_NORM_1, prefix, il, "bias"));
                        layer.ff_up_1_w   = get_tensor(string_format(TN_FFN_UP_1,   prefix, il, "weight"));
                        layer.ff_up_1_b   = get_tensor(string_format(TN_FFN_UP_1,   prefix, il, "bias"));
                        layer.ff_down_1_w = get_tensor(string_format(TN_FFN_DOWN_1, prefix, il, "weight"));
                        layer.ff_down_1_b = get_tensor(string_format(TN_FFN_DOWN_1, prefix, il, "bias"));

                        layer.pos_bias_u = get_tensor(string_format(TN_POS_BIAS_U, prefix, il));
                        layer.pos_bias_v = get_tensor(string_format(TN_POS_BIAS_V, prefix, il));

                        layer.norm_conv_w = get_tensor(string_format(TN_NORM_CONV, prefix, il, "weight"));
                        layer.norm_conv_b = get_tensor(string_format(TN_NORM_CONV, prefix, il, "bias"));

                        layer.linear_pos_w = get_tensor(string_format(TN_LINEAR_POS, prefix, il, "weight"));

                        layer.conv_norm_w  = get_tensor(string_format(TN_CONV_NORM, prefix, il, "weight"));
                        layer.conv_norm_b  = get_tensor(string_format(TN_CONV_NORM, prefix, il, "bias"));
                        layer.conv_dw_w    = get_tensor(string_format(TN_CONV_DW,   prefix, il, "weight"));
                        layer.conv_dw_b    = get_tensor(string_format(TN_CONV_DW,   prefix, il, "bias"));
                        layer.conv_pw1_w   = get_tensor(string_format(TN_CONV_PW1,  prefix, il, "weight"));
                        layer.conv_pw1_b   = get_tensor(string_format(TN_CONV_PW1,  prefix, il, "bias"));
                        layer.conv_pw2_w   = get_tensor(string_format(TN_CONV_PW2,  prefix, il, "weight"));
                        layer.conv_pw2_b   = get_tensor(string_format(TN_CONV_PW2,  prefix, il, "bias"));
                    }
                } break;
            default:
                GGML_ASSERT(false && "unknown projector type");
        }

        // load data
        {
            std::vector<uint8_t> read_buf;

            auto fin = std::ifstream(fname, std::ios::binary);
            if (!fin) {
                throw std::runtime_error(string_format("%s: failed to open %s\n", __func__, fname.c_str()));
            }

            // alloc memory and offload data
            ggml_backend_buffer_type_t buft = ggml_backend_get_default_buffer_type(ctx_clip.backend);
            ctx_clip.buf.reset(ggml_backend_alloc_ctx_tensors_from_buft(ctx_clip.ctx_data.get(), buft));
            ggml_backend_buffer_set_usage(ctx_clip.buf.get(), GGML_BACKEND_BUFFER_USAGE_WEIGHTS);
            for (auto & t : tensors_to_load) {
                ggml_tensor * cur = ggml_get_tensor(ctx_clip.ctx_data.get(), t->name);
                const size_t offset = tensor_offset[t->name];
                fin.seekg(offset, std::ios::beg);
                if (!fin) {
                    throw std::runtime_error(string_format("%s: failed to seek for tensor %s\n", __func__, t->name));
                }
                size_t num_bytes = ggml_nbytes(cur);
                if (ggml_backend_buft_is_host(buft)) {
                    // for the CPU and Metal backend, we can read directly into the tensor
                    fin.read(reinterpret_cast<char *>(cur->data), num_bytes);
                } else {
                    // read into a temporary buffer first, then copy to device memory
                    read_buf.resize(num_bytes);
                    fin.read(reinterpret_cast<char *>(read_buf.data()), num_bytes);
                    ggml_backend_tensor_set(cur, read_buf.data(), 0, num_bytes);
                }
            }
            fin.close();

            LOG_DBG("%s: loaded %zu tensors from %s\n", __func__, tensors_to_load.size(), fname.c_str());
        }
    }

    struct support_info_op {
        ggml_tensor * op;

        // true if the op runs on the accelerated ctx_clip.backend
        bool is_accel = true;
    };

    struct support_info_graph {
        // whether the clip_ctx.backend supports flash attention
        bool fattn = true;
        ggml_tensor * fattn_op = nullptr; // for debugging

        std::vector<support_info_op> ops;
    };

    static void warmup(clip_ctx & ctx_clip) {
        // create a fake batch
        const auto & hparams = ctx_clip.model.hparams;
        clip_image_f32_batch batch;
        clip_image_f32_ptr img(clip_image_f32_init());
        if (ctx_clip.model.modality == CLIP_MODALITY_VISION) {
            img->nx = hparams.warmup_image_size;
            img->ny = hparams.warmup_image_size;
            LOG_INF("%s: warmup with image size = %d x %d\n", __func__, img->nx, img->ny);
        } else {
            img->nx = hparams.warmup_audio_size;
            img->ny = hparams.n_mel_bins;
            LOG_INF("%s: warmup with audio size = %d\n", __func__, img->nx);
        }
        batch.entries.push_back(std::move(img));
        warmup(ctx_clip, batch);
    }

    static void warmup(clip_ctx & ctx_clip, const clip_image_f32_batch & batch) {
        support_info_graph info;

        if (ctx_clip.flash_attn_type == CLIP_FLASH_ATTN_TYPE_AUTO) {
            // try to enable flash attention to see if it's supported
            ctx_clip.flash_attn_type = CLIP_FLASH_ATTN_TYPE_ENABLED;
            info = alloc_compute_meta(ctx_clip, batch);
            if (!info.fattn && info.fattn_op) {
                auto op = info.fattn_op;
                LOG_WRN("%s: *****************************************************************\n", __func__);
                LOG_WRN("%s: WARNING: flash attention not supported by %s, memory usage will increase\n", __func__, ggml_backend_name(ctx_clip.backend));
                LOG_WRN("%s: op params: \n", __func__);
                static auto print_shape = [](const char * fn, const char * name, ggml_tensor * t) {
                    LOG_WRN("%s:   %s: type = %s, ne = [%d %d %d %d], nb = [%d %d %d %d]\n", fn,
                            name, ggml_type_name(t->type),
                            t->ne[0], t->ne[1], t->ne[2], t->ne[3],
                            t->nb[0], t->nb[1], t->nb[2], t->nb[3]);
                };
                print_shape(__func__, " dst", op);
                print_shape(__func__, "src0", op->src[0]);
                print_shape(__func__, "src1", op->src[1]);
                print_shape(__func__, "src2", op->src[2]);
                LOG_WRN("%s: please report this on github as an issue\n", __func__);
                LOG_WRN("%s: *****************************************************************\n", __func__);
                ctx_clip.flash_attn_type = CLIP_FLASH_ATTN_TYPE_DISABLED;
                alloc_compute_meta(ctx_clip, batch);
            }
        } else {
            info = alloc_compute_meta(ctx_clip, batch);
            if (!info.fattn && ctx_clip.flash_attn_type == CLIP_FLASH_ATTN_TYPE_ENABLED) {
                LOG_WRN("%s: flash attention is not supported by the current backend; falling back to CPU (performance will be degraded)\n", __func__);
            }
        }

        ctx_clip.is_allocated = true; // mark buffers as allocated

        LOG_INF("%s: flash attention is %s\n", __func__,
            (ctx_clip.flash_attn_type == CLIP_FLASH_ATTN_TYPE_ENABLED) ? "enabled" : "disabled");

        // print ops that are not supported by the GPU backend (if there is one)
        if (ctx_clip.backend && ctx_clip.backend != ctx_clip.backend_cpu) {
            std::vector<support_info_op> unsupported_ops;
            for (const auto & op : info.ops) {
                if (!op.is_accel) {
                    unsupported_ops.push_back(op);
                }
            }
            if (!unsupported_ops.empty()) {
                LOG_WRN("%s: *****************************************************************\n", __func__);
                LOG_WRN("%s: WARNING: the CLIP graph uses unsupported operators by the backend\n", __func__);
                LOG_WRN("%s:          the performance will be suboptimal                      \n", __func__);
                LOG_WRN("%s:          list of unsupported ops (backend=%s):\n", __func__, ggml_backend_name(ctx_clip.backend));
                for (const auto & op : unsupported_ops) {
                    LOG_WRN("%s: %16s: type = %s, ne = [%d %d %d %d]\n", __func__,
                            ggml_op_name(op.op->op),
                            ggml_type_name(op.op->type),
                            op.op->ne[0], op.op->ne[1], op.op->ne[2], op.op->ne[3]);
                }
                LOG_WRN("%s: flash attention is %s\n", __func__,
                    (ctx_clip.flash_attn_type == CLIP_FLASH_ATTN_TYPE_ENABLED) ? "enabled" : "disabled");
                LOG_WRN("%s: please report this on github as an issue\n", __func__);
                LOG_WRN("%s: ref: https://github.com/ggml-org/llama.cpp/pull/16837#issuecomment-3461676118\n", __func__);
                LOG_WRN("%s: *****************************************************************\n", __func__);
            }
        }
    }

    static support_info_graph alloc_compute_meta(clip_ctx & ctx_clip, const clip_image_f32_batch & batch) {
        ctx_clip.buf_compute_meta.resize(ctx_clip.max_nodes * ggml_tensor_overhead() + ggml_graph_overhead());

        ggml_cgraph * gf = clip_image_build_graph(&ctx_clip, batch);
        ggml_backend_sched_reserve(ctx_clip.sched.get(), gf);

        for (size_t i = 0; i < ctx_clip.backend_ptrs.size(); ++i) {
            ggml_backend_t backend = ctx_clip.backend_ptrs[i];
            ggml_backend_buffer_type_t buft = ctx_clip.backend_buft[i];
            size_t size = ggml_backend_sched_get_buffer_size(ctx_clip.sched.get(), backend);
            if (size > 1) {
                LOG_INF("%s: %10s compute buffer size = %8.2f MiB\n", __func__,
                        ggml_backend_buft_name(buft),
                        size / 1024.0 / 1024.0);
            }
        }

        const int n_splits = ggml_backend_sched_get_n_splits(ctx_clip.sched.get());
        const int n_nodes  = ggml_graph_n_nodes(gf);

        LOG_INF("%s: graph splits = %d, nodes = %d\n", __func__,  n_splits, n_nodes);

        support_info_graph res {
            /*.fattn    = */ true,
            /*.fattn_op = */ nullptr,
            /*.ops      = */ {},
        };

        // check op support
        for (int i = 0; i < ggml_graph_n_nodes(gf); i++) {
            ggml_tensor * node = ggml_graph_node(gf, i);
            res.ops.push_back({node, true});
            if (!ggml_backend_supports_op(ctx_clip.backend, node)) {
                res.ops.back().is_accel = false;
                if (node->op == GGML_OP_FLASH_ATTN_EXT) {
                    res.fattn    = false;
                    res.fattn_op = node;
                }
            }
        }

        return res;
    }

    void get_bool(const std::string & key, bool & output, bool required = true) const {
        const int i = gguf_find_key(ctx_gguf.get(), key.c_str());
        if (i < 0) {
            if (required) {
                throw std::runtime_error("Key not found: " + key);
            }
            return;
        }
        output = gguf_get_val_bool(ctx_gguf.get(), i);
    }

    void get_i32(const std::string & key, int & output, bool required = true) const {
        const int i = gguf_find_key(ctx_gguf.get(), key.c_str());
        if (i < 0) {
            if (required) {
                throw std::runtime_error("Key not found: " + key);
            }
            return;
        }
        output = gguf_get_val_i32(ctx_gguf.get(), i);
    }

    void get_u32(const std::string & key, int & output, bool required = true) const {
        const int i = gguf_find_key(ctx_gguf.get(), key.c_str());
        if (i < 0) {
            if (required) {
                throw std::runtime_error("Key not found: " + key);
            }
            return;
        }
        output = gguf_get_val_u32(ctx_gguf.get(), i);
    }

    void get_f32(const std::string & key, float & output, bool required = true) const {
        const int i = gguf_find_key(ctx_gguf.get(), key.c_str());
        if (i < 0) {
            if (required) {
                throw std::runtime_error("Key not found: " + key);
            }
            return;
        }
        output = gguf_get_val_f32(ctx_gguf.get(), i);
    }

    void get_string(const std::string & key, std::string & output, bool required = true) const {
        const int i = gguf_find_key(ctx_gguf.get(), key.c_str());
        if (i < 0) {
            if (required) {
                throw std::runtime_error("Key not found: " + key);
            }
            return;
        }
        output = std::string(gguf_get_val_str(ctx_gguf.get(), i));
    }

    void get_arr_int(const std::string & key, std::vector<int> & output, bool required = true) const {
        const int i = gguf_find_key(ctx_gguf.get(), key.c_str());
        if (i < 0) {
            if (required) {
                throw std::runtime_error("Key not found: " + key);
            }
            return;
        }
        int n = gguf_get_arr_n(ctx_gguf.get(), i);
        output.resize(n);
        const int32_t * values = (const int32_t *)gguf_get_arr_data(ctx_gguf.get(), i);
        for (int i = 0; i < n; ++i) {
            output[i] = values[i];
        }
    }

    static void set_llava_uhd_res_candidates(clip_model & model, const int max_patches_per_side) {
        auto & hparams = model.hparams;
        for (int x = 1; x <= max_patches_per_side; x++) {
            for (int y = 1; y <= max_patches_per_side; y++) {
                if (x == 1 && y == 1) {
                    continue; // skip the first point
                }
                hparams.image_res_candidates.push_back(clip_image_size{
                    x*hparams.image_size,
                    y*hparams.image_size,
                });
            }
        }
    }
};

struct clip_init_result clip_init(const char * fname, struct clip_context_params ctx_params) {
    clip_ctx * ctx_vision = nullptr;
    clip_ctx * ctx_audio = nullptr;

    try {
        clip_model_loader loader(fname);

        if (loader.has_vision) {
            ctx_vision = new clip_ctx(ctx_params);
            loader.load_hparams(ctx_vision->model, CLIP_MODALITY_VISION);
            loader.load_tensors(*ctx_vision);
            if (ctx_params.warmup) {
                loader.warmup(*ctx_vision);
            }

            // clip_debug_encode(ctx_vision, 24*14, 24*14, 0.5f);
        }

        if (loader.has_audio) {
            ctx_audio = new clip_ctx(ctx_params);
            loader.load_hparams(ctx_audio->model, CLIP_MODALITY_AUDIO);
            loader.load_tensors(*ctx_audio);
            if (ctx_params.warmup) {
                loader.warmup(*ctx_audio);
            }
        }

    } catch (const std::exception & e) {
        LOG_ERR("%s: failed to load model '%s': %s\n", __func__, fname, e.what());

        delete ctx_vision;
        delete ctx_audio;

        return {nullptr, nullptr};
    }

    return {ctx_vision, ctx_audio};
}

struct clip_image_size * clip_image_size_init() {
    struct clip_image_size * load_image_size = new struct clip_image_size();
    load_image_size->width = 448;
    load_image_size->height = 448;
    return load_image_size;
}

struct clip_image_u8 * clip_image_u8_init() {
    return new clip_image_u8();
}

struct clip_image_f32 * clip_image_f32_init() {
    return new clip_image_f32();
}

struct clip_image_f32_batch * clip_image_f32_batch_init() {
    return new clip_image_f32_batch();
}

unsigned char * clip_image_u8_get_data(struct clip_image_u8 * img, uint32_t * nx, uint32_t * ny) {
    if (nx) *nx = img->nx;
    if (ny) *ny = img->ny;
    return img->buf.data();
}

void clip_image_size_free(struct clip_image_size * load_image_size) {
    if (load_image_size == nullptr) {
        return;
    }
    delete load_image_size;
}
void clip_image_u8_free(struct clip_image_u8  * img) { delete img; }
void clip_image_f32_free(struct clip_image_f32 * img) { delete img; }
void clip_image_u8_batch_free(struct clip_image_u8_batch * batch) { delete batch; }
void clip_image_f32_batch_free(struct clip_image_f32_batch * batch) { delete batch; }

size_t clip_image_f32_batch_n_images(const struct clip_image_f32_batch * batch) {
    return batch->entries.size();
}

size_t clip_image_f32_batch_nx(const struct clip_image_f32_batch * batch, int idx) {
    if (idx < 0 || idx >= (int)batch->entries.size()) {
        LOG_ERR("%s: invalid index %d\n", __func__, idx);
        return 0;
    }
    return batch->entries[idx]->nx;
}

size_t clip_image_f32_batch_ny(const struct clip_image_f32_batch * batch, int idx) {
    if (idx < 0 || idx >= (int)batch->entries.size()) {
        LOG_ERR("%s: invalid index %d\n", __func__, idx);
        return 0;
    }
    return batch->entries[idx]->ny;
}

clip_image_f32 * clip_image_f32_get_img(const struct clip_image_f32_batch * batch, int idx) {
    if (idx < 0 || idx >= (int)batch->entries.size()) {
        LOG_ERR("%s: invalid index %d\n", __func__, idx);
        return nullptr;
    }
    return batch->entries[idx].get();
}

void clip_build_img_from_pixels(const unsigned char * rgb_pixels, int nx, int ny, clip_image_u8 * img) {
    img->nx = nx;
    img->ny = ny;
    img->buf.resize(3 * nx * ny);
    memcpy(img->buf.data(), rgb_pixels, img->buf.size());
}

// Normalize image to float32 - careful with pytorch .to(model.device, dtype=torch.float16) - this sometimes reduces precision (32>16>32), sometimes not
static void normalize_image_u8_to_f32(const clip_image_u8 & src, clip_image_f32 & dst, const float mean[3], const float std[3]) {
    dst.nx = src.nx;
    dst.ny = src.ny;
    dst.buf.resize(src.buf.size());

    // TODO @ngxson : seems like this could be done more efficiently on cgraph
    for (size_t i = 0; i < src.buf.size(); ++i) {
        int c = i % 3; // rgb
        dst.buf[i] = (static_cast<float>(src.buf[i]) / 255.0f - mean[c]) / std[c];
    }
}

// set of tools to manupulate images
// in the future, we can have HW acceleration by allowing this struct to access 3rd party lib like imagick or opencv
struct img_tool {
    enum resize_algo {
        RESIZE_ALGO_BILINEAR,
        RESIZE_ALGO_BICUBIC,
        // RESIZE_ALGO_LANCZOS, // TODO
    };

    static void resize(
            const clip_image_u8 & src,
            clip_image_u8 & dst,
            const clip_image_size & target_resolution,
            resize_algo algo,
            bool add_padding = true, // TODO: define the behavior for add_padding = false
            std::array<uint8_t, 3> pad_color = {0, 0, 0}) {
        dst.nx = target_resolution.width;
        dst.ny = target_resolution.height;
        dst.buf.resize(3 * dst.nx * dst.ny);

        if (dst.nx == src.nx && dst.ny == src.ny) {
            // no resize needed, simple copy
            dst.buf = src.buf;
            return;
        }

        if (!add_padding) {
            // direct resize
            switch (algo) {
                case RESIZE_ALGO_BILINEAR:
                    resize_bilinear(src, dst, target_resolution.width, target_resolution.height);
                    break;
                case RESIZE_ALGO_BICUBIC:
                    resize_bicubic(src, dst, target_resolution.width, target_resolution.height);
                    break;
                default:
                    throw std::runtime_error("Unsupported resize algorithm");
            }
        } else {
            // resize with padding
            clip_image_u8 resized_image;
            float scale_w = static_cast<float>(target_resolution.width) / src.nx;
            float scale_h = static_cast<float>(target_resolution.height) / src.ny;
            float scale = std::min(scale_w, scale_h);
            int new_width  = std::min(static_cast<int>(std::ceil(src.nx * scale)), target_resolution.width);
            int new_height = std::min(static_cast<int>(std::ceil(src.ny * scale)), target_resolution.height);

            switch (algo) {
                case RESIZE_ALGO_BILINEAR:
                    resize_bilinear(src, resized_image, new_width, new_height);
                    break;
                case RESIZE_ALGO_BICUBIC:
                    resize_bicubic(src, resized_image, new_width, new_height);
                    break;
                default:
                    throw std::runtime_error("Unsupported resize algorithm");
            }

            // fill dst with pad_color
            fill(dst, pad_color);

            int offset_x = (target_resolution.width  - new_width)  / 2;
            int offset_y = (target_resolution.height - new_height) / 2;

            composite(dst, resized_image, offset_x, offset_y);
        }
    }

    static void crop(const clip_image_u8 & image, clip_image_u8 & dst, int x, int y, int w, int h) {
        dst.nx = w;
        dst.ny = h;
        dst.buf.resize(3 * w * h);

        for (int i = 0; i < h; ++i) {
            for (int j = 0; j < w; ++j) {
                int src_idx = 3 * ((y + i)*image.nx + (x + j));
                int dst_idx = 3 * (i*w + j);
                dst.buf[dst_idx]     = image.buf[src_idx];
                dst.buf[dst_idx + 1] = image.buf[src_idx + 1];
                dst.buf[dst_idx + 2] = image.buf[src_idx + 2];
            }
        }
    }

    // calculate the size of the **resized** image, while preserving the aspect ratio
    // the calculated size will be aligned to the nearest multiple of align_size
    // if H or W size is larger than longest_edge, it will be resized to longest_edge
    static clip_image_size calc_size_preserved_ratio(const clip_image_size & inp_size, const int align_size, const int longest_edge) {
        GGML_ASSERT(align_size > 0);
        if (inp_size.width <= 0 || inp_size.height <= 0 || longest_edge <= 0) {
            return {0, 0};
        }

        float scale = std::min(static_cast<float>(longest_edge) / inp_size.width,
                               static_cast<float>(longest_edge) / inp_size.height);

        float target_width_f  = static_cast<float>(inp_size.width)  * scale;
        float target_height_f = static_cast<float>(inp_size.height) * scale;

        auto ceil_by_factor = [f = align_size](float x) { return static_cast<int>(std::ceil(x / static_cast<float>(f))) * f; };
        int aligned_width  = ceil_by_factor(target_width_f);
        int aligned_height = ceil_by_factor(target_height_f);

        return {aligned_width, aligned_height};
    }

    // calculate the size of the **resized** image, while preserving the aspect ratio
    // the calculated size will have min_pixels <= W*H <= max_pixels
    // this is referred as "smart_resize" in transformers code
    static clip_image_size calc_size_preserved_ratio(const clip_image_size & inp_size, const int align_size, const int min_pixels, const int max_pixels) {
        GGML_ASSERT(align_size > 0);
        const int width  = inp_size.width;
        const int height = inp_size.height;

        auto round_by_factor = [f = align_size](float x) { return static_cast<int>(std::round(x / static_cast<float>(f))) * f; };
        auto ceil_by_factor  = [f = align_size](float x) { return static_cast<int>(std::ceil(x / static_cast<float>(f))) * f; };
        auto floor_by_factor = [f = align_size](float x) { return static_cast<int>(std::floor(x / static_cast<float>(f))) * f; };

        // always align up first
        int h_bar = std::max(align_size, round_by_factor(height));
        int w_bar = std::max(align_size, round_by_factor(width));

        if (h_bar * w_bar > max_pixels) {
            const auto beta = std::sqrt(static_cast<float>(height * width) / max_pixels);
            h_bar = std::max(align_size, floor_by_factor(height / beta));
            w_bar = std::max(align_size, floor_by_factor(width  / beta));
        } else if (h_bar * w_bar < min_pixels) {
            const auto beta = std::sqrt(static_cast<float>(min_pixels) / (height * width));
            h_bar = ceil_by_factor(height * beta);
            w_bar = ceil_by_factor(width * beta);
        }

        return {w_bar, h_bar};
    }

    // draw src image into dst image at offset (offset_x, offset_y)
    static void composite(clip_image_u8 & dst, const clip_image_u8 & src, int offset_x, int offset_y) {
        for (int y = 0; y < src.ny; ++y) {
            for (int x = 0; x < src.nx; ++x) {
                int dx = x + offset_x;
                int dy = y + offset_y;
                // skip pixels that would be out of bounds in the destination
                if (dx < 0 || dy < 0 || dx >= dst.nx || dy >= dst.ny) {
                    continue;
                }
                size_t dst_idx = 3 * (static_cast<size_t>(dy) * dst.nx + static_cast<size_t>(dx));
                size_t src_idx = 3 * (static_cast<size_t>(y) * src.nx + static_cast<size_t>(x));
                dst.buf[dst_idx + 0] = src.buf[src_idx + 0];
                dst.buf[dst_idx + 1] = src.buf[src_idx + 1];
                dst.buf[dst_idx + 2] = src.buf[src_idx + 2];
            }
        }
    }

    // fill the image with a solid color
    static void fill(clip_image_u8 & img, const std::array<uint8_t, 3> & color) {
        for (size_t i = 0; i < img.buf.size(); i += 3) {
            img.buf[i]     = color[0];
            img.buf[i + 1] = color[1];
            img.buf[i + 2] = color[2];
        }
    }

private:
    // Bilinear resize function
    static void resize_bilinear(const clip_image_u8 & src, clip_image_u8 & dst, int target_width, int target_height) {
        dst.nx = target_width;
        dst.ny = target_height;
        dst.buf.resize(3 * target_width * target_height);

        float x_ratio = static_cast<float>(src.nx - 1) / target_width;
        float y_ratio = static_cast<float>(src.ny - 1) / target_height;

        for (int y = 0; y < target_height; y++) {
            for (int x = 0; x < target_width; x++) {
                float px = x_ratio * x;
                float py = y_ratio * y;
                int x_floor = static_cast<int>(px);
                int y_floor = static_cast<int>(py);
                float x_lerp = px - x_floor;
                float y_lerp = py - y_floor;

                for (int c = 0; c < 3; c++) {
                    float top = lerp(
                        static_cast<float>(src.buf[3 * (y_floor * src.nx + x_floor) + c]),
                        static_cast<float>(src.buf[3 * (y_floor * src.nx + (x_floor + 1)) + c]),
                        x_lerp
                    );
                    float bottom = lerp(
                        static_cast<float>(src.buf[3 * ((y_floor + 1) * src.nx + x_floor) + c]),
                        static_cast<float>(src.buf[3 * ((y_floor + 1) * src.nx + (x_floor + 1)) + c]),
                        x_lerp
                    );
                    dst.buf[3 * (y * target_width + x) + c] = static_cast<uint8_t>(lerp(top, bottom, y_lerp));
                }
            }
        }
    }

    // Bicubic resize function
    // part of image will be cropped if the aspect ratio is different
    static bool resize_bicubic(const clip_image_u8 & img, clip_image_u8 & dst, int target_width, int target_height) {
        const int nx = img.nx;
        const int ny = img.ny;

        dst.nx = target_width;
        dst.ny = target_height;
        dst.buf.resize(3 * target_width * target_height);

        float Cc;
        float C[5] = {};
        float d0, d2, d3, a0, a1, a2, a3;
        int i, j, k, jj;
        int x, y;
        float dx, dy;
        float tx, ty;

        tx = (float)nx / (float)target_width;
        ty = (float)ny / (float)target_height;

        // Bicubic interpolation; adapted from ViT.cpp, inspired from :
        //    -> https://github.com/yglukhov/bicubic-interpolation-image-processing/blob/master/libimage.c#L36
        //    -> https://en.wikipedia.org/wiki/Bicubic_interpolation

        for (i = 0; i < target_height; i++) {
            for (j = 0; j < target_width; j++) {
                x = (int)(tx * j);
                y = (int)(ty * i);

                dx = tx * j - x;
                dy = ty * i - y;

                for (k = 0; k < 3; k++) {
                    for (jj = 0; jj <= 3; jj++) {
                        d0 = img.buf[(clip(y - 1 + jj, 0, ny - 1) * nx + clip(x - 1, 0, nx - 1)) * 3 + k] - img.buf[(clip(y - 1 + jj, 0, ny - 1) * nx + clip(x, 0, nx - 1)) * 3 + k];
                        d2 = img.buf[(clip(y - 1 + jj, 0, ny - 1) * nx + clip(x + 1, 0, nx - 1)) * 3 + k] - img.buf[(clip(y - 1 + jj, 0, ny - 1) * nx + clip(x, 0, nx - 1)) * 3 + k];
                        d3 = img.buf[(clip(y - 1 + jj, 0, ny - 1) * nx + clip(x + 2, 0, nx - 1)) * 3 + k] - img.buf[(clip(y - 1 + jj, 0, ny - 1) * nx + clip(x, 0, nx - 1)) * 3 + k];
                        a0 = img.buf[(clip(y - 1 + jj, 0, ny - 1) * nx + clip(x, 0, nx - 1)) * 3 + k];

                        a1 = -1.0 / 3 * d0 + d2 - 1.0 / 6 * d3;
                        a2 =  1.0 / 2 * d0 +      1.0 / 2 * d2;
                        a3 = -1.0 / 6 * d0 -      1.0 / 2 * d2 + 1.0 / 6 * d3;

                        C[jj] = a0 + a1 * dx + a2 * dx * dx + a3 * dx * dx * dx;

                        d0 = C[0] - C[1];
                        d2 = C[2] - C[1];
                        d3 = C[3] - C[1];
                        a0 = C[1];
                        a1 = -1.0 / 3 * d0 + d2 - 1.0 / 6 * d3;
                        a2 =  1.0 / 2 * d0 +      1.0 / 2 * d2;
                        a3 = -1.0 / 6 * d0 -      1.0 / 2 * d2 + 1.0 / 6 * d3;
                        Cc = a0 + a1 * dy + a2 * dy * dy + a3 * dy * dy * dy;

                        const uint8_t Cc2 = std::min(std::max(std::round(Cc), 0.0f), 255.0f);
                        dst.buf[(i * target_width + j) * 3 + k] = float(Cc2);
                    }
                }
            }
        }

        return true;
    }

    static inline int clip(int x, int lower, int upper) {
        return std::max(lower, std::min(x, upper));
    }

    // Linear interpolation between two points
    static inline float lerp(float s, float e, float t) {
        return s + (e - s) * t;
    }
};

/**
 * implementation of LLaVA-UHD:
 *  - https://arxiv.org/pdf/2403.11703
 *  - https://github.com/thunlp/LLaVA-UHD
 *  - https://github.com/thunlp/LLaVA-UHD/blob/302301bc2175f7e717fb8548516188e89f649753/llava_uhd/train/llava-uhd/slice_logic.py#L118
 *
 * overview:
 *   - an image always have a single overview (downscaled image)
 *   - an image can have 0 or multiple slices, depending on the image size
 *   - each slice can then be considered as a separate image
 *
 * for example:
 *
 * [overview] --> [slice 1] --> [slice 2]
 *           |                |
 *           +--> [slice 3] --> [slice 4]
 */
struct llava_uhd {
    struct slice_coordinates {
        int x;
        int y;
        clip_image_size size;
    };

    struct slice_instructions {
        clip_image_size overview_size; // size of downscaled image
        clip_image_size refined_size;  // size of image right before slicing (must be multiple of slice size)
        clip_image_size grid_size;     // grid_size.width * grid_size.height = number of slices
        std::vector<slice_coordinates> slices;

        img_tool::resize_algo interpolation_overview = img_tool::RESIZE_ALGO_BILINEAR;
        bool padding_overview = false;  // if true, refine image will be padded to the grid size (e.g. llava-1.6)
        std::array<uint8_t, 3> pad_color_overview = {0, 0, 0};

        img_tool::resize_algo interpolation_refined = img_tool::RESIZE_ALGO_BICUBIC;
        bool padding_refined = false;  // if true, refine image will be padded to the grid size (e.g. llava-1.6)
        std::array<uint8_t, 3> pad_color_refined = {0, 0, 0};
    };

    static slice_instructions get_slice_instructions(struct clip_ctx * ctx, const clip_image_size & original_size) {
        slice_instructions res;
        const int patch_size      = clip_get_patch_size(ctx);
        const int slice_size      = clip_get_image_size(ctx);
        const int original_width  = original_size.width;
        const int original_height = original_size.height;

        const bool has_slices    = original_size.width > slice_size || original_size.height > slice_size;
        const bool has_pinpoints = !ctx->model.hparams.image_res_candidates.empty();

        if (!has_slices) {
            // skip slicing logic
            res.overview_size = clip_image_size{slice_size, slice_size};
            res.refined_size  = clip_image_size{0, 0};
            res.grid_size     = clip_image_size{0, 0};

            return res;
        }

        if (has_pinpoints) {
            // has pinpoints, use them to calculate the grid size (e.g. llava-1.6)
            auto refine_size = llava_uhd::select_best_resolution(
                original_size,
                ctx->model.hparams.image_res_candidates);
            res.overview_size         = clip_image_size{slice_size, slice_size};
            res.refined_size          = refine_size;
            res.grid_size             = clip_image_size{0, 0};
            res.padding_refined       = true;
            res.interpolation_refined = img_tool::RESIZE_ALGO_BILINEAR;  // preserve old behavior when padding

            LOG_DBG("%s: using pinpoints for slicing\n", __func__);
            LOG_DBG("%s: original size: %d x %d, overview size: %d x %d, refined size: %d x %d\n",
                    __func__, original_width, original_height,
                    res.overview_size.width, res.overview_size.height,
                    res.refined_size.width,  res.refined_size.height);

            for (int y = 0; y < refine_size.height; y += slice_size) {
                for (int x = 0; x < refine_size.width; x += slice_size) {
                    slice_coordinates slice;
                    slice.x = x;
                    slice.y = y;
                    slice.size.width  = std::min(slice_size, refine_size.width  - x);
                    slice.size.height = std::min(slice_size, refine_size.height - y);
                    res.slices.push_back(slice);
                    LOG_DBG("%s: slice %d: x=%d, y=%d, size=%dx%d\n",
                            __func__, (int)res.slices.size() - 1,
                            slice.x, slice.y, slice.size.width, slice.size.height);
                }
            }

            res.grid_size.height = refine_size.height / slice_size;
            res.grid_size.width  = refine_size.width  / slice_size;
            LOG_DBG("%s: grid size: %d x %d\n", __func__, res.grid_size.width, res.grid_size.height);

            return res;
        }

        // no pinpoints, dynamically calculate the grid size (e.g. minicpmv)

        auto best_size    = get_best_resize(original_size, slice_size, patch_size, !has_slices);
        res.overview_size = best_size;

        {
            const int max_slice_nums = 9; // TODO: this is only used by minicpmv, maybe remove it
            const float log_ratio = log((float)original_width / original_height);
            const float ratio = (float)original_width * original_height / (slice_size * slice_size);
            const int multiple = fmin(ceil(ratio), max_slice_nums);

            auto best_grid   = get_best_grid(max_slice_nums, multiple, log_ratio);
            auto refine_size = get_refine_size(original_size, best_grid, slice_size, patch_size, true);
            res.grid_size    = best_grid;
            res.refined_size = refine_size;

            LOG_DBG("%s: original size: %d x %d, overview size: %d x %d, refined size: %d x %d, grid size: %d x %d\n",
                    __func__, original_width, original_height,
                    res.overview_size.width, res.overview_size.height,
                    res.refined_size.width, res.refined_size.height,
                    res.grid_size.width, res.grid_size.height);

            int width  = refine_size.width;
            int height = refine_size.height;
            int grid_x = int(width  / best_grid.width);
            int grid_y = int(height / best_grid.height);
            for (int patches_y = 0,                    ic = 0;
                    patches_y < refine_size.height && ic < best_grid.height;
                    patches_y += grid_y,              ic += 1) {
                for (int patches_x = 0,                   jc = 0;
                        patches_x < refine_size.width && jc < best_grid.width;
                        patches_x += grid_x,             jc += 1) {
                    slice_coordinates slice;
                    slice.x = patches_x;
                    slice.y = patches_y;
                    slice.size.width  = grid_x;
                    slice.size.height = grid_y;
                    res.slices.push_back(slice);
                    LOG_DBG("%s: slice %d: x=%d, y=%d, size=%dx%d\n",
                            __func__, (int)res.slices.size() - 1,
                            slice.x, slice.y, slice.size.width, slice.size.height);
                }
            }
        }

        return res;
    }

    static std::vector<clip_image_u8_ptr> slice_image(const clip_image_u8 * img, const slice_instructions & inst) {
        std::vector<clip_image_u8_ptr> output;

        // resize to overview size
        clip_image_u8_ptr resized_img(clip_image_u8_init());
        img_tool::resize(*img, *resized_img, inst.overview_size, inst.interpolation_overview,
                         inst.padding_overview, inst.pad_color_overview);
        output.push_back(std::move(resized_img));

        if (inst.slices.empty()) {
            // no slices, just return the resized image
            return output;
        }

        // resize to refined size
        clip_image_u8_ptr refined_img(clip_image_u8_init());
        img_tool::resize(*img, *refined_img, inst.refined_size, inst.interpolation_refined,
                         inst.padding_refined, inst.pad_color_refined);

        // create slices
        for (const auto & slice : inst.slices) {
            int x = slice.x;
            int y = slice.y;
            int w = slice.size.width;
            int h = slice.size.height;

            clip_image_u8_ptr img_slice(clip_image_u8_init());
            img_tool::crop(*refined_img, *img_slice, x, y, w, h);
            output.push_back(std::move(img_slice));
        }

        return output;
    }

private:
    static clip_image_size get_best_resize(const clip_image_size & original_size, int scale_resolution, int patch_size, bool allow_upscale = false) {
        int width  = original_size.width;
        int height = original_size.height;
        if ((width * height > scale_resolution * scale_resolution) || allow_upscale) {
            float r = static_cast<float>(width) / height;
            height  = static_cast<int>(scale_resolution / std::sqrt(r));
            width   = static_cast<int>(height * r);
        }
        clip_image_size res;
        res.width  = ensure_divide(width,  patch_size);
        res.height = ensure_divide(height, patch_size);
        return res;
    }

    static clip_image_size resize_maintain_aspect_ratio(const clip_image_size & orig, const clip_image_size & target_max) {
        float scale_width  = static_cast<float>(target_max.width)  / orig.width;
        float scale_height = static_cast<float>(target_max.height) / orig.height;
        float scale = std::min(scale_width, scale_height);
        return clip_image_size{
            static_cast<int>(orig.width  * scale),
            static_cast<int>(orig.height * scale),
        };
    }

    /**
     * Selects the best resolution from a list of possible resolutions based on the original size.
     *
     * For example, when given a list of resolutions:
     *  - 100x100
     *  - 200x100
     *  - 100x200
     *  - 200x200
     *
     * And an input image of size 111x200, then 100x200 is the best fit (least wasted resolution).
     *
     * @param original_size The original size of the image
     * @param possible_resolutions A list of possible resolutions
     * @return The best fit resolution
     */
    static clip_image_size select_best_resolution(const clip_image_size & original_size, const std::vector<clip_image_size> & possible_resolutions) {
        clip_image_size best_fit;
        int min_wasted_area = std::numeric_limits<int>::max();
        int max_effective_resolution = 0;

        for (const clip_image_size & candidate : possible_resolutions) {
            auto target_size = resize_maintain_aspect_ratio(original_size, candidate);
            int effective_resolution = std::min(
                target_size.width * target_size.height,
                original_size.width * original_size.height);
            int wasted_area = (candidate.width * candidate.height) - effective_resolution;

            if (effective_resolution > max_effective_resolution || (effective_resolution == max_effective_resolution && wasted_area < min_wasted_area)) {
                max_effective_resolution = effective_resolution;
                min_wasted_area = wasted_area;
                best_fit = candidate;
            }

            LOG_DBG("%s: candidate: %d x %d, target: %d x %d, wasted: %d, effective: %d\n", __func__, candidate.width, candidate.height, target_size.width, target_size.height, wasted_area, effective_resolution);
        }

        return best_fit;
    }

    static int ensure_divide(int length, int patch_size) {
        return std::max(static_cast<int>(std::round(static_cast<float>(length) / patch_size) * patch_size), patch_size);
    }

    static clip_image_size get_refine_size(const clip_image_size & original_size, const clip_image_size & grid, int scale_resolution, int patch_size, bool allow_upscale = false) {
        int width  = original_size.width;
        int height = original_size.height;
        int grid_x = grid.width;
        int grid_y = grid.height;

        int refine_width  = ensure_divide(width, grid_x);
        int refine_height = ensure_divide(height, grid_y);

        clip_image_size grid_size;
        grid_size.width  = refine_width  / grid_x;
        grid_size.height = refine_height / grid_y;

        auto best_grid_size  = get_best_resize(grid_size, scale_resolution, patch_size, allow_upscale);
        int best_grid_width  = best_grid_size.width;
        int best_grid_height = best_grid_size.height;

        clip_image_size refine_size;
        refine_size.width  = best_grid_width  * grid_x;
        refine_size.height = best_grid_height * grid_y;
        return refine_size;
    }

    static clip_image_size get_best_grid(const int max_slice_nums, const int multiple, const float log_ratio) {
        std::vector<int> candidate_split_grids_nums;
        for (int i : {multiple - 1, multiple, multiple + 1}) {
            if (i == 1 || i > max_slice_nums) {
                continue;
            }
            candidate_split_grids_nums.push_back(i);
        }

        std::vector<clip_image_size> candidate_grids;
        for (int split_grids_nums : candidate_split_grids_nums) {
            int m = 1;
            while (m <= split_grids_nums) {
                if (split_grids_nums % m == 0) {
                    candidate_grids.push_back(clip_image_size{m, split_grids_nums / m});
                }
                ++m;
            }
        }

        clip_image_size best_grid{1, 1};
        float min_error = std::numeric_limits<float>::infinity();
        for (const auto& grid : candidate_grids) {
            float error = std::abs(log_ratio - std::log(1.0 * grid.width / grid.height));
            if (error < min_error) {
                best_grid = grid;
                min_error = error;
            }
        }
        return best_grid;
    }
};

// returns the normalized float tensor for llava-1.5, for spatial_unpad with anyres processing for llava-1.6 it returns the normalized image patch tensors as a vector
// res_imgs memory is being allocated here, previous allocations will be freed if found
bool clip_image_preprocess(struct clip_ctx * ctx, const clip_image_u8 * img, struct clip_image_f32_batch * res_imgs) {
    clip_image_size original_size{img->nx, img->ny};
    auto & params = ctx->model.hparams;

    switch (ctx->proj_type()) {
        case PROJECTOR_TYPE_MINICPMV:
            {
                auto const inst = llava_uhd::get_slice_instructions(ctx, original_size);
                std::vector<clip_image_u8_ptr> imgs = llava_uhd::slice_image(img, inst);

                for (size_t i = 0; i < imgs.size(); ++i) {
                    // clip_image_save_to_bmp(*imgs[i], "slice_" + std::to_string(i) + ".bmp");
                    clip_image_f32_ptr res(clip_image_f32_init());
                    normalize_image_u8_to_f32(*imgs[i], *res, params.image_mean, params.image_std);
                    res_imgs->entries.push_back(std::move(res));
                }

                res_imgs->grid_x = inst.grid_size.width;
                res_imgs->grid_y = inst.grid_size.height;
            } break;

        case PROJECTOR_TYPE_QWEN2VL:
        case PROJECTOR_TYPE_QWEN25VL:
        case PROJECTOR_TYPE_QWEN3VL:
        case PROJECTOR_TYPE_GLM4V:
            {
                GGML_ASSERT(params.image_min_pixels > 0 && params.image_max_pixels > 0);
                clip_image_u8 resized;
                const clip_image_size new_size = img_tool::calc_size_preserved_ratio(
                    original_size,
                    params.patch_size * 2,
                    params.image_min_pixels,
                    params.image_max_pixels);
                img_tool::resize(*img, resized, new_size, img_tool::RESIZE_ALGO_BILINEAR, false);
                // clip_image_save_to_bmp(resized, "preproc.bmp");
                clip_image_f32_ptr img_f32(clip_image_f32_init());
                // clip_image_f32_ptr res(clip_image_f32_init());
                normalize_image_u8_to_f32(resized, *img_f32, params.image_mean, params.image_std);
                // res_imgs->data[0] = *res;
                res_imgs->entries.push_back(std::move(img_f32));
            } break;

        case PROJECTOR_TYPE_IDEFICS3:
            {
                // The refined size has two steps:
                // 1. Resize w/ aspect-ratio preserving such that the longer side is
                //      the preprocessor longest size
                // 2. Resize w/out preserving aspect ratio such that both sides are
                //      multiples of image_size (always rounding up)
                //
                // CITE: https://github.com/huggingface/transformers/blob/main/src/transformers/models/idefics3/image_processing_idefics3.py#L737
                const clip_image_size refined_size = img_tool::calc_size_preserved_ratio(
                    original_size, params.image_size, params.image_longest_edge);
                // LOG_INF("%s: original size: %d x %d, refined size: %d x %d\n",
                //         __func__, original_size.width, original_size.height,
                //         refined_size.width, refined_size.height);

                llava_uhd::slice_instructions instructions;
                instructions.overview_size = clip_image_size{params.image_size, params.image_size};
                instructions.refined_size = refined_size;
                instructions.grid_size = clip_image_size{
                    static_cast<int>(std::ceil(static_cast<float>(refined_size.width) / params.image_size)),
                    static_cast<int>(std::ceil(static_cast<float>(refined_size.height) / params.image_size)),
                };
                for (int y = 0; y < refined_size.height; y += params.image_size) {
                    for (int x = 0; x < refined_size.width; x += params.image_size) {
                        // LOG_INF("%s: adding slice at x=%d, y=%d\n", __func__, x, y);
                        instructions.slices.push_back(llava_uhd::slice_coordinates{
                            /* x    */x,
                            /* y    */y,
                            /* size */clip_image_size{
                                std::min(params.image_size, refined_size.width - x),
                                std::min(params.image_size, refined_size.height - y)
                            }
                        });
                    }
                }
                auto imgs = llava_uhd::slice_image(img, instructions);

                // cast and normalize to f32
                for (size_t i = 0; i < imgs.size(); ++i) {
                    // clip_image_save_to_bmp(*imgs[i], "slice_" + std::to_string(i) + ".bmp");
                    clip_image_f32_ptr res(clip_image_f32_init());
                    normalize_image_u8_to_f32(*imgs[i], *res, params.image_mean, params.image_std);
                    res_imgs->entries.push_back(std::move(res));
                }

                res_imgs->grid_x = instructions.grid_size.width;
                res_imgs->grid_y = instructions.grid_size.height;
            } break;

        case PROJECTOR_TYPE_GLM_EDGE:
        case PROJECTOR_TYPE_GEMMA3:
        case PROJECTOR_TYPE_EAGLE2VL:
        case PROJECTOR_TYPE_INTERNVL: // TODO @ngxson : support dynamic resolution
            {
                clip_image_u8 resized_image;
                int sz = params.image_size;
                img_tool::resize(*img, resized_image, {sz, sz}, img_tool::RESIZE_ALGO_BILINEAR);
                clip_image_f32_ptr img_f32(clip_image_f32_init());
                //clip_image_save_to_bmp(resized_image, "resized.bmp");
                normalize_image_u8_to_f32(resized_image, *img_f32, params.image_mean, params.image_std);
                res_imgs->entries.push_back(std::move(img_f32));
            } break;

        case PROJECTOR_TYPE_JANUS_PRO:
            {
                // Janus Pro preprocessing: pad to square with gray(127), resize to 384x384
                const std::array<uint8_t, 3> pad_color = {127, 127, 127};
                clip_image_u8 resized_image;
                int sz = params.image_size;
                img_tool::resize(*img, resized_image, {sz, sz}, img_tool::RESIZE_ALGO_BILINEAR, true, pad_color);
                clip_image_f32_ptr img_f32(clip_image_f32_init());
                normalize_image_u8_to_f32(resized_image, *img_f32, params.image_mean, params.image_std);
                res_imgs->entries.push_back(std::move(img_f32));
            } break;

        case PROJECTOR_TYPE_PIXTRAL:
        case PROJECTOR_TYPE_LIGHTONOCR:
            {
                GGML_ASSERT(params.image_min_pixels > 0 && params.image_max_pixels > 0);
                clip_image_u8 resized_image;
                // the original pixtral model doesn't have n_merge
                const int cur_merge = params.n_merge == 0 ? 1 : params.n_merge;
                const clip_image_size target_size = img_tool::calc_size_preserved_ratio(
                    original_size,
                    params.patch_size * cur_merge,
                    params.image_min_pixels,
                    params.image_max_pixels);
                img_tool::resize(*img, resized_image, target_size, img_tool::RESIZE_ALGO_BILINEAR);
                clip_image_f32_ptr img_f32(clip_image_f32_init());
                normalize_image_u8_to_f32(resized_image, *img_f32, params.image_mean, params.image_std);
                res_imgs->entries.push_back(std::move(img_f32));
            } break;

        case PROJECTOR_TYPE_LLAMA4:
            {
                GGML_ASSERT(!params.image_res_candidates.empty());
                auto const inst = llava_uhd::get_slice_instructions(ctx, original_size);
                std::vector<clip_image_u8_ptr> imgs = llava_uhd::slice_image(img, inst);

                for (size_t i = 0; i < imgs.size(); ++i) {
                    clip_image_f32_ptr res(clip_image_f32_init());
                    normalize_image_u8_to_f32(*imgs[i], *res, params.image_mean, params.image_std);
                    res_imgs->entries.push_back(std::move(res));
                }

                res_imgs->grid_x = inst.grid_size.width;
                res_imgs->grid_y = inst.grid_size.height;
            } break;

        case PROJECTOR_TYPE_LFM2:
        case PROJECTOR_TYPE_KIMIVL:
            {
                GGML_ASSERT(params.image_min_pixels > 0 && params.image_max_pixels > 0);
                const clip_image_size target_size = img_tool::calc_size_preserved_ratio(
                    original_size,
                    params.patch_size * params.n_merge,
                    params.image_min_pixels,
                    params.image_max_pixels);
                const std::array<uint8_t, 3> pad_color = {122, 116, 104};

                clip_image_u8 resized_img;
                const bool pad = (ctx->proj_type() != PROJECTOR_TYPE_LFM2);
                img_tool::resize(*img, resized_img, target_size, img_tool::RESIZE_ALGO_BILINEAR, pad, pad_color);
                clip_image_f32_ptr res(clip_image_f32_init());
                normalize_image_u8_to_f32(resized_img, *res, params.image_mean, params.image_std);
                res_imgs->entries.push_back(std::move(res));
            } break;

        case PROJECTOR_TYPE_MLP:
        case PROJECTOR_TYPE_MLP_NORM:
        case PROJECTOR_TYPE_LDP:
        case PROJECTOR_TYPE_LDPV2:
        case PROJECTOR_TYPE_COGVLM: // TODO @ngxson : is this correct for cogvlm?
            {
                // TODO @ngxson : refactor the code below to avoid duplicated logic

                // the logic below is to pad the shorter side to the longer side with a background color: rgb(122, 116, 104)
                // see https://github.com/haotian-liu/LLaVA/blob/e854a2bf85118c504f6f16bf5c3c7c92f8fa8c6b/llava/conversation.py#L113-L156

                clip_image_u8_ptr temp(clip_image_u8_init()); // we will keep the input image data here temporarily

                // The model config actually contains all we need to decide on how to preprocess, here we automatically switch to the new llava-1.6 preprocessing
                if (params.image_res_candidates.empty()) { // pad_to_square
                    // for llava-1.5, we resize image to a square, and pad the shorter side with a background color
                    // see https://github.com/haotian-liu/LLaVA/blob/e854a2bf85118c504f6f16bf5c3c7c92f8fa8c6b/llava/conversation.py#L113-L156
                    const int longer_side = std::max(img->nx, img->ny);
                    temp->nx = longer_side;
                    temp->ny = longer_side;
                    temp->buf.resize(3 * longer_side * longer_side);

                    // background color in RGB from LLaVA (this is the mean rgb color * 255)
                    const std::array<uint8_t, 3> pad_color = {122, 116, 104};

                    // resize the image to the target_size
                    img_tool::resize(*img, *temp, clip_image_size{params.image_size, params.image_size}, img_tool::RESIZE_ALGO_BILINEAR, true, pad_color);

                    clip_image_f32_ptr res(clip_image_f32_init());
                    normalize_image_u8_to_f32(*temp, *res, params.image_mean, params.image_std);
                    res_imgs->entries.push_back(std::move(res));

                } else {
                    // "spatial_unpad" with "anyres" processing for llava-1.6
                    auto const inst = llava_uhd::get_slice_instructions(ctx, original_size);
                    std::vector<clip_image_u8_ptr> imgs = llava_uhd::slice_image(img, inst);

                    for (size_t i = 0; i < imgs.size(); ++i) {
                        // clip_image_save_to_bmp(*imgs[i], "slice_" + std::to_string(i) + ".bmp");
                        clip_image_f32_ptr res(clip_image_f32_init());
                        normalize_image_u8_to_f32(*imgs[i], *res, params.image_mean, params.image_std);
                        res_imgs->entries.push_back(std::move(res));
                    }
                }
            } break;

        default:
            LOG_ERR("%s: unsupported projector type %d\n", __func__, ctx->proj_type());
            return false;
    }

    return true;
}

ggml_tensor * clip_get_newline_tensor(const struct clip_ctx * ctx) {
    return ctx->model.image_newline;
}

void clip_free(clip_ctx * ctx) {
    if (ctx == nullptr) {
        return;
    }
    delete ctx;
}

// deprecated
size_t clip_embd_nbytes(const struct clip_ctx * ctx) {
    const int32_t nx = ctx->model.hparams.image_size;
    const int32_t ny = ctx->model.hparams.image_size;
    return clip_embd_nbytes_by_img(ctx, nx, ny);
}

size_t clip_embd_nbytes_by_img(const struct clip_ctx * ctx, int img_w, int img_h) {
    clip_image_f32 img;
    img.nx = img_w;
    img.ny = img_h;
    return clip_n_output_tokens(ctx, &img) * clip_n_mmproj_embd(ctx) * sizeof(float);
}

int32_t clip_get_image_size(const struct clip_ctx * ctx) {
    return ctx->model.hparams.image_size;
}

int32_t clip_get_patch_size(const struct clip_ctx * ctx) {
    return ctx->model.hparams.patch_size;
}

int32_t clip_get_hidden_size(const struct clip_ctx * ctx) {
    return ctx->model.hparams.n_embd;
}

const char * clip_patch_merge_type(const struct clip_ctx * ctx) {
    return ctx->model.hparams.mm_patch_merge_type == PATCH_MERGE_SPATIAL_UNPAD ? "spatial_unpad" : "flat";
}

int clip_n_output_tokens_x(const struct clip_ctx * ctx, struct clip_image_f32 * img) {
    const auto & params = ctx->model.hparams;
    const int n_total = clip_n_output_tokens(ctx, img);
    const auto & proj = ctx->proj_type();
    switch (proj) {
        case PROJECTOR_TYPE_QWEN2VL:
        case PROJECTOR_TYPE_QWEN25VL:
        case PROJECTOR_TYPE_QWEN3VL:
        case PROJECTOR_TYPE_GLM4V:
            return (img->nx / params.patch_size) / 2;
        default:
            break;
    }
    return n_total;
}

int clip_n_output_tokens_y(const struct clip_ctx * ctx, struct clip_image_f32 * img) {
    const auto & params = ctx->model.hparams;
    const auto & proj = ctx->proj_type();
    switch (proj) {
        case PROJECTOR_TYPE_QWEN2VL:
        case PROJECTOR_TYPE_QWEN25VL:
        case PROJECTOR_TYPE_QWEN3VL:
        case PROJECTOR_TYPE_GLM4V:
            return (img->ny / params.patch_size) / 2;
        default:
            break;
    }
    return 1;
}

int clip_n_output_tokens(const struct clip_ctx * ctx, struct clip_image_f32 * img) {
    const auto & params = ctx->model.hparams;

    // for models with fixed size image, the input image is already pre-processed and resized to square
    int patch_size = params.patch_size;
    int n_patches = (img->nx / patch_size) * (img->ny / patch_size);

    projector_type proj = ctx->proj_type();

    switch (proj) {
        case PROJECTOR_TYPE_MLP:
        case PROJECTOR_TYPE_MLP_NORM:
        case PROJECTOR_TYPE_JANUS_PRO:
            {
                // do nothing
            } break;
        case PROJECTOR_TYPE_LDP:
        case PROJECTOR_TYPE_LDPV2:
        case PROJECTOR_TYPE_GLM_EDGE:
            {
                n_patches /= 4;
                if (ctx->model.mm_boi) {
                    n_patches += 2; // for BOI and EOI token embeddings
                }
            } break;
        case PROJECTOR_TYPE_MINICPMV:
            {
                // Use actual config value if available, otherwise fall back to hardcoded values
                if (params.minicpmv_query_num > 0) {
                    n_patches = params.minicpmv_query_num;
                } else {
                    // Fallback to hardcoded values for legacy models
                    if (params.minicpmv_version == 2) {
                        n_patches = 96;
                    } else if (params.minicpmv_version == 3) {
                        n_patches = 64;
                    } else if (params.minicpmv_version == 4) {
                        n_patches = 64;
                    } else if (params.minicpmv_version == 5) {
                        // MiniCPM-V 4.0
                        n_patches = 64;
                    } else if (params.minicpmv_version == 6) {
                        // MiniCPM-V 4.5
                        n_patches = 64;
                    } else {
                        GGML_ABORT("Unknown minicpmv version");
                    }
                }
            } break;
        case PROJECTOR_TYPE_QWEN2VL:
        case PROJECTOR_TYPE_QWEN25VL:
        case PROJECTOR_TYPE_QWEN3VL:
        case PROJECTOR_TYPE_GLM4V:
            {
                // dynamic size (2 conv, so double patch size)
                int x_patch = img->nx / (params.patch_size * 2);
                int y_patch = img->ny / (params.patch_size * 2);
                n_patches = x_patch * y_patch;
            } break;
        case PROJECTOR_TYPE_GEMMA3:
        case PROJECTOR_TYPE_EAGLE2VL:
        case PROJECTOR_TYPE_IDEFICS3:
        case PROJECTOR_TYPE_INTERNVL:
        case PROJECTOR_TYPE_LLAMA4:
            {
                // both X and Y are downscaled by the scale factor
                int scale_factor = ctx->model.hparams.n_merge;
                n_patches /= (scale_factor * scale_factor);
            } break;
        case PROJECTOR_TYPE_LFM2:
        case PROJECTOR_TYPE_KIMIVL:
            {
                // dynamic size
                int out_patch_size = params.patch_size * ctx->model.hparams.n_merge;
                int x_patch = CLIP_ALIGN(img->nx, out_patch_size) / out_patch_size;
                int y_patch = CLIP_ALIGN(img->ny, out_patch_size) / out_patch_size;
                n_patches = x_patch * y_patch;
            } break;
        case PROJECTOR_TYPE_PIXTRAL:
        case PROJECTOR_TYPE_LIGHTONOCR:
            {
                // dynamic size
                int n_merge = ctx->model.hparams.n_merge;
                int n_patches_x = img->nx / patch_size / (n_merge > 0 ? n_merge : 1);
                int n_patches_y = img->ny / patch_size / (n_merge > 0 ? n_merge : 1);
                if (ctx->model.token_embd_img_break) {
                    n_patches = n_patches_y * n_patches_x + n_patches_y - 1; // + one [IMG_BREAK] per row, except the last row
                } else {
                    n_patches = n_patches_y * n_patches_x;
                }
            } break;
        case PROJECTOR_TYPE_VOXTRAL:
        case PROJECTOR_TYPE_ULTRAVOX:
        case PROJECTOR_TYPE_QWEN2A:
            {
                n_patches = img->nx;

                const int proj_stack_factor = ctx->model.hparams.proj_stack_factor;
                if (ctx->model.audio_has_stack_frames()) {
                    GGML_ASSERT(proj_stack_factor > 0);
                    const int n_len = CLIP_ALIGN(n_patches, proj_stack_factor);
                    n_patches = n_len / proj_stack_factor;
                }

                // whisper downscales input token by half after conv1d
                n_patches /= 2;

                if (ctx->model.audio_has_avgpool()) {
                    // divide by 2 because of nn.AvgPool1d(2, stride=2)
                    n_patches /= 2;
                }
            } break;
        case PROJECTOR_TYPE_GLMA:
            {
                n_patches = img->nx;
                // whisper downscales input token by half after conv1d
                n_patches /= 2;
                // reshape by merge_factor
                n_patches /= ctx->model.hparams.proj_stack_factor;
                // for BOI and EOI token embeddings
                n_patches += 2;
            } break;
        case PROJECTOR_TYPE_COGVLM:
            {
                n_patches += 2; // for BOI and EOI token embeddings
            } break;
        case PROJECTOR_TYPE_LFM2A:
            {
                n_patches = ((((img->nx + 1) / 2) + 1) / 2 + 1) / 2;
            } break;
        default:
            GGML_ABORT("unsupported projector type");
    }

    return n_patches;
}

bool clip_image_encode(struct clip_ctx * ctx, const int n_threads, clip_image_f32 * img, float * vec) {
    clip_image_f32_batch imgs;
    clip_image_f32_ptr img_copy(clip_image_f32_init());
    *img_copy = *img;
    imgs.entries.push_back(std::move(img_copy));

    return clip_image_batch_encode(ctx, n_threads, &imgs, vec);
}

bool clip_image_batch_encode(clip_ctx * ctx, const int n_threads, const clip_image_f32_batch * imgs_c_ptr, float * vec) {
    const clip_image_f32_batch & imgs = *imgs_c_ptr;
    int batch_size = imgs.entries.size();

    // TODO @ngxson : implement batch size > 1 as a loop
    //                we don't need true batching support because the cgraph will gonna be big anyway
    if (batch_size != 1) {
        return false; // only support batch size of 1
    }

    // if buffers are not allocated, we need to do a warmup run to allocate them
    if (!ctx->is_allocated) {
        clip_model_loader::warmup(*ctx, *imgs_c_ptr);
    }

    // build the inference graph
    ctx->debug_print_tensors.clear();
    ggml_backend_sched_reset(ctx->sched.get());
    ggml_cgraph * gf = clip_image_build_graph(ctx, imgs);
    ggml_backend_sched_alloc_graph(ctx->sched.get(), gf);

    // set inputs
    const auto & model   = ctx->model;
    const auto & hparams = model.hparams;

    const int image_size_width  = imgs.entries[0]->nx;
    const int image_size_height = imgs.entries[0]->ny;

    const int patch_size    = hparams.patch_size;
    const int num_patches   = ((image_size_width / patch_size) * (image_size_height / patch_size));
    const int n_pos = num_patches + (model.class_embedding ? 1 : 0);
    const int pos_w = image_size_width  / patch_size;
    const int pos_h = image_size_height / patch_size;

    const bool use_window_attn = hparams.n_wa_pattern > 0; // for qwen2.5vl

    auto get_inp_tensor = [&gf](const char * name) {
        ggml_tensor * inp = ggml_graph_get_tensor(gf, name);
        if (inp == nullptr) {
            GGML_ABORT("Failed to get tensor %s", name);
        }
        if (!(inp->flags & GGML_TENSOR_FLAG_INPUT)) {
            GGML_ABORT("Tensor %s is not an input tensor", name);
        }
        return inp;
    };

    auto set_input_f32 = [&get_inp_tensor](const char * name, std::vector<float> & values) {
        ggml_tensor * cur = get_inp_tensor(name);
        GGML_ASSERT(cur->type == GGML_TYPE_F32);
        GGML_ASSERT(ggml_nelements(cur) == (int64_t)values.size());
        ggml_backend_tensor_set(cur, values.data(), 0, ggml_nbytes(cur));
    };

    auto set_input_i32 = [&get_inp_tensor](const char * name, std::vector<int32_t> & values) {
        ggml_tensor * cur = get_inp_tensor(name);
        GGML_ASSERT(cur->type == GGML_TYPE_I32);
        GGML_ASSERT(ggml_nelements(cur) == (int64_t)values.size());
        ggml_backend_tensor_set(cur, values.data(), 0, ggml_nbytes(cur));
    };

    // set input pixel values
    if (!imgs.is_audio) {
        size_t nelem = 0;
        for (const auto & img : imgs.entries) {
            nelem += img->nx * img->ny * 3;
        }
        std::vector<float> inp_raw(nelem);

        // layout of data (note: the channel dim is unrolled to better visualize the layout):
        //
        // ┌──W──┐
        // │     H │  channel = R
        // ├─────┤ │
        // │     H │  channel = G
        // ├─────┤ │
        // │     H │  channel = B
        // └─────┘ │
        //   ──────┘ x B

        for (size_t i = 0; i < imgs.entries.size(); i++) {
            const int nx = imgs.entries[i]->nx;
            const int ny = imgs.entries[i]->ny;
            const int n = nx * ny;

            for (int b = 0; b < batch_size; b++) {
                float * batch_entry = inp_raw.data() + b * (3*n);
                for (int y = 0; y < ny; y++) {
                    for (int x = 0; x < nx; x++) {
                        size_t base_src = 3*(y * nx + x); // idx of the first channel
                        size_t base_dst =    y * nx + x;  // idx of the first channel
                        batch_entry[      base_dst] = imgs.entries[b]->buf[base_src    ];
                        batch_entry[1*n + base_dst] = imgs.entries[b]->buf[base_src + 1];
                        batch_entry[2*n + base_dst] = imgs.entries[b]->buf[base_src + 2];
                    }
                }
            }
        }
        set_input_f32("inp_raw", inp_raw);

    } else {
        // audio input
        GGML_ASSERT(imgs.entries.size() == 1);
        const auto & mel_inp = imgs.entries[0];
        const int n_step = mel_inp->nx;
        const int n_mel  = mel_inp->ny;
        std::vector<float> inp_raw(n_step * n_mel);
        std::memcpy(inp_raw.data(), mel_inp->buf.data(), n_step * n_mel * sizeof(float));
        set_input_f32("inp_raw", inp_raw);
    }

    // set input per projector
    switch (ctx->model.proj_type) {
        case PROJECTOR_TYPE_MINICPMV:
            {
                // inspired from siglip:
                //    -> https://huggingface.co/HuggingFaceM4/siglip-so400m-14-980-flash-attn2-navit
                //    -> https://huggingface.co/HuggingFaceM4/siglip-so400m-14-980-flash-attn2-navit/blob/d66538faeba44480d0bfaa42145eef26f9423199/modeling_siglip.py#L316
                std::vector<int32_t> positions(pos_h * pos_w);
                int bucket_coords_h[1024];
                int bucket_coords_w[1024];
                for (int i = 0; i < pos_h; i++){
                    bucket_coords_h[i] = std::floor(70.0*i/pos_h);
                }
                for (int i = 0; i < pos_w; i++){
                    bucket_coords_w[i] = std::floor(70.0*i/pos_w);
                }
                for (int i = 0, id = 0; i < pos_h; i++){
                    for (int j = 0; j < pos_w; j++){
                        positions[id++] = bucket_coords_h[i]*70 + bucket_coords_w[j];
                    }
                }
                set_input_i32("positions", positions);

                // inputs for resampler projector
                // set the 2D positions (using float for sinusoidal embedding)
                int n_patches_per_col = image_size_width / patch_size;
                std::vector<float> pos_data(n_pos);
                // dimension H
                for (int i = 0; i < n_pos; i++) {
                    pos_data[i] = static_cast<float>(i / n_patches_per_col);
                }
                set_input_f32("pos_h", pos_data);
                // dimension W
                for (int i = 0; i < n_pos; i++) {
                    pos_data[i] = static_cast<float>(i % n_patches_per_col);
                }
                set_input_f32("pos_w", pos_data);
                // base frequency omega
                const float base_freq   = 10000.0f;
                const int   n_embd_proj = clip_n_mmproj_embd(ctx);
                std::vector<float> omega(n_embd_proj / 4);
                for (int i = 0; i < n_embd_proj / 4; ++i) {
                    omega[i] = 1.0f / std::pow(base_freq, static_cast<float>(i) / (n_embd_proj / 4));
                }
                set_input_f32("omega", omega);
            } break;
        case PROJECTOR_TYPE_QWEN2VL:
        case PROJECTOR_TYPE_QWEN3VL:
        case PROJECTOR_TYPE_GLM4V:
            {
                const int merge_ratio = hparams.n_merge;
                const int pw = image_size_width  / patch_size;
                const int ph = image_size_height / patch_size;
                std::vector<int> positions(n_pos * 4);
                int ptr = 0;
                for (int y = 0; y < ph; y += merge_ratio) {
                    for (int x = 0; x < pw; x += merge_ratio) {
                        for (int dy = 0; dy < 2; dy++) {
                            for (int dx = 0; dx < 2; dx++) {
                                positions[                  ptr] = y + dy;
                                positions[    num_patches + ptr] = x + dx;
                                positions[2 * num_patches + ptr] = y + dy;
                                positions[3 * num_patches + ptr] = x + dx;
                                ptr++;
                            }
                        }
                    }
                }

                set_input_i32("positions", positions);
            } break;
        case PROJECTOR_TYPE_QWEN25VL:
            {
                // pw * ph = number of tokens output by ViT after apply patch merger
                // ipw * ipw = number of vision token been processed inside ViT
                const int merge_ratio = 2;
                const int pw  = image_size_width  / patch_size / merge_ratio;
                const int ph  = image_size_height / patch_size / merge_ratio;
                const int ipw = image_size_width  / patch_size;
                const int iph = image_size_height / patch_size;

                std::vector<int> idx    (ph * pw);
                std::vector<int> inv_idx(ph * pw);

                if (use_window_attn) {
                    const int attn_window_size = 112;
                    const int grid_window = attn_window_size / patch_size / merge_ratio;
                    int dst = 0;
                    // [num_vision_tokens, num_vision_tokens] attention mask tensor
                    std::vector<float> mask(pow(ipw * iph, 2), std::numeric_limits<float>::lowest());
                    int mask_row = 0;

                    for (int y = 0; y < ph; y += grid_window) {
                        for (int x = 0; x < pw; x += grid_window) {
                            const int win_h = std::min(grid_window, ph - y);
                            const int win_w = std::min(grid_window, pw - x);
                            const int dst_0 = dst;
                            // group all tokens belong to the same window togather (to a continue range)
                            for (int dy = 0; dy < win_h; dy++) {
                                for (int dx = 0; dx < win_w; dx++) {
                                    const int src = (y + dy) * pw + (x + dx);
                                    GGML_ASSERT(src < (int)idx.size());
                                    GGML_ASSERT(dst < (int)inv_idx.size());
                                    idx    [src] = dst;
                                    inv_idx[dst] = src;
                                    dst++;
                                }
                            }

                            for (int r=0; r < win_h * win_w * merge_ratio * merge_ratio; r++) {
                                int row_offset = mask_row * (ipw * iph);
                                std::fill(
                                    mask.begin() + row_offset + (dst_0 * merge_ratio * merge_ratio),
                                    mask.begin() + row_offset + (dst   * merge_ratio * merge_ratio),
                                    0.0);
                                mask_row++;
                            }
                        }
                    }

                    set_input_i32("window_idx",     idx);
                    set_input_i32("inv_window_idx", inv_idx);
                    set_input_f32("window_mask",    mask);
                } else {
                    for (int i = 0; i < ph * pw; i++) {
                        idx[i] = i;
                    }
                }

                const int mpow = merge_ratio * merge_ratio;
                std::vector<int> positions(n_pos * 4);

                int ptr = 0;
                for (int y = 0; y < iph; y += merge_ratio) {
                    for (int x = 0; x < ipw; x += merge_ratio) {
                        for (int dy = 0; dy < 2; dy++) {
                            for (int dx = 0; dx < 2; dx++) {
                                auto remap = idx[ptr / mpow];
                                remap = (remap * mpow) + (ptr % mpow);

                                positions[                  remap] = y + dy;
                                positions[    num_patches + remap] = x + dx;
                                positions[2 * num_patches + remap] = y + dy;
                                positions[3 * num_patches + remap] = x + dx;
                                ptr++;
                            }
                        }
                    }
                }

                set_input_i32("positions", positions);
            } break;
        case PROJECTOR_TYPE_PIXTRAL:
        case PROJECTOR_TYPE_KIMIVL:
        case PROJECTOR_TYPE_LIGHTONOCR:
            {
                // set the 2D positions
                int n_patches_per_col = image_size_width / patch_size;
                std::vector<int> pos_data(n_pos);
                // dimension H
                for (int i = 0; i < n_pos; i++) {
                    pos_data[i] = i / n_patches_per_col;
                }
                set_input_i32("pos_h", pos_data);
                // dimension W
                for (int i = 0; i < n_pos; i++) {
                    pos_data[i] = i % n_patches_per_col;
                }
                set_input_i32("pos_w", pos_data);
            } break;
        case PROJECTOR_TYPE_GLM_EDGE:
        {
            // llava and other models
            std::vector<int32_t> positions(n_pos);
            for (int i = 0; i < n_pos; i++) {
                positions[i] = i;
            }
            set_input_i32("positions", positions);
        } break;
        case PROJECTOR_TYPE_MLP:
        case PROJECTOR_TYPE_MLP_NORM:
        case PROJECTOR_TYPE_LDP:
        case PROJECTOR_TYPE_LDPV2:
            {
                // llava and other models
                std::vector<int32_t> positions(n_pos);
                for (int i = 0; i < n_pos; i++) {
                    positions[i] = i;
                }
                set_input_i32("positions", positions);

                // The patches vector is used to get rows to index into the embeds with;
                // we should skip dim 0 only if we have CLS to avoid going out of bounds
                // when retrieving the rows.
                int patch_offset = model.class_embedding ? 1 : 0;
                std::vector<int32_t> patches(num_patches);
                for (int i = 0; i < num_patches; i++) {
                    patches[i] = i + patch_offset;
                }
                set_input_i32("patches", patches);
            } break;
        case PROJECTOR_TYPE_GEMMA3:
        case PROJECTOR_TYPE_EAGLE2VL:
        case PROJECTOR_TYPE_IDEFICS3:
        case PROJECTOR_TYPE_INTERNVL:
        case PROJECTOR_TYPE_QWEN2A:
        case PROJECTOR_TYPE_GLMA:
        case PROJECTOR_TYPE_ULTRAVOX:
        case PROJECTOR_TYPE_LFM2:
        case PROJECTOR_TYPE_VOXTRAL:
        case PROJECTOR_TYPE_JANUS_PRO:
        case PROJECTOR_TYPE_COGVLM:
            {
                // do nothing
            } break;
        case PROJECTOR_TYPE_LLAMA4:
            {
                // set the 2D positions
                int n_patches_per_col = image_size_width / patch_size;
                std::vector<int> pos_data(num_patches + 1, 0); // +1 for the [CLS] token
                // last pos is always kept 0, it's for CLS
                // dimension H
                for (int i = 0; i < num_patches; i++) {
                    pos_data[i] = (i / n_patches_per_col) + 1;
                }
                set_input_i32("pos_h", pos_data);
                // dimension W
                for (int i = 0; i < num_patches; i++) {
                    pos_data[i] = (i % n_patches_per_col) + 1;
                }
                set_input_i32("pos_w", pos_data);
            } break;
        case PROJECTOR_TYPE_LFM2A:
            {
                GGML_ASSERT(imgs.entries.size() == 1);
                const auto n_frames = clip_n_output_tokens(ctx, imgs.entries.front().get());

                auto d_model = 512;
                auto seq_len = n_frames * 2 - 1;
                std::vector<float> pos_emb(d_model*seq_len);
                std::vector<double> inv_freq(d_model / 2);
                for (size_t i = 0; i < inv_freq.size(); ++i) {
                    inv_freq[i] = std::exp(-(std::log(10000.0) / (float)d_model) * (2.0f * (float)(i)));
                }
                for (int64_t pos = 0; pos < seq_len; ++pos) {
                    for (size_t i = 0; i < inv_freq.size(); ++i) {
                        const float ang = (n_frames - pos - 1) * inv_freq[i];
                        pos_emb[pos*d_model + 2*i + 0] = sinf(ang);  // even
                        pos_emb[pos*d_model + 2*i + 1] = cosf(ang);  // odd
                    }
                }
                set_input_f32("pos_emb", pos_emb);
            } break;
        default:
            GGML_ABORT("Unknown projector type");
    }

    // ggml_backend_cpu_set_n_threads(ctx->backend_cpu, n_threads);
    ggml_backend_dev_t dev = ggml_backend_get_device(ctx->backend_cpu);
    ggml_backend_reg_t reg = dev ? ggml_backend_dev_backend_reg(dev) : nullptr;
    if (reg) {
        auto ggml_backend_set_n_threads_fn = (ggml_backend_set_n_threads_t) ggml_backend_reg_get_proc_address(reg, "ggml_backend_set_n_threads");
        if (ggml_backend_set_n_threads_fn) {
            ggml_backend_set_n_threads_fn(ctx->backend_cpu, n_threads);
        }
    }

    auto status = ggml_backend_sched_graph_compute(ctx->sched.get(), gf);
    if (status != GGML_STATUS_SUCCESS) {
        LOG_ERR("%s: ggml_backend_sched_graph_compute failed with error %d\n", __func__, status);
        return false;
    }

    // print debug nodes
    if (ctx->debug_graph) {
        LOG_INF("\n\n---\n\n");
        LOG_INF("\n\nDebug graph:\n\n");
        for (ggml_tensor * t : ctx->debug_print_tensors) {
            std::vector<uint8_t> data(ggml_nbytes(t));
            ggml_backend_tensor_get(t, data.data(), 0, ggml_nbytes(t));
            print_tensor_shape(t);
            print_tensor_data(t, data.data(), 3);
        }
    }

    // the last node is the embedding tensor
    ggml_tensor * embeddings = ggml_graph_node(gf, -1);

    // sanity check (only support batch size of 1 for now)
    const int n_tokens_out = embeddings->ne[1];
    const int expected_n_tokens_out = clip_n_output_tokens(ctx, imgs.entries[0].get());
    if (n_tokens_out != expected_n_tokens_out) {
        LOG_ERR("%s: expected output %d tokens, got %d\n", __func__, expected_n_tokens_out, n_tokens_out);
        GGML_ABORT("Invalid number of output tokens");
    }

    // copy the embeddings to the location passed by the user
    if (vec != nullptr) {
        ggml_backend_tensor_get(embeddings, vec, 0, ggml_nbytes(embeddings));
    }

    return true;
}

int clip_n_mmproj_embd(const struct clip_ctx * ctx) {
    switch (ctx->model.proj_type) {
        case PROJECTOR_TYPE_LDP:
            return ctx->model.mm_model_block_1_block_2_1_b->ne[0];
        case PROJECTOR_TYPE_LDPV2:
            return ctx->model.mm_model_peg_0_b->ne[0];
        case PROJECTOR_TYPE_MLP:
        case PROJECTOR_TYPE_PIXTRAL:
        case PROJECTOR_TYPE_LIGHTONOCR:
            return ctx->model.mm_2_w->ne[1];
        case PROJECTOR_TYPE_MLP_NORM:
            return ctx->model.mm_3_b->ne[0];
        case PROJECTOR_TYPE_MINICPMV:
            return ctx->model.mm_model_proj->ne[0];
        case PROJECTOR_TYPE_GLM_EDGE:
            return ctx->model.mm_model_mlp_3_w->ne[1];
        case PROJECTOR_TYPE_QWEN2VL:
        case PROJECTOR_TYPE_QWEN25VL:
        case PROJECTOR_TYPE_JANUS_PRO:
            return ctx->model.mm_1_b->ne[0];
        case PROJECTOR_TYPE_QWEN3VL:
            // main path + deepstack paths
            return ctx->model.mm_1_b->ne[0] * (1 + ctx->model.n_deepstack_layers);
        case PROJECTOR_TYPE_GEMMA3:
            return ctx->model.mm_input_proj_w->ne[0];
        case PROJECTOR_TYPE_IDEFICS3:
            return ctx->model.projection->ne[1];
        case PROJECTOR_TYPE_ULTRAVOX:
        case PROJECTOR_TYPE_VOXTRAL:
            return ctx->model.mm_2_w->ne[1];
        case PROJECTOR_TYPE_INTERNVL:
            return ctx->model.mm_3_w->ne[1];
        case PROJECTOR_TYPE_LLAMA4:
            return ctx->model.mm_model_proj->ne[1];
        case PROJECTOR_TYPE_QWEN2A:
            return ctx->model.mm_fc_w->ne[1];
        case PROJECTOR_TYPE_GLMA:
            return ctx->model.mm_2_w->ne[1];
        case PROJECTOR_TYPE_LFM2:
        case PROJECTOR_TYPE_KIMIVL:
            return ctx->model.mm_2_w->ne[1];
        case PROJECTOR_TYPE_COGVLM:
            return ctx->model.mm_4h_to_h_w->ne[1];
<<<<<<< HEAD
        case PROJECTOR_TYPE_EAGLE2VL:
            // final projector output dim
            return ctx->model.mm_2_w->ne[1];
=======
        case PROJECTOR_TYPE_LFM2A:
            return ctx->model.position_embeddings->ne[0];
        case PROJECTOR_TYPE_GLM4V:
            return ctx->model.mm_ffn_down_w->ne[1];
>>>>>>> fd05c51c
        default:
            GGML_ABORT("Unknown projector type");
    }
}

int clip_is_minicpmv(const struct clip_ctx * ctx) {
    if (ctx->proj_type() == PROJECTOR_TYPE_MINICPMV) {
        return ctx->model.hparams.minicpmv_version;
    }
    return 0;
}

bool clip_is_glm(const struct clip_ctx * ctx) {
    return ctx->proj_type() == PROJECTOR_TYPE_GLM_EDGE;
}

bool clip_is_mrope(const struct clip_ctx * ctx) {
    return ctx->proj_type() == PROJECTOR_TYPE_QWEN2VL
        || ctx->proj_type() == PROJECTOR_TYPE_QWEN25VL
        || ctx->proj_type() == PROJECTOR_TYPE_QWEN3VL
        || ctx->proj_type() == PROJECTOR_TYPE_GLM4V;
}

bool clip_is_llava(const struct clip_ctx * ctx) {
    return ctx->model.hparams.has_llava_projector;
}

bool clip_is_gemma3(const struct clip_ctx * ctx) {
    return ctx->proj_type() == PROJECTOR_TYPE_GEMMA3;
}

bool clip_has_vision_encoder(const struct clip_ctx * ctx) {
    return ctx->model.modality == CLIP_MODALITY_VISION;
}

bool clip_has_audio_encoder(const struct clip_ctx * ctx) {
    return ctx->model.modality == CLIP_MODALITY_AUDIO;
}

bool clip_has_whisper_encoder(const struct clip_ctx * ctx) {
    return ctx->proj_type() == PROJECTOR_TYPE_ULTRAVOX
        || ctx->proj_type() == PROJECTOR_TYPE_QWEN2A
        || ctx->proj_type() == PROJECTOR_TYPE_GLMA
        || ctx->proj_type() == PROJECTOR_TYPE_VOXTRAL;
}

bool clip_encode_float_image (struct clip_ctx * ctx, int n_threads, float * img, int h, int w, float * vec) {
    clip_image_f32 clip_img;
    clip_img.buf.resize(h * w * 3);
    for (int i = 0; i < h*w*3; i++)
    {
        clip_img.buf[i] = img[i];
    }
    clip_img.nx = w;
    clip_img.ny = h;
    clip_image_encode(ctx, n_threads, &clip_img, vec);
    return true;
}

//
// API used internally with mtmd
//

projector_type clip_get_projector_type(const struct clip_ctx * ctx) {
    return ctx->proj_type();
}

void clip_image_f32_batch_add_mel(struct clip_image_f32_batch * batch, int n_mel, int n_frames, float * mel) {
    clip_image_f32 * audio = new clip_image_f32;
    audio->nx = n_frames;
    audio->ny = n_mel;
    audio->buf.resize(n_frames * n_mel);
    std::memcpy(audio->buf.data(), mel, n_frames * n_mel * sizeof(float));

    batch->entries.push_back(clip_image_f32_ptr(audio));
    batch->is_audio = true;
}

const clip_hparams * clip_get_hparams(const struct clip_ctx * ctx) {
    return &ctx->model.hparams;
}

//
// API for debugging
//

void clip_debug_encode(clip_ctx * ctx, int h, int w, float fill_value) {
    clip_image_f32 img;
    img.nx = w;
    img.ny = h;
    img.buf.resize(h * w * 3);
    for (int i = 0; i < h * w * 3; i++) {
        img.buf[i] = static_cast<float>(fill_value);
    }
    bool cur_debug_graph = ctx->debug_graph;
    ctx->debug_graph = true;
    clip_image_encode(ctx, 1, &img, nullptr);
    ctx->debug_graph = cur_debug_graph;
    GGML_ASSERT(img.buf.empty() && "expected, always stop here");
}<|MERGE_RESOLUTION|>--- conflicted
+++ resolved
@@ -210,1548 +210,6 @@
         ggml_backend_free(backend);
         if (backend != backend_cpu) {
             ggml_backend_free(backend_cpu);
-<<<<<<< HEAD
-        }
-    }
-
-    // this function is added so that we don't change too much of the existing code
-    projector_type proj_type() const {
-        return model.proj_type;
-    }
-};
-
-struct clip_graph {
-    clip_ctx * ctx;
-    const clip_model & model;
-    const clip_hparams & hparams;
-
-    // we only support single image per batch
-    const clip_image_f32 & img;
-
-    const int patch_size;
-    const int n_patches_x;
-    const int n_patches_y;
-    const int n_patches;
-    const int n_embd;
-    const int n_head;
-    const int d_head;
-    const int n_layer;
-    const float eps;
-    const float kq_scale;
-
-    ggml_context_ptr ctx0_ptr;
-    ggml_context * ctx0;
-    ggml_cgraph * gf;
-
-    clip_graph(clip_ctx * ctx, const clip_image_f32 & img) :
-            ctx(ctx),
-            model(ctx->model),
-            hparams(model.hparams),
-            img(img),
-            patch_size(hparams.patch_size),
-            n_patches_x(img.nx / patch_size),
-            n_patches_y(img.ny / patch_size),
-            n_patches(n_patches_x * n_patches_y),
-            n_embd(hparams.n_embd),
-            n_head(hparams.n_head),
-            d_head(n_embd / n_head),
-            n_layer(hparams.n_layer),
-            eps(hparams.eps),
-            kq_scale(1.0f / sqrtf((float)d_head)) {
-        struct ggml_init_params params = {
-            /*.mem_size   =*/ ctx->buf_compute_meta.size(),
-            /*.mem_buffer =*/ ctx->buf_compute_meta.data(),
-            /*.no_alloc   =*/ true,
-        };
-        ctx0_ptr.reset(ggml_init(params));
-        ctx0 = ctx0_ptr.get();
-        gf = ggml_new_graph_custom(ctx0, ctx->max_nodes, false);
-    }
-
-    ggml_cgraph * build_siglip() {
-        ggml_tensor * inp = build_inp();
-
-        ggml_tensor * learned_pos_embd = model.position_embeddings;
-        if (ctx->proj_type() == PROJECTOR_TYPE_LFM2) {
-            learned_pos_embd = resize_position_embeddings();
-        }
-
-        ggml_tensor * cur = build_vit(
-                                inp, n_patches,
-                                NORM_TYPE_NORMAL,
-                                hparams.ffn_op,
-                                learned_pos_embd,
-                                nullptr);
-
-        if (ctx->proj_type() == PROJECTOR_TYPE_GEMMA3) {
-            const int batch_size = 1;
-            GGML_ASSERT(n_patches_x == n_patches_y);
-            const int patches_per_image = n_patches_x;
-            const int kernel_size = hparams.n_merge;
-
-            cur = ggml_transpose(ctx0, cur);
-            cur = ggml_cont_4d(ctx0, cur, patches_per_image, patches_per_image, n_embd, batch_size);
-
-            // doing a pool2d to reduce the number of output tokens
-            cur = ggml_pool_2d(ctx0, cur, GGML_OP_POOL_AVG, kernel_size, kernel_size, kernel_size, kernel_size, 0, 0);
-            cur = ggml_reshape_3d(ctx0, cur, cur->ne[0] * cur->ne[0], n_embd, batch_size);
-            cur = ggml_cont(ctx0, ggml_transpose(ctx0, cur));
-
-            // apply norm before projection
-            cur = ggml_rms_norm(ctx0, cur, eps);
-            cur = ggml_mul(ctx0, cur, model.mm_soft_emb_norm_w);
-
-            // apply projection
-            cur = ggml_mul_mat(ctx0,
-                ggml_cont(ctx0, ggml_transpose(ctx0, model.mm_input_proj_w)),
-                cur);
-
-        } else if (ctx->proj_type() == PROJECTOR_TYPE_IDEFICS3) {
-            // pixel_shuffle
-            // https://github.com/huggingface/transformers/blob/0a950e0bbe1ed58d5401a6b547af19f15f0c195e/src/transformers/models/idefics3/modeling_idefics3.py#L578
-            const int scale_factor = model.hparams.n_merge;
-            cur = build_patch_merge_permute(cur, scale_factor);
-            cur = ggml_mul_mat(ctx0, model.projection, cur);
-
-        } else if (ctx->proj_type() == PROJECTOR_TYPE_LFM2) {
-            // pixel unshuffle block
-            const int scale_factor = model.hparams.n_merge;
-            cur = build_patch_merge_permute(cur, scale_factor);
-
-            // projection
-            cur = ggml_norm(ctx0, cur, 1e-5); // default nn.LayerNorm
-            cur = ggml_mul(ctx0, cur, model.mm_input_norm_w);
-            cur = ggml_add(ctx0, cur, model.mm_input_norm_b);
-
-            cur = ggml_mul_mat(ctx0, model.mm_1_w, cur);
-            cur = ggml_add(ctx0, cur, model.mm_1_b);
-            cur = ggml_gelu(ctx0, cur);
-            cur = ggml_mul_mat(ctx0, model.mm_2_w, cur);
-            cur = ggml_add(ctx0, cur, model.mm_2_b);
-
-        } else if (ctx->proj_type() == PROJECTOR_TYPE_JANUS_PRO) {
-            cur = build_ffn(cur,
-                model.mm_0_w, model.mm_0_b,
-                nullptr, nullptr,
-                model.mm_1_w, model.mm_1_b,
-                hparams.ffn_op,
-                -1);
-
-        } else {
-            GGML_ABORT("SigLIP: Unsupported projector type");
-        }
-
-        // build the graph
-        ggml_build_forward_expand(gf, cur);
-
-        return gf;
-    }
-
-    ggml_cgraph * build_pixtral() {
-        const int n_merge = hparams.n_merge;
-
-        // 2D input positions
-        ggml_tensor * pos_h = ggml_new_tensor_1d(ctx0, GGML_TYPE_I32, n_patches);
-        ggml_set_name(pos_h, "pos_h");
-        ggml_set_input(pos_h);
-
-        ggml_tensor * pos_w = ggml_new_tensor_1d(ctx0, GGML_TYPE_I32, n_patches);
-        ggml_set_name(pos_w, "pos_w");
-        ggml_set_input(pos_w);
-
-        auto add_pos = [&](ggml_tensor * cur, const clip_layer &) {
-            return build_rope_2d(ctx0, cur, pos_h, pos_w, hparams.rope_theta, true);
-        };
-
-        ggml_tensor * inp = build_inp();
-        ggml_tensor * cur = build_vit(
-                                inp, n_patches,
-                                NORM_TYPE_RMS,
-                                hparams.ffn_op,
-                                nullptr, // no learned pos embd
-                                add_pos);
-
-        // mistral small 3.1 patch merger
-        // ref: https://github.com/huggingface/transformers/blob/7a3e208892c06a5e278144eaf38c8599a42f53e7/src/transformers/models/mistral3/modeling_mistral3.py#L67
-        if (model.mm_patch_merger_w) {
-            GGML_ASSERT(hparams.n_merge > 0);
-
-            cur = ggml_mul(ctx0, ggml_rms_norm(ctx0, cur, eps), model.mm_input_norm_w);
-
-            // reshape image tokens to 2D grid
-            cur = ggml_reshape_3d(ctx0, cur, n_embd, n_patches_x, n_patches_y);
-            cur = ggml_permute(ctx0, cur, 2, 0, 1, 3); // [x, y, n_embd]
-            cur = ggml_cont(ctx0, cur);
-
-            // torch.nn.functional.unfold is just an im2col under the hood
-            // we just need a dummy kernel to make it work
-            ggml_tensor * kernel = ggml_view_3d(ctx0, cur, n_merge, n_merge, cur->ne[2], 0, 0, 0);
-            cur = ggml_im2col(ctx0, kernel, cur, n_merge, n_merge, 0, 0, 1, 1, true, inp->type);
-
-            // project to n_embd
-            cur = ggml_reshape_2d(ctx0, cur, cur->ne[0], cur->ne[1] * cur->ne[2]);
-            cur = ggml_mul_mat(ctx0, model.mm_patch_merger_w, cur);
-        }
-
-        // LlavaMultiModalProjector (always using GELU activation)
-        {
-            cur = ggml_mul_mat(ctx0, model.mm_1_w, cur);
-            if (model.mm_1_b) {
-                cur = ggml_add(ctx0, cur, model.mm_1_b);
-            }
-
-            cur = ggml_gelu(ctx0, cur);
-            cur = ggml_mul_mat(ctx0, model.mm_2_w, cur);
-            if (model.mm_2_b) {
-                cur = ggml_add(ctx0, cur, model.mm_2_b);
-            }
-        }
-
-        // arrangement of the [IMG_BREAK] token
-        if (model.token_embd_img_break) {
-            // not efficient, but works
-            // the trick is to view the embeddings as a 3D tensor with shape [n_embd, n_patches_per_row, n_rows]
-            // and then concatenate the [IMG_BREAK] token to the end of each row, aka n_patches_per_row dimension
-            // after the concatenation, we have a tensor with shape [n_embd, n_patches_per_row + 1, n_rows]
-
-            const int p_y             = n_merge > 0 ? n_patches_y / n_merge : n_patches_y;
-            const int p_x             = n_merge > 0 ? n_patches_x / n_merge : n_patches_x;
-            const int p_total         = p_x * p_y;
-            const int n_embd_text     = cur->ne[0];
-            const int n_tokens_output = p_total + p_y - 1; // one [IMG_BREAK] per row, except the last row
-
-            ggml_tensor * tmp = ggml_reshape_3d(ctx0, cur, n_embd_text, p_x, p_y);
-            ggml_tensor * tok = ggml_new_tensor_3d(ctx0, tmp->type, n_embd_text, 1, p_y);
-            tok = ggml_scale(ctx0, tok, 0.0); // clear the tensor
-            tok = ggml_add(ctx0, tok, model.token_embd_img_break);
-            tmp = ggml_concat(ctx0, tmp, tok, 1);
-            cur = ggml_view_2d(ctx0, tmp,
-                n_embd_text, n_tokens_output,
-                ggml_row_size(tmp->type, n_embd_text), 0);
-        }
-
-        // build the graph
-        ggml_build_forward_expand(gf, cur);
-
-        return gf;
-    }
-
-    // Qwen2VL and Qwen2.5VL use M-RoPE
-    ggml_cgraph * build_qwen2vl() {
-        GGML_ASSERT(model.patch_bias == nullptr);
-        GGML_ASSERT(model.class_embedding == nullptr);
-
-        const int batch_size       = 1;
-        const bool use_window_attn = hparams.n_wa_pattern > 0;
-        const int n_wa_pattern     = hparams.n_wa_pattern;
-        const int n_pos            = n_patches;
-        const int num_position_ids = n_pos * 4; // m-rope requires 4 dim per position
-
-        norm_type norm_t = ctx->proj_type() == PROJECTOR_TYPE_QWEN25VL
-            ? NORM_TYPE_RMS // qwen 2.5 vl
-            : NORM_TYPE_NORMAL; // qwen 2 vl
-
-        int mrope_sections[4] = {d_head/4, d_head/4, d_head/4, d_head/4};
-
-        ggml_tensor * inp_raw = build_inp_raw();
-        ggml_tensor * inp = ggml_conv_2d(ctx0, model.patch_embeddings_0, inp_raw, patch_size, patch_size, 0, 0, 1, 1);
-
-        GGML_ASSERT(img.nx % (patch_size * 2) == 0);
-        GGML_ASSERT(img.ny % (patch_size * 2) == 0);
-
-        // second conv dimension
-        {
-            auto inp_1 = ggml_conv_2d(ctx0, model.patch_embeddings_1, inp_raw, patch_size, patch_size, 0, 0, 1, 1);
-            inp = ggml_add(ctx0, inp, inp_1);
-
-            inp = ggml_permute(ctx0, inp, 1, 2, 0, 3);  // [w, h, c, b] -> [c, w, h, b]
-            inp = ggml_cont_4d(
-                ctx0, inp,
-                n_embd * 2, n_patches_x / 2, n_patches_y, batch_size);
-            inp = ggml_reshape_4d(
-                ctx0, inp,
-                n_embd * 2, n_patches_x / 2, 2, batch_size * (n_patches_y / 2));
-            inp = ggml_permute(ctx0, inp, 0, 2, 1, 3);
-            inp = ggml_cont_3d(
-                ctx0, inp,
-                n_embd, n_patches_x * n_patches_y, batch_size);
-        }
-
-        ggml_tensor * inpL           = inp;
-        ggml_tensor * window_mask    = nullptr;
-        ggml_tensor * window_idx     = nullptr;
-        ggml_tensor * inv_window_idx = nullptr;
-
-        ggml_tensor * positions = ggml_new_tensor_1d(ctx0, GGML_TYPE_I32, num_position_ids);
-        ggml_set_name(positions, "positions");
-        ggml_set_input(positions);
-
-        // pre-layernorm
-        if (model.pre_ln_w) {
-            inpL = build_norm(inpL, model.pre_ln_w, model.pre_ln_b, norm_t, eps, -1);
-        }
-
-        if (use_window_attn) {
-            // handle window attention inputs
-            inv_window_idx = ggml_new_tensor_1d(ctx0, GGML_TYPE_I32, n_pos / 4);
-            ggml_set_name(inv_window_idx, "inv_window_idx");
-            ggml_set_input(inv_window_idx);
-            // mask for window attention
-            window_mask = ggml_new_tensor_2d(ctx0, GGML_TYPE_F32, n_pos, n_pos);
-            ggml_set_name(window_mask, "window_mask");
-            ggml_set_input(window_mask);
-
-            // if flash attn is used, we need to pad the mask and cast to f16
-            if (ctx->flash_attn_type == CLIP_FLASH_ATTN_TYPE_ENABLED) {
-                int n_pad = GGML_PAD(window_mask->ne[1], GGML_KQ_MASK_PAD) - window_mask->ne[1];
-                if (n_pad > 0) {
-                    window_mask = ggml_pad(ctx0, window_mask, 0, n_pad, 0, 0);
-                }
-                window_mask = ggml_cast(ctx0, window_mask, GGML_TYPE_F16);
-            }
-
-            // inpL shape: [n_embd, n_patches_x * n_patches_y, batch_size]
-            GGML_ASSERT(batch_size == 1);
-            inpL = ggml_reshape_2d(ctx0, inpL, n_embd * 4, n_patches_x * n_patches_y * batch_size / 4);
-            inpL = ggml_get_rows(ctx0, inpL, inv_window_idx);
-            inpL = ggml_reshape_3d(ctx0, inpL, n_embd, n_patches_x * n_patches_y, batch_size);
-        }
-
-        // loop over layers
-        for (int il = 0; il < n_layer; il++) {
-            auto & layer = model.layers[il];
-            const bool full_attn = use_window_attn ? (il + 1) % n_wa_pattern == 0 : true;
-
-            ggml_tensor * cur = inpL; // inpL = residual, cur = hidden_states
-
-            // layernorm1
-            cur = build_norm(cur, layer.ln_1_w, layer.ln_1_b, norm_t, eps, il);
-            cb(cur, "ln1", il);
-
-            // self-attention
-            {
-                ggml_tensor * Qcur = ggml_add(ctx0,
-                    ggml_mul_mat(ctx0, layer.q_w, cur), layer.q_b);
-                ggml_tensor * Kcur = ggml_add(ctx0,
-                    ggml_mul_mat(ctx0, layer.k_w, cur), layer.k_b);
-                ggml_tensor * Vcur = ggml_add(ctx0,
-                    ggml_mul_mat(ctx0, layer.v_w, cur), layer.v_b);
-
-                Qcur = ggml_reshape_3d(ctx0, Qcur, d_head, n_head, n_patches);
-                Kcur = ggml_reshape_3d(ctx0, Kcur, d_head, n_head, n_patches);
-                Vcur = ggml_reshape_3d(ctx0, Vcur, d_head, n_head, n_patches);
-
-                cb(Qcur, "Qcur", il);
-                cb(Kcur, "Kcur", il);
-                cb(Vcur, "Vcur", il);
-
-                // apply M-RoPE
-                Qcur = ggml_rope_multi(
-                    ctx0, Qcur, positions, nullptr,
-                    d_head/2, mrope_sections, GGML_ROPE_TYPE_VISION, 32768, 10000, 1, 0, 1, 32, 1);
-                Kcur = ggml_rope_multi(
-                    ctx0, Kcur, positions, nullptr,
-                    d_head/2, mrope_sections, GGML_ROPE_TYPE_VISION, 32768, 10000, 1, 0, 1, 32, 1);
-
-                cb(Qcur, "Qcur_rope", il);
-                cb(Kcur, "Kcur_rope", il);
-
-                ggml_tensor * attn_mask = full_attn ? nullptr : window_mask;
-
-                cur = build_attn(layer.o_w, layer.o_b,
-                    Qcur, Kcur, Vcur, attn_mask, kq_scale, il);
-                cb(cur, "attn_out", il);
-            }
-
-            // re-add the layer input, e.g., residual
-            cur = ggml_add(ctx0, cur, inpL);
-
-            inpL = cur; // inpL = residual, cur = hidden_states
-
-            cb(cur, "ffn_inp", il);
-
-            // layernorm2
-            cur = build_norm(cur, layer.ln_2_w, layer.ln_2_b, norm_t, eps, il);
-            cb(cur, "ffn_inp_normed", il);
-
-            // ffn
-            cur = build_ffn(cur,
-                layer.ff_up_w, layer.ff_up_b,
-                layer.ff_gate_w, layer.ff_gate_b,
-                layer.ff_down_w, layer.ff_down_b,
-                hparams.ffn_op, il);
-
-            cb(cur, "ffn_out", il);
-
-            // residual 2
-            cur = ggml_add(ctx0, inpL, cur);
-            cb(cur, "layer_out", il);
-
-            inpL = cur;
-        }
-
-        // post-layernorm
-        if (model.post_ln_w) {
-            inpL = build_norm(inpL, model.post_ln_w, model.post_ln_b, norm_t, eps, n_layer);
-        }
-
-        // multimodal projection
-        ggml_tensor * embeddings = inpL;
-        embeddings = ggml_reshape_3d(ctx0, embeddings, n_embd * 4, n_pos / 4, batch_size);
-
-        embeddings = ggml_mul_mat(ctx0, model.mm_0_w, embeddings);
-        embeddings = ggml_add(ctx0, embeddings, model.mm_0_b);
-
-        // GELU activation
-        embeddings = ggml_gelu(ctx0, embeddings);
-
-        // Second linear layer
-        embeddings = ggml_mul_mat(ctx0, model.mm_1_w, embeddings);
-        embeddings = ggml_add(ctx0, embeddings, model.mm_1_b);
-
-        if (use_window_attn) {
-            window_idx = ggml_new_tensor_1d(ctx0, GGML_TYPE_I32, n_pos / 4);
-            ggml_set_name(window_idx, "window_idx");
-            ggml_set_input(window_idx);
-
-            // embeddings shape: [n_embd, n_patches_x * n_patches_y, batch_size]
-            GGML_ASSERT(batch_size == 1);
-            embeddings = ggml_reshape_2d(ctx0, embeddings, hparams.projection_dim, n_patches_x * n_patches_y / 4);
-            embeddings = ggml_get_rows(ctx0, embeddings, window_idx);
-            embeddings = ggml_reshape_3d(ctx0, embeddings, hparams.projection_dim, n_patches_x * n_patches_y / 4, batch_size);
-        }
-
-        // build the graph
-        ggml_build_forward_expand(gf, embeddings);
-
-        return gf;
-    }
-
-    // Qwen3VL
-    ggml_cgraph * build_qwen3vl() {
-        GGML_ASSERT(model.patch_bias != nullptr);
-        GGML_ASSERT(model.position_embeddings != nullptr);
-        GGML_ASSERT(model.class_embedding == nullptr);
-
-        const int batch_size       = 1;
-        const int n_pos            = n_patches;
-        const int num_position_ids = n_pos * 4; // m-rope requires 4 dim per position
-
-        norm_type norm_t = NORM_TYPE_NORMAL;
-
-        int mrope_sections[4] = {d_head/4, d_head/4, d_head/4, d_head/4};
-
-        ggml_tensor * inp_raw = build_inp_raw();
-        ggml_tensor * inp = ggml_conv_2d(ctx0, model.patch_embeddings_0, inp_raw, patch_size, patch_size, 0, 0, 1, 1);
-
-        GGML_ASSERT(img.nx % (patch_size * 2) == 0);
-        GGML_ASSERT(img.ny % (patch_size * 2) == 0);
-
-        // second conv dimension
-        {
-            auto inp_1 = ggml_conv_2d(ctx0, model.patch_embeddings_1, inp_raw, patch_size, patch_size, 0, 0, 1, 1);
-            inp = ggml_add(ctx0, inp, inp_1);
-
-            inp = ggml_permute(ctx0, inp, 1, 2, 0, 3);  // [w, h, c, b] -> [c, w, h, b]
-            inp = ggml_cont_4d(
-                ctx0, inp,
-                n_embd * 2, n_patches_x / 2, n_patches_y, batch_size);
-            inp = ggml_reshape_4d(
-                ctx0, inp,
-                n_embd * 2, n_patches_x / 2, 2, batch_size * (n_patches_y / 2));
-            inp = ggml_permute(ctx0, inp, 0, 2, 1, 3);
-            inp = ggml_cont_3d(
-                ctx0, inp,
-                n_embd, n_patches_x * n_patches_y, batch_size);
-        }
-
-        // add patch bias
-        if (model.patch_bias != nullptr) {
-            inp = ggml_add(ctx0, inp, model.patch_bias);
-            cb(inp, "patch_bias", -1);
-        }
-
-        // calculate absolute position embedding and apply
-        ggml_tensor * learned_pos_embd = resize_position_embeddings();
-        learned_pos_embd = ggml_cont_4d(
-            ctx0, learned_pos_embd,
-            n_embd * 2, n_patches_x / 2, n_patches_y, batch_size);
-        learned_pos_embd = ggml_reshape_4d(
-            ctx0, learned_pos_embd,
-            n_embd * 2, n_patches_x / 2, 2, batch_size * (n_patches_y / 2));
-        learned_pos_embd = ggml_permute(ctx0, learned_pos_embd, 0, 2, 1, 3);
-        learned_pos_embd = ggml_cont_3d(
-            ctx0, learned_pos_embd,
-            n_embd, n_patches_x * n_patches_y, batch_size);
-        inp = ggml_add(ctx0, inp, learned_pos_embd);
-        cb(inp, "inp_pos_emb", -1);
-
-        ggml_tensor * inpL = inp;
-
-        ggml_tensor * positions = ggml_new_tensor_1d(ctx0, GGML_TYPE_I32, num_position_ids);
-        ggml_set_name(positions, "positions");
-        ggml_set_input(positions);
-
-        // pre-layernorm
-        if (model.pre_ln_w) {
-            inpL = build_norm(inpL, model.pre_ln_w, model.pre_ln_b, norm_t, eps, -1);
-        }
-
-        // deepstack features (stack along the feature dimension), [n_embd * len(deepstack_layers), n_patches_x * n_patches_y, batch_size]
-        ggml_tensor * deepstack_features = nullptr;
-        const int merge_factor = hparams.n_merge > 0 ? hparams.n_merge * hparams.n_merge : 4; // default 2x2=4 for qwen3vl
-
-        // loop over layers
-        for (int il = 0; il < n_layer; il++) {
-            auto & layer = model.layers[il];
-
-            ggml_tensor * cur = inpL; // inpL = residual, cur = hidden_states
-
-            // layernorm1
-            cur = build_norm(cur, layer.ln_1_w, layer.ln_1_b, norm_t, eps, il);
-            cb(cur, "ln1", il);
-
-            // self-attention
-            {
-                cur = ggml_mul_mat(ctx0, layer.qkv_w, cur);
-                cur = ggml_add(ctx0, cur, layer.qkv_b);
-
-                ggml_tensor * Qcur = ggml_view_3d(ctx0, cur, d_head, n_head, n_pos, d_head*sizeof(float),
-                    cur->nb[1], 0);
-                ggml_tensor * Kcur = ggml_view_3d(ctx0, cur, d_head, n_head, n_pos, d_head*sizeof(float),
-                    cur->nb[1], n_embd * sizeof(float));
-                ggml_tensor * Vcur = ggml_view_3d(ctx0, cur, d_head, n_head, n_pos, d_head*sizeof(float),
-                    cur->nb[1], 2 * n_embd * sizeof(float));
-
-                cb(Qcur, "Qcur", il);
-                cb(Kcur, "Kcur", il);
-                cb(Vcur, "Vcur", il);
-
-                // apply M-RoPE
-                Qcur = ggml_rope_multi(
-                    ctx0, Qcur, positions, nullptr,
-                    d_head/2, mrope_sections, GGML_ROPE_TYPE_VISION, 32768, 10000, 1, 0, 1, 32, 1);
-                Kcur = ggml_rope_multi(
-                    ctx0, Kcur, positions, nullptr,
-                    d_head/2, mrope_sections, GGML_ROPE_TYPE_VISION, 32768, 10000, 1, 0, 1, 32, 1);
-
-                cb(Qcur, "Qcur_rope", il);
-                cb(Kcur, "Kcur_rope", il);
-
-                cur = build_attn(layer.o_w, layer.o_b,
-                    Qcur, Kcur, Vcur, nullptr, kq_scale, il);
-                cb(cur, "attn_out", il);
-            }
-
-            // re-add the layer input, e.g., residual
-            cur = ggml_add(ctx0, cur, inpL);
-
-            inpL = cur; // inpL = residual, cur = hidden_states
-
-            cb(cur, "ffn_inp", il);
-
-            // layernorm2
-            cur = build_norm(cur, layer.ln_2_w, layer.ln_2_b, norm_t, eps, il);
-            cb(cur, "ffn_inp_normed", il);
-
-            // ffn
-            cur = build_ffn(cur,
-                layer.ff_up_w, layer.ff_up_b,
-                layer.ff_gate_w, layer.ff_gate_b,
-                layer.ff_down_w, layer.ff_down_b,
-                hparams.ffn_op, il);
-
-            cb(cur, "ffn_out", il);
-
-            // residual 2
-            cur = ggml_add(ctx0, inpL, cur);
-            cb(cur, "layer_out", il);
-
-            if (layer.has_deepstack()) {
-                ggml_tensor * feat = ggml_reshape_3d(ctx0, cur, n_embd * merge_factor, n_pos / merge_factor, batch_size);
-                feat = build_norm(feat, layer.deepstack_norm_w, layer.deepstack_norm_b, norm_t, eps, il);
-                feat = build_ffn(feat,
-                    layer.deepstack_fc1_w, layer.deepstack_fc1_b,
-                    nullptr, nullptr,
-                    layer.deepstack_fc2_w, layer.deepstack_fc2_b,
-                    ffn_op_type::FFN_GELU, il);
-
-                if(!deepstack_features) {
-                    deepstack_features = feat;
-                } else {
-                    // concat along the feature dimension
-                    deepstack_features = ggml_concat(ctx0, deepstack_features, feat, 0);
-                }
-            }
-
-            inpL = cur;
-        }
-
-        // post-layernorm
-        if (model.post_ln_w) {
-            inpL = build_norm(inpL, model.post_ln_w, model.post_ln_b, norm_t, eps, n_layer);
-        }
-
-        // multimodal projection
-        ggml_tensor * embeddings = inpL;
-        embeddings = ggml_reshape_3d(ctx0, embeddings, n_embd * 4, n_pos / 4, batch_size);
-
-        embeddings = build_ffn(embeddings,
-            model.mm_0_w, model.mm_0_b,
-            nullptr, nullptr,
-            model.mm_1_w, model.mm_1_b,
-            ffn_op_type::FFN_GELU, -1);
-
-        embeddings = ggml_concat(ctx0, embeddings, deepstack_features, 0); // concat along the feature dimension
-
-        // build the graph
-        ggml_build_forward_expand(gf, embeddings);
-
-        return gf;
-    }
-
-    // Eagle2-VL: normalized ViT with learned absolute position embeddings and 2-layer MLP projector (mm.0, GELU, mm.2)
-    ggml_cgraph * build_eagle2vl() {
-        GGML_ASSERT(model.class_embedding == nullptr);
-
-        const int n_pos = n_patches;
-
-        // Use resized learned position embeddings if dynamic resolution is used
-        ggml_tensor * learned_pos_embd = resize_position_embeddings();
-
-        // Build input patches via Conv2D, add patch bias if present
-        ggml_tensor * inp = build_inp();
-
-        // Vision encoder: use RMS norm per metadata (eps), FFN op per hparams
-        ggml_tensor * cur = build_vit(
-            inp, n_pos,
-            NORM_TYPE_RMS,
-            hparams.ffn_op,
-            learned_pos_embd,
-            nullptr);
-        // keep runtime quiet in normal runs; shapes are correct by construction
-
-        // Apply spatial patch merge (e.g., 2x2) before projector if requested
-        {
-            const int scale_factor = hparams.n_merge;
-            if (scale_factor > 1) {
-                // This returns a 2D tensor shaped [n_embd * scale_factor^2, n_pos / scale_factor^2]
-                // which matches the expected input width for mm.0
-                cur = build_patch_merge_permute(cur, scale_factor);
-                // merged tokens layout now matches projector input width
-            }
-        }
-
-        // 2-layer MLP projector: LayerNorm (mlp1.0) -> mm.0 -> GELU -> mm.2
-        ggml_tensor * embeddings = cur;
-
-        GGML_ASSERT(model.mm_0_w != nullptr);
-        GGML_ASSERT(model.mm_2_w != nullptr);
-
-        // ensure projector input is a packed 2D matrix [n_in, n_tokens]
-        embeddings = ggml_reshape_2d(ctx0, embeddings, embeddings->ne[0], embeddings->ne[1]);
-        embeddings = ggml_cont_2d(ctx0, embeddings, embeddings->ne[0], embeddings->ne[1]);
-
-        // Apply projector input LayerNorm (mlp1.0) with default eps = 1e-5
-        if (model.mm_input_norm_w || model.mm_input_norm_b) {
-            embeddings = build_norm(
-                embeddings,
-                model.mm_input_norm_w,
-                model.mm_input_norm_b,
-                NORM_TYPE_NORMAL,
-                1e-5f,
-                /*il=*/-1);
-        }
-
-        // Use shared FFN helper: Linear(mm.0) -> GELU -> Linear(mm.2)
-        embeddings = build_ffn(
-            embeddings,
-            model.mm_0_w, model.mm_0_b,
-            /*gate=*/nullptr, /*gate_b=*/nullptr,
-            model.mm_2_w, model.mm_2_b,
-            FFN_GELU,
-            /*il=*/0
-        );
-
-        // build the graph
-        ggml_build_forward_expand(gf, embeddings);
-
-        return gf;
-    }
-
-    ggml_cgraph * build_minicpmv() {
-        GGML_ASSERT(model.class_embedding == nullptr);
-        const int n_pos       = n_patches;
-        const int n_embd_proj = clip_n_mmproj_embd(ctx);
-
-        // position embeddings for the projector (not for ViT)
-        // see: https://huggingface.co/openbmb/MiniCPM-o-2_6/blob/main/resampler.py#L70
-        // base frequency omega
-        ggml_tensor * omega = ggml_new_tensor_1d(ctx0, GGML_TYPE_F32, n_embd_proj / 4);
-        ggml_set_name(omega, "omega");
-        ggml_set_input(omega);
-
-        // 2D input positions (using float for sinusoidal embeddings)
-        ggml_tensor * pos_h = ggml_new_tensor_2d(ctx0, GGML_TYPE_F32, 1, n_pos);
-        ggml_set_name(pos_h, "pos_h");
-        ggml_set_input(pos_h);
-        ggml_tensor * pos_w = ggml_new_tensor_2d(ctx0, GGML_TYPE_F32, 1, n_pos);
-        ggml_set_name(pos_w, "pos_w");
-        ggml_set_input(pos_w);
-
-        // for selecting learned pos embd, used by ViT
-        struct ggml_tensor * positions = ggml_new_tensor_1d(ctx0, GGML_TYPE_I32, n_pos);
-        ggml_set_name(positions, "positions");
-        ggml_set_input(positions);
-
-        ggml_tensor * learned_pos_embd = ggml_get_rows(ctx0, model.position_embeddings, positions);
-
-        ggml_tensor * inp = build_inp();
-        ggml_tensor * embeddings = build_vit(
-                                inp, n_pos,
-                                NORM_TYPE_NORMAL,
-                                hparams.ffn_op,
-                                learned_pos_embd,
-                                nullptr);
-
-        // resampler projector (it is just another transformer)
-
-        ggml_tensor * q = model.mm_model_query;
-        ggml_tensor * v = ggml_mul_mat(ctx0, model.mm_model_kv_proj, embeddings);
-
-        // norm
-        q = build_norm(q, model.mm_model_ln_q_w,  model.mm_model_ln_q_b,  NORM_TYPE_NORMAL, eps, -1);
-        v = build_norm(v, model.mm_model_ln_kv_w, model.mm_model_ln_kv_b, NORM_TYPE_NORMAL, eps, -1);
-
-        // calculate sinusoidal pos embd
-        ggml_tensor * pos_embed = nullptr;
-        {
-            // outer product
-            ggml_tensor * omega_b = ggml_repeat_4d(ctx0, omega, omega->ne[0], n_pos, 1, 1); // n_pos rows
-            ggml_tensor * theta_x = ggml_mul(ctx0, omega_b, pos_w);
-            ggml_tensor * theta_y = ggml_mul(ctx0, omega_b, pos_h);
-            // sin and cos
-            ggml_tensor * pos_embd_x = ggml_concat(
-                ctx0,
-                ggml_sin(ctx0, theta_x),
-                ggml_cos(ctx0, theta_x),
-                0 // concat on first dim
-            );
-            ggml_tensor * pos_embd_y = ggml_concat(
-                ctx0,
-                ggml_sin(ctx0, theta_y),
-                ggml_cos(ctx0, theta_y),
-                0 // concat on first dim
-            );
-            pos_embed = ggml_concat(ctx0, pos_embd_x, pos_embd_y, 0);
-        }
-
-        // k = v + pos_embed
-        ggml_tensor * k = ggml_add(ctx0, v, pos_embed);
-
-        // attention
-        {
-            const int d_head = 128;
-            int n_head = n_embd_proj/d_head;
-            // Use actual config value if available, otherwise fall back to hardcoded values
-            int num_query = ctx->model.hparams.minicpmv_query_num;
-            ggml_tensor * Q = ggml_add(ctx0,
-                ggml_mul_mat(ctx0, model.mm_model_attn_q_w, q),
-                model.mm_model_attn_q_b);
-            ggml_tensor * K = ggml_add(ctx0,
-                ggml_mul_mat(ctx0, model.mm_model_attn_k_w, k),
-                model.mm_model_attn_k_b);
-            ggml_tensor * V = ggml_add(ctx0,
-                ggml_mul_mat(ctx0, model.mm_model_attn_v_w, v),
-                model.mm_model_attn_v_b);
-
-            Q = ggml_reshape_3d(ctx0, Q, d_head, n_head, num_query);
-            K = ggml_reshape_3d(ctx0, K, d_head, n_head, n_pos);
-            V = ggml_reshape_3d(ctx0, V, d_head, n_head, n_pos);
-
-            cb(Q, "resampler_Q", -1);
-            cb(K, "resampler_K", -1);
-            cb(V, "resampler_V", -1);
-
-            embeddings = build_attn(
-                model.mm_model_attn_o_w,
-                model.mm_model_attn_o_b,
-                Q, K, V, nullptr, kq_scale, -1);
-            cb(embeddings, "resampler_attn_out", -1);
-        }
-        // layernorm
-        embeddings = build_norm(embeddings, model.mm_model_ln_post_w, model.mm_model_ln_post_b, NORM_TYPE_NORMAL, eps, -1);
-
-        // projection
-        embeddings = ggml_mul_mat(ctx0, model.mm_model_proj, embeddings);
-
-        // build the graph
-        ggml_build_forward_expand(gf, embeddings);
-
-        return gf;
-    }
-
-    ggml_cgraph * build_internvl() {
-        GGML_ASSERT(model.class_embedding != nullptr);
-        GGML_ASSERT(model.position_embeddings != nullptr);
-
-        const int n_pos = n_patches + 1;
-        ggml_tensor * inp = build_inp();
-
-        // add CLS token
-        inp = ggml_concat(ctx0, inp, model.class_embedding, 1);
-
-        // The larger models use a different ViT, which uses RMS norm instead of layer norm
-        // ref: https://github.com/ggml-org/llama.cpp/pull/13443#issuecomment-2869786188
-        norm_type norm_t = (hparams.n_embd == 3200 && hparams.n_layer == 45)
-            ? NORM_TYPE_RMS // 6B ViT (Used by InternVL 2.5/3 - 26B, 38B, 78B)
-            : NORM_TYPE_NORMAL; // 300M ViT (Used by all smaller InternVL models)
-
-        ggml_tensor * cur = build_vit(
-                                inp, n_pos,
-                                norm_t,
-                                hparams.ffn_op,
-                                model.position_embeddings,
-                                nullptr);
-
-        // remove CLS token
-        cur = ggml_view_2d(ctx0, cur,
-            n_embd, n_patches,
-            ggml_row_size(cur->type, n_embd), 0);
-
-        // pixel shuffle
-        {
-            const int scale_factor = model.hparams.n_merge;
-            const int bsz    = 1; // batch size, always 1 for now since we don't support batching
-            const int height = n_patches_y;
-            const int width  = n_patches_x;
-            GGML_ASSERT(scale_factor > 0);
-            cur = ggml_reshape_4d(ctx0, cur, n_embd * scale_factor, height / scale_factor, width, bsz);
-            cur = ggml_permute(ctx0, cur, 0, 2, 1, 3);
-            cur = ggml_cont_4d(ctx0, cur,
-                n_embd * scale_factor * scale_factor,
-                height / scale_factor,
-                width / scale_factor,
-                bsz);
-            cur = ggml_permute(ctx0, cur, 0, 2, 1, 3);
-            // flatten to 2D
-            cur = ggml_cont_2d(ctx0, cur,
-                n_embd * scale_factor * scale_factor,
-                cur->ne[1] * cur->ne[2]);
-        }
-
-        // projector (always using GELU activation)
-        {
-            // projector LayerNorm uses pytorch's default eps = 1e-5
-            // ref: https://huggingface.co/OpenGVLab/InternVL3-8B-Instruct/blob/a34d3e4e129a5856abfd6aa6de79776484caa14e/modeling_internvl_chat.py#L79
-            cur = build_norm(cur, model.mm_0_w, model.mm_0_b, NORM_TYPE_NORMAL, 1e-5, -1);
-            cur = ggml_mul_mat(ctx0, model.mm_1_w, cur);
-            cur = ggml_add(ctx0, cur, model.mm_1_b);
-            cur = ggml_gelu(ctx0, cur);
-            cur = ggml_mul_mat(ctx0, model.mm_3_w, cur);
-            cur = ggml_add(ctx0, cur, model.mm_3_b);
-        }
-
-        // build the graph
-        ggml_build_forward_expand(gf, cur);
-
-        return gf;
-    }
-
-    ggml_cgraph * build_llama4() {
-        GGML_ASSERT(model.class_embedding != nullptr);
-        GGML_ASSERT(model.position_embeddings != nullptr);
-
-        const int n_pos = n_patches + 1; // +1 for [CLS]
-
-        // 2D input positions
-        ggml_tensor * pos_h = ggml_new_tensor_1d(ctx0, GGML_TYPE_I32, n_pos);
-        ggml_set_name(pos_h, "pos_h");
-        ggml_set_input(pos_h);
-
-        ggml_tensor * pos_w = ggml_new_tensor_1d(ctx0, GGML_TYPE_I32, n_pos);
-        ggml_set_name(pos_w, "pos_w");
-        ggml_set_input(pos_w);
-
-        ggml_tensor * inp = build_inp_raw();
-
-        // Llama4UnfoldConvolution
-        {
-            ggml_tensor * kernel = ggml_reshape_4d(ctx0, model.patch_embeddings_0,
-                                                    patch_size, patch_size, 3, n_embd);
-            inp = ggml_im2col(ctx0, kernel, inp, patch_size, patch_size, 0, 0, 1, 1, true, inp->type);
-            inp = ggml_mul_mat(ctx0, model.patch_embeddings_0, inp);
-            inp = ggml_reshape_2d(ctx0, inp, n_embd, n_patches);
-            cb(inp, "patch_conv", -1);
-        }
-
-        // add CLS token
-        inp = ggml_concat(ctx0, inp, model.class_embedding, 1);
-
-        // build ViT with 2D position embeddings
-        auto add_pos = [&](ggml_tensor * cur, const clip_layer &) {
-            // first half is X axis and second half is Y axis
-            // ref: https://github.com/huggingface/transformers/blob/40a493c7ed4f19f08eadb0639cf26d49bfa5e180/src/transformers/models/llama4/modeling_llama4.py#L1312
-            // ref: https://github.com/Blaizzy/mlx-vlm/blob/a57156aa87b33cca6e5ee6cfc14dd4ef8f611be6/mlx_vlm/models/llama4/vision.py#L441
-            return build_rope_2d(ctx0, cur, pos_w, pos_h, hparams.rope_theta, false);
-        };
-        ggml_tensor * cur = build_vit(
-                                inp, n_pos,
-                                NORM_TYPE_NORMAL,
-                                hparams.ffn_op,
-                                model.position_embeddings,
-                                add_pos);
-
-        // remove CLS token
-        cur = ggml_view_2d(ctx0, cur,
-            n_embd, n_patches,
-            ggml_row_size(cur->type, n_embd), 0);
-
-        // pixel shuffle
-        // based on Llama4VisionPixelShuffleMLP
-        // https://github.com/huggingface/transformers/blob/2932f318a20d9e54cc7aea052e040164d85de7d6/src/transformers/models/llama4/modeling_llama4.py#L1151
-        {
-            const int scale_factor = model.hparams.n_merge;
-            const int bsz = 1; // batch size, always 1 for now since we don't support batching
-            GGML_ASSERT(scale_factor > 0);
-            GGML_ASSERT(n_patches_x == n_patches_y); // llama4 only supports square images
-            cur = ggml_reshape_4d(ctx0, cur,
-                n_embd * scale_factor,
-                n_patches_x / scale_factor,
-                n_patches_y,
-                bsz);
-            cur = ggml_permute(ctx0, cur, 0, 2, 1, 3);
-            cur = ggml_cont_4d(ctx0, cur,
-                n_embd * scale_factor * scale_factor,
-                n_patches_x / scale_factor,
-                n_patches_y / scale_factor,
-                bsz);
-            //cur = ggml_permute(ctx0, cur, 0, 2, 1, 3);
-            // flatten to 2D
-            cur = ggml_cont_2d(ctx0, cur,
-                n_embd * scale_factor * scale_factor,
-                n_patches / scale_factor / scale_factor);
-            cb(cur, "pixel_shuffle", -1);
-        }
-
-        // based on Llama4VisionMLP2 (always uses GELU activation, no bias)
-        {
-            cur = ggml_mul_mat(ctx0, model.mm_model_mlp_1_w, cur);
-            cur = ggml_gelu(ctx0, cur);
-            cur = ggml_mul_mat(ctx0, model.mm_model_mlp_2_w, cur);
-            cur = ggml_gelu(ctx0, cur);
-            cb(cur, "adapter_mlp", -1);
-        }
-
-        // Llama4MultiModalProjector
-        cur = ggml_mul_mat(ctx0, model.mm_model_proj, cur);
-        cb(cur, "projected", -1);
-
-        // build the graph
-        ggml_build_forward_expand(gf, cur);
-
-        return gf;
-    }
-
-    ggml_cgraph * build_kimivl() {
-        // 2D input positions
-        ggml_tensor * pos_h = ggml_new_tensor_1d(ctx0, GGML_TYPE_I32, n_patches);
-        ggml_set_name(pos_h, "pos_h");
-        ggml_set_input(pos_h);
-
-        ggml_tensor * pos_w = ggml_new_tensor_1d(ctx0, GGML_TYPE_I32, n_patches);
-        ggml_set_name(pos_w, "pos_w");
-        ggml_set_input(pos_w);
-
-        ggml_tensor * learned_pos_embd = resize_position_embeddings();
-
-        // build ViT with 2D position embeddings
-        auto add_pos = [&](ggml_tensor * cur, const clip_layer &) {
-            // first half is X axis and second half is Y axis
-            return build_rope_2d(ctx0, cur, pos_w, pos_h, hparams.rope_theta, false);
-        };
-
-        ggml_tensor * inp = build_inp();
-        ggml_tensor * cur = build_vit(
-                                inp, n_patches,
-                                NORM_TYPE_NORMAL,
-                                hparams.ffn_op,
-                                learned_pos_embd,
-                                add_pos);
-
-        cb(cur, "vit_out", -1);
-
-        {
-            // patch_merger
-            const int scale_factor = model.hparams.n_merge;
-            cur = build_patch_merge_permute(cur, scale_factor);
-
-            // projection norm
-            int proj_inp_dim = cur->ne[0];
-            cur = ggml_view_2d(ctx0, cur,
-                n_embd, cur->ne[1] * scale_factor * scale_factor,
-                ggml_row_size(cur->type, n_embd), 0);
-            cur = ggml_norm(ctx0, cur, 1e-5); // default nn.LayerNorm
-            cur = ggml_mul(ctx0, cur, model.mm_input_norm_w);
-            cur = ggml_add(ctx0, cur, model.mm_input_norm_b);
-            cur = ggml_view_2d(ctx0, cur,
-                proj_inp_dim, cur->ne[1] / scale_factor / scale_factor,
-                ggml_row_size(cur->type, proj_inp_dim), 0);
-            cb(cur, "proj_inp_normed", -1);
-
-            // projection mlp
-            cur = ggml_mul_mat(ctx0, model.mm_1_w, cur);
-            cur = ggml_add(ctx0, cur, model.mm_1_b);
-            cur = ggml_gelu(ctx0, cur);
-            cur = ggml_mul_mat(ctx0, model.mm_2_w, cur);
-            cur = ggml_add(ctx0, cur, model.mm_2_b);
-            cb(cur, "proj_out", -1);
-        }
-
-        // build the graph
-        ggml_build_forward_expand(gf, cur);
-
-        return gf;
-    }
-
-    // this graph is used by llava, granite and glm
-    // due to having embedding_stack (used by granite), we cannot reuse build_vit
-    ggml_cgraph * build_llava() {
-        const int batch_size = 1;
-        const int n_pos = n_patches + (model.class_embedding ? 1 : 0);
-
-        GGML_ASSERT(n_patches_x == n_patches_y && "only square images supported");
-
-        // Calculate the deepest feature layer based on hparams and projector type
-        int max_feature_layer = n_layer;
-        {
-            // Get the index of the second to last layer; this is the default for models that have a llava projector
-            int il_last = hparams.n_layer - 1;
-            int deepest_feature_layer = -1;
-
-            if (ctx->proj_type() == PROJECTOR_TYPE_MINICPMV || ctx->proj_type() == PROJECTOR_TYPE_GLM_EDGE) {
-                il_last += 1;
-            }
-
-            // If we set explicit vision feature layers, only go up to the deepest one
-            // NOTE: only used by granite-vision models for now
-            for (const auto & feature_layer : hparams.vision_feature_layer) {
-                if (feature_layer > deepest_feature_layer) {
-                    deepest_feature_layer = feature_layer;
-                }
-            }
-            max_feature_layer = deepest_feature_layer < 0 ? il_last : deepest_feature_layer;
-        }
-
-        ggml_tensor * inp = build_inp();
-
-        // concat class_embeddings and patch_embeddings
-        if (model.class_embedding) {
-            inp = ggml_concat(ctx0, inp, model.class_embedding, 1);
-        }
-
-        ggml_tensor * positions = ggml_new_tensor_1d(ctx0, GGML_TYPE_I32, n_pos);
-        ggml_set_name(positions, "positions");
-        ggml_set_input(positions);
-
-        inp = ggml_add(ctx0, inp, ggml_get_rows(ctx0, model.position_embeddings, positions));
-
-        ggml_tensor * inpL = inp;
-
-        // pre-layernorm
-        if (model.pre_ln_w) {
-            inpL = build_norm(inpL, model.pre_ln_w, model.pre_ln_b, NORM_TYPE_NORMAL, eps, -1);
-            cb(inpL, "pre_ln", -1);
-        }
-
-        std::vector<ggml_tensor *> embedding_stack;
-        const auto & vision_feature_layer = hparams.vision_feature_layer;
-
-        // loop over layers
-        for (int il = 0; il < max_feature_layer; il++) {
-            auto & layer = model.layers[il];
-            ggml_tensor * cur = inpL; // inpL = residual, cur = hidden_states
-
-            // If this is an embedding feature layer, save the output.
-            // NOTE: 0 index here refers to the input to the encoder.
-            if (vision_feature_layer.find(il) != vision_feature_layer.end()) {
-                embedding_stack.push_back(cur);
-            }
-
-            // layernorm1
-            cur = build_norm(cur, layer.ln_1_w, layer.ln_1_b, NORM_TYPE_NORMAL, eps, il);
-            cb(cur, "layer_inp_normed", il);
-
-            // self-attention
-            {
-                ggml_tensor * Qcur = ggml_mul_mat(ctx0, layer.q_w, cur);
-                if (layer.q_b) {
-                    Qcur = ggml_add(ctx0, Qcur, layer.q_b);
-                }
-
-                ggml_tensor * Kcur = ggml_mul_mat(ctx0, layer.k_w, cur);
-                if (layer.k_b) {
-                    Kcur = ggml_add(ctx0, Kcur, layer.k_b);
-                }
-
-                ggml_tensor * Vcur = ggml_mul_mat(ctx0, layer.v_w, cur);
-                if (layer.v_b) {
-                    Vcur = ggml_add(ctx0, Vcur, layer.v_b);
-                }
-
-                Qcur = ggml_reshape_3d(ctx0, Qcur, d_head, n_head, n_pos);
-                Kcur = ggml_reshape_3d(ctx0, Kcur, d_head, n_head, n_pos);
-                Vcur = ggml_reshape_3d(ctx0, Vcur, d_head, n_head, n_pos);
-
-                cb(Qcur, "Qcur", il);
-                cb(Kcur, "Kcur", il);
-                cb(Vcur, "Vcur", il);
-
-                cur = build_attn(layer.o_w, layer.o_b,
-                    Qcur, Kcur, Vcur, nullptr, kq_scale, il);
-                cb(cur, "attn_out", il);
-            }
-
-            // re-add the layer input, e.g., residual
-            cur = ggml_add(ctx0, cur, inpL);
-
-            inpL = cur; // inpL = residual, cur = hidden_states
-
-            cb(cur, "ffn_inp", il);
-
-            // layernorm2
-            cur = build_norm(cur, layer.ln_2_w, layer.ln_2_b, NORM_TYPE_NORMAL, eps, il);
-            cb(cur, "ffn_inp_normed", il);
-
-            // ffn
-            cur = build_ffn(cur,
-                layer.ff_up_w, layer.ff_up_b,
-                layer.ff_gate_w, layer.ff_gate_b,
-                layer.ff_down_w, layer.ff_down_b,
-                hparams.ffn_op, il);
-
-            cb(cur, "ffn_out", il);
-
-            // residual 2
-            cur = ggml_add(ctx0, inpL, cur);
-            cb(cur, "layer_out", il);
-
-            inpL = cur;
-        }
-
-        // post-layernorm
-        if (model.post_ln_w) {
-            inpL = build_norm(inpL, model.post_ln_w, model.post_ln_b, NORM_TYPE_NORMAL, eps, -1);
-        }
-
-        ggml_tensor * embeddings = inpL;
-
-        // process vision feature layers (used by granite)
-        {
-            // final layer is a vision feature layer
-            if (vision_feature_layer.find(max_feature_layer) != vision_feature_layer.end()) {
-                embedding_stack.push_back(inpL);
-            }
-
-            // If feature layers are explicitly set, stack them (if we have multiple)
-            if (!embedding_stack.empty()) {
-                embeddings = embedding_stack[0];
-                for (size_t i = 1; i < embedding_stack.size(); i++) {
-                    embeddings = ggml_concat(ctx0, embeddings, embedding_stack[i], 0);
-                }
-            }
-        }
-
-        // llava projector (also used by granite)
-        if (ctx->model.hparams.has_llava_projector) {
-            embeddings = ggml_reshape_2d(ctx0, embeddings, embeddings->ne[0], embeddings->ne[1]);
-
-            ggml_tensor * patches = ggml_new_tensor_1d(ctx0, GGML_TYPE_I32, n_patches);
-            ggml_set_name(patches, "patches");
-            ggml_set_input(patches);
-
-            // shape [1, 576, 1024]
-            // ne is whcn, ne = [1024, 576, 1, 1]
-            embeddings = ggml_get_rows(ctx0, embeddings, patches);
-
-            // print_tensor_info(embeddings, "embeddings");
-
-            // llava projector
-            if (ctx->proj_type() == PROJECTOR_TYPE_MLP) {
-                embeddings = ggml_mul_mat(ctx0, model.mm_0_w, embeddings);
-                embeddings = ggml_add(ctx0, embeddings, model.mm_0_b);
-
-                embeddings = ggml_gelu(ctx0, embeddings);
-                if (model.mm_2_w) {
-                    embeddings = ggml_mul_mat(ctx0, model.mm_2_w, embeddings);
-                    embeddings = ggml_add(ctx0, embeddings, model.mm_2_b);
-                }
-            }
-            else if (ctx->proj_type() == PROJECTOR_TYPE_MLP_NORM) {
-                embeddings = ggml_mul_mat(ctx0, model.mm_0_w, embeddings);
-                embeddings = ggml_add(ctx0, embeddings, model.mm_0_b);
-                // ggml_tensor_printf(embeddings, "mm_0_w",0,true,false);
-                // First LayerNorm
-                embeddings = ggml_norm(ctx0, embeddings, eps);
-                embeddings = ggml_add(ctx0, ggml_mul(ctx0, embeddings, model.mm_1_w),
-                                    model.mm_1_b);
-
-                // GELU activation
-                embeddings = ggml_gelu(ctx0, embeddings);
-
-                // Second linear layer
-                embeddings = ggml_mul_mat(ctx0, model.mm_3_w, embeddings);
-                embeddings = ggml_add(ctx0, embeddings, model.mm_3_b);
-
-                // Second LayerNorm
-                embeddings = ggml_norm(ctx0, embeddings, eps);
-                embeddings = ggml_add(ctx0, ggml_mul(ctx0, embeddings, model.mm_4_w),
-                                    model.mm_4_b);
-            }
-            else if (ctx->proj_type() == PROJECTOR_TYPE_LDP) {
-                // MobileVLM projector
-                int n_patch = 24;
-                ggml_tensor * mlp_1 = ggml_mul_mat(ctx0, model.mm_model_mlp_1_w, embeddings);
-                mlp_1 = ggml_add(ctx0, mlp_1, model.mm_model_mlp_1_b);
-                mlp_1 = ggml_gelu(ctx0, mlp_1);
-                ggml_tensor * mlp_3 = ggml_mul_mat(ctx0, model.mm_model_mlp_3_w, mlp_1);
-                mlp_3 = ggml_add(ctx0, mlp_3, model.mm_model_mlp_3_b);
-                // mlp_3 shape = [1, 576, 2048], ne = [2048, 576, 1, 1]
-
-                // block 1
-                ggml_tensor * block_1 = nullptr;
-                {
-                    // transpose from [1, 576, 2048] --> [1, 2048, 576] --> [1, 2048, 24, 24]
-                    mlp_3 = ggml_permute(ctx0, mlp_3, 1, 0, 2, 3);
-                    mlp_3 = ggml_cont_4d(ctx0, mlp_3, n_patch, n_patch, mlp_3->ne[1], mlp_3->ne[2]);
-                    // stride = 1, padding = 1, bias is nullptr
-                    block_1 = ggml_conv_2d_dw(ctx0, model.mm_model_block_1_block_0_0_w, mlp_3, 1, 1, 1, 1, 1, 1);
-
-                    // layer norm
-                    // // block_1 shape = [1, 2048, 24, 24], ne = [24, 24, 2048, 1]
-                    block_1 = ggml_cont(ctx0, ggml_permute(ctx0, block_1, 1, 2, 0, 3));
-                    // block_1 shape = [1, 24, 24, 2048], ne = [2048, 24, 24, 1]
-                    block_1 = ggml_norm(ctx0, block_1, eps);
-                    block_1 = ggml_add(ctx0, ggml_mul(ctx0, block_1, model.mm_model_block_1_block_0_1_w), model.mm_model_block_1_block_0_1_b);
-                    block_1 = ggml_cont(ctx0, ggml_permute(ctx0, block_1, 2, 0, 1, 3));
-
-                    // block_1 shape = [1, 2048, 24, 24], ne = [24, 24, 2048, 1]
-                    // hardswish
-                    ggml_tensor * block_1_hw = ggml_hardswish(ctx0, block_1);
-
-                    block_1 = ggml_pool_2d(ctx0, block_1_hw, GGML_OP_POOL_AVG, block_1_hw->ne[0], block_1_hw->ne[1], block_1_hw->ne[0], block_1_hw->ne[1], 0, 0);
-                    // block_1 shape = [1, 2048, 1, 1], ne = [1, 1, 2048, 1]
-                    // pointwise conv
-                    block_1 = ggml_reshape_2d(ctx0, block_1, block_1->ne[0]*block_1->ne[1]*block_1->ne[2], block_1->ne[3]);
-                    block_1 = ggml_mul_mat(ctx0, model.mm_model_block_1_block_1_fc1_w, block_1);
-                    block_1 = ggml_add(ctx0, block_1, model.mm_model_block_1_block_1_fc1_b);
-                    block_1 = ggml_relu(ctx0, block_1);
-                    block_1 = ggml_mul_mat(ctx0, model.mm_model_block_1_block_1_fc2_w, block_1);
-                    block_1 = ggml_add(ctx0, block_1, model.mm_model_block_1_block_1_fc2_b);
-                    block_1 = ggml_hardsigmoid(ctx0, block_1);
-                    // block_1_hw shape = [1, 2048, 24, 24], ne = [24, 24, 2048, 1], block_1 shape = [1, 2048], ne = [2048, 1, 1, 1]
-                    block_1 = ggml_reshape_4d(ctx0, block_1, 1, 1, block_1->ne[0], block_1->ne[1]);
-                    block_1 = ggml_mul(ctx0, block_1_hw, block_1);
-
-                    int w = block_1->ne[0], h = block_1->ne[1];
-                    block_1 = ggml_reshape_3d(ctx0, block_1, w*h, block_1->ne[2], block_1->ne[3]);
-                    block_1 = ggml_cont(ctx0, ggml_permute(ctx0, block_1, 1, 0, 2, 3));
-
-                    // block_1 shape = [1, 24*24, 2048], ne = [24*24, 2048, 1]
-                    block_1 = ggml_mul_mat(ctx0, model.mm_model_block_1_block_2_0_w, block_1);
-                    block_1 = ggml_reshape_4d(ctx0, block_1, block_1->ne[0], w, h, block_1->ne[3]);
-
-                    // block_1 shape = [1, 24, 24, 2048], ne = [2048, 24, 24, 1]
-                    block_1 = ggml_norm(ctx0, block_1, eps);
-                    block_1 = ggml_add(ctx0, ggml_mul(ctx0, block_1, model.mm_model_block_1_block_2_1_w), model.mm_model_block_1_block_2_1_b);
-                    block_1 = ggml_cont(ctx0, ggml_permute(ctx0, block_1, 2, 0, 1, 3));
-                    // block1 shape = [1, 2048, 24, 24], ne = [24, 24, 2048, 1]
-                    // residual
-                    block_1 = ggml_add(ctx0, mlp_3, block_1);
-                }
-
-                // block_2
-                {
-                    // stride = 2
-                    block_1 = ggml_conv_2d_dw(ctx0, model.mm_model_block_2_block_0_0_w, block_1, 2, 2, 1, 1, 1, 1);
-
-                    // block_1 shape = [1, 2048, 12, 12], ne = [12, 12, 2048, 1]
-                    // layer norm
-                    block_1 = ggml_cont(ctx0, ggml_permute(ctx0, block_1, 1, 2, 0, 3));
-                    // block_1 shape = [1, 12, 12, 2048], ne = [2048, 12, 12, 1]
-                    block_1 = ggml_norm(ctx0, block_1, eps);
-                    block_1 = ggml_add(ctx0, ggml_mul(ctx0, block_1, model.mm_model_block_2_block_0_1_w), model.mm_model_block_2_block_0_1_b);
-                    block_1 = ggml_cont(ctx0, ggml_permute(ctx0, block_1, 2, 0, 1, 3));
-                    // block_1 shape = [1, 2048, 12, 12], ne = [12, 12, 2048, 1]
-                    // hardswish
-                    ggml_tensor * block_1_hw = ggml_hardswish(ctx0, block_1);
-
-                    // not sure the parameters is right for globalAvgPooling
-                    block_1 = ggml_pool_2d(ctx0, block_1_hw, GGML_OP_POOL_AVG, block_1_hw->ne[0], block_1_hw->ne[1], block_1_hw->ne[0], block_1_hw->ne[1], 0, 0);
-                    // block_1 shape = [1, 2048, 1, 1], ne = [1, 1, 2048, 1]
-                    // pointwise conv
-                    block_1 = ggml_reshape_2d(ctx0, block_1, block_1->ne[0]*block_1->ne[1]*block_1->ne[2], block_1->ne[3]);
-                    block_1 = ggml_mul_mat(ctx0, model.mm_model_block_2_block_1_fc1_w, block_1);
-                    block_1 = ggml_add(ctx0, block_1, model.mm_model_block_2_block_1_fc1_b);
-                    block_1 = ggml_relu(ctx0, block_1);
-                    block_1 = ggml_mul_mat(ctx0, model.mm_model_block_2_block_1_fc2_w, block_1);
-                    block_1 = ggml_add(ctx0, block_1, model.mm_model_block_2_block_1_fc2_b);
-                    block_1 = ggml_hardsigmoid(ctx0, block_1);
-
-                    // block_1_hw shape = [1, 2048, 12, 12], ne = [12, 12, 2048, 1], block_1 shape = [1, 2048, 1, 1], ne = [1, 1, 2048, 1]
-                    block_1 = ggml_reshape_4d(ctx0, block_1, 1, 1, block_1->ne[0], block_1->ne[1]);
-                    block_1 = ggml_mul(ctx0, block_1_hw, block_1);
-
-                    int w = block_1->ne[0], h = block_1->ne[1];
-                    block_1 = ggml_reshape_3d(ctx0, block_1, w*h, block_1->ne[2], block_1->ne[3]);
-                    block_1 = ggml_cont(ctx0, ggml_permute(ctx0, block_1, 1, 0, 2, 3));
-                    // block_1 shape = [1, 24*24, 2048], ne = [24*24, 2048, 1]
-                    block_1 = ggml_mul_mat(ctx0, model.mm_model_block_2_block_2_0_w, block_1);
-                    block_1 = ggml_reshape_4d(ctx0, block_1, block_1->ne[0], w, h, block_1->ne[3]);
-
-
-                    // block_1 shape = [1, 12, 12, 2048], ne = [2048, 12, 12, 1]
-                    block_1 = ggml_norm(ctx0, block_1, eps);
-                    block_1 = ggml_add(ctx0, ggml_mul(ctx0, block_1, model.mm_model_block_2_block_2_1_w), model.mm_model_block_2_block_2_1_b);
-                    block_1 = ggml_reshape_3d(ctx0, block_1, block_1->ne[0], block_1->ne[1] * block_1->ne[2], block_1->ne[3]);
-                    // block_1 shape = [1, 144, 2048], ne = [2048, 144, 1]
-                }
-                embeddings = block_1;
-            }
-            else if (ctx->proj_type() == PROJECTOR_TYPE_LDPV2)
-            {
-                int n_patch = 24;
-                ggml_tensor * mlp_0 = ggml_mul_mat(ctx0, model.mm_model_mlp_0_w, embeddings);
-                mlp_0 = ggml_add(ctx0, mlp_0, model.mm_model_mlp_0_b);
-                mlp_0 = ggml_gelu(ctx0, mlp_0);
-                ggml_tensor * mlp_2 = ggml_mul_mat(ctx0, model.mm_model_mlp_2_w, mlp_0);
-                mlp_2 = ggml_add(ctx0, mlp_2, model.mm_model_mlp_2_b);
-                // mlp_2 ne = [2048, 576, 1, 1]
-                // // AVG Pool Layer 2*2, strides = 2
-                mlp_2 = ggml_permute(ctx0, mlp_2, 1, 0, 2, 3);
-                // mlp_2 ne = [576, 2048, 1, 1]
-                mlp_2 = ggml_cont_4d(ctx0, mlp_2, n_patch, n_patch, mlp_2->ne[1], mlp_2->ne[2]);
-                // mlp_2 ne [24, 24, 2048, 1]
-                mlp_2 = ggml_pool_2d(ctx0, mlp_2, GGML_OP_POOL_AVG, 2, 2, 2, 2, 0, 0);
-                // weight ne = [3, 3, 2048, 1]
-                ggml_tensor * peg_0 = ggml_conv_2d_dw(ctx0, model.mm_model_peg_0_w, mlp_2, 1, 1, 1, 1, 1, 1);
-                peg_0 = ggml_cont(ctx0, ggml_permute(ctx0, peg_0, 1, 2, 0, 3));
-                peg_0 = ggml_add(ctx0, peg_0, model.mm_model_peg_0_b);
-                mlp_2 = ggml_cont(ctx0, ggml_permute(ctx0, mlp_2, 1, 2, 0, 3));
-                peg_0 = ggml_add(ctx0, peg_0, mlp_2);
-                peg_0 = ggml_reshape_3d(ctx0, peg_0, peg_0->ne[0], peg_0->ne[1] * peg_0->ne[2], peg_0->ne[3]);
-                embeddings = peg_0;
-            }
-            else {
-                GGML_ABORT("fatal error");
-            }
-        }
-
-        // glm projector
-        else if (ctx->proj_type() == PROJECTOR_TYPE_GLM_EDGE) {
-            size_t gridsz = (size_t)sqrt(embeddings->ne[1]);
-            embeddings = ggml_permute(ctx0,embeddings,1,0,2,3);
-            embeddings = ggml_cont_3d(ctx0, embeddings, gridsz, gridsz, embeddings->ne[1]);
-            embeddings = ggml_conv_2d(ctx0, model.mm_model_adapter_conv_w, embeddings, 2, 2, 0, 0, 1, 1);
-            embeddings = ggml_reshape_3d(ctx0, embeddings,embeddings->ne[0]*embeddings->ne[1] , embeddings->ne[2], batch_size);
-            embeddings = ggml_cont(ctx0, ggml_permute(ctx0,embeddings, 1, 0, 2, 3));
-            embeddings = ggml_add(ctx0, embeddings, model.mm_model_adapter_conv_b);
-            // GLU
-            {
-                embeddings = ggml_mul_mat(ctx0, model.mm_model_mlp_0_w, embeddings);
-                embeddings = ggml_norm(ctx0, embeddings, eps);
-                embeddings = ggml_add(ctx0, ggml_mul(ctx0, embeddings, model.mm_model_ln_q_w), model.mm_model_ln_q_b);
-                embeddings = ggml_gelu_inplace(ctx0, embeddings);
-                ggml_tensor * x = embeddings;
-                embeddings = ggml_mul_mat(ctx0, model.mm_model_mlp_2_w, embeddings);
-                x = ggml_mul_mat(ctx0, model.mm_model_mlp_1_w,x);
-                embeddings = ggml_swiglu_split(ctx0, embeddings, x);
-                embeddings = ggml_mul_mat(ctx0, model.mm_model_mlp_3_w, embeddings);
-            }
-            // arrangement of BOI/EOI token embeddings
-            // note: these embeddings are not present in text model, hence we cannot process them as text tokens
-            // see: https://huggingface.co/THUDM/glm-edge-v-2b/blob/main/siglip.py#L53
-            {
-                embeddings = ggml_concat(ctx0, model.mm_boi, embeddings, 1); // BOI
-                embeddings = ggml_concat(ctx0, embeddings, model.mm_eoi, 1); // EOI
-            }
-        }
-
-        else {
-            GGML_ABORT("llava: unknown projector type");
-        }
-
-        // build the graph
-        ggml_build_forward_expand(gf, embeddings);
-
-        return gf;
-    }
-    // whisper encoder with custom projector
-    ggml_cgraph * build_whisper_enc() {
-        const int n_frames = img.nx;
-        const int n_pos    = n_frames / 2;
-        GGML_ASSERT(model.position_embeddings->ne[1] >= n_pos);
-
-        ggml_tensor * inp = build_inp_raw(1);
-
-        // conv1d block
-        {
-            // convolution + gelu
-            ggml_tensor * cur = ggml_conv_1d_ph(ctx0, model.conv1d_1_w, inp, 1, 1);
-            cur = ggml_add(ctx0, cur, model.conv1d_1_b);
-
-            cur = ggml_gelu_erf(ctx0, cur);
-
-            cur = ggml_conv_1d_ph(ctx0, model.conv1d_2_w, cur, 2, 1);
-            cur = ggml_add(ctx0, cur, model.conv1d_2_b);
-
-            cur = ggml_gelu_erf(ctx0, cur);
-            // transpose
-            inp = ggml_cont(ctx0, ggml_transpose(ctx0, cur));
-            cb(inp, "after_conv1d", -1);
-        }
-
-        // sanity check (only check one layer, but it should be the same for all)
-        GGML_ASSERT(model.layers[0].ln_1_w && model.layers[0].ln_1_b);
-        GGML_ASSERT(model.layers[0].ln_2_w && model.layers[0].ln_2_b);
-        GGML_ASSERT(model.layers[0].q_b);
-        GGML_ASSERT(model.layers[0].v_b);
-        GGML_ASSERT(!model.layers[0].k_b); // no bias for k
-        GGML_ASSERT(model.post_ln_w && model.post_ln_b);
-
-        ggml_tensor * pos_embd_selected = ggml_view_2d(
-            ctx0, model.position_embeddings,
-            model.position_embeddings->ne[0], n_pos,
-            model.position_embeddings->nb[1], 0
-        );
-        ggml_tensor * cur = build_vit(
-                                inp, n_pos,
-                                NORM_TYPE_NORMAL,
-                                hparams.ffn_op,
-                                pos_embd_selected,
-                                nullptr);
-
-        cb(cur, "after_transformer", -1);
-
-        if (model.audio_has_stack_frames()) {
-            // StackAudioFrames
-            // https://huggingface.co/fixie-ai/ultravox-v0_5-llama-3_2-1b/blob/main/ultravox_model.py
-            int64_t stride = n_embd * hparams.proj_stack_factor;
-            int64_t padded_len = GGML_PAD(ggml_nelements(cur), stride);
-            int64_t pad = padded_len - ggml_nelements(cur);
-            if (pad > 0) {
-                cur = ggml_view_1d(ctx0, cur, ggml_nelements(cur), 0);
-                cur = ggml_pad(ctx0, cur, pad, 0, 0, 0);
-            }
-            cur = ggml_view_2d(ctx0, cur, stride, padded_len / stride,
-                                ggml_row_size(cur->type, stride), 0);
-            cb(cur, "after_stacked", -1);
-        }
-
-        if (ctx->proj_type() == PROJECTOR_TYPE_ULTRAVOX) {
-            // UltravoxProjector
-            // pre-norm
-            cur = ggml_rms_norm(ctx0, cur, 1e-6);
-            cur = ggml_mul(ctx0, cur, model.mm_norm_pre_w);
-
-            // ffn in
-            cur = ggml_mul_mat(ctx0, model.mm_1_w, cur);
-
-            // swiglu
-            // see SwiGLU in ultravox_model.py, the second half passed through is silu, not the first half
-            cur = ggml_swiglu_swapped(ctx0, cur);
-
-            // mid-norm
-            cur = ggml_rms_norm(ctx0, cur, 1e-6);
-            cur = ggml_mul(ctx0, cur, model.mm_norm_mid_w);
-
-            // ffn out
-            cur = ggml_mul_mat(ctx0, model.mm_2_w, cur);
-
-        } else if (ctx->proj_type() == PROJECTOR_TYPE_QWEN2A) {
-            // projector
-            cur = ggml_mul_mat(ctx0, model.mm_fc_w, cur);
-            cur = ggml_add(ctx0, cur, model.mm_fc_b);
-
-        } else if (ctx->proj_type() == PROJECTOR_TYPE_VOXTRAL) {
-            // projector
-            cur = ggml_mul_mat(ctx0, model.mm_1_w, cur);
-            cur = ggml_gelu_erf(ctx0, cur);
-            cur = ggml_mul_mat(ctx0, model.mm_2_w, cur);
-
-        } else {
-            GGML_ABORT("%s: unknown projector type", __func__);
-        }
-
-        cb(cur, "projected", -1);
-
-        ggml_build_forward_expand(gf, cur);
-
-        return gf;
-    }
-
-    // cogvlm vision encoder
-    ggml_cgraph * build_cogvlm() {
-        GGML_ASSERT(model.class_embedding != nullptr);
-        GGML_ASSERT(model.position_embeddings != nullptr);
-
-        const int n_pos = n_patches + 1; // +1 for [CLS]
-
-        // build input and concatenate class embedding
-        ggml_tensor * inp = build_inp();
-        inp = ggml_concat(ctx0, inp, model.class_embedding, 1);
-
-        inp = ggml_add(ctx0, inp, model.position_embeddings);
-        cb(inp, "inp_pos", -1);
-
-        ggml_tensor * inpL = inp;
-
-        for (int il = 0; il < n_layer; il++) {
-            auto & layer = model.layers[il];
-            ggml_tensor * cur = inpL;
-
-            cur = ggml_mul_mat(ctx0, layer.qkv_w, cur);
-
-            cur = ggml_add(ctx0, cur, layer.qkv_b);
-
-            ggml_tensor * Qcur = ggml_view_3d(ctx0, cur, d_head, n_head, n_pos, d_head*sizeof(float),
-                cur->nb[1], 0);
-            ggml_tensor * Kcur = ggml_view_3d(ctx0, cur, d_head, n_head, n_pos, d_head*sizeof(float),
-                cur->nb[1], n_embd * sizeof(float));
-            ggml_tensor * Vcur = ggml_view_3d(ctx0, cur, d_head, n_head, n_pos, d_head*sizeof(float),
-                cur->nb[1], 2 * n_embd * sizeof(float));
-
-            cb(Qcur, "Qcur", il);
-            cb(Kcur, "Kcur", il);
-            cb(Vcur, "Vcur", il);
-
-            cur = build_attn(layer.o_w, layer.o_b,
-                Qcur, Kcur, Vcur, nullptr, kq_scale, il);
-            cb(cur, "attn_out", il);
-
-            cur = build_norm(cur, layer.ln_1_w, layer.ln_1_b, NORM_TYPE_NORMAL, eps, il);
-            cb(cur, "attn_post_norm", il);
-
-            cur = ggml_add(ctx0, cur, inpL);
-            inpL = cur;
-
-            cur = build_ffn(cur,
-                layer.ff_up_w, layer.ff_up_b,
-                layer.ff_gate_w, layer.ff_gate_b,
-                layer.ff_down_w, layer.ff_down_b,
-                hparams.ffn_op, il);
-
-            cb(cur, "ffn_out", il);
-
-            cur = build_norm(cur, layer.ln_2_w, layer.ln_2_b, NORM_TYPE_NORMAL, eps, il);
-            cb(cur, "ffn_post_norm", il);
-
-            cur = ggml_add(ctx0, cur, inpL);
-            cb(cur, "layer_out", il);
-            inpL = cur;
-
-=======
->>>>>>> fd05c51c
         }
     }
 
@@ -5109,16 +3567,13 @@
             return ctx->model.mm_2_w->ne[1];
         case PROJECTOR_TYPE_COGVLM:
             return ctx->model.mm_4h_to_h_w->ne[1];
-<<<<<<< HEAD
         case PROJECTOR_TYPE_EAGLE2VL:
             // final projector output dim
             return ctx->model.mm_2_w->ne[1];
-=======
         case PROJECTOR_TYPE_LFM2A:
             return ctx->model.position_embeddings->ne[0];
         case PROJECTOR_TYPE_GLM4V:
             return ctx->model.mm_ffn_down_w->ne[1];
->>>>>>> fd05c51c
         default:
             GGML_ABORT("Unknown projector type");
     }
