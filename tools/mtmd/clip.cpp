// NOTE: This is modified from clip.cpp only for LLaVA,
// so there might be still unnecessary artifacts hanging around
// I'll gradually clean and extend it
// Note: Even when using identical normalized image inputs (see normalize_image_u8_to_f32()) we have a significant difference in resulting embeddings compared to pytorch
#include "clip.h"
#include "clip-impl.h"
#include "ggml.h"
#include "ggml-cpp.h"
#include "ggml-cpu.h"
#include "ggml-alloc.h"
#include "ggml-backend.h"
#include "gguf.h"
#ifdef __APPLE__
#include "ane/ane.h"
#endif

#include <cassert>
#include <cmath>
#include <cstdlib>
#include <cstring>
#include <fstream>
#include <map>
#include <regex>
#include <stdexcept>
#include <unordered_set>
#include <vector>
#include <sstream>
#include <cinttypes>
#include <limits>
#include <array>
#include <numeric>
#include <functional>

struct clip_logger_state g_logger_state = {GGML_LOG_LEVEL_CONT, clip_log_callback_default, NULL};

enum ffn_op_type {
    FFN_GELU,
    FFN_GELU_ERF,
    FFN_SILU,
    FFN_GELU_QUICK,
};

enum norm_type {
    NORM_TYPE_NORMAL,
    NORM_TYPE_RMS,
};

//#define CLIP_DEBUG_FUNCTIONS

#ifdef CLIP_DEBUG_FUNCTIONS
static void clip_image_write_image_to_ppm(const clip_image_u8& img, const std::string& filename) {
    std::ofstream file(filename, std::ios::binary);
    if (!file.is_open()) {
        LOG_ERR("Failed to open file for writing: %s\n", filename.c_str());
        return;
    }

    // PPM header: P6 format, width, height, and max color value
    file << "P6\n" << img.nx << " " << img.ny << "\n255\n";

    // Write pixel data
    for (size_t i = 0; i < img.buf.size(); i += 3) {
        // PPM expects binary data in RGB format, which matches our image buffer
        file.write(reinterpret_cast<const char*>(&img.buf[i]), 3);
    }

    file.close();
}

static void clip_image_save_to_bmp(const clip_image_u8& img, const std::string& filename) {
    std::ofstream file(filename, std::ios::binary);
    if (!file.is_open()) {
        LOG_ERR("Failed to open file for writing: %s\n", filename.c_str());
        return;
    }

    int fileSize = 54 + 3 * img.nx * img.ny; // File header + info header + pixel data
    int bytesPerPixel = 3;
    int widthInBytes = img.nx * bytesPerPixel;
    int paddingAmount = (4 - (widthInBytes % 4)) % 4;
    int stride = widthInBytes + paddingAmount;

    // Bitmap file header
    unsigned char fileHeader[14] = {
        'B','M',     // Signature
        0,0,0,0,    // Image file size in bytes
        0,0,0,0,    // Reserved
        54,0,0,0    // Start of pixel array
    };

    // Total file size
    fileSize = 54 + (stride * img.ny);
    fileHeader[2] = (unsigned char)(fileSize);
    fileHeader[3] = (unsigned char)(fileSize >> 8);
    fileHeader[4] = (unsigned char)(fileSize >> 16);
    fileHeader[5] = (unsigned char)(fileSize >> 24);

    // Bitmap information header (BITMAPINFOHEADER)
    unsigned char infoHeader[40] = {
        40,0,0,0,   // Size of this header (40 bytes)
        0,0,0,0,    // Image width
        0,0,0,0,    // Image height
        1,0,        // Number of color planes
        24,0,       // Bits per pixel
        0,0,0,0,    // No compression
        0,0,0,0,    // Image size (can be 0 for no compression)
        0,0,0,0,    // X pixels per meter (not specified)
        0,0,0,0,    // Y pixels per meter (not specified)
        0,0,0,0,    // Total colors (color table not used)
        0,0,0,0     // Important colors (all are important)
    };

    // Width and height in the information header
    infoHeader[4] = (unsigned char)(img.nx);
    infoHeader[5] = (unsigned char)(img.nx >> 8);
    infoHeader[6] = (unsigned char)(img.nx >> 16);
    infoHeader[7] = (unsigned char)(img.nx >> 24);
    infoHeader[8] = (unsigned char)(img.ny);
    infoHeader[9] = (unsigned char)(img.ny >> 8);
    infoHeader[10] = (unsigned char)(img.ny >> 16);
    infoHeader[11] = (unsigned char)(img.ny >> 24);

    // Write file headers
    file.write(reinterpret_cast<char*>(fileHeader), sizeof(fileHeader));
    file.write(reinterpret_cast<char*>(infoHeader), sizeof(infoHeader));

    // Pixel data
    std::vector<unsigned char> padding(3, 0); // Max padding size to be added to each row
    for (int y = img.ny - 1; y >= 0; --y) { // BMP files are stored bottom-to-top
        for (int x = 0; x < img.nx; ++x) {
            // Each pixel
            size_t pixelIndex = (y * img.nx + x) * 3;
            unsigned char pixel[3] = {
                img.buf[pixelIndex + 2], // BMP stores pixels in BGR format
                img.buf[pixelIndex + 1],
                img.buf[pixelIndex]
            };
            file.write(reinterpret_cast<char*>(pixel), 3);
        }
        // Write padding for the row
        file.write(reinterpret_cast<char*>(padding.data()), paddingAmount);
    }

    file.close();
}

// debug function to convert f32 to u8
static void clip_image_convert_f32_to_u8(const clip_image_f32& src, clip_image_u8& dst) {
    dst.nx = src.nx;
    dst.ny = src.ny;
    dst.buf.resize(3 * src.nx * src.ny);
    for (size_t i = 0; i < src.buf.size(); ++i) {
        dst.buf[i] = static_cast<uint8_t>(std::min(std::max(int(src.buf[i] * 255.0f), 0), 255));
    }
}
#endif


//
// clip layers
//

enum patch_merge_type {
    PATCH_MERGE_FLAT,
    PATCH_MERGE_SPATIAL_UNPAD,
};

struct clip_hparams {
    int32_t image_size;
    int32_t patch_size;
    int32_t n_embd;
    int32_t n_ff;
    int32_t projection_dim;
    int32_t n_head;
    int32_t n_layer;
    int32_t proj_scale_factor = 0; // idefics3

    float image_mean[3];
    float image_std[3];

    // for models using dynamic image size, we need to have a smaller image size to warmup
    // otherwise, user will get OOM everytime they load the model
    int32_t warmup_image_size = 0;
    int32_t warmup_audio_size = 3000;

    ffn_op_type ffn_op = FFN_GELU;

    patch_merge_type mm_patch_merge_type = PATCH_MERGE_FLAT;

    float eps = 1e-6;
    float rope_theta = 0.0;

    std::vector<clip_image_size> image_res_candidates; // for llava-uhd style models
    int32_t image_crop_resolution;
    std::unordered_set<int32_t> vision_feature_layer;
    int32_t attn_window_size = 0;
    int32_t n_wa_pattern = 0;
    int32_t spatial_merge_size = 0;

    // audio
    int32_t n_mel_bins = 0; // whisper preprocessor
    int32_t proj_stack_factor = 0; // ultravox

    // legacy
    bool has_llava_projector = false;
    int minicpmv_version = 0;
    int32_t minicpmv_query_num = 0;         // MiniCPM-V query number
};

struct clip_layer {
    // attention
    ggml_tensor * k_w = nullptr;
    ggml_tensor * k_b = nullptr;
    ggml_tensor * q_w = nullptr;
    ggml_tensor * q_b = nullptr;
    ggml_tensor * v_w = nullptr;
    ggml_tensor * v_b = nullptr;

    ggml_tensor * o_w = nullptr;
    ggml_tensor * o_b = nullptr;

    ggml_tensor * k_norm = nullptr;
    ggml_tensor * q_norm = nullptr;

    // layernorm 1
    ggml_tensor * ln_1_w = nullptr;
    ggml_tensor * ln_1_b = nullptr;

    ggml_tensor * ff_up_w = nullptr;
    ggml_tensor * ff_up_b = nullptr;
    ggml_tensor * ff_gate_w = nullptr;
    ggml_tensor * ff_gate_b = nullptr;
    ggml_tensor * ff_down_w = nullptr;
    ggml_tensor * ff_down_b = nullptr;

    // layernorm 2
    ggml_tensor * ln_2_w = nullptr;
    ggml_tensor * ln_2_b = nullptr;

    // layer scale (no bias)
    ggml_tensor * ls_1_w = nullptr;
    ggml_tensor * ls_2_w = nullptr;
};

struct clip_model {
    clip_modality modality = CLIP_MODALITY_VISION;
    projector_type proj_type = PROJECTOR_TYPE_MLP;
    clip_hparams hparams;

    // embeddings
    ggml_tensor * class_embedding = nullptr;
    ggml_tensor * patch_embeddings_0 = nullptr;
    ggml_tensor * patch_embeddings_1 = nullptr;  // second Conv2D kernel when we decouple Conv3D along temproal dimension (Qwen2VL)
    ggml_tensor * patch_bias = nullptr;
    ggml_tensor * position_embeddings = nullptr;

    ggml_tensor * pre_ln_w = nullptr;
    ggml_tensor * pre_ln_b = nullptr;

    std::vector<clip_layer> layers;

    ggml_tensor * post_ln_w;
    ggml_tensor * post_ln_b;

    ggml_tensor * projection; // TODO: rename it to fc (fully connected layer)
    ggml_tensor * mm_fc_w;
    ggml_tensor * mm_fc_b;

    // LLaVA projection
    ggml_tensor * mm_input_norm_w = nullptr;
    ggml_tensor * mm_0_w = nullptr;
    ggml_tensor * mm_0_b = nullptr;
    ggml_tensor * mm_2_w = nullptr;
    ggml_tensor * mm_2_b = nullptr;

    ggml_tensor * image_newline = nullptr;

    // Yi type models with mlp+normalization projection
    ggml_tensor * mm_1_w = nullptr; // Yi type models have 0, 1, 3, 4
    ggml_tensor * mm_1_b = nullptr;
    ggml_tensor * mm_3_w = nullptr;
    ggml_tensor * mm_3_b = nullptr;
    ggml_tensor * mm_4_w = nullptr;
    ggml_tensor * mm_4_b = nullptr;

    // GLMV-Edge projection
    ggml_tensor * mm_model_adapter_conv_w = nullptr;
    ggml_tensor * mm_model_adapter_conv_b = nullptr;
    ggml_tensor * mm_glm_tok_boi = nullptr;
    ggml_tensor * mm_glm_tok_eoi = nullptr;

    // MobileVLM projection
    ggml_tensor * mm_model_mlp_1_w = nullptr;
    ggml_tensor * mm_model_mlp_1_b = nullptr;
    ggml_tensor * mm_model_mlp_3_w = nullptr;
    ggml_tensor * mm_model_mlp_3_b = nullptr;
    ggml_tensor * mm_model_block_1_block_0_0_w = nullptr;
    ggml_tensor * mm_model_block_1_block_0_1_w = nullptr;
    ggml_tensor * mm_model_block_1_block_0_1_b = nullptr;
    ggml_tensor * mm_model_block_1_block_1_fc1_w = nullptr;
    ggml_tensor * mm_model_block_1_block_1_fc1_b = nullptr;
    ggml_tensor * mm_model_block_1_block_1_fc2_w = nullptr;
    ggml_tensor * mm_model_block_1_block_1_fc2_b = nullptr;
    ggml_tensor * mm_model_block_1_block_2_0_w = nullptr;
    ggml_tensor * mm_model_block_1_block_2_1_w = nullptr;
    ggml_tensor * mm_model_block_1_block_2_1_b = nullptr;
    ggml_tensor * mm_model_block_2_block_0_0_w = nullptr;
    ggml_tensor * mm_model_block_2_block_0_1_w = nullptr;
    ggml_tensor * mm_model_block_2_block_0_1_b = nullptr;
    ggml_tensor * mm_model_block_2_block_1_fc1_w = nullptr;
    ggml_tensor * mm_model_block_2_block_1_fc1_b = nullptr;
    ggml_tensor * mm_model_block_2_block_1_fc2_w = nullptr;
    ggml_tensor * mm_model_block_2_block_1_fc2_b = nullptr;
    ggml_tensor * mm_model_block_2_block_2_0_w = nullptr;
    ggml_tensor * mm_model_block_2_block_2_1_w = nullptr;
    ggml_tensor * mm_model_block_2_block_2_1_b = nullptr;

    // MobileVLM_V2 projection
    ggml_tensor * mm_model_mlp_0_w = nullptr;
    ggml_tensor * mm_model_mlp_0_b = nullptr;
    ggml_tensor * mm_model_mlp_2_w = nullptr;
    ggml_tensor * mm_model_mlp_2_b = nullptr;
    ggml_tensor * mm_model_peg_0_w = nullptr;
    ggml_tensor * mm_model_peg_0_b = nullptr;

    // MINICPMV projection
    ggml_tensor * mm_model_pos_embed_k = nullptr;
    ggml_tensor * mm_model_query = nullptr;
    ggml_tensor * mm_model_proj = nullptr;
    ggml_tensor * mm_model_kv_proj = nullptr;
    ggml_tensor * mm_model_attn_q_w = nullptr;
    ggml_tensor * mm_model_attn_q_b = nullptr;
    ggml_tensor * mm_model_attn_k_w = nullptr;
    ggml_tensor * mm_model_attn_k_b = nullptr;
    ggml_tensor * mm_model_attn_v_w = nullptr;
    ggml_tensor * mm_model_attn_v_b = nullptr;
    ggml_tensor * mm_model_attn_o_w = nullptr;
    ggml_tensor * mm_model_attn_o_b = nullptr;
    ggml_tensor * mm_model_ln_q_w = nullptr;
    ggml_tensor * mm_model_ln_q_b = nullptr;
    ggml_tensor * mm_model_ln_kv_w = nullptr;
    ggml_tensor * mm_model_ln_kv_b = nullptr;
    ggml_tensor * mm_model_ln_post_w = nullptr;
    ggml_tensor * mm_model_ln_post_b = nullptr;

    // gemma3
    ggml_tensor * mm_input_proj_w = nullptr;
    ggml_tensor * mm_soft_emb_norm_w = nullptr;

    // pixtral
    ggml_tensor * token_embd_img_break = nullptr;
    ggml_tensor * mm_patch_merger_w = nullptr;

    // ultravox / whisper encoder
    ggml_tensor * conv1d_1_w = nullptr;
    ggml_tensor * conv1d_1_b = nullptr;
    ggml_tensor * conv1d_2_w = nullptr;
    ggml_tensor * conv1d_2_b = nullptr;
    ggml_tensor * mm_norm_pre_w = nullptr;
    ggml_tensor * mm_norm_mid_w = nullptr;

    bool audio_has_avgpool() const {
        return proj_type == PROJECTOR_TYPE_QWEN2A
            || proj_type == PROJECTOR_TYPE_VOXTRAL;
    }

    bool audio_has_stack_frames() const {
        return proj_type == PROJECTOR_TYPE_ULTRAVOX
            || proj_type == PROJECTOR_TYPE_VOXTRAL;
    }
};

struct clip_ctx {
    clip_model model;

    gguf_context_ptr ctx_gguf;
    ggml_context_ptr ctx_data;

    std::vector<uint8_t> buf_compute_meta;

    std::vector<ggml_backend_t> backend_ptrs;
    std::vector<ggml_backend_buffer_type_t> backend_buft;

    ggml_backend_t backend = nullptr;
    ggml_backend_t backend_cpu = nullptr;
    ggml_backend_buffer_ptr buf;

    int max_nodes = 8192;
    ggml_backend_sched_ptr sched;

    // for debugging
    bool debug_graph = false;
    std::vector<ggml_tensor *> debug_print_tensors;
    
    // ANE model path for iOS
    std::string ane_model_path;

    clip_ctx(clip_context_params & ctx_params) {
        debug_graph = std::getenv("MTMD_DEBUG_GRAPH") != nullptr;
        backend_cpu = ggml_backend_init_by_type(GGML_BACKEND_DEVICE_TYPE_CPU, nullptr);
        if (!backend_cpu) {
            throw std::runtime_error("failed to initialize CPU backend");
        }
        if (ctx_params.use_gpu) {
            auto backend_name = std::getenv("MTMD_BACKEND_DEVICE");
            if (backend_name != nullptr) {
                backend = ggml_backend_init_by_name(backend_name, nullptr);
                if (!backend) {
                    LOG_WRN("%s: Warning: Failed to initialize \"%s\" backend, falling back to default GPU backend\n", __func__, backend_name);
                }
            }
            if (!backend) {
                backend = ggml_backend_init_by_type(GGML_BACKEND_DEVICE_TYPE_GPU, nullptr);
            }
        }

        if (backend) {
            LOG_INF("%s: CLIP using %s backend\n", __func__, ggml_backend_name(backend));
            backend_ptrs.push_back(backend);
            backend_buft.push_back(ggml_backend_get_default_buffer_type(backend));
        } else {
            backend = backend_cpu;
            LOG_INF("%s: CLIP using CPU backend\n", __func__);
        }

        backend_ptrs.push_back(backend_cpu);
        backend_buft.push_back(ggml_backend_get_default_buffer_type(backend_cpu));

        sched.reset(
            ggml_backend_sched_new(backend_ptrs.data(), backend_buft.data(), backend_ptrs.size(), 8192, false, true)
        );
    }

    ~clip_ctx() {
        ggml_backend_free(backend);
        if (backend != backend_cpu) {
            ggml_backend_free(backend_cpu);
        }
    }

    // this function is added so that we don't change too much of the existing code
    projector_type proj_type() const {
        return model.proj_type;
    }
};

struct clip_graph {
    clip_ctx * ctx;
    const clip_model & model;
    const clip_hparams & hparams;

    // we only support single image per batch
    const clip_image_f32 & img;

    const int patch_size;
    const int n_patches_x;
    const int n_patches_y;
    const int n_patches;
    const int n_embd;
    const int n_head;
    const int d_head;
    const int n_layer;
    const float eps;
    const float kq_scale;

    ggml_context_ptr ctx0_ptr;
    ggml_context * ctx0;
    ggml_cgraph * gf;

    clip_graph(clip_ctx * ctx, const clip_image_f32 & img) :
            ctx(ctx),
            model(ctx->model),
            hparams(model.hparams),
            img(img),
            patch_size(hparams.patch_size),
            n_patches_x(img.nx / patch_size),
            n_patches_y(img.ny / patch_size),
            n_patches(n_patches_x * n_patches_y),
            n_embd(hparams.n_embd),
            n_head(hparams.n_head),
            d_head(n_embd / n_head),
            n_layer(hparams.n_layer),
            eps(hparams.eps),
            kq_scale(1.0f / sqrtf((float)d_head)) {
        struct ggml_init_params params = {
            /*.mem_size   =*/ ctx->buf_compute_meta.size(),
            /*.mem_buffer =*/ ctx->buf_compute_meta.data(),
            /*.no_alloc   =*/ true,
        };
        ctx0_ptr.reset(ggml_init(params));
        ctx0 = ctx0_ptr.get();
        gf = ggml_new_graph_custom(ctx0, ctx->max_nodes, false);
    }

    ggml_cgraph * build_siglip() {
        ggml_tensor * inp = build_inp();
        ggml_tensor * cur = build_vit(
                                inp, n_patches,
                                NORM_TYPE_NORMAL,
                                hparams.ffn_op,
                                model.position_embeddings,
                                nullptr);

        if (ctx->proj_type() == PROJECTOR_TYPE_GEMMA3) {
            const int batch_size = 1;
            GGML_ASSERT(n_patches_x == n_patches_y);
            const int patches_per_image = n_patches_x;
            const int kernel_size = hparams.proj_scale_factor;

            cur = ggml_cont(ctx0, ggml_transpose(ctx0, cur));
            cur = ggml_reshape_4d(ctx0, cur, patches_per_image, patches_per_image, n_embd, batch_size);

            // doing a pool2d to reduce the number of output tokens
            cur = ggml_pool_2d(ctx0, cur, GGML_OP_POOL_AVG, kernel_size, kernel_size, kernel_size, kernel_size, 0, 0);
            cur = ggml_reshape_3d(ctx0, cur, cur->ne[0] * cur->ne[0], n_embd, batch_size);
            cur = ggml_cont(ctx0, ggml_transpose(ctx0, cur));

            // apply norm before projection
            cur = ggml_rms_norm(ctx0, cur, eps);
            cur = ggml_mul(ctx0, cur, model.mm_soft_emb_norm_w);

            // apply projection
            cur = ggml_mul_mat(ctx0,
                ggml_cont(ctx0, ggml_transpose(ctx0, model.mm_input_proj_w)),
                cur);

        } else if (ctx->proj_type() == PROJECTOR_TYPE_IDEFICS3) {
            // https://github.com/huggingface/transformers/blob/0a950e0bbe1ed58d5401a6b547af19f15f0c195e/src/transformers/models/idefics3/modeling_idefics3.py#L578

            const int scale_factor = model.hparams.proj_scale_factor;
            const int n_embd = cur->ne[0];
            const int seq    = cur->ne[1];
            const int bsz    = 1; // batch size, always 1 for now since we don't support batching
            const int height = std::sqrt(seq);
            const int width  = std::sqrt(seq);
            GGML_ASSERT(scale_factor != 0);
            cur = ggml_reshape_4d(ctx0, cur, n_embd * scale_factor, width / scale_factor, height, bsz);
            cur = ggml_permute(ctx0, cur, 0, 2, 1, 3);
            cur = ggml_reshape_4d(ctx0, ggml_cont(ctx0, cur),
                n_embd * scale_factor * scale_factor,
                height / scale_factor,
                width / scale_factor,
                bsz);
            cur = ggml_permute(ctx0, cur, 0, 2, 1, 3);
            cur = ggml_reshape_3d(ctx0, ggml_cont(ctx0, cur),
                n_embd * scale_factor * scale_factor,
                seq / (scale_factor * scale_factor),
                bsz);

            cur = ggml_mul_mat(ctx0, model.projection, cur);
        } else {
            GGML_ABORT("SigLIP: Unsupported projector type");
        }

        // build the graph
        ggml_build_forward_expand(gf, cur);

        return gf;
    }

    ggml_cgraph * build_pixtral() {
        const int n_merge = hparams.spatial_merge_size;

        // 2D input positions
        ggml_tensor * pos_h = ggml_new_tensor_1d(ctx0, GGML_TYPE_I32, n_patches);
        ggml_set_name(pos_h, "pos_h");
        ggml_set_input(pos_h);

        ggml_tensor * pos_w = ggml_new_tensor_1d(ctx0, GGML_TYPE_I32, n_patches);
        ggml_set_name(pos_w, "pos_w");
        ggml_set_input(pos_w);

        auto add_pos = [&](ggml_tensor * cur, const clip_layer &) {
            return build_rope_2d(ctx0, cur, pos_h, pos_w, hparams.rope_theta, true);
        };

        ggml_tensor * inp = build_inp();
        ggml_tensor * cur = build_vit(
                                inp, n_patches,
                                NORM_TYPE_RMS,
                                hparams.ffn_op,
                                nullptr, // no learned pos embd
                                add_pos);

        // mistral small 3.1 patch merger
        // ref: https://github.com/huggingface/transformers/blob/7a3e208892c06a5e278144eaf38c8599a42f53e7/src/transformers/models/mistral3/modeling_mistral3.py#L67
        if (model.mm_patch_merger_w) {
            GGML_ASSERT(hparams.spatial_merge_size > 0);

            cur = ggml_mul(ctx0, ggml_rms_norm(ctx0, cur, eps), model.mm_input_norm_w);

            // reshape image tokens to 2D grid
            cur = ggml_reshape_3d(ctx0, cur, n_embd, n_patches_x, n_patches_y);
            cur = ggml_permute(ctx0, cur, 2, 0, 1, 3); // [x, y, n_embd]
            cur = ggml_cont(ctx0, cur);

            // torch.nn.functional.unfold is just an im2col under the hood
            // we just need a dummy kernel to make it work
            ggml_tensor * kernel = ggml_view_3d(ctx0, cur, n_merge, n_merge, cur->ne[2], 0, 0, 0);
            cur = ggml_im2col(ctx0, kernel, cur, n_merge, n_merge, 0, 0, 1, 1, true, inp->type);

            // project to n_embd
            cur = ggml_reshape_2d(ctx0, cur, cur->ne[0], cur->ne[1] * cur->ne[2]);
            cur = ggml_mul_mat(ctx0, model.mm_patch_merger_w, cur);
        }

        // LlavaMultiModalProjector (always using GELU activation)
        {
            cur = ggml_mul_mat(ctx0, model.mm_1_w, cur);
            if (model.mm_1_b) {
                cur = ggml_add(ctx0, cur, model.mm_1_b);
            }

            cur = ggml_gelu(ctx0, cur);
            cur = ggml_mul_mat(ctx0, model.mm_2_w, cur);
            if (model.mm_2_b) {
                cur = ggml_add(ctx0, cur, model.mm_2_b);
            }
        }

        // arrangement of the [IMG_BREAK] token
        {
            // not efficient, but works
            // the trick is to view the embeddings as a 3D tensor with shape [n_embd, n_patches_per_row, n_rows]
            // and then concatenate the [IMG_BREAK] token to the end of each row, aka n_patches_per_row dimension
            // after the concatenation, we have a tensor with shape [n_embd, n_patches_per_row + 1, n_rows]

            const int p_y             = n_merge > 0 ? n_patches_y / n_merge : n_patches_y;
            const int p_x             = n_merge > 0 ? n_patches_x / n_merge : n_patches_x;
            const int p_total         = p_x * p_y;
            const int n_embd_text     = cur->ne[0];
            const int n_tokens_output = p_total + p_y - 1; // one [IMG_BREAK] per row, except the last row

            ggml_tensor * tmp = ggml_reshape_3d(ctx0, cur, n_embd_text, p_x, p_y);
            ggml_tensor * tok = ggml_new_tensor_3d(ctx0, tmp->type, n_embd_text, 1, p_y);
            tok = ggml_scale(ctx0, tok, 0.0); // clear the tensor
            tok = ggml_add(ctx0, tok, model.token_embd_img_break);
            tmp = ggml_concat(ctx0, tmp, tok, 1);
            cur = ggml_view_2d(ctx0, tmp,
                n_embd_text, n_tokens_output,
                ggml_row_size(tmp->type, n_embd_text), 0);
        }

        // build the graph
        ggml_build_forward_expand(gf, cur);

        return gf;
    }

    // Qwen2VL and Qwen2.5VL use M-RoPE
    ggml_cgraph * build_qwen2vl() {
        GGML_ASSERT(model.patch_bias == nullptr);
        GGML_ASSERT(model.class_embedding == nullptr);

        const int batch_size       = 1;
        const bool use_window_attn = hparams.n_wa_pattern > 0;
        const int n_wa_pattern     = hparams.n_wa_pattern;
        const int n_pos            = n_patches;
        const int num_position_ids = n_pos * 4; // m-rope requires 4 dim per position

        norm_type norm_t = ctx->proj_type() == PROJECTOR_TYPE_QWEN25VL
            ? NORM_TYPE_RMS // qwen 2.5 vl
            : NORM_TYPE_NORMAL; // qwen 2 vl

        int mrope_sections[4] = {d_head/4, d_head/4, d_head/4, d_head/4};

        ggml_tensor * inp_raw = build_inp_raw();
        ggml_tensor * inp = ggml_conv_2d(ctx0, model.patch_embeddings_0, inp_raw, patch_size, patch_size, 0, 0, 1, 1);

        GGML_ASSERT(img.nx % (patch_size * 2) == 0);
        GGML_ASSERT(img.ny % (patch_size * 2) == 0);

        // second conv dimension
        {
            auto inp_1 = ggml_conv_2d(ctx0, model.patch_embeddings_1, inp_raw, patch_size, patch_size, 0, 0, 1, 1);
            inp = ggml_add(ctx0, inp, inp_1);

            inp = ggml_cont(ctx0, ggml_permute(ctx0, inp, 1, 2, 0, 3));  // [w, h, c, b] -> [c, w, h, b]
            inp = ggml_reshape_4d(
                ctx0, inp,
                n_embd * 2, n_patches_x / 2, n_patches_y, batch_size);
            inp = ggml_reshape_4d(
                ctx0, inp,
                n_embd * 2, n_patches_x / 2, 2, batch_size * (n_patches_y / 2));
            inp = ggml_cont(ctx0, ggml_permute(ctx0, inp, 0, 2, 1, 3));
            inp = ggml_reshape_3d(
                ctx0, inp,
                n_embd, n_patches_x * n_patches_y, batch_size);
        }

        ggml_tensor * inpL           = inp;
        ggml_tensor * window_mask    = nullptr;
        ggml_tensor * window_idx     = nullptr;
        ggml_tensor * inv_window_idx = nullptr;

        ggml_tensor * positions = ggml_new_tensor_1d(ctx0, GGML_TYPE_I32, num_position_ids);
        ggml_set_name(positions, "positions");
        ggml_set_input(positions);

        // pre-layernorm
        if (model.pre_ln_w) {
            inpL = build_norm(inpL, model.pre_ln_w, model.pre_ln_b, norm_t, eps, -1);
        }

        if (use_window_attn) {
            // handle window attention inputs
            inv_window_idx = ggml_new_tensor_1d(ctx0, GGML_TYPE_I32, n_pos / 4);
            ggml_set_name(inv_window_idx, "inv_window_idx");
            ggml_set_input(inv_window_idx);
            // mask for window attention
            window_mask = ggml_new_tensor_2d(ctx0, GGML_TYPE_F32, n_pos, n_pos);
            ggml_set_name(window_mask, "window_mask");
            ggml_set_input(window_mask);

            // inpL shape: [n_embd, n_patches_x * n_patches_y, batch_size]
            GGML_ASSERT(batch_size == 1);
            inpL = ggml_reshape_2d(ctx0, inpL, n_embd * 4, n_patches_x * n_patches_y * batch_size / 4);
            inpL = ggml_get_rows(ctx0, inpL, inv_window_idx);
            inpL = ggml_reshape_3d(ctx0, inpL, n_embd, n_patches_x * n_patches_y, batch_size);
        }

        // loop over layers
        for (int il = 0; il < n_layer; il++) {
            auto & layer = model.layers[il];
            const bool full_attn = use_window_attn ? (il + 1) % n_wa_pattern == 0 : true;

            ggml_tensor * cur = inpL; // inpL = residual, cur = hidden_states

            // layernorm1
            cur = build_norm(cur, layer.ln_1_w, layer.ln_1_b, norm_t, eps, il);
            cb(cur, "ln1", il);

            // self-attention
            {
                ggml_tensor * Qcur = ggml_add(ctx0,
                    ggml_mul_mat(ctx0, layer.q_w, cur), layer.q_b);
                ggml_tensor * Kcur = ggml_add(ctx0,
                    ggml_mul_mat(ctx0, layer.k_w, cur), layer.k_b);
                ggml_tensor * Vcur = ggml_add(ctx0,
                    ggml_mul_mat(ctx0, layer.v_w, cur), layer.v_b);

                Qcur = ggml_reshape_3d(ctx0, Qcur, d_head, n_head, n_patches);
                Kcur = ggml_reshape_3d(ctx0, Kcur, d_head, n_head, n_patches);
                Vcur = ggml_reshape_3d(ctx0, Vcur, d_head, n_head, n_patches);

                cb(Qcur, "Qcur", il);
                cb(Kcur, "Kcur", il);
                cb(Vcur, "Vcur", il);

                // apply M-RoPE
                Qcur = ggml_rope_multi(
                    ctx0, Qcur, positions, nullptr,
                    d_head/2, mrope_sections, GGML_ROPE_TYPE_VISION, 32768, 10000, 1, 0, 1, 32, 1);
                Kcur = ggml_rope_multi(
                    ctx0, Kcur, positions, nullptr,
                    d_head/2, mrope_sections, GGML_ROPE_TYPE_VISION, 32768, 10000, 1, 0, 1, 32, 1);

                cb(Qcur, "Qcur_rope", il);
                cb(Kcur, "Kcur_rope", il);

                ggml_tensor * attn_mask = full_attn ? nullptr : window_mask;

                cur = build_attn(layer.o_w, layer.o_b,
                    Qcur, Kcur, Vcur, attn_mask, kq_scale, il);
                cb(cur, "attn_out", il);
            }

            // re-add the layer input, e.g., residual
            cur = ggml_add(ctx0, cur, inpL);

            inpL = cur; // inpL = residual, cur = hidden_states

            cb(cur, "ffn_inp", il);

            // layernorm2
            cur = build_norm(cur, layer.ln_2_w, layer.ln_2_b, norm_t, eps, il);
            cb(cur, "ffn_inp_normed", il);

            // ffn
            cur = build_ffn(cur,
                layer.ff_up_w, layer.ff_up_b,
                layer.ff_gate_w, layer.ff_gate_b,
                layer.ff_down_w, layer.ff_down_b,
                hparams.ffn_op, il);

            cb(cur, "ffn_out", il);

            // residual 2
            cur = ggml_add(ctx0, inpL, cur);
            cb(cur, "layer_out", il);

            inpL = cur;
        }

        // post-layernorm
        if (model.post_ln_w) {
            inpL = build_norm(inpL, model.post_ln_w, model.post_ln_b, norm_t, eps, n_layer);
        }

        // multimodal projection
        ggml_tensor * embeddings = inpL;
        embeddings = ggml_reshape_3d(ctx0, embeddings, n_embd * 4, n_pos / 4, batch_size);

        embeddings = ggml_mul_mat(ctx0, model.mm_0_w, embeddings);
        embeddings = ggml_add(ctx0, embeddings, model.mm_0_b);

        // GELU activation
        embeddings = ggml_gelu(ctx0, embeddings);

        // Second linear layer
        embeddings = ggml_mul_mat(ctx0, model.mm_1_w, embeddings);
        embeddings = ggml_add(ctx0, embeddings, model.mm_1_b);

        if (use_window_attn) {
            window_idx = ggml_new_tensor_1d(ctx0, GGML_TYPE_I32, n_pos / 4);
            ggml_set_name(window_idx, "window_idx");
            ggml_set_input(window_idx);

            // embeddings shape: [n_embd, n_patches_x * n_patches_y, batch_size]
            GGML_ASSERT(batch_size == 1);
            embeddings = ggml_reshape_2d(ctx0, embeddings, hparams.projection_dim, n_patches_x * n_patches_y / 4);
            embeddings = ggml_get_rows(ctx0, embeddings, window_idx);
            embeddings = ggml_reshape_3d(ctx0, embeddings, hparams.projection_dim, n_patches_x * n_patches_y / 4, batch_size);
        }

        // build the graph
        ggml_build_forward_expand(gf, embeddings);

        return gf;
    }

    ggml_cgraph * build_minicpmv() {
        const int batch_size = 1;

        GGML_ASSERT(model.class_embedding == nullptr);
        const int n_pos = n_patches;

        // position embeddings for the projector (not for ViT)
        int n_output_dim = clip_n_mmproj_embd(ctx);
        ggml_tensor * pos_embed = ggml_new_tensor_3d(ctx0, GGML_TYPE_F32, n_output_dim, n_pos, batch_size);
        ggml_set_name(pos_embed, "pos_embed");
        ggml_set_input(pos_embed);

        // for selecting learned pos embd, used by ViT
        struct ggml_tensor * positions = ggml_new_tensor_1d(ctx0, GGML_TYPE_I32, n_pos);
        ggml_set_name(positions, "positions");
        ggml_set_input(positions);

        ggml_tensor * learned_pos_embd = ggml_get_rows(ctx0, model.position_embeddings, positions);

        ggml_tensor * inp = build_inp();
        ggml_tensor * embeddings = build_vit(
                                inp, n_patches,
                                NORM_TYPE_NORMAL,
                                hparams.ffn_op,
                                learned_pos_embd,
                                nullptr);

        // resampler projector (it is just another transformer)

        ggml_tensor * q = model.mm_model_query;
        ggml_tensor * v = ggml_mul_mat(ctx0, model.mm_model_kv_proj, embeddings);

        // norm
        q = build_norm(q, model.mm_model_ln_q_w, model.mm_model_ln_q_b, NORM_TYPE_NORMAL, eps, -1);
        v = build_norm(v, model.mm_model_ln_kv_w, model.mm_model_ln_kv_b, NORM_TYPE_NORMAL, eps, -1);

        // k = v + pos_embed
        ggml_tensor * k = ggml_add(ctx0, v, pos_embed);

        // attention
        {
            int n_embd = clip_n_mmproj_embd(ctx);
            const int d_head = 128;
            int n_head = n_embd/d_head;
<<<<<<< HEAD
            int num_query = 96;
            if (ctx->model.hparams.minicpmv_version == 2) {
                // MiniCPM-V 2.5
                num_query = 96;
            } else if (ctx->model.hparams.minicpmv_version == 3) {
                // MiniCPM-V 2.6
                num_query = 64;
            } else if (ctx->model.hparams.minicpmv_version == 4) {
                // MiniCPM-o 2.6
                num_query = 64;
            } else if (ctx->model.hparams.minicpmv_version == 5) {
                // MiniCPM-V 4.0
                num_query = 64;
            }

            ggml_tensor * Q = ggml_add(ctx0,
                ggml_mul_mat(ctx0, model.mm_model_attn_q_w, q),
                model.mm_model_attn_q_b);
            ggml_tensor * K = ggml_add(ctx0,
                ggml_mul_mat(ctx0, model.mm_model_attn_k_w, k),
                model.mm_model_attn_k_b);
            ggml_tensor * V = ggml_add(ctx0,
                ggml_mul_mat(ctx0, model.mm_model_attn_v_w, v),
                model.mm_model_attn_v_b);

            Q = ggml_reshape_3d(ctx0, Q, d_head, n_head, num_query);
            K = ggml_reshape_3d(ctx0, K, d_head, n_head, n_pos);
            V = ggml_reshape_3d(ctx0, V, d_head, n_head, n_pos);

            cb(Q, "resampler_Q", -1);
            cb(K, "resampler_K", -1);
            cb(V, "resampler_V", -1);

            embeddings = build_attn(
                model.mm_model_attn_o_w,
                model.mm_model_attn_o_b,
                Q, K, V, nullptr, kq_scale, -1);
            cb(embeddings, "resampler_attn_out", -1);
        }
        // layernorm
        embeddings = build_norm(embeddings, model.mm_model_ln_post_w, model.mm_model_ln_post_b, NORM_TYPE_NORMAL, eps, -1);

        // projection
        embeddings = ggml_mul_mat(ctx0, model.mm_model_proj, embeddings);

        // build the graph
        ggml_build_forward_expand(gf, embeddings);

        return gf;
    }

    ggml_cgraph * build_minicpmv_embedding() {
        const int batch_size = 1;

        GGML_ASSERT(model.class_embedding == nullptr);
        const int n_pos = n_patches;

        // for selecting learned pos embd, used by ViT
        struct ggml_tensor * positions = ggml_new_tensor_1d(ctx0, GGML_TYPE_I32, n_pos);
        ggml_set_name(positions, "positions");
        ggml_set_input(positions);

        ggml_tensor * learned_pos_embd = ggml_get_rows(ctx0, model.position_embeddings, positions);

        ggml_tensor * inp = build_inp();
        if (learned_pos_embd) {
            inp = ggml_add(ctx0, inp, learned_pos_embd);
            cb(inp, "pos_embed", -1);
        }
        ggml_tensor * embeddings = inp;

        // pre-layernorm
        if (model.pre_ln_w) {
            embeddings = ggml_norm(ctx0, embeddings, eps);
            ggml_set_name(embeddings, "pre_ln");
            embeddings = ggml_add(ctx0, ggml_mul(ctx0, embeddings, model.pre_ln_w), model.pre_ln_b);
        }

        ggml_build_forward_expand(gf, embeddings);
        return gf;
    }

    ggml_cgraph * build_minicpmv_resampler() {
        const int batch_size = 1;

        GGML_ASSERT(model.class_embedding == nullptr);
        const int n_pos = n_patches;
        
        const int image_size_width  = img.nx;
        const int image_size_height = img.ny;
        const int patch_size    = hparams.patch_size;
        const int num_patches   = ((image_size_width / patch_size) * (image_size_height / patch_size));

        // position embeddings for the projector (not for ViT)
        int n_output_dim = clip_n_mmproj_embd(ctx);
        ggml_tensor * pos_embed = ggml_new_tensor_3d(ctx0, GGML_TYPE_F32, n_output_dim, n_pos, batch_size);
        ggml_set_name(pos_embed, "pos_embed");
        ggml_set_input(pos_embed);

        struct ggml_tensor * embeddings = ggml_new_tensor_2d(ctx0, GGML_TYPE_F32, 1152, num_patches);
        ggml_set_name(embeddings, "embeddings");
        ggml_set_input(embeddings);

        // resampler projector (it is just another transformer)

        ggml_tensor * q = model.mm_model_query;
        ggml_tensor * v = ggml_mul_mat(ctx0, model.mm_model_kv_proj, embeddings);

        // norm
        q = build_norm(q, model.mm_model_ln_q_w, model.mm_model_ln_q_b, NORM_TYPE_NORMAL, eps, -1);
        v = build_norm(v, model.mm_model_ln_kv_w, model.mm_model_ln_kv_b, NORM_TYPE_NORMAL, eps, -1);

        // k = v + pos_embed
        ggml_tensor * k = ggml_add(ctx0, v, pos_embed);

        // attention
        {
            int n_embd = clip_n_mmproj_embd(ctx);
            const int d_head = 128;
            int n_head = n_embd/d_head;
            int num_query = 96;
            if (ctx->model.hparams.minicpmv_version == 2) {
                // MiniCPM-V 2.5
                num_query = 96;
            } else if (ctx->model.hparams.minicpmv_version == 3) {
                // MiniCPM-V 2.6
                num_query = 64;
            } else if (ctx->model.hparams.minicpmv_version == 4) {
                // MiniCPM-o 2.6
                num_query = 64;
            } else if (ctx->model.hparams.minicpmv_version == 5) {
                // MiniCPM-V 4.0
                num_query = 64;
            }

=======
            // Use actual config value if available, otherwise fall back to hardcoded values
            int num_query = ctx->model.hparams.minicpmv_query_num;
>>>>>>> bbd57b7e
            ggml_tensor * Q = ggml_add(ctx0,
                ggml_mul_mat(ctx0, model.mm_model_attn_q_w, q),
                model.mm_model_attn_q_b);
            ggml_tensor * K = ggml_add(ctx0,
                ggml_mul_mat(ctx0, model.mm_model_attn_k_w, k),
                model.mm_model_attn_k_b);
            ggml_tensor * V = ggml_add(ctx0,
                ggml_mul_mat(ctx0, model.mm_model_attn_v_w, v),
                model.mm_model_attn_v_b);

            Q = ggml_reshape_3d(ctx0, Q, d_head, n_head, num_query);
            K = ggml_reshape_3d(ctx0, K, d_head, n_head, n_pos);
            V = ggml_reshape_3d(ctx0, V, d_head, n_head, n_pos);

            cb(Q, "resampler_Q", -1);
            cb(K, "resampler_K", -1);
            cb(V, "resampler_V", -1);

            embeddings = build_attn(
                model.mm_model_attn_o_w,
                model.mm_model_attn_o_b,
                Q, K, V, nullptr, kq_scale, -1);
            cb(embeddings, "resampler_attn_out", -1);
        }
        // layernorm
        embeddings = build_norm(embeddings, model.mm_model_ln_post_w, model.mm_model_ln_post_b, NORM_TYPE_NORMAL, eps, -1);

        // projection
        embeddings = ggml_mul_mat(ctx0, model.mm_model_proj, embeddings);

        // build the graph
        ggml_build_forward_expand(gf, embeddings);

        return gf;
    }

    ggml_cgraph * build_internvl() {
        GGML_ASSERT(model.class_embedding != nullptr);
        GGML_ASSERT(model.position_embeddings != nullptr);

        const int n_pos = n_patches + 1;
        ggml_tensor * inp = build_inp();

        // add CLS token
        inp = ggml_concat(ctx0, inp, model.class_embedding, 1);

        // The larger models use a different ViT, which uses RMS norm instead of layer norm
        // ref: https://github.com/ggml-org/llama.cpp/pull/13443#issuecomment-2869786188
        norm_type norm_t = (hparams.n_embd == 3200 && hparams.n_layer == 45)
            ? NORM_TYPE_RMS // 6B ViT (Used by InternVL 2.5/3 - 26B, 38B, 78B)
            : NORM_TYPE_NORMAL; // 300M ViT (Used by all smaller InternVL models)

        ggml_tensor * cur = build_vit(
                                inp, n_pos,
                                norm_t,
                                hparams.ffn_op,
                                model.position_embeddings,
                                nullptr);

        // remove CLS token
        cur = ggml_view_2d(ctx0, cur,
            n_embd, n_patches,
            ggml_row_size(cur->type, n_embd), 0);

        // pixel shuffle
        {
            const int scale_factor = model.hparams.proj_scale_factor;
            const int bsz    = 1; // batch size, always 1 for now since we don't support batching
            const int height = n_patches_y;
            const int width  = n_patches_x;
            GGML_ASSERT(scale_factor > 0);
            cur = ggml_reshape_4d(ctx0, cur, n_embd * scale_factor, height / scale_factor, width, bsz);
            cur = ggml_permute(ctx0, cur, 0, 2, 1, 3);
            cur = ggml_reshape_4d(ctx0, ggml_cont(ctx0, cur),
                n_embd * scale_factor * scale_factor,
                height / scale_factor,
                width / scale_factor,
                bsz);
            cur = ggml_permute(ctx0, cur, 0, 2, 1, 3);
            // flatten to 2D
            cur = ggml_reshape_2d(ctx0, ggml_cont(ctx0, cur),
                n_embd * scale_factor * scale_factor,
                cur->ne[1] * cur->ne[2]);
        }

        // projector (always using GELU activation)
        {
            // projector LayerNorm uses pytorch's default eps = 1e-5
            // ref: https://huggingface.co/OpenGVLab/InternVL3-8B-Instruct/blob/a34d3e4e129a5856abfd6aa6de79776484caa14e/modeling_internvl_chat.py#L79
            cur = build_norm(cur, model.mm_0_w, model.mm_0_b, NORM_TYPE_NORMAL, 1e-5, -1);
            cur = ggml_mul_mat(ctx0, model.mm_1_w, cur);
            cur = ggml_add(ctx0, cur, model.mm_1_b);
            cur = ggml_gelu(ctx0, cur);
            cur = ggml_mul_mat(ctx0, model.mm_3_w, cur);
            cur = ggml_add(ctx0, cur, model.mm_3_b);
        }

        // build the graph
        ggml_build_forward_expand(gf, cur);

        return gf;
    }

    ggml_cgraph * build_llama4() {
        GGML_ASSERT(model.class_embedding != nullptr);
        GGML_ASSERT(model.position_embeddings != nullptr);

        const int n_pos = n_patches + 1; // +1 for [CLS]

        // 2D input positions
        ggml_tensor * pos_h = ggml_new_tensor_1d(ctx0, GGML_TYPE_I32, n_pos);
        ggml_set_name(pos_h, "pos_h");
        ggml_set_input(pos_h);

        ggml_tensor * pos_w = ggml_new_tensor_1d(ctx0, GGML_TYPE_I32, n_pos);
        ggml_set_name(pos_w, "pos_w");
        ggml_set_input(pos_w);

        ggml_tensor * inp = build_inp_raw();

        // Llama4UnfoldConvolution
        {
            ggml_tensor * kernel = ggml_reshape_4d(ctx0, model.patch_embeddings_0,
                                                    patch_size, patch_size, 3, n_embd);
            inp = ggml_im2col(ctx0, kernel, inp, patch_size, patch_size, 0, 0, 1, 1, true, inp->type);
            inp = ggml_mul_mat(ctx0, model.patch_embeddings_0, inp);
            inp = ggml_reshape_2d(ctx0, inp, n_embd, n_patches);
            cb(inp, "patch_conv", -1);
        }

        // add CLS token
        inp = ggml_concat(ctx0, inp, model.class_embedding, 1);

        // build ViT with 2D position embeddings
        auto add_pos = [&](ggml_tensor * cur, const clip_layer &) {
            // first half is X axis and second half is Y axis
            // ref: https://github.com/huggingface/transformers/blob/40a493c7ed4f19f08eadb0639cf26d49bfa5e180/src/transformers/models/llama4/modeling_llama4.py#L1312
            // ref: https://github.com/Blaizzy/mlx-vlm/blob/a57156aa87b33cca6e5ee6cfc14dd4ef8f611be6/mlx_vlm/models/llama4/vision.py#L441
            return build_rope_2d(ctx0, cur, pos_w, pos_h, hparams.rope_theta, false);
        };
        ggml_tensor * cur = build_vit(
                                inp, n_pos,
                                NORM_TYPE_NORMAL,
                                hparams.ffn_op,
                                model.position_embeddings,
                                add_pos);

        // remove CLS token
        cur = ggml_view_2d(ctx0, cur,
            n_embd, n_patches,
            ggml_row_size(cur->type, n_embd), 0);

        // pixel shuffle
        // based on Llama4VisionPixelShuffleMLP
        // https://github.com/huggingface/transformers/blob/2932f318a20d9e54cc7aea052e040164d85de7d6/src/transformers/models/llama4/modeling_llama4.py#L1151
        {
            const int scale_factor = model.hparams.proj_scale_factor;
            const int bsz = 1; // batch size, always 1 for now since we don't support batching
            GGML_ASSERT(scale_factor > 0);
            GGML_ASSERT(n_patches_x == n_patches_y); // llama4 only supports square images
            cur = ggml_reshape_4d(ctx0, cur,
                n_embd * scale_factor,
                n_patches_x / scale_factor,
                n_patches_y,
                bsz);
            cur = ggml_permute(ctx0, cur, 0, 2, 1, 3);
            cur = ggml_reshape_4d(ctx0, ggml_cont(ctx0, cur),
                n_embd * scale_factor * scale_factor,
                n_patches_x / scale_factor,
                n_patches_y / scale_factor,
                bsz);
            cur = ggml_permute(ctx0, cur, 0, 2, 1, 3);
            // flatten to 2D
            cur = ggml_reshape_2d(ctx0, ggml_cont(ctx0, cur),
                n_embd * scale_factor * scale_factor,
                n_patches / scale_factor / scale_factor);
            cb(cur, "pixel_shuffle", -1);
        }

        // based on Llama4VisionMLP2 (always uses GELU activation, no bias)
        {
            cur = ggml_mul_mat(ctx0, model.mm_model_mlp_1_w, cur);
            cur = ggml_gelu(ctx0, cur);
            cur = ggml_mul_mat(ctx0, model.mm_model_mlp_2_w, cur);
            cur = ggml_gelu(ctx0, cur);
            cb(cur, "adapter_mlp", -1);
        }

        // Llama4MultiModalProjector
        cur = ggml_mul_mat(ctx0, model.mm_model_proj, cur);
        cb(cur, "projected", -1);

        // build the graph
        ggml_build_forward_expand(gf, cur);

        return gf;
    }

    // this graph is used by llava, granite and glm
    // due to having embedding_stack (used by granite), we cannot reuse build_vit
    ggml_cgraph * build_llava() {
        const int batch_size = 1;
        const int n_pos = n_patches + (model.class_embedding ? 1 : 0);

        GGML_ASSERT(n_patches_x == n_patches_y && "only square images supported");

        // Calculate the deepest feature layer based on hparams and projector type
        int max_feature_layer = n_layer;
        {
            // Get the index of the second to last layer; this is the default for models that have a llava projector
            int il_last = hparams.n_layer - 1;
            int deepest_feature_layer = -1;

            if (ctx->proj_type() == PROJECTOR_TYPE_MINICPMV || ctx->proj_type() == PROJECTOR_TYPE_GLM_EDGE) {
                il_last += 1;
            }

            // If we set explicit vision feature layers, only go up to the deepest one
            // NOTE: only used by granite-vision models for now
            for (const auto & feature_layer : hparams.vision_feature_layer) {
                if (feature_layer > deepest_feature_layer) {
                    deepest_feature_layer = feature_layer;
                }
            }
            max_feature_layer = deepest_feature_layer < 0 ? il_last : deepest_feature_layer;
        }

        ggml_tensor * inp = build_inp();

        // concat class_embeddings and patch_embeddings
        if (model.class_embedding) {
            inp = ggml_concat(ctx0, inp, model.class_embedding, 1);
        }

        ggml_tensor * positions = ggml_new_tensor_1d(ctx0, GGML_TYPE_I32, n_pos);
        ggml_set_name(positions, "positions");
        ggml_set_input(positions);

        inp = ggml_add(ctx0, inp, ggml_get_rows(ctx0, model.position_embeddings, positions));

        ggml_tensor * inpL = inp;

        // pre-layernorm
        if (model.pre_ln_w) {
            inpL = build_norm(inpL, model.pre_ln_w, model.pre_ln_b, NORM_TYPE_NORMAL, eps, -1);
            cb(inpL, "pre_ln", -1);
        }

        std::vector<ggml_tensor *> embedding_stack;
        const auto & vision_feature_layer = hparams.vision_feature_layer;

        // loop over layers
        for (int il = 0; il < max_feature_layer; il++) {
            auto & layer = model.layers[il];
            ggml_tensor * cur = inpL; // inpL = residual, cur = hidden_states

            // If this is an embedding feature layer, save the output.
            // NOTE: 0 index here refers to the input to the encoder.
            if (vision_feature_layer.find(il) != vision_feature_layer.end()) {
                embedding_stack.push_back(cur);
            }

            // layernorm1
            cur = build_norm(cur, layer.ln_1_w, layer.ln_1_b, NORM_TYPE_NORMAL, eps, il);
            cb(cur, "layer_inp_normed", il);

            // self-attention
            {
                ggml_tensor * Qcur = ggml_mul_mat(ctx0, layer.q_w, cur);
                if (layer.q_b) {
                    Qcur = ggml_add(ctx0, Qcur, layer.q_b);
                }

                ggml_tensor * Kcur = ggml_mul_mat(ctx0, layer.k_w, cur);
                if (layer.k_b) {
                    Kcur = ggml_add(ctx0, Kcur, layer.k_b);
                }

                ggml_tensor * Vcur = ggml_mul_mat(ctx0, layer.v_w, cur);
                if (layer.v_b) {
                    Vcur = ggml_add(ctx0, Vcur, layer.v_b);
                }

                Qcur = ggml_reshape_3d(ctx0, Qcur, d_head, n_head, n_pos);
                Kcur = ggml_reshape_3d(ctx0, Kcur, d_head, n_head, n_pos);
                Vcur = ggml_reshape_3d(ctx0, Vcur, d_head, n_head, n_pos);

                cb(Qcur, "Qcur", il);
                cb(Kcur, "Kcur", il);
                cb(Vcur, "Vcur", il);

                cur = build_attn(layer.o_w, layer.o_b,
                    Qcur, Kcur, Vcur, nullptr, kq_scale, il);
                cb(cur, "attn_out", il);
            }

            // re-add the layer input, e.g., residual
            cur = ggml_add(ctx0, cur, inpL);

            inpL = cur; // inpL = residual, cur = hidden_states

            cb(cur, "ffn_inp", il);

            // layernorm2
            cur = build_norm(cur, layer.ln_2_w, layer.ln_2_b, NORM_TYPE_NORMAL, eps, il);
            cb(cur, "ffn_inp_normed", il);

            // ffn
            cur = build_ffn(cur,
                layer.ff_up_w, layer.ff_up_b,
                layer.ff_gate_w, layer.ff_gate_b,
                layer.ff_down_w, layer.ff_down_b,
                hparams.ffn_op, il);

            cb(cur, "ffn_out", il);

            // residual 2
            cur = ggml_add(ctx0, inpL, cur);
            cb(cur, "layer_out", il);

            inpL = cur;
        }

        // post-layernorm
        if (model.post_ln_w) {
            inpL = build_norm(inpL, model.post_ln_w, model.post_ln_b, NORM_TYPE_NORMAL, eps, -1);
        }

        ggml_tensor * embeddings = inpL;

        // process vision feature layers (used by granite)
        {
            // final layer is a vision feature layer
            if (vision_feature_layer.find(max_feature_layer) != vision_feature_layer.end()) {
                embedding_stack.push_back(inpL);
            }

            // If feature layers are explicitly set, stack them (if we have multiple)
            if (!embedding_stack.empty()) {
                embeddings = embedding_stack[0];
                for (size_t i = 1; i < embedding_stack.size(); i++) {
                    embeddings = ggml_concat(ctx0, embeddings, embedding_stack[i], 0);
                }
            }
        }

        // llava projector (also used by granite)
        if (ctx->model.hparams.has_llava_projector) {
            embeddings = ggml_reshape_2d(ctx0, embeddings, embeddings->ne[0], embeddings->ne[1]);

            ggml_tensor * patches = ggml_new_tensor_1d(ctx0, GGML_TYPE_I32, n_patches);
            ggml_set_name(patches, "patches");
            ggml_set_input(patches);

            // shape [1, 576, 1024]
            // ne is whcn, ne = [1024, 576, 1, 1]
            embeddings = ggml_get_rows(ctx0, embeddings, patches);

            // print_tensor_info(embeddings, "embeddings");

            // llava projector
            if (ctx->proj_type() == PROJECTOR_TYPE_MLP) {
                embeddings = ggml_mul_mat(ctx0, model.mm_0_w, embeddings);
                embeddings = ggml_add(ctx0, embeddings, model.mm_0_b);

                embeddings = ggml_gelu(ctx0, embeddings);
                if (model.mm_2_w) {
                    embeddings = ggml_mul_mat(ctx0, model.mm_2_w, embeddings);
                    embeddings = ggml_add(ctx0, embeddings, model.mm_2_b);
                }
            }
            else if (ctx->proj_type() == PROJECTOR_TYPE_MLP_NORM) {
                embeddings = ggml_mul_mat(ctx0, model.mm_0_w, embeddings);
                embeddings = ggml_add(ctx0, embeddings, model.mm_0_b);
                // ggml_tensor_printf(embeddings, "mm_0_w",0,true,false);
                // First LayerNorm
                embeddings = ggml_norm(ctx0, embeddings, eps);
                embeddings = ggml_add(ctx0, ggml_mul(ctx0, embeddings, model.mm_1_w),
                                    model.mm_1_b);

                // GELU activation
                embeddings = ggml_gelu(ctx0, embeddings);

                // Second linear layer
                embeddings = ggml_mul_mat(ctx0, model.mm_3_w, embeddings);
                embeddings = ggml_add(ctx0, embeddings, model.mm_3_b);

                // Second LayerNorm
                embeddings = ggml_norm(ctx0, embeddings, eps);
                embeddings = ggml_add(ctx0, ggml_mul(ctx0, embeddings, model.mm_4_w),
                                    model.mm_4_b);
            }
            else if (ctx->proj_type() == PROJECTOR_TYPE_LDP) {
                // MobileVLM projector
                int n_patch = 24;
                ggml_tensor * mlp_1 = ggml_mul_mat(ctx0, model.mm_model_mlp_1_w, embeddings);
                mlp_1 = ggml_add(ctx0, mlp_1, model.mm_model_mlp_1_b);
                mlp_1 = ggml_gelu(ctx0, mlp_1);
                ggml_tensor * mlp_3 = ggml_mul_mat(ctx0, model.mm_model_mlp_3_w, mlp_1);
                mlp_3 = ggml_add(ctx0, mlp_3, model.mm_model_mlp_3_b);
                // mlp_3 shape = [1, 576, 2048], ne = [2048, 576, 1, 1]

                // block 1
                ggml_tensor * block_1 = nullptr;
                {
                    // transpose from [1, 576, 2048] --> [1, 2048, 576] --> [1, 2048, 24, 24]
                    mlp_3 = ggml_cont(ctx0, ggml_permute(ctx0, mlp_3, 1, 0, 2, 3));
                    mlp_3 = ggml_reshape_4d(ctx0, mlp_3, n_patch, n_patch, mlp_3->ne[1], mlp_3->ne[2]);
                    // stride = 1, padding = 1, bias is nullptr
                    block_1 = ggml_conv_2d_dw(ctx0, model.mm_model_block_1_block_0_0_w, mlp_3, 1, 1, 1, 1, 1, 1);

                    // layer norm
                    // // block_1 shape = [1, 2048, 24, 24], ne = [24, 24, 2048, 1]
                    block_1 = ggml_cont(ctx0, ggml_permute(ctx0, block_1, 1, 2, 0, 3));
                    // block_1 shape = [1, 24, 24, 2048], ne = [2048, 24, 24, 1]
                    block_1 = ggml_norm(ctx0, block_1, eps);
                    block_1 = ggml_add(ctx0, ggml_mul(ctx0, block_1, model.mm_model_block_1_block_0_1_w), model.mm_model_block_1_block_0_1_b);
                    block_1 = ggml_cont(ctx0, ggml_permute(ctx0, block_1, 2, 0, 1, 3));

                    // block_1 shape = [1, 2048, 24, 24], ne = [24, 24, 2048, 1]
                    // hardswish
                    ggml_tensor * block_1_hw = ggml_hardswish(ctx0, block_1);

                    block_1 = ggml_pool_2d(ctx0, block_1_hw, GGML_OP_POOL_AVG, block_1_hw->ne[0], block_1_hw->ne[1], block_1_hw->ne[0], block_1_hw->ne[1], 0, 0);
                    // block_1 shape = [1, 2048, 1, 1], ne = [1, 1, 2048, 1]
                    // pointwise conv
                    block_1 = ggml_reshape_2d(ctx0, block_1, block_1->ne[0]*block_1->ne[1]*block_1->ne[2], block_1->ne[3]);
                    block_1 = ggml_mul_mat(ctx0, model.mm_model_block_1_block_1_fc1_w, block_1);
                    block_1 = ggml_add(ctx0, block_1, model.mm_model_block_1_block_1_fc1_b);
                    block_1 = ggml_relu(ctx0, block_1);
                    block_1 = ggml_mul_mat(ctx0, model.mm_model_block_1_block_1_fc2_w, block_1);
                    block_1 = ggml_add(ctx0, block_1, model.mm_model_block_1_block_1_fc2_b);
                    block_1 = ggml_hardsigmoid(ctx0, block_1);
                    // block_1_hw shape = [1, 2048, 24, 24], ne = [24, 24, 2048, 1], block_1 shape = [1, 2048], ne = [2048, 1, 1, 1]
                    block_1 = ggml_reshape_4d(ctx0, block_1, 1, 1, block_1->ne[0], block_1->ne[1]);
                    block_1 = ggml_mul(ctx0, block_1_hw, block_1);

                    int w = block_1->ne[0], h = block_1->ne[1];
                    block_1 = ggml_reshape_3d(ctx0, block_1, w*h, block_1->ne[2], block_1->ne[3]);
                    block_1 = ggml_cont(ctx0, ggml_permute(ctx0, block_1, 1, 0, 2, 3));

                    // block_1 shape = [1, 24*24, 2048], ne = [24*24, 2048, 1]
                    block_1 = ggml_mul_mat(ctx0, model.mm_model_block_1_block_2_0_w, block_1);
                    block_1 = ggml_reshape_4d(ctx0, block_1, block_1->ne[0], w, h, block_1->ne[3]);

                    // block_1 shape = [1, 24, 24, 2048], ne = [2048, 24, 24, 1]
                    block_1 = ggml_norm(ctx0, block_1, eps);
                    block_1 = ggml_add(ctx0, ggml_mul(ctx0, block_1, model.mm_model_block_1_block_2_1_w), model.mm_model_block_1_block_2_1_b);
                    block_1 = ggml_cont(ctx0, ggml_permute(ctx0, block_1, 2, 0, 1, 3));
                    // block1 shape = [1, 2048, 24, 24], ne = [24, 24, 2048, 1]
                    // residual
                    block_1 = ggml_add(ctx0, mlp_3, block_1);
                }

                // block_2
                {
                    // stride = 2
                    block_1 = ggml_conv_2d_dw(ctx0, model.mm_model_block_2_block_0_0_w, block_1, 2, 2, 1, 1, 1, 1);

                    // block_1 shape = [1, 2048, 12, 12], ne = [12, 12, 2048, 1]
                    // layer norm
                    block_1 = ggml_cont(ctx0, ggml_permute(ctx0, block_1, 1, 2, 0, 3));
                    // block_1 shape = [1, 12, 12, 2048], ne = [2048, 12, 12, 1]
                    block_1 = ggml_norm(ctx0, block_1, eps);
                    block_1 = ggml_add(ctx0, ggml_mul(ctx0, block_1, model.mm_model_block_2_block_0_1_w), model.mm_model_block_2_block_0_1_b);
                    block_1 = ggml_cont(ctx0, ggml_permute(ctx0, block_1, 2, 0, 1, 3));
                    // block_1 shape = [1, 2048, 12, 12], ne = [12, 12, 2048, 1]
                    // hardswish
                    ggml_tensor * block_1_hw = ggml_hardswish(ctx0, block_1);

                    // not sure the parameters is right for globalAvgPooling
                    block_1 = ggml_pool_2d(ctx0, block_1_hw, GGML_OP_POOL_AVG, block_1_hw->ne[0], block_1_hw->ne[1], block_1_hw->ne[0], block_1_hw->ne[1], 0, 0);
                    // block_1 shape = [1, 2048, 1, 1], ne = [1, 1, 2048, 1]
                    // pointwise conv
                    block_1 = ggml_reshape_2d(ctx0, block_1, block_1->ne[0]*block_1->ne[1]*block_1->ne[2], block_1->ne[3]);
                    block_1 = ggml_mul_mat(ctx0, model.mm_model_block_2_block_1_fc1_w, block_1);
                    block_1 = ggml_add(ctx0, block_1, model.mm_model_block_2_block_1_fc1_b);
                    block_1 = ggml_relu(ctx0, block_1);
                    block_1 = ggml_mul_mat(ctx0, model.mm_model_block_2_block_1_fc2_w, block_1);
                    block_1 = ggml_add(ctx0, block_1, model.mm_model_block_2_block_1_fc2_b);
                    block_1 = ggml_hardsigmoid(ctx0, block_1);

                    // block_1_hw shape = [1, 2048, 12, 12], ne = [12, 12, 2048, 1], block_1 shape = [1, 2048, 1, 1], ne = [1, 1, 2048, 1]
                    block_1 = ggml_reshape_4d(ctx0, block_1, 1, 1, block_1->ne[0], block_1->ne[1]);
                    block_1 = ggml_mul(ctx0, block_1_hw, block_1);

                    int w = block_1->ne[0], h = block_1->ne[1];
                    block_1 = ggml_reshape_3d(ctx0, block_1, w*h, block_1->ne[2], block_1->ne[3]);
                    block_1 = ggml_cont(ctx0, ggml_permute(ctx0, block_1, 1, 0, 2, 3));
                    // block_1 shape = [1, 24*24, 2048], ne = [24*24, 2048, 1]
                    block_1 = ggml_mul_mat(ctx0, model.mm_model_block_2_block_2_0_w, block_1);
                    block_1 = ggml_reshape_4d(ctx0, block_1, block_1->ne[0], w, h, block_1->ne[3]);


                    // block_1 shape = [1, 12, 12, 2048], ne = [2048, 12, 12, 1]
                    block_1 = ggml_norm(ctx0, block_1, eps);
                    block_1 = ggml_add(ctx0, ggml_mul(ctx0, block_1, model.mm_model_block_2_block_2_1_w), model.mm_model_block_2_block_2_1_b);
                    block_1 = ggml_reshape_3d(ctx0, block_1, block_1->ne[0], block_1->ne[1] * block_1->ne[2], block_1->ne[3]);
                    // block_1 shape = [1, 144, 2048], ne = [2048, 144, 1]
                }
                embeddings = block_1;
            }
            else if (ctx->proj_type() == PROJECTOR_TYPE_LDPV2)
            {
                int n_patch = 24;
                ggml_tensor * mlp_0 = ggml_mul_mat(ctx0, model.mm_model_mlp_0_w, embeddings);
                mlp_0 = ggml_add(ctx0, mlp_0, model.mm_model_mlp_0_b);
                mlp_0 = ggml_gelu(ctx0, mlp_0);
                ggml_tensor * mlp_2 = ggml_mul_mat(ctx0, model.mm_model_mlp_2_w, mlp_0);
                mlp_2 = ggml_add(ctx0, mlp_2, model.mm_model_mlp_2_b);
                // mlp_2 ne = [2048, 576, 1, 1]
                // // AVG Pool Layer 2*2, strides = 2
                mlp_2 = ggml_cont(ctx0, ggml_permute(ctx0, mlp_2, 1, 0, 2, 3));
                // mlp_2 ne = [576, 2048, 1, 1]
                mlp_2 = ggml_reshape_4d(ctx0, mlp_2, n_patch, n_patch, mlp_2->ne[1], mlp_2->ne[2]);
                // mlp_2 ne [24, 24, 2048, 1]
                mlp_2 = ggml_pool_2d(ctx0, mlp_2, GGML_OP_POOL_AVG, 2, 2, 2, 2, 0, 0);
                // weight ne = [3, 3, 2048, 1]
                ggml_tensor * peg_0 = ggml_conv_2d_dw(ctx0, model.mm_model_peg_0_w, mlp_2, 1, 1, 1, 1, 1, 1);
                peg_0 = ggml_cont(ctx0, ggml_permute(ctx0, peg_0, 1, 2, 0, 3));
                peg_0 = ggml_add(ctx0, peg_0, model.mm_model_peg_0_b);
                mlp_2 = ggml_cont(ctx0, ggml_permute(ctx0, mlp_2, 1, 2, 0, 3));
                peg_0 = ggml_add(ctx0, peg_0, mlp_2);
                peg_0 = ggml_reshape_3d(ctx0, peg_0, peg_0->ne[0], peg_0->ne[1] * peg_0->ne[2], peg_0->ne[3]);
                embeddings = peg_0;
            }
            else {
                GGML_ABORT("fatal error");
            }
        }

        // glm projector
        else if (ctx->proj_type() == PROJECTOR_TYPE_GLM_EDGE) {
            size_t gridsz = (size_t)sqrt(embeddings->ne[1]);
            embeddings = ggml_cont(ctx0, ggml_permute(ctx0,embeddings,1,0,2,3));
            embeddings = ggml_reshape_3d(ctx0, embeddings, gridsz, gridsz, embeddings->ne[1]);
            embeddings = ggml_conv_2d(ctx0, model.mm_model_adapter_conv_w, embeddings, 2, 2, 0, 0, 1, 1);
            embeddings = ggml_reshape_3d(ctx0, embeddings,embeddings->ne[0]*embeddings->ne[1] , embeddings->ne[2], batch_size);
            embeddings = ggml_cont(ctx0, ggml_permute(ctx0,embeddings, 1, 0, 2, 3));
            embeddings = ggml_add(ctx0, embeddings, model.mm_model_adapter_conv_b);
            // GLU
            {
                embeddings = ggml_mul_mat(ctx0, model.mm_model_mlp_0_w, embeddings);
                embeddings = ggml_norm(ctx0, embeddings, eps);
                embeddings = ggml_add(ctx0, ggml_mul(ctx0, embeddings, model.mm_model_ln_q_w), model.mm_model_ln_q_b);
                embeddings = ggml_gelu_inplace(ctx0, embeddings);
                ggml_tensor * x = embeddings;
                embeddings = ggml_mul_mat(ctx0, model.mm_model_mlp_2_w, embeddings);
                x = ggml_mul_mat(ctx0, model.mm_model_mlp_1_w,x);
                embeddings = ggml_swiglu_split(ctx0, embeddings, x);
                embeddings = ggml_mul_mat(ctx0, model.mm_model_mlp_3_w, embeddings);
            }
            // arrangement of BOI/EOI token embeddings
            // note: these embeddings are not present in text model, hence we cannot process them as text tokens
            // see: https://huggingface.co/THUDM/glm-edge-v-2b/blob/main/siglip.py#L53
            {
                embeddings = ggml_concat(ctx0, model.mm_glm_tok_boi, embeddings, 1); // BOI
                embeddings = ggml_concat(ctx0, embeddings, model.mm_glm_tok_eoi, 1); // EOI
            }
        }

        else {
            GGML_ABORT("llava: unknown projector type");
        }

        // build the graph
        ggml_build_forward_expand(gf, embeddings);

        return gf;
    }

    // whisper encoder with custom projector
    ggml_cgraph * build_whisper_enc() {
        const int n_frames = img.nx;
        const int n_pos    = n_frames / 2;
        GGML_ASSERT(model.position_embeddings->ne[1] >= n_pos);

        ggml_tensor * inp = build_inp_raw(1);

        // conv1d block
        {
            // convolution + gelu
            ggml_tensor * cur = ggml_conv_1d_ph(ctx0, model.conv1d_1_w, inp, 1, 1);
            cur = ggml_add(ctx0, cur, model.conv1d_1_b);

            cur = ggml_gelu_erf(ctx0, cur);

            cur = ggml_conv_1d_ph(ctx0, model.conv1d_2_w, cur, 2, 1);
            cur = ggml_add(ctx0, cur, model.conv1d_2_b);

            cur = ggml_gelu_erf(ctx0, cur);
            // transpose
            inp = ggml_cont(ctx0, ggml_transpose(ctx0, cur));
            cb(inp, "after_conv1d", -1);
        }

        // sanity check (only check one layer, but it should be the same for all)
        GGML_ASSERT(model.layers[0].ln_1_w && model.layers[0].ln_1_b);
        GGML_ASSERT(model.layers[0].ln_2_w && model.layers[0].ln_2_b);
        GGML_ASSERT(model.layers[0].q_b);
        GGML_ASSERT(model.layers[0].v_b);
        GGML_ASSERT(!model.layers[0].k_b); // no bias for k
        GGML_ASSERT(model.post_ln_w && model.post_ln_b);

        ggml_tensor * pos_embd_selected = ggml_view_2d(
            ctx0, model.position_embeddings,
            model.position_embeddings->ne[0], n_pos,
            model.position_embeddings->nb[1], 0
        );
        ggml_tensor * cur = build_vit(
                                inp, n_pos,
                                NORM_TYPE_NORMAL,
                                hparams.ffn_op,
                                pos_embd_selected,
                                nullptr);

        cb(cur, "after_transformer", -1);

        if (model.audio_has_stack_frames()) {
            // StackAudioFrames
            // https://huggingface.co/fixie-ai/ultravox-v0_5-llama-3_2-1b/blob/main/ultravox_model.py
            int64_t stride = n_embd * hparams.proj_stack_factor;
            int64_t padded_len = GGML_PAD(ggml_nelements(cur), stride);
            int64_t pad = padded_len - ggml_nelements(cur);
            if (pad > 0) {
                cur = ggml_view_1d(ctx0, cur, ggml_nelements(cur), 0);
                cur = ggml_pad(ctx0, cur, pad, 0, 0, 0);
            }
            cur = ggml_view_2d(ctx0, cur, stride, padded_len / stride,
                                ggml_row_size(cur->type, stride), 0);
            cb(cur, "after_stacked", -1);
        }

        if (ctx->proj_type() == PROJECTOR_TYPE_ULTRAVOX) {
            // UltravoxProjector
            // pre-norm
            cur = ggml_rms_norm(ctx0, cur, 1e-6);
            cur = ggml_mul(ctx0, cur, model.mm_norm_pre_w);

            // ffn in
            cur = ggml_mul_mat(ctx0, model.mm_1_w, cur);

            // swiglu
            // see SwiGLU in ultravox_model.py, the second half passed through is silu, not the first half
            cur = ggml_swiglu_swapped(ctx0, cur);

            // mid-norm
            cur = ggml_rms_norm(ctx0, cur, 1e-6);
            cur = ggml_mul(ctx0, cur, model.mm_norm_mid_w);

            // ffn out
            cur = ggml_mul_mat(ctx0, model.mm_2_w, cur);

        } else if (ctx->proj_type() == PROJECTOR_TYPE_QWEN2A) {
            // projector
            cur = ggml_mul_mat(ctx0, model.mm_fc_w, cur);
            cur = ggml_add(ctx0, cur, model.mm_fc_b);

        } else if (ctx->proj_type() == PROJECTOR_TYPE_VOXTRAL) {
            // projector
            cur = ggml_mul_mat(ctx0, model.mm_1_w, cur);
            cur = ggml_gelu_erf(ctx0, cur);
            cur = ggml_mul_mat(ctx0, model.mm_2_w, cur);

        } else {
            GGML_ABORT("%s: unknown projector type", __func__);
        }

        cb(cur, "projected", -1);

        ggml_build_forward_expand(gf, cur);

        return gf;
    }

private:
    //
    // utility functions
    //

    void cb(ggml_tensor * cur0, const char * name, int il) const {
        if (ctx->debug_graph) {
            ggml_tensor * cur = ggml_cpy(ctx0, cur0, ggml_dup_tensor(ctx0, cur0));
            std::string cur_name = il >= 0 ? std::string(name) + "_" + std::to_string(il) : name;
            ggml_set_name(cur, cur_name.c_str());
            ggml_set_output(cur);
            ggml_build_forward_expand(gf, cur);
            ctx->debug_print_tensors.push_back(cur);
        }
    }

    // build vision transformer (ViT) cgraph
    // this function should cover most of the models
    // if your model has specific features, you should probably duplicate this function
    ggml_tensor * build_vit(
                ggml_tensor * inp,
                int64_t n_pos,
                norm_type norm_t,
                ffn_op_type ffn_t,
                ggml_tensor * learned_pos_embd,
                std::function<ggml_tensor *(ggml_tensor *, const clip_layer &)> add_pos
            ) {
        if (learned_pos_embd) {
            inp = ggml_add(ctx0, inp, learned_pos_embd);
            cb(inp, "pos_embed", -1);
        }

        ggml_tensor * inpL = inp;

        // pre-layernorm
        if (model.pre_ln_w) {
            inpL = build_norm(inpL, model.pre_ln_w, model.pre_ln_b, norm_t, eps, -1);
            cb(inpL, "pre_ln", -1);
        }

        // loop over layers
        for (int il = 0; il < n_layer; il++) {
            auto & layer = model.layers[il];
            ggml_tensor * cur = inpL; // inpL = residual, cur = hidden_states

            // layernorm1
            cur = build_norm(cur, layer.ln_1_w, layer.ln_1_b, norm_t, eps, il);
            cb(cur, "layer_inp_normed", il);

            // self-attention
            {
                ggml_tensor * Qcur = ggml_mul_mat(ctx0, layer.q_w, cur);
                if (layer.q_b) {
                    Qcur = ggml_add(ctx0, Qcur, layer.q_b);
                }

                ggml_tensor * Kcur = ggml_mul_mat(ctx0, layer.k_w, cur);
                if (layer.k_b) {
                    Kcur = ggml_add(ctx0, Kcur, layer.k_b);
                }

                ggml_tensor * Vcur = ggml_mul_mat(ctx0, layer.v_w, cur);
                if (layer.v_b) {
                    Vcur = ggml_add(ctx0, Vcur, layer.v_b);
                }

                if (layer.q_norm) {
                    Qcur = build_norm(Qcur, layer.q_norm, NULL, norm_t, eps, il);
                    cb(Qcur, "Qcur_norm", il);
                }

                if (layer.k_norm) {
                    Kcur = build_norm(Kcur, layer.k_norm, NULL, norm_t, eps, il);
                    cb(Kcur, "Kcur_norm", il);
                }

                Qcur = ggml_reshape_3d(ctx0, Qcur, d_head, n_head, n_pos);
                Kcur = ggml_reshape_3d(ctx0, Kcur, d_head, n_head, n_pos);
                Vcur = ggml_reshape_3d(ctx0, Vcur, d_head, n_head, n_pos);

                cb(Qcur, "Qcur", il);
                cb(Kcur, "Kcur", il);
                cb(Vcur, "Vcur", il);

                if (add_pos) {
                    Qcur = add_pos(Qcur, layer);
                    Kcur = add_pos(Kcur, layer);
                    cb(Qcur, "Qcur_pos", il);
                    cb(Kcur, "Kcur_pos", il);
                }

                cur = build_attn(layer.o_w, layer.o_b,
                    Qcur, Kcur, Vcur, nullptr, kq_scale, il);
                cb(cur, "attn_out", il);
            }

            if (layer.ls_1_w) {
                cur = ggml_mul(ctx0, cur, layer.ls_1_w);
                cb(cur, "attn_out_scaled", il);
            }

            // re-add the layer input, e.g., residual
            cur = ggml_add(ctx0, cur, inpL);

            inpL = cur; // inpL = residual, cur = hidden_states

            cb(cur, "ffn_inp", il);

            // layernorm2
            cur = build_norm(cur, layer.ln_2_w, layer.ln_2_b, norm_t, eps, il);
            cb(cur, "ffn_inp_normed", il);

            // ffn
            cur = build_ffn(cur,
                layer.ff_up_w, layer.ff_up_b,
                layer.ff_gate_w, layer.ff_gate_b,
                layer.ff_down_w, layer.ff_down_b,
                ffn_t, il);

            cb(cur, "ffn_out", il);

            if (layer.ls_2_w) {
                cur = ggml_mul(ctx0, cur, layer.ls_2_w);
                cb(cur, "ffn_out_scaled", il);
            }

            // residual 2
            cur = ggml_add(ctx0, inpL, cur);
            cb(cur, "layer_out", il);

            inpL = cur;
        }

        if (ctx->model.audio_has_avgpool()) {
            ggml_tensor * cur = inpL;
            cur = ggml_transpose(ctx0, cur);
            cur = ggml_cont(ctx0, cur);
            cur = ggml_pool_1d(ctx0, cur, GGML_OP_POOL_AVG, 2, 2, 0);
            cur = ggml_transpose(ctx0, cur);
            cur = ggml_cont(ctx0, cur);
            inpL = cur;
        }

        // post-layernorm
        if (model.post_ln_w) {
            inpL = build_norm(inpL, model.post_ln_w, model.post_ln_b, norm_t, eps, -1);
        }
        return inpL;
    }

    // build the input after conv2d (inp_raw --> patches)
    // returns tensor with shape [n_embd, n_patches]
    ggml_tensor * build_inp() {
        ggml_tensor * inp_raw = build_inp_raw();
        ggml_tensor * inp = ggml_conv_2d(ctx0, model.patch_embeddings_0, inp_raw, patch_size, patch_size, 0, 0, 1, 1);
        inp = ggml_reshape_2d(ctx0, inp, n_patches, n_embd);
        inp = ggml_cont(ctx0, ggml_transpose(ctx0, inp));
        if (model.patch_bias) {
            inp = ggml_add(ctx0, inp, model.patch_bias);
            cb(inp, "patch_bias", -1);
        }
        return inp;
    }

    ggml_tensor * build_inp_raw(int channels = 3) {
        ggml_tensor * inp_raw = ggml_new_tensor_3d(ctx0, GGML_TYPE_F32, img.nx, img.ny, channels);
        ggml_set_name(inp_raw, "inp_raw");
        ggml_set_input(inp_raw);
        return inp_raw;
    }

    ggml_tensor * build_norm(
            ggml_tensor * cur,
            ggml_tensor * mw,
            ggml_tensor * mb,
            norm_type type,
            float norm_eps,
            int il) const {

        cur = type == NORM_TYPE_RMS
            ? ggml_rms_norm(ctx0, cur, norm_eps)
            : ggml_norm(ctx0, cur, norm_eps);

        if (mw || mb) {
            cb(cur, "norm", il);
        }

        if (mw) {
            cur = ggml_mul(ctx0, cur, mw);
            if (mb) {
                cb(cur, "norm_w", il);
            }
        }

        if (mb) {
            cur = ggml_add(ctx0, cur, mb);
        }

        return cur;
    }

    ggml_tensor * build_ffn(
            ggml_tensor * cur,
            ggml_tensor * up,
            ggml_tensor * up_b,
            ggml_tensor * gate,
            ggml_tensor * gate_b,
            ggml_tensor * down,
            ggml_tensor * down_b,
            ffn_op_type type_op,
            int il) const {

        ggml_tensor * tmp = up ? ggml_mul_mat(ctx0, up, cur) : cur;
        cb(tmp, "ffn_up", il);

        if (up_b) {
            tmp = ggml_add(ctx0, tmp, up_b);
            cb(tmp, "ffn_up_b", il);
        }

        if (gate) {
            cur = ggml_mul_mat(ctx0, gate, cur);
            cb(cur, "ffn_gate", il);

            if (gate_b) {
                cur = ggml_add(ctx0, cur, gate_b);
                cb(cur, "ffn_gate_b", il);
            }
        } else {
            cur = tmp;
        }

        // we only support parallel ffn for now
        switch (type_op) {
            case FFN_SILU:
                if (gate) {
                    cur = ggml_swiglu_split(ctx0, cur, tmp);
                    cb(cur, "ffn_swiglu", il);
                } else {
                    cur = ggml_silu(ctx0, cur);
                    cb(cur, "ffn_silu", il);
                } break;
            case FFN_GELU:
                if (gate) {
                    cur = ggml_geglu_split(ctx0, cur, tmp);
                    cb(cur, "ffn_geglu", il);
                } else {
                    cur = ggml_gelu(ctx0, cur);
                    cb(cur, "ffn_gelu", il);
                } break;
            case FFN_GELU_ERF:
                if (gate) {
                    cur = ggml_geglu_erf_split(ctx0, cur, tmp);
                    cb(cur, "ffn_geglu_erf", il);
                } else {
                    cur = ggml_gelu_erf(ctx0, cur);
                    cb(cur, "ffn_gelu_erf", il);
                } break;
            case FFN_GELU_QUICK:
                if (gate) {
                    cur = ggml_geglu_quick_split(ctx0, cur, tmp);
                    cb(cur, "ffn_geglu_quick", il);
                } else {
                    cur = ggml_gelu_quick(ctx0, cur);
                    cb(cur, "ffn_gelu_quick", il);
                } break;
        }

        if (down) {
            cur = ggml_mul_mat(ctx0, down, cur);
        }

        if (down_b) {
            cb(cur, "ffn_down", il);
        }

        if (down_b) {
            cur = ggml_add(ctx0, cur, down_b);
        }

        return cur;
    }

    ggml_tensor * build_attn(
            ggml_tensor * wo,
            ggml_tensor * wo_b,
            ggml_tensor * q_cur,
            ggml_tensor * k_cur,
            ggml_tensor * v_cur,
            ggml_tensor * kq_mask,
            float kq_scale,
            int il) const {
        // these nodes are added to the graph together so that they are not reordered
        // by doing so, the number of splits in the graph is reduced
        ggml_build_forward_expand(gf, q_cur);
        ggml_build_forward_expand(gf, k_cur);
        ggml_build_forward_expand(gf, v_cur);

        ggml_tensor * q = ggml_permute(ctx0, q_cur, 0, 2, 1, 3);
        //cb(q, "q", il);

        ggml_tensor * k = ggml_permute(ctx0, k_cur, 0, 2, 1, 3);
        //cb(k, "k", il);

        ggml_tensor * v = ggml_permute(ctx0, v_cur, 1, 2, 0, 3);
        v = ggml_cont(ctx0, v);
        //cb(k, "v", il);

        ggml_tensor * cur;

        // TODO @ngxson : support flash attention
        {
            const auto n_tokens = q->ne[1];
            const auto n_head   = q->ne[2];
            // const auto n_kv     = k->ne[1]; // for flash attention

            ggml_tensor * kq = ggml_mul_mat(ctx0, k, q);
            // F32 may not needed for vision encoders?
            // ggml_mul_mat_set_prec(kq, GGML_PREC_F32);

            kq = ggml_soft_max_ext(ctx0, kq, kq_mask, kq_scale, 0.0f);

            ggml_tensor * kqv = ggml_mul_mat(ctx0, v, kq);
            cur = ggml_permute(ctx0, kqv, 0, 2, 1, 3);
            cur = ggml_cont_2d(ctx0, cur, cur->ne[0]*n_head, n_tokens);
        }

        cb(cur, "kqv_out", il);

        if (wo) {
            cur = ggml_mul_mat(ctx0, wo, cur);
        }

        if (wo_b) {
            cur = ggml_add(ctx0, cur, wo_b);
        }

        return cur;
    }

    // implementation of the 2D RoPE without adding a new op in ggml
    // this is not efficient (use double the memory), but works on all backends
    // TODO: there was a more efficient which relies on ggml_view and ggml_rope_ext_inplace, but the rope inplace does not work well with non-contiguous tensors ; we should fix that and revert back to the original implementation in https://github.com/ggml-org/llama.cpp/pull/13065
    static ggml_tensor * build_rope_2d(
        ggml_context * ctx0,
        ggml_tensor * cur,
        ggml_tensor * pos_a, // first half
        ggml_tensor * pos_b, // second half
        const float freq_base,
        const bool interleave_freq
    ) {
        const int64_t n_dim  = cur->ne[0];
        const int64_t n_head = cur->ne[1];
        const int64_t n_pos  = cur->ne[2];

        // for example, if we have cur tensor of shape (n_dim=8, n_head, n_pos)
        // we will have a list of 4 inv_freq: 1e-0, 1e-1, 1e-2, 1e-3
        // first half of cur will use 1e-0, 1e-2 (even)
        // second half of cur will use 1e-1, 1e-3 (odd)
        // the trick here is to rotate just half of n_dim, so inv_freq will automatically be even
        //  ^ don't ask me why, it's math! -2(2i) / n_dim == -2i / (n_dim/2)
        // then for the second half, we use freq_scale to shift the inv_freq
        //  ^ why? replace (2i) with (2i+1) in the above equation
        const float freq_scale_odd = interleave_freq
                                    ? std::pow(freq_base, (float)-2/n_dim)
                                    : 1.0;

        // first half
        ggml_tensor * first;
        {
            first = ggml_view_3d(ctx0, cur,
                n_dim/2, n_head, n_pos,
                ggml_row_size(cur->type, n_dim),
                ggml_row_size(cur->type, n_dim*n_head),
                0);
            first = ggml_rope_ext(
                ctx0,
                first,
                pos_a,      // positions
                nullptr,    // freq factors
                n_dim/2,    // n_dims
                0, 0, freq_base,
                1.0f, 0.0f, 1.0f, 0.0f, 0.0f
            );
        }

        // second half
        ggml_tensor * second;
        {
            second = ggml_view_3d(ctx0, cur,
                n_dim/2, n_head, n_pos,
                ggml_row_size(cur->type, n_dim),
                ggml_row_size(cur->type, n_dim*n_head),
                n_dim/2 * ggml_element_size(cur));
            second = ggml_cont(ctx0, second); // copy, because ggml_rope don't play well with non-contiguous tensors
            second = ggml_rope_ext(
                ctx0,
                second,
                pos_b,      // positions
                nullptr,    // freq factors
                n_dim/2,    // n_dims
                0, 0, freq_base,
                freq_scale_odd,
                0.0f, 1.0f, 0.0f, 0.0f
            );
        }

        cur = ggml_concat(ctx0, first, second, 0);
        return cur;
    }

};

static ggml_cgraph * clip_image_build_graph(clip_ctx * ctx, const clip_image_f32_batch & imgs) {
    GGML_ASSERT(imgs.entries.size() == 1 && "n_batch > 1 is not supported");
    clip_graph graph(ctx, *imgs.entries[0]);

    ggml_cgraph * res;

    switch (ctx->proj_type()) {
        case PROJECTOR_TYPE_GEMMA3:
        case PROJECTOR_TYPE_IDEFICS3:
            {
                res = graph.build_siglip();
            } break;
        case PROJECTOR_TYPE_PIXTRAL:
            {
                res = graph.build_pixtral();
            } break;
        case PROJECTOR_TYPE_QWEN2VL:
        case PROJECTOR_TYPE_QWEN25VL:
            {
                res = graph.build_qwen2vl();
            } break;
        case PROJECTOR_TYPE_MINICPMV:
            {
                res = graph.build_minicpmv();
            } break;
        case PROJECTOR_TYPE_INTERNVL:
            {
                res = graph.build_internvl();
            } break;
        case PROJECTOR_TYPE_LLAMA4:
            {
                res = graph.build_llama4();
            } break;
        case PROJECTOR_TYPE_ULTRAVOX:
        case PROJECTOR_TYPE_VOXTRAL:
        case PROJECTOR_TYPE_QWEN2A:
            {
                res = graph.build_whisper_enc();
            } break;
        default:
            {
                res = graph.build_llava();
            } break;
    }
    return res;
}

struct clip_model_loader {
    ggml_context_ptr ctx_meta;
    gguf_context_ptr ctx_gguf;

    std::string fname;

    size_t model_size = 0; // in bytes

    bool has_vision = false;
    bool has_audio  = false;

    // TODO @ngxson : we should not pass clip_ctx here, it should be clip_model
    clip_model_loader(const char * fname) : fname(fname) {
        struct ggml_context * meta = nullptr;

        struct gguf_init_params params = {
            /*.no_alloc = */ true,
            /*.ctx      = */ &meta,
        };

        ctx_gguf = gguf_context_ptr(gguf_init_from_file(fname, params));
        if (!ctx_gguf.get()) {
            throw std::runtime_error(string_format("%s: failed to load CLIP model from %s. Does this file exist?\n", __func__, fname));
        }

        ctx_meta.reset(meta);

        const int n_tensors = gguf_get_n_tensors(ctx_gguf.get());

        // print gguf info
        {
            std::string name;
            get_string(KEY_NAME, name, false);
            std::string description;
            get_string(KEY_DESCRIPTION, description, false);
            LOG_INF("%s: model name:   %s\n",  __func__, name.c_str());
            LOG_INF("%s: description:  %s\n",  __func__, description.c_str());
            LOG_INF("%s: GGUF version: %d\n",  __func__, gguf_get_version(ctx_gguf.get()));
            LOG_INF("%s: alignment:    %zu\n", __func__, gguf_get_alignment(ctx_gguf.get()));
            LOG_INF("%s: n_tensors:    %d\n",  __func__, n_tensors);
            LOG_INF("%s: n_kv:         %d\n",  __func__, (int)gguf_get_n_kv(ctx_gguf.get()));
            LOG_INF("\n");
        }

        // modalities
        {
            get_bool(KEY_HAS_VISION_ENC, has_vision, false);
            get_bool(KEY_HAS_AUDIO_ENC,  has_audio,  false);

            if (has_vision) {
                LOG_INF("%s: has vision encoder\n", __func__);
            }
            if (has_audio) {
                LOG_INF("%s: has audio encoder\n", __func__);
            }
        }

        // tensors
        {
            for (int i = 0; i < n_tensors; ++i) {
                const char * name = gguf_get_tensor_name(ctx_gguf.get(), i);
                const size_t offset = gguf_get_tensor_offset(ctx_gguf.get(), i);
                enum ggml_type type = gguf_get_tensor_type(ctx_gguf.get(), i);
                ggml_tensor * cur = ggml_get_tensor(meta, name);
                size_t tensor_size = ggml_nbytes(cur);
                model_size += tensor_size;
                LOG_DBG("%s: tensor[%d]: n_dims = %d, name = %s, tensor_size=%zu, offset=%zu, shape:[%" PRIu64 ", %" PRIu64 ", %" PRIu64 ", %" PRIu64 "], type = %s\n",
                    __func__, i, ggml_n_dims(cur), cur->name, tensor_size, offset, cur->ne[0], cur->ne[1], cur->ne[2], cur->ne[3], ggml_type_name(type));
            }
        }
    }

    void load_hparams(clip_model & model, clip_modality modality) {
        auto & hparams = model.hparams;
        std::string log_ffn_op; // for logging

        // sanity check
        if (modality == CLIP_MODALITY_VISION) {
            GGML_ASSERT(has_vision);
        } else if (modality == CLIP_MODALITY_AUDIO) {
            GGML_ASSERT(has_audio);
        }
        model.modality = modality;


        // projector type
        std::string proj_type;
        {
            get_string(KEY_PROJ_TYPE, proj_type, false);
            if (!proj_type.empty()) {
                model.proj_type = clip_projector_type_from_string(proj_type);
            }
            if (model.proj_type == PROJECTOR_TYPE_UNKNOWN) {
                throw std::runtime_error(string_format("%s: unknown projector type: %s\n", __func__, proj_type.c_str()));
            }

            // correct arch for multimodal models
            if (model.proj_type == PROJECTOR_TYPE_QWEN25O) {
                model.proj_type = modality == CLIP_MODALITY_VISION
                                    ? PROJECTOR_TYPE_QWEN25VL
                                    : PROJECTOR_TYPE_QWEN2A;
            }
        }

        const bool is_vision = model.modality == CLIP_MODALITY_VISION;
        const bool is_audio  = model.modality == CLIP_MODALITY_AUDIO;

        // other hparams
        {
            const char * prefix = is_vision ? "vision" : "audio";
            get_u32(string_format(KEY_N_EMBD,         prefix), hparams.n_embd);
            get_u32(string_format(KEY_N_HEAD,         prefix), hparams.n_head);
            get_u32(string_format(KEY_N_FF,           prefix), hparams.n_ff);
            get_u32(string_format(KEY_N_BLOCK,        prefix), hparams.n_layer);
            get_u32(string_format(KEY_PROJ_DIM,       prefix), hparams.projection_dim);
            get_f32(string_format(KEY_LAYER_NORM_EPS, prefix), hparams.eps);

            if (is_vision) {
                get_u32(KEY_IMAGE_SIZE, hparams.image_size);
                get_u32(KEY_PATCH_SIZE, hparams.patch_size);
                get_u32(KEY_IMAGE_CROP_RESOLUTION, hparams.image_crop_resolution, false);
                get_i32(KEY_MINICPMV_VERSION, hparams.minicpmv_version, false); // legacy
                get_u32(KEY_MINICPMV_QUERY_NUM, hparams.minicpmv_query_num, false);
                if (hparams.minicpmv_query_num == 0) {
                    // Fallback to hardcoded values for legacy models
                    if (hparams.minicpmv_version == 3) {
                        hparams.minicpmv_query_num = 64;
                    } else if (hparams.minicpmv_version == 4) {
                        hparams.minicpmv_query_num = 64;
                    } else if (hparams.minicpmv_version == 5) {
                        hparams.minicpmv_query_num = 64;
                    } else {
                        hparams.minicpmv_query_num = 96;
                    }
                }
            } else if (is_audio) {
                get_u32(KEY_A_NUM_MEL_BINS, hparams.n_mel_bins);

            } else {
                GGML_ASSERT(false && "unknown modality");
            }

            // for pinpoints, we need to convert it into a list of resolution candidates
            {
                std::vector<int> pinpoints;
                get_arr_int(KEY_IMAGE_GRID_PINPOINTS, pinpoints, false);
                if (!pinpoints.empty()) {
                    for (size_t i = 0; i < pinpoints.size(); i += 2) {
                        hparams.image_res_candidates.push_back({
                            pinpoints[i],
                            pinpoints[i+1],
                        });
                    }
                }
            }

            // default warmup value
            hparams.warmup_image_size = hparams.image_size;

            hparams.has_llava_projector = model.proj_type == PROJECTOR_TYPE_MLP
                                       || model.proj_type == PROJECTOR_TYPE_MLP_NORM
                                       || model.proj_type == PROJECTOR_TYPE_LDP
                                       || model.proj_type == PROJECTOR_TYPE_LDPV2;

            {
                bool use_gelu = false;
                bool use_silu = false;
                get_bool(KEY_USE_GELU, use_gelu, false);
                get_bool(KEY_USE_SILU, use_silu, false);
                if (use_gelu && use_silu) {
                    throw std::runtime_error(string_format("%s: both use_gelu and use_silu are set to true\n", __func__));
                }
                if (use_gelu) {
                    hparams.ffn_op = FFN_GELU;
                    log_ffn_op = "gelu";
                } else if (use_silu) {
                    hparams.ffn_op = FFN_SILU;
                    log_ffn_op = "silu";
                } else {
                    hparams.ffn_op = FFN_GELU_QUICK;
                    log_ffn_op = "gelu_quick";
                }
            }

            {
                std::string mm_patch_merge_type;
                get_string(KEY_MM_PATCH_MERGE_TYPE, mm_patch_merge_type, false);
                if (mm_patch_merge_type == "spatial_unpad") {
                    hparams.mm_patch_merge_type = PATCH_MERGE_SPATIAL_UNPAD;
                }
            }

            if (is_vision) {
                int idx_mean = gguf_find_key(ctx_gguf.get(), KEY_IMAGE_MEAN);
                int idx_std  = gguf_find_key(ctx_gguf.get(), KEY_IMAGE_STD);
                GGML_ASSERT(idx_mean >= 0 && "image_mean not found");
                GGML_ASSERT(idx_std >= 0  && "image_std not found");
                const float * mean_data = (const float *) gguf_get_arr_data(ctx_gguf.get(), idx_mean);
                const float * std_data  = (const float *) gguf_get_arr_data(ctx_gguf.get(), idx_std);
                for (int i = 0; i < 3; ++i) {
                    hparams.image_mean[i] = mean_data[i];
                    hparams.image_std[i]  = std_data[i];
                }
            }

            // Load the vision feature layer indices if they are explicitly provided;
            // if multiple vision feature layers are present, the values will be concatenated
            // to form the final visual features.
            // NOTE: gguf conversions should standardize the values of the vision feature layer to
            // be non-negative, since we use -1 to mark values as unset here.
            std::vector<int> vision_feature_layer;
            get_arr_int(KEY_FEATURE_LAYER, vision_feature_layer, false);
            // convert std::vector to std::unordered_set
            for (auto & layer : vision_feature_layer) {
                hparams.vision_feature_layer.insert(layer);
            }

            // model-specific params
            switch (model.proj_type) {
                case PROJECTOR_TYPE_MINICPMV:
                    {
                        if (hparams.minicpmv_version == 0) {
                            hparams.minicpmv_version = 2; // default to 2 if not set
                        }
                    } break;
                case PROJECTOR_TYPE_IDEFICS3:
                case PROJECTOR_TYPE_INTERNVL:
                    {
                        get_u32(KEY_PROJ_SCALE_FACTOR, hparams.proj_scale_factor, false);
                    } break;
                case PROJECTOR_TYPE_PIXTRAL:
                    {
                        hparams.rope_theta = 10000.0f;
                        hparams.warmup_image_size = hparams.patch_size * 8;
                        // Mistral Small 2506 needs 1024x1024 image size cap to prevent OOM
                        // ref: https://github.com/ggml-org/llama.cpp/issues/14310
                        hparams.image_size = 1024;
                        get_u32(KEY_SPATIAL_MERGE_SIZE, hparams.spatial_merge_size, false);
                    } break;
                case PROJECTOR_TYPE_GEMMA3:
                    {
                        // default value (used by all model sizes in gemma 3 family)
                        // number of patches for each **side** is reduced by a factor of 4
                        hparams.proj_scale_factor = 4;
                        // test model (tinygemma3) has a different value, we optionally read it
                        get_u32(KEY_PROJ_SCALE_FACTOR, hparams.proj_scale_factor, false);
                    } break;
                case PROJECTOR_TYPE_QWEN2VL:
                    {
                        // max image size = sqrt(max_pixels) = 3584
                        // ref: https://huggingface.co/Qwen/Qwen2-VL-7B-Instruct/blob/main/preprocessor_config.json
                        // however, the model use unreasonable memory past 1024 size, we force it to 1024 otherwise it's unusable
                        // ref: https://huggingface.co/Qwen/Qwen2-VL-2B-Instruct/discussions/10
                        hparams.image_size = 1024;
                        hparams.warmup_image_size = hparams.patch_size * 8;
                    } break;
                case PROJECTOR_TYPE_QWEN25VL:
                    {
                        // max image size = sqrt(max_pixels)
                        // https://huggingface.co/Qwen/Qwen2.5-VL-7B-Instruct/blob/main/preprocessor_config.json
                        // however, the model use unreasonable memory past 1024 size, we force it to 1024 otherwise it's unusable
                        // ref: https://huggingface.co/Qwen/Qwen2-VL-2B-Instruct/discussions/10
                        hparams.image_size = 1024;
                        hparams.warmup_image_size = hparams.patch_size * 8;
                        get_u32(KEY_WIN_ATTN_PATTERN, hparams.n_wa_pattern);
                    } break;
                case PROJECTOR_TYPE_LLAMA4:
                    {
                        hparams.rope_theta = 10000.0f;
                        get_u32(KEY_PROJ_SCALE_FACTOR, hparams.proj_scale_factor);
                        set_llava_uhd_res_candidates(model, 3);
                    } break;
                case PROJECTOR_TYPE_ULTRAVOX:
                case PROJECTOR_TYPE_QWEN2A:
                case PROJECTOR_TYPE_VOXTRAL:
                    {
                        bool require_stack = model.proj_type == PROJECTOR_TYPE_ULTRAVOX ||
                                             model.proj_type == PROJECTOR_TYPE_VOXTRAL;
                        get_u32(KEY_A_PROJ_STACK_FACTOR, hparams.proj_stack_factor, require_stack);
                        if (hparams.n_mel_bins != 128) {
                            throw std::runtime_error(string_format("%s: only 128 mel bins are supported for ultravox\n", __func__));
                        }
                        hparams.ffn_op = FFN_GELU_ERF;
                        log_ffn_op = "gelu_erf"; // temporary solution for logging
                    } break;
                default:
                    break;
            }

            LOG_INF("%s: projector:          %s\n", __func__, proj_type.c_str());
            LOG_INF("%s: n_embd:             %d\n", __func__, hparams.n_embd);
            LOG_INF("%s: n_head:             %d\n", __func__, hparams.n_head);
            LOG_INF("%s: n_ff:               %d\n", __func__, hparams.n_ff);
            LOG_INF("%s: n_layer:            %d\n", __func__, hparams.n_layer);
            LOG_INF("%s: ffn_op:             %s\n", __func__, log_ffn_op.c_str());
            LOG_INF("%s: projection_dim:     %d\n", __func__, hparams.projection_dim);
            if (is_vision) {
                LOG_INF("\n--- vision hparams ---\n");
                LOG_INF("%s: image_size:         %d\n", __func__, hparams.image_size);
                LOG_INF("%s: patch_size:         %d\n", __func__, hparams.patch_size);
                LOG_INF("%s: has_llava_proj:     %d\n", __func__, hparams.has_llava_projector);
                LOG_INF("%s: minicpmv_version:   %d\n", __func__, hparams.minicpmv_version);
                LOG_INF("%s: proj_scale_factor:  %d\n", __func__, hparams.proj_scale_factor);
                LOG_INF("%s: n_wa_pattern:       %d\n", __func__, hparams.n_wa_pattern);
            } else if (is_audio) {
                LOG_INF("\n--- audio hparams ---\n");
                LOG_INF("%s: n_mel_bins:         %d\n", __func__, hparams.n_mel_bins);
                LOG_INF("%s: proj_stack_factor:  %d\n", __func__, hparams.proj_stack_factor);
            }
            LOG_INF("\n");
            LOG_INF("%s: model size:         %.2f MiB\n", __func__, model_size / 1024.0 / 1024.0);
            LOG_INF("%s: metadata size:      %.2f MiB\n", __func__, ggml_get_mem_size(ctx_meta.get()) / 1024.0 / 1024.0);
        }
    }

    void load_tensors(clip_ctx & ctx_clip) {
        auto & model = ctx_clip.model;
        auto & hparams = model.hparams;
        std::map<std::string, size_t> tensor_offset;
        std::vector<ggml_tensor *> tensors_to_load;

        // TODO @ngxson : support both audio and video in the future
        const char * prefix = model.modality == CLIP_MODALITY_AUDIO ? "a" : "v";

        // get offsets
        for (int64_t i = 0; i < gguf_get_n_tensors(ctx_gguf.get()); ++i) {
            const char * name = gguf_get_tensor_name(ctx_gguf.get(), i);
            tensor_offset[name] = gguf_get_data_offset(ctx_gguf.get()) + gguf_get_tensor_offset(ctx_gguf.get(), i);
        }

        // create data context
        struct ggml_init_params params = {
            /*.mem_size =*/ static_cast<size_t>(gguf_get_n_tensors(ctx_gguf.get()) + 1) * ggml_tensor_overhead(),
            /*.mem_buffer =*/ NULL,
            /*.no_alloc =*/ true,
        };
        ctx_clip.ctx_data.reset(ggml_init(params));
        if (!ctx_clip.ctx_data) {
            throw std::runtime_error(string_format("%s: failed to init ggml context\n", __func__));
        }

        // helper function
        auto get_tensor = [&](const std::string & name, bool required = true) {
            ggml_tensor * cur = ggml_get_tensor(ctx_meta.get(), name.c_str());
            if (!cur && required) {
                throw std::runtime_error(string_format("%s: unable to find tensor %s\n", __func__, name.c_str()));
            }
            if (cur) {
                tensors_to_load.push_back(cur);
                // add tensors to context
                ggml_tensor * data_tensor = ggml_dup_tensor(ctx_clip.ctx_data.get(), cur);
                ggml_set_name(data_tensor, cur->name);
                cur = data_tensor;
            }
            return cur;
        };

        model.class_embedding = get_tensor(TN_CLASS_EMBD, false);

        model.pre_ln_w = get_tensor(string_format(TN_LN_PRE, prefix, "weight"), false);
        model.pre_ln_b = get_tensor(string_format(TN_LN_PRE, prefix, "bias"),   false);

        model.post_ln_w = get_tensor(string_format(TN_LN_POST, prefix, "weight"), false);
        model.post_ln_b = get_tensor(string_format(TN_LN_POST, prefix, "bias"),   false);

        model.patch_bias = get_tensor(TN_PATCH_BIAS, false);
        model.patch_embeddings_0 = get_tensor(TN_PATCH_EMBD,   false);
        model.patch_embeddings_1 = get_tensor(TN_PATCH_EMBD_1, false);

        model.position_embeddings = get_tensor(string_format(TN_POS_EMBD, prefix), false);

        // layers
        model.layers.resize(hparams.n_layer);
        for (int il = 0; il < hparams.n_layer; ++il) {
            auto & layer = model.layers[il];
            layer.k_w    = get_tensor(string_format(TN_ATTN_K,      prefix, il, "weight"));
            layer.q_w    = get_tensor(string_format(TN_ATTN_Q,      prefix, il, "weight"));
            layer.v_w    = get_tensor(string_format(TN_ATTN_V,      prefix, il, "weight"));
            layer.o_w    = get_tensor(string_format(TN_ATTN_OUTPUT, prefix, il, "weight"));
            layer.k_norm = get_tensor(string_format(TN_ATTN_K_NORM, prefix, il, "weight"), false);
            layer.q_norm = get_tensor(string_format(TN_ATTN_Q_NORM, prefix, il, "weight"), false);
            layer.ln_1_w = get_tensor(string_format(TN_LN_1,        prefix, il, "weight"), false);
            layer.ln_2_w = get_tensor(string_format(TN_LN_2,        prefix, il, "weight"), false);
            layer.ls_1_w = get_tensor(string_format(TN_LS_1,        prefix, il, "weight"), false); // no bias
            layer.ls_2_w = get_tensor(string_format(TN_LS_2,        prefix, il, "weight"), false); // no bias

            layer.k_b    = get_tensor(string_format(TN_ATTN_K,      prefix, il, "bias"), false);
            layer.q_b    = get_tensor(string_format(TN_ATTN_Q,      prefix, il, "bias"), false);
            layer.v_b    = get_tensor(string_format(TN_ATTN_V,      prefix, il, "bias"), false);
            layer.o_b    = get_tensor(string_format(TN_ATTN_OUTPUT, prefix, il, "bias"), false);
            layer.ln_1_b = get_tensor(string_format(TN_LN_1,        prefix, il, "bias"), false);
            layer.ln_2_b = get_tensor(string_format(TN_LN_2,        prefix, il, "bias"), false);

            // ffn
            layer.ff_up_w   = get_tensor(string_format(TN_FFN_UP,   prefix, il, "weight"));
            layer.ff_up_b   = get_tensor(string_format(TN_FFN_UP,   prefix, il, "bias"),   false);
            layer.ff_gate_w = get_tensor(string_format(TN_FFN_GATE, prefix, il, "weight"), false);
            layer.ff_gate_b = get_tensor(string_format(TN_FFN_GATE, prefix, il, "bias"),   false);
            layer.ff_down_w = get_tensor(string_format(TN_FFN_DOWN, prefix, il, "weight"));
            layer.ff_down_b = get_tensor(string_format(TN_FFN_DOWN, prefix, il, "bias"),   false);

            // some models already exported with legacy (incorrect) naming which is quite messy, let's fix it here
            // note: Qwen model converted from the old surgery script has n_ff = 0, so we cannot use n_ff to check!
            if (layer.ff_up_w && layer.ff_down_w && layer.ff_down_w->ne[0] == hparams.n_embd) {
                // swap up and down weights
                ggml_tensor * tmp = layer.ff_up_w;
                layer.ff_up_w = layer.ff_down_w;
                layer.ff_down_w = tmp;
                // swap up and down biases
                tmp = layer.ff_up_b;
                layer.ff_up_b = layer.ff_down_b;
                layer.ff_down_b = tmp;
            }
        }

        switch (model.proj_type) {
            case PROJECTOR_TYPE_MLP:
            case PROJECTOR_TYPE_MLP_NORM:
                {
                    // LLaVA projection
                    model.mm_0_w = get_tensor(string_format(TN_LLAVA_PROJ, 0, "weight"), false);
                    model.mm_0_b = get_tensor(string_format(TN_LLAVA_PROJ, 0, "bias"), false);
                    // Yi-type llava
                    model.mm_1_w = get_tensor(string_format(TN_LLAVA_PROJ, 1, "weight"), false);
                    model.mm_1_b = get_tensor(string_format(TN_LLAVA_PROJ, 1, "bias"), false);
                    // missing in Yi-type llava
                    model.mm_2_w = get_tensor(string_format(TN_LLAVA_PROJ, 2, "weight"), false);
                    model.mm_2_b = get_tensor(string_format(TN_LLAVA_PROJ, 2, "bias"), false);
                    // Yi-type llava
                    model.mm_3_w = get_tensor(string_format(TN_LLAVA_PROJ, 3, "weight"), false);
                    model.mm_3_b = get_tensor(string_format(TN_LLAVA_PROJ, 3, "bias"), false);
                    model.mm_4_w = get_tensor(string_format(TN_LLAVA_PROJ, 4, "weight"), false);
                    model.mm_4_b = get_tensor(string_format(TN_LLAVA_PROJ, 4, "bias"), false);
                    if (model.mm_3_w) {
                        // TODO: this is a hack to support Yi-type llava
                        model.proj_type = PROJECTOR_TYPE_MLP_NORM;
                    }
                    model.image_newline = get_tensor(TN_IMAGE_NEWLINE, false);
                } break;
            case PROJECTOR_TYPE_LDP:
                {
                    // MobileVLM projection
                    model.mm_model_mlp_1_w = get_tensor(string_format(TN_MVLM_PROJ_MLP, 1, "weight"));
                    model.mm_model_mlp_1_b = get_tensor(string_format(TN_MVLM_PROJ_MLP, 1, "bias"));
                    model.mm_model_mlp_3_w = get_tensor(string_format(TN_MVLM_PROJ_MLP, 3, "weight"));
                    model.mm_model_mlp_3_b = get_tensor(string_format(TN_MVLM_PROJ_MLP, 3, "bias"));
                    model.mm_model_block_1_block_0_0_w = get_tensor(string_format(TN_MVLM_PROJ_BLOCK, 1, 0, "0.weight"));
                    model.mm_model_block_1_block_0_1_w = get_tensor(string_format(TN_MVLM_PROJ_BLOCK, 1, 0, "1.weight"));
                    model.mm_model_block_1_block_0_1_b = get_tensor(string_format(TN_MVLM_PROJ_BLOCK, 1, 0, "1.bias"));
                    model.mm_model_block_1_block_1_fc1_w = get_tensor(string_format(TN_MVLM_PROJ_BLOCK, 1, 1, "fc1.weight"));
                    model.mm_model_block_1_block_1_fc1_b = get_tensor(string_format(TN_MVLM_PROJ_BLOCK, 1, 1, "fc1.bias"));
                    model.mm_model_block_1_block_1_fc2_w = get_tensor(string_format(TN_MVLM_PROJ_BLOCK, 1, 1, "fc2.weight"));
                    model.mm_model_block_1_block_1_fc2_b = get_tensor(string_format(TN_MVLM_PROJ_BLOCK, 1, 1, "fc2.bias"));
                    model.mm_model_block_1_block_2_0_w = get_tensor(string_format(TN_MVLM_PROJ_BLOCK, 1, 2, "0.weight"));
                    model.mm_model_block_1_block_2_1_w = get_tensor(string_format(TN_MVLM_PROJ_BLOCK, 1, 2, "1.weight"));
                    model.mm_model_block_1_block_2_1_b = get_tensor(string_format(TN_MVLM_PROJ_BLOCK, 1, 2, "1.bias"));
                    model.mm_model_block_2_block_0_0_w = get_tensor(string_format(TN_MVLM_PROJ_BLOCK, 2, 0, "0.weight"));
                    model.mm_model_block_2_block_0_1_w = get_tensor(string_format(TN_MVLM_PROJ_BLOCK, 2, 0, "1.weight"));
                    model.mm_model_block_2_block_0_1_b = get_tensor(string_format(TN_MVLM_PROJ_BLOCK, 2, 0, "1.bias"));
                    model.mm_model_block_2_block_1_fc1_w = get_tensor(string_format(TN_MVLM_PROJ_BLOCK, 2, 1, "fc1.weight"));
                    model.mm_model_block_2_block_1_fc1_b = get_tensor(string_format(TN_MVLM_PROJ_BLOCK, 2, 1, "fc1.bias"));
                    model.mm_model_block_2_block_1_fc2_w = get_tensor(string_format(TN_MVLM_PROJ_BLOCK, 2, 1, "fc2.weight"));
                    model.mm_model_block_2_block_1_fc2_b = get_tensor(string_format(TN_MVLM_PROJ_BLOCK, 2, 1, "fc2.bias"));
                    model.mm_model_block_2_block_2_0_w = get_tensor(string_format(TN_MVLM_PROJ_BLOCK, 2, 2, "0.weight"));
                    model.mm_model_block_2_block_2_1_w = get_tensor(string_format(TN_MVLM_PROJ_BLOCK, 2, 2, "1.weight"));
                    model.mm_model_block_2_block_2_1_b = get_tensor(string_format(TN_MVLM_PROJ_BLOCK, 2, 2, "1.bias"));
                } break;
            case PROJECTOR_TYPE_LDPV2:
                {
                    // MobilVLM_V2 projection
                    model.mm_model_mlp_0_w = get_tensor(string_format(TN_MVLM_PROJ_MLP, 0, "weight"));
                    model.mm_model_mlp_0_b = get_tensor(string_format(TN_MVLM_PROJ_MLP, 0, "bias"));
                    model.mm_model_mlp_2_w = get_tensor(string_format(TN_MVLM_PROJ_MLP, 2, "weight"));
                    model.mm_model_mlp_2_b = get_tensor(string_format(TN_MVLM_PROJ_MLP, 2, "bias"));
                    model.mm_model_peg_0_w = get_tensor(string_format(TN_MVLM_PROJ_PEG, 0, "weight"));
                    model.mm_model_peg_0_b = get_tensor(string_format(TN_MVLM_PROJ_PEG, 0, "bias"));
                } break;
            case PROJECTOR_TYPE_MINICPMV:
                {
                    // model.mm_model_pos_embed = get_tensor(new_clip->ctx_data, TN_MINICPMV_POS_EMBD);
                    model.mm_model_pos_embed_k = get_tensor(TN_MINICPMV_POS_EMBD_K);
                    model.mm_model_query = get_tensor(TN_MINICPMV_QUERY);
                    model.mm_model_proj = get_tensor(TN_MINICPMV_PROJ);
                    model.mm_model_kv_proj = get_tensor(TN_MINICPMV_KV_PROJ);
                    model.mm_model_attn_q_w = get_tensor(string_format(TN_MINICPMV_ATTN, "q", "weight"));
                    model.mm_model_attn_k_w = get_tensor(string_format(TN_MINICPMV_ATTN, "k", "weight"));
                    model.mm_model_attn_v_w = get_tensor(string_format(TN_MINICPMV_ATTN, "v", "weight"));
                    model.mm_model_attn_q_b = get_tensor(string_format(TN_MINICPMV_ATTN, "q", "bias"));
                    model.mm_model_attn_k_b = get_tensor(string_format(TN_MINICPMV_ATTN, "k", "bias"));
                    model.mm_model_attn_v_b = get_tensor(string_format(TN_MINICPMV_ATTN, "v", "bias"));
                    model.mm_model_attn_o_w = get_tensor(string_format(TN_MINICPMV_ATTN, "out", "weight"));
                    model.mm_model_attn_o_b = get_tensor(string_format(TN_MINICPMV_ATTN, "out", "bias"));
                    model.mm_model_ln_q_w = get_tensor(string_format(TN_MINICPMV_LN, "q", "weight"));
                    model.mm_model_ln_q_b = get_tensor(string_format(TN_MINICPMV_LN, "q", "bias"));
                    model.mm_model_ln_kv_w = get_tensor(string_format(TN_MINICPMV_LN, "kv", "weight"));
                    model.mm_model_ln_kv_b = get_tensor(string_format(TN_MINICPMV_LN, "kv", "bias"));
                    model.mm_model_ln_post_w = get_tensor(string_format(TN_MINICPMV_LN, "post", "weight"));
                    model.mm_model_ln_post_b = get_tensor(string_format(TN_MINICPMV_LN, "post", "bias"));
                } break;
            case PROJECTOR_TYPE_GLM_EDGE:
                {
                    model.mm_model_adapter_conv_w = get_tensor(string_format(TN_GLM_ADAPER_CONV, "weight"));
                    model.mm_model_adapter_conv_b = get_tensor(string_format(TN_GLM_ADAPER_CONV, "bias"));
                    model.mm_model_mlp_0_w = get_tensor(string_format(TN_GLM_ADAPTER_LINEAR, "weight"));
                    model.mm_model_ln_q_w = get_tensor(string_format(TN_GLM_ADAPTER_NORM_1, "weight"));
                    model.mm_model_ln_q_b = get_tensor(string_format(TN_GLM_ADAPTER_NORM_1, "bias"));
                    model.mm_model_mlp_1_w = get_tensor(string_format(TN_GLM_ADAPTER_D_H_2_4H, "weight"));
                    model.mm_model_mlp_2_w = get_tensor(string_format(TN_GLM_ADAPTER_GATE, "weight"));
                    model.mm_model_mlp_3_w = get_tensor(string_format(TN_GLM_ADAPTER_D_4H_2_H, "weight"));
                    model.mm_glm_tok_boi = get_tensor(string_format(TN_TOK_GLM_BOI, "weight"));
                    model.mm_glm_tok_eoi = get_tensor(string_format(TN_TOK_GLM_EOI, "weight"));
                } break;
            case PROJECTOR_TYPE_QWEN2VL:
            case PROJECTOR_TYPE_QWEN25VL:
                {
                    model.mm_0_w = get_tensor(string_format(TN_LLAVA_PROJ, 0, "weight"));
                    model.mm_0_b = get_tensor(string_format(TN_LLAVA_PROJ, 0, "bias"));
                    model.mm_1_w = get_tensor(string_format(TN_LLAVA_PROJ, 2, "weight"));
                    model.mm_1_b = get_tensor(string_format(TN_LLAVA_PROJ, 2, "bias"));
                } break;
            case PROJECTOR_TYPE_GEMMA3:
                {
                    model.mm_input_proj_w = get_tensor(TN_MM_INP_PROJ);
                    model.mm_soft_emb_norm_w = get_tensor(TN_MM_SOFT_EMB_N);
                } break;
            case PROJECTOR_TYPE_IDEFICS3:
                {
                    model.projection = get_tensor(TN_MM_PROJECTOR);
                } break;
            case PROJECTOR_TYPE_PIXTRAL:
                {
                    model.mm_1_w = get_tensor(string_format(TN_LLAVA_PROJ, 1, "weight"));
                    model.mm_1_b = get_tensor(string_format(TN_LLAVA_PROJ, 1, "bias"), false);
                    model.mm_2_w = get_tensor(string_format(TN_LLAVA_PROJ, 2, "weight"));
                    model.mm_2_b = get_tensor(string_format(TN_LLAVA_PROJ, 2, "bias"), false);
                    // [IMG_BREAK] token embedding
                    model.token_embd_img_break = get_tensor(TN_TOK_IMG_BREAK);
                    // for mistral small 3.1
                    model.mm_input_norm_w   = get_tensor(TN_MM_INP_NORM,     false);
                    model.mm_patch_merger_w = get_tensor(TN_MM_PATCH_MERGER, false);
                } break;
            case PROJECTOR_TYPE_ULTRAVOX:
                {
                    model.conv1d_1_w = get_tensor(string_format(TN_CONV1D, 1, "weight"));
                    model.conv1d_1_b = get_tensor(string_format(TN_CONV1D, 1, "bias"));
                    model.conv1d_2_w = get_tensor(string_format(TN_CONV1D, 2, "weight"));
                    model.conv1d_2_b = get_tensor(string_format(TN_CONV1D, 2, "bias"));
                    model.mm_1_w = get_tensor(string_format(TN_MM_AUDIO_MLP, 1, "weight"));
                    model.mm_2_w = get_tensor(string_format(TN_MM_AUDIO_MLP, 2, "weight"));
                    model.mm_norm_pre_w = get_tensor(string_format(TN_MM_NORM_PRE, "weight"));
                    model.mm_norm_mid_w = get_tensor(string_format(TN_MM_NORM_MID, "weight"));
                } break;
            case PROJECTOR_TYPE_QWEN2A:
                {
                    model.conv1d_1_w = get_tensor(string_format(TN_CONV1D, 1, "weight"));
                    model.conv1d_1_b = get_tensor(string_format(TN_CONV1D, 1, "bias"));
                    model.conv1d_2_w = get_tensor(string_format(TN_CONV1D, 2, "weight"));
                    model.conv1d_2_b = get_tensor(string_format(TN_CONV1D, 2, "bias"));
                    model.mm_fc_w = get_tensor(string_format(TN_MM_AUDIO_FC, "weight"));
                    model.mm_fc_b = get_tensor(string_format(TN_MM_AUDIO_FC, "bias"));
                } break;
            case PROJECTOR_TYPE_VOXTRAL:
                {
                    model.conv1d_1_w = get_tensor(string_format(TN_CONV1D, 1, "weight"));
                    model.conv1d_1_b = get_tensor(string_format(TN_CONV1D, 1, "bias"));
                    model.conv1d_2_w = get_tensor(string_format(TN_CONV1D, 2, "weight"));
                    model.conv1d_2_b = get_tensor(string_format(TN_CONV1D, 2, "bias"));
                    model.mm_1_w = get_tensor(string_format(TN_MM_AUDIO_MLP, 1, "weight"));
                    model.mm_2_w = get_tensor(string_format(TN_MM_AUDIO_MLP, 2, "weight"));
                } break;
            case PROJECTOR_TYPE_INTERNVL:
                {
                    model.mm_0_w = get_tensor(string_format(TN_MVLM_PROJ_MLP, 0, "weight"));
                    model.mm_0_b = get_tensor(string_format(TN_MVLM_PROJ_MLP, 0, "bias"));
                    model.mm_1_w = get_tensor(string_format(TN_MVLM_PROJ_MLP, 1, "weight"));
                    model.mm_1_b = get_tensor(string_format(TN_MVLM_PROJ_MLP, 1, "bias"));
                    model.mm_3_w = get_tensor(string_format(TN_MVLM_PROJ_MLP, 3, "weight"));
                    model.mm_3_b = get_tensor(string_format(TN_MVLM_PROJ_MLP, 3, "bias"));
                } break;
            case PROJECTOR_TYPE_LLAMA4:
                {
                    model.mm_model_proj    = get_tensor(TN_MM_PROJECTOR);
                    model.mm_model_mlp_1_w = get_tensor(string_format(TN_MVLM_PROJ_MLP, 1, "weight"));
                    model.mm_model_mlp_2_w = get_tensor(string_format(TN_MVLM_PROJ_MLP, 2, "weight"));
                } break;
            default:
                GGML_ASSERT(false && "unknown projector type");
        }

        // load data
        {
            std::vector<uint8_t> read_buf;

            auto fin = std::ifstream(fname, std::ios::binary);
            if (!fin) {
                throw std::runtime_error(string_format("%s: failed to open %s\n", __func__, fname.c_str()));
            }

            // alloc memory and offload data
            ggml_backend_buffer_type_t buft = ggml_backend_get_default_buffer_type(ctx_clip.backend);
            ctx_clip.buf.reset(ggml_backend_alloc_ctx_tensors_from_buft(ctx_clip.ctx_data.get(), buft));
            ggml_backend_buffer_set_usage(ctx_clip.buf.get(), GGML_BACKEND_BUFFER_USAGE_WEIGHTS);
            for (auto & t : tensors_to_load) {
                ggml_tensor * cur = ggml_get_tensor(ctx_clip.ctx_data.get(), t->name);
                const size_t offset = tensor_offset[t->name];
                fin.seekg(offset, std::ios::beg);
                if (!fin) {
                    throw std::runtime_error(string_format("%s: failed to seek for tensor %s\n", __func__, t->name));
                }
                size_t num_bytes = ggml_nbytes(cur);
                if (ggml_backend_buft_is_host(buft)) {
                    // for the CPU and Metal backend, we can read directly into the tensor
                    fin.read(reinterpret_cast<char *>(cur->data), num_bytes);
                } else {
                    // read into a temporary buffer first, then copy to device memory
                    read_buf.resize(num_bytes);
                    fin.read(reinterpret_cast<char *>(read_buf.data()), num_bytes);
                    ggml_backend_tensor_set(cur, read_buf.data(), 0, num_bytes);
                }
            }
            fin.close();

            LOG_DBG("%s: loaded %zu tensors from %s\n", __func__, tensors_to_load.size(), fname.c_str());
        }
    }

    void alloc_compute_meta(clip_ctx & ctx_clip) {
        const auto & hparams = ctx_clip.model.hparams;
        ctx_clip.buf_compute_meta.resize(ctx_clip.max_nodes * ggml_tensor_overhead() + ggml_graph_overhead());

        // create a fake batch
        clip_image_f32_batch batch;
        clip_image_f32_ptr img(clip_image_f32_init());
        if (ctx_clip.model.modality == CLIP_MODALITY_VISION) {
            img->nx = hparams.warmup_image_size;
            img->ny = hparams.warmup_image_size;
        } else {
            img->nx = hparams.warmup_audio_size;
            img->ny = hparams.n_mel_bins;
        }
        batch.entries.push_back(std::move(img));

        ggml_cgraph * gf = clip_image_build_graph(&ctx_clip, batch);
        ggml_backend_sched_reserve(ctx_clip.sched.get(), gf);

        for (size_t i = 0; i < ctx_clip.backend_ptrs.size(); ++i) {
            ggml_backend_t backend = ctx_clip.backend_ptrs[i];
            ggml_backend_buffer_type_t buft = ctx_clip.backend_buft[i];
            size_t size = ggml_backend_sched_get_buffer_size(ctx_clip.sched.get(), backend);
            if (size > 1) {
                LOG_INF("%s: %10s compute buffer size = %8.2f MiB\n", __func__,
                        ggml_backend_buft_name(buft),
                        size / 1024.0 / 1024.0);
            }
        }
    }

    void get_bool(const std::string & key, bool & output, bool required = true) {
        const int i = gguf_find_key(ctx_gguf.get(), key.c_str());
        if (i < 0) {
            if (required) throw std::runtime_error("Key not found: " + key);
            return;
        }
        output = gguf_get_val_bool(ctx_gguf.get(), i);
    }

    void get_i32(const std::string & key, int & output, bool required = true) {
        const int i = gguf_find_key(ctx_gguf.get(), key.c_str());
        if (i < 0) {
            if (required) throw std::runtime_error("Key not found: " + key);
            return;
        }
        output = gguf_get_val_i32(ctx_gguf.get(), i);
    }

    void get_u32(const std::string & key, int & output, bool required = true) {
        const int i = gguf_find_key(ctx_gguf.get(), key.c_str());
        if (i < 0) {
            if (required) throw std::runtime_error("Key not found: " + key);
            return;
        }
        output = gguf_get_val_u32(ctx_gguf.get(), i);
    }

    void get_f32(const std::string & key, float & output, bool required = true) {
        const int i = gguf_find_key(ctx_gguf.get(), key.c_str());
        if (i < 0) {
            if (required) throw std::runtime_error("Key not found: " + key);
            return;
        }
        output = gguf_get_val_f32(ctx_gguf.get(), i);
    }

    void get_string(const std::string & key, std::string & output, bool required = true) {
        const int i = gguf_find_key(ctx_gguf.get(), key.c_str());
        if (i < 0) {
            if (required) throw std::runtime_error("Key not found: " + key);
            return;
        }
        output = std::string(gguf_get_val_str(ctx_gguf.get(), i));
    }

    void get_arr_int(const std::string & key, std::vector<int> & output, bool required = true) {
        const int i = gguf_find_key(ctx_gguf.get(), key.c_str());
        if (i < 0) {
            if (required) throw std::runtime_error("Key not found: " + key);
            return;
        }
        int n = gguf_get_arr_n(ctx_gguf.get(), i);
        output.resize(n);
        const int32_t * values = (const int32_t *)gguf_get_arr_data(ctx_gguf.get(), i);
        for (int i = 0; i < n; ++i) {
            output[i] = values[i];
        }
    }

    void set_llava_uhd_res_candidates(clip_model & model, const int max_patches_per_side) {
        auto & hparams = model.hparams;
        for (int x = 1; x <= max_patches_per_side; x++) {
            for (int y = 1; y <= max_patches_per_side; y++) {
                if (x == 1 && y == 1) {
                    continue; // skip the first point
                }
                hparams.image_res_candidates.push_back(clip_image_size{
                    x*hparams.image_size,
                    y*hparams.image_size,
                });
            }
        }
    }
};

struct clip_init_result clip_init(const char * fname, struct clip_context_params ctx_params) {
    g_logger_state.verbosity_thold = ctx_params.verbosity;
    clip_ctx * ctx_vision = nullptr;
    clip_ctx * ctx_audio = nullptr;

    try {
        clip_model_loader loader(fname);

        if (loader.has_vision) {
            ctx_vision = new clip_ctx(ctx_params);
            loader.load_hparams(ctx_vision->model, CLIP_MODALITY_VISION);
            loader.load_tensors(*ctx_vision);
            loader.alloc_compute_meta(*ctx_vision);
        }

        if (loader.has_audio) {
            ctx_audio = new clip_ctx(ctx_params);
            loader.load_hparams(ctx_audio->model, CLIP_MODALITY_AUDIO);
            loader.load_tensors(*ctx_audio);
            loader.alloc_compute_meta(*ctx_audio);
        }

    } catch (const std::exception & e) {
        LOG_ERR("%s: failed to load model '%s': %s\n", __func__, fname, e.what());
        if (ctx_vision) {
            delete ctx_vision;
        }
        if (ctx_audio) {
            delete ctx_audio;
        }
        return {nullptr, nullptr};
    }

    return {ctx_vision, ctx_audio};
}

struct clip_image_size * clip_image_size_init() {
    struct clip_image_size * load_image_size = new struct clip_image_size();
    load_image_size->width = 448;
    load_image_size->height = 448;
    return load_image_size;
}

struct clip_image_u8 * clip_image_u8_init() {
    return new clip_image_u8();
}

struct clip_image_f32 * clip_image_f32_init() {
    return new clip_image_f32();
}

struct clip_image_f32_batch * clip_image_f32_batch_init() {
    return new clip_image_f32_batch();
}

unsigned char * clip_image_u8_get_data(struct clip_image_u8 * img, uint32_t * nx, uint32_t * ny) {
    if (nx) *nx = img->nx;
    if (ny) *ny = img->ny;
    return img->buf.data();
}

void clip_image_size_free(struct clip_image_size * load_image_size) {
    if (load_image_size == nullptr) {
        return;
    }
    delete load_image_size;
}
void clip_image_u8_free(struct clip_image_u8  * img) { if (img) delete img; }
void clip_image_f32_free(struct clip_image_f32 * img) { if (img) delete img; }
void clip_image_u8_batch_free(struct clip_image_u8_batch * batch) { if (batch) delete batch; }
void clip_image_f32_batch_free(struct clip_image_f32_batch * batch) { if (batch) delete batch; }

size_t clip_image_f32_batch_n_images(const struct clip_image_f32_batch * batch) {
    return batch->entries.size();
}

size_t clip_image_f32_batch_nx(const struct clip_image_f32_batch * batch, int idx) {
    if (idx < 0 || idx >= (int)batch->entries.size()) {
        LOG_ERR("%s: invalid index %d\n", __func__, idx);
        return 0;
    }
    return batch->entries[idx]->nx;
}

size_t clip_image_f32_batch_ny(const struct clip_image_f32_batch * batch, int idx) {
    if (idx < 0 || idx >= (int)batch->entries.size()) {
        LOG_ERR("%s: invalid index %d\n", __func__, idx);
        return 0;
    }
    return batch->entries[idx]->ny;
}

clip_image_f32 * clip_image_f32_get_img(const struct clip_image_f32_batch * batch, int idx) {
    if (idx < 0 || idx >= (int)batch->entries.size()) {
        LOG_ERR("%s: invalid index %d\n", __func__, idx);
        return nullptr;
    }
    return batch->entries[idx].get();
}

void clip_build_img_from_pixels(const unsigned char * rgb_pixels, int nx, int ny, clip_image_u8 * img) {
    img->nx = nx;
    img->ny = ny;
    img->buf.resize(3 * nx * ny);
    memcpy(img->buf.data(), rgb_pixels, img->buf.size());
}

// Normalize image to float32 - careful with pytorch .to(model.device, dtype=torch.float16) - this sometimes reduces precision (32>16>32), sometimes not
static void normalize_image_u8_to_f32(const clip_image_u8 & src, clip_image_f32 & dst, const float mean[3], const float std[3]) {
    dst.nx = src.nx;
    dst.ny = src.ny;
    dst.buf.resize(src.buf.size());

    // TODO @ngxson : seems like this could be done more efficiently on cgraph
    for (size_t i = 0; i < src.buf.size(); ++i) {
        int c = i % 3; // rgb
        dst.buf[i] = (static_cast<float>(src.buf[i]) / 255.0f - mean[c]) / std[c];
    }
}

// set of tools to manupulate images
// in the future, we can have HW acceleration by allowing this struct to access 3rd party lib like imagick or opencv
struct image_manipulation {
    // Bilinear resize function
    static void bilinear_resize(const clip_image_u8& src, clip_image_u8& dst, int target_width, int target_height) {
        dst.nx = target_width;
        dst.ny = target_height;
        dst.buf.resize(3 * target_width * target_height);

        float x_ratio = static_cast<float>(src.nx - 1) / target_width;
        float y_ratio = static_cast<float>(src.ny - 1) / target_height;

        for (int y = 0; y < target_height; y++) {
            for (int x = 0; x < target_width; x++) {
                float px = x_ratio * x;
                float py = y_ratio * y;
                int x_floor = static_cast<int>(px);
                int y_floor = static_cast<int>(py);
                float x_lerp = px - x_floor;
                float y_lerp = py - y_floor;

                for (int c = 0; c < 3; c++) {
                    float top = lerp(
                        static_cast<float>(src.buf[3 * (y_floor * src.nx + x_floor) + c]),
                        static_cast<float>(src.buf[3 * (y_floor * src.nx + (x_floor + 1)) + c]),
                        x_lerp
                    );
                    float bottom = lerp(
                        static_cast<float>(src.buf[3 * ((y_floor + 1) * src.nx + x_floor) + c]),
                        static_cast<float>(src.buf[3 * ((y_floor + 1) * src.nx + (x_floor + 1)) + c]),
                        x_lerp
                    );
                    dst.buf[3 * (y * target_width + x) + c] = static_cast<uint8_t>(lerp(top, bottom, y_lerp));
                }
            }
        }
    }

    // Bicubic resize function
    // part of image will be cropped if the aspect ratio is different
    static bool bicubic_resize(const clip_image_u8 & img, clip_image_u8 & dst, int target_width, int target_height) {
        const int nx = img.nx;
        const int ny = img.ny;

        dst.nx = target_width;
        dst.ny = target_height;
        dst.buf.resize(3 * target_width * target_height);

        float Cc;
        float C[5];
        float d0, d2, d3, a0, a1, a2, a3;
        int i, j, k, jj;
        int x, y;
        float dx, dy;
        float tx, ty;

        tx = (float)nx / (float)target_width;
        ty = (float)ny / (float)target_height;

        // Bicubic interpolation; adapted from ViT.cpp, inspired from :
        //    -> https://github.com/yglukhov/bicubic-interpolation-image-processing/blob/master/libimage.c#L36
        //    -> https://en.wikipedia.org/wiki/Bicubic_interpolation

        for (i = 0; i < target_height; i++) {
            for (j = 0; j < target_width; j++) {
                x = (int)(tx * j);
                y = (int)(ty * i);

                dx = tx * j - x;
                dy = ty * i - y;

                for (k = 0; k < 3; k++) {
                    for (jj = 0; jj <= 3; jj++) {
                        d0 = img.buf[(clip(y - 1 + jj, 0, ny - 1) * nx + clip(x - 1, 0, nx - 1)) * 3 + k] - img.buf[(clip(y - 1 + jj, 0, ny - 1) * nx + clip(x, 0, nx - 1)) * 3 + k];
                        d2 = img.buf[(clip(y - 1 + jj, 0, ny - 1) * nx + clip(x + 1, 0, nx - 1)) * 3 + k] - img.buf[(clip(y - 1 + jj, 0, ny - 1) * nx + clip(x, 0, nx - 1)) * 3 + k];
                        d3 = img.buf[(clip(y - 1 + jj, 0, ny - 1) * nx + clip(x + 2, 0, nx - 1)) * 3 + k] - img.buf[(clip(y - 1 + jj, 0, ny - 1) * nx + clip(x, 0, nx - 1)) * 3 + k];
                        a0 = img.buf[(clip(y - 1 + jj, 0, ny - 1) * nx + clip(x, 0, nx - 1)) * 3 + k];

                        a1 = -1.0 / 3 * d0 + d2 - 1.0 / 6 * d3;
                        a2 =  1.0 / 2 * d0 +      1.0 / 2 * d2;
                        a3 = -1.0 / 6 * d0 -      1.0 / 2 * d2 + 1.0 / 6 * d3;

                        C[jj] = a0 + a1 * dx + a2 * dx * dx + a3 * dx * dx * dx;

                        d0 = C[0] - C[1];
                        d2 = C[2] - C[1];
                        d3 = C[3] - C[1];
                        a0 = C[1];
                        a1 = -1.0 / 3 * d0 + d2 - 1.0 / 6 * d3;
                        a2 =  1.0 / 2 * d0 +      1.0 / 2 * d2;
                        a3 = -1.0 / 6 * d0 -      1.0 / 2 * d2 + 1.0 / 6 * d3;
                        Cc = a0 + a1 * dy + a2 * dy * dy + a3 * dy * dy * dy;

                        const uint8_t Cc2 = std::min(std::max(std::round(Cc), 0.0f), 255.0f);
                        dst.buf[(i * target_width + j) * 3 + k] = float(Cc2);
                    }
                }
            }
        }

        return true;
    }

    // llava-1.6 type of resize_and_pad
    // if the ratio is not 1:1, padding with pad_color will be applied
    // pad_color is single channel, default is 0 (black)
    static void resize_and_pad_image(const clip_image_u8 & image, clip_image_u8 & dst, const clip_image_size & target_resolution, std::array<uint8_t, 3> pad_color = {0, 0, 0}) {
        int target_width  = target_resolution.width;
        int target_height = target_resolution.height;

        float scale_w = static_cast<float>(target_width) / image.nx;
        float scale_h = static_cast<float>(target_height) / image.ny;

        int new_width, new_height;

        if (scale_w < scale_h) {
            new_width  = target_width;
            new_height = std::min(static_cast<int>(std::ceil(image.ny * scale_w)), target_height);
        } else {
            new_height = target_height;
            new_width  = std::min(static_cast<int>(std::ceil(image.nx * scale_h)), target_width);
        }

        clip_image_u8 resized_image;
        bicubic_resize(image, resized_image, new_width, new_height);

        clip_image_u8 padded_image;
        padded_image.nx = target_width;
        padded_image.ny = target_height;
        padded_image.buf.resize(3 * target_width * target_height);

        // Fill the padded image with the fill color
        for (size_t i = 0; i < padded_image.buf.size(); i += 3) {
            padded_image.buf[i]     = pad_color[0];
            padded_image.buf[i + 1] = pad_color[1];
            padded_image.buf[i + 2] = pad_color[2];
        }

        // Calculate padding offsets
        int pad_x = (target_width  - new_width)  / 2;
        int pad_y = (target_height - new_height) / 2;

        // Copy the resized image into the center of the padded buffer
        for (int y = 0; y < new_height; ++y) {
            for (int x = 0; x < new_width; ++x) {
                for (int c = 0; c < 3; ++c) {
                    padded_image.buf[3 * ((y + pad_y) * target_width + (x + pad_x)) + c] = resized_image.buf[3 * (y * new_width + x) + c];
                }
            }
        }
        dst = std::move(padded_image);
    }

    static void crop_image(const clip_image_u8 & image, clip_image_u8 & dst, int x, int y, int w, int h) {
        dst.nx = w;
        dst.ny = h;
        dst.buf.resize(3 * w * h);

        for (int i = 0; i < h; ++i) {
            for (int j = 0; j < w; ++j) {
                int src_idx = 3 * ((y + i)*image.nx + (x + j));
                int dst_idx = 3 * (i*w + j);
                dst.buf[dst_idx]     = image.buf[src_idx];
                dst.buf[dst_idx + 1] = image.buf[src_idx + 1];
                dst.buf[dst_idx + 2] = image.buf[src_idx + 2];
            }
        }
    }

    // calculate the size of the **resized** image, while preserving the aspect ratio
    // the calculated size will be aligned to the nearest multiple of align_size
    // if H or W size is larger than max_dimension, it will be resized to max_dimension
    static clip_image_size calc_size_preserved_ratio(const clip_image_size & inp_size, const int align_size, const int max_dimension) {
        if (inp_size.width <= 0 || inp_size.height <= 0 || align_size <= 0 || max_dimension <= 0) {
            return {0, 0};
        }

        float scale = std::min(1.0f, std::min(static_cast<float>(max_dimension) / inp_size.width,
                                              static_cast<float>(max_dimension) / inp_size.height));

        float target_width_f  = static_cast<float>(inp_size.width)  * scale;
        float target_height_f = static_cast<float>(inp_size.height) * scale;

        int aligned_width  = CLIP_ALIGN((int)target_width_f,  align_size);
        int aligned_height = CLIP_ALIGN((int)target_height_f, align_size);

        return {aligned_width, aligned_height};
    }

private:
    static inline int clip(int x, int lower, int upper) {
        return std::max(lower, std::min(x, upper));
    }

    // Linear interpolation between two points
    static inline float lerp(float s, float e, float t) {
        return s + (e - s) * t;
    }
};

/**
 * implementation of LLaVA-UHD:
 *  - https://arxiv.org/pdf/2403.11703
 *  - https://github.com/thunlp/LLaVA-UHD
 *  - https://github.com/thunlp/LLaVA-UHD/blob/302301bc2175f7e717fb8548516188e89f649753/llava_uhd/train/llava-uhd/slice_logic.py#L118
 *
 * overview:
 *   - an image always have a single overview (downscaled image)
 *   - an image can have 0 or multiple slices, depending on the image size
 *   - each slice can then be considered as a separate image
 *
 * for example:
 *
 * [overview] --> [slice 1] --> [slice 2]
 *           |                |
 *           +--> [slice 3] --> [slice 4]
 */
struct llava_uhd {
    struct slice_coordinates {
        int x;
        int y;
        clip_image_size size;
    };

    struct slice_instructions {
        clip_image_size overview_size; // size of downscaled image
        clip_image_size refined_size;  // size of image right before slicing (must be multiple of slice size)
        clip_image_size grid_size;     // grid_size.width * grid_size.height = number of slices
        std::vector<slice_coordinates> slices;
        bool padding_refined = false;  // if true, refine image will be padded to the grid size (e.g. llava-1.6)
    };

    static slice_instructions get_slice_instructions(struct clip_ctx * ctx, const clip_image_size & original_size) {
        slice_instructions res;
        const int patch_size      = clip_get_patch_size(ctx);
        const int slice_size      = clip_get_image_size(ctx);
        const int original_width  = original_size.width;
        const int original_height = original_size.height;

        bool has_slices    = original_size.width > slice_size || original_size.height > slice_size;
        const bool has_pinpoints = !ctx->model.hparams.image_res_candidates.empty();

        // has_slices = false;
        if (!has_slices) {
            // skip slicing logic
            res.overview_size = clip_image_size{slice_size, slice_size};
            res.refined_size  = clip_image_size{0, 0};
            res.grid_size     = clip_image_size{0, 0};

            return res;
        }

        if (has_pinpoints) {
            // has pinpoints, use them to calculate the grid size (e.g. llava-1.6)
            auto refine_size = llava_uhd::select_best_resolution(
                original_size,
                ctx->model.hparams.image_res_candidates);
            res.overview_size   = clip_image_size{slice_size, slice_size};
            res.refined_size    = refine_size;
            res.grid_size       = clip_image_size{0, 0};
            res.padding_refined = true;

            LOG_DBG("%s: using pinpoints for slicing\n", __func__);
            LOG_DBG("%s: original size: %d x %d, overview size: %d x %d, refined size: %d x %d\n",
                    __func__, original_width, original_height,
                    res.overview_size.width, res.overview_size.height,
                    res.refined_size.width,  res.refined_size.height);

            for (int y = 0; y < refine_size.height; y += slice_size) {
                for (int x = 0; x < refine_size.width; x += slice_size) {
                    slice_coordinates slice;
                    slice.x = x;
                    slice.y = y;
                    slice.size.width  = std::min(slice_size, refine_size.width  - x);
                    slice.size.height = std::min(slice_size, refine_size.height - y);
                    res.slices.push_back(slice);
                    LOG_DBG("%s: slice %d: x=%d, y=%d, size=%dx%d\n",
                            __func__, (int)res.slices.size() - 1,
                            slice.x, slice.y, slice.size.width, slice.size.height);
                }
            }

            res.grid_size.height = refine_size.height / slice_size;
            res.grid_size.width  = refine_size.width  / slice_size;
            LOG_DBG("%s: grid size: %d x %d\n", __func__, res.grid_size.width, res.grid_size.height);

            return res;
        }

        // no pinpoints, dynamically calculate the grid size (e.g. minicpmv)

        auto best_size    = get_best_resize(original_size, slice_size, patch_size, !has_slices);
        res.overview_size = best_size;

        {
            const int max_slice_nums = 9; // TODO: this is only used by minicpmv, maybe remove it
            const float log_ratio = log((float)original_width / original_height);
            const float ratio = (float)original_width * original_height / (slice_size * slice_size);
            const int multiple = fmin(ceil(ratio), max_slice_nums);

            auto best_grid   = get_best_grid(max_slice_nums, multiple, log_ratio);
            auto refine_size = get_refine_size(original_size, best_grid, slice_size, patch_size, true);
            res.grid_size    = best_grid;
            res.refined_size = refine_size;

            LOG_DBG("%s: original size: %d x %d, overview size: %d x %d, refined size: %d x %d, grid size: %d x %d\n",
                    __func__, original_width, original_height,
                    res.overview_size.width, res.overview_size.height,
                    res.refined_size.width, res.refined_size.height,
                    res.grid_size.width, res.grid_size.height);

            int width  = refine_size.width;
            int height = refine_size.height;
            int grid_x = int(width  / best_grid.width);
            int grid_y = int(height / best_grid.height);
            for (int patches_y = 0,                    ic = 0;
                    patches_y < refine_size.height && ic < best_grid.height;
                    patches_y += grid_y,              ic += 1) {
                for (int patches_x = 0,                   jc = 0;
                        patches_x < refine_size.width && jc < best_grid.width;
                        patches_x += grid_x,             jc += 1) {
                    slice_coordinates slice;
                    slice.x = patches_x;
                    slice.y = patches_y;
                    slice.size.width  = grid_x;
                    slice.size.height = grid_y;
                    res.slices.push_back(slice);
                    LOG_DBG("%s: slice %d: x=%d, y=%d, size=%dx%d\n",
                            __func__, (int)res.slices.size() - 1,
                            slice.x, slice.y, slice.size.width, slice.size.height);
                }
            }
        }

        return res;
    }

    static std::vector<clip_image_u8_ptr> slice_image(const clip_image_u8 * img, const slice_instructions & inst) {
        std::vector<clip_image_u8_ptr> output;

        // resize to overview size
        clip_image_u8_ptr resized_img(clip_image_u8_init());
        image_manipulation::bicubic_resize(*img, *resized_img, inst.overview_size.width, inst.overview_size.height);
        output.push_back(std::move(resized_img));
        if (inst.slices.empty()) {
            // no slices, just return the resized image
            return output;
        }

        // resize to refined size
        clip_image_u8_ptr refined_img(clip_image_u8_init());
        if (inst.padding_refined) {
            image_manipulation::resize_and_pad_image(*img, *refined_img, inst.refined_size);
        } else {
            image_manipulation::bilinear_resize(*img, *refined_img, inst.refined_size.width, inst.refined_size.height);
        }

        // create slices
        for (const auto & slice : inst.slices) {
            int x = slice.x;
            int y = slice.y;
            int w = slice.size.width;
            int h = slice.size.height;

            clip_image_u8_ptr img_slice(clip_image_u8_init());
            image_manipulation::crop_image(*refined_img, *img_slice, x, y, w, h);
            output.push_back(std::move(img_slice));
        }

        return output;
    }

private:
    static clip_image_size get_best_resize(const clip_image_size & original_size, int scale_resolution, int patch_size, bool allow_upscale = false) {
        int width  = original_size.width;
        int height = original_size.height;
        if ((width * height > scale_resolution * scale_resolution) || allow_upscale) {
            float r = static_cast<float>(width) / height;
            height  = static_cast<int>(scale_resolution / std::sqrt(r));
            width   = static_cast<int>(height * r);
        }
        clip_image_size res;
        res.width  = ensure_divide(width,  patch_size);
        res.height = ensure_divide(height, patch_size);
        return res;
    }

    static clip_image_size resize_maintain_aspect_ratio(const clip_image_size & orig, const clip_image_size & target_max) {
        float scale_width  = static_cast<float>(target_max.width)  / orig.width;
        float scale_height = static_cast<float>(target_max.height) / orig.height;
        float scale = std::min(scale_width, scale_height);
        return clip_image_size{
            static_cast<int>(orig.width  * scale),
            static_cast<int>(orig.height * scale),
        };
    }

    /**
     * Selects the best resolution from a list of possible resolutions based on the original size.
     *
     * For example, when given a list of resolutions:
     *  - 100x100
     *  - 200x100
     *  - 100x200
     *  - 200x200
     *
     * And an input image of size 111x200, then 100x200 is the best fit (least wasted resolution).
     *
     * @param original_size The original size of the image
     * @param possible_resolutions A list of possible resolutions
     * @return The best fit resolution
     */
    static clip_image_size select_best_resolution(const clip_image_size & original_size, const std::vector<clip_image_size> & possible_resolutions) {
        clip_image_size best_fit;
        int min_wasted_area = std::numeric_limits<int>::max();
        int max_effective_resolution = 0;

        for (const clip_image_size & candidate : possible_resolutions) {
            auto target_size = resize_maintain_aspect_ratio(original_size, candidate);
            int effective_resolution = std::min(
                target_size.width * target_size.height,
                original_size.width * original_size.height);
            int wasted_area = (candidate.width * candidate.height) - effective_resolution;

            if (effective_resolution > max_effective_resolution || (effective_resolution == max_effective_resolution && wasted_area < min_wasted_area)) {
                max_effective_resolution = effective_resolution;
                min_wasted_area = wasted_area;
                best_fit = candidate;
            }

            LOG_DBG("%s: candidate: %d x %d, target: %d x %d, wasted: %d, effective: %d\n", __func__, candidate.width, candidate.height, target_size.width, target_size.height, wasted_area, effective_resolution);
        }

        return best_fit;
    }

    static int ensure_divide(int length, int patch_size) {
        return std::max(static_cast<int>(std::round(static_cast<float>(length) / patch_size) * patch_size), patch_size);
    }

    static clip_image_size get_refine_size(const clip_image_size & original_size, const clip_image_size & grid, int scale_resolution, int patch_size, bool allow_upscale = false) {
        int width  = original_size.width;
        int height = original_size.height;
        int grid_x = grid.width;
        int grid_y = grid.height;

        int refine_width  = ensure_divide(width, grid_x);
        int refine_height = ensure_divide(height, grid_y);

        clip_image_size grid_size;
        grid_size.width  = refine_width  / grid_x;
        grid_size.height = refine_height / grid_y;

        auto best_grid_size  = get_best_resize(grid_size, scale_resolution, patch_size, allow_upscale);
        int best_grid_width  = best_grid_size.width;
        int best_grid_height = best_grid_size.height;

        clip_image_size refine_size;
        refine_size.width  = best_grid_width  * grid_x;
        refine_size.height = best_grid_height * grid_y;
        return refine_size;
    }

    static clip_image_size get_best_grid(const int max_slice_nums, const int multiple, const float log_ratio) {
        std::vector<int> candidate_split_grids_nums;
        for (int i : {multiple - 1, multiple, multiple + 1}) {
            if (i == 1 || i > max_slice_nums) {
                continue;
            }
            candidate_split_grids_nums.push_back(i);
        }

        std::vector<clip_image_size> candidate_grids;
        for (int split_grids_nums : candidate_split_grids_nums) {
            int m = 1;
            while (m <= split_grids_nums) {
                if (split_grids_nums % m == 0) {
                    candidate_grids.push_back(clip_image_size{m, split_grids_nums / m});
                }
                ++m;
            }
        }

        clip_image_size best_grid{1, 1};
        float min_error = std::numeric_limits<float>::infinity();
        for (const auto& grid : candidate_grids) {
            float error = std::abs(log_ratio - std::log(1.0 * grid.width / grid.height));
            if (error < min_error) {
                best_grid = grid;
                min_error = error;
            }
        }
        return best_grid;
    }
};

// returns the normalized float tensor for llava-1.5, for spatial_unpad with anyres processing for llava-1.6 it returns the normalized image patch tensors as a vector
// res_imgs memory is being allocated here, previous allocations will be freed if found
bool clip_image_preprocess(struct clip_ctx * ctx, const clip_image_u8 * img, struct clip_image_f32_batch * res_imgs) {
    clip_image_size original_size{img->nx, img->ny};
    bool pad_to_square = true;
    auto & params = ctx->model.hparams;
    // The model config actually contains all we need to decide on how to preprocess, here we automatically switch to the new llava-1.6 preprocessing
    if (params.mm_patch_merge_type == PATCH_MERGE_SPATIAL_UNPAD) {
        pad_to_square = false;
    }

    if (clip_is_minicpmv(ctx)) {
        auto const inst = llava_uhd::get_slice_instructions(ctx, original_size);
        std::vector<clip_image_u8_ptr> imgs = llava_uhd::slice_image(img, inst);

        for (size_t i = 0; i < imgs.size(); ++i) {
            // clip_image_save_to_bmp(*imgs[i], "slice_" + std::to_string(i) + ".bmp");
            clip_image_f32_ptr res(clip_image_f32_init());
            normalize_image_u8_to_f32(*imgs[i], *res, params.image_mean, params.image_std);
            res_imgs->entries.push_back(std::move(res));
        }

        res_imgs->grid_x = inst.grid_size.width;
        res_imgs->grid_y = inst.grid_size.height;
        return true;

    } else if (ctx->proj_type() == PROJECTOR_TYPE_QWEN2VL || ctx->proj_type() == PROJECTOR_TYPE_QWEN25VL) {
        clip_image_u8 resized;
        auto patch_size = params.patch_size * 2;
        auto new_size = image_manipulation::calc_size_preserved_ratio(original_size, patch_size, params.image_size);
        image_manipulation::bicubic_resize(*img, resized, new_size.width, new_size.height);

        clip_image_f32_ptr img_f32(clip_image_f32_init());
        // clip_image_f32_ptr res(clip_image_f32_init());
        normalize_image_u8_to_f32(resized, *img_f32, params.image_mean, params.image_std);
        // res_imgs->data[0] = *res;
        res_imgs->entries.push_back(std::move(img_f32));
        return true;
    }
    else if (ctx->proj_type() == PROJECTOR_TYPE_GLM_EDGE
            || ctx->proj_type() == PROJECTOR_TYPE_GEMMA3
            || ctx->proj_type() == PROJECTOR_TYPE_IDEFICS3
            || ctx->proj_type() == PROJECTOR_TYPE_INTERNVL // TODO @ngxson : support dynamic resolution
    ) {
        clip_image_u8 resized_image;
        int sz = params.image_size;
        image_manipulation::resize_and_pad_image(*img, resized_image, {sz, sz});
        clip_image_f32_ptr img_f32(clip_image_f32_init());
        //clip_image_save_to_bmp(resized_image, "resized.bmp");
        normalize_image_u8_to_f32(resized_image, *img_f32, params.image_mean, params.image_std);
        res_imgs->entries.push_back(std::move(img_f32));
        return true;

    } else if (ctx->proj_type() == PROJECTOR_TYPE_PIXTRAL) {
        clip_image_u8 resized_image;
        auto new_size = image_manipulation::calc_size_preserved_ratio(original_size, params.patch_size, params.image_size);
        image_manipulation::bilinear_resize(*img, resized_image, new_size.width, new_size.height);
        clip_image_f32_ptr img_f32(clip_image_f32_init());
        normalize_image_u8_to_f32(resized_image, *img_f32, params.image_mean, params.image_std);
        res_imgs->entries.push_back(std::move(img_f32));
        return true;

    } else if (ctx->proj_type() == PROJECTOR_TYPE_LLAMA4) {
        GGML_ASSERT(!params.image_res_candidates.empty());
        auto const inst = llava_uhd::get_slice_instructions(ctx, original_size);
        std::vector<clip_image_u8_ptr> imgs = llava_uhd::slice_image(img, inst);

        for (size_t i = 0; i < imgs.size(); ++i) {
            clip_image_f32_ptr res(clip_image_f32_init());
            normalize_image_u8_to_f32(*imgs[i], *res, params.image_mean, params.image_std);
            res_imgs->entries.push_back(std::move(res));
        }

        res_imgs->grid_x = inst.grid_size.width;
        res_imgs->grid_y = inst.grid_size.height;
        return true;

    }

    // the logic below is to pad the shorter side to the longer side with a background color: rgb(122, 116, 104)
    // see https://github.com/haotian-liu/LLaVA/blob/e854a2bf85118c504f6f16bf5c3c7c92f8fa8c6b/llava/conversation.py#L113-L156

    clip_image_u8_ptr temp(clip_image_u8_init()); // we will keep the input image data here temporarily

    if (pad_to_square) {
        // for llava-1.5, we resize image to a square, and pad the shorter side with a background color
        // see https://github.com/haotian-liu/LLaVA/blob/e854a2bf85118c504f6f16bf5c3c7c92f8fa8c6b/llava/conversation.py#L113-L156
        const int longer_side = std::max(img->nx, img->ny);
        temp->nx = longer_side;
        temp->ny = longer_side;
        temp->buf.resize(3 * longer_side * longer_side);

        // background color in RGB from LLaVA (this is the mean rgb color * 255)
        const std::array<uint8_t, 3> pad_color = {122, 116, 104};

        // resize the image to the target_size
        image_manipulation::resize_and_pad_image(*img, *temp, clip_image_size{params.image_size, params.image_size}, pad_color);

        clip_image_f32_ptr res(clip_image_f32_init());
        normalize_image_u8_to_f32(*temp, *res, params.image_mean, params.image_std);
        res_imgs->entries.push_back(std::move(res));
        return true;

    } else if (!params.image_res_candidates.empty()) {
        // "spatial_unpad" with "anyres" processing for llava-1.6
        auto const inst = llava_uhd::get_slice_instructions(ctx, original_size);
        std::vector<clip_image_u8_ptr> imgs = llava_uhd::slice_image(img, inst);

        for (size_t i = 0; i < imgs.size(); ++i) {
            // clip_image_save_to_bmp(*imgs[i], "slice_" + std::to_string(i) + ".bmp");
            clip_image_f32_ptr res(clip_image_f32_init());
            normalize_image_u8_to_f32(*imgs[i], *res, params.image_mean, params.image_std);
            res_imgs->entries.push_back(std::move(res));
        }

        return true;

    }

    GGML_ASSERT(false && "Unknown image preprocessing type");
}

ggml_tensor * clip_get_newline_tensor(const struct clip_ctx * ctx) {
    return ctx->model.image_newline;
}

void clip_free(clip_ctx * ctx) {
    if (ctx == nullptr) {
        return;
    }
    delete ctx;
}

// deprecated
size_t clip_embd_nbytes(const struct clip_ctx * ctx) {
    const int32_t nx = ctx->model.hparams.image_size;
    const int32_t ny = ctx->model.hparams.image_size;
    return clip_embd_nbytes_by_img(ctx, nx, ny);
}

size_t clip_embd_nbytes_by_img(const struct clip_ctx * ctx, int img_w, int img_h) {
    clip_image_f32 img;
    img.nx = img_w;
    img.ny = img_h;
    return clip_n_output_tokens(ctx, &img) * clip_n_mmproj_embd(ctx) * sizeof(float);
}

int32_t clip_get_image_size(const struct clip_ctx * ctx) {
    return ctx->model.hparams.image_size;
}

int32_t clip_get_patch_size(const struct clip_ctx * ctx) {
    return ctx->model.hparams.patch_size;
}

int32_t clip_get_hidden_size(const struct clip_ctx * ctx) {
    return ctx->model.hparams.n_embd;
}

const char * clip_patch_merge_type(const struct clip_ctx * ctx) {
    return ctx->model.hparams.mm_patch_merge_type == PATCH_MERGE_SPATIAL_UNPAD ? "spatial_unpad" : "flat";
}

int clip_n_output_tokens_x(const struct clip_ctx * ctx, struct clip_image_f32 * img) {
    const auto & params = ctx->model.hparams;
    const int n_total = clip_n_output_tokens(ctx, img);
    if (ctx->proj_type() == PROJECTOR_TYPE_QWEN2VL || ctx->proj_type() == PROJECTOR_TYPE_QWEN25VL) {
        return img->nx / (params.patch_size * 2) + (int)(img->nx % params.patch_size > 0);
    }
    return n_total;
}

int clip_n_output_tokens_y(const struct clip_ctx * ctx, struct clip_image_f32 * img) {
    const auto & params = ctx->model.hparams;
    if (ctx->proj_type() == PROJECTOR_TYPE_QWEN2VL || ctx->proj_type() == PROJECTOR_TYPE_QWEN25VL) {
        return img->ny / (params.patch_size * 2) + (int)(img->ny % params.patch_size > 0);
    }
    return 1;
}

int clip_n_output_tokens(const struct clip_ctx * ctx, struct clip_image_f32 * img) {
    const auto & params = ctx->model.hparams;

    // only for models using fixed size square images
    int n_patches_sq = (params.image_size / params.patch_size) * (params.image_size / params.patch_size);

    projector_type proj = ctx->proj_type();

    switch (proj) {
        case PROJECTOR_TYPE_MLP:
        case PROJECTOR_TYPE_MLP_NORM:
            {
                // do nothing
            } break;
        case PROJECTOR_TYPE_LDP:
        case PROJECTOR_TYPE_LDPV2:
        case PROJECTOR_TYPE_GLM_EDGE:
            {
                n_patches_sq /= 4;
                if (ctx->model.mm_glm_tok_boi) {
                    n_patches_sq += 2; // for BOI and EOI token embeddings
                }
            } break;
        case PROJECTOR_TYPE_MINICPMV:
            {
<<<<<<< HEAD
                if (params.minicpmv_version == 2) {
                    // MiniCPM-V 2.5
                    n_patches_sq = 96;
                } else if (params.minicpmv_version == 3) {
                    // MiniCPM-V 2.6
                    n_patches_sq = 64;
                } else if (params.minicpmv_version == 4) {
                    // MiniCPM-o 2.6
                    n_patches_sq = 64;
                } else if (params.minicpmv_version == 5) {
                    // MiniCPM-V 4.0
                    n_patches_sq = 64;
=======
                // Use actual config value if available, otherwise fall back to hardcoded values
                if (params.minicpmv_query_num > 0) {
                    n_patches_sq = params.minicpmv_query_num;
>>>>>>> bbd57b7e
                } else {
                    // Fallback to hardcoded values for legacy models
                    if (params.minicpmv_version == 2) {
                        n_patches_sq = 96;
                    } else if (params.minicpmv_version == 3) {
                        n_patches_sq = 64;
                    } else if (params.minicpmv_version == 4) {
                        n_patches_sq = 64;
                    } else if (params.minicpmv_version == 5) {
                        // MiniCPM-V 4.0
                        n_patches_sq = 64;
                    } else {
                        GGML_ABORT("Unknown minicpmv version");
                    }
                }
            } break;
        case PROJECTOR_TYPE_QWEN2VL:
        case PROJECTOR_TYPE_QWEN25VL:
            {
                // dynamic size
                int patch_size = params.patch_size * 2;
                int x_patch = img->nx / patch_size + (int)(img->nx % patch_size > 0);
                int y_patch = img->ny / patch_size + (int)(img->ny % patch_size > 0);
                n_patches_sq = x_patch * y_patch;
            } break;
        case PROJECTOR_TYPE_GEMMA3:
            {
                int n_per_side = params.image_size / params.patch_size;
                int n_per_side_2d_pool = n_per_side / params.proj_scale_factor;
                n_patches_sq = n_per_side_2d_pool * n_per_side_2d_pool;
            } break;
        case PROJECTOR_TYPE_IDEFICS3:
        case PROJECTOR_TYPE_INTERNVL:
            {
                // both W and H are divided by proj_scale_factor
                n_patches_sq /= (params.proj_scale_factor * params.proj_scale_factor);
            } break;
        case PROJECTOR_TYPE_PIXTRAL:
            {
                // dynamic size
                int n_merge = params.spatial_merge_size;
                int n_patches_x = img->nx / params.patch_size / (n_merge > 0 ? n_merge : 1);
                int n_patches_y = img->ny / params.patch_size / (n_merge > 0 ? n_merge : 1);
                n_patches_sq = n_patches_y * n_patches_x + n_patches_y - 1; // + one [IMG_BREAK] per row, except the last row
            } break;
        case PROJECTOR_TYPE_LLAMA4:
            {
                int scale_factor = ctx->model.hparams.proj_scale_factor;
                n_patches_sq /= (scale_factor * scale_factor);
            } break;
        case PROJECTOR_TYPE_VOXTRAL:
        case PROJECTOR_TYPE_ULTRAVOX:
        case PROJECTOR_TYPE_QWEN2A:
            {
                n_patches_sq = img->nx;

                const int proj_stack_factor = ctx->model.hparams.proj_stack_factor;
                if (ctx->model.audio_has_stack_frames()) {
                    GGML_ASSERT(proj_stack_factor > 0);
                    const int n_len = CLIP_ALIGN(n_patches_sq, proj_stack_factor);
                    n_patches_sq = n_len / proj_stack_factor;
                }

                // whisper downscales input token by half after conv1d
                n_patches_sq /= 2;

                if (ctx->model.audio_has_avgpool()) {
                    // divide by 2 because of nn.AvgPool1d(2, stride=2)
                    n_patches_sq /= 2;
                }
            } break;
        default:
            GGML_ABORT("unsupported projector type");
    }

    return n_patches_sq;
}

static std::vector<std::vector<std::vector<float>>> get_1d_sincos_pos_embed_from_grid_new(int embed_dim, const std::vector<std::vector<float>> & pos) {
    assert(embed_dim % 2 == 0);
    int H = pos.size();
    int W = pos[0].size();

    std::vector<float> omega(embed_dim / 2);
    for (int i = 0; i < embed_dim / 2; ++i) {
        omega[i] = 1.0 / pow(10000.0, static_cast<float>(i) / (embed_dim / 2));
    }

    std::vector<std::vector<std::vector<float>>> emb(H, std::vector<std::vector<float>>(W, std::vector<float>(embed_dim)));
    for (int h = 0; h < H; ++h) {
        for (int w = 0; w < W; ++w) {
            for (int d = 0; d < embed_dim / 2; ++d) {
                float out_value = pos[h][w] * omega[d];
                emb[h][w][d] = sin(out_value);
                emb[h][w][d + embed_dim / 2] = cos(out_value);
            }
        }
    }

    return emb;
}

static std::vector<std::vector<std::vector<float>>> get_2d_sincos_pos_embed_from_grid(int embed_dim, const std::vector<std::vector<std::vector<float>>> & grid) {
    assert(embed_dim % 2 == 0);
    std::vector<std::vector<std::vector<float>>> emb_h = get_1d_sincos_pos_embed_from_grid_new(embed_dim / 2, grid[0]); // (H, W, D/2)
    std::vector<std::vector<std::vector<float>>> emb_w = get_1d_sincos_pos_embed_from_grid_new(embed_dim / 2, grid[1]); // (H, W, D/2)

    int H = emb_h.size();
    int W = emb_h[0].size();
    std::vector<std::vector<std::vector<float>>> emb(H, std::vector<std::vector<float>>(W, std::vector<float>(embed_dim)));

    for (int h = 0; h < H; ++h) {
        for (int w = 0; w < W; ++w) {
            for (int d = 0; d < embed_dim / 2; ++d) {
                emb[h][w][d] = emb_h[h][w][d];
                emb[h][w][d + embed_dim / 2] = emb_w[h][w][d];
            }
        }
    }
    return emb;
}

static std::vector<std::vector<float>> get_2d_sincos_pos_embed(int embed_dim, const std::pair<int, int> image_size) {
    int grid_h_size = image_size.first;
    int grid_w_size = image_size.second;

    std::vector<float> grid_h(grid_h_size);
    std::vector<float> grid_w(grid_w_size);

    for (int i = 0; i < grid_h_size; ++i) {
        grid_h[i] = static_cast<float>(i);
    }
    for (int i = 0; i < grid_w_size; ++i) {
        grid_w[i] = static_cast<float>(i);
    }

    std::vector<std::vector<float>> grid(grid_h_size, std::vector<float>(grid_w_size));
    for (int h = 0; h < grid_h_size; ++h) {
        for (int w = 0; w < grid_w_size; ++w) {
            grid[h][w] = grid_w[w];
        }
    }
    std::vector<std::vector<std::vector<float>>> grid_2d = {grid, grid};
    for (int h = 0; h < grid_h_size; ++h) {
        for (int w = 0; w < grid_w_size; ++w) {
            grid_2d[0][h][w] = grid_h[h];
            grid_2d[1][h][w] = grid_w[w];
        }
    }

    std::vector<std::vector<std::vector<float>>> pos_embed_3d = get_2d_sincos_pos_embed_from_grid(embed_dim, grid_2d);

    int H = image_size.first;
    int W = image_size.second;
    std::vector<std::vector<float>> pos_embed_2d(H * W, std::vector<float>(embed_dim));
    for (int h = 0; h < H; ++h) {
        for (int w = 0; w < W; ++w) {
            pos_embed_2d[w * H + h] = pos_embed_3d[h][w];
        }
    }

    return pos_embed_2d;
}

#ifdef __APPLE__
static bool clip_image_encode_ane(float * data, float * vec, const char* ane_model_path) {

    static int flag = 0;
    static const void* coremlEncoder = NULL;
    static std::string cached_model_path = "";
    
    // Check if we need to load a new model
    if (flag == 0 || (ane_model_path && cached_model_path != ane_model_path)) {
        if (coremlEncoder) {
            closeModel(coremlEncoder);
        }
        coremlEncoder = loadModel(ane_model_path);
        if (!coremlEncoder) {
            printf("Failed to load ANE model from: %s\n", ane_model_path ? ane_model_path : "null");
            return false;
        }
        cached_model_path = ane_model_path ? ane_model_path : "";
        flag = 1;
    }
    predictWith(coremlEncoder, data, vec);
    return true;
}
#endif

bool clip_image_encode(struct clip_ctx * ctx, const int n_threads, clip_image_f32 * img, float * vec) {
    clip_image_f32_batch imgs;
    clip_image_f32_ptr img_copy(clip_image_f32_init());
    *img_copy = *img;
    imgs.entries.push_back(std::move(img_copy));

#ifdef __APPLE__
    bool ios_ctx = true;
    if (ios_ctx){
        printf("clip use ane\n");
        float * vit_embedding1 = (float *)malloc(1100*1152*sizeof(float));
        float * vit_embedding2 = (float *)malloc(1100*1152*sizeof(float));

        ane_embedding(ctx, n_threads, &imgs, vit_embedding1);
        clip_image_encode_ane(vit_embedding1, vit_embedding2, ctx->ane_model_path.c_str());
        ane_resampler(ctx, n_threads, &imgs, vit_embedding2, vec);
        free(vit_embedding1);
        free(vit_embedding2);
        return true;
    }
#endif

    return clip_image_batch_encode(ctx, n_threads, &imgs, vec);
}

#ifdef __APPLE__
bool ane_embedding(clip_ctx * ctx, const int n_threads, const clip_image_f32_batch * imgs_c_ptr, float * vec) {
    const clip_image_f32_batch & imgs = *imgs_c_ptr;
    int batch_size = imgs.entries.size();

    // TODO @ngxson : implement batch size > 1 as a loop
    //                we don't need true batching support because the cgraph will gonna be big anyway
    if (batch_size != 1) {
        return false; // only support batch size of 1
    }

    // build the inference graph
    ctx->debug_print_tensors.clear();
    ggml_backend_sched_reset(ctx->sched.get());
    GGML_ASSERT(imgs.entries.size() == 1 && "n_batch > 1 is not supported");
    clip_graph graph(ctx, *imgs.entries[0]);
    ggml_cgraph * gf;
    gf = graph.build_minicpmv_embedding();
    ggml_backend_sched_alloc_graph(ctx->sched.get(), gf);

    // set inputs
    const auto & model   = ctx->model;
    const auto & hparams = model.hparams;

    const int image_size_width  = imgs.entries[0]->nx;
    const int image_size_height = imgs.entries[0]->ny;

    const int patch_size    = hparams.patch_size;
    const int num_patches   = ((image_size_width / patch_size) * (image_size_height / patch_size));
    const int n_pos = num_patches + (model.class_embedding ? 1 : 0);
    const int pos_w = image_size_width  / patch_size;
    const int pos_h = image_size_height / patch_size;

    auto get_inp_tensor = [&gf](const char * name) {
        ggml_tensor * inp = ggml_graph_get_tensor(gf, name);
        if (inp == nullptr) {
            GGML_ABORT("Failed to get tensor %s", name);
        }
        if (!(inp->flags & GGML_TENSOR_FLAG_INPUT)) {
            GGML_ABORT("Tensor %s is not an input tensor", name);
        }
        return inp;
    };

    auto set_input_f32 = [&get_inp_tensor](const char * name, std::vector<float> & values) {
        ggml_tensor * cur = get_inp_tensor(name);
        GGML_ASSERT(cur->type == GGML_TYPE_F32);
        GGML_ASSERT(ggml_nelements(cur) == (int64_t)values.size());
        ggml_backend_tensor_set(cur, values.data(), 0, ggml_nbytes(cur));
    };

    auto set_input_i32 = [&get_inp_tensor](const char * name, std::vector<int32_t> & values) {
        ggml_tensor * cur = get_inp_tensor(name);
        GGML_ASSERT(cur->type == GGML_TYPE_I32);
        GGML_ASSERT(ggml_nelements(cur) == (int64_t)values.size());
        ggml_backend_tensor_set(cur, values.data(), 0, ggml_nbytes(cur));
    };
    // set input pixel values
    if (!imgs.is_audio) {
        size_t nelem = 0;
        for (const auto & img : imgs.entries) {
            nelem += img->nx * img->ny * 3;
        }
        std::vector<float> inp_raw(nelem);

        // layout of data (note: the channel dim is unrolled to better visualize the layout):
        //
        // ┌──W──┐
        // │     H │  channel = R
        // ├─────┤ │
        // │     H │  channel = G
        // ├─────┤ │
        // │     H │  channel = B
        // └─────┘ │
        //   ──────┘ x B

        for (size_t i = 0; i < imgs.entries.size(); i++) {
            const int nx = imgs.entries[i]->nx;
            const int ny = imgs.entries[i]->ny;
            const int n = nx * ny;

            for (int b = 0; b < batch_size; b++) {
                float * batch_entry = inp_raw.data() + b * (3*n);
                for (int y = 0; y < ny; y++) {
                    for (int x = 0; x < nx; x++) {
                        size_t base_src = 3*(y * nx + x); // idx of the first channel
                        size_t base_dst =    y * nx + x;  // idx of the first channel
                        batch_entry[      base_dst] = imgs.entries[b]->buf[base_src    ];
                        batch_entry[1*n + base_dst] = imgs.entries[b]->buf[base_src + 1];
                        batch_entry[2*n + base_dst] = imgs.entries[b]->buf[base_src + 2];
                    }
                }
            }
        }
        set_input_f32("inp_raw", inp_raw);

    } else {
        // audio input
        GGML_ASSERT(imgs.entries.size() == 1);
        const auto & mel_inp = imgs.entries[0];
        const int n_step = mel_inp->nx;
        const int n_mel  = mel_inp->ny;
        std::vector<float> inp_raw(n_step * n_mel);
        std::memcpy(inp_raw.data(), mel_inp->buf.data(), n_step * n_mel * sizeof(float));
        set_input_f32("inp_raw", inp_raw);
    }

    switch (ctx->model.proj_type) {
        case PROJECTOR_TYPE_MINICPMV:
            {
                // inspired from siglip:
                //    -> https://huggingface.co/HuggingFaceM4/siglip-so400m-14-980-flash-attn2-navit
                //    -> https://huggingface.co/HuggingFaceM4/siglip-so400m-14-980-flash-attn2-navit/blob/d66538faeba44480d0bfaa42145eef26f9423199/modeling_siglip.py#L316
                std::vector<int32_t> positions(pos_h * pos_w);
                int bucket_coords_h[1024];
                int bucket_coords_w[1024];
                for (int i = 0; i < pos_h; i++){
                    bucket_coords_h[i] = std::floor(70.0*i/pos_h);
                }
                for (int i = 0; i < pos_w; i++){
                    bucket_coords_w[i] = std::floor(70.0*i/pos_w);
                }
                for (int i = 0, id = 0; i < pos_h; i++){
                    for (int j = 0; j < pos_w; j++){
                        positions[id++] = bucket_coords_h[i]*70 + bucket_coords_w[j];
                    }
                }
                set_input_i32("positions", positions);
            } break;
            default:
            GGML_ABORT("Unknown projector type");
    }

    // ggml_backend_cpu_set_n_threads(ctx->backend_cpu, n_threads);
    ggml_backend_dev_t dev = ggml_backend_get_device(ctx->backend_cpu);
    ggml_backend_reg_t reg = dev ? ggml_backend_dev_backend_reg(dev) : nullptr;
    if (reg) {
        auto ggml_backend_set_n_threads_fn = (ggml_backend_set_n_threads_t) ggml_backend_reg_get_proc_address(reg, "ggml_backend_set_n_threads");
        if (ggml_backend_set_n_threads_fn) {
            ggml_backend_set_n_threads_fn(ctx->backend_cpu, n_threads);
        }
    }

    auto status = ggml_backend_sched_graph_compute(ctx->sched.get(), gf);
    if (status != GGML_STATUS_SUCCESS) {
        LOG_ERR("%s: ggml_backend_sched_graph_compute failed with error %d\n", __func__, status);
        return false;
    }

    // print debug nodes
    if (ctx->debug_graph) {
        LOG_INF("\n\n---\n\n");
        LOG_INF("\n\nDebug graph:\n\n");
        for (ggml_tensor * t : ctx->debug_print_tensors) {
            std::vector<uint8_t> data(ggml_nbytes(t));
            ggml_backend_tensor_get(t, data.data(), 0, ggml_nbytes(t));
            print_tensor_shape(t);
            print_tensor_data(t, data.data(), 3);
        }
    }

    // the last node is the embedding tensor
    ggml_tensor * embeddings = ggml_graph_node(gf, -1);

    // sanity check (only support batch size of 1 for now)
    const int n_tokens_out = embeddings->ne[1];

    // copy the embeddings to the location passed by the user
    ggml_backend_tensor_get(embeddings, vec, 0, ggml_nbytes(embeddings));

    return true;
}

bool ane_resampler(clip_ctx * ctx, const int n_threads, const clip_image_f32_batch * imgs_c_ptr, const float * vit_embedding, float * vec) {
    const clip_image_f32_batch & imgs = *imgs_c_ptr;
    int batch_size = imgs.entries.size();

    // TODO @ngxson : implement batch size > 1 as a loop
    //                we don't need true batching support because the cgraph will gonna be big anyway
    if (batch_size != 1) {
        return false; // only support batch size of 1
    }

    // build the inference graph
    ctx->debug_print_tensors.clear();
    ggml_backend_sched_reset(ctx->sched.get());
    GGML_ASSERT(imgs.entries.size() == 1 && "n_batch > 1 is not supported");
    clip_graph graph(ctx, *imgs.entries[0]);
    ggml_cgraph * gf;
    gf = graph.build_minicpmv_resampler();
    ggml_backend_sched_alloc_graph(ctx->sched.get(), gf);

    // set inputs
    const auto & model   = ctx->model;
    const auto & hparams = model.hparams;

    const int image_size_width  = imgs.entries[0]->nx;
    const int image_size_height = imgs.entries[0]->ny;

    const int patch_size    = hparams.patch_size;
    const int num_patches   = ((image_size_width / patch_size) * (image_size_height / patch_size));
    const int n_pos = num_patches + (model.class_embedding ? 1 : 0);
    const int pos_w = image_size_width  / patch_size;
    const int pos_h = image_size_height / patch_size;

    auto get_inp_tensor = [&gf](const char * name) {
        ggml_tensor * inp = ggml_graph_get_tensor(gf, name);
        if (inp == nullptr) {
            GGML_ABORT("Failed to get tensor %s", name);
        }
        if (!(inp->flags & GGML_TENSOR_FLAG_INPUT)) {
            GGML_ABORT("Tensor %s is not an input tensor", name);
        }
        return inp;
    };

    auto set_input_f32 = [&get_inp_tensor](const char * name, std::vector<float> & values) {
        ggml_tensor * cur = get_inp_tensor(name);
        GGML_ASSERT(cur->type == GGML_TYPE_F32);
        GGML_ASSERT(ggml_nelements(cur) == (int64_t)values.size());
        ggml_backend_tensor_set(cur, values.data(), 0, ggml_nbytes(cur));
    };

    auto set_input_i32 = [&get_inp_tensor](const char * name, std::vector<int32_t> & values) {
        ggml_tensor * cur = get_inp_tensor(name);
        GGML_ASSERT(cur->type == GGML_TYPE_I32);
        GGML_ASSERT(ggml_nelements(cur) == (int64_t)values.size());
        ggml_backend_tensor_set(cur, values.data(), 0, ggml_nbytes(cur));
    };

    {
        struct ggml_tensor * embeddings = ggml_graph_get_tensor(gf, "embeddings");
        ggml_backend_tensor_set(embeddings, vit_embedding, 0, ggml_nbytes(embeddings));

    }
    
    switch (ctx->model.proj_type) {
        case PROJECTOR_TYPE_MINICPMV:
            {
                // inspired from resampler of Qwen-VL:
                //    -> https://huggingface.co/Qwen/Qwen-VL/tree/main
                //    -> https://huggingface.co/Qwen/Qwen-VL/blob/0547ed36a86561e2e42fecec8fd0c4f6953e33c4/visual.py#L23
                int embed_dim = clip_n_mmproj_embd(ctx);

                // TODO @ngxson : this is very inefficient, can we do this using ggml_sin and ggml_cos?
                auto pos_embed_t = get_2d_sincos_pos_embed(embed_dim, std::make_pair(pos_w, pos_h));

                std::vector<float> pos_embed(embed_dim * pos_w * pos_h);
                for(int i = 0; i < pos_w * pos_h; ++i){
                    for(int j = 0; j < embed_dim; ++j){
                        pos_embed[i * embed_dim + j] = pos_embed_t[i][j];
                    }
                }

                set_input_f32("pos_embed", pos_embed);
            } break;
            default:
            GGML_ABORT("Unknown projector type");
    }

    // ggml_backend_cpu_set_n_threads(ctx->backend_cpu, n_threads);
    ggml_backend_dev_t dev = ggml_backend_get_device(ctx->backend_cpu);
    ggml_backend_reg_t reg = dev ? ggml_backend_dev_backend_reg(dev) : nullptr;
    if (reg) {
        auto ggml_backend_set_n_threads_fn = (ggml_backend_set_n_threads_t) ggml_backend_reg_get_proc_address(reg, "ggml_backend_set_n_threads");
        if (ggml_backend_set_n_threads_fn) {
            ggml_backend_set_n_threads_fn(ctx->backend_cpu, n_threads);
        }
    }

    auto status = ggml_backend_sched_graph_compute(ctx->sched.get(), gf);
    if (status != GGML_STATUS_SUCCESS) {
        LOG_ERR("%s: ggml_backend_sched_graph_compute failed with error %d\n", __func__, status);
        return false;
    }

    // print debug nodes
    if (ctx->debug_graph) {
        LOG_INF("\n\n---\n\n");
        LOG_INF("\n\nDebug graph:\n\n");
        for (ggml_tensor * t : ctx->debug_print_tensors) {
            std::vector<uint8_t> data(ggml_nbytes(t));
            ggml_backend_tensor_get(t, data.data(), 0, ggml_nbytes(t));
            print_tensor_shape(t);
            print_tensor_data(t, data.data(), 3);
        }
    }

    // the last node is the embedding tensor
    ggml_tensor * embeddings = ggml_graph_node(gf, -1);

    // sanity check (only support batch size of 1 for now)
    const int n_tokens_out = embeddings->ne[1];
    const int expected_n_tokens_out = clip_n_output_tokens(ctx, imgs.entries[0].get());
    if (n_tokens_out != expected_n_tokens_out) {
        LOG_ERR("%s: expected output %d tokens, got %d\n", __func__, expected_n_tokens_out, n_tokens_out);
        GGML_ABORT("Invalid number of output tokens");
    }

    // copy the embeddings to the location passed by the user
    ggml_backend_tensor_get(embeddings, vec, 0, ggml_nbytes(embeddings));

    return true;
}
#endif

bool clip_image_batch_encode(clip_ctx * ctx, const int n_threads, const clip_image_f32_batch * imgs_c_ptr, float * vec) {
    const clip_image_f32_batch & imgs = *imgs_c_ptr;
    int batch_size = imgs.entries.size();

    // TODO @ngxson : implement batch size > 1 as a loop
    //                we don't need true batching support because the cgraph will gonna be big anyway
    if (batch_size != 1) {
        return false; // only support batch size of 1
    }

    // build the inference graph
    ctx->debug_print_tensors.clear();
    ggml_backend_sched_reset(ctx->sched.get());
    ggml_cgraph * gf = clip_image_build_graph(ctx, imgs);
    ggml_backend_sched_alloc_graph(ctx->sched.get(), gf);

    // set inputs
    const auto & model   = ctx->model;
    const auto & hparams = model.hparams;

    const int image_size_width  = imgs.entries[0]->nx;
    const int image_size_height = imgs.entries[0]->ny;

    const int patch_size    = hparams.patch_size;
    const int num_patches   = ((image_size_width / patch_size) * (image_size_height / patch_size));
    const int n_pos = num_patches + (model.class_embedding ? 1 : 0);
    const int pos_w = image_size_width  / patch_size;
    const int pos_h = image_size_height / patch_size;

    const bool use_window_attn = hparams.n_wa_pattern > 0; // for qwen2.5vl

    auto get_inp_tensor = [&gf](const char * name) {
        ggml_tensor * inp = ggml_graph_get_tensor(gf, name);
        if (inp == nullptr) {
            GGML_ABORT("Failed to get tensor %s", name);
        }
        if (!(inp->flags & GGML_TENSOR_FLAG_INPUT)) {
            GGML_ABORT("Tensor %s is not an input tensor", name);
        }
        return inp;
    };

    auto set_input_f32 = [&get_inp_tensor](const char * name, std::vector<float> & values) {
        ggml_tensor * cur = get_inp_tensor(name);
        GGML_ASSERT(cur->type == GGML_TYPE_F32);
        GGML_ASSERT(ggml_nelements(cur) == (int64_t)values.size());
        ggml_backend_tensor_set(cur, values.data(), 0, ggml_nbytes(cur));
    };

    auto set_input_i32 = [&get_inp_tensor](const char * name, std::vector<int32_t> & values) {
        ggml_tensor * cur = get_inp_tensor(name);
        GGML_ASSERT(cur->type == GGML_TYPE_I32);
        GGML_ASSERT(ggml_nelements(cur) == (int64_t)values.size());
        ggml_backend_tensor_set(cur, values.data(), 0, ggml_nbytes(cur));
    };

    // set input pixel values
    if (!imgs.is_audio) {
        size_t nelem = 0;
        for (const auto & img : imgs.entries) {
            nelem += img->nx * img->ny * 3;
        }
        std::vector<float> inp_raw(nelem);

        // layout of data (note: the channel dim is unrolled to better visualize the layout):
        //
        // ┌──W──┐
        // │     H │  channel = R
        // ├─────┤ │
        // │     H │  channel = G
        // ├─────┤ │
        // │     H │  channel = B
        // └─────┘ │
        //   ──────┘ x B

        for (size_t i = 0; i < imgs.entries.size(); i++) {
            const int nx = imgs.entries[i]->nx;
            const int ny = imgs.entries[i]->ny;
            const int n = nx * ny;

            for (int b = 0; b < batch_size; b++) {
                float * batch_entry = inp_raw.data() + b * (3*n);
                for (int y = 0; y < ny; y++) {
                    for (int x = 0; x < nx; x++) {
                        size_t base_src = 3*(y * nx + x); // idx of the first channel
                        size_t base_dst =    y * nx + x;  // idx of the first channel
                        batch_entry[      base_dst] = imgs.entries[b]->buf[base_src    ];
                        batch_entry[1*n + base_dst] = imgs.entries[b]->buf[base_src + 1];
                        batch_entry[2*n + base_dst] = imgs.entries[b]->buf[base_src + 2];
                    }
                }
            }
        }
        set_input_f32("inp_raw", inp_raw);

    } else {
        // audio input
        GGML_ASSERT(imgs.entries.size() == 1);
        const auto & mel_inp = imgs.entries[0];
        const int n_step = mel_inp->nx;
        const int n_mel  = mel_inp->ny;
        std::vector<float> inp_raw(n_step * n_mel);
        std::memcpy(inp_raw.data(), mel_inp->buf.data(), n_step * n_mel * sizeof(float));
        set_input_f32("inp_raw", inp_raw);
    }

    // set input per projector
    switch (ctx->model.proj_type) {
        case PROJECTOR_TYPE_MINICPMV:
            {
                // inspired from siglip:
                //    -> https://huggingface.co/HuggingFaceM4/siglip-so400m-14-980-flash-attn2-navit
                //    -> https://huggingface.co/HuggingFaceM4/siglip-so400m-14-980-flash-attn2-navit/blob/d66538faeba44480d0bfaa42145eef26f9423199/modeling_siglip.py#L316
                std::vector<int32_t> positions(pos_h * pos_w);
                int bucket_coords_h[1024];
                int bucket_coords_w[1024];
                for (int i = 0; i < pos_h; i++){
                    bucket_coords_h[i] = std::floor(70.0*i/pos_h);
                }
                for (int i = 0; i < pos_w; i++){
                    bucket_coords_w[i] = std::floor(70.0*i/pos_w);
                }
                for (int i = 0, id = 0; i < pos_h; i++){
                    for (int j = 0; j < pos_w; j++){
                        positions[id++] = bucket_coords_h[i]*70 + bucket_coords_w[j];
                    }
                }
                set_input_i32("positions", positions);

                // inspired from resampler of Qwen-VL:
                //    -> https://huggingface.co/Qwen/Qwen-VL/tree/main
                //    -> https://huggingface.co/Qwen/Qwen-VL/blob/0547ed36a86561e2e42fecec8fd0c4f6953e33c4/visual.py#L23
                int embed_dim = clip_n_mmproj_embd(ctx);

                // TODO @ngxson : this is very inefficient, can we do this using ggml_sin and ggml_cos?
                auto pos_embed_t = get_2d_sincos_pos_embed(embed_dim, std::make_pair(pos_w, pos_h));

                std::vector<float> pos_embed(embed_dim * pos_w * pos_h);
                for(int i = 0; i < pos_w * pos_h; ++i){
                    for(int j = 0; j < embed_dim; ++j){
                        pos_embed[i * embed_dim + j] = pos_embed_t[i][j];
                    }
                }

                set_input_f32("pos_embed", pos_embed);
            } break;
        case PROJECTOR_TYPE_QWEN2VL:
            {
                const int merge_ratio = 2;
                const int pw = image_size_width  / patch_size;
                const int ph = image_size_height / patch_size;
                std::vector<int> positions(n_pos * 4);
                int ptr = 0;
                for (int y = 0; y < ph; y += merge_ratio) {
                    for (int x = 0; x < pw; x += merge_ratio) {
                        for (int dy = 0; dy < 2; dy++) {
                            for (int dx = 0; dx < 2; dx++) {
                                positions[                  ptr] = y + dy;
                                positions[    num_patches + ptr] = x + dx;
                                positions[2 * num_patches + ptr] = y + dy;
                                positions[3 * num_patches + ptr] = x + dx;
                                ptr++;
                            }
                        }
                    }
                }

                set_input_i32("positions", positions);
            } break;
        case PROJECTOR_TYPE_QWEN25VL:
            {
                // pw * ph = number of tokens output by ViT after apply patch merger
                // ipw * ipw = number of vision token been processed inside ViT
                const int merge_ratio = 2;
                const int pw  = image_size_width  / patch_size / merge_ratio;
                const int ph  = image_size_height / patch_size / merge_ratio;
                const int ipw = image_size_width  / patch_size;
                const int iph = image_size_height / patch_size;

                std::vector<int> idx    (ph * pw);
                std::vector<int> inv_idx(ph * pw);

                if (use_window_attn) {
                    const int attn_window_size = 112;
                    const int grid_window = attn_window_size / patch_size / merge_ratio;
                    int dst = 0;
                    // [num_vision_tokens, num_vision_tokens] attention mask tensor
                    std::vector<float> mask(pow(ipw * iph, 2), std::numeric_limits<float>::lowest());
                    int mask_row = 0;

                    for (int y = 0; y < ph; y += grid_window) {
                        for (int x = 0; x < pw; x += grid_window) {
                            const int win_h = std::min(grid_window, ph - y);
                            const int win_w = std::min(grid_window, pw - x);
                            const int dst_0 = dst;
                            // group all tokens belong to the same window togather (to a continue range)
                            for (int dy = 0; dy < win_h; dy++) {
                                for (int dx = 0; dx < win_w; dx++) {
                                    const int src = (y + dy) * pw + (x + dx);
                                    GGML_ASSERT(src < (int)idx.size());
                                    GGML_ASSERT(dst < (int)inv_idx.size());
                                    idx    [src] = dst;
                                    inv_idx[dst] = src;
                                    dst++;
                                }
                            }

                            for (int r=0; r < win_h * win_w * merge_ratio * merge_ratio; r++) {
                                int row_offset = mask_row * (ipw * iph);
                                std::fill(
                                    mask.begin() + row_offset + (dst_0 * merge_ratio * merge_ratio),
                                    mask.begin() + row_offset + (dst   * merge_ratio * merge_ratio),
                                    0.0);
                                mask_row++;
                            }
                        }
                    }

                    set_input_i32("window_idx",     idx);
                    set_input_i32("inv_window_idx", inv_idx);
                    set_input_f32("window_mask",    mask);
                } else {
                    for (int i = 0; i < ph * pw; i++) {
                        idx[i] = i;
                    }
                }

                const int mpow = merge_ratio * merge_ratio;
                std::vector<int> positions(n_pos * 4);

                int ptr = 0;
                for (int y = 0; y < iph; y += merge_ratio) {
                    for (int x = 0; x < ipw; x += merge_ratio) {
                        for (int dy = 0; dy < 2; dy++) {
                            for (int dx = 0; dx < 2; dx++) {
                                auto remap = idx[ptr / mpow];
                                remap = (remap * mpow) + (ptr % mpow);

                                positions[                  remap] = y + dy;
                                positions[    num_patches + remap] = x + dx;
                                positions[2 * num_patches + remap] = y + dy;
                                positions[3 * num_patches + remap] = x + dx;
                                ptr++;
                            }
                        }
                    }
                }

                set_input_i32("positions", positions);
            } break;
        case PROJECTOR_TYPE_PIXTRAL:
            {
                // set the 2D positions
                int n_patches_per_col = image_size_width / patch_size;
                std::vector<int> pos_data(n_pos);
                // dimension H
                for (int i = 0; i < n_pos; i++) {
                    pos_data[i] = i / n_patches_per_col;
                }
                set_input_i32("pos_h", pos_data);
                // dimension W
                for (int i = 0; i < n_pos; i++) {
                    pos_data[i] = i % n_patches_per_col;
                }
                set_input_i32("pos_w", pos_data);
            } break;
        case PROJECTOR_TYPE_GLM_EDGE:
        {
            // llava and other models
            std::vector<int32_t> positions(n_pos);
            for (int i = 0; i < n_pos; i++) {
                positions[i] = i;
            }
            set_input_i32("positions", positions);
        } break;
        case PROJECTOR_TYPE_MLP:
        case PROJECTOR_TYPE_MLP_NORM:
        case PROJECTOR_TYPE_LDP:
        case PROJECTOR_TYPE_LDPV2:
            {
                // llava and other models
                std::vector<int32_t> positions(n_pos);
                for (int i = 0; i < n_pos; i++) {
                    positions[i] = i;
                }
                set_input_i32("positions", positions);

                // The patches vector is used to get rows to index into the embeds with;
                // we should skip dim 0 only if we have CLS to avoid going out of bounds
                // when retrieving the rows.
                int patch_offset = model.class_embedding ? 1 : 0;
                std::vector<int32_t> patches(num_patches);
                for (int i = 0; i < num_patches; i++) {
                    patches[i] = i + patch_offset;
                }
                set_input_i32("patches", patches);
            } break;
        case PROJECTOR_TYPE_GEMMA3:
        case PROJECTOR_TYPE_IDEFICS3:
        case PROJECTOR_TYPE_INTERNVL:
        case PROJECTOR_TYPE_QWEN2A:
        case PROJECTOR_TYPE_ULTRAVOX:
        case PROJECTOR_TYPE_VOXTRAL:
            {
                // do nothing
            } break;
        case PROJECTOR_TYPE_LLAMA4:
            {
                // set the 2D positions
                int n_patches_per_col = image_size_width / patch_size;
                std::vector<int> pos_data(num_patches + 1, 0); // +1 for the [CLS] token
                // last pos is always kept 0, it's for CLS
                // dimension H
                for (int i = 0; i < num_patches; i++) {
                    pos_data[i] = (i / n_patches_per_col) + 1;
                }
                set_input_i32("pos_h", pos_data);
                // dimension W
                for (int i = 0; i < num_patches; i++) {
                    pos_data[i] = (i % n_patches_per_col) + 1;
                }
                set_input_i32("pos_w", pos_data);
            } break;
        default:
            GGML_ABORT("Unknown projector type");
    }

    // ggml_backend_cpu_set_n_threads(ctx->backend_cpu, n_threads);
    ggml_backend_dev_t dev = ggml_backend_get_device(ctx->backend_cpu);
    ggml_backend_reg_t reg = dev ? ggml_backend_dev_backend_reg(dev) : nullptr;
    if (reg) {
        auto ggml_backend_set_n_threads_fn = (ggml_backend_set_n_threads_t) ggml_backend_reg_get_proc_address(reg, "ggml_backend_set_n_threads");
        if (ggml_backend_set_n_threads_fn) {
            ggml_backend_set_n_threads_fn(ctx->backend_cpu, n_threads);
        }
    }

    auto status = ggml_backend_sched_graph_compute(ctx->sched.get(), gf);
    if (status != GGML_STATUS_SUCCESS) {
        LOG_ERR("%s: ggml_backend_sched_graph_compute failed with error %d\n", __func__, status);
        return false;
    }

    // print debug nodes
    if (ctx->debug_graph) {
        LOG_INF("\n\n---\n\n");
        LOG_INF("\n\nDebug graph:\n\n");
        for (ggml_tensor * t : ctx->debug_print_tensors) {
            std::vector<uint8_t> data(ggml_nbytes(t));
            ggml_backend_tensor_get(t, data.data(), 0, ggml_nbytes(t));
            print_tensor_shape(t);
            print_tensor_data(t, data.data(), 3);
        }
    }

    // the last node is the embedding tensor
    ggml_tensor * embeddings = ggml_graph_node(gf, -1);

    // sanity check (only support batch size of 1 for now)
    const int n_tokens_out = embeddings->ne[1];
    const int expected_n_tokens_out = clip_n_output_tokens(ctx, imgs.entries[0].get());
    if (n_tokens_out != expected_n_tokens_out) {
        LOG_ERR("%s: expected output %d tokens, got %d\n", __func__, expected_n_tokens_out, n_tokens_out);
        GGML_ABORT("Invalid number of output tokens");
    }

    // copy the embeddings to the location passed by the user
    ggml_backend_tensor_get(embeddings, vec, 0, ggml_nbytes(embeddings));

    return true;
}

int clip_n_mmproj_embd(const struct clip_ctx * ctx) {
    switch (ctx->model.proj_type) {
        case PROJECTOR_TYPE_LDP:
            return ctx->model.mm_model_block_1_block_2_1_b->ne[0];
        case PROJECTOR_TYPE_LDPV2:
            return ctx->model.mm_model_peg_0_b->ne[0];
        case PROJECTOR_TYPE_MLP:
        case PROJECTOR_TYPE_PIXTRAL:
            return ctx->model.mm_2_w->ne[1];
        case PROJECTOR_TYPE_MLP_NORM:
            return ctx->model.mm_3_b->ne[0];
        case PROJECTOR_TYPE_MINICPMV:
<<<<<<< HEAD
            if (hparams.minicpmv_version == 2) {
                // MiniCPM-V 2.5
                return 4096;
            } else if (hparams.minicpmv_version == 3) {
                // MiniCPM-V 2.6
                return 3584;
            } else if (hparams.minicpmv_version == 4) {
                // MiniCPM-o 2.6
                return 3584;
            } else if (hparams.minicpmv_version == 5) {
                // MiniCPM-V 4.0
                return 2560;
            }
            GGML_ABORT("Unknown minicpmv version");
=======
            return ctx->model.mm_model_proj->ne[0];
>>>>>>> bbd57b7e
        case PROJECTOR_TYPE_GLM_EDGE:
            return ctx->model.mm_model_mlp_3_w->ne[1];
        case PROJECTOR_TYPE_QWEN2VL:
        case PROJECTOR_TYPE_QWEN25VL:
            return ctx->model.mm_1_b->ne[0];
        case PROJECTOR_TYPE_GEMMA3:
            return ctx->model.mm_input_proj_w->ne[0];
        case PROJECTOR_TYPE_IDEFICS3:
            return ctx->model.projection->ne[1];
        case PROJECTOR_TYPE_ULTRAVOX:
        case PROJECTOR_TYPE_VOXTRAL:
            return ctx->model.mm_2_w->ne[1];
        case PROJECTOR_TYPE_INTERNVL:
            return ctx->model.mm_3_w->ne[1];
        case PROJECTOR_TYPE_LLAMA4:
            return ctx->model.mm_model_proj->ne[1];
        case PROJECTOR_TYPE_QWEN2A:
            return ctx->model.mm_fc_w->ne[1];
        default:
            GGML_ABORT("Unknown projector type");
    }
}

int clip_is_minicpmv(const struct clip_ctx * ctx) {
    if (ctx->proj_type() == PROJECTOR_TYPE_MINICPMV) {
        return ctx->model.hparams.minicpmv_version;
    }
    return 0;
}

bool clip_is_glm(const struct clip_ctx * ctx) {
    return ctx->proj_type() == PROJECTOR_TYPE_GLM_EDGE;
}

bool clip_is_qwen2vl(const struct clip_ctx * ctx) {
    return ctx->proj_type() == PROJECTOR_TYPE_QWEN2VL
        || ctx->proj_type() == PROJECTOR_TYPE_QWEN25VL;
}

bool clip_is_llava(const struct clip_ctx * ctx) {
    return ctx->model.hparams.has_llava_projector;
}

bool clip_is_gemma3(const struct clip_ctx * ctx) {
    return ctx->proj_type() == PROJECTOR_TYPE_GEMMA3;
}

bool clip_has_vision_encoder(const struct clip_ctx * ctx) {
    return ctx->model.modality == CLIP_MODALITY_VISION;
}

bool clip_has_audio_encoder(const struct clip_ctx * ctx) {
    return ctx->model.modality == CLIP_MODALITY_AUDIO;
}

bool clip_has_whisper_encoder(const struct clip_ctx * ctx) {
    return ctx->proj_type() == PROJECTOR_TYPE_ULTRAVOX
        || ctx->proj_type() == PROJECTOR_TYPE_QWEN2A
        || ctx->proj_type() == PROJECTOR_TYPE_VOXTRAL;
}

bool clip_encode_float_image (struct clip_ctx * ctx, int n_threads, float * img, int h, int w, float * vec) {
    clip_image_f32 clip_img;
    clip_img.buf.resize(h * w * 3);
    for (int i = 0; i < h*w*3; i++)
    {
        clip_img.buf[i] = img[i];
    }
    clip_img.nx = w;
    clip_img.ny = h;
    clip_image_encode(ctx, n_threads, &clip_img, vec);
    return true;
}

//
// API used internally with mtmd
//

projector_type clip_get_projector_type(const struct clip_ctx * ctx) {
    return ctx->proj_type();
}

void clip_image_f32_batch_add_mel(struct clip_image_f32_batch * batch, int n_mel, int n_frames, float * mel) {
    clip_image_f32 * audio = new clip_image_f32;
    audio->nx = n_frames;
    audio->ny = n_mel;
    audio->buf.resize(n_frames * n_mel);
    std::memcpy(audio->buf.data(), mel, n_frames * n_mel * sizeof(float));

    batch->entries.push_back(clip_image_f32_ptr(audio));
    batch->is_audio = true;
}

void clip_set_ane_model_path(struct clip_ctx * ctx, const char * ane_model_path) {
    if (ctx && ane_model_path) {
        ctx->ane_model_path = ane_model_path;
    }
}<|MERGE_RESOLUTION|>--- conflicted
+++ resolved
@@ -873,21 +873,9 @@
             int n_embd = clip_n_mmproj_embd(ctx);
             const int d_head = 128;
             int n_head = n_embd/d_head;
-<<<<<<< HEAD
-            int num_query = 96;
-            if (ctx->model.hparams.minicpmv_version == 2) {
-                // MiniCPM-V 2.5
-                num_query = 96;
-            } else if (ctx->model.hparams.minicpmv_version == 3) {
-                // MiniCPM-V 2.6
-                num_query = 64;
-            } else if (ctx->model.hparams.minicpmv_version == 4) {
-                // MiniCPM-o 2.6
-                num_query = 64;
-            } else if (ctx->model.hparams.minicpmv_version == 5) {
-                // MiniCPM-V 4.0
-                num_query = 64;
-            }
+
+            // Use actual config value if available, otherwise fall back to hardcoded values
+            int num_query = ctx->model.hparams.minicpmv_query_num;
 
             ggml_tensor * Q = ggml_add(ctx0,
                 ggml_mul_mat(ctx0, model.mm_model_attn_q_w, q),
@@ -994,25 +982,9 @@
             int n_embd = clip_n_mmproj_embd(ctx);
             const int d_head = 128;
             int n_head = n_embd/d_head;
-            int num_query = 96;
-            if (ctx->model.hparams.minicpmv_version == 2) {
-                // MiniCPM-V 2.5
-                num_query = 96;
-            } else if (ctx->model.hparams.minicpmv_version == 3) {
-                // MiniCPM-V 2.6
-                num_query = 64;
-            } else if (ctx->model.hparams.minicpmv_version == 4) {
-                // MiniCPM-o 2.6
-                num_query = 64;
-            } else if (ctx->model.hparams.minicpmv_version == 5) {
-                // MiniCPM-V 4.0
-                num_query = 64;
-            }
-
-=======
             // Use actual config value if available, otherwise fall back to hardcoded values
             int num_query = ctx->model.hparams.minicpmv_query_num;
->>>>>>> bbd57b7e
+
             ggml_tensor * Q = ggml_add(ctx0,
                 ggml_mul_mat(ctx0, model.mm_model_attn_q_w, q),
                 model.mm_model_attn_q_b);
@@ -3701,24 +3673,9 @@
             } break;
         case PROJECTOR_TYPE_MINICPMV:
             {
-<<<<<<< HEAD
-                if (params.minicpmv_version == 2) {
-                    // MiniCPM-V 2.5
-                    n_patches_sq = 96;
-                } else if (params.minicpmv_version == 3) {
-                    // MiniCPM-V 2.6
-                    n_patches_sq = 64;
-                } else if (params.minicpmv_version == 4) {
-                    // MiniCPM-o 2.6
-                    n_patches_sq = 64;
-                } else if (params.minicpmv_version == 5) {
-                    // MiniCPM-V 4.0
-                    n_patches_sq = 64;
-=======
                 // Use actual config value if available, otherwise fall back to hardcoded values
                 if (params.minicpmv_query_num > 0) {
                     n_patches_sq = params.minicpmv_query_num;
->>>>>>> bbd57b7e
                 } else {
                     // Fallback to hardcoded values for legacy models
                     if (params.minicpmv_version == 2) {
@@ -4623,24 +4580,7 @@
         case PROJECTOR_TYPE_MLP_NORM:
             return ctx->model.mm_3_b->ne[0];
         case PROJECTOR_TYPE_MINICPMV:
-<<<<<<< HEAD
-            if (hparams.minicpmv_version == 2) {
-                // MiniCPM-V 2.5
-                return 4096;
-            } else if (hparams.minicpmv_version == 3) {
-                // MiniCPM-V 2.6
-                return 3584;
-            } else if (hparams.minicpmv_version == 4) {
-                // MiniCPM-o 2.6
-                return 3584;
-            } else if (hparams.minicpmv_version == 5) {
-                // MiniCPM-V 4.0
-                return 2560;
-            }
-            GGML_ABORT("Unknown minicpmv version");
-=======
             return ctx->model.mm_model_proj->ne[0];
->>>>>>> bbd57b7e
         case PROJECTOR_TYPE_GLM_EDGE:
             return ctx->model.mm_model_mlp_3_w->ne[1];
         case PROJECTOR_TYPE_QWEN2VL:
