#include "clip.h"
#include "clip-impl.h"
#include "clip-model.h"
#include "clip-graph.h"
#include "models/models.h"

#include "ggml.h"
#include "ggml-cpp.h"
#include "ggml-alloc.h"
#include "ggml-backend.h"
#include "gguf.h"

#include <cassert>
#include <cmath>
#include <cstdlib>
#include <cstring>
#include <fstream>
#include <map>
#include <stdexcept>
#include <unordered_set>
#include <vector>
#include <cinttypes>
#include <limits>
#include <array>
#include <functional>

struct clip_logger_state g_logger_state = {clip_log_callback_default, NULL};

//#define CLIP_DEBUG_FUNCTIONS

#ifdef CLIP_DEBUG_FUNCTIONS
static void clip_image_write_image_to_ppm(const clip_image_u8& img, const std::string& filename) {
    std::ofstream file(filename, std::ios::binary);
    if (!file.is_open()) {
        LOG_ERR("Failed to open file for writing: %s\n", filename.c_str());
        return;
    }

    // PPM header: P6 format, width, height, and max color value
    file << "P6\n" << img.nx << " " << img.ny << "\n255\n";

    // Write pixel data
    for (size_t i = 0; i < img.buf.size(); i += 3) {
        // PPM expects binary data in RGB format, which matches our image buffer
        file.write(reinterpret_cast<const char*>(&img.buf[i]), 3);
    }

    file.close();
}

static void clip_image_save_to_bmp(const clip_image_u8& img, const std::string& filename) {
    std::ofstream file(filename, std::ios::binary);
    if (!file.is_open()) {
        LOG_ERR("Failed to open file for writing: %s\n", filename.c_str());
        return;
    }

    int fileSize = 54 + 3 * img.nx * img.ny; // File header + info header + pixel data
    int bytesPerPixel = 3;
    int widthInBytes = img.nx * bytesPerPixel;
    int paddingAmount = (4 - (widthInBytes % 4)) % 4;
    int stride = widthInBytes + paddingAmount;

    // Bitmap file header
    unsigned char fileHeader[14] = {
        'B','M',     // Signature
        0,0,0,0,    // Image file size in bytes
        0,0,0,0,    // Reserved
        54,0,0,0    // Start of pixel array
    };

    // Total file size
    fileSize = 54 + (stride * img.ny);
    fileHeader[2] = (unsigned char)(fileSize);
    fileHeader[3] = (unsigned char)(fileSize >> 8);
    fileHeader[4] = (unsigned char)(fileSize >> 16);
    fileHeader[5] = (unsigned char)(fileSize >> 24);

    // Bitmap information header (BITMAPINFOHEADER)
    unsigned char infoHeader[40] = {
        40,0,0,0,   // Size of this header (40 bytes)
        0,0,0,0,    // Image width
        0,0,0,0,    // Image height
        1,0,        // Number of color planes
        24,0,       // Bits per pixel
        0,0,0,0,    // No compression
        0,0,0,0,    // Image size (can be 0 for no compression)
        0,0,0,0,    // X pixels per meter (not specified)
        0,0,0,0,    // Y pixels per meter (not specified)
        0,0,0,0,    // Total colors (color table not used)
        0,0,0,0     // Important colors (all are important)
    };

    // Width and height in the information header
    infoHeader[4] = (unsigned char)(img.nx);
    infoHeader[5] = (unsigned char)(img.nx >> 8);
    infoHeader[6] = (unsigned char)(img.nx >> 16);
    infoHeader[7] = (unsigned char)(img.nx >> 24);
    infoHeader[8] = (unsigned char)(img.ny);
    infoHeader[9] = (unsigned char)(img.ny >> 8);
    infoHeader[10] = (unsigned char)(img.ny >> 16);
    infoHeader[11] = (unsigned char)(img.ny >> 24);

    // Write file headers
    file.write(reinterpret_cast<char*>(fileHeader), sizeof(fileHeader));
    file.write(reinterpret_cast<char*>(infoHeader), sizeof(infoHeader));

    // Pixel data
    std::vector<unsigned char> padding(3, 0); // Max padding size to be added to each row
    for (int y = img.ny - 1; y >= 0; --y) { // BMP files are stored bottom-to-top
        for (int x = 0; x < img.nx; ++x) {
            // Each pixel
            size_t pixelIndex = (y * img.nx + x) * 3;
            unsigned char pixel[3] = {
                img.buf[pixelIndex + 2], // BMP stores pixels in BGR format
                img.buf[pixelIndex + 1],
                img.buf[pixelIndex]
            };
            file.write(reinterpret_cast<char*>(pixel), 3);
        }
        // Write padding for the row
        file.write(reinterpret_cast<char*>(padding.data()), paddingAmount);
    }

    file.close();
}

// debug function to convert f32 to u8
static void clip_image_convert_f32_to_u8(const clip_image_f32& src, clip_image_u8& dst) {
    dst.nx = src.nx;
    dst.ny = src.ny;
    dst.buf.resize(3 * src.nx * src.ny);
    for (size_t i = 0; i < src.buf.size(); ++i) {
        dst.buf[i] = static_cast<uint8_t>(std::min(std::max(int(src.buf[i] * 255.0f), 0), 255));
    }
}
#endif


<<<<<<< HEAD
//
// clip layers
//

enum patch_merge_type {
    PATCH_MERGE_FLAT,
    PATCH_MERGE_SPATIAL_UNPAD,
};

struct clip_hparams {
    int32_t image_size = 0;
    int32_t patch_size = 0;
    int32_t n_embd = 0;
    int32_t n_ff = 0;
    int32_t projection_dim = 0;
    int32_t n_head = 0;
    int32_t n_layer = 0;
    // idefics3
    int32_t image_longest_edge = 0;
    int32_t image_min_pixels = -1;
    int32_t image_max_pixels = -1;
    int32_t n_merge = 0; // number of patch merges **per-side**

    float image_mean[3];
    float image_std[3];

    // for models using dynamic image size, we need to have a smaller image size to warmup
    // otherwise, user will get OOM everytime they load the model
    int32_t warmup_image_size = 0;
    int32_t warmup_audio_size = 3000;

    ffn_op_type ffn_op = FFN_GELU;

    patch_merge_type mm_patch_merge_type = PATCH_MERGE_FLAT;

    float eps = 1e-6;
    float rope_theta = 0.0;

    std::vector<clip_image_size> image_res_candidates; // for llava-uhd style models
    int32_t image_crop_resolution;
    std::unordered_set<int32_t> vision_feature_layer;
    int32_t attn_window_size = 0;
    int32_t n_wa_pattern = 0;

    // audio
    int32_t n_mel_bins = 0; // whisper preprocessor
    int32_t proj_stack_factor = 0; // ultravox

    // legacy
    bool has_llava_projector = false;
    int minicpmv_version = 0;
    int32_t minicpmv_query_num = 0;         // MiniCPM-V query number

    // custom value provided by user, can be undefined if not set
    int32_t custom_image_min_tokens = -1;
    int32_t custom_image_max_tokens = -1;

    void set_limit_image_tokens(int n_tokens_min, int n_tokens_max) {
        const int cur_merge = n_merge == 0 ? 1 : n_merge;
        const int patch_area = patch_size * patch_size * cur_merge * cur_merge;
        image_min_pixels = (custom_image_min_tokens > 0 ? custom_image_min_tokens : n_tokens_min) * patch_area;
        image_max_pixels = (custom_image_max_tokens > 0 ? custom_image_max_tokens : n_tokens_max) * patch_area;
        warmup_image_size = static_cast<int>(std::sqrt(image_max_pixels));
    }

    void set_warmup_n_tokens(int n_tokens) {
        int n_tok_per_side = static_cast<int>(std::sqrt(n_tokens));
        GGML_ASSERT(n_tok_per_side * n_tok_per_side == n_tokens && "n_tokens must be n*n");
        const int cur_merge = n_merge == 0 ? 1 : n_merge;
        warmup_image_size = n_tok_per_side * patch_size * cur_merge;
        // TODO: support warmup size for custom token numbers
    }
};

struct clip_layer {
    // attention
    ggml_tensor * k_w = nullptr;
    ggml_tensor * k_b = nullptr;
    ggml_tensor * q_w = nullptr;
    ggml_tensor * q_b = nullptr;
    ggml_tensor * v_w = nullptr;
    ggml_tensor * v_b = nullptr;
    ggml_tensor * qkv_w = nullptr;
    ggml_tensor * qkv_b = nullptr;

    ggml_tensor * o_w = nullptr;
    ggml_tensor * o_b = nullptr;

    ggml_tensor * k_norm = nullptr;
    ggml_tensor * q_norm = nullptr;

    // layernorm 1
    ggml_tensor * ln_1_w = nullptr;
    ggml_tensor * ln_1_b = nullptr;

    ggml_tensor * ff_up_w = nullptr;
    ggml_tensor * ff_up_b = nullptr;
    ggml_tensor * ff_gate_w = nullptr;
    ggml_tensor * ff_gate_b = nullptr;
    ggml_tensor * ff_down_w = nullptr;
    ggml_tensor * ff_down_b = nullptr;

    // layernorm 2
    ggml_tensor * ln_2_w = nullptr;
    ggml_tensor * ln_2_b = nullptr;

    // layer scale (no bias)
    ggml_tensor * ls_1_w = nullptr;
    ggml_tensor * ls_2_w = nullptr;

    // qwen3vl deepstack merger
    ggml_tensor * deepstack_norm_w = nullptr;
    ggml_tensor * deepstack_norm_b = nullptr;
    ggml_tensor * deepstack_fc1_w = nullptr;
    ggml_tensor * deepstack_fc1_b = nullptr;
    ggml_tensor * deepstack_fc2_w = nullptr;
    ggml_tensor * deepstack_fc2_b = nullptr;

    bool has_deepstack() const {
        return deepstack_fc1_w != nullptr;
    }
};

struct clip_model {
    clip_modality modality = CLIP_MODALITY_VISION;
    projector_type proj_type = PROJECTOR_TYPE_MLP;
    clip_hparams hparams;

    // embeddings
    ggml_tensor * class_embedding = nullptr;
    ggml_tensor * patch_embeddings_0 = nullptr;
    ggml_tensor * patch_embeddings_1 = nullptr;  // second Conv2D kernel when we decouple Conv3D along temproal dimension (Qwen2VL)
    ggml_tensor * patch_bias = nullptr;
    ggml_tensor * position_embeddings = nullptr;

    ggml_tensor * pre_ln_w = nullptr;
    ggml_tensor * pre_ln_b = nullptr;

    std::vector<clip_layer> layers;

    int32_t n_deepstack_layers = 0; // used by Qwen3-VL, calculated from clip_layer

    ggml_tensor * post_ln_w;
    ggml_tensor * post_ln_b;

    ggml_tensor * projection; // TODO: rename it to fc (fully connected layer)
    ggml_tensor * mm_fc_w;
    ggml_tensor * mm_fc_b;

    // LLaVA projection
    ggml_tensor * mm_input_norm_w = nullptr;
    ggml_tensor * mm_input_norm_b = nullptr;
    ggml_tensor * mm_0_w = nullptr;
    ggml_tensor * mm_0_b = nullptr;
    ggml_tensor * mm_2_w = nullptr;
    ggml_tensor * mm_2_b = nullptr;

    ggml_tensor * image_newline = nullptr;

    // Yi type models with mlp+normalization projection
    ggml_tensor * mm_1_w = nullptr; // Yi type models have 0, 1, 3, 4
    ggml_tensor * mm_1_b = nullptr;
    ggml_tensor * mm_3_w = nullptr;
    ggml_tensor * mm_3_b = nullptr;
    ggml_tensor * mm_4_w = nullptr;
    ggml_tensor * mm_4_b = nullptr;

    // GLMV-Edge projection
    ggml_tensor * mm_model_adapter_conv_w = nullptr;
    ggml_tensor * mm_model_adapter_conv_b = nullptr;

    // MobileVLM projection
    ggml_tensor * mm_model_mlp_1_w = nullptr;
    ggml_tensor * mm_model_mlp_1_b = nullptr;
    ggml_tensor * mm_model_mlp_3_w = nullptr;
    ggml_tensor * mm_model_mlp_3_b = nullptr;
    ggml_tensor * mm_model_block_1_block_0_0_w = nullptr;
    ggml_tensor * mm_model_block_1_block_0_1_w = nullptr;
    ggml_tensor * mm_model_block_1_block_0_1_b = nullptr;
    ggml_tensor * mm_model_block_1_block_1_fc1_w = nullptr;
    ggml_tensor * mm_model_block_1_block_1_fc1_b = nullptr;
    ggml_tensor * mm_model_block_1_block_1_fc2_w = nullptr;
    ggml_tensor * mm_model_block_1_block_1_fc2_b = nullptr;
    ggml_tensor * mm_model_block_1_block_2_0_w = nullptr;
    ggml_tensor * mm_model_block_1_block_2_1_w = nullptr;
    ggml_tensor * mm_model_block_1_block_2_1_b = nullptr;
    ggml_tensor * mm_model_block_2_block_0_0_w = nullptr;
    ggml_tensor * mm_model_block_2_block_0_1_w = nullptr;
    ggml_tensor * mm_model_block_2_block_0_1_b = nullptr;
    ggml_tensor * mm_model_block_2_block_1_fc1_w = nullptr;
    ggml_tensor * mm_model_block_2_block_1_fc1_b = nullptr;
    ggml_tensor * mm_model_block_2_block_1_fc2_w = nullptr;
    ggml_tensor * mm_model_block_2_block_1_fc2_b = nullptr;
    ggml_tensor * mm_model_block_2_block_2_0_w = nullptr;
    ggml_tensor * mm_model_block_2_block_2_1_w = nullptr;
    ggml_tensor * mm_model_block_2_block_2_1_b = nullptr;

    // MobileVLM_V2 projection
    ggml_tensor * mm_model_mlp_0_w = nullptr;
    ggml_tensor * mm_model_mlp_0_b = nullptr;
    ggml_tensor * mm_model_mlp_2_w = nullptr;
    ggml_tensor * mm_model_mlp_2_b = nullptr;
    ggml_tensor * mm_model_peg_0_w = nullptr;
    ggml_tensor * mm_model_peg_0_b = nullptr;

    // MINICPMV projection
    ggml_tensor * mm_model_pos_embed_k = nullptr;
    ggml_tensor * mm_model_query = nullptr;
    ggml_tensor * mm_model_proj = nullptr;
    ggml_tensor * mm_model_kv_proj = nullptr;
    ggml_tensor * mm_model_attn_q_w = nullptr;
    ggml_tensor * mm_model_attn_q_b = nullptr;
    ggml_tensor * mm_model_attn_k_w = nullptr;
    ggml_tensor * mm_model_attn_k_b = nullptr;
    ggml_tensor * mm_model_attn_v_w = nullptr;
    ggml_tensor * mm_model_attn_v_b = nullptr;
    ggml_tensor * mm_model_attn_o_w = nullptr;
    ggml_tensor * mm_model_attn_o_b = nullptr;
    ggml_tensor * mm_model_ln_q_w = nullptr;
    ggml_tensor * mm_model_ln_q_b = nullptr;
    ggml_tensor * mm_model_ln_kv_w = nullptr;
    ggml_tensor * mm_model_ln_kv_b = nullptr;
    ggml_tensor * mm_model_ln_post_w = nullptr;
    ggml_tensor * mm_model_ln_post_b = nullptr;

    // gemma3
    ggml_tensor * mm_input_proj_w = nullptr;
    ggml_tensor * mm_soft_emb_norm_w = nullptr;

    // pixtral
    ggml_tensor * token_embd_img_break = nullptr;
    ggml_tensor * mm_patch_merger_w = nullptr;

    // ultravox / whisper encoder
    ggml_tensor * conv1d_1_w = nullptr;
    ggml_tensor * conv1d_1_b = nullptr;
    ggml_tensor * conv1d_2_w = nullptr;
    ggml_tensor * conv1d_2_b = nullptr;
    ggml_tensor * mm_norm_pre_w = nullptr;
    ggml_tensor * mm_norm_pre_b = nullptr;
    ggml_tensor * mm_norm_mid_w = nullptr;

    // cogvlm
    ggml_tensor * mm_post_fc_norm_w = nullptr;
    ggml_tensor * mm_post_fc_norm_b = nullptr;
    ggml_tensor * mm_h_to_4h_w = nullptr;
    ggml_tensor * mm_gate_w = nullptr;
    ggml_tensor * mm_4h_to_h_w = nullptr;
    ggml_tensor * mm_boi = nullptr;
    ggml_tensor * mm_eoi = nullptr;

    bool audio_has_avgpool() const {
        return proj_type == PROJECTOR_TYPE_QWEN2A
            || proj_type == PROJECTOR_TYPE_VOXTRAL;
    }

    bool audio_has_stack_frames() const {
        return proj_type == PROJECTOR_TYPE_ULTRAVOX
            || proj_type == PROJECTOR_TYPE_VOXTRAL;
    }
};

=======
>>>>>>> 3c6391e7
struct clip_ctx {
    clip_model model;

    gguf_context_ptr ctx_gguf;
    ggml_context_ptr ctx_data;

    std::vector<uint8_t> buf_compute_meta;

    std::vector<ggml_backend_t> backend_ptrs;
    std::vector<ggml_backend_buffer_type_t> backend_buft;

    ggml_backend_t backend = nullptr;
    ggml_backend_t backend_cpu = nullptr;
    ggml_backend_buffer_ptr buf;

    int max_nodes = 8192;
    ggml_backend_sched_ptr sched;
    clip_flash_attn_type flash_attn_type = CLIP_FLASH_ATTN_TYPE_AUTO;
    bool is_allocated = false;

    // for debugging
    bool debug_graph = false;
    std::vector<ggml_tensor *> debug_print_tensors;

    clip_ctx(clip_context_params & ctx_params) {
        flash_attn_type = ctx_params.flash_attn_type;
        debug_graph = std::getenv("MTMD_DEBUG_GRAPH") != nullptr;
        backend_cpu = ggml_backend_init_by_type(GGML_BACKEND_DEVICE_TYPE_CPU, nullptr);
        if (!backend_cpu) {
            throw std::runtime_error("failed to initialize CPU backend");
        }
        if (ctx_params.use_gpu) {
            auto backend_name = std::getenv("MTMD_BACKEND_DEVICE");
            if (backend_name != nullptr) {
                backend = ggml_backend_init_by_name(backend_name, nullptr);
                if (!backend) {
                    LOG_WRN("%s: Warning: Failed to initialize \"%s\" backend, falling back to default GPU backend\n", __func__, backend_name);
                }
            }
            if (!backend) {
                backend = ggml_backend_init_by_type(GGML_BACKEND_DEVICE_TYPE_GPU, nullptr);
                backend = backend ? backend : ggml_backend_init_by_type(GGML_BACKEND_DEVICE_TYPE_IGPU, nullptr);
            }
        }

        if (backend) {
            LOG_INF("%s: CLIP using %s backend\n", __func__, ggml_backend_name(backend));
            backend_ptrs.push_back(backend);
            backend_buft.push_back(ggml_backend_get_default_buffer_type(backend));
        } else {
            backend = backend_cpu;
            LOG_INF("%s: CLIP using CPU backend\n", __func__);
        }

        if (ctx_params.image_min_tokens > 0) {
            model.hparams.custom_image_min_tokens = ctx_params.image_min_tokens;
        }
        if (ctx_params.image_max_tokens > 0) {
            model.hparams.custom_image_max_tokens = ctx_params.image_max_tokens;
        }

        backend_ptrs.push_back(backend_cpu);
        backend_buft.push_back(ggml_backend_get_default_buffer_type(backend_cpu));

        sched.reset(
            ggml_backend_sched_new(backend_ptrs.data(), backend_buft.data(), backend_ptrs.size(), 8192, false, true)
        );
    }

    ~clip_ctx() {
        ggml_backend_free(backend);
        if (backend != backend_cpu) {
            ggml_backend_free(backend_cpu);
        }
    }

    // this function is added so that we don't change too much of the existing code
    projector_type proj_type() const {
        return model.proj_type;
    }
};

//
// clip_graph
//

clip_graph::clip_graph(clip_ctx * ctx, const clip_image_f32 & img) :
        model(ctx->model),
        hparams(model.hparams),
        proj_type(ctx->proj_type()),
        img(img),
        patch_size(hparams.patch_size),
        n_patches_x(img.nx / patch_size),
        n_patches_y(img.ny / patch_size),
        n_patches(n_patches_x * n_patches_y),
        n_embd(hparams.n_embd),
        n_head(hparams.n_head),
        d_head(n_embd / n_head),
        n_layer(hparams.n_layer),
        n_mmproj_embd(clip_n_mmproj_embd(ctx)),
        eps(hparams.eps),
        kq_scale(1.0f / sqrtf((float)d_head)),
        flash_attn_type(ctx->flash_attn_type),
        debug_graph(ctx->debug_graph),
        debug_print_tensors(ctx->debug_print_tensors) {
    struct ggml_init_params params = {
        /*.mem_size   =*/ ctx->buf_compute_meta.size(),
        /*.mem_buffer =*/ ctx->buf_compute_meta.data(),
        /*.no_alloc   =*/ true,
    };
    ctx0_ptr.reset(ggml_init(params));
    ctx0 = ctx0_ptr.get();
    gf = ggml_new_graph_custom(ctx0, ctx->max_nodes, false);
}

void clip_graph::cb(ggml_tensor * cur0, const char * name, int il) const {
    if (debug_graph) {
        ggml_tensor * cur = ggml_cpy(ctx0, cur0, ggml_dup_tensor(ctx0, cur0));
        std::string cur_name = il >= 0 ? std::string(name) + "_" + std::to_string(il) : name;
        ggml_set_name(cur, cur_name.c_str());
        ggml_set_output(cur);
        ggml_build_forward_expand(gf, cur);
        debug_print_tensors.push_back(cur);
    }
}

// siglip2 naflex
ggml_tensor * clip_graph::resize_position_embeddings() {
    ggml_tensor * pos_embd = model.position_embeddings;
    const int height       = img.ny / patch_size;
    const int width        = img.nx / patch_size;
    const uint32_t mode    = GGML_SCALE_MODE_BILINEAR | GGML_SCALE_FLAG_ANTIALIAS;
    const int n_per_side   = (int)std::sqrt(pos_embd->ne[1]);

    GGML_ASSERT(pos_embd);

    if (height == n_per_side && width == n_per_side) {
        return pos_embd;
    }

    pos_embd = ggml_reshape_3d(ctx0, pos_embd, n_embd, n_per_side, n_per_side);  // -> (n_embd, n_per_side, n_per_side)
    pos_embd = ggml_permute(ctx0, pos_embd, 2, 0, 1, 3);                         // -> (n_per_side, n_per_side, n_embd)
    pos_embd = ggml_interpolate(ctx0, pos_embd, width, height, n_embd, 1, mode); // -> (width, height, n_embd)
    pos_embd = ggml_permute(ctx0, pos_embd, 1, 2, 0, 3);                         // -> (n_embd, width, height)
    pos_embd = ggml_cont_2d(ctx0, pos_embd, n_embd, width * height);             // -> (n_embd, width * height)

    return pos_embd;
}

// build vision transformer (ViT) cgraph
// this function should cover most of the models
// if your model has specific features, you should probably duplicate this function
ggml_tensor * clip_graph::build_vit(
            ggml_tensor * inp,
            int64_t n_pos,
            norm_type norm_t,
            ffn_op_type ffn_t,
            ggml_tensor * learned_pos_embd,
            std::function<ggml_tensor *(ggml_tensor *, const clip_layer &)> add_pos
        ) {
    if (learned_pos_embd) {
        inp = ggml_add(ctx0, inp, learned_pos_embd);
        cb(inp, "pos_embed", -1);
    }

    ggml_tensor * inpL = inp;

    // pre-layernorm
    if (model.pre_ln_w) {
        inpL = build_norm(inpL, model.pre_ln_w, model.pre_ln_b, norm_t, eps, -1);
        cb(inpL, "pre_ln", -1);
    }

    // loop over layers
    for (int il = 0; il < n_layer; il++) {
        auto & layer = model.layers[il];
        ggml_tensor * cur = inpL; // inpL = residual, cur = hidden_states

        // layernorm1
        cur = build_norm(cur, layer.ln_1_w, layer.ln_1_b, norm_t, eps, il);
        cb(cur, "layer_inp_normed", il);

        // self-attention
        {
            ggml_tensor * Qcur = nullptr;
            ggml_tensor * Kcur = nullptr;
            ggml_tensor * Vcur = nullptr;
            if (layer.qkv_w != nullptr) {
                // fused qkv
                cur = ggml_mul_mat(ctx0, layer.qkv_w, cur);
                if (layer.qkv_b != nullptr) {
                    cur = ggml_add(ctx0, cur, layer.qkv_b);
                }
<<<<<<< HEAD
                embeddings = block_1;
            }
            else if (ctx->proj_type() == PROJECTOR_TYPE_LDPV2)
            {
                int n_patch = 24;
                ggml_tensor * mlp_0 = ggml_mul_mat(ctx0, model.mm_model_mlp_0_w, embeddings);
                mlp_0 = ggml_add(ctx0, mlp_0, model.mm_model_mlp_0_b);
                mlp_0 = ggml_gelu(ctx0, mlp_0);
                ggml_tensor * mlp_2 = ggml_mul_mat(ctx0, model.mm_model_mlp_2_w, mlp_0);
                mlp_2 = ggml_add(ctx0, mlp_2, model.mm_model_mlp_2_b);
                // mlp_2 ne = [2048, 576, 1, 1]
                // // AVG Pool Layer 2*2, strides = 2
                mlp_2 = ggml_permute(ctx0, mlp_2, 1, 0, 2, 3);
                // mlp_2 ne = [576, 2048, 1, 1]
                mlp_2 = ggml_cont_4d(ctx0, mlp_2, n_patch, n_patch, mlp_2->ne[1], mlp_2->ne[2]);
                // mlp_2 ne [24, 24, 2048, 1]
                mlp_2 = ggml_pool_2d(ctx0, mlp_2, GGML_OP_POOL_AVG, 2, 2, 2, 2, 0, 0);
                // weight ne = [3, 3, 2048, 1]
                ggml_tensor * peg_0 = ggml_conv_2d_dw(ctx0, model.mm_model_peg_0_w, mlp_2, 1, 1, 1, 1, 1, 1);
                peg_0 = ggml_cont(ctx0, ggml_permute(ctx0, peg_0, 1, 2, 0, 3));
                peg_0 = ggml_add(ctx0, peg_0, model.mm_model_peg_0_b);
                mlp_2 = ggml_cont(ctx0, ggml_permute(ctx0, mlp_2, 1, 2, 0, 3));
                peg_0 = ggml_add(ctx0, peg_0, mlp_2);
                peg_0 = ggml_reshape_3d(ctx0, peg_0, peg_0->ne[0], peg_0->ne[1] * peg_0->ne[2], peg_0->ne[3]);
                embeddings = peg_0;
            }
            else {
                GGML_ABORT("fatal error");
            }
        }

        // glm projector
        else if (ctx->proj_type() == PROJECTOR_TYPE_GLM_EDGE) {
            size_t gridsz = (size_t)sqrt(embeddings->ne[1]);
            embeddings = ggml_permute(ctx0,embeddings,1,0,2,3);
            embeddings = ggml_cont_3d(ctx0, embeddings, gridsz, gridsz, embeddings->ne[1]);
            embeddings = ggml_conv_2d(ctx0, model.mm_model_adapter_conv_w, embeddings, 2, 2, 0, 0, 1, 1);
            embeddings = ggml_reshape_3d(ctx0, embeddings,embeddings->ne[0]*embeddings->ne[1] , embeddings->ne[2], batch_size);
            embeddings = ggml_cont(ctx0, ggml_permute(ctx0,embeddings, 1, 0, 2, 3));
            embeddings = ggml_add(ctx0, embeddings, model.mm_model_adapter_conv_b);
            // GLU
            {
                embeddings = ggml_mul_mat(ctx0, model.mm_model_mlp_0_w, embeddings);
                embeddings = ggml_norm(ctx0, embeddings, eps);
                embeddings = ggml_add(ctx0, ggml_mul(ctx0, embeddings, model.mm_model_ln_q_w), model.mm_model_ln_q_b);
                embeddings = ggml_gelu_inplace(ctx0, embeddings);
                ggml_tensor * x = embeddings;
                embeddings = ggml_mul_mat(ctx0, model.mm_model_mlp_2_w, embeddings);
                x = ggml_mul_mat(ctx0, model.mm_model_mlp_1_w,x);
                embeddings = ggml_swiglu_split(ctx0, embeddings, x);
                embeddings = ggml_mul_mat(ctx0, model.mm_model_mlp_3_w, embeddings);
            }
            // arrangement of BOI/EOI token embeddings
            // note: these embeddings are not present in text model, hence we cannot process them as text tokens
            // see: https://huggingface.co/THUDM/glm-edge-v-2b/blob/main/siglip.py#L53
            {
                embeddings = ggml_concat(ctx0, model.mm_boi, embeddings, 1); // BOI
                embeddings = ggml_concat(ctx0, embeddings, model.mm_eoi, 1); // EOI
            }
        }

        else {
            GGML_ABORT("llava: unknown projector type");
        }

        // build the graph
        ggml_build_forward_expand(gf, embeddings);

        return gf;
    }
    // whisper encoder with custom projector
    ggml_cgraph * build_whisper_enc() {
        const int n_frames = img.nx;
        const int n_pos    = n_frames / 2;
        GGML_ASSERT(model.position_embeddings->ne[1] >= n_pos);

        ggml_tensor * inp = build_inp_raw(1);

        // conv1d block
        {
            // convolution + gelu
            ggml_tensor * cur = ggml_conv_1d_ph(ctx0, model.conv1d_1_w, inp, 1, 1);
            cur = ggml_add(ctx0, cur, model.conv1d_1_b);

            cur = ggml_gelu_erf(ctx0, cur);

            cur = ggml_conv_1d_ph(ctx0, model.conv1d_2_w, cur, 2, 1);
            cur = ggml_add(ctx0, cur, model.conv1d_2_b);

            cur = ggml_gelu_erf(ctx0, cur);
            // transpose
            inp = ggml_cont(ctx0, ggml_transpose(ctx0, cur));
            cb(inp, "after_conv1d", -1);
        }

        // sanity check (only check one layer, but it should be the same for all)
        GGML_ASSERT(model.layers[0].ln_1_w && model.layers[0].ln_1_b);
        GGML_ASSERT(model.layers[0].ln_2_w && model.layers[0].ln_2_b);
        GGML_ASSERT(model.layers[0].q_b);
        GGML_ASSERT(model.layers[0].v_b);
        GGML_ASSERT(!model.layers[0].k_b); // no bias for k

        ggml_tensor * pos_embd_selected = ggml_view_2d(
            ctx0, model.position_embeddings,
            model.position_embeddings->ne[0], n_pos,
            model.position_embeddings->nb[1], 0
        );
        ggml_tensor * cur = build_vit(
                                inp, n_pos,
                                NORM_TYPE_NORMAL,
                                hparams.ffn_op,
                                pos_embd_selected,
                                nullptr);

        cb(cur, "after_transformer", -1);

        if (model.audio_has_stack_frames()) {
            // StackAudioFrames
            // https://huggingface.co/fixie-ai/ultravox-v0_5-llama-3_2-1b/blob/main/ultravox_model.py
            cur = build_stack(cur, hparams.proj_stack_factor, n_embd);
            cb(cur, "after_stacked", -1);
        }

        if (ctx->proj_type() == PROJECTOR_TYPE_ULTRAVOX) {
            // UltravoxProjector
            // pre-norm
            cur = ggml_rms_norm(ctx0, cur, 1e-6);
            cur = ggml_mul(ctx0, cur, model.mm_norm_pre_w);

            // ffn in
            cur = ggml_mul_mat(ctx0, model.mm_1_w, cur);

            // swiglu
            // see SwiGLU in ultravox_model.py, the second half passed through is silu, not the first half
            cur = ggml_swiglu_swapped(ctx0, cur);

            // mid-norm
            cur = ggml_rms_norm(ctx0, cur, 1e-6);
            cur = ggml_mul(ctx0, cur, model.mm_norm_mid_w);

            // ffn out
            cur = ggml_mul_mat(ctx0, model.mm_2_w, cur);

        } else if (ctx->proj_type() == PROJECTOR_TYPE_QWEN2A) {
            // projector
            cur = ggml_mul_mat(ctx0, model.mm_fc_w, cur);
            cur = ggml_add(ctx0, cur, model.mm_fc_b);

        } else if (ctx->proj_type() == PROJECTOR_TYPE_VOXTRAL) {
            // projector
            cur = ggml_mul_mat(ctx0, model.mm_1_w, cur);
            cur = ggml_gelu_erf(ctx0, cur);
            cur = ggml_mul_mat(ctx0, model.mm_2_w, cur);

        } else if (ctx->proj_type() == PROJECTOR_TYPE_GLMA) {
            cur = ggml_norm(ctx0, cur, hparams.eps);
            cur = ggml_mul(ctx0, cur, model.mm_norm_pre_w);
            cur = ggml_add(ctx0, cur, model.mm_norm_pre_b);
            cur = build_stack(cur, hparams.proj_stack_factor, n_embd);
            cur = build_ffn(cur, model.mm_1_w, model.mm_1_b, nullptr, nullptr, model.mm_2_w, model.mm_2_b, hparams.ffn_op, 0);
            cur = ggml_concat(ctx0, model.mm_boi, cur, 1);
            cur = ggml_concat(ctx0, cur, model.mm_eoi, 1);
        } else {
            GGML_ABORT("%s: unknown projector type", __func__);
        }

        cb(cur, "projected", -1);

        ggml_build_forward_expand(gf, cur);

        return gf;
    }

    // cogvlm vision encoder
    ggml_cgraph * build_cogvlm() {
        GGML_ASSERT(model.class_embedding != nullptr);
        GGML_ASSERT(model.position_embeddings != nullptr);

        const int n_pos = n_patches + 1; // +1 for [CLS]

        // build input and concatenate class embedding
        ggml_tensor * inp = build_inp();
        inp = ggml_concat(ctx0, inp, model.class_embedding, 1);

        inp = ggml_add(ctx0, inp, model.position_embeddings);
        cb(inp, "inp_pos", -1);

        ggml_tensor * inpL = inp;

        for (int il = 0; il < n_layer; il++) {
            auto & layer = model.layers[il];
            ggml_tensor * cur = inpL;

            cur = ggml_mul_mat(ctx0, layer.qkv_w, cur);

            cur = ggml_add(ctx0, cur, layer.qkv_b);

            ggml_tensor * Qcur = ggml_view_3d(ctx0, cur, d_head, n_head, n_pos, d_head*sizeof(float),
                cur->nb[1], 0);
            ggml_tensor * Kcur = ggml_view_3d(ctx0, cur, d_head, n_head, n_pos, d_head*sizeof(float),
                cur->nb[1], n_embd * sizeof(float));
            ggml_tensor * Vcur = ggml_view_3d(ctx0, cur, d_head, n_head, n_pos, d_head*sizeof(float),
                cur->nb[1], 2 * n_embd * sizeof(float));

            cb(Qcur, "Qcur", il);
            cb(Kcur, "Kcur", il);
            cb(Vcur, "Vcur", il);

            cur = build_attn(layer.o_w, layer.o_b,
                Qcur, Kcur, Vcur, nullptr, kq_scale, il);
            cb(cur, "attn_out", il);

            cur = build_norm(cur, layer.ln_1_w, layer.ln_1_b, NORM_TYPE_NORMAL, eps, il);
            cb(cur, "attn_post_norm", il);

            cur = ggml_add(ctx0, cur, inpL);
            inpL = cur;

            cur = build_ffn(cur,
                layer.ff_up_w, layer.ff_up_b,
                layer.ff_gate_w, layer.ff_gate_b,
                layer.ff_down_w, layer.ff_down_b,
                hparams.ffn_op, il);

            cb(cur, "ffn_out", il);

            cur = build_norm(cur, layer.ln_2_w, layer.ln_2_b, NORM_TYPE_NORMAL, eps, il);
            cb(cur, "ffn_post_norm", il);

            cur = ggml_add(ctx0, cur, inpL);
            cb(cur, "layer_out", il);
            inpL = cur;

        }

        // remove CLS token (like build_llama4 does)
        ggml_tensor * cur = ggml_view_2d(ctx0, inpL,
            n_embd, n_patches,
            ggml_row_size(inpL->type, n_embd), 0);

        // Multiply with mm_model_proj
        cur = ggml_mul_mat(ctx0, model.mm_model_proj, cur);

        // Apply layernorm, weight, bias
        cur = build_norm(cur, model.mm_post_fc_norm_w, model.mm_post_fc_norm_b, NORM_TYPE_NORMAL, 1e-5, -1);

        // Apply GELU
        cur = ggml_gelu_inplace(ctx0, cur);

        // Branch 1: multiply with mm_h_to_4h_w
        ggml_tensor * h_to_4h = ggml_mul_mat(ctx0, model.mm_h_to_4h_w, cur);

        // Branch 2: multiply with mm_gate_w
        ggml_tensor * gate = ggml_mul_mat(ctx0, model.mm_gate_w, cur);

        // Apply silu
        gate = ggml_swiglu_split(ctx0, gate, h_to_4h);

        // Apply mm_4h_to_h_w
        cur = ggml_mul_mat(ctx0, model.mm_4h_to_h_w, gate);

        // Concatenate with boi and eoi
        cur = ggml_concat(ctx0, model.mm_boi, cur, 1);
        cur = ggml_concat(ctx0, cur, model.mm_eoi, 1);

        // build the graph
        ggml_build_forward_expand(gf, cur);

        return gf;
    }
=======
>>>>>>> 3c6391e7

                Qcur = ggml_view_3d(ctx0, cur, d_head, n_head, n_pos,
                    /* nb1    */ ggml_row_size(cur->type, d_head),
                    /* nb2    */ cur->nb[1],
                    /* offset */ 0);

                Kcur = ggml_view_3d(ctx0, cur, d_head, n_head, n_pos,
                    /* nb1    */ ggml_row_size(cur->type, d_head),
                    /* nb2    */ cur->nb[1],
                    /* offset */ ggml_row_size(cur->type, n_embd));

                Vcur = ggml_view_3d(ctx0, cur, d_head, n_head, n_pos,
                    /* nb1    */ ggml_row_size(cur->type, d_head),
                    /* nb2    */ cur->nb[1],
                    /* offset */ ggml_row_size(cur->type, 2 * n_embd));

                // TODO: q/k norm requires row size == n_embd, while here it's d_head
                // we can add support in the future if needed
                GGML_ASSERT(layer.q_norm == nullptr && layer.k_norm == nullptr);

            } else {
                // separate q, k, v
                Qcur = ggml_mul_mat(ctx0, layer.q_w, cur);
                if (layer.q_b) {
                    Qcur = ggml_add(ctx0, Qcur, layer.q_b);
                }

                Kcur = ggml_mul_mat(ctx0, layer.k_w, cur);
                if (layer.k_b) {
                    Kcur = ggml_add(ctx0, Kcur, layer.k_b);
                }

                Vcur = ggml_mul_mat(ctx0, layer.v_w, cur);
                if (layer.v_b) {
                    Vcur = ggml_add(ctx0, Vcur, layer.v_b);
                }

                if (layer.q_norm) {
                    Qcur = build_norm(Qcur, layer.q_norm, NULL, norm_t, eps, il);
                    cb(Qcur, "Qcur_norm", il);
                }

                if (layer.k_norm) {
                    Kcur = build_norm(Kcur, layer.k_norm, NULL, norm_t, eps, il);
                    cb(Kcur, "Kcur_norm", il);
                }

                Qcur = ggml_reshape_3d(ctx0, Qcur, d_head, n_head, n_pos);
                Kcur = ggml_reshape_3d(ctx0, Kcur, d_head, n_head, n_pos);
                Vcur = ggml_reshape_3d(ctx0, Vcur, d_head, n_head, n_pos);
            }

            cb(Qcur, "Qcur", il);
            cb(Kcur, "Kcur", il);
            cb(Vcur, "Vcur", il);

            if (add_pos) {
                Qcur = add_pos(Qcur, layer);
                Kcur = add_pos(Kcur, layer);
                cb(Qcur, "Qcur_pos", il);
                cb(Kcur, "Kcur_pos", il);
            }

            cur = build_attn(layer.o_w, layer.o_b,
                Qcur, Kcur, Vcur, nullptr, kq_scale, il);
            cb(cur, "attn_out", il);
        }

        if (layer.ls_1_w) {
            cur = ggml_mul(ctx0, cur, layer.ls_1_w);
            cb(cur, "attn_out_scaled", il);
        }

        // re-add the layer input, e.g., residual
        cur = ggml_add(ctx0, cur, inpL);

        inpL = cur; // inpL = residual, cur = hidden_states

        cb(cur, "ffn_inp", il);

        // layernorm2
        cur = build_norm(cur, layer.ln_2_w, layer.ln_2_b, norm_t, eps, il);
        cb(cur, "ffn_inp_normed", il);

        // ffn
        cur = build_ffn(cur,
            layer.ff_up_w, layer.ff_up_b,
            layer.ff_gate_w, layer.ff_gate_b,
            layer.ff_down_w, layer.ff_down_b,
            ffn_t, il);

        cb(cur, "ffn_out", il);

        if (layer.ls_2_w) {
            cur = ggml_mul(ctx0, cur, layer.ls_2_w);
            cb(cur, "ffn_out_scaled", il);
        }

        // residual 2
        cur = ggml_add(ctx0, inpL, cur);
        cb(cur, "layer_out", il);

        inpL = cur;
    }

    if (model.audio_has_avgpool()) {
        ggml_tensor * cur = inpL;
        cur = ggml_transpose(ctx0, cur);
        cur = ggml_cont(ctx0, cur);
        cur = ggml_pool_1d(ctx0, cur, GGML_OP_POOL_AVG, 2, 2, 0);
        cur = ggml_transpose(ctx0, cur);
        cur = ggml_cont(ctx0, cur);
        inpL = cur;
    }

    // post-layernorm
    if (model.post_ln_w) {
        inpL = build_norm(inpL, model.post_ln_w, model.post_ln_b, norm_t, eps, -1);
    }
    return inpL;
}

// build the input after conv2d (inp_raw --> patches)
// returns tensor with shape [n_embd, n_patches]
ggml_tensor * clip_graph::build_inp() {
    ggml_tensor * inp_raw = build_inp_raw();
    ggml_tensor * inp = ggml_conv_2d(ctx0, model.patch_embeddings_0, inp_raw, patch_size, patch_size, 0, 0, 1, 1);
    inp = ggml_reshape_2d(ctx0, inp, n_patches, n_embd);
    inp = ggml_cont(ctx0, ggml_transpose(ctx0, inp));
    if (model.patch_bias) {
        inp = ggml_add(ctx0, inp, model.patch_bias);
        cb(inp, "patch_bias", -1);
    }
    return inp;
}

ggml_tensor * clip_graph::build_inp_raw(int channels) {
    ggml_tensor * inp_raw = ggml_new_tensor_3d(ctx0, GGML_TYPE_F32, img.nx, img.ny, channels);
    ggml_set_name(inp_raw, "inp_raw");
    ggml_set_input(inp_raw);
    return inp_raw;
}

ggml_tensor * clip_graph::build_norm(
        ggml_tensor * cur,
        ggml_tensor * mw,
        ggml_tensor * mb,
        norm_type type,
        float norm_eps,
        int il) const {

    cur = type == NORM_TYPE_RMS
        ? ggml_rms_norm(ctx0, cur, norm_eps)
        : ggml_norm(ctx0, cur, norm_eps);

    if (mw || mb) {
        cb(cur, "norm", il);
    }

    if (mw) {
        cur = ggml_mul(ctx0, cur, mw);
        if (mb) {
            cb(cur, "norm_w", il);
        }
    }

    if (mb) {
        cur = ggml_add(ctx0, cur, mb);
    }

    return cur;
}

ggml_tensor * clip_graph::build_ffn(
        ggml_tensor * cur,
        ggml_tensor * up,
        ggml_tensor * up_b,
        ggml_tensor * gate,
        ggml_tensor * gate_b,
        ggml_tensor * down,
        ggml_tensor * down_b,
        ffn_op_type type_op,
        int il) const {

    ggml_tensor * tmp = up ? ggml_mul_mat(ctx0, up, cur) : cur;
    cb(tmp, "ffn_up", il);

    if (up_b) {
        tmp = ggml_add(ctx0, tmp, up_b);
        cb(tmp, "ffn_up_b", il);
    }

    if (gate) {
        cur = ggml_mul_mat(ctx0, gate, cur);
        cb(cur, "ffn_gate", il);

        if (gate_b) {
            cur = ggml_add(ctx0, cur, gate_b);
            cb(cur, "ffn_gate_b", il);
        }
    } else {
        cur = tmp;
    }

    // we only support parallel ffn for now
    switch (type_op) {
        case FFN_SILU:
            if (gate) {
                cur = ggml_swiglu_split(ctx0, cur, tmp);
                cb(cur, "ffn_swiglu", il);
            } else {
                cur = ggml_silu(ctx0, cur);
                cb(cur, "ffn_silu", il);
            } break;
        case FFN_GELU:
            if (gate) {
                cur = ggml_geglu_split(ctx0, cur, tmp);
                cb(cur, "ffn_geglu", il);
            } else {
                cur = ggml_gelu(ctx0, cur);
                cb(cur, "ffn_gelu", il);
            } break;
        case FFN_GELU_ERF:
            if (gate) {
                cur = ggml_geglu_erf_split(ctx0, cur, tmp);
                cb(cur, "ffn_geglu_erf", il);
            } else {
                cur = ggml_gelu_erf(ctx0, cur);
                cb(cur, "ffn_gelu_erf", il);
            } break;
        case FFN_GELU_QUICK:
            if (gate) {
                cur = ggml_geglu_quick_split(ctx0, cur, tmp);
                cb(cur, "ffn_geglu_quick", il);
            } else {
                cur = ggml_gelu_quick(ctx0, cur);
                cb(cur, "ffn_gelu_quick", il);
            } break;
    }

    if (down) {
        cur = ggml_mul_mat(ctx0, down, cur);
    }

    if (down_b) {
        cb(cur, "ffn_down", il);
    }

    if (down_b) {
        cur = ggml_add(ctx0, cur, down_b);
    }

    return cur;
}

ggml_tensor * clip_graph::build_attn(
        ggml_tensor * wo,
        ggml_tensor * wo_b,
        ggml_tensor * q_cur,
        ggml_tensor * k_cur,
        ggml_tensor * v_cur,
        ggml_tensor * kq_mask,
        float kq_scale,
        int il) const {
    // these nodes are added to the graph together so that they are not reordered
    // by doing so, the number of splits in the graph is reduced
    ggml_build_forward_expand(gf, q_cur);
    ggml_build_forward_expand(gf, k_cur);
    ggml_build_forward_expand(gf, v_cur);

    ggml_tensor * q = ggml_permute(ctx0, q_cur, 0, 2, 1, 3);
    //cb(q, "q", il);

    ggml_tensor * k = ggml_permute(ctx0, k_cur, 0, 2, 1, 3);
    //cb(k, "k", il);

    ggml_tensor * cur;

    if (flash_attn_type == CLIP_FLASH_ATTN_TYPE_ENABLED) {
        ggml_tensor * v = ggml_permute(ctx0, v_cur, 0, 2, 1, 3);

        k = ggml_cast(ctx0, k, GGML_TYPE_F16);
        v = ggml_cast(ctx0, v, GGML_TYPE_F16);

        cur = ggml_flash_attn_ext(ctx0, q, k, v, kq_mask, kq_scale, 0.0f, 0.0f);
        ggml_flash_attn_ext_set_prec(cur, GGML_PREC_F32);

        cur = ggml_reshape_2d(ctx0, cur, cur->ne[0]*cur->ne[1], cur->ne[2]*cur->ne[3]);

    } else {
        ggml_tensor * v = ggml_permute(ctx0, v_cur, 1, 2, 0, 3);
        v = ggml_cont(ctx0, v);

        const auto n_tokens = q->ne[1];
        const auto n_head   = q->ne[2];

        ggml_tensor * kq = ggml_mul_mat(ctx0, k, q);
        // F32 may not needed for vision encoders?
        // ggml_mul_mat_set_prec(kq, GGML_PREC_F32);

        kq = ggml_soft_max_ext(ctx0, kq, kq_mask, kq_scale, 0.0f);

        ggml_tensor * kqv = ggml_mul_mat(ctx0, v, kq);
        cur = ggml_permute(ctx0, kqv, 0, 2, 1, 3);
        cur = ggml_cont_2d(ctx0, cur, cur->ne[0]*n_head, n_tokens);
    }

    cb(cur, "kqv_out", il);

    if (wo) {
        cur = ggml_mul_mat(ctx0, wo, cur);
    }

    if (wo_b) {
        cur = ggml_add(ctx0, cur, wo_b);
    }

    return cur;
}

// implementation of the 2D RoPE without adding a new op in ggml
// this is not efficient (use double the memory), but works on all backends
// TODO: there was a more efficient which relies on ggml_view and ggml_rope_ext_inplace, but the rope inplace does not work well with non-contiguous tensors ; we should fix that and revert back to the original implementation in https://github.com/ggml-org/llama.cpp/pull/13065
ggml_tensor * clip_graph::build_rope_2d(
    ggml_context * ctx0,
    ggml_tensor * cur,
    ggml_tensor * pos_a, // first half
    ggml_tensor * pos_b, // second half
    const float freq_base,
    const bool interleave_freq
) {
    const int64_t n_dim  = cur->ne[0];
    const int64_t n_head = cur->ne[1];
    const int64_t n_pos  = cur->ne[2];

    // for example, if we have cur tensor of shape (n_dim=8, n_head, n_pos)
    // we will have a list of 4 inv_freq: 1e-0, 1e-1, 1e-2, 1e-3
    // first half of cur will use 1e-0, 1e-2 (even)
    // second half of cur will use 1e-1, 1e-3 (odd)
    // the trick here is to rotate just half of n_dim, so inv_freq will automatically be even
    //  ^ don't ask me why, it's math! -2(2i) / n_dim == -2i / (n_dim/2)
    // then for the second half, we use freq_scale to shift the inv_freq
    //  ^ why? replace (2i) with (2i+1) in the above equation
    const float freq_scale_odd = interleave_freq
                                ? std::pow(freq_base, (float)-2/n_dim)
                                : 1.0;

    // first half
    ggml_tensor * first;
    {
        first = ggml_view_3d(ctx0, cur,
            n_dim/2, n_head, n_pos,
            ggml_row_size(cur->type, n_dim),
            ggml_row_size(cur->type, n_dim*n_head),
            0);
        first = ggml_rope_ext(
            ctx0,
            first,
            pos_a,      // positions
            nullptr,    // freq factors
            n_dim/2,    // n_dims
            0, 0, freq_base,
            1.0f, 0.0f, 1.0f, 0.0f, 0.0f
        );
    }

    // second half
    ggml_tensor * second;
    {
        second = ggml_view_3d(ctx0, cur,
            n_dim/2, n_head, n_pos,
            ggml_row_size(cur->type, n_dim),
            ggml_row_size(cur->type, n_dim*n_head),
            n_dim/2 * ggml_element_size(cur));
        second = ggml_rope_ext(
            ctx0,
            second,
            pos_b,      // positions
            nullptr,    // freq factors
            n_dim/2,    // n_dims
            0, 0, freq_base,
            freq_scale_odd,
            0.0f, 1.0f, 0.0f, 0.0f
        );
    }

    cur = ggml_concat(ctx0, first, second, 0);
    return cur;
}

// aka pixel_shuffle / pixel_unshuffle / patch_merger (Kimi-VL)
// support dynamic resolution
ggml_tensor * clip_graph::build_patch_merge_permute(ggml_tensor * cur, int scale_factor) {
    GGML_ASSERT(scale_factor > 1);

    const int n_embd = cur->ne[0];
    int width  = img.nx / patch_size;
    int height = img.ny / patch_size;

    // pad width and height to factor
    const int64_t pad_width  = CLIP_ALIGN(width,  scale_factor) - width;
    const int64_t pad_height = CLIP_ALIGN(height, scale_factor) - height;
    cur = ggml_reshape_3d(ctx0, cur, n_embd, width, height);
    if (pad_width || pad_height) {
        cur     = ggml_pad(ctx0, cur, 0, pad_width, pad_height, 0);
        width  += pad_width;
        height += pad_height;
    }

<<<<<<< HEAD
    // Generic function to stack frames for audio processing
    // Abstracts out the StackAudioFrames logic used by ultravox
    ggml_tensor * build_stack(ggml_tensor * cur, int32_t stack_factor, int32_t n_embed) {
        if (stack_factor <= 1) {
            return cur;
        }

        int64_t total_elements = ggml_nelements(cur);
        int64_t stride = n_embed * stack_factor;

        // Calculate padded length
        int64_t padded_len = GGML_PAD(total_elements, stride);
        int64_t pad = padded_len - total_elements;

        if (pad > 0) {
            // Pad the tensor to make it divisible by stride
            cur = ggml_view_1d(ctx0, cur, total_elements, 0);
            cur = ggml_pad(ctx0, cur, pad, 0, 0, 0);
        }

        // Reshape to [stride, padded_len / stride]
        cur = ggml_view_2d(ctx0, cur, stride, padded_len / stride,
                            ggml_row_size(cur->type, stride), 0);
        return cur;
    }

};
=======
    // unshuffle h
    cur = ggml_reshape_3d(ctx0, cur, n_embd * scale_factor, width / scale_factor, height);
    cur = ggml_permute(ctx0, cur, 0, 2, 1, 3);

    // unshuffle w
    cur = ggml_cont_3d(ctx0, cur, n_embd * scale_factor * scale_factor, height / scale_factor, width / scale_factor);
    cur = ggml_permute(ctx0, cur, 0, 2, 1, 3);

    cur = ggml_cont_2d(ctx0, cur, cur->ne[0], cur->ne[1] * cur->ne[2]);
    cb(cur, "pixel_shuffle", -1);

    return cur;
}
>>>>>>> 3c6391e7

static ggml_cgraph * clip_image_build_graph(clip_ctx * ctx, const clip_image_f32_batch & imgs) {
    GGML_ASSERT(imgs.entries.size() == 1 && "n_batch > 1 is not supported");

    const clip_image_f32 & img = *imgs.entries[0];
    std::unique_ptr<clip_graph> builder;

    switch (ctx->proj_type()) {
        case PROJECTOR_TYPE_GEMMA3:
        case PROJECTOR_TYPE_IDEFICS3:
        case PROJECTOR_TYPE_LFM2:
        case PROJECTOR_TYPE_JANUS_PRO:
            {
                builder = std::make_unique<clip_graph_siglip>(ctx, img);
            } break;
        case PROJECTOR_TYPE_PIXTRAL:
        case PROJECTOR_TYPE_LIGHTONOCR:
            {
                builder = std::make_unique<clip_graph_pixtral>(ctx, img);
            } break;
        case PROJECTOR_TYPE_QWEN2VL:
        case PROJECTOR_TYPE_QWEN25VL:
            {
                builder = std::make_unique<clip_graph_qwen2vl>(ctx, img);
            } break;
        case PROJECTOR_TYPE_QWEN3VL:
            {
                builder = std::make_unique<clip_graph_qwen3vl>(ctx, img);
            } break;
        case PROJECTOR_TYPE_MINICPMV:
            {
                builder = std::make_unique<clip_graph_minicpmv>(ctx, img);
            } break;
        case PROJECTOR_TYPE_INTERNVL:
            {
                builder = std::make_unique<clip_graph_internvl>(ctx, img);
            } break;
        case PROJECTOR_TYPE_LLAMA4:
            {
                builder = std::make_unique<clip_graph_llama4>(ctx, img);
            } break;
        case PROJECTOR_TYPE_ULTRAVOX:
        case PROJECTOR_TYPE_VOXTRAL:
        case PROJECTOR_TYPE_QWEN2A:
        case PROJECTOR_TYPE_GLMA:
            {
                builder = std::make_unique<clip_graph_whisper_enc>(ctx, img);
            } break;
        case PROJECTOR_TYPE_KIMIVL:
            {
                builder = std::make_unique<clip_graph_kimivl>(ctx, img);
            } break;
        case PROJECTOR_TYPE_COGVLM:
            {
                builder = std::make_unique<clip_graph_cogvlm>(ctx, img);
            } break;
        case PROJECTOR_TYPE_MLP:
        case PROJECTOR_TYPE_MLP_NORM:
        case PROJECTOR_TYPE_LDP:
        case PROJECTOR_TYPE_LDPV2:
        case PROJECTOR_TYPE_GLM_EDGE:
            {
                builder = std::make_unique<clip_graph_llava>(ctx, img);
            } break;
        default:
            GGML_ABORT("missing cgraph builder");
    }

    return builder->build();
}

//
// clip_model_loader
//

struct clip_model_loader {
    ggml_context_ptr ctx_meta;
    gguf_context_ptr ctx_gguf;

    std::string fname;

    size_t model_size = 0; // in bytes

    bool has_vision = false;
    bool has_audio  = false;

    // TODO @ngxson : we should not pass clip_ctx here, it should be clip_model
    clip_model_loader(const char * fname) : fname(fname) {
        struct ggml_context * meta = nullptr;

        struct gguf_init_params params = {
            /*.no_alloc = */ true,
            /*.ctx      = */ &meta,
        };

        ctx_gguf = gguf_context_ptr(gguf_init_from_file(fname, params));
        if (!ctx_gguf.get()) {
            throw std::runtime_error(string_format("%s: failed to load CLIP model from %s. Does this file exist?\n", __func__, fname));
        }

        ctx_meta.reset(meta);

        const int n_tensors = gguf_get_n_tensors(ctx_gguf.get());

        // print gguf info
        {
            std::string name;
            get_string(KEY_NAME, name, false);
            std::string description;
            get_string(KEY_DESCRIPTION, description, false);
            LOG_INF("%s: model name:   %s\n",  __func__, name.c_str());
            LOG_INF("%s: description:  %s\n",  __func__, description.c_str());
            LOG_INF("%s: GGUF version: %d\n",  __func__, gguf_get_version(ctx_gguf.get()));
            LOG_INF("%s: alignment:    %zu\n", __func__, gguf_get_alignment(ctx_gguf.get()));
            LOG_INF("%s: n_tensors:    %d\n",  __func__, n_tensors);
            LOG_INF("%s: n_kv:         %d\n",  __func__, (int)gguf_get_n_kv(ctx_gguf.get()));
            LOG_INF("\n");
        }

        // modalities
        {
            get_bool(KEY_HAS_VISION_ENC, has_vision, false);
            get_bool(KEY_HAS_AUDIO_ENC,  has_audio,  false);

            if (has_vision) {
                LOG_INF("%s: has vision encoder\n", __func__);
            }
            if (has_audio) {
                LOG_INF("%s: has audio encoder\n", __func__);
            }
        }

        // tensors
        {
            for (int i = 0; i < n_tensors; ++i) {
                const char * name = gguf_get_tensor_name(ctx_gguf.get(), i);
                const size_t offset = gguf_get_tensor_offset(ctx_gguf.get(), i);
                enum ggml_type type = gguf_get_tensor_type(ctx_gguf.get(), i);
                ggml_tensor * cur = ggml_get_tensor(meta, name);
                size_t tensor_size = ggml_nbytes(cur);
                model_size += tensor_size;
                LOG_DBG("%s: tensor[%d]: n_dims = %d, name = %s, tensor_size=%zu, offset=%zu, shape:[%" PRIu64 ", %" PRIu64 ", %" PRIu64 ", %" PRIu64 "], type = %s\n",
                    __func__, i, ggml_n_dims(cur), cur->name, tensor_size, offset, cur->ne[0], cur->ne[1], cur->ne[2], cur->ne[3], ggml_type_name(type));
            }
        }
    }

    void load_hparams(clip_model & model, clip_modality modality) {
        auto & hparams = model.hparams;
        std::string log_ffn_op; // for logging

        // sanity check
        if (modality == CLIP_MODALITY_VISION) {
            GGML_ASSERT(has_vision);
        } else if (modality == CLIP_MODALITY_AUDIO) {
            GGML_ASSERT(has_audio);
        }
        model.modality = modality;


        // projector type
        std::string proj_type;
        {
            // default key
            get_string(KEY_PROJ_TYPE, proj_type, false);

            // for models with mixed modalities
            if (proj_type.empty()) {
                if (modality == CLIP_MODALITY_VISION) {
                    get_string(KEY_VISION_PROJ_TYPE, proj_type, false);
                } else if (modality == CLIP_MODALITY_AUDIO) {
                    get_string(KEY_AUDIO_PROJ_TYPE, proj_type, false);
                } else {
                    GGML_ABORT("unknown modality");
                }
            }

            model.proj_type = clip_projector_type_from_string(proj_type);

            if (model.proj_type == PROJECTOR_TYPE_UNKNOWN) {
                throw std::runtime_error(string_format("%s: unknown projector type: %s\n", __func__, proj_type.c_str()));
            }

            // correct arch for multimodal models (legacy method)
            if (model.proj_type == PROJECTOR_TYPE_QWEN25O) {
                model.proj_type = modality == CLIP_MODALITY_VISION
                                    ? PROJECTOR_TYPE_QWEN25VL
                                    : PROJECTOR_TYPE_QWEN2A;
            }
        }

        const bool is_vision = model.modality == CLIP_MODALITY_VISION;
        const bool is_audio  = model.modality == CLIP_MODALITY_AUDIO;

        // other hparams
        {
            const char * prefix = is_vision ? "vision" : "audio";
            get_u32(string_format(KEY_N_EMBD,         prefix), hparams.n_embd);
            get_u32(string_format(KEY_N_HEAD,         prefix), hparams.n_head);
            get_u32(string_format(KEY_N_FF,           prefix), hparams.n_ff);
            get_u32(string_format(KEY_N_BLOCK,        prefix), hparams.n_layer);
            get_u32(string_format(KEY_PROJ_DIM,       prefix), hparams.projection_dim);
            get_f32(string_format(KEY_LAYER_NORM_EPS, prefix), hparams.eps);

            if (is_vision) {
                get_u32(KEY_IMAGE_SIZE, hparams.image_size);
                get_u32(KEY_PATCH_SIZE, hparams.patch_size);
                get_u32(KEY_IMAGE_CROP_RESOLUTION, hparams.image_crop_resolution, false);
                get_i32(KEY_MINICPMV_VERSION, hparams.minicpmv_version, false); // legacy
                get_u32(KEY_MINICPMV_QUERY_NUM, hparams.minicpmv_query_num, false);
                if (hparams.minicpmv_query_num == 0) {
                    // Fallback to hardcoded values for legacy models
                    if (hparams.minicpmv_version == 3) {
                        hparams.minicpmv_query_num = 64;
                    } else if (hparams.minicpmv_version == 4) {
                        hparams.minicpmv_query_num = 64;
                    } else if (hparams.minicpmv_version == 5) {
                        hparams.minicpmv_query_num = 64;
                    } else if (hparams.minicpmv_version == 6) {
                        hparams.minicpmv_query_num = 64;
                    } else {
                        hparams.minicpmv_query_num = 96;
                    }
                }
            } else if (is_audio) {
                get_u32(KEY_A_NUM_MEL_BINS, hparams.n_mel_bins);
                // some hparams are unused, but still need to set to avoid issues
                hparams.image_size = 0;
                hparams.patch_size = 1;

            } else {
                GGML_ASSERT(false && "unknown modality");
            }

            // for pinpoints, we need to convert it into a list of resolution candidates
            {
                std::vector<int> pinpoints;
                get_arr_int(KEY_IMAGE_GRID_PINPOINTS, pinpoints, false);
                if (!pinpoints.empty()) {
                    for (size_t i = 0; i < pinpoints.size(); i += 2) {
                        hparams.image_res_candidates.push_back({
                            pinpoints[i],
                            pinpoints[i+1],
                        });
                    }
                }
            }

            // default warmup value
            hparams.warmup_image_size = hparams.image_size;

            hparams.has_llava_projector = model.proj_type == PROJECTOR_TYPE_MLP
                                       || model.proj_type == PROJECTOR_TYPE_MLP_NORM
                                       || model.proj_type == PROJECTOR_TYPE_LDP
                                       || model.proj_type == PROJECTOR_TYPE_LDPV2;

            {
                bool use_gelu = false;
                bool use_silu = false;
                get_bool(KEY_USE_GELU, use_gelu, false);
                get_bool(KEY_USE_SILU, use_silu, false);
                if (use_gelu && use_silu) {
                    throw std::runtime_error(string_format("%s: both use_gelu and use_silu are set to true\n", __func__));
                }
                if (use_gelu) {
                    hparams.ffn_op = FFN_GELU;
                    log_ffn_op = "gelu";
                } else if (use_silu) {
                    hparams.ffn_op = FFN_SILU;
                    log_ffn_op = "silu";
                } else {
                    hparams.ffn_op = FFN_GELU_QUICK;
                    log_ffn_op = "gelu_quick";
                }
            }

            {
                std::string mm_patch_merge_type;
                get_string(KEY_MM_PATCH_MERGE_TYPE, mm_patch_merge_type, false);
                if (mm_patch_merge_type == "spatial_unpad") {
                    hparams.mm_patch_merge_type = PATCH_MERGE_SPATIAL_UNPAD;
                }
            }

            if (is_vision) {
                int idx_mean = gguf_find_key(ctx_gguf.get(), KEY_IMAGE_MEAN);
                int idx_std  = gguf_find_key(ctx_gguf.get(), KEY_IMAGE_STD);
                GGML_ASSERT(idx_mean >= 0 && "image_mean not found");
                GGML_ASSERT(idx_std >= 0  && "image_std not found");
                const float * mean_data = (const float *) gguf_get_arr_data(ctx_gguf.get(), idx_mean);
                const float * std_data  = (const float *) gguf_get_arr_data(ctx_gguf.get(), idx_std);
                for (int i = 0; i < 3; ++i) {
                    hparams.image_mean[i] = mean_data[i];
                    hparams.image_std[i]  = std_data[i];
                }
            }

            // Load the vision feature layer indices if they are explicitly provided;
            // if multiple vision feature layers are present, the values will be concatenated
            // to form the final visual features.
            // NOTE: gguf conversions should standardize the values of the vision feature layer to
            // be non-negative, since we use -1 to mark values as unset here.
            std::vector<int> vision_feature_layer;
            get_arr_int(KEY_FEATURE_LAYER, vision_feature_layer, false);
            // convert std::vector to std::unordered_set
            for (auto & layer : vision_feature_layer) {
                hparams.vision_feature_layer.insert(layer);
            }

            // model-specific params
            switch (model.proj_type) {
                case PROJECTOR_TYPE_MINICPMV:
                    {
                        if (hparams.minicpmv_version == 0) {
                            hparams.minicpmv_version = 2; // default to 2 if not set
                        }
                    } break;
                case PROJECTOR_TYPE_INTERNVL:
                    {
                        get_u32(KEY_PROJ_SCALE_FACTOR, hparams.n_merge, false);
                    } break;
                case PROJECTOR_TYPE_IDEFICS3:
                    {
                        get_u32(KEY_PROJ_SCALE_FACTOR, hparams.n_merge, false);
                        get_u32(KEY_PREPROC_IMAGE_SIZE, hparams.image_longest_edge, false);
                    } break;
                case PROJECTOR_TYPE_LFM2:
                    {
                        get_u32(KEY_PROJ_SCALE_FACTOR, hparams.n_merge, false);
                        // ref: https://huggingface.co/LiquidAI/LFM2-VL-3B/blob/main/preprocessor_config.json
                        // config above specifies number of tokens after downsampling, while here it is before, relax lowerbound to 64
                        hparams.set_limit_image_tokens(64, 1024);
                    } break;
                case PROJECTOR_TYPE_PIXTRAL:
                case PROJECTOR_TYPE_LIGHTONOCR:
                    {
                        // ref: https://huggingface.co/mistral-community/pixtral-12b/blob/main/preprocessor_config.json
                        // TODO: verify the image_min_tokens
                        hparams.n_merge = 1; // the original pixtral does not use patch merging
                        hparams.rope_theta = 10000.0f;
                        get_u32(KEY_SPATIAL_MERGE_SIZE, hparams.n_merge, false);
                        hparams.set_limit_image_tokens(8, 1024);
                        hparams.set_warmup_n_tokens(256); // avoid OOM on warmup
                    } break;
                case PROJECTOR_TYPE_KIMIVL:
                    {
                        hparams.rope_theta = 10000.0f;
                        get_u32(KEY_PROJ_SCALE_FACTOR, hparams.n_merge, false);
                        // TODO: check kimivl preprocessor for exact values
                        hparams.set_limit_image_tokens(8, 1024);
                        hparams.set_warmup_n_tokens(256); // avoid OOM on warmup
                    } break;
                case PROJECTOR_TYPE_GEMMA3:
                    {
                        // default value (used by all model sizes in gemma 3 family)
                        // number of patches for each **side** is reduced by a factor of 4
                        hparams.n_merge = 4;
                        // test model (tinygemma3) has a different value, we optionally read it
                        get_u32(KEY_PROJ_SCALE_FACTOR, hparams.n_merge, false);
                    } break;
                case PROJECTOR_TYPE_QWEN2VL:
                case PROJECTOR_TYPE_QWEN25VL:
                case PROJECTOR_TYPE_QWEN3VL:
                    {
                        hparams.n_merge = 2; // default value for Qwen 2 and 2.5
                        get_u32(KEY_SPATIAL_MERGE_SIZE, hparams.n_merge, false);
                        get_u32(KEY_WIN_ATTN_PATTERN, hparams.n_wa_pattern, model.proj_type == PROJECTOR_TYPE_QWEN25VL); // only 2.5 requires it
                        // ref: https://huggingface.co/Qwen/Qwen2.5-VL-7B-Instruct/blob/main/preprocessor_config.json
                        hparams.set_limit_image_tokens(8, 4096);
                        hparams.set_warmup_n_tokens(46*46); // avoid OOM on warmup
                        const int warn_min_pixels = 1024 * hparams.n_merge * hparams.n_merge * hparams.patch_size * hparams.patch_size;
                        if (hparams.image_min_pixels < warn_min_pixels) {
                            LOG_WRN("%s: Qwen-VL models require at minimum 1024 image tokens to function correctly on grounding tasks\n", __func__);
                            LOG_WRN("%s: if you encounter problems with accuracy, try adding --image-min-tokens 1024\n", __func__);
                            LOG_WRN("%s: more info: https://github.com/ggml-org/llama.cpp/issues/16842\n\n", __func__);
                        }
                    } break;
                case PROJECTOR_TYPE_LLAMA4:
                    {
                        hparams.rope_theta = 10000.0f;
                        get_u32(KEY_PROJ_SCALE_FACTOR, hparams.n_merge, false);
                        set_llava_uhd_res_candidates(model, 3);
                    } break;
                case PROJECTOR_TYPE_ULTRAVOX:
                case PROJECTOR_TYPE_QWEN2A:
                case PROJECTOR_TYPE_GLMA:
                case PROJECTOR_TYPE_VOXTRAL:
                    {
                        bool require_stack = model.proj_type == PROJECTOR_TYPE_ULTRAVOX ||
                                             model.proj_type == PROJECTOR_TYPE_VOXTRAL ||
                                             model.proj_type == PROJECTOR_TYPE_GLMA;
                        get_u32(KEY_A_PROJ_STACK_FACTOR, hparams.proj_stack_factor, require_stack);
                        if (hparams.n_mel_bins != 128) {
                            throw std::runtime_error(string_format("%s: only 128 mel bins are supported for ultravox\n", __func__));
                        }
                        hparams.ffn_op = FFN_GELU_ERF;
                        log_ffn_op = "gelu_erf"; // temporary solution for logging
                    } break;
                default:
                    break;
            }

            // sanity check
            {
                if (hparams.image_max_pixels < hparams.image_min_pixels) {
                    throw std::runtime_error(string_format("%s: image_max_pixels (%d) is less than image_min_pixels (%d)\n", __func__, hparams.image_max_pixels, hparams.image_min_pixels));
                }
            }

            LOG_INF("%s: projector:          %s\n", __func__, proj_type.c_str());
            LOG_INF("%s: n_embd:             %d\n", __func__, hparams.n_embd);
            LOG_INF("%s: n_head:             %d\n", __func__, hparams.n_head);
            LOG_INF("%s: n_ff:               %d\n", __func__, hparams.n_ff);
            LOG_INF("%s: n_layer:            %d\n", __func__, hparams.n_layer);
            LOG_INF("%s: ffn_op:             %s\n", __func__, log_ffn_op.c_str());
            LOG_INF("%s: projection_dim:     %d\n", __func__, hparams.projection_dim);
            if (is_vision) {
                LOG_INF("\n--- vision hparams ---\n");
                LOG_INF("%s: image_size:         %d\n", __func__, hparams.image_size);
                LOG_INF("%s: patch_size:         %d\n", __func__, hparams.patch_size);
                LOG_INF("%s: has_llava_proj:     %d\n", __func__, hparams.has_llava_projector);
                LOG_INF("%s: minicpmv_version:   %d\n", __func__, hparams.minicpmv_version);
                LOG_INF("%s: n_merge:            %d\n", __func__, hparams.n_merge);
                LOG_INF("%s: n_wa_pattern:       %d\n", __func__, hparams.n_wa_pattern);
                if (hparams.image_min_pixels > 0) {
                    LOG_INF("%s: image_min_pixels:   %d%s\n", __func__, hparams.image_min_pixels, hparams.custom_image_min_tokens > 0 ? " (custom value)" : "");
                }
                if (hparams.image_max_pixels > 0) {
                    LOG_INF("%s: image_max_pixels:   %d%s\n", __func__, hparams.image_max_pixels, hparams.custom_image_max_tokens > 0 ? " (custom value)" : "");
                }
            } else if (is_audio) {
                LOG_INF("\n--- audio hparams ---\n");
                LOG_INF("%s: n_mel_bins:         %d\n", __func__, hparams.n_mel_bins);
                LOG_INF("%s: proj_stack_factor:  %d\n", __func__, hparams.proj_stack_factor);
            }
            LOG_INF("\n");
            LOG_INF("%s: model size:         %.2f MiB\n", __func__, model_size / 1024.0 / 1024.0);
            LOG_INF("%s: metadata size:      %.2f MiB\n", __func__, ggml_get_mem_size(ctx_meta.get()) / 1024.0 / 1024.0);
        }
    }

    void load_tensors(clip_ctx & ctx_clip) {
        auto & model = ctx_clip.model;
        auto & hparams = model.hparams;
        std::map<std::string, size_t> tensor_offset;
        std::vector<ggml_tensor *> tensors_to_load;

        // TODO @ngxson : support both audio and video in the future
        const char * prefix = model.modality == CLIP_MODALITY_AUDIO ? "a" : "v";

        // get offsets
        for (int64_t i = 0; i < gguf_get_n_tensors(ctx_gguf.get()); ++i) {
            const char * name = gguf_get_tensor_name(ctx_gguf.get(), i);
            tensor_offset[name] = gguf_get_data_offset(ctx_gguf.get()) + gguf_get_tensor_offset(ctx_gguf.get(), i);
        }

        // create data context
        struct ggml_init_params params = {
            /*.mem_size =*/ static_cast<size_t>(gguf_get_n_tensors(ctx_gguf.get()) + 1) * ggml_tensor_overhead(),
            /*.mem_buffer =*/ NULL,
            /*.no_alloc =*/ true,
        };
        ctx_clip.ctx_data.reset(ggml_init(params));
        if (!ctx_clip.ctx_data) {
            throw std::runtime_error(string_format("%s: failed to init ggml context\n", __func__));
        }

        // helper function
        auto get_tensor = [&](const std::string & name, bool required = true) {
            ggml_tensor * cur = ggml_get_tensor(ctx_meta.get(), name.c_str());
            if (!cur && required) {
                throw std::runtime_error(string_format("%s: unable to find tensor %s\n", __func__, name.c_str()));
            }
            if (cur) {
                tensors_to_load.push_back(cur);
                // add tensors to context
                ggml_tensor * data_tensor = ggml_dup_tensor(ctx_clip.ctx_data.get(), cur);
                ggml_set_name(data_tensor, cur->name);
                cur = data_tensor;
            }
            return cur;
        };

        model.class_embedding = get_tensor(TN_CLASS_EMBD, false);

        model.pre_ln_w = get_tensor(string_format(TN_LN_PRE, prefix, "weight"), false);
        model.pre_ln_b = get_tensor(string_format(TN_LN_PRE, prefix, "bias"),   false);

        model.post_ln_w = get_tensor(string_format(TN_LN_POST, prefix, "weight"), false);
        model.post_ln_b = get_tensor(string_format(TN_LN_POST, prefix, "bias"),   false);

        model.patch_bias = get_tensor(TN_PATCH_BIAS, false);
        model.patch_embeddings_0 = get_tensor(TN_PATCH_EMBD,   false);
        model.patch_embeddings_1 = get_tensor(TN_PATCH_EMBD_1, false);

        model.position_embeddings = get_tensor(string_format(TN_POS_EMBD, prefix), false);

        // layers
        model.layers.resize(hparams.n_layer);
        for (int il = 0; il < hparams.n_layer; ++il) {
            auto & layer = model.layers[il];
            layer.k_w    = get_tensor(string_format(TN_ATTN_K,      prefix, il, "weight"), false);
            layer.q_w    = get_tensor(string_format(TN_ATTN_Q,      prefix, il, "weight"), false);
            layer.v_w    = get_tensor(string_format(TN_ATTN_V,      prefix, il, "weight"), false);
            layer.o_w    = get_tensor(string_format(TN_ATTN_OUTPUT, prefix, il, "weight"));
            layer.qkv_w  = get_tensor(string_format(TN_ATTN_QKV,    prefix, il, "weight"), false);
            layer.k_norm = get_tensor(string_format(TN_ATTN_K_NORM, prefix, il, "weight"), false);
            layer.q_norm = get_tensor(string_format(TN_ATTN_Q_NORM, prefix, il, "weight"), false);
            layer.ln_1_w = get_tensor(string_format(TN_LN_1,        prefix, il, "weight"), false);
            layer.ln_2_w = get_tensor(string_format(TN_LN_2,        prefix, il, "weight"), false);
            layer.ls_1_w = get_tensor(string_format(TN_LS_1,        prefix, il, "weight"), false); // no bias
            layer.ls_2_w = get_tensor(string_format(TN_LS_2,        prefix, il, "weight"), false); // no bias

            layer.k_b    = get_tensor(string_format(TN_ATTN_K,      prefix, il, "bias"), false);
            layer.q_b    = get_tensor(string_format(TN_ATTN_Q,      prefix, il, "bias"), false);
            layer.v_b    = get_tensor(string_format(TN_ATTN_V,      prefix, il, "bias"), false);
            layer.o_b    = get_tensor(string_format(TN_ATTN_OUTPUT, prefix, il, "bias"), false);
            layer.qkv_b  = get_tensor(string_format(TN_ATTN_QKV,    prefix, il, "bias"), false);
            layer.ln_1_b = get_tensor(string_format(TN_LN_1,        prefix, il, "bias"), false);
            layer.ln_2_b = get_tensor(string_format(TN_LN_2,        prefix, il, "bias"), false);

            // ffn
            layer.ff_up_w   = get_tensor(string_format(TN_FFN_UP,   prefix, il, "weight"));
            layer.ff_up_b   = get_tensor(string_format(TN_FFN_UP,   prefix, il, "bias"),   false);
            layer.ff_gate_w = get_tensor(string_format(TN_FFN_GATE, prefix, il, "weight"), false);
            layer.ff_gate_b = get_tensor(string_format(TN_FFN_GATE, prefix, il, "bias"),   false);
            layer.ff_down_w = get_tensor(string_format(TN_FFN_DOWN, prefix, il, "weight"));
            layer.ff_down_b = get_tensor(string_format(TN_FFN_DOWN, prefix, il, "bias"),   false);


            // qwen3vl deepstack layer
            layer.deepstack_norm_w = get_tensor(string_format(TN_DEEPSTACK_NORM, il, "weight"), false);
            layer.deepstack_norm_b = get_tensor(string_format(TN_DEEPSTACK_NORM, il, "bias"), false);
            layer.deepstack_fc1_w  = get_tensor(string_format(TN_DEEPSTACK_FC1,  il, "weight"), false);
            layer.deepstack_fc1_b  = get_tensor(string_format(TN_DEEPSTACK_FC1,  il, "bias"), false);
            layer.deepstack_fc2_w  = get_tensor(string_format(TN_DEEPSTACK_FC2,  il, "weight"), false);
            layer.deepstack_fc2_b  = get_tensor(string_format(TN_DEEPSTACK_FC2,  il, "bias"), false);
            if (layer.has_deepstack()) {
                model.n_deepstack_layers++;
            }

            // some models already exported with legacy (incorrect) naming which is quite messy, let's fix it here
            // note: Qwen model converted from the old surgery script has n_ff = 0, so we cannot use n_ff to check!
            bool is_ffn_swapped = (
                    // only old models need this fix
                    model.proj_type == PROJECTOR_TYPE_MLP
                    || model.proj_type == PROJECTOR_TYPE_MLP_NORM
                    || model.proj_type == PROJECTOR_TYPE_LDP
                    || model.proj_type == PROJECTOR_TYPE_LDPV2
                    || model.proj_type == PROJECTOR_TYPE_QWEN2VL
                    || model.proj_type == PROJECTOR_TYPE_QWEN25VL
                    || model.proj_type == PROJECTOR_TYPE_GLM_EDGE
                    || model.proj_type == PROJECTOR_TYPE_GEMMA3
                    || model.proj_type == PROJECTOR_TYPE_IDEFICS3
                    || model.proj_type == PROJECTOR_TYPE_MINICPMV
                ) && layer.ff_up_w && layer.ff_down_w && layer.ff_down_w->ne[0] == hparams.n_embd;
            if (is_ffn_swapped) {
                // swap up and down weights
                ggml_tensor * tmp = layer.ff_up_w;
                layer.ff_up_w = layer.ff_down_w;
                layer.ff_down_w = tmp;
                // swap up and down biases
                tmp = layer.ff_up_b;
                layer.ff_up_b = layer.ff_down_b;
                layer.ff_down_b = tmp;
                if (il == 0) {
                    LOG_WRN("%s: ffn up/down are swapped\n", __func__);
                }
            }
        }

        switch (model.proj_type) {
            case PROJECTOR_TYPE_MLP:
            case PROJECTOR_TYPE_MLP_NORM:
                {
                    // LLaVA projection
                    model.mm_0_w = get_tensor(string_format(TN_LLAVA_PROJ, 0, "weight"), false);
                    model.mm_0_b = get_tensor(string_format(TN_LLAVA_PROJ, 0, "bias"), false);
                    // Yi-type llava
                    model.mm_1_w = get_tensor(string_format(TN_LLAVA_PROJ, 1, "weight"), false);
                    model.mm_1_b = get_tensor(string_format(TN_LLAVA_PROJ, 1, "bias"), false);
                    // missing in Yi-type llava
                    model.mm_2_w = get_tensor(string_format(TN_LLAVA_PROJ, 2, "weight"), false);
                    model.mm_2_b = get_tensor(string_format(TN_LLAVA_PROJ, 2, "bias"), false);
                    // Yi-type llava
                    model.mm_3_w = get_tensor(string_format(TN_LLAVA_PROJ, 3, "weight"), false);
                    model.mm_3_b = get_tensor(string_format(TN_LLAVA_PROJ, 3, "bias"), false);
                    model.mm_4_w = get_tensor(string_format(TN_LLAVA_PROJ, 4, "weight"), false);
                    model.mm_4_b = get_tensor(string_format(TN_LLAVA_PROJ, 4, "bias"), false);
                    if (model.mm_3_w) {
                        // TODO: this is a hack to support Yi-type llava
                        model.proj_type = PROJECTOR_TYPE_MLP_NORM;
                    }
                    model.image_newline = get_tensor(TN_IMAGE_NEWLINE, false);
                } break;
            case PROJECTOR_TYPE_LDP:
                {
                    // MobileVLM projection
                    model.mm_model_mlp_1_w = get_tensor(string_format(TN_MVLM_PROJ_MLP, 1, "weight"));
                    model.mm_model_mlp_1_b = get_tensor(string_format(TN_MVLM_PROJ_MLP, 1, "bias"));
                    model.mm_model_mlp_3_w = get_tensor(string_format(TN_MVLM_PROJ_MLP, 3, "weight"));
                    model.mm_model_mlp_3_b = get_tensor(string_format(TN_MVLM_PROJ_MLP, 3, "bias"));
                    model.mm_model_block_1_block_0_0_w = get_tensor(string_format(TN_MVLM_PROJ_BLOCK, 1, 0, "0.weight"));
                    model.mm_model_block_1_block_0_1_w = get_tensor(string_format(TN_MVLM_PROJ_BLOCK, 1, 0, "1.weight"));
                    model.mm_model_block_1_block_0_1_b = get_tensor(string_format(TN_MVLM_PROJ_BLOCK, 1, 0, "1.bias"));
                    model.mm_model_block_1_block_1_fc1_w = get_tensor(string_format(TN_MVLM_PROJ_BLOCK, 1, 1, "fc1.weight"));
                    model.mm_model_block_1_block_1_fc1_b = get_tensor(string_format(TN_MVLM_PROJ_BLOCK, 1, 1, "fc1.bias"));
                    model.mm_model_block_1_block_1_fc2_w = get_tensor(string_format(TN_MVLM_PROJ_BLOCK, 1, 1, "fc2.weight"));
                    model.mm_model_block_1_block_1_fc2_b = get_tensor(string_format(TN_MVLM_PROJ_BLOCK, 1, 1, "fc2.bias"));
                    model.mm_model_block_1_block_2_0_w = get_tensor(string_format(TN_MVLM_PROJ_BLOCK, 1, 2, "0.weight"));
                    model.mm_model_block_1_block_2_1_w = get_tensor(string_format(TN_MVLM_PROJ_BLOCK, 1, 2, "1.weight"));
                    model.mm_model_block_1_block_2_1_b = get_tensor(string_format(TN_MVLM_PROJ_BLOCK, 1, 2, "1.bias"));
                    model.mm_model_block_2_block_0_0_w = get_tensor(string_format(TN_MVLM_PROJ_BLOCK, 2, 0, "0.weight"));
                    model.mm_model_block_2_block_0_1_w = get_tensor(string_format(TN_MVLM_PROJ_BLOCK, 2, 0, "1.weight"));
                    model.mm_model_block_2_block_0_1_b = get_tensor(string_format(TN_MVLM_PROJ_BLOCK, 2, 0, "1.bias"));
                    model.mm_model_block_2_block_1_fc1_w = get_tensor(string_format(TN_MVLM_PROJ_BLOCK, 2, 1, "fc1.weight"));
                    model.mm_model_block_2_block_1_fc1_b = get_tensor(string_format(TN_MVLM_PROJ_BLOCK, 2, 1, "fc1.bias"));
                    model.mm_model_block_2_block_1_fc2_w = get_tensor(string_format(TN_MVLM_PROJ_BLOCK, 2, 1, "fc2.weight"));
                    model.mm_model_block_2_block_1_fc2_b = get_tensor(string_format(TN_MVLM_PROJ_BLOCK, 2, 1, "fc2.bias"));
                    model.mm_model_block_2_block_2_0_w = get_tensor(string_format(TN_MVLM_PROJ_BLOCK, 2, 2, "0.weight"));
                    model.mm_model_block_2_block_2_1_w = get_tensor(string_format(TN_MVLM_PROJ_BLOCK, 2, 2, "1.weight"));
                    model.mm_model_block_2_block_2_1_b = get_tensor(string_format(TN_MVLM_PROJ_BLOCK, 2, 2, "1.bias"));
                } break;
            case PROJECTOR_TYPE_LDPV2:
                {
                    // MobilVLM_V2 projection
                    model.mm_model_mlp_0_w = get_tensor(string_format(TN_MVLM_PROJ_MLP, 0, "weight"));
                    model.mm_model_mlp_0_b = get_tensor(string_format(TN_MVLM_PROJ_MLP, 0, "bias"));
                    model.mm_model_mlp_2_w = get_tensor(string_format(TN_MVLM_PROJ_MLP, 2, "weight"));
                    model.mm_model_mlp_2_b = get_tensor(string_format(TN_MVLM_PROJ_MLP, 2, "bias"));
                    model.mm_model_peg_0_w = get_tensor(string_format(TN_MVLM_PROJ_PEG, 0, "weight"));
                    model.mm_model_peg_0_b = get_tensor(string_format(TN_MVLM_PROJ_PEG, 0, "bias"));
                } break;
            case PROJECTOR_TYPE_MINICPMV:
                {
                    // model.mm_model_pos_embed = get_tensor(new_clip->ctx_data, TN_MINICPMV_POS_EMBD);
                    model.mm_model_pos_embed_k = get_tensor(TN_MINICPMV_POS_EMBD_K);
                    model.mm_model_query = get_tensor(TN_MINICPMV_QUERY);
                    model.mm_model_proj = get_tensor(TN_MINICPMV_PROJ);
                    model.mm_model_kv_proj = get_tensor(TN_MINICPMV_KV_PROJ);
                    model.mm_model_attn_q_w = get_tensor(string_format(TN_MINICPMV_ATTN, "q", "weight"));
                    model.mm_model_attn_k_w = get_tensor(string_format(TN_MINICPMV_ATTN, "k", "weight"));
                    model.mm_model_attn_v_w = get_tensor(string_format(TN_MINICPMV_ATTN, "v", "weight"));
                    model.mm_model_attn_q_b = get_tensor(string_format(TN_MINICPMV_ATTN, "q", "bias"));
                    model.mm_model_attn_k_b = get_tensor(string_format(TN_MINICPMV_ATTN, "k", "bias"));
                    model.mm_model_attn_v_b = get_tensor(string_format(TN_MINICPMV_ATTN, "v", "bias"));
                    model.mm_model_attn_o_w = get_tensor(string_format(TN_MINICPMV_ATTN, "out", "weight"));
                    model.mm_model_attn_o_b = get_tensor(string_format(TN_MINICPMV_ATTN, "out", "bias"));
                    model.mm_model_ln_q_w = get_tensor(string_format(TN_MINICPMV_LN, "q", "weight"));
                    model.mm_model_ln_q_b = get_tensor(string_format(TN_MINICPMV_LN, "q", "bias"));
                    model.mm_model_ln_kv_w = get_tensor(string_format(TN_MINICPMV_LN, "kv", "weight"));
                    model.mm_model_ln_kv_b = get_tensor(string_format(TN_MINICPMV_LN, "kv", "bias"));
                    model.mm_model_ln_post_w = get_tensor(string_format(TN_MINICPMV_LN, "post", "weight"));
                    model.mm_model_ln_post_b = get_tensor(string_format(TN_MINICPMV_LN, "post", "bias"));
                } break;
            case PROJECTOR_TYPE_GLM_EDGE:
                {
                    model.mm_model_adapter_conv_w = get_tensor(string_format(TN_GLM_ADAPER_CONV, "weight"));
                    model.mm_model_adapter_conv_b = get_tensor(string_format(TN_GLM_ADAPER_CONV, "bias"));
                    model.mm_model_mlp_0_w = get_tensor(string_format(TN_GLM_ADAPTER_LINEAR, "weight"));
                    model.mm_model_ln_q_w = get_tensor(string_format(TN_GLM_ADAPTER_NORM_1, "weight"));
                    model.mm_model_ln_q_b = get_tensor(string_format(TN_GLM_ADAPTER_NORM_1, "bias"));
                    model.mm_model_mlp_1_w = get_tensor(string_format(TN_GLM_ADAPTER_D_H_2_4H, "weight"));
                    model.mm_model_mlp_2_w = get_tensor(string_format(TN_GLM_ADAPTER_GATE, "weight"));
                    model.mm_model_mlp_3_w = get_tensor(string_format(TN_GLM_ADAPTER_D_4H_2_H, "weight"));
                    model.mm_boi = get_tensor(string_format(TN_TOK_GLM_BOI, "weight"));
                    model.mm_eoi = get_tensor(string_format(TN_TOK_GLM_EOI, "weight"));
                } break;
            case PROJECTOR_TYPE_QWEN2VL:
            case PROJECTOR_TYPE_QWEN25VL:
                {
                    model.mm_0_w = get_tensor(string_format(TN_LLAVA_PROJ, 0, "weight"));
                    model.mm_0_b = get_tensor(string_format(TN_LLAVA_PROJ, 0, "bias"));
                    model.mm_1_w = get_tensor(string_format(TN_LLAVA_PROJ, 2, "weight"));
                    model.mm_1_b = get_tensor(string_format(TN_LLAVA_PROJ, 2, "bias"));
                } break;
            case PROJECTOR_TYPE_QWEN3VL:
                {
                    model.mm_0_w = get_tensor(string_format(TN_LLAVA_PROJ, 0, "weight"));
                    model.mm_0_b = get_tensor(string_format(TN_LLAVA_PROJ, 0, "bias"));
                    model.mm_1_w = get_tensor(string_format(TN_LLAVA_PROJ, 2, "weight"));
                    model.mm_1_b = get_tensor(string_format(TN_LLAVA_PROJ, 2, "bias"));
                } break;
            case PROJECTOR_TYPE_GEMMA3:
                {
                    model.mm_input_proj_w = get_tensor(TN_MM_INP_PROJ);
                    model.mm_soft_emb_norm_w = get_tensor(TN_MM_SOFT_EMB_N);
                } break;
            case PROJECTOR_TYPE_IDEFICS3:
                {
                    model.projection = get_tensor(TN_MM_PROJECTOR);
                } break;
            case PROJECTOR_TYPE_LFM2:
            case PROJECTOR_TYPE_KIMIVL:
                {
                    model.mm_input_norm_w = get_tensor(TN_MM_INP_NORM);
                    model.mm_input_norm_b = get_tensor(TN_MM_INP_NORM_B);
                    model.mm_1_w = get_tensor(string_format(TN_LLAVA_PROJ, 1, "weight"));
                    model.mm_1_b = get_tensor(string_format(TN_LLAVA_PROJ, 1, "bias"));
                    model.mm_2_w = get_tensor(string_format(TN_LLAVA_PROJ, 2, "weight"));
                    model.mm_2_b = get_tensor(string_format(TN_LLAVA_PROJ, 2, "bias"));
                } break;
            case PROJECTOR_TYPE_PIXTRAL:
                {
                    model.mm_1_w = get_tensor(string_format(TN_LLAVA_PROJ, 1, "weight"));
                    model.mm_1_b = get_tensor(string_format(TN_LLAVA_PROJ, 1, "bias"), false);
                    model.mm_2_w = get_tensor(string_format(TN_LLAVA_PROJ, 2, "weight"));
                    model.mm_2_b = get_tensor(string_format(TN_LLAVA_PROJ, 2, "bias"), false);
                    // [IMG_BREAK] token embedding
                    model.token_embd_img_break = get_tensor(TN_TOK_IMG_BREAK);
                    // for mistral small 3.1
                    model.mm_input_norm_w   = get_tensor(TN_MM_INP_NORM,     false);
                    model.mm_patch_merger_w = get_tensor(TN_MM_PATCH_MERGER, false);
                } break;
            case PROJECTOR_TYPE_LIGHTONOCR:
                {
                    model.mm_1_w = get_tensor(string_format(TN_LLAVA_PROJ, 1, "weight"));
                    model.mm_1_b = get_tensor(string_format(TN_LLAVA_PROJ, 1, "bias"), false);
                    model.mm_2_w = get_tensor(string_format(TN_LLAVA_PROJ, 2, "weight"));
                    model.mm_2_b = get_tensor(string_format(TN_LLAVA_PROJ, 2, "bias"), false);
                    model.mm_input_norm_w   = get_tensor(TN_MM_INP_NORM,     false);
                    model.mm_patch_merger_w = get_tensor(TN_MM_PATCH_MERGER, false);
                } break;
            case PROJECTOR_TYPE_ULTRAVOX:
                {
                    model.conv1d_1_w = get_tensor(string_format(TN_CONV1D, 1, "weight"));
                    model.conv1d_1_b = get_tensor(string_format(TN_CONV1D, 1, "bias"));
                    model.conv1d_2_w = get_tensor(string_format(TN_CONV1D, 2, "weight"));
                    model.conv1d_2_b = get_tensor(string_format(TN_CONV1D, 2, "bias"));
                    model.mm_1_w = get_tensor(string_format(TN_MM_AUDIO_MLP, 1, "weight"));
                    model.mm_2_w = get_tensor(string_format(TN_MM_AUDIO_MLP, 2, "weight"));
                    model.mm_norm_pre_w = get_tensor(string_format(TN_MM_NORM_PRE, "weight"));
                    model.mm_norm_mid_w = get_tensor(string_format(TN_MM_NORM_MID, "weight"));
                } break;
            case PROJECTOR_TYPE_QWEN2A:
                {
                    model.conv1d_1_w = get_tensor(string_format(TN_CONV1D, 1, "weight"));
                    model.conv1d_1_b = get_tensor(string_format(TN_CONV1D, 1, "bias"));
                    model.conv1d_2_w = get_tensor(string_format(TN_CONV1D, 2, "weight"));
                    model.conv1d_2_b = get_tensor(string_format(TN_CONV1D, 2, "bias"));
                    model.mm_fc_w = get_tensor(string_format(TN_MM_AUDIO_FC, "weight"));
                    model.mm_fc_b = get_tensor(string_format(TN_MM_AUDIO_FC, "bias"));
                } break;
            case PROJECTOR_TYPE_VOXTRAL:
                {
                    model.conv1d_1_w = get_tensor(string_format(TN_CONV1D, 1, "weight"));
                    model.conv1d_1_b = get_tensor(string_format(TN_CONV1D, 1, "bias"));
                    model.conv1d_2_w = get_tensor(string_format(TN_CONV1D, 2, "weight"));
                    model.conv1d_2_b = get_tensor(string_format(TN_CONV1D, 2, "bias"));
                    model.mm_1_w = get_tensor(string_format(TN_MM_AUDIO_MLP, 1, "weight"));
                    model.mm_2_w = get_tensor(string_format(TN_MM_AUDIO_MLP, 2, "weight"));
                } break;
            case PROJECTOR_TYPE_INTERNVL:
                {
                    model.mm_0_w = get_tensor(string_format(TN_MVLM_PROJ_MLP, 0, "weight"));
                    model.mm_0_b = get_tensor(string_format(TN_MVLM_PROJ_MLP, 0, "bias"));
                    model.mm_1_w = get_tensor(string_format(TN_MVLM_PROJ_MLP, 1, "weight"));
                    model.mm_1_b = get_tensor(string_format(TN_MVLM_PROJ_MLP, 1, "bias"));
                    model.mm_3_w = get_tensor(string_format(TN_MVLM_PROJ_MLP, 3, "weight"));
                    model.mm_3_b = get_tensor(string_format(TN_MVLM_PROJ_MLP, 3, "bias"));
                } break;
            case PROJECTOR_TYPE_GLMA:
                {
                    model.conv1d_1_w = get_tensor(string_format(TN_CONV1D, 1, "weight"));
                    model.conv1d_1_b = get_tensor(string_format(TN_CONV1D, 1, "bias"));
                    model.conv1d_2_w = get_tensor(string_format(TN_CONV1D, 2, "weight"));
                    model.conv1d_2_b = get_tensor(string_format(TN_CONV1D, 2, "bias"));
                    model.mm_1_w = get_tensor(string_format(TN_MM_AUDIO_MLP, 1, "weight"));
                    model.mm_1_b = get_tensor(string_format(TN_MM_AUDIO_MLP, 1, "bias"));
                    model.mm_2_w = get_tensor(string_format(TN_MM_AUDIO_MLP, 2, "weight"));
                    model.mm_2_b = get_tensor(string_format(TN_MM_AUDIO_MLP, 2, "bias"));
                    model.mm_norm_pre_w = get_tensor(string_format(TN_MM_NORM_PRE, "weight"));
                    model.mm_norm_pre_b = get_tensor(string_format(TN_MM_NORM_PRE, "bias"));
                    model.mm_boi = get_tensor(string_format(TN_TOK_BOI, "weight"));
                    model.mm_eoi = get_tensor(string_format(TN_TOK_EOI, "weight"));
                } break;
            case PROJECTOR_TYPE_LLAMA4:
                {
                    model.mm_model_proj    = get_tensor(TN_MM_PROJECTOR);
                    model.mm_model_mlp_1_w = get_tensor(string_format(TN_MVLM_PROJ_MLP, 1, "weight"));
                    model.mm_model_mlp_2_w = get_tensor(string_format(TN_MVLM_PROJ_MLP, 2, "weight"));
                } break;
            case PROJECTOR_TYPE_COGVLM:
                {
                    model.mm_model_proj     = get_tensor(TN_MM_PROJECTOR);
                    model.mm_post_fc_norm_w = get_tensor(string_format(TN_MM_POST_FC_NORM, "weight"));
                    model.mm_post_fc_norm_b = get_tensor(string_format(TN_MM_POST_FC_NORM, "bias"));
                    model.mm_h_to_4h_w      = get_tensor(string_format(TN_MM_H_TO_4H,      "weight"));
                    model.mm_gate_w         = get_tensor(string_format(TN_MM_GATE,         "weight"));
                    model.mm_4h_to_h_w      = get_tensor(string_format(TN_MM_4H_TO_H,      "weight"));
                    model.mm_boi            = get_tensor(TN_TOK_BOI);
                    model.mm_eoi            = get_tensor(TN_TOK_EOI);
                } break;
            case PROJECTOR_TYPE_JANUS_PRO:
                {
                    model.mm_0_w = get_tensor(string_format(TN_LLAVA_PROJ, 0, "weight"));
                    model.mm_0_b = get_tensor(string_format(TN_LLAVA_PROJ, 0, "bias"));
                    model.mm_1_w = get_tensor(string_format(TN_LLAVA_PROJ, 1, "weight"));
                    model.mm_1_b = get_tensor(string_format(TN_LLAVA_PROJ, 1, "bias"));
                } break;
            default:
                GGML_ASSERT(false && "unknown projector type");
        }

        // load data
        {
            std::vector<uint8_t> read_buf;

            auto fin = std::ifstream(fname, std::ios::binary);
            if (!fin) {
                throw std::runtime_error(string_format("%s: failed to open %s\n", __func__, fname.c_str()));
            }

            // alloc memory and offload data
            ggml_backend_buffer_type_t buft = ggml_backend_get_default_buffer_type(ctx_clip.backend);
            ctx_clip.buf.reset(ggml_backend_alloc_ctx_tensors_from_buft(ctx_clip.ctx_data.get(), buft));
            ggml_backend_buffer_set_usage(ctx_clip.buf.get(), GGML_BACKEND_BUFFER_USAGE_WEIGHTS);
            for (auto & t : tensors_to_load) {
                ggml_tensor * cur = ggml_get_tensor(ctx_clip.ctx_data.get(), t->name);
                const size_t offset = tensor_offset[t->name];
                fin.seekg(offset, std::ios::beg);
                if (!fin) {
                    throw std::runtime_error(string_format("%s: failed to seek for tensor %s\n", __func__, t->name));
                }
                size_t num_bytes = ggml_nbytes(cur);
                if (ggml_backend_buft_is_host(buft)) {
                    // for the CPU and Metal backend, we can read directly into the tensor
                    fin.read(reinterpret_cast<char *>(cur->data), num_bytes);
                } else {
                    // read into a temporary buffer first, then copy to device memory
                    read_buf.resize(num_bytes);
                    fin.read(reinterpret_cast<char *>(read_buf.data()), num_bytes);
                    ggml_backend_tensor_set(cur, read_buf.data(), 0, num_bytes);
                }
            }
            fin.close();

            LOG_DBG("%s: loaded %zu tensors from %s\n", __func__, tensors_to_load.size(), fname.c_str());
        }
    }

    struct support_info_op {
        ggml_tensor * op;

        // true if the op runs on the accelerated ctx_clip.backend
        bool is_accel = true;
    };

    struct support_info_graph {
        // whether the clip_ctx.backend supports flash attention
        bool fattn = true;
        ggml_tensor * fattn_op = nullptr; // for debugging

        std::vector<support_info_op> ops;
    };

    static void warmup(clip_ctx & ctx_clip) {
        // create a fake batch
        const auto & hparams = ctx_clip.model.hparams;
        clip_image_f32_batch batch;
        clip_image_f32_ptr img(clip_image_f32_init());
        if (ctx_clip.model.modality == CLIP_MODALITY_VISION) {
            img->nx = hparams.warmup_image_size;
            img->ny = hparams.warmup_image_size;
            LOG_INF("%s: warmup with image size = %d x %d\n", __func__, img->nx, img->ny);
        } else {
            img->nx = hparams.warmup_audio_size;
            img->ny = hparams.n_mel_bins;
            LOG_INF("%s: warmup with audio size = %d\n", __func__, img->nx);
        }
        batch.entries.push_back(std::move(img));
        warmup(ctx_clip, batch);
    }

    static void warmup(clip_ctx & ctx_clip, const clip_image_f32_batch & batch) {
        support_info_graph info;

        if (ctx_clip.flash_attn_type == CLIP_FLASH_ATTN_TYPE_AUTO) {
            // try to enable flash attention to see if it's supported
            ctx_clip.flash_attn_type = CLIP_FLASH_ATTN_TYPE_ENABLED;
            info = alloc_compute_meta(ctx_clip, batch);
            if (!info.fattn && info.fattn_op) {
                auto op = info.fattn_op;
                LOG_WRN("%s: *****************************************************************\n", __func__);
                LOG_WRN("%s: WARNING: flash attention not supported by %s, memory usage will increase\n", __func__, ggml_backend_name(ctx_clip.backend));
                LOG_WRN("%s: op params: \n", __func__);
                static auto print_shape = [](const char * fn, const char * name, ggml_tensor * t) {
                    LOG_WRN("%s:   %s: type = %s, ne = [%d %d %d %d], nb = [%d %d %d %d]\n", fn,
                            name, ggml_type_name(t->type),
                            t->ne[0], t->ne[1], t->ne[2], t->ne[3],
                            t->nb[0], t->nb[1], t->nb[2], t->nb[3]);
                };
                print_shape(__func__, " dst", op);
                print_shape(__func__, "src0", op->src[0]);
                print_shape(__func__, "src1", op->src[1]);
                print_shape(__func__, "src2", op->src[2]);
                LOG_WRN("%s: please report this on github as an issue\n", __func__);
                LOG_WRN("%s: *****************************************************************\n", __func__);
                ctx_clip.flash_attn_type = CLIP_FLASH_ATTN_TYPE_DISABLED;
                alloc_compute_meta(ctx_clip, batch);
            }
        } else {
            info = alloc_compute_meta(ctx_clip, batch);
            if (!info.fattn && ctx_clip.flash_attn_type == CLIP_FLASH_ATTN_TYPE_ENABLED) {
                LOG_WRN("%s: flash attention is not supported by the current backend; falling back to CPU (performance will be degraded)\n", __func__);
            }
        }

        ctx_clip.is_allocated = true; // mark buffers as allocated

        LOG_INF("%s: flash attention is %s\n", __func__,
            (ctx_clip.flash_attn_type == CLIP_FLASH_ATTN_TYPE_ENABLED) ? "enabled" : "disabled");

        // print ops that are not supported by the GPU backend (if there is one)
        if (ctx_clip.backend && ctx_clip.backend != ctx_clip.backend_cpu) {
            std::vector<support_info_op> unsupported_ops;
            for (const auto & op : info.ops) {
                if (!op.is_accel) {
                    unsupported_ops.push_back(op);
                }
            }
            if (!unsupported_ops.empty()) {
                LOG_WRN("%s: *****************************************************************\n", __func__);
                LOG_WRN("%s: WARNING: the CLIP graph uses unsupported operators by the backend\n", __func__);
                LOG_WRN("%s:          the performance will be suboptimal                      \n", __func__);
                LOG_WRN("%s:          list of unsupported ops (backend=%s):\n", __func__, ggml_backend_name(ctx_clip.backend));
                for (const auto & op : unsupported_ops) {
                    LOG_WRN("%s: %16s: type = %s, ne = [%d %d %d %d]\n", __func__,
                            ggml_op_name(op.op->op),
                            ggml_type_name(op.op->type),
                            op.op->ne[0], op.op->ne[1], op.op->ne[2], op.op->ne[3]);
                }
                LOG_WRN("%s: flash attention is %s\n", __func__,
                    (ctx_clip.flash_attn_type == CLIP_FLASH_ATTN_TYPE_ENABLED) ? "enabled" : "disabled");
                LOG_WRN("%s: please report this on github as an issue\n", __func__);
                LOG_WRN("%s: ref: https://github.com/ggml-org/llama.cpp/pull/16837#issuecomment-3461676118\n", __func__);
                LOG_WRN("%s: *****************************************************************\n", __func__);
            }
        }
    }

    static support_info_graph alloc_compute_meta(clip_ctx & ctx_clip, const clip_image_f32_batch & batch) {
        ctx_clip.buf_compute_meta.resize(ctx_clip.max_nodes * ggml_tensor_overhead() + ggml_graph_overhead());

        ggml_cgraph * gf = clip_image_build_graph(&ctx_clip, batch);
        ggml_backend_sched_reserve(ctx_clip.sched.get(), gf);

        for (size_t i = 0; i < ctx_clip.backend_ptrs.size(); ++i) {
            ggml_backend_t backend = ctx_clip.backend_ptrs[i];
            ggml_backend_buffer_type_t buft = ctx_clip.backend_buft[i];
            size_t size = ggml_backend_sched_get_buffer_size(ctx_clip.sched.get(), backend);
            if (size > 1) {
                LOG_INF("%s: %10s compute buffer size = %8.2f MiB\n", __func__,
                        ggml_backend_buft_name(buft),
                        size / 1024.0 / 1024.0);
            }
        }

        const int n_splits = ggml_backend_sched_get_n_splits(ctx_clip.sched.get());
        const int n_nodes  = ggml_graph_n_nodes(gf);

        LOG_INF("%s: graph splits = %d, nodes = %d\n", __func__,  n_splits, n_nodes);

        support_info_graph res {
            /*.fattn    = */ true,
            /*.fattn_op = */ nullptr,
            /*.ops      = */ {},
        };

        // check op support
        for (int i = 0; i < ggml_graph_n_nodes(gf); i++) {
            ggml_tensor * node = ggml_graph_node(gf, i);
            res.ops.push_back({node, true});
            if (!ggml_backend_supports_op(ctx_clip.backend, node)) {
                res.ops.back().is_accel = false;
                if (node->op == GGML_OP_FLASH_ATTN_EXT) {
                    res.fattn    = false;
                    res.fattn_op = node;
                }
            }
        }

        return res;
    }

    void get_bool(const std::string & key, bool & output, bool required = true) const {
        const int i = gguf_find_key(ctx_gguf.get(), key.c_str());
        if (i < 0) {
            if (required) {
                throw std::runtime_error("Key not found: " + key);
            }
            return;
        }
        output = gguf_get_val_bool(ctx_gguf.get(), i);
    }

    void get_i32(const std::string & key, int & output, bool required = true) const {
        const int i = gguf_find_key(ctx_gguf.get(), key.c_str());
        if (i < 0) {
            if (required) {
                throw std::runtime_error("Key not found: " + key);
            }
            return;
        }
        output = gguf_get_val_i32(ctx_gguf.get(), i);
    }

    void get_u32(const std::string & key, int & output, bool required = true) const {
        const int i = gguf_find_key(ctx_gguf.get(), key.c_str());
        if (i < 0) {
            if (required) {
                throw std::runtime_error("Key not found: " + key);
            }
            return;
        }
        output = gguf_get_val_u32(ctx_gguf.get(), i);
    }

    void get_f32(const std::string & key, float & output, bool required = true) const {
        const int i = gguf_find_key(ctx_gguf.get(), key.c_str());
        if (i < 0) {
            if (required) {
                throw std::runtime_error("Key not found: " + key);
            }
            return;
        }
        output = gguf_get_val_f32(ctx_gguf.get(), i);
    }

    void get_string(const std::string & key, std::string & output, bool required = true) const {
        const int i = gguf_find_key(ctx_gguf.get(), key.c_str());
        if (i < 0) {
            if (required) {
                throw std::runtime_error("Key not found: " + key);
            }
            return;
        }
        output = std::string(gguf_get_val_str(ctx_gguf.get(), i));
    }

    void get_arr_int(const std::string & key, std::vector<int> & output, bool required = true) const {
        const int i = gguf_find_key(ctx_gguf.get(), key.c_str());
        if (i < 0) {
            if (required) {
                throw std::runtime_error("Key not found: " + key);
            }
            return;
        }
        int n = gguf_get_arr_n(ctx_gguf.get(), i);
        output.resize(n);
        const int32_t * values = (const int32_t *)gguf_get_arr_data(ctx_gguf.get(), i);
        for (int i = 0; i < n; ++i) {
            output[i] = values[i];
        }
    }

    static void set_llava_uhd_res_candidates(clip_model & model, const int max_patches_per_side) {
        auto & hparams = model.hparams;
        for (int x = 1; x <= max_patches_per_side; x++) {
            for (int y = 1; y <= max_patches_per_side; y++) {
                if (x == 1 && y == 1) {
                    continue; // skip the first point
                }
                hparams.image_res_candidates.push_back(clip_image_size{
                    x*hparams.image_size,
                    y*hparams.image_size,
                });
            }
        }
    }
};

struct clip_init_result clip_init(const char * fname, struct clip_context_params ctx_params) {
    clip_ctx * ctx_vision = nullptr;
    clip_ctx * ctx_audio = nullptr;

    try {
        clip_model_loader loader(fname);

        if (loader.has_vision) {
            ctx_vision = new clip_ctx(ctx_params);
            loader.load_hparams(ctx_vision->model, CLIP_MODALITY_VISION);
            loader.load_tensors(*ctx_vision);
            if (ctx_params.warmup) {
                loader.warmup(*ctx_vision);
            }
        }

        if (loader.has_audio) {
            ctx_audio = new clip_ctx(ctx_params);
            loader.load_hparams(ctx_audio->model, CLIP_MODALITY_AUDIO);
            loader.load_tensors(*ctx_audio);
            if (ctx_params.warmup) {
                loader.warmup(*ctx_audio);
            }
        }

    } catch (const std::exception & e) {
        LOG_ERR("%s: failed to load model '%s': %s\n", __func__, fname, e.what());

        delete ctx_vision;
        delete ctx_audio;

        return {nullptr, nullptr};
    }

    return {ctx_vision, ctx_audio};
}

struct clip_image_size * clip_image_size_init() {
    struct clip_image_size * load_image_size = new struct clip_image_size();
    load_image_size->width = 448;
    load_image_size->height = 448;
    return load_image_size;
}

struct clip_image_u8 * clip_image_u8_init() {
    return new clip_image_u8();
}

struct clip_image_f32 * clip_image_f32_init() {
    return new clip_image_f32();
}

struct clip_image_f32_batch * clip_image_f32_batch_init() {
    return new clip_image_f32_batch();
}

unsigned char * clip_image_u8_get_data(struct clip_image_u8 * img, uint32_t * nx, uint32_t * ny) {
    if (nx) *nx = img->nx;
    if (ny) *ny = img->ny;
    return img->buf.data();
}

void clip_image_size_free(struct clip_image_size * load_image_size) {
    if (load_image_size == nullptr) {
        return;
    }
    delete load_image_size;
}
void clip_image_u8_free(struct clip_image_u8  * img) { delete img; }
void clip_image_f32_free(struct clip_image_f32 * img) { delete img; }
void clip_image_u8_batch_free(struct clip_image_u8_batch * batch) { delete batch; }
void clip_image_f32_batch_free(struct clip_image_f32_batch * batch) { delete batch; }

size_t clip_image_f32_batch_n_images(const struct clip_image_f32_batch * batch) {
    return batch->entries.size();
}

size_t clip_image_f32_batch_nx(const struct clip_image_f32_batch * batch, int idx) {
    if (idx < 0 || idx >= (int)batch->entries.size()) {
        LOG_ERR("%s: invalid index %d\n", __func__, idx);
        return 0;
    }
    return batch->entries[idx]->nx;
}

size_t clip_image_f32_batch_ny(const struct clip_image_f32_batch * batch, int idx) {
    if (idx < 0 || idx >= (int)batch->entries.size()) {
        LOG_ERR("%s: invalid index %d\n", __func__, idx);
        return 0;
    }
    return batch->entries[idx]->ny;
}

clip_image_f32 * clip_image_f32_get_img(const struct clip_image_f32_batch * batch, int idx) {
    if (idx < 0 || idx >= (int)batch->entries.size()) {
        LOG_ERR("%s: invalid index %d\n", __func__, idx);
        return nullptr;
    }
    return batch->entries[idx].get();
}

void clip_build_img_from_pixels(const unsigned char * rgb_pixels, int nx, int ny, clip_image_u8 * img) {
    img->nx = nx;
    img->ny = ny;
    img->buf.resize(3 * nx * ny);
    memcpy(img->buf.data(), rgb_pixels, img->buf.size());
}

// Normalize image to float32 - careful with pytorch .to(model.device, dtype=torch.float16) - this sometimes reduces precision (32>16>32), sometimes not
static void normalize_image_u8_to_f32(const clip_image_u8 & src, clip_image_f32 & dst, const float mean[3], const float std[3]) {
    dst.nx = src.nx;
    dst.ny = src.ny;
    dst.buf.resize(src.buf.size());

    // TODO @ngxson : seems like this could be done more efficiently on cgraph
    for (size_t i = 0; i < src.buf.size(); ++i) {
        int c = i % 3; // rgb
        dst.buf[i] = (static_cast<float>(src.buf[i]) / 255.0f - mean[c]) / std[c];
    }
}

// set of tools to manupulate images
// in the future, we can have HW acceleration by allowing this struct to access 3rd party lib like imagick or opencv
struct img_tool {
    enum resize_algo {
        RESIZE_ALGO_BILINEAR,
        RESIZE_ALGO_BICUBIC,
        // RESIZE_ALGO_LANCZOS, // TODO
    };

    static void resize(
            const clip_image_u8 & src,
            clip_image_u8 & dst,
            const clip_image_size & target_resolution,
            resize_algo algo,
            bool add_padding = true, // TODO: define the behavior for add_padding = false
            std::array<uint8_t, 3> pad_color = {0, 0, 0}) {
        dst.nx = target_resolution.width;
        dst.ny = target_resolution.height;
        dst.buf.resize(3 * dst.nx * dst.ny);

        if (dst.nx == src.nx && dst.ny == src.ny) {
            // no resize needed, simple copy
            dst.buf = src.buf;
            return;
        }

        if (!add_padding) {
            // direct resize
            switch (algo) {
                case RESIZE_ALGO_BILINEAR:
                    resize_bilinear(src, dst, target_resolution.width, target_resolution.height);
                    break;
                case RESIZE_ALGO_BICUBIC:
                    resize_bicubic(src, dst, target_resolution.width, target_resolution.height);
                    break;
                default:
                    throw std::runtime_error("Unsupported resize algorithm");
            }
        } else {
            // resize with padding
            clip_image_u8 resized_image;
            float scale_w = static_cast<float>(target_resolution.width) / src.nx;
            float scale_h = static_cast<float>(target_resolution.height) / src.ny;
            float scale = std::min(scale_w, scale_h);
            int new_width  = std::min(static_cast<int>(std::ceil(src.nx * scale)), target_resolution.width);
            int new_height = std::min(static_cast<int>(std::ceil(src.ny * scale)), target_resolution.height);

            switch (algo) {
                case RESIZE_ALGO_BILINEAR:
                    resize_bilinear(src, resized_image, new_width, new_height);
                    break;
                case RESIZE_ALGO_BICUBIC:
                    resize_bicubic(src, resized_image, new_width, new_height);
                    break;
                default:
                    throw std::runtime_error("Unsupported resize algorithm");
            }

            // fill dst with pad_color
            fill(dst, pad_color);

            int offset_x = (target_resolution.width  - new_width)  / 2;
            int offset_y = (target_resolution.height - new_height) / 2;

            composite(dst, resized_image, offset_x, offset_y);
        }
    }

    static void crop(const clip_image_u8 & image, clip_image_u8 & dst, int x, int y, int w, int h) {
        dst.nx = w;
        dst.ny = h;
        dst.buf.resize(3 * w * h);

        for (int i = 0; i < h; ++i) {
            for (int j = 0; j < w; ++j) {
                int src_idx = 3 * ((y + i)*image.nx + (x + j));
                int dst_idx = 3 * (i*w + j);
                dst.buf[dst_idx]     = image.buf[src_idx];
                dst.buf[dst_idx + 1] = image.buf[src_idx + 1];
                dst.buf[dst_idx + 2] = image.buf[src_idx + 2];
            }
        }
    }

    // calculate the size of the **resized** image, while preserving the aspect ratio
    // the calculated size will be aligned to the nearest multiple of align_size
    // if H or W size is larger than longest_edge, it will be resized to longest_edge
    static clip_image_size calc_size_preserved_ratio(const clip_image_size & inp_size, const int align_size, const int longest_edge) {
        GGML_ASSERT(align_size > 0);
        if (inp_size.width <= 0 || inp_size.height <= 0 || longest_edge <= 0) {
            return {0, 0};
        }

        float scale = std::min(static_cast<float>(longest_edge) / inp_size.width,
                               static_cast<float>(longest_edge) / inp_size.height);

        float target_width_f  = static_cast<float>(inp_size.width)  * scale;
        float target_height_f = static_cast<float>(inp_size.height) * scale;

        auto ceil_by_factor = [f = align_size](float x) { return static_cast<int>(std::ceil(x / static_cast<float>(f))) * f; };
        int aligned_width  = ceil_by_factor(target_width_f);
        int aligned_height = ceil_by_factor(target_height_f);

        return {aligned_width, aligned_height};
    }

    // calculate the size of the **resized** image, while preserving the aspect ratio
    // the calculated size will have min_pixels <= W*H <= max_pixels
    // this is referred as "smart_resize" in transformers code
    static clip_image_size calc_size_preserved_ratio(const clip_image_size & inp_size, const int align_size, const int min_pixels, const int max_pixels) {
        GGML_ASSERT(align_size > 0);
        const int width  = inp_size.width;
        const int height = inp_size.height;

        auto round_by_factor = [f = align_size](float x) { return static_cast<int>(std::round(x / static_cast<float>(f))) * f; };
        auto ceil_by_factor  = [f = align_size](float x) { return static_cast<int>(std::ceil(x / static_cast<float>(f))) * f; };
        auto floor_by_factor = [f = align_size](float x) { return static_cast<int>(std::floor(x / static_cast<float>(f))) * f; };

        // always align up first
        int h_bar = std::max(align_size, round_by_factor(height));
        int w_bar = std::max(align_size, round_by_factor(width));

        if (h_bar * w_bar > max_pixels) {
            const auto beta = std::sqrt(static_cast<float>(height * width) / max_pixels);
            h_bar = std::max(align_size, floor_by_factor(height / beta));
            w_bar = std::max(align_size, floor_by_factor(width  / beta));
        } else if (h_bar * w_bar < min_pixels) {
            const auto beta = std::sqrt(static_cast<float>(min_pixels) / (height * width));
            h_bar = ceil_by_factor(height * beta);
            w_bar = ceil_by_factor(width * beta);
        }

        return {w_bar, h_bar};
    }

    // draw src image into dst image at offset (offset_x, offset_y)
    static void composite(clip_image_u8 & dst, const clip_image_u8 & src, int offset_x, int offset_y) {
        for (int y = 0; y < src.ny; ++y) {
            for (int x = 0; x < src.nx; ++x) {
                int dx = x + offset_x;
                int dy = y + offset_y;
                // skip pixels that would be out of bounds in the destination
                if (dx < 0 || dy < 0 || dx >= dst.nx || dy >= dst.ny) {
                    continue;
                }
                size_t dst_idx = 3 * (static_cast<size_t>(dy) * dst.nx + static_cast<size_t>(dx));
                size_t src_idx = 3 * (static_cast<size_t>(y) * src.nx + static_cast<size_t>(x));
                dst.buf[dst_idx + 0] = src.buf[src_idx + 0];
                dst.buf[dst_idx + 1] = src.buf[src_idx + 1];
                dst.buf[dst_idx + 2] = src.buf[src_idx + 2];
            }
        }
    }

    // fill the image with a solid color
    static void fill(clip_image_u8 & img, const std::array<uint8_t, 3> & color) {
        for (size_t i = 0; i < img.buf.size(); i += 3) {
            img.buf[i]     = color[0];
            img.buf[i + 1] = color[1];
            img.buf[i + 2] = color[2];
        }
    }

private:
    // Bilinear resize function
    static void resize_bilinear(const clip_image_u8 & src, clip_image_u8 & dst, int target_width, int target_height) {
        dst.nx = target_width;
        dst.ny = target_height;
        dst.buf.resize(3 * target_width * target_height);

        float x_ratio = static_cast<float>(src.nx - 1) / target_width;
        float y_ratio = static_cast<float>(src.ny - 1) / target_height;

        for (int y = 0; y < target_height; y++) {
            for (int x = 0; x < target_width; x++) {
                float px = x_ratio * x;
                float py = y_ratio * y;
                int x_floor = static_cast<int>(px);
                int y_floor = static_cast<int>(py);
                float x_lerp = px - x_floor;
                float y_lerp = py - y_floor;

                for (int c = 0; c < 3; c++) {
                    float top = lerp(
                        static_cast<float>(src.buf[3 * (y_floor * src.nx + x_floor) + c]),
                        static_cast<float>(src.buf[3 * (y_floor * src.nx + (x_floor + 1)) + c]),
                        x_lerp
                    );
                    float bottom = lerp(
                        static_cast<float>(src.buf[3 * ((y_floor + 1) * src.nx + x_floor) + c]),
                        static_cast<float>(src.buf[3 * ((y_floor + 1) * src.nx + (x_floor + 1)) + c]),
                        x_lerp
                    );
                    dst.buf[3 * (y * target_width + x) + c] = static_cast<uint8_t>(lerp(top, bottom, y_lerp));
                }
            }
        }
    }

    // Bicubic resize function
    // part of image will be cropped if the aspect ratio is different
    static bool resize_bicubic(const clip_image_u8 & img, clip_image_u8 & dst, int target_width, int target_height) {
        const int nx = img.nx;
        const int ny = img.ny;

        dst.nx = target_width;
        dst.ny = target_height;
        dst.buf.resize(3 * target_width * target_height);

        float Cc;
        float C[5] = {};
        float d0, d2, d3, a0, a1, a2, a3;
        int i, j, k, jj;
        int x, y;
        float dx, dy;
        float tx, ty;

        tx = (float)nx / (float)target_width;
        ty = (float)ny / (float)target_height;

        // Bicubic interpolation; adapted from ViT.cpp, inspired from :
        //    -> https://github.com/yglukhov/bicubic-interpolation-image-processing/blob/master/libimage.c#L36
        //    -> https://en.wikipedia.org/wiki/Bicubic_interpolation

        for (i = 0; i < target_height; i++) {
            for (j = 0; j < target_width; j++) {
                x = (int)(tx * j);
                y = (int)(ty * i);

                dx = tx * j - x;
                dy = ty * i - y;

                for (k = 0; k < 3; k++) {
                    for (jj = 0; jj <= 3; jj++) {
                        d0 = img.buf[(clip(y - 1 + jj, 0, ny - 1) * nx + clip(x - 1, 0, nx - 1)) * 3 + k] - img.buf[(clip(y - 1 + jj, 0, ny - 1) * nx + clip(x, 0, nx - 1)) * 3 + k];
                        d2 = img.buf[(clip(y - 1 + jj, 0, ny - 1) * nx + clip(x + 1, 0, nx - 1)) * 3 + k] - img.buf[(clip(y - 1 + jj, 0, ny - 1) * nx + clip(x, 0, nx - 1)) * 3 + k];
                        d3 = img.buf[(clip(y - 1 + jj, 0, ny - 1) * nx + clip(x + 2, 0, nx - 1)) * 3 + k] - img.buf[(clip(y - 1 + jj, 0, ny - 1) * nx + clip(x, 0, nx - 1)) * 3 + k];
                        a0 = img.buf[(clip(y - 1 + jj, 0, ny - 1) * nx + clip(x, 0, nx - 1)) * 3 + k];

                        a1 = -1.0 / 3 * d0 + d2 - 1.0 / 6 * d3;
                        a2 =  1.0 / 2 * d0 +      1.0 / 2 * d2;
                        a3 = -1.0 / 6 * d0 -      1.0 / 2 * d2 + 1.0 / 6 * d3;

                        C[jj] = a0 + a1 * dx + a2 * dx * dx + a3 * dx * dx * dx;

                        d0 = C[0] - C[1];
                        d2 = C[2] - C[1];
                        d3 = C[3] - C[1];
                        a0 = C[1];
                        a1 = -1.0 / 3 * d0 + d2 - 1.0 / 6 * d3;
                        a2 =  1.0 / 2 * d0 +      1.0 / 2 * d2;
                        a3 = -1.0 / 6 * d0 -      1.0 / 2 * d2 + 1.0 / 6 * d3;
                        Cc = a0 + a1 * dy + a2 * dy * dy + a3 * dy * dy * dy;

                        const uint8_t Cc2 = std::min(std::max(std::round(Cc), 0.0f), 255.0f);
                        dst.buf[(i * target_width + j) * 3 + k] = float(Cc2);
                    }
                }
            }
        }

        return true;
    }

    static inline int clip(int x, int lower, int upper) {
        return std::max(lower, std::min(x, upper));
    }

    // Linear interpolation between two points
    static inline float lerp(float s, float e, float t) {
        return s + (e - s) * t;
    }
};

/**
 * implementation of LLaVA-UHD:
 *  - https://arxiv.org/pdf/2403.11703
 *  - https://github.com/thunlp/LLaVA-UHD
 *  - https://github.com/thunlp/LLaVA-UHD/blob/302301bc2175f7e717fb8548516188e89f649753/llava_uhd/train/llava-uhd/slice_logic.py#L118
 *
 * overview:
 *   - an image always have a single overview (downscaled image)
 *   - an image can have 0 or multiple slices, depending on the image size
 *   - each slice can then be considered as a separate image
 *
 * for example:
 *
 * [overview] --> [slice 1] --> [slice 2]
 *           |                |
 *           +--> [slice 3] --> [slice 4]
 */
struct llava_uhd {
    struct slice_coordinates {
        int x;
        int y;
        clip_image_size size;
    };

    struct slice_instructions {
        clip_image_size overview_size; // size of downscaled image
        clip_image_size refined_size;  // size of image right before slicing (must be multiple of slice size)
        clip_image_size grid_size;     // grid_size.width * grid_size.height = number of slices
        std::vector<slice_coordinates> slices;
        bool padding_refined = false;  // if true, refine image will be padded to the grid size (e.g. llava-1.6)
    };

    static slice_instructions get_slice_instructions(struct clip_ctx * ctx, const clip_image_size & original_size) {
        slice_instructions res;
        const int patch_size      = clip_get_patch_size(ctx);
        const int slice_size      = clip_get_image_size(ctx);
        const int original_width  = original_size.width;
        const int original_height = original_size.height;

        const bool has_slices    = original_size.width > slice_size || original_size.height > slice_size;
        const bool has_pinpoints = !ctx->model.hparams.image_res_candidates.empty();

        if (!has_slices) {
            // skip slicing logic
            res.overview_size = clip_image_size{slice_size, slice_size};
            res.refined_size  = clip_image_size{0, 0};
            res.grid_size     = clip_image_size{0, 0};

            return res;
        }

        if (has_pinpoints) {
            // has pinpoints, use them to calculate the grid size (e.g. llava-1.6)
            auto refine_size = llava_uhd::select_best_resolution(
                original_size,
                ctx->model.hparams.image_res_candidates);
            res.overview_size   = clip_image_size{slice_size, slice_size};
            res.refined_size    = refine_size;
            res.grid_size       = clip_image_size{0, 0};
            res.padding_refined = true;

            LOG_DBG("%s: using pinpoints for slicing\n", __func__);
            LOG_DBG("%s: original size: %d x %d, overview size: %d x %d, refined size: %d x %d\n",
                    __func__, original_width, original_height,
                    res.overview_size.width, res.overview_size.height,
                    res.refined_size.width,  res.refined_size.height);

            for (int y = 0; y < refine_size.height; y += slice_size) {
                for (int x = 0; x < refine_size.width; x += slice_size) {
                    slice_coordinates slice;
                    slice.x = x;
                    slice.y = y;
                    slice.size.width  = std::min(slice_size, refine_size.width  - x);
                    slice.size.height = std::min(slice_size, refine_size.height - y);
                    res.slices.push_back(slice);
                    LOG_DBG("%s: slice %d: x=%d, y=%d, size=%dx%d\n",
                            __func__, (int)res.slices.size() - 1,
                            slice.x, slice.y, slice.size.width, slice.size.height);
                }
            }

            res.grid_size.height = refine_size.height / slice_size;
            res.grid_size.width  = refine_size.width  / slice_size;
            LOG_DBG("%s: grid size: %d x %d\n", __func__, res.grid_size.width, res.grid_size.height);

            return res;
        }

        // no pinpoints, dynamically calculate the grid size (e.g. minicpmv)

        auto best_size    = get_best_resize(original_size, slice_size, patch_size, !has_slices);
        res.overview_size = best_size;

        {
            const int max_slice_nums = 9; // TODO: this is only used by minicpmv, maybe remove it
            const float log_ratio = log((float)original_width / original_height);
            const float ratio = (float)original_width * original_height / (slice_size * slice_size);
            const int multiple = fmin(ceil(ratio), max_slice_nums);

            auto best_grid   = get_best_grid(max_slice_nums, multiple, log_ratio);
            auto refine_size = get_refine_size(original_size, best_grid, slice_size, patch_size, true);
            res.grid_size    = best_grid;
            res.refined_size = refine_size;

            LOG_DBG("%s: original size: %d x %d, overview size: %d x %d, refined size: %d x %d, grid size: %d x %d\n",
                    __func__, original_width, original_height,
                    res.overview_size.width, res.overview_size.height,
                    res.refined_size.width, res.refined_size.height,
                    res.grid_size.width, res.grid_size.height);

            int width  = refine_size.width;
            int height = refine_size.height;
            int grid_x = int(width  / best_grid.width);
            int grid_y = int(height / best_grid.height);
            for (int patches_y = 0,                    ic = 0;
                    patches_y < refine_size.height && ic < best_grid.height;
                    patches_y += grid_y,              ic += 1) {
                for (int patches_x = 0,                   jc = 0;
                        patches_x < refine_size.width && jc < best_grid.width;
                        patches_x += grid_x,             jc += 1) {
                    slice_coordinates slice;
                    slice.x = patches_x;
                    slice.y = patches_y;
                    slice.size.width  = grid_x;
                    slice.size.height = grid_y;
                    res.slices.push_back(slice);
                    LOG_DBG("%s: slice %d: x=%d, y=%d, size=%dx%d\n",
                            __func__, (int)res.slices.size() - 1,
                            slice.x, slice.y, slice.size.width, slice.size.height);
                }
            }
        }

        return res;
    }

    static std::vector<clip_image_u8_ptr> slice_image(const clip_image_u8 * img, const slice_instructions & inst) {
        std::vector<clip_image_u8_ptr> output;
        img_tool::resize_algo interpolation = img_tool::RESIZE_ALGO_BILINEAR; // TODO: make it configurable

        // resize to overview size
        clip_image_u8_ptr resized_img(clip_image_u8_init());
        img_tool::resize(*img, *resized_img, inst.overview_size, interpolation);
        output.push_back(std::move(resized_img));
        if (inst.slices.empty()) {
            // no slices, just return the resized image
            return output;
        }

        // resize to refined size
        clip_image_u8_ptr refined_img(clip_image_u8_init());
        if (inst.padding_refined) {
            img_tool::resize(*img, *refined_img, inst.refined_size, interpolation);
        } else {
            // only algo bicubic preserves the ratio; old models rely on this behavior
            // TODO: do we need to support other algos here?
            img_tool::resize(*img, *refined_img, inst.refined_size, img_tool::RESIZE_ALGO_BICUBIC, false);
        }

        // create slices
        for (const auto & slice : inst.slices) {
            int x = slice.x;
            int y = slice.y;
            int w = slice.size.width;
            int h = slice.size.height;

            clip_image_u8_ptr img_slice(clip_image_u8_init());
            img_tool::crop(*refined_img, *img_slice, x, y, w, h);
            output.push_back(std::move(img_slice));
        }

        return output;
    }

private:
    static clip_image_size get_best_resize(const clip_image_size & original_size, int scale_resolution, int patch_size, bool allow_upscale = false) {
        int width  = original_size.width;
        int height = original_size.height;
        if ((width * height > scale_resolution * scale_resolution) || allow_upscale) {
            float r = static_cast<float>(width) / height;
            height  = static_cast<int>(scale_resolution / std::sqrt(r));
            width   = static_cast<int>(height * r);
        }
        clip_image_size res;
        res.width  = ensure_divide(width,  patch_size);
        res.height = ensure_divide(height, patch_size);
        return res;
    }

    static clip_image_size resize_maintain_aspect_ratio(const clip_image_size & orig, const clip_image_size & target_max) {
        float scale_width  = static_cast<float>(target_max.width)  / orig.width;
        float scale_height = static_cast<float>(target_max.height) / orig.height;
        float scale = std::min(scale_width, scale_height);
        return clip_image_size{
            static_cast<int>(orig.width  * scale),
            static_cast<int>(orig.height * scale),
        };
    }

    /**
     * Selects the best resolution from a list of possible resolutions based on the original size.
     *
     * For example, when given a list of resolutions:
     *  - 100x100
     *  - 200x100
     *  - 100x200
     *  - 200x200
     *
     * And an input image of size 111x200, then 100x200 is the best fit (least wasted resolution).
     *
     * @param original_size The original size of the image
     * @param possible_resolutions A list of possible resolutions
     * @return The best fit resolution
     */
    static clip_image_size select_best_resolution(const clip_image_size & original_size, const std::vector<clip_image_size> & possible_resolutions) {
        clip_image_size best_fit;
        int min_wasted_area = std::numeric_limits<int>::max();
        int max_effective_resolution = 0;

        for (const clip_image_size & candidate : possible_resolutions) {
            auto target_size = resize_maintain_aspect_ratio(original_size, candidate);
            int effective_resolution = std::min(
                target_size.width * target_size.height,
                original_size.width * original_size.height);
            int wasted_area = (candidate.width * candidate.height) - effective_resolution;

            if (effective_resolution > max_effective_resolution || (effective_resolution == max_effective_resolution && wasted_area < min_wasted_area)) {
                max_effective_resolution = effective_resolution;
                min_wasted_area = wasted_area;
                best_fit = candidate;
            }

            LOG_DBG("%s: candidate: %d x %d, target: %d x %d, wasted: %d, effective: %d\n", __func__, candidate.width, candidate.height, target_size.width, target_size.height, wasted_area, effective_resolution);
        }

        return best_fit;
    }

    static int ensure_divide(int length, int patch_size) {
        return std::max(static_cast<int>(std::round(static_cast<float>(length) / patch_size) * patch_size), patch_size);
    }

    static clip_image_size get_refine_size(const clip_image_size & original_size, const clip_image_size & grid, int scale_resolution, int patch_size, bool allow_upscale = false) {
        int width  = original_size.width;
        int height = original_size.height;
        int grid_x = grid.width;
        int grid_y = grid.height;

        int refine_width  = ensure_divide(width, grid_x);
        int refine_height = ensure_divide(height, grid_y);

        clip_image_size grid_size;
        grid_size.width  = refine_width  / grid_x;
        grid_size.height = refine_height / grid_y;

        auto best_grid_size  = get_best_resize(grid_size, scale_resolution, patch_size, allow_upscale);
        int best_grid_width  = best_grid_size.width;
        int best_grid_height = best_grid_size.height;

        clip_image_size refine_size;
        refine_size.width  = best_grid_width  * grid_x;
        refine_size.height = best_grid_height * grid_y;
        return refine_size;
    }

    static clip_image_size get_best_grid(const int max_slice_nums, const int multiple, const float log_ratio) {
        std::vector<int> candidate_split_grids_nums;
        for (int i : {multiple - 1, multiple, multiple + 1}) {
            if (i == 1 || i > max_slice_nums) {
                continue;
            }
            candidate_split_grids_nums.push_back(i);
        }

        std::vector<clip_image_size> candidate_grids;
        for (int split_grids_nums : candidate_split_grids_nums) {
            int m = 1;
            while (m <= split_grids_nums) {
                if (split_grids_nums % m == 0) {
                    candidate_grids.push_back(clip_image_size{m, split_grids_nums / m});
                }
                ++m;
            }
        }

        clip_image_size best_grid{1, 1};
        float min_error = std::numeric_limits<float>::infinity();
        for (const auto& grid : candidate_grids) {
            float error = std::abs(log_ratio - std::log(1.0 * grid.width / grid.height));
            if (error < min_error) {
                best_grid = grid;
                min_error = error;
            }
        }
        return best_grid;
    }
};

// returns the normalized float tensor for llava-1.5, for spatial_unpad with anyres processing for llava-1.6 it returns the normalized image patch tensors as a vector
// res_imgs memory is being allocated here, previous allocations will be freed if found
bool clip_image_preprocess(struct clip_ctx * ctx, const clip_image_u8 * img, struct clip_image_f32_batch * res_imgs) {
    clip_image_size original_size{img->nx, img->ny};
    auto & params = ctx->model.hparams;

    switch (ctx->proj_type()) {
        case PROJECTOR_TYPE_MINICPMV:
            {
                auto const inst = llava_uhd::get_slice_instructions(ctx, original_size);
                std::vector<clip_image_u8_ptr> imgs = llava_uhd::slice_image(img, inst);

                for (size_t i = 0; i < imgs.size(); ++i) {
                    // clip_image_save_to_bmp(*imgs[i], "slice_" + std::to_string(i) + ".bmp");
                    clip_image_f32_ptr res(clip_image_f32_init());
                    normalize_image_u8_to_f32(*imgs[i], *res, params.image_mean, params.image_std);
                    res_imgs->entries.push_back(std::move(res));
                }

                res_imgs->grid_x = inst.grid_size.width;
                res_imgs->grid_y = inst.grid_size.height;
            } break;

        case PROJECTOR_TYPE_QWEN2VL:
        case PROJECTOR_TYPE_QWEN25VL:
        case PROJECTOR_TYPE_QWEN3VL:
            {
                GGML_ASSERT(params.image_min_pixels > 0 && params.image_max_pixels > 0);
                clip_image_u8 resized;
                const clip_image_size new_size = img_tool::calc_size_preserved_ratio(
                    original_size,
                    params.patch_size * 2,
                    params.image_min_pixels,
                    params.image_max_pixels);
                img_tool::resize(*img, resized, new_size, img_tool::RESIZE_ALGO_BILINEAR, false);
                // clip_image_save_to_bmp(resized, "preproc.bmp");
                clip_image_f32_ptr img_f32(clip_image_f32_init());
                // clip_image_f32_ptr res(clip_image_f32_init());
                normalize_image_u8_to_f32(resized, *img_f32, params.image_mean, params.image_std);
                // res_imgs->data[0] = *res;
                res_imgs->entries.push_back(std::move(img_f32));
            } break;

        case PROJECTOR_TYPE_IDEFICS3:
            {
                // The refined size has two steps:
                // 1. Resize w/ aspect-ratio preserving such that the longer side is
                //      the preprocessor longest size
                // 2. Resize w/out preserving aspect ratio such that both sides are
                //      multiples of image_size (always rounding up)
                //
                // CITE: https://github.com/huggingface/transformers/blob/main/src/transformers/models/idefics3/image_processing_idefics3.py#L737
                const clip_image_size refined_size = img_tool::calc_size_preserved_ratio(
                    original_size, params.image_size, params.image_longest_edge);
                // LOG_INF("%s: original size: %d x %d, refined size: %d x %d\n",
                //         __func__, original_size.width, original_size.height,
                //         refined_size.width, refined_size.height);

                llava_uhd::slice_instructions instructions;
                instructions.overview_size = clip_image_size{params.image_size, params.image_size};
                instructions.refined_size = refined_size;
                instructions.grid_size = clip_image_size{
                    static_cast<int>(std::ceil(static_cast<float>(refined_size.width) / params.image_size)),
                    static_cast<int>(std::ceil(static_cast<float>(refined_size.height) / params.image_size)),
                };
                for (int y = 0; y < refined_size.height; y += params.image_size) {
                    for (int x = 0; x < refined_size.width; x += params.image_size) {
                        // LOG_INF("%s: adding slice at x=%d, y=%d\n", __func__, x, y);
                        instructions.slices.push_back(llava_uhd::slice_coordinates{
                            /* x    */x,
                            /* y    */y,
                            /* size */clip_image_size{
                                std::min(params.image_size, refined_size.width - x),
                                std::min(params.image_size, refined_size.height - y)
                            }
                        });
                    }
                }
                auto imgs = llava_uhd::slice_image(img, instructions);

                // cast and normalize to f32
                for (size_t i = 0; i < imgs.size(); ++i) {
                    // clip_image_save_to_bmp(*imgs[i], "slice_" + std::to_string(i) + ".bmp");
                    clip_image_f32_ptr res(clip_image_f32_init());
                    normalize_image_u8_to_f32(*imgs[i], *res, params.image_mean, params.image_std);
                    res_imgs->entries.push_back(std::move(res));
                }

                res_imgs->grid_x = instructions.grid_size.width;
                res_imgs->grid_y = instructions.grid_size.height;
            } break;

        case PROJECTOR_TYPE_GLM_EDGE:
        case PROJECTOR_TYPE_GEMMA3:
        case PROJECTOR_TYPE_INTERNVL: // TODO @ngxson : support dynamic resolution
            {
                clip_image_u8 resized_image;
                int sz = params.image_size;
                img_tool::resize(*img, resized_image, {sz, sz}, img_tool::RESIZE_ALGO_BILINEAR);
                clip_image_f32_ptr img_f32(clip_image_f32_init());
                //clip_image_save_to_bmp(resized_image, "resized.bmp");
                normalize_image_u8_to_f32(resized_image, *img_f32, params.image_mean, params.image_std);
                res_imgs->entries.push_back(std::move(img_f32));
            } break;

        case PROJECTOR_TYPE_JANUS_PRO:
            {
                // Janus Pro preprocessing: pad to square with gray(127), resize to 384x384
                const std::array<uint8_t, 3> pad_color = {127, 127, 127};
                clip_image_u8 resized_image;
                int sz = params.image_size;
                img_tool::resize(*img, resized_image, {sz, sz}, img_tool::RESIZE_ALGO_BILINEAR, true, pad_color);
                clip_image_f32_ptr img_f32(clip_image_f32_init());
                normalize_image_u8_to_f32(resized_image, *img_f32, params.image_mean, params.image_std);
                res_imgs->entries.push_back(std::move(img_f32));
            } break;

        case PROJECTOR_TYPE_PIXTRAL:
        case PROJECTOR_TYPE_LIGHTONOCR:
            {
                GGML_ASSERT(params.image_min_pixels > 0 && params.image_max_pixels > 0);
                clip_image_u8 resized_image;
                // the original pixtral model doesn't have n_merge
                const int cur_merge = params.n_merge == 0 ? 1 : params.n_merge;
                const clip_image_size target_size = img_tool::calc_size_preserved_ratio(
                    original_size,
                    params.patch_size * cur_merge,
                    params.image_min_pixels,
                    params.image_max_pixels);
                img_tool::resize(*img, resized_image, target_size, img_tool::RESIZE_ALGO_BILINEAR);
                clip_image_f32_ptr img_f32(clip_image_f32_init());
                normalize_image_u8_to_f32(resized_image, *img_f32, params.image_mean, params.image_std);
                res_imgs->entries.push_back(std::move(img_f32));
            } break;

        case PROJECTOR_TYPE_LLAMA4:
            {
                GGML_ASSERT(!params.image_res_candidates.empty());
                auto const inst = llava_uhd::get_slice_instructions(ctx, original_size);
                std::vector<clip_image_u8_ptr> imgs = llava_uhd::slice_image(img, inst);

                for (size_t i = 0; i < imgs.size(); ++i) {
                    clip_image_f32_ptr res(clip_image_f32_init());
                    normalize_image_u8_to_f32(*imgs[i], *res, params.image_mean, params.image_std);
                    res_imgs->entries.push_back(std::move(res));
                }

                res_imgs->grid_x = inst.grid_size.width;
                res_imgs->grid_y = inst.grid_size.height;
            } break;

        case PROJECTOR_TYPE_LFM2:
        case PROJECTOR_TYPE_KIMIVL:
            {
                GGML_ASSERT(params.image_min_pixels > 0 && params.image_max_pixels > 0);
                const clip_image_size target_size = img_tool::calc_size_preserved_ratio(
                    original_size,
                    params.patch_size * params.n_merge,
                    params.image_min_pixels,
                    params.image_max_pixels);
                const std::array<uint8_t, 3> pad_color = {122, 116, 104};

                clip_image_u8 resized_img;
                const bool pad = (ctx->proj_type() != PROJECTOR_TYPE_LFM2);
                img_tool::resize(*img, resized_img, target_size, img_tool::RESIZE_ALGO_BILINEAR, pad, pad_color);
                clip_image_f32_ptr res(clip_image_f32_init());
                normalize_image_u8_to_f32(resized_img, *res, params.image_mean, params.image_std);
                res_imgs->entries.push_back(std::move(res));
            } break;

        case PROJECTOR_TYPE_MLP:
        case PROJECTOR_TYPE_MLP_NORM:
        case PROJECTOR_TYPE_LDP:
        case PROJECTOR_TYPE_LDPV2:
        case PROJECTOR_TYPE_COGVLM: // TODO @ngxson : is this correct for cogvlm?
            {
                // TODO @ngxson : refactor the code below to avoid duplicated logic

                // the logic below is to pad the shorter side to the longer side with a background color: rgb(122, 116, 104)
                // see https://github.com/haotian-liu/LLaVA/blob/e854a2bf85118c504f6f16bf5c3c7c92f8fa8c6b/llava/conversation.py#L113-L156

                clip_image_u8_ptr temp(clip_image_u8_init()); // we will keep the input image data here temporarily

                // The model config actually contains all we need to decide on how to preprocess, here we automatically switch to the new llava-1.6 preprocessing
                if (params.image_res_candidates.empty()) { // pad_to_square
                    // for llava-1.5, we resize image to a square, and pad the shorter side with a background color
                    // see https://github.com/haotian-liu/LLaVA/blob/e854a2bf85118c504f6f16bf5c3c7c92f8fa8c6b/llava/conversation.py#L113-L156
                    const int longer_side = std::max(img->nx, img->ny);
                    temp->nx = longer_side;
                    temp->ny = longer_side;
                    temp->buf.resize(3 * longer_side * longer_side);

                    // background color in RGB from LLaVA (this is the mean rgb color * 255)
                    const std::array<uint8_t, 3> pad_color = {122, 116, 104};

                    // resize the image to the target_size
                    img_tool::resize(*img, *temp, clip_image_size{params.image_size, params.image_size}, img_tool::RESIZE_ALGO_BILINEAR, true, pad_color);

                    clip_image_f32_ptr res(clip_image_f32_init());
                    normalize_image_u8_to_f32(*temp, *res, params.image_mean, params.image_std);
                    res_imgs->entries.push_back(std::move(res));

                } else {
                    // "spatial_unpad" with "anyres" processing for llava-1.6
                    auto const inst = llava_uhd::get_slice_instructions(ctx, original_size);
                    std::vector<clip_image_u8_ptr> imgs = llava_uhd::slice_image(img, inst);

                    for (size_t i = 0; i < imgs.size(); ++i) {
                        // clip_image_save_to_bmp(*imgs[i], "slice_" + std::to_string(i) + ".bmp");
                        clip_image_f32_ptr res(clip_image_f32_init());
                        normalize_image_u8_to_f32(*imgs[i], *res, params.image_mean, params.image_std);
                        res_imgs->entries.push_back(std::move(res));
                    }
                }
            } break;

        default:
            LOG_ERR("%s: unsupported projector type %d\n", __func__, ctx->proj_type());
            return false;
    }

    return true;
}

ggml_tensor * clip_get_newline_tensor(const struct clip_ctx * ctx) {
    return ctx->model.image_newline;
}

void clip_free(clip_ctx * ctx) {
    if (ctx == nullptr) {
        return;
    }
    delete ctx;
}

// deprecated
size_t clip_embd_nbytes(const struct clip_ctx * ctx) {
    const int32_t nx = ctx->model.hparams.image_size;
    const int32_t ny = ctx->model.hparams.image_size;
    return clip_embd_nbytes_by_img(ctx, nx, ny);
}

size_t clip_embd_nbytes_by_img(const struct clip_ctx * ctx, int img_w, int img_h) {
    clip_image_f32 img;
    img.nx = img_w;
    img.ny = img_h;
    return clip_n_output_tokens(ctx, &img) * clip_n_mmproj_embd(ctx) * sizeof(float);
}

int32_t clip_get_image_size(const struct clip_ctx * ctx) {
    return ctx->model.hparams.image_size;
}

int32_t clip_get_patch_size(const struct clip_ctx * ctx) {
    return ctx->model.hparams.patch_size;
}

int32_t clip_get_hidden_size(const struct clip_ctx * ctx) {
    return ctx->model.hparams.n_embd;
}

const char * clip_patch_merge_type(const struct clip_ctx * ctx) {
    return ctx->model.hparams.mm_patch_merge_type == PATCH_MERGE_SPATIAL_UNPAD ? "spatial_unpad" : "flat";
}

int clip_n_output_tokens_x(const struct clip_ctx * ctx, struct clip_image_f32 * img) {
    const auto & params = ctx->model.hparams;
    const int n_total = clip_n_output_tokens(ctx, img);
    if (ctx->proj_type() == PROJECTOR_TYPE_QWEN2VL || ctx->proj_type() == PROJECTOR_TYPE_QWEN25VL || ctx->proj_type() == PROJECTOR_TYPE_QWEN3VL) {
        return img->nx / (params.patch_size * 2);
    }
    return n_total;
}

int clip_n_output_tokens_y(const struct clip_ctx * ctx, struct clip_image_f32 * img) {
    const auto & params = ctx->model.hparams;
    if (ctx->proj_type() == PROJECTOR_TYPE_QWEN2VL || ctx->proj_type() == PROJECTOR_TYPE_QWEN25VL || ctx->proj_type() == PROJECTOR_TYPE_QWEN3VL) {
        return img->ny / (params.patch_size * 2);
    }
    return 1;
}

int clip_n_output_tokens(const struct clip_ctx * ctx, struct clip_image_f32 * img) {
    const auto & params = ctx->model.hparams;

    // for models with fixed size image, the input image is already pre-processed and resized to square
    int patch_size = params.patch_size;
    int n_patches = (img->nx / patch_size) * (img->ny / patch_size);

    projector_type proj = ctx->proj_type();

    switch (proj) {
        case PROJECTOR_TYPE_MLP:
        case PROJECTOR_TYPE_MLP_NORM:
        case PROJECTOR_TYPE_JANUS_PRO:
            {
                // do nothing
            } break;
        case PROJECTOR_TYPE_LDP:
        case PROJECTOR_TYPE_LDPV2:
        case PROJECTOR_TYPE_GLM_EDGE:
            {
                n_patches /= 4;
                if (ctx->model.mm_boi) {
                    n_patches += 2; // for BOI and EOI token embeddings
                }
            } break;
        case PROJECTOR_TYPE_MINICPMV:
            {
                // Use actual config value if available, otherwise fall back to hardcoded values
                if (params.minicpmv_query_num > 0) {
                    n_patches = params.minicpmv_query_num;
                } else {
                    // Fallback to hardcoded values for legacy models
                    if (params.minicpmv_version == 2) {
                        n_patches = 96;
                    } else if (params.minicpmv_version == 3) {
                        n_patches = 64;
                    } else if (params.minicpmv_version == 4) {
                        n_patches = 64;
                    } else if (params.minicpmv_version == 5) {
                        // MiniCPM-V 4.0
                        n_patches = 64;
                    } else if (params.minicpmv_version == 6) {
                        // MiniCPM-V 4.5
                        n_patches = 64;
                    } else {
                        GGML_ABORT("Unknown minicpmv version");
                    }
                }
            } break;
        case PROJECTOR_TYPE_QWEN2VL:
        case PROJECTOR_TYPE_QWEN25VL:
        case PROJECTOR_TYPE_QWEN3VL:
            {
                // dynamic size (2 conv, so double patch size)
                int x_patch = img->nx / (params.patch_size * 2);
                int y_patch = img->ny / (params.patch_size * 2);
                n_patches = x_patch * y_patch;
            } break;
        case PROJECTOR_TYPE_GEMMA3:
        case PROJECTOR_TYPE_IDEFICS3:
        case PROJECTOR_TYPE_INTERNVL:
        case PROJECTOR_TYPE_LLAMA4:
            {
                // both X and Y are downscaled by the scale factor
                int scale_factor = ctx->model.hparams.n_merge;
                n_patches /= (scale_factor * scale_factor);
            } break;
        case PROJECTOR_TYPE_LFM2:
        case PROJECTOR_TYPE_KIMIVL:
            {
                // dynamic size
                int out_patch_size = params.patch_size * ctx->model.hparams.n_merge;
                int x_patch = CLIP_ALIGN(img->nx, out_patch_size) / out_patch_size;
                int y_patch = CLIP_ALIGN(img->ny, out_patch_size) / out_patch_size;
                n_patches = x_patch * y_patch;
            } break;
        case PROJECTOR_TYPE_PIXTRAL:
        case PROJECTOR_TYPE_LIGHTONOCR:
            {
                // dynamic size
                int n_merge = ctx->model.hparams.n_merge;
                int n_patches_x = img->nx / patch_size / (n_merge > 0 ? n_merge : 1);
                int n_patches_y = img->ny / patch_size / (n_merge > 0 ? n_merge : 1);
                if (ctx->model.token_embd_img_break) {
                    n_patches = n_patches_y * n_patches_x + n_patches_y - 1; // + one [IMG_BREAK] per row, except the last row
                } else {
                    n_patches = n_patches_y * n_patches_x;
                }
            } break;
        case PROJECTOR_TYPE_VOXTRAL:
        case PROJECTOR_TYPE_ULTRAVOX:
        case PROJECTOR_TYPE_QWEN2A:
            {
                n_patches = img->nx;

                const int proj_stack_factor = ctx->model.hparams.proj_stack_factor;
                if (ctx->model.audio_has_stack_frames()) {
                    GGML_ASSERT(proj_stack_factor > 0);
                    const int n_len = CLIP_ALIGN(n_patches, proj_stack_factor);
                    n_patches = n_len / proj_stack_factor;
                }

                // whisper downscales input token by half after conv1d
                n_patches /= 2;

                if (ctx->model.audio_has_avgpool()) {
                    // divide by 2 because of nn.AvgPool1d(2, stride=2)
                    n_patches /= 2;
                }
            } break;
        case PROJECTOR_TYPE_GLMA:
            {
                n_patches = img->nx;
                // whisper downscales input token by half after conv1d
                n_patches /= 2;
                // reshape by merge_factor
                n_patches /= ctx->model.hparams.proj_stack_factor;
                // for BOI and EOI token embeddings
                n_patches += 2;
            } break;
        case PROJECTOR_TYPE_COGVLM:
            {
                n_patches += 2; // for BOI and EOI token embeddings
            } break;
        default:
            GGML_ABORT("unsupported projector type");
    }

    return n_patches;
}

bool clip_image_encode(struct clip_ctx * ctx, const int n_threads, clip_image_f32 * img, float * vec) {
    clip_image_f32_batch imgs;
    clip_image_f32_ptr img_copy(clip_image_f32_init());
    *img_copy = *img;
    imgs.entries.push_back(std::move(img_copy));

    return clip_image_batch_encode(ctx, n_threads, &imgs, vec);
}

bool clip_image_batch_encode(clip_ctx * ctx, const int n_threads, const clip_image_f32_batch * imgs_c_ptr, float * vec) {
    const clip_image_f32_batch & imgs = *imgs_c_ptr;
    int batch_size = imgs.entries.size();

    // TODO @ngxson : implement batch size > 1 as a loop
    //                we don't need true batching support because the cgraph will gonna be big anyway
    if (batch_size != 1) {
        return false; // only support batch size of 1
    }

    // if buffers are not allocated, we need to do a warmup run to allocate them
    if (!ctx->is_allocated) {
        clip_model_loader::warmup(*ctx, *imgs_c_ptr);
    }

    // build the inference graph
    ctx->debug_print_tensors.clear();
    ggml_backend_sched_reset(ctx->sched.get());
    ggml_cgraph * gf = clip_image_build_graph(ctx, imgs);
    ggml_backend_sched_alloc_graph(ctx->sched.get(), gf);

    // set inputs
    const auto & model   = ctx->model;
    const auto & hparams = model.hparams;

    const int image_size_width  = imgs.entries[0]->nx;
    const int image_size_height = imgs.entries[0]->ny;

    const int patch_size    = hparams.patch_size;
    const int num_patches   = ((image_size_width / patch_size) * (image_size_height / patch_size));
    const int n_pos = num_patches + (model.class_embedding ? 1 : 0);
    const int pos_w = image_size_width  / patch_size;
    const int pos_h = image_size_height / patch_size;

    const bool use_window_attn = hparams.n_wa_pattern > 0; // for qwen2.5vl

    auto get_inp_tensor = [&gf](const char * name) {
        ggml_tensor * inp = ggml_graph_get_tensor(gf, name);
        if (inp == nullptr) {
            GGML_ABORT("Failed to get tensor %s", name);
        }
        if (!(inp->flags & GGML_TENSOR_FLAG_INPUT)) {
            GGML_ABORT("Tensor %s is not an input tensor", name);
        }
        return inp;
    };

    auto set_input_f32 = [&get_inp_tensor](const char * name, std::vector<float> & values) {
        ggml_tensor * cur = get_inp_tensor(name);
        GGML_ASSERT(cur->type == GGML_TYPE_F32);
        GGML_ASSERT(ggml_nelements(cur) == (int64_t)values.size());
        ggml_backend_tensor_set(cur, values.data(), 0, ggml_nbytes(cur));
    };

    auto set_input_i32 = [&get_inp_tensor](const char * name, std::vector<int32_t> & values) {
        ggml_tensor * cur = get_inp_tensor(name);
        GGML_ASSERT(cur->type == GGML_TYPE_I32);
        GGML_ASSERT(ggml_nelements(cur) == (int64_t)values.size());
        ggml_backend_tensor_set(cur, values.data(), 0, ggml_nbytes(cur));
    };

    // set input pixel values
    if (!imgs.is_audio) {
        size_t nelem = 0;
        for (const auto & img : imgs.entries) {
            nelem += img->nx * img->ny * 3;
        }
        std::vector<float> inp_raw(nelem);

        // layout of data (note: the channel dim is unrolled to better visualize the layout):
        //
        // ┌──W──┐
        // │     H │  channel = R
        // ├─────┤ │
        // │     H │  channel = G
        // ├─────┤ │
        // │     H │  channel = B
        // └─────┘ │
        //   ──────┘ x B

        for (size_t i = 0; i < imgs.entries.size(); i++) {
            const int nx = imgs.entries[i]->nx;
            const int ny = imgs.entries[i]->ny;
            const int n = nx * ny;

            for (int b = 0; b < batch_size; b++) {
                float * batch_entry = inp_raw.data() + b * (3*n);
                for (int y = 0; y < ny; y++) {
                    for (int x = 0; x < nx; x++) {
                        size_t base_src = 3*(y * nx + x); // idx of the first channel
                        size_t base_dst =    y * nx + x;  // idx of the first channel
                        batch_entry[      base_dst] = imgs.entries[b]->buf[base_src    ];
                        batch_entry[1*n + base_dst] = imgs.entries[b]->buf[base_src + 1];
                        batch_entry[2*n + base_dst] = imgs.entries[b]->buf[base_src + 2];
                    }
                }
            }
        }
        set_input_f32("inp_raw", inp_raw);

    } else {
        // audio input
        GGML_ASSERT(imgs.entries.size() == 1);
        const auto & mel_inp = imgs.entries[0];
        const int n_step = mel_inp->nx;
        const int n_mel  = mel_inp->ny;
        std::vector<float> inp_raw(n_step * n_mel);
        std::memcpy(inp_raw.data(), mel_inp->buf.data(), n_step * n_mel * sizeof(float));
        set_input_f32("inp_raw", inp_raw);
    }

    // set input per projector
    switch (ctx->model.proj_type) {
        case PROJECTOR_TYPE_MINICPMV:
            {
                // inspired from siglip:
                //    -> https://huggingface.co/HuggingFaceM4/siglip-so400m-14-980-flash-attn2-navit
                //    -> https://huggingface.co/HuggingFaceM4/siglip-so400m-14-980-flash-attn2-navit/blob/d66538faeba44480d0bfaa42145eef26f9423199/modeling_siglip.py#L316
                std::vector<int32_t> positions(pos_h * pos_w);
                int bucket_coords_h[1024];
                int bucket_coords_w[1024];
                for (int i = 0; i < pos_h; i++){
                    bucket_coords_h[i] = std::floor(70.0*i/pos_h);
                }
                for (int i = 0; i < pos_w; i++){
                    bucket_coords_w[i] = std::floor(70.0*i/pos_w);
                }
                for (int i = 0, id = 0; i < pos_h; i++){
                    for (int j = 0; j < pos_w; j++){
                        positions[id++] = bucket_coords_h[i]*70 + bucket_coords_w[j];
                    }
                }
                set_input_i32("positions", positions);

                // inputs for resampler projector
                // set the 2D positions (using float for sinusoidal embedding)
                int n_patches_per_col = image_size_width / patch_size;
                std::vector<float> pos_data(n_pos);
                // dimension H
                for (int i = 0; i < n_pos; i++) {
                    pos_data[i] = static_cast<float>(i / n_patches_per_col);
                }
                set_input_f32("pos_h", pos_data);
                // dimension W
                for (int i = 0; i < n_pos; i++) {
                    pos_data[i] = static_cast<float>(i % n_patches_per_col);
                }
                set_input_f32("pos_w", pos_data);
                // base frequency omega
                const float base_freq   = 10000.0f;
                const int   n_embd_proj = clip_n_mmproj_embd(ctx);
                std::vector<float> omega(n_embd_proj / 4);
                for (int i = 0; i < n_embd_proj / 4; ++i) {
                    omega[i] = 1.0f / std::pow(base_freq, static_cast<float>(i) / (n_embd_proj / 4));
                }
                set_input_f32("omega", omega);
            } break;
        case PROJECTOR_TYPE_QWEN2VL:
        case PROJECTOR_TYPE_QWEN3VL:
            {
                const int merge_ratio = hparams.n_merge;
                const int pw = image_size_width  / patch_size;
                const int ph = image_size_height / patch_size;
                std::vector<int> positions(n_pos * 4);
                int ptr = 0;
                for (int y = 0; y < ph; y += merge_ratio) {
                    for (int x = 0; x < pw; x += merge_ratio) {
                        for (int dy = 0; dy < 2; dy++) {
                            for (int dx = 0; dx < 2; dx++) {
                                positions[                  ptr] = y + dy;
                                positions[    num_patches + ptr] = x + dx;
                                positions[2 * num_patches + ptr] = y + dy;
                                positions[3 * num_patches + ptr] = x + dx;
                                ptr++;
                            }
                        }
                    }
                }

                set_input_i32("positions", positions);
            } break;
        case PROJECTOR_TYPE_QWEN25VL:
            {
                // pw * ph = number of tokens output by ViT after apply patch merger
                // ipw * ipw = number of vision token been processed inside ViT
                const int merge_ratio = 2;
                const int pw  = image_size_width  / patch_size / merge_ratio;
                const int ph  = image_size_height / patch_size / merge_ratio;
                const int ipw = image_size_width  / patch_size;
                const int iph = image_size_height / patch_size;

                std::vector<int> idx    (ph * pw);
                std::vector<int> inv_idx(ph * pw);

                if (use_window_attn) {
                    const int attn_window_size = 112;
                    const int grid_window = attn_window_size / patch_size / merge_ratio;
                    int dst = 0;
                    // [num_vision_tokens, num_vision_tokens] attention mask tensor
                    std::vector<float> mask(pow(ipw * iph, 2), std::numeric_limits<float>::lowest());
                    int mask_row = 0;

                    for (int y = 0; y < ph; y += grid_window) {
                        for (int x = 0; x < pw; x += grid_window) {
                            const int win_h = std::min(grid_window, ph - y);
                            const int win_w = std::min(grid_window, pw - x);
                            const int dst_0 = dst;
                            // group all tokens belong to the same window togather (to a continue range)
                            for (int dy = 0; dy < win_h; dy++) {
                                for (int dx = 0; dx < win_w; dx++) {
                                    const int src = (y + dy) * pw + (x + dx);
                                    GGML_ASSERT(src < (int)idx.size());
                                    GGML_ASSERT(dst < (int)inv_idx.size());
                                    idx    [src] = dst;
                                    inv_idx[dst] = src;
                                    dst++;
                                }
                            }

                            for (int r=0; r < win_h * win_w * merge_ratio * merge_ratio; r++) {
                                int row_offset = mask_row * (ipw * iph);
                                std::fill(
                                    mask.begin() + row_offset + (dst_0 * merge_ratio * merge_ratio),
                                    mask.begin() + row_offset + (dst   * merge_ratio * merge_ratio),
                                    0.0);
                                mask_row++;
                            }
                        }
                    }

                    set_input_i32("window_idx",     idx);
                    set_input_i32("inv_window_idx", inv_idx);
                    set_input_f32("window_mask",    mask);
                } else {
                    for (int i = 0; i < ph * pw; i++) {
                        idx[i] = i;
                    }
                }

                const int mpow = merge_ratio * merge_ratio;
                std::vector<int> positions(n_pos * 4);

                int ptr = 0;
                for (int y = 0; y < iph; y += merge_ratio) {
                    for (int x = 0; x < ipw; x += merge_ratio) {
                        for (int dy = 0; dy < 2; dy++) {
                            for (int dx = 0; dx < 2; dx++) {
                                auto remap = idx[ptr / mpow];
                                remap = (remap * mpow) + (ptr % mpow);

                                positions[                  remap] = y + dy;
                                positions[    num_patches + remap] = x + dx;
                                positions[2 * num_patches + remap] = y + dy;
                                positions[3 * num_patches + remap] = x + dx;
                                ptr++;
                            }
                        }
                    }
                }

                set_input_i32("positions", positions);
            } break;
        case PROJECTOR_TYPE_PIXTRAL:
        case PROJECTOR_TYPE_KIMIVL:
        case PROJECTOR_TYPE_LIGHTONOCR:
            {
                // set the 2D positions
                int n_patches_per_col = image_size_width / patch_size;
                std::vector<int> pos_data(n_pos);
                // dimension H
                for (int i = 0; i < n_pos; i++) {
                    pos_data[i] = i / n_patches_per_col;
                }
                set_input_i32("pos_h", pos_data);
                // dimension W
                for (int i = 0; i < n_pos; i++) {
                    pos_data[i] = i % n_patches_per_col;
                }
                set_input_i32("pos_w", pos_data);
            } break;
        case PROJECTOR_TYPE_GLM_EDGE:
        {
            // llava and other models
            std::vector<int32_t> positions(n_pos);
            for (int i = 0; i < n_pos; i++) {
                positions[i] = i;
            }
            set_input_i32("positions", positions);
        } break;
        case PROJECTOR_TYPE_MLP:
        case PROJECTOR_TYPE_MLP_NORM:
        case PROJECTOR_TYPE_LDP:
        case PROJECTOR_TYPE_LDPV2:
            {
                // llava and other models
                std::vector<int32_t> positions(n_pos);
                for (int i = 0; i < n_pos; i++) {
                    positions[i] = i;
                }
                set_input_i32("positions", positions);

                // The patches vector is used to get rows to index into the embeds with;
                // we should skip dim 0 only if we have CLS to avoid going out of bounds
                // when retrieving the rows.
                int patch_offset = model.class_embedding ? 1 : 0;
                std::vector<int32_t> patches(num_patches);
                for (int i = 0; i < num_patches; i++) {
                    patches[i] = i + patch_offset;
                }
                set_input_i32("patches", patches);
            } break;
        case PROJECTOR_TYPE_GEMMA3:
        case PROJECTOR_TYPE_IDEFICS3:
        case PROJECTOR_TYPE_INTERNVL:
        case PROJECTOR_TYPE_QWEN2A:
        case PROJECTOR_TYPE_GLMA:
        case PROJECTOR_TYPE_ULTRAVOX:
        case PROJECTOR_TYPE_LFM2:
        case PROJECTOR_TYPE_VOXTRAL:
        case PROJECTOR_TYPE_JANUS_PRO:
        case PROJECTOR_TYPE_COGVLM:
            {
                // do nothing
            } break;
        case PROJECTOR_TYPE_LLAMA4:
            {
                // set the 2D positions
                int n_patches_per_col = image_size_width / patch_size;
                std::vector<int> pos_data(num_patches + 1, 0); // +1 for the [CLS] token
                // last pos is always kept 0, it's for CLS
                // dimension H
                for (int i = 0; i < num_patches; i++) {
                    pos_data[i] = (i / n_patches_per_col) + 1;
                }
                set_input_i32("pos_h", pos_data);
                // dimension W
                for (int i = 0; i < num_patches; i++) {
                    pos_data[i] = (i % n_patches_per_col) + 1;
                }
                set_input_i32("pos_w", pos_data);
            } break;
        default:
            GGML_ABORT("Unknown projector type");
    }

    // ggml_backend_cpu_set_n_threads(ctx->backend_cpu, n_threads);
    ggml_backend_dev_t dev = ggml_backend_get_device(ctx->backend_cpu);
    ggml_backend_reg_t reg = dev ? ggml_backend_dev_backend_reg(dev) : nullptr;
    if (reg) {
        auto ggml_backend_set_n_threads_fn = (ggml_backend_set_n_threads_t) ggml_backend_reg_get_proc_address(reg, "ggml_backend_set_n_threads");
        if (ggml_backend_set_n_threads_fn) {
            ggml_backend_set_n_threads_fn(ctx->backend_cpu, n_threads);
        }
    }

    auto status = ggml_backend_sched_graph_compute(ctx->sched.get(), gf);
    if (status != GGML_STATUS_SUCCESS) {
        LOG_ERR("%s: ggml_backend_sched_graph_compute failed with error %d\n", __func__, status);
        return false;
    }

    // print debug nodes
    if (ctx->debug_graph) {
        LOG_INF("\n\n---\n\n");
        LOG_INF("\n\nDebug graph:\n\n");
        for (ggml_tensor * t : ctx->debug_print_tensors) {
            std::vector<uint8_t> data(ggml_nbytes(t));
            ggml_backend_tensor_get(t, data.data(), 0, ggml_nbytes(t));
            print_tensor_shape(t);
            print_tensor_data(t, data.data(), 3);
        }
    }

    // the last node is the embedding tensor
    ggml_tensor * embeddings = ggml_graph_node(gf, -1);

    // sanity check (only support batch size of 1 for now)
    const int n_tokens_out = embeddings->ne[1];
    const int expected_n_tokens_out = clip_n_output_tokens(ctx, imgs.entries[0].get());
    if (n_tokens_out != expected_n_tokens_out) {
        LOG_ERR("%s: expected output %d tokens, got %d\n", __func__, expected_n_tokens_out, n_tokens_out);
        GGML_ABORT("Invalid number of output tokens");
    }

    // copy the embeddings to the location passed by the user
    ggml_backend_tensor_get(embeddings, vec, 0, ggml_nbytes(embeddings));

    return true;
}

int clip_n_mmproj_embd(const struct clip_ctx * ctx) {
    switch (ctx->model.proj_type) {
        case PROJECTOR_TYPE_LDP:
            return ctx->model.mm_model_block_1_block_2_1_b->ne[0];
        case PROJECTOR_TYPE_LDPV2:
            return ctx->model.mm_model_peg_0_b->ne[0];
        case PROJECTOR_TYPE_MLP:
        case PROJECTOR_TYPE_PIXTRAL:
        case PROJECTOR_TYPE_LIGHTONOCR:
            return ctx->model.mm_2_w->ne[1];
        case PROJECTOR_TYPE_MLP_NORM:
            return ctx->model.mm_3_b->ne[0];
        case PROJECTOR_TYPE_MINICPMV:
            return ctx->model.mm_model_proj->ne[0];
        case PROJECTOR_TYPE_GLM_EDGE:
            return ctx->model.mm_model_mlp_3_w->ne[1];
        case PROJECTOR_TYPE_QWEN2VL:
        case PROJECTOR_TYPE_QWEN25VL:
        case PROJECTOR_TYPE_JANUS_PRO:
            return ctx->model.mm_1_b->ne[0];
        case PROJECTOR_TYPE_QWEN3VL:
            // main path + deepstack paths
            return ctx->model.mm_1_b->ne[0] * (1 + ctx->model.n_deepstack_layers);
        case PROJECTOR_TYPE_GEMMA3:
            return ctx->model.mm_input_proj_w->ne[0];
        case PROJECTOR_TYPE_IDEFICS3:
            return ctx->model.projection->ne[1];
        case PROJECTOR_TYPE_ULTRAVOX:
        case PROJECTOR_TYPE_VOXTRAL:
            return ctx->model.mm_2_w->ne[1];
        case PROJECTOR_TYPE_INTERNVL:
            return ctx->model.mm_3_w->ne[1];
        case PROJECTOR_TYPE_LLAMA4:
            return ctx->model.mm_model_proj->ne[1];
        case PROJECTOR_TYPE_QWEN2A:
            return ctx->model.mm_fc_w->ne[1];
        case PROJECTOR_TYPE_GLMA:
            return ctx->model.mm_2_w->ne[1];
        case PROJECTOR_TYPE_LFM2:
        case PROJECTOR_TYPE_KIMIVL:
            return ctx->model.mm_2_w->ne[1];
        case PROJECTOR_TYPE_COGVLM:
            return ctx->model.mm_4h_to_h_w->ne[1];
        default:
            GGML_ABORT("Unknown projector type");
    }
}

int clip_is_minicpmv(const struct clip_ctx * ctx) {
    if (ctx->proj_type() == PROJECTOR_TYPE_MINICPMV) {
        return ctx->model.hparams.minicpmv_version;
    }
    return 0;
}

bool clip_is_glm(const struct clip_ctx * ctx) {
    return ctx->proj_type() == PROJECTOR_TYPE_GLM_EDGE;
}

bool clip_is_qwen2vl(const struct clip_ctx * ctx) {
    return ctx->proj_type() == PROJECTOR_TYPE_QWEN2VL
        || ctx->proj_type() == PROJECTOR_TYPE_QWEN25VL
        || ctx->proj_type() == PROJECTOR_TYPE_QWEN3VL;
}

bool clip_is_llava(const struct clip_ctx * ctx) {
    return ctx->model.hparams.has_llava_projector;
}

bool clip_is_gemma3(const struct clip_ctx * ctx) {
    return ctx->proj_type() == PROJECTOR_TYPE_GEMMA3;
}

bool clip_has_vision_encoder(const struct clip_ctx * ctx) {
    return ctx->model.modality == CLIP_MODALITY_VISION;
}

bool clip_has_audio_encoder(const struct clip_ctx * ctx) {
    return ctx->model.modality == CLIP_MODALITY_AUDIO;
}

bool clip_has_whisper_encoder(const struct clip_ctx * ctx) {
    return ctx->proj_type() == PROJECTOR_TYPE_ULTRAVOX
        || ctx->proj_type() == PROJECTOR_TYPE_QWEN2A
        || ctx->proj_type() == PROJECTOR_TYPE_GLMA
        || ctx->proj_type() == PROJECTOR_TYPE_VOXTRAL;
}

bool clip_encode_float_image (struct clip_ctx * ctx, int n_threads, float * img, int h, int w, float * vec) {
    clip_image_f32 clip_img;
    clip_img.buf.resize(h * w * 3);
    for (int i = 0; i < h*w*3; i++)
    {
        clip_img.buf[i] = img[i];
    }
    clip_img.nx = w;
    clip_img.ny = h;
    clip_image_encode(ctx, n_threads, &clip_img, vec);
    return true;
}

//
// API used internally with mtmd
//

projector_type clip_get_projector_type(const struct clip_ctx * ctx) {
    return ctx->proj_type();
}

void clip_image_f32_batch_add_mel(struct clip_image_f32_batch * batch, int n_mel, int n_frames, float * mel) {
    clip_image_f32 * audio = new clip_image_f32;
    audio->nx = n_frames;
    audio->ny = n_mel;
    audio->buf.resize(n_frames * n_mel);
    std::memcpy(audio->buf.data(), mel, n_frames * n_mel * sizeof(float));

    batch->entries.push_back(clip_image_f32_ptr(audio));
    batch->is_audio = true;
}<|MERGE_RESOLUTION|>--- conflicted
+++ resolved
@@ -137,271 +137,6 @@
 #endif
 
 
-<<<<<<< HEAD
-//
-// clip layers
-//
-
-enum patch_merge_type {
-    PATCH_MERGE_FLAT,
-    PATCH_MERGE_SPATIAL_UNPAD,
-};
-
-struct clip_hparams {
-    int32_t image_size = 0;
-    int32_t patch_size = 0;
-    int32_t n_embd = 0;
-    int32_t n_ff = 0;
-    int32_t projection_dim = 0;
-    int32_t n_head = 0;
-    int32_t n_layer = 0;
-    // idefics3
-    int32_t image_longest_edge = 0;
-    int32_t image_min_pixels = -1;
-    int32_t image_max_pixels = -1;
-    int32_t n_merge = 0; // number of patch merges **per-side**
-
-    float image_mean[3];
-    float image_std[3];
-
-    // for models using dynamic image size, we need to have a smaller image size to warmup
-    // otherwise, user will get OOM everytime they load the model
-    int32_t warmup_image_size = 0;
-    int32_t warmup_audio_size = 3000;
-
-    ffn_op_type ffn_op = FFN_GELU;
-
-    patch_merge_type mm_patch_merge_type = PATCH_MERGE_FLAT;
-
-    float eps = 1e-6;
-    float rope_theta = 0.0;
-
-    std::vector<clip_image_size> image_res_candidates; // for llava-uhd style models
-    int32_t image_crop_resolution;
-    std::unordered_set<int32_t> vision_feature_layer;
-    int32_t attn_window_size = 0;
-    int32_t n_wa_pattern = 0;
-
-    // audio
-    int32_t n_mel_bins = 0; // whisper preprocessor
-    int32_t proj_stack_factor = 0; // ultravox
-
-    // legacy
-    bool has_llava_projector = false;
-    int minicpmv_version = 0;
-    int32_t minicpmv_query_num = 0;         // MiniCPM-V query number
-
-    // custom value provided by user, can be undefined if not set
-    int32_t custom_image_min_tokens = -1;
-    int32_t custom_image_max_tokens = -1;
-
-    void set_limit_image_tokens(int n_tokens_min, int n_tokens_max) {
-        const int cur_merge = n_merge == 0 ? 1 : n_merge;
-        const int patch_area = patch_size * patch_size * cur_merge * cur_merge;
-        image_min_pixels = (custom_image_min_tokens > 0 ? custom_image_min_tokens : n_tokens_min) * patch_area;
-        image_max_pixels = (custom_image_max_tokens > 0 ? custom_image_max_tokens : n_tokens_max) * patch_area;
-        warmup_image_size = static_cast<int>(std::sqrt(image_max_pixels));
-    }
-
-    void set_warmup_n_tokens(int n_tokens) {
-        int n_tok_per_side = static_cast<int>(std::sqrt(n_tokens));
-        GGML_ASSERT(n_tok_per_side * n_tok_per_side == n_tokens && "n_tokens must be n*n");
-        const int cur_merge = n_merge == 0 ? 1 : n_merge;
-        warmup_image_size = n_tok_per_side * patch_size * cur_merge;
-        // TODO: support warmup size for custom token numbers
-    }
-};
-
-struct clip_layer {
-    // attention
-    ggml_tensor * k_w = nullptr;
-    ggml_tensor * k_b = nullptr;
-    ggml_tensor * q_w = nullptr;
-    ggml_tensor * q_b = nullptr;
-    ggml_tensor * v_w = nullptr;
-    ggml_tensor * v_b = nullptr;
-    ggml_tensor * qkv_w = nullptr;
-    ggml_tensor * qkv_b = nullptr;
-
-    ggml_tensor * o_w = nullptr;
-    ggml_tensor * o_b = nullptr;
-
-    ggml_tensor * k_norm = nullptr;
-    ggml_tensor * q_norm = nullptr;
-
-    // layernorm 1
-    ggml_tensor * ln_1_w = nullptr;
-    ggml_tensor * ln_1_b = nullptr;
-
-    ggml_tensor * ff_up_w = nullptr;
-    ggml_tensor * ff_up_b = nullptr;
-    ggml_tensor * ff_gate_w = nullptr;
-    ggml_tensor * ff_gate_b = nullptr;
-    ggml_tensor * ff_down_w = nullptr;
-    ggml_tensor * ff_down_b = nullptr;
-
-    // layernorm 2
-    ggml_tensor * ln_2_w = nullptr;
-    ggml_tensor * ln_2_b = nullptr;
-
-    // layer scale (no bias)
-    ggml_tensor * ls_1_w = nullptr;
-    ggml_tensor * ls_2_w = nullptr;
-
-    // qwen3vl deepstack merger
-    ggml_tensor * deepstack_norm_w = nullptr;
-    ggml_tensor * deepstack_norm_b = nullptr;
-    ggml_tensor * deepstack_fc1_w = nullptr;
-    ggml_tensor * deepstack_fc1_b = nullptr;
-    ggml_tensor * deepstack_fc2_w = nullptr;
-    ggml_tensor * deepstack_fc2_b = nullptr;
-
-    bool has_deepstack() const {
-        return deepstack_fc1_w != nullptr;
-    }
-};
-
-struct clip_model {
-    clip_modality modality = CLIP_MODALITY_VISION;
-    projector_type proj_type = PROJECTOR_TYPE_MLP;
-    clip_hparams hparams;
-
-    // embeddings
-    ggml_tensor * class_embedding = nullptr;
-    ggml_tensor * patch_embeddings_0 = nullptr;
-    ggml_tensor * patch_embeddings_1 = nullptr;  // second Conv2D kernel when we decouple Conv3D along temproal dimension (Qwen2VL)
-    ggml_tensor * patch_bias = nullptr;
-    ggml_tensor * position_embeddings = nullptr;
-
-    ggml_tensor * pre_ln_w = nullptr;
-    ggml_tensor * pre_ln_b = nullptr;
-
-    std::vector<clip_layer> layers;
-
-    int32_t n_deepstack_layers = 0; // used by Qwen3-VL, calculated from clip_layer
-
-    ggml_tensor * post_ln_w;
-    ggml_tensor * post_ln_b;
-
-    ggml_tensor * projection; // TODO: rename it to fc (fully connected layer)
-    ggml_tensor * mm_fc_w;
-    ggml_tensor * mm_fc_b;
-
-    // LLaVA projection
-    ggml_tensor * mm_input_norm_w = nullptr;
-    ggml_tensor * mm_input_norm_b = nullptr;
-    ggml_tensor * mm_0_w = nullptr;
-    ggml_tensor * mm_0_b = nullptr;
-    ggml_tensor * mm_2_w = nullptr;
-    ggml_tensor * mm_2_b = nullptr;
-
-    ggml_tensor * image_newline = nullptr;
-
-    // Yi type models with mlp+normalization projection
-    ggml_tensor * mm_1_w = nullptr; // Yi type models have 0, 1, 3, 4
-    ggml_tensor * mm_1_b = nullptr;
-    ggml_tensor * mm_3_w = nullptr;
-    ggml_tensor * mm_3_b = nullptr;
-    ggml_tensor * mm_4_w = nullptr;
-    ggml_tensor * mm_4_b = nullptr;
-
-    // GLMV-Edge projection
-    ggml_tensor * mm_model_adapter_conv_w = nullptr;
-    ggml_tensor * mm_model_adapter_conv_b = nullptr;
-
-    // MobileVLM projection
-    ggml_tensor * mm_model_mlp_1_w = nullptr;
-    ggml_tensor * mm_model_mlp_1_b = nullptr;
-    ggml_tensor * mm_model_mlp_3_w = nullptr;
-    ggml_tensor * mm_model_mlp_3_b = nullptr;
-    ggml_tensor * mm_model_block_1_block_0_0_w = nullptr;
-    ggml_tensor * mm_model_block_1_block_0_1_w = nullptr;
-    ggml_tensor * mm_model_block_1_block_0_1_b = nullptr;
-    ggml_tensor * mm_model_block_1_block_1_fc1_w = nullptr;
-    ggml_tensor * mm_model_block_1_block_1_fc1_b = nullptr;
-    ggml_tensor * mm_model_block_1_block_1_fc2_w = nullptr;
-    ggml_tensor * mm_model_block_1_block_1_fc2_b = nullptr;
-    ggml_tensor * mm_model_block_1_block_2_0_w = nullptr;
-    ggml_tensor * mm_model_block_1_block_2_1_w = nullptr;
-    ggml_tensor * mm_model_block_1_block_2_1_b = nullptr;
-    ggml_tensor * mm_model_block_2_block_0_0_w = nullptr;
-    ggml_tensor * mm_model_block_2_block_0_1_w = nullptr;
-    ggml_tensor * mm_model_block_2_block_0_1_b = nullptr;
-    ggml_tensor * mm_model_block_2_block_1_fc1_w = nullptr;
-    ggml_tensor * mm_model_block_2_block_1_fc1_b = nullptr;
-    ggml_tensor * mm_model_block_2_block_1_fc2_w = nullptr;
-    ggml_tensor * mm_model_block_2_block_1_fc2_b = nullptr;
-    ggml_tensor * mm_model_block_2_block_2_0_w = nullptr;
-    ggml_tensor * mm_model_block_2_block_2_1_w = nullptr;
-    ggml_tensor * mm_model_block_2_block_2_1_b = nullptr;
-
-    // MobileVLM_V2 projection
-    ggml_tensor * mm_model_mlp_0_w = nullptr;
-    ggml_tensor * mm_model_mlp_0_b = nullptr;
-    ggml_tensor * mm_model_mlp_2_w = nullptr;
-    ggml_tensor * mm_model_mlp_2_b = nullptr;
-    ggml_tensor * mm_model_peg_0_w = nullptr;
-    ggml_tensor * mm_model_peg_0_b = nullptr;
-
-    // MINICPMV projection
-    ggml_tensor * mm_model_pos_embed_k = nullptr;
-    ggml_tensor * mm_model_query = nullptr;
-    ggml_tensor * mm_model_proj = nullptr;
-    ggml_tensor * mm_model_kv_proj = nullptr;
-    ggml_tensor * mm_model_attn_q_w = nullptr;
-    ggml_tensor * mm_model_attn_q_b = nullptr;
-    ggml_tensor * mm_model_attn_k_w = nullptr;
-    ggml_tensor * mm_model_attn_k_b = nullptr;
-    ggml_tensor * mm_model_attn_v_w = nullptr;
-    ggml_tensor * mm_model_attn_v_b = nullptr;
-    ggml_tensor * mm_model_attn_o_w = nullptr;
-    ggml_tensor * mm_model_attn_o_b = nullptr;
-    ggml_tensor * mm_model_ln_q_w = nullptr;
-    ggml_tensor * mm_model_ln_q_b = nullptr;
-    ggml_tensor * mm_model_ln_kv_w = nullptr;
-    ggml_tensor * mm_model_ln_kv_b = nullptr;
-    ggml_tensor * mm_model_ln_post_w = nullptr;
-    ggml_tensor * mm_model_ln_post_b = nullptr;
-
-    // gemma3
-    ggml_tensor * mm_input_proj_w = nullptr;
-    ggml_tensor * mm_soft_emb_norm_w = nullptr;
-
-    // pixtral
-    ggml_tensor * token_embd_img_break = nullptr;
-    ggml_tensor * mm_patch_merger_w = nullptr;
-
-    // ultravox / whisper encoder
-    ggml_tensor * conv1d_1_w = nullptr;
-    ggml_tensor * conv1d_1_b = nullptr;
-    ggml_tensor * conv1d_2_w = nullptr;
-    ggml_tensor * conv1d_2_b = nullptr;
-    ggml_tensor * mm_norm_pre_w = nullptr;
-    ggml_tensor * mm_norm_pre_b = nullptr;
-    ggml_tensor * mm_norm_mid_w = nullptr;
-
-    // cogvlm
-    ggml_tensor * mm_post_fc_norm_w = nullptr;
-    ggml_tensor * mm_post_fc_norm_b = nullptr;
-    ggml_tensor * mm_h_to_4h_w = nullptr;
-    ggml_tensor * mm_gate_w = nullptr;
-    ggml_tensor * mm_4h_to_h_w = nullptr;
-    ggml_tensor * mm_boi = nullptr;
-    ggml_tensor * mm_eoi = nullptr;
-
-    bool audio_has_avgpool() const {
-        return proj_type == PROJECTOR_TYPE_QWEN2A
-            || proj_type == PROJECTOR_TYPE_VOXTRAL;
-    }
-
-    bool audio_has_stack_frames() const {
-        return proj_type == PROJECTOR_TYPE_ULTRAVOX
-            || proj_type == PROJECTOR_TYPE_VOXTRAL;
-    }
-};
-
-=======
->>>>>>> 3c6391e7
 struct clip_ctx {
     clip_model model;
 
@@ -595,279 +330,6 @@
                 if (layer.qkv_b != nullptr) {
                     cur = ggml_add(ctx0, cur, layer.qkv_b);
                 }
-<<<<<<< HEAD
-                embeddings = block_1;
-            }
-            else if (ctx->proj_type() == PROJECTOR_TYPE_LDPV2)
-            {
-                int n_patch = 24;
-                ggml_tensor * mlp_0 = ggml_mul_mat(ctx0, model.mm_model_mlp_0_w, embeddings);
-                mlp_0 = ggml_add(ctx0, mlp_0, model.mm_model_mlp_0_b);
-                mlp_0 = ggml_gelu(ctx0, mlp_0);
-                ggml_tensor * mlp_2 = ggml_mul_mat(ctx0, model.mm_model_mlp_2_w, mlp_0);
-                mlp_2 = ggml_add(ctx0, mlp_2, model.mm_model_mlp_2_b);
-                // mlp_2 ne = [2048, 576, 1, 1]
-                // // AVG Pool Layer 2*2, strides = 2
-                mlp_2 = ggml_permute(ctx0, mlp_2, 1, 0, 2, 3);
-                // mlp_2 ne = [576, 2048, 1, 1]
-                mlp_2 = ggml_cont_4d(ctx0, mlp_2, n_patch, n_patch, mlp_2->ne[1], mlp_2->ne[2]);
-                // mlp_2 ne [24, 24, 2048, 1]
-                mlp_2 = ggml_pool_2d(ctx0, mlp_2, GGML_OP_POOL_AVG, 2, 2, 2, 2, 0, 0);
-                // weight ne = [3, 3, 2048, 1]
-                ggml_tensor * peg_0 = ggml_conv_2d_dw(ctx0, model.mm_model_peg_0_w, mlp_2, 1, 1, 1, 1, 1, 1);
-                peg_0 = ggml_cont(ctx0, ggml_permute(ctx0, peg_0, 1, 2, 0, 3));
-                peg_0 = ggml_add(ctx0, peg_0, model.mm_model_peg_0_b);
-                mlp_2 = ggml_cont(ctx0, ggml_permute(ctx0, mlp_2, 1, 2, 0, 3));
-                peg_0 = ggml_add(ctx0, peg_0, mlp_2);
-                peg_0 = ggml_reshape_3d(ctx0, peg_0, peg_0->ne[0], peg_0->ne[1] * peg_0->ne[2], peg_0->ne[3]);
-                embeddings = peg_0;
-            }
-            else {
-                GGML_ABORT("fatal error");
-            }
-        }
-
-        // glm projector
-        else if (ctx->proj_type() == PROJECTOR_TYPE_GLM_EDGE) {
-            size_t gridsz = (size_t)sqrt(embeddings->ne[1]);
-            embeddings = ggml_permute(ctx0,embeddings,1,0,2,3);
-            embeddings = ggml_cont_3d(ctx0, embeddings, gridsz, gridsz, embeddings->ne[1]);
-            embeddings = ggml_conv_2d(ctx0, model.mm_model_adapter_conv_w, embeddings, 2, 2, 0, 0, 1, 1);
-            embeddings = ggml_reshape_3d(ctx0, embeddings,embeddings->ne[0]*embeddings->ne[1] , embeddings->ne[2], batch_size);
-            embeddings = ggml_cont(ctx0, ggml_permute(ctx0,embeddings, 1, 0, 2, 3));
-            embeddings = ggml_add(ctx0, embeddings, model.mm_model_adapter_conv_b);
-            // GLU
-            {
-                embeddings = ggml_mul_mat(ctx0, model.mm_model_mlp_0_w, embeddings);
-                embeddings = ggml_norm(ctx0, embeddings, eps);
-                embeddings = ggml_add(ctx0, ggml_mul(ctx0, embeddings, model.mm_model_ln_q_w), model.mm_model_ln_q_b);
-                embeddings = ggml_gelu_inplace(ctx0, embeddings);
-                ggml_tensor * x = embeddings;
-                embeddings = ggml_mul_mat(ctx0, model.mm_model_mlp_2_w, embeddings);
-                x = ggml_mul_mat(ctx0, model.mm_model_mlp_1_w,x);
-                embeddings = ggml_swiglu_split(ctx0, embeddings, x);
-                embeddings = ggml_mul_mat(ctx0, model.mm_model_mlp_3_w, embeddings);
-            }
-            // arrangement of BOI/EOI token embeddings
-            // note: these embeddings are not present in text model, hence we cannot process them as text tokens
-            // see: https://huggingface.co/THUDM/glm-edge-v-2b/blob/main/siglip.py#L53
-            {
-                embeddings = ggml_concat(ctx0, model.mm_boi, embeddings, 1); // BOI
-                embeddings = ggml_concat(ctx0, embeddings, model.mm_eoi, 1); // EOI
-            }
-        }
-
-        else {
-            GGML_ABORT("llava: unknown projector type");
-        }
-
-        // build the graph
-        ggml_build_forward_expand(gf, embeddings);
-
-        return gf;
-    }
-    // whisper encoder with custom projector
-    ggml_cgraph * build_whisper_enc() {
-        const int n_frames = img.nx;
-        const int n_pos    = n_frames / 2;
-        GGML_ASSERT(model.position_embeddings->ne[1] >= n_pos);
-
-        ggml_tensor * inp = build_inp_raw(1);
-
-        // conv1d block
-        {
-            // convolution + gelu
-            ggml_tensor * cur = ggml_conv_1d_ph(ctx0, model.conv1d_1_w, inp, 1, 1);
-            cur = ggml_add(ctx0, cur, model.conv1d_1_b);
-
-            cur = ggml_gelu_erf(ctx0, cur);
-
-            cur = ggml_conv_1d_ph(ctx0, model.conv1d_2_w, cur, 2, 1);
-            cur = ggml_add(ctx0, cur, model.conv1d_2_b);
-
-            cur = ggml_gelu_erf(ctx0, cur);
-            // transpose
-            inp = ggml_cont(ctx0, ggml_transpose(ctx0, cur));
-            cb(inp, "after_conv1d", -1);
-        }
-
-        // sanity check (only check one layer, but it should be the same for all)
-        GGML_ASSERT(model.layers[0].ln_1_w && model.layers[0].ln_1_b);
-        GGML_ASSERT(model.layers[0].ln_2_w && model.layers[0].ln_2_b);
-        GGML_ASSERT(model.layers[0].q_b);
-        GGML_ASSERT(model.layers[0].v_b);
-        GGML_ASSERT(!model.layers[0].k_b); // no bias for k
-
-        ggml_tensor * pos_embd_selected = ggml_view_2d(
-            ctx0, model.position_embeddings,
-            model.position_embeddings->ne[0], n_pos,
-            model.position_embeddings->nb[1], 0
-        );
-        ggml_tensor * cur = build_vit(
-                                inp, n_pos,
-                                NORM_TYPE_NORMAL,
-                                hparams.ffn_op,
-                                pos_embd_selected,
-                                nullptr);
-
-        cb(cur, "after_transformer", -1);
-
-        if (model.audio_has_stack_frames()) {
-            // StackAudioFrames
-            // https://huggingface.co/fixie-ai/ultravox-v0_5-llama-3_2-1b/blob/main/ultravox_model.py
-            cur = build_stack(cur, hparams.proj_stack_factor, n_embd);
-            cb(cur, "after_stacked", -1);
-        }
-
-        if (ctx->proj_type() == PROJECTOR_TYPE_ULTRAVOX) {
-            // UltravoxProjector
-            // pre-norm
-            cur = ggml_rms_norm(ctx0, cur, 1e-6);
-            cur = ggml_mul(ctx0, cur, model.mm_norm_pre_w);
-
-            // ffn in
-            cur = ggml_mul_mat(ctx0, model.mm_1_w, cur);
-
-            // swiglu
-            // see SwiGLU in ultravox_model.py, the second half passed through is silu, not the first half
-            cur = ggml_swiglu_swapped(ctx0, cur);
-
-            // mid-norm
-            cur = ggml_rms_norm(ctx0, cur, 1e-6);
-            cur = ggml_mul(ctx0, cur, model.mm_norm_mid_w);
-
-            // ffn out
-            cur = ggml_mul_mat(ctx0, model.mm_2_w, cur);
-
-        } else if (ctx->proj_type() == PROJECTOR_TYPE_QWEN2A) {
-            // projector
-            cur = ggml_mul_mat(ctx0, model.mm_fc_w, cur);
-            cur = ggml_add(ctx0, cur, model.mm_fc_b);
-
-        } else if (ctx->proj_type() == PROJECTOR_TYPE_VOXTRAL) {
-            // projector
-            cur = ggml_mul_mat(ctx0, model.mm_1_w, cur);
-            cur = ggml_gelu_erf(ctx0, cur);
-            cur = ggml_mul_mat(ctx0, model.mm_2_w, cur);
-
-        } else if (ctx->proj_type() == PROJECTOR_TYPE_GLMA) {
-            cur = ggml_norm(ctx0, cur, hparams.eps);
-            cur = ggml_mul(ctx0, cur, model.mm_norm_pre_w);
-            cur = ggml_add(ctx0, cur, model.mm_norm_pre_b);
-            cur = build_stack(cur, hparams.proj_stack_factor, n_embd);
-            cur = build_ffn(cur, model.mm_1_w, model.mm_1_b, nullptr, nullptr, model.mm_2_w, model.mm_2_b, hparams.ffn_op, 0);
-            cur = ggml_concat(ctx0, model.mm_boi, cur, 1);
-            cur = ggml_concat(ctx0, cur, model.mm_eoi, 1);
-        } else {
-            GGML_ABORT("%s: unknown projector type", __func__);
-        }
-
-        cb(cur, "projected", -1);
-
-        ggml_build_forward_expand(gf, cur);
-
-        return gf;
-    }
-
-    // cogvlm vision encoder
-    ggml_cgraph * build_cogvlm() {
-        GGML_ASSERT(model.class_embedding != nullptr);
-        GGML_ASSERT(model.position_embeddings != nullptr);
-
-        const int n_pos = n_patches + 1; // +1 for [CLS]
-
-        // build input and concatenate class embedding
-        ggml_tensor * inp = build_inp();
-        inp = ggml_concat(ctx0, inp, model.class_embedding, 1);
-
-        inp = ggml_add(ctx0, inp, model.position_embeddings);
-        cb(inp, "inp_pos", -1);
-
-        ggml_tensor * inpL = inp;
-
-        for (int il = 0; il < n_layer; il++) {
-            auto & layer = model.layers[il];
-            ggml_tensor * cur = inpL;
-
-            cur = ggml_mul_mat(ctx0, layer.qkv_w, cur);
-
-            cur = ggml_add(ctx0, cur, layer.qkv_b);
-
-            ggml_tensor * Qcur = ggml_view_3d(ctx0, cur, d_head, n_head, n_pos, d_head*sizeof(float),
-                cur->nb[1], 0);
-            ggml_tensor * Kcur = ggml_view_3d(ctx0, cur, d_head, n_head, n_pos, d_head*sizeof(float),
-                cur->nb[1], n_embd * sizeof(float));
-            ggml_tensor * Vcur = ggml_view_3d(ctx0, cur, d_head, n_head, n_pos, d_head*sizeof(float),
-                cur->nb[1], 2 * n_embd * sizeof(float));
-
-            cb(Qcur, "Qcur", il);
-            cb(Kcur, "Kcur", il);
-            cb(Vcur, "Vcur", il);
-
-            cur = build_attn(layer.o_w, layer.o_b,
-                Qcur, Kcur, Vcur, nullptr, kq_scale, il);
-            cb(cur, "attn_out", il);
-
-            cur = build_norm(cur, layer.ln_1_w, layer.ln_1_b, NORM_TYPE_NORMAL, eps, il);
-            cb(cur, "attn_post_norm", il);
-
-            cur = ggml_add(ctx0, cur, inpL);
-            inpL = cur;
-
-            cur = build_ffn(cur,
-                layer.ff_up_w, layer.ff_up_b,
-                layer.ff_gate_w, layer.ff_gate_b,
-                layer.ff_down_w, layer.ff_down_b,
-                hparams.ffn_op, il);
-
-            cb(cur, "ffn_out", il);
-
-            cur = build_norm(cur, layer.ln_2_w, layer.ln_2_b, NORM_TYPE_NORMAL, eps, il);
-            cb(cur, "ffn_post_norm", il);
-
-            cur = ggml_add(ctx0, cur, inpL);
-            cb(cur, "layer_out", il);
-            inpL = cur;
-
-        }
-
-        // remove CLS token (like build_llama4 does)
-        ggml_tensor * cur = ggml_view_2d(ctx0, inpL,
-            n_embd, n_patches,
-            ggml_row_size(inpL->type, n_embd), 0);
-
-        // Multiply with mm_model_proj
-        cur = ggml_mul_mat(ctx0, model.mm_model_proj, cur);
-
-        // Apply layernorm, weight, bias
-        cur = build_norm(cur, model.mm_post_fc_norm_w, model.mm_post_fc_norm_b, NORM_TYPE_NORMAL, 1e-5, -1);
-
-        // Apply GELU
-        cur = ggml_gelu_inplace(ctx0, cur);
-
-        // Branch 1: multiply with mm_h_to_4h_w
-        ggml_tensor * h_to_4h = ggml_mul_mat(ctx0, model.mm_h_to_4h_w, cur);
-
-        // Branch 2: multiply with mm_gate_w
-        ggml_tensor * gate = ggml_mul_mat(ctx0, model.mm_gate_w, cur);
-
-        // Apply silu
-        gate = ggml_swiglu_split(ctx0, gate, h_to_4h);
-
-        // Apply mm_4h_to_h_w
-        cur = ggml_mul_mat(ctx0, model.mm_4h_to_h_w, gate);
-
-        // Concatenate with boi and eoi
-        cur = ggml_concat(ctx0, model.mm_boi, cur, 1);
-        cur = ggml_concat(ctx0, cur, model.mm_eoi, 1);
-
-        // build the graph
-        ggml_build_forward_expand(gf, cur);
-
-        return gf;
-    }
-=======
->>>>>>> 3c6391e7
 
                 Qcur = ggml_view_3d(ctx0, cur, d_head, n_head, n_pos,
                     /* nb1    */ ggml_row_size(cur->type, d_head),
@@ -1277,7 +739,20 @@
         height += pad_height;
     }
 
-<<<<<<< HEAD
+    // unshuffle h
+    cur = ggml_reshape_3d(ctx0, cur, n_embd * scale_factor, width / scale_factor, height);
+    cur = ggml_permute(ctx0, cur, 0, 2, 1, 3);
+
+    // unshuffle w
+    cur = ggml_cont_3d(ctx0, cur, n_embd * scale_factor * scale_factor, height / scale_factor, width / scale_factor);
+    cur = ggml_permute(ctx0, cur, 0, 2, 1, 3);
+
+    cur = ggml_cont_2d(ctx0, cur, cur->ne[0], cur->ne[1] * cur->ne[2]);
+    cb(cur, "pixel_shuffle", -1);
+
+    return cur;
+}
+
     // Generic function to stack frames for audio processing
     // Abstracts out the StackAudioFrames logic used by ultravox
     ggml_tensor * build_stack(ggml_tensor * cur, int32_t stack_factor, int32_t n_embed) {
@@ -1305,21 +780,6 @@
     }
 
 };
-=======
-    // unshuffle h
-    cur = ggml_reshape_3d(ctx0, cur, n_embd * scale_factor, width / scale_factor, height);
-    cur = ggml_permute(ctx0, cur, 0, 2, 1, 3);
-
-    // unshuffle w
-    cur = ggml_cont_3d(ctx0, cur, n_embd * scale_factor * scale_factor, height / scale_factor, width / scale_factor);
-    cur = ggml_permute(ctx0, cur, 0, 2, 1, 3);
-
-    cur = ggml_cont_2d(ctx0, cur, cur->ne[0], cur->ne[1] * cur->ne[2]);
-    cb(cur, "pixel_shuffle", -1);
-
-    return cur;
-}
->>>>>>> 3c6391e7
 
 static ggml_cgraph * clip_image_build_graph(clip_ctx * ctx, const clip_image_f32_batch & imgs) {
     GGML_ASSERT(imgs.entries.size() == 1 && "n_batch > 1 is not supported");
