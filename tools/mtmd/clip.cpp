--- conflicted
+++ resolved
@@ -24,13 +24,7 @@
 #include <array>
 #include <functional>
 
-<<<<<<< HEAD
-#include <algorithm>
-// TODO: allow to pass callback from user code
-struct clip_logger_state g_logger_state = {GGML_LOG_LEVEL_CONT, clip_log_callback_default, NULL};
-=======
 struct clip_logger_state g_logger_state = {clip_log_callback_default, NULL};
->>>>>>> ec18edfc
 
 enum ffn_op_type {
     FFN_GELU,
