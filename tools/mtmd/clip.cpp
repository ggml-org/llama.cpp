--- conflicted
+++ resolved
@@ -835,15 +835,12 @@
             {
                 builder = std::make_unique<clip_graph_llava>(ctx, img);
             } break;
-<<<<<<< HEAD
         case PROJECTOR_TYPE_DEEPSEEKOCR:
             {
                 builder = std::make_unique<clip_graph_deepseekocr>(ctx, img);
-=======
         case PROJECTOR_TYPE_LFM2A:
             {
                 builder = std::make_unique<clip_graph_conformer>(ctx, img);
->>>>>>> 0a271d82
             } break;
         case PROJECTOR_TYPE_GLM4V:
             {
@@ -1195,7 +1192,6 @@
                         hparams.audio_window_len   = 400;
                         hparams.audio_hop_len      = 160;
                     } break;
-<<<<<<< HEAD
                 case PROJECTOR_TYPE_DEEPSEEKOCR:
                     {
                         hparams.patch_size = 16;
@@ -1206,7 +1202,7 @@
                         get_u32(KEY_SAM_N_HEAD, hparams.sam_n_head, true);
                         get_u32(KEY_SAM_N_EMBD, hparams.sam_n_embd, true);
                         get_u32(KEY_ATTN_WINDOW_SIZE, hparams.attn_window_size, true);
-=======
+                     } break;
                 case PROJECTOR_TYPE_LFM2A:
                     {
                         // audio preprocessing params
@@ -1215,7 +1211,6 @@
                         hparams.audio_n_fft            = 512;
                         hparams.audio_window_len       = 400;
                         hparams.audio_hop_len          = 160;
->>>>>>> 0a271d82
                     } break;
                 default:
                     break;
@@ -1641,7 +1636,6 @@
                     model.mm_1_w = get_tensor(string_format(TN_LLAVA_PROJ, 1, "weight"));
                     model.mm_1_b = get_tensor(string_format(TN_LLAVA_PROJ, 1, "bias"));
                 } break;
-<<<<<<< HEAD
             case PROJECTOR_TYPE_DEEPSEEKOCR:
                 {
                     model.pos_embed          = get_tensor(TN_SAM_POS_EMBD);
@@ -1677,7 +1671,7 @@
                     model.view_seperator = get_tensor(TN_IMAGE_SEPERATOR);
                     model.fc_w           = get_tensor(string_format(TN_MM_PROJECTOR, "weight"));
                     model.fc_b           = get_tensor(string_format(TN_MM_PROJECTOR, "bias"));
-=======
+                 } break;
             case PROJECTOR_TYPE_LFM2A:
                 {
                     for (int i : {0, 2, 3, 5, 6}) {
@@ -1723,7 +1717,6 @@
                         layer.conv_pw2_w   = get_tensor(string_format(TN_CONV_PW2,  prefix, il, "weight"));
                         layer.conv_pw2_b   = get_tensor(string_format(TN_CONV_PW2,  prefix, il, "bias"));
                     }
->>>>>>> 0a271d82
                 } break;
             default:
                 GGML_ASSERT(false && "unknown projector type");
@@ -3510,7 +3503,6 @@
             {
                 n_patches += 2; // for BOI and EOI token embeddings
             } break;
-<<<<<<< HEAD
         case PROJECTOR_TYPE_DEEPSEEKOCR:
         {
             // SAM encoder applies two stride-2 convolutions (net_2 and net_3)
@@ -3523,12 +3515,10 @@
             int h = static_cast<int>(std::sqrt(static_cast<float>(n_patches)));
             n_patches = h * (h + 1) + 1;
         } break;
-=======
         case PROJECTOR_TYPE_LFM2A:
             {
                 n_patches = ((((img->nx + 1) / 2) + 1) / 2 + 1) / 2;
             } break;
->>>>>>> 0a271d82
         default:
             GGML_ABORT("unsupported projector type");
     }
@@ -4045,13 +4035,10 @@
             return ctx->model.mm_2_w->ne[1];
         case PROJECTOR_TYPE_COGVLM:
             return ctx->model.mm_4h_to_h_w->ne[1];
-<<<<<<< HEAD
         case PROJECTOR_TYPE_DEEPSEEKOCR:
             return ctx->model.fc_w->ne[1];
-=======
         case PROJECTOR_TYPE_LFM2A:
             return ctx->model.position_embeddings->ne[0];
->>>>>>> 0a271d82
         case PROJECTOR_TYPE_GLM4V:
             return ctx->model.mm_ffn_down_w->ne[1];
         default:
