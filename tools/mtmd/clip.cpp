--- conflicted
+++ resolved
@@ -2153,47 +2153,6 @@
 
             // self-attention
             {
-<<<<<<< HEAD
-                ggml_tensor * Qcur;
-                ggml_tensor * Kcur;
-                ggml_tensor * Vcur;
-
-                if (layer.qkv_w) {
-                    ggml_tensor * QKV;
-
-                    QKV = ggml_mul_mat(ctx0, layer.qkv_w, cur);
-                    if (layer.qkv_b) {
-                        QKV = ggml_add(ctx0, QKV, layer.qkv_b);
-                    }
-                    QKV = ggml_reshape_4d(ctx0, QKV, cur->ne[0], 3, cur->ne[1]*cur->ne[2], cur->ne[3]);
-
-                    const int ne0 = QKV->ne[0];
-                    const int ne2 = QKV->ne[2];
-                    const int ne3 = QKV->ne[3];
-                    const int nb1 = QKV->nb[1];
-                    const int nb2 = QKV->nb[2];
-                    const int nb3 = QKV->nb[3];
-
-                    Qcur = ggml_cont(ctx0, ggml_view_3d(ctx0, QKV, ne0, ne2, ne3, nb2, nb3, 0*nb1));
-                    Kcur = ggml_cont(ctx0, ggml_view_3d(ctx0, QKV, ne0, ne2, ne3, nb2, nb3, 1*nb1));
-                    Vcur = ggml_cont(ctx0, ggml_view_3d(ctx0, QKV, ne0, ne2, ne3, nb2, nb3, 2*nb1));
-                } else {
-                    Qcur = ggml_mul_mat(ctx0, layer.q_w, cur);
-                    if (layer.q_b) {
-                        Qcur = ggml_add(ctx0, Qcur, layer.q_b);
-                    }
-
-                    Kcur = ggml_mul_mat(ctx0, layer.k_w, cur);
-                    if (layer.k_b) {
-                        Kcur = ggml_add(ctx0, Kcur, layer.k_b);
-                    }
-
-                    Vcur = ggml_mul_mat(ctx0, layer.v_w, cur);
-                    if (layer.v_b) {
-                        Vcur = ggml_add(ctx0, Vcur, layer.v_b);
-                    }
-                }
-=======
                 ggml_tensor * Qcur = nullptr;
                 ggml_tensor * Kcur = nullptr;
                 ggml_tensor * Vcur = nullptr;
@@ -2213,7 +2172,6 @@
                         /* nb1    */ ggml_row_size(cur->type, d_head),
                         /* nb2    */ cur->nb[1],
                         /* offset */ ggml_row_size(cur->type, n_embd));
->>>>>>> 34ce48d9
 
                     Vcur = ggml_view_3d(ctx0, cur, d_head, n_head, n_pos,
                         /* nb1    */ ggml_row_size(cur->type, d_head),
