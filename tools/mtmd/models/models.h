--- conflicted
+++ resolved
@@ -57,12 +57,12 @@
     ggml_cgraph * build() override;
 };
 
-<<<<<<< HEAD
 struct clip_graph_conformer : clip_graph {
     clip_graph_conformer(clip_ctx * ctx, const clip_image_f32 & img) : clip_graph(ctx, img) {}
-=======
+    ggml_cgraph * build() override;
+};
+
 struct clip_graph_glm4v : clip_graph {
     clip_graph_glm4v(clip_ctx * ctx, const clip_image_f32 & img) : clip_graph(ctx, img) {}
->>>>>>> ec98e200
     ggml_cgraph * build() override;
 };