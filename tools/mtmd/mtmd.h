--- conflicted
+++ resolved
@@ -82,14 +82,11 @@
     enum ggml_log_level verbosity;
     const char * image_marker; // deprecated, use media_marker instead
     const char * media_marker;
-<<<<<<< HEAD
+    enum llama_flash_attn_type flash_attn_type;
 
     // limit number of image tokens, only for vision models with dynamic resolution
     int image_min_tokens; // minimum number of tokens for image input (default: read from metadata)
     int image_max_tokens; // maximum number of tokens for image input (default: read from metadata)
-=======
-    enum llama_flash_attn_type flash_attn_type;
->>>>>>> 6b9a5242
 };
 
 MTMD_API const char * mtmd_default_marker(void);
