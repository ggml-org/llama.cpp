--- conflicted
+++ resolved
@@ -32,12 +32,9 @@
 struct clip_context_params {
     bool use_gpu;
     enum ggml_log_level verbosity;
-<<<<<<< HEAD
+    enum clip_flash_attn_type flash_attn_type;
     int image_min_tokens;
     int image_max_tokens;
-=======
-    enum clip_flash_attn_type flash_attn_type;
->>>>>>> 6b9a5242
 };
 
 struct clip_init_result {
