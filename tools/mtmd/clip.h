#pragma once

#include "ggml.h"

#include <stddef.h>
#include <stdint.h>

// !!! Internal header, to be used by mtmd only !!!

struct clip_ctx;

struct clip_image_size {
    int width;
    int height;
};

struct clip_image_f32;
struct clip_image_u8_batch;
struct clip_image_f32_batch;

enum clip_modality {
    CLIP_MODALITY_VISION,
    CLIP_MODALITY_AUDIO,
};

enum clip_flash_attn_type {
    CLIP_FLASH_ATTN_TYPE_AUTO     = -1,
    CLIP_FLASH_ATTN_TYPE_DISABLED = 0,
    CLIP_FLASH_ATTN_TYPE_ENABLED  = 1,
};

enum clip_dsocr_mode {
    CLIP_DSOCR_MODE_AUTO,
    CLIP_DSOCR_MODE_TINY,
    CLIP_DSOCR_MODE_SMALL,
    CLIP_DSOCR_MODE_BASE,
    CLIP_DSOCR_MODE_LARGE,
    CLIP_DSOCR_MODE_GUNDAM,
    CLIP_DSOCR_MODE_GUNDAM_MASTER,
};

struct clip_context_params {
    bool use_gpu;
    enum clip_flash_attn_type flash_attn_type;
    int image_min_tokens;
    int image_max_tokens;
<<<<<<< HEAD
    enum clip_dsocr_mode dsocr_mode;
=======
    bool warmup;
>>>>>>> 61bde8e2
};

struct clip_init_result {
    struct clip_ctx * ctx_v; // vision context
    struct clip_ctx * ctx_a; // audio context
};

struct clip_init_result clip_init(const char * fname, struct clip_context_params ctx_params);

void clip_free(struct clip_ctx * ctx);

size_t clip_embd_nbytes(const struct clip_ctx * ctx);
size_t clip_embd_nbytes_by_img(const struct clip_ctx * ctx, int img_w, int img_h);

int32_t clip_get_image_size (const struct clip_ctx * ctx);
int32_t clip_get_patch_size (const struct clip_ctx * ctx);
int32_t clip_get_hidden_size(const struct clip_ctx * ctx);

// TODO: should be enum, not string
const char * clip_patch_merge_type(const struct clip_ctx * ctx);

int clip_n_output_tokens(const struct clip_ctx * ctx, struct clip_image_f32 * img);

// for M-RoPE, this will be the number of token positions in X and Y directions
// for other models, X will be the total number of tokens and Y will be 1
int clip_n_output_tokens_x(const struct clip_ctx * ctx, struct clip_image_f32 * img);
int clip_n_output_tokens_y(const struct clip_ctx * ctx, struct clip_image_f32 * img);

// this should be equal to the embedding dimension of the text model
int clip_n_mmproj_embd(const struct clip_ctx * ctx);

struct clip_image_size      * clip_image_size_init(void);
struct clip_image_u8        * clip_image_u8_init (void);
struct clip_image_f32       * clip_image_f32_init(void);
struct clip_image_f32_batch * clip_image_f32_batch_init(void); // only used by libllava

// nx, ny are the output image dimensions
unsigned char * clip_image_u8_get_data(struct clip_image_u8 * img, uint32_t * nx, uint32_t * ny);

void clip_image_size_free (struct clip_image_size * img_size);
void clip_image_u8_free (struct clip_image_u8  * img);
void clip_image_f32_free(struct clip_image_f32 * img);
void clip_image_u8_batch_free (struct clip_image_u8_batch  * batch);
void clip_image_f32_batch_free(struct clip_image_f32_batch * batch);

// use for accessing underlay data of clip_image_f32_batch
size_t clip_image_f32_batch_n_images(const struct clip_image_f32_batch * batch); // equivalent to batch->size()
size_t clip_image_f32_batch_nx(const struct clip_image_f32_batch * batch, int idx); // equivalent to batch[idx]->nx
size_t clip_image_f32_batch_ny(const struct clip_image_f32_batch * batch, int idx); // equivalent to batch[idx]->ny
struct clip_image_f32 * clip_image_f32_get_img(const struct clip_image_f32_batch * batch, int idx); // equivalent to batch[idx]->data

/**
 * Build image from pixels decoded by other libraries instead of stb_image.h for better performance.
 * The memory layout is RGBRGBRGB..., input buffer length must be 3*nx*ny bytes
 */
void clip_build_img_from_pixels(const unsigned char * rgb_pixels, int nx, int ny, struct clip_image_u8 * img);

/** preprocess img and store the result in res_imgs, pad_to_square may be overridden to false depending on model configuration */
bool clip_image_preprocess(struct clip_ctx * ctx, const struct clip_image_u8 * img, struct clip_image_f32_batch * res_imgs );

struct ggml_tensor * clip_get_newline_tensor(const struct clip_ctx * ctx);

bool clip_image_encode      (struct clip_ctx * ctx, int n_threads, struct clip_image_f32 * img, float * vec);
bool clip_image_batch_encode(struct clip_ctx * ctx, int n_threads, const struct clip_image_f32_batch * imgs, float * vec);

int clip_is_minicpmv(const struct clip_ctx * ctx);
bool clip_is_glm(const struct clip_ctx * ctx);
bool clip_is_qwen2vl(const struct clip_ctx * ctx);
bool clip_is_llava(const struct clip_ctx * ctx);
bool clip_is_gemma3(const struct clip_ctx * ctx);
bool clip_is_deepseekocr(const struct clip_ctx * ctx);


bool clip_encode_float_image (struct clip_ctx * ctx, int n_threads, float * img, int h, int w, float * vec);

// use by audio input
void clip_image_f32_batch_add_mel(struct clip_image_f32_batch * batch, int n_mel, int n_frames, float * mel);

bool clip_has_vision_encoder(const struct clip_ctx * ctx);
bool clip_has_audio_encoder(const struct clip_ctx * ctx);
bool clip_has_whisper_encoder(const struct clip_ctx * ctx);<|MERGE_RESOLUTION|>--- conflicted
+++ resolved
@@ -44,11 +44,8 @@
     enum clip_flash_attn_type flash_attn_type;
     int image_min_tokens;
     int image_max_tokens;
-<<<<<<< HEAD
+    bool warmup;
     enum clip_dsocr_mode dsocr_mode;
-=======
-    bool warmup;
->>>>>>> 61bde8e2
 };
 
 struct clip_init_result {
