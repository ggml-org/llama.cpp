#include "arg.h"
#include "log.h"
#include "common.h"
#include "sampling.h"
#include "llama.h"
#include "ggml.h"
#include "console.h"
#include "chat.h"
#include "mtmd.h"
#include "mtmd-helper.h"

#include <vector>
#include <limits.h>
#include <cinttypes>

#if defined (__unix__) || (defined (__APPLE__) && defined (__MACH__))
#include <signal.h>
#include <unistd.h>
#elif defined (_WIN32)
#define WIN32_LEAN_AND_MEAN
#ifndef NOMINMAX
#define NOMINMAX
#endif
#include <windows.h>
#include <signal.h>
#endif

// volatile, because of signal being an interrupt
static volatile bool g_is_generating = false;
static volatile bool g_is_interrupted = false;

/**
 * Please note that this is NOT a production-ready stuff.
 * It is a playground for trying multimodal support in llama.cpp.
 * For contributors: please keep this code simple and easy to understand.
 */

static void show_additional_info(int /*argc*/, char ** argv) {
    LOG(
        "Experimental CLI for multimodal\n\n"
        "Usage: %s [options] -m <model> --mmproj <mmproj> --image <image> --audio <audio> -p <prompt>\n\n"
        "  -m and --mmproj are required\n"
        "  -hf user/repo can replace both -m and --mmproj in most cases\n"
        "  --image, --audio and -p are optional, if NOT provided, the CLI will run in chat mode\n"
        "  to disable using GPU for mmproj model, add --no-mmproj-offload\n",
        argv[0]
    );
}

#if defined (__unix__) || (defined (__APPLE__) && defined (__MACH__)) || defined (_WIN32)
static void sigint_handler(int signo) {
    if (signo == SIGINT) {
        if (g_is_generating) {
            g_is_generating = false;
        } else {
            console::cleanup();
            if (g_is_interrupted) {
                _exit(1);
            }
            g_is_interrupted = true;
        }
    }
}
#endif

struct mtmd_cli_context {
    mtmd::context_ptr ctx_vision;
    common_init_result llama_init;

    llama_model       * model;
    llama_context     * lctx;
    const llama_vocab * vocab;
    common_sampler    * smpl;
    llama_batch         batch;
    int                 n_batch;

    mtmd::bitmaps bitmaps;

    // chat template
    common_chat_templates_ptr tmpls;
    std::vector<common_chat_msg> chat_history;
    bool use_jinja = false;
    // TODO: support for --system-prompt with /clear command

    // support for legacy templates (models not having EOT token)
    llama_tokens antiprompt_tokens;

    int n_threads    = 1;
    llama_pos n_past = 0;

    mtmd_cli_context(common_params & params) : llama_init(common_init_from_params(params)) {
        model = llama_init.model.get();
        lctx = llama_init.context.get();
        vocab = llama_model_get_vocab(model);
        smpl = common_sampler_init(model, params.sampling);
        n_threads = params.cpuparams.n_threads;
        batch = llama_batch_init(1, 0, 1); // batch for next token generation
        n_batch = params.n_batch;

        if (!model || !lctx) {
            exit(1);
        }

        if (!llama_model_chat_template(model, nullptr) && params.chat_template.empty()) {
            LOG_ERR("Model does not have chat template.\n");
            LOG_ERR("  For old llava models, you may need to use '--chat-template vicuna'\n");
            LOG_ERR("  For MobileVLM models, use '--chat-template deepseek'\n");
            LOG_ERR("  For Mistral Small 3.1, use '--chat-template mistral-v7'\n");
            exit(1);
        }

        tmpls = common_chat_templates_init(model, params.chat_template);
        use_jinja = params.use_jinja;
        chat_history.clear();
        LOG_INF("%s: chat template example:\n%s\n", __func__, common_chat_format_example(tmpls.get(), params.use_jinja, params.default_template_kwargs).c_str());

        init_vision_context(params);

        // load antiprompt tokens for legacy templates
        if (params.chat_template == "vicuna") {
            antiprompt_tokens = common_tokenize(lctx, "ASSISTANT:", false, true);
        } else if (params.chat_template == "deepseek") {
            antiprompt_tokens = common_tokenize(lctx, "###", false, true);
        }
    }

    ~mtmd_cli_context() {
        llama_batch_free(batch);
        common_sampler_free(smpl);
    }

    void init_vision_context(common_params & params) {
        const char * clip_path = params.mmproj.path.c_str();
        mtmd_context_params mparams = mtmd_context_params_default();
<<<<<<< HEAD
        mparams.use_gpu          = params.mmproj_use_gpu;
        mparams.print_timings    = true;
        mparams.n_threads        = params.cpuparams.n_threads;
        mparams.verbosity        = params.verbosity > 0 ? GGML_LOG_LEVEL_DEBUG : GGML_LOG_LEVEL_INFO;
        mparams.image_min_tokens = params.image_min_tokens;
        mparams.image_max_tokens = params.image_max_tokens;
=======
        mparams.use_gpu = params.mmproj_use_gpu;
        mparams.print_timings = true;
        mparams.n_threads = params.cpuparams.n_threads;
        mparams.verbosity = params.verbosity > 0 ? GGML_LOG_LEVEL_DEBUG : GGML_LOG_LEVEL_INFO;
        mparams.flash_attn_type = params.flash_attn_type;
>>>>>>> 6b9a5242
        ctx_vision.reset(mtmd_init_from_file(clip_path, model, mparams));
        if (!ctx_vision.get()) {
            LOG_ERR("Failed to load vision model from %s\n", clip_path);
            exit(1);
        }
    }

    bool check_antiprompt(const llama_tokens & generated_tokens) {
        if (antiprompt_tokens.empty() || generated_tokens.size() < antiprompt_tokens.size()) {
            return false;
        }
        return std::equal(
            generated_tokens.end() - antiprompt_tokens.size(),
            generated_tokens.end(),
            antiprompt_tokens.begin()
        );
    }

    bool load_media(const std::string & fname) {
        mtmd::bitmap bmp(mtmd_helper_bitmap_init_from_file(ctx_vision.get(), fname.c_str()));
        if (!bmp.ptr) {
            return false;
        }
        bitmaps.entries.push_back(std::move(bmp));
        return true;
    }
};

static int generate_response(mtmd_cli_context & ctx, int n_predict) {
    llama_tokens generated_tokens;
    for (int i = 0; i < n_predict; i++) {
        if (i > n_predict || !g_is_generating || g_is_interrupted) {
            LOG("\n");
            break;
        }

        llama_token token_id = common_sampler_sample(ctx.smpl, ctx.lctx, -1);
        generated_tokens.push_back(token_id);
        common_sampler_accept(ctx.smpl, token_id, true);

        if (llama_vocab_is_eog(ctx.vocab, token_id) || ctx.check_antiprompt(generated_tokens)) {
            LOG("\n");
            break; // end of generation
        }

        LOG("%s", common_token_to_piece(ctx.lctx, token_id).c_str());
        fflush(stdout);

        if (g_is_interrupted) {
            LOG("\n");
            break;
        }

        // eval the token
        common_batch_clear(ctx.batch);
        common_batch_add(ctx.batch, token_id, ctx.n_past++, {0}, true);
        if (llama_decode(ctx.lctx, ctx.batch)) {
            LOG_ERR("failed to decode token\n");
            return 1;
        }
    }

    std::string generated_text = common_detokenize(ctx.lctx, generated_tokens);
    common_chat_msg msg;
    msg.role    = "assistant";
    msg.content = generated_text;
    ctx.chat_history.push_back(std::move(msg));

    return 0;
}

static std::string chat_add_and_format(mtmd_cli_context & ctx, common_chat_msg & new_msg) {
    LOG_DBG("chat_add_and_format: new_msg.role='%s', new_msg.content='%s'\n",
        new_msg.role.c_str(), new_msg.content.c_str());
    auto formatted = common_chat_format_single(ctx.tmpls.get(), ctx.chat_history,
        new_msg, new_msg.role == "user",
        ctx.use_jinja);
    ctx.chat_history.push_back(new_msg);
    return formatted;
}

static int eval_message(mtmd_cli_context & ctx, common_chat_msg & msg) {
    bool add_bos = ctx.chat_history.empty();
    auto formatted_chat = chat_add_and_format(ctx, msg);
    LOG_DBG("formatted_chat.prompt: %s\n", formatted_chat.c_str());

    mtmd_input_text text;
    text.text          = formatted_chat.c_str();
    text.add_special   = add_bos;
    text.parse_special = true;

    if (g_is_interrupted) return 0;

    mtmd::input_chunks chunks(mtmd_input_chunks_init());
    auto bitmaps_c_ptr = ctx.bitmaps.c_ptr();
    int32_t res = mtmd_tokenize(ctx.ctx_vision.get(),
                        chunks.ptr.get(), // output
                        &text, // text
                        bitmaps_c_ptr.data(),
                        bitmaps_c_ptr.size());
    if (res != 0) {
        LOG_ERR("Unable to tokenize prompt, res = %d\n", res);
        return 1;
    }

    ctx.bitmaps.entries.clear();

    llama_pos new_n_past;
    if (mtmd_helper_eval_chunks(ctx.ctx_vision.get(),
                ctx.lctx, // lctx
                chunks.ptr.get(), // chunks
                ctx.n_past, // n_past
                0, // seq_id
                ctx.n_batch, // n_batch
                true, // logits_last
                &new_n_past)) {
        LOG_ERR("Unable to eval prompt\n");
        return 1;
    }

    ctx.n_past = new_n_past;

    LOG("\n");

    return 0;
}

int main(int argc, char ** argv) {
    ggml_time_init();

    common_params params;
    params.sampling.temp = 0.2; // lower temp by default for better quality

    if (!common_params_parse(argc, argv, params, LLAMA_EXAMPLE_MTMD, show_additional_info)) {
        return 1;
    }

    common_init();

    if (params.mmproj.path.empty()) {
        show_additional_info(argc, argv);
        LOG_ERR("ERR: Missing --mmproj argument\n");
        return 1;
    }

    mtmd_cli_context ctx(params);
    LOG("%s: loading model: %s\n", __func__, params.model.path.c_str());

    bool is_single_turn = !params.prompt.empty() && !params.image.empty();

    int n_predict = params.n_predict < 0 ? INT_MAX : params.n_predict;

    // Ctrl+C handling
    {
#if defined (__unix__) || (defined (__APPLE__) && defined (__MACH__))
        struct sigaction sigint_action;
        sigint_action.sa_handler = sigint_handler;
        sigemptyset (&sigint_action.sa_mask);
        sigint_action.sa_flags = 0;
        sigaction(SIGINT, &sigint_action, NULL);
#elif defined (_WIN32)
        auto console_ctrl_handler = +[](DWORD ctrl_type) -> BOOL {
            return (ctrl_type == CTRL_C_EVENT) ? (sigint_handler(SIGINT), true) : false;
        };
        SetConsoleCtrlHandler(reinterpret_cast<PHANDLER_ROUTINE>(console_ctrl_handler), true);
#endif
    }

    if (g_is_interrupted) return 130;

    if (is_single_turn) {
        g_is_generating = true;
        if (params.prompt.find(mtmd_default_marker()) == std::string::npos) {
            for (size_t i = 0; i < params.image.size(); i++) {
                params.prompt += mtmd_default_marker();
            }
        }
        common_chat_msg msg;
        msg.role = "user";
        msg.content = params.prompt;
        for (const auto & image : params.image) {
            if (!ctx.load_media(image)) {
                return 1; // error is already printed by libmtmd
            }
        }
        if (eval_message(ctx, msg)) {
            return 1;
        }
        if (!g_is_interrupted && generate_response(ctx, n_predict)) {
            return 1;
        }

    } else {
        LOG("\n Running in chat mode, available commands:");
        if (mtmd_support_vision(ctx.ctx_vision.get())) {
            LOG("\n   /image <path>    load an image");
        }
        if (mtmd_support_audio(ctx.ctx_vision.get())) {
            LOG("\n   /audio <path>    load an audio");
        }
        LOG("\n   /clear           clear the chat history");
        LOG("\n   /quit or /exit   exit the program");
        LOG("\n");

        std::string content;

        while (!g_is_interrupted) {
            g_is_generating = false;
            LOG("\n> ");
            console::set_display(console::user_input);
            std::string line;
            console::readline(line, false);
            if (g_is_interrupted) break;
            console::set_display(console::reset);
            line = string_strip(line);
            if (line.empty()) {
                continue;
            }
            if (line == "/quit" || line == "/exit") {
                break;
            }
            if (line == "/clear") {
                ctx.n_past = 0;
                ctx.chat_history.clear();
                llama_memory_clear(llama_get_memory(ctx.lctx), true);
                LOG("Chat history cleared\n\n");
                continue;
            }
            g_is_generating = true;
            bool is_image = line == "/image" || line.find("/image ") == 0;
            bool is_audio = line == "/audio" || line.find("/audio ") == 0;
            if (is_image || is_audio) {
                if (line.size() < 8) {
                    LOG_ERR("ERR: Missing media filename\n");
                    continue;
                }
                std::string media_path = line.substr(7);
                if (ctx.load_media(media_path)) {
                    LOG("%s %s loaded\n", media_path.c_str(), is_image ? "image" : "audio");
                    content += mtmd_default_marker();
                }
                // else, error is already printed by libmtmd
                continue;
            } else {
                content += line;
            }
            common_chat_msg msg;
            msg.role = "user";
            msg.content = content;
            int ret = eval_message(ctx, msg);
            if (ret) {
                return 1;
            }
            if (g_is_interrupted) break;
            if (generate_response(ctx, n_predict)) {
                return 1;
            }
            content.clear();
        }
    }
    if (g_is_interrupted) LOG("\nInterrupted by user\n");
    LOG("\n\n");
    llama_perf_context_print(ctx.lctx);
    return g_is_interrupted ? 130 : 0;
}<|MERGE_RESOLUTION|>--- conflicted
+++ resolved
@@ -132,20 +132,13 @@
     void init_vision_context(common_params & params) {
         const char * clip_path = params.mmproj.path.c_str();
         mtmd_context_params mparams = mtmd_context_params_default();
-<<<<<<< HEAD
         mparams.use_gpu          = params.mmproj_use_gpu;
         mparams.print_timings    = true;
         mparams.n_threads        = params.cpuparams.n_threads;
         mparams.verbosity        = params.verbosity > 0 ? GGML_LOG_LEVEL_DEBUG : GGML_LOG_LEVEL_INFO;
+        mparams.flash_attn_type  = params.flash_attn_type;
         mparams.image_min_tokens = params.image_min_tokens;
         mparams.image_max_tokens = params.image_max_tokens;
-=======
-        mparams.use_gpu = params.mmproj_use_gpu;
-        mparams.print_timings = true;
-        mparams.n_threads = params.cpuparams.n_threads;
-        mparams.verbosity = params.verbosity > 0 ? GGML_LOG_LEVEL_DEBUG : GGML_LOG_LEVEL_INFO;
-        mparams.flash_attn_type = params.flash_attn_type;
->>>>>>> 6b9a5242
         ctx_vision.reset(mtmd_init_from_file(clip_path, model, mparams));
         if (!ctx_vision.get()) {
             LOG_ERR("Failed to load vision model from %s\n", clip_path);
