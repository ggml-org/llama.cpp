--- conflicted
+++ resolved
@@ -317,15 +317,10 @@
     if (is_single_turn) {
         g_is_generating = true;
         if (params.prompt.find(mtmd_default_marker()) == std::string::npos) {
-<<<<<<< HEAD
-                for (size_t i = 0; i < params.image.size(); i++) {
-                    params.prompt += mtmd_default_marker();
-=======
             for (size_t i = 0; i < params.image.size(); i++) {
                 // most models require the marker before each image
                 // ref: https://github.com/ggml-org/llama.cpp/pull/17616
                 params.prompt = mtmd_default_marker() + params.prompt;
->>>>>>> 34ce48d9
             }
         }
         common_chat_msg msg;
