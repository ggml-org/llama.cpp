#include "clip.h"
#include "clip-impl.h"
#include "mtmd.h"
#include "mtmd-audio.h"

#include "llama.h"

// fix problem with std::min and std::max
#if defined(_WIN32)
#define WIN32_LEAN_AND_MEAN
#ifndef NOMINMAX
#   define NOMINMAX
#endif
#include <windows.h>
#endif

#include <algorithm>
#include <cerrno>
#include <cstdio>
#include <cstdlib>
#include <cstring>
#include <vector>

// represents raw image data, layout is RGBRGBRGB...
// length of data must be nx * ny * 3
struct mtmd_bitmap {
    uint32_t nx;
    uint32_t ny;
    std::vector<unsigned char> data;
    std::string id; // optional user-defined id, for ex: can be set to image hash, useful for KV cache tracking
    bool is_audio = false; // true if the bitmap is audio
};

struct mtmd_image_tokens {
    uint32_t nx; // number of tokens in x direction
    uint32_t ny; // number of tokens in y direction
    bool use_mrope_pos = false; // use M-RoPE position counting (the whole image is 1 temporal position)
    uint32_t n_tokens() const { return nx * ny; }
    clip_image_f32_batch batch_f32; // preprocessed image patches
    std::string id; // optional user-defined ID, useful for KV cache tracking

    mtmd_image_tokens clone() {
        return mtmd_image_tokens{
            nx,
            ny,
            use_mrope_pos,
            batch_f32.clone(),
            id
        };
    }
};
using mtmd_image_tokens_ptr = std::unique_ptr<mtmd_image_tokens>;

struct mtmd_audio_tokens {
    uint32_t n_tokens; // number of tokens
    clip_image_f32_batch batch_f32; // preprocessed image patches
    std::string id; // optional user-defined ID, useful for KV cache tracking

    mtmd_audio_tokens clone() {
        return mtmd_audio_tokens{
            n_tokens,
            batch_f32.clone(),
            id
        };
    }
};
using mtmd_audio_tokens_ptr = std::unique_ptr<mtmd_audio_tokens>;

struct mtmd_input_chunk {
    mtmd_input_chunk_type type;
    std::vector<llama_token> tokens_text;
    mtmd_image_tokens_ptr tokens_image;
    mtmd_audio_tokens_ptr tokens_audio;
};

struct mtmd_input_chunks {
    std::vector<mtmd_input_chunk> entries;
};

// slice template, used by some llava-uhd models to correctly place the special tokens around image embeddings
// models not having it (llava-1.6) will process embeddings without any special tokens in-between
enum mtmd_slice_tmpl {
    MTMD_SLICE_TMPL_NONE,
    MTMD_SLICE_TMPL_MINICPMV_2_5,
    MTMD_SLICE_TMPL_MINICPMV_2_6,
    MTMD_SLICE_TMPL_LLAMA4,
    MTMD_SLICE_TMPL_IDEFICS3,
};

const char * mtmd_default_marker() {
    return "<__media__>";
}

static clip_flash_attn_type mtmd_get_clip_flash_attn_type(enum llama_flash_attn_type flash_attn_type) {
    switch (flash_attn_type) {
        case LLAMA_FLASH_ATTN_TYPE_AUTO:     return CLIP_FLASH_ATTN_TYPE_AUTO;
        case LLAMA_FLASH_ATTN_TYPE_DISABLED: return CLIP_FLASH_ATTN_TYPE_DISABLED;
        case LLAMA_FLASH_ATTN_TYPE_ENABLED:  return CLIP_FLASH_ATTN_TYPE_ENABLED;
    }
    return CLIP_FLASH_ATTN_TYPE_AUTO;
}

mtmd_context_params mtmd_context_params_default() {
    mtmd_context_params params {
        /* use_gpu           */ true,
        /* print_timings     */ true,
        /* n_threads         */ 4,
        /* image_marker      */ MTMD_DEFAULT_IMAGE_MARKER,
        /* media_marker      */ mtmd_default_marker(),
        /* flash_attn_type   */ LLAMA_FLASH_ATTN_TYPE_AUTO,
        /* warmup            */ true,
        /* image_min_tokens  */ -1,
        /* image_max_tokens  */ -1,
        /* dsocr_mode        */ "auto",
    };
    return params;
}

struct mtmd_context {
    struct clip_ctx * ctx_v; // vision
    struct clip_ctx * ctx_a; // audio
    const struct llama_model * text_model;
    std::vector<float> image_embd_v; // image embedding vector

    bool print_timings;
    int n_threads;
    std::string media_marker;
    const int n_embd_text;

    // these are not token, but strings used to mark the beginning and end of image/audio embeddings
    std::string img_beg;
    std::string img_end;
    std::string aud_beg;
    std::string aud_end;

    // for llava-uhd style models, we need special tokens in-between slices
    // minicpmv calls them "slices", llama 4 calls them "tiles"
    mtmd_slice_tmpl slice_tmpl    = MTMD_SLICE_TMPL_NONE;
    std::vector<llama_token> tok_ov_img_start;  // overview image
    std::vector<llama_token> tok_ov_img_end;    // overview image
    std::vector<llama_token> tok_slices_start;  // start of all slices
    std::vector<llama_token> tok_slices_end;    // end of all slices
    std::vector<llama_token> tok_sli_img_start; // single slice start
    std::vector<llama_token> tok_sli_img_end;   // single slice end
    std::vector<llama_token> tok_sli_img_mid;   // between 2 slices
    std::vector<llama_token> tok_row_end;       // end of row
    bool        tok_row_end_trail = false;
    bool        ov_img_first      = false;

    bool use_mrope = false; // for Qwen2VL, we need to use M-RoPE

    // string template for slice image delimiters with row/col (idefics3)
    std::string sli_img_start_tmpl;

    // for whisper, we pre-calculate the mel filter bank
    whisper_preprocessor::whisper_filters w_filters;

    // TODO @ngxson : add timings

    mtmd_context(const char * mmproj_fname,
                   const llama_model * text_model,
                   const mtmd_context_params & ctx_params) :
        text_model   (text_model),
        print_timings(ctx_params.print_timings),
        n_threads    (ctx_params.n_threads),
        media_marker (ctx_params.media_marker),
        n_embd_text  (llama_model_n_embd_inp(text_model))
    {
        if (std::string(ctx_params.image_marker) != MTMD_DEFAULT_IMAGE_MARKER) {
            throw std::runtime_error("custom image_marker is not supported anymore, use media_marker instead");
        }

        if (media_marker.empty()) {
            throw std::runtime_error("media_marker must not be empty");
        }

        enum clip_dsocr_mode dsocr_mode;

        if (std::string(ctx_params.dsocr_mode) == "auto") {
            dsocr_mode = clip_dsocr_mode::CLIP_DSOCR_MODE_AUTO;
        } else if (std::string(ctx_params.dsocr_mode) == "tiny") {
            dsocr_mode = clip_dsocr_mode::CLIP_DSOCR_MODE_TINY;
        } else if (std::string(ctx_params.dsocr_mode) == "small") {
            dsocr_mode = clip_dsocr_mode::CLIP_DSOCR_MODE_SMALL;
        } else if (std::string(ctx_params.dsocr_mode) == "base") {
            dsocr_mode = clip_dsocr_mode::CLIP_DSOCR_MODE_BASE;
        } else if (std::string(ctx_params.dsocr_mode) == "large") {
            dsocr_mode = clip_dsocr_mode::CLIP_DSOCR_MODE_LARGE;
        } else if (std::string(ctx_params.dsocr_mode) == "gundam") {
            dsocr_mode = clip_dsocr_mode::CLIP_DSOCR_MODE_GUNDAM;
        } else if (std::string(ctx_params.dsocr_mode) == "gundam-master") {
            dsocr_mode = clip_dsocr_mode::CLIP_DSOCR_MODE_GUNDAM_MASTER;
        } else {
            throw std::invalid_argument("invalid value");
        }

        clip_context_params ctx_clip_params {
            /* use_gpu           */ ctx_params.use_gpu,
            /* flash_attn_type   */ CLIP_FLASH_ATTN_TYPE_AUTO,
            /* image_min_tokens  */ ctx_params.image_min_tokens,
            /* image_max_tokens  */ ctx_params.image_max_tokens,
<<<<<<< HEAD
            /* dsocr_mode        */ dsocr_mode,
=======
            /* warmup            */ ctx_params.warmup,
>>>>>>> 61bde8e2
        };

        auto res = clip_init(mmproj_fname, ctx_clip_params);
        ctx_v = res.ctx_v;
        ctx_a = res.ctx_a;
        if (!ctx_v && !ctx_a) {
            throw std::runtime_error(string_format("Failed to load CLIP model from %s\n", mmproj_fname));
        }

        // if both vision and audio mmproj are present, we need to validate their n_embd
        if (ctx_v && ctx_a) {
            int n_embd_v = clip_n_mmproj_embd(ctx_v);
            int n_embd_a = clip_n_mmproj_embd(ctx_a);
            if (n_embd_v != n_embd_a) {
                throw std::runtime_error(string_format(
                    "mismatch between vision and audio mmproj (n_embd_v = %d, n_embd_a = %d)\n",
                    n_embd_v, n_embd_a));
            }
        }

        // since we already validate n_embd of vision and audio mmproj,
        // we can safely assume that they are the same
        int n_embd_clip = clip_n_mmproj_embd(ctx_v ? ctx_v : ctx_a);
        if (n_embd_text != n_embd_clip) {
            throw std::runtime_error(string_format(
                "mismatch between text model (n_embd = %d) and mmproj (n_embd = %d)\n"
                "hint: you may be using wrong mmproj\n",
                n_embd_text, n_embd_clip));
        }
        if (ctx_v) {
            init_vision();
        }
        if (ctx_a) {
            init_audio();
        }
    }

    void init_vision() {
        GGML_ASSERT(ctx_v != nullptr);
        use_mrope = clip_is_qwen2vl(ctx_v);

        projector_type proj = clip_get_projector_type(ctx_v);
        int minicpmv_version = clip_is_minicpmv(ctx_v);
        if (minicpmv_version == 2) {
            // minicpmv 2.5 format:
            // <image> (overview) </image><slice><image> (slice) </image><image> (slice) </image>\n ... </slice>
            slice_tmpl        = MTMD_SLICE_TMPL_MINICPMV_2_5;
            tok_ov_img_start  = {lookup_token("<image>")};
            tok_ov_img_end    = {lookup_token("</image>")};
            tok_slices_start  = {lookup_token("<slice>")};
            tok_slices_end    = {lookup_token("</slice>")};
            tok_sli_img_start = tok_ov_img_start;
            tok_sli_img_end   = tok_ov_img_end;
            tok_row_end       = {lookup_token("\n")};
            tok_row_end_trail = false; // no trailing end-of-row token
            ov_img_first      = true;

        } else if (minicpmv_version == 3 || minicpmv_version == 4 || minicpmv_version == 5 || minicpmv_version == 6) {
            // minicpmv 2.6 format:
            // <image> (overview) </image><slice> (slice) </slice><slice> (slice) </slice>\n ...
            slice_tmpl        = MTMD_SLICE_TMPL_MINICPMV_2_6;
            tok_ov_img_start  = {lookup_token("<image>")};
            tok_ov_img_end    = {lookup_token("</image>")};
            tok_sli_img_start = {lookup_token("<slice>")};
            tok_sli_img_end   = {lookup_token("</slice>")};
            tok_row_end       = {lookup_token("\n")};
            tok_row_end_trail = false; // no trailing end-of-row token
            ov_img_first      = true;

        } else if (minicpmv_version != 0) {
            GGML_ASSERT(false && "unsupported minicpmv version");
        } else if (proj == PROJECTOR_TYPE_LLAMA4) {
            // llama 4 format:
            // <|image_start|>
            //     (slice) <|tile_x_separator|> (slice) <|tile_x_separator|> ... <|tile_y_separator|>
            //     (slice) <|tile_x_separator|> (slice) <|tile_x_separator|> ... <|tile_y_separator|>
            //     ... <|tile_y_separator|>   <-- trailing end-of-row token
            // <|image|> (overview)           <-- overview image is last
            // <|image_end|>
            slice_tmpl        = MTMD_SLICE_TMPL_LLAMA4;
            tok_ov_img_start  = {lookup_token("<|image|>")};
            tok_sli_img_mid   = {lookup_token("<|tile_x_separator|>")};
            tok_row_end       = {lookup_token("<|tile_y_separator|>")};
            tok_row_end_trail = true; // add trailing end-of-row token
            ov_img_first      = false; // overview image is last
        }

        // set boi/eoi
        if (proj == PROJECTOR_TYPE_GEMMA3) {
            // <start_of_image> ... (image embeddings) ... <end_of_image>
            img_beg = "<start_of_image>";
            img_end = "<end_of_image>";

        } else if (proj == PROJECTOR_TYPE_IDEFICS3) {
            // https://github.com/huggingface/transformers/blob/a42ba80fa520c784c8f11a973ca9034e5f859b79/src/transformers/models/idefics3/processing_idefics3.py#L192-L215
            slice_tmpl         = MTMD_SLICE_TMPL_IDEFICS3;
            tok_ov_img_start   = {lookup_token("\n\n"), lookup_token("<fake_token_around_image>"), lookup_token("<global-img>")};
            tok_ov_img_end     = {lookup_token("<fake_token_around_image>")};
            tok_row_end        = {lookup_token("\n")};
            sli_img_start_tmpl = "<fake_token_around_image><row_%d_col_%d>";

        } else if (proj == PROJECTOR_TYPE_PIXTRAL) {
            // https://github.com/huggingface/transformers/blob/1cd110c6cb6a6237614130c470e9a902dbc1a4bd/docs/source/en/model_doc/pixtral.md
            img_end = "[IMG_END]";

        } else if (proj == PROJECTOR_TYPE_QWEN2VL || proj == PROJECTOR_TYPE_QWEN25VL || proj == PROJECTOR_TYPE_QWEN3VL) {
            // <|vision_start|> ... (image embeddings) ... <|vision_end|>
            img_beg = "<|vision_start|>";
            img_end = "<|vision_end|>";

        } else if (proj == PROJECTOR_TYPE_LLAMA4) {
            // (more details in mtmd_context constructor)
            img_beg = "<|image_start|>";
            img_end = "<|image_end|>";
            LOG_WRN("%s: llama 4 vision is known to have degraded quality:\n"
                    "    https://github.com/ggml-org/llama.cpp/pull/13282\n", __func__);

        } else if (proj == PROJECTOR_TYPE_INTERNVL) {
            // <img> ... (image embeddings) ... </img>
            img_beg = "<img>";
            img_end = "</img>";

        } else if (proj == PROJECTOR_TYPE_LIGHTONOCR) {
            // <|im_start|> ... (image embeddings) ... <|im_end|>
            img_beg = "<|im_start|>";
            img_end = "<|im_end|>";

        } else if (proj == PROJECTOR_TYPE_LFM2) {
            img_beg = "<|image_start|>";
            img_end = "<|image_end|>";

        }
    }

    void init_audio() {
        GGML_ASSERT(ctx_a != nullptr);
        projector_type proj = clip_get_projector_type(ctx_a);

        if (clip_has_whisper_encoder(ctx_a)) {
            // TODO @ngxson : check if model n_mel is 128 or 80
            w_filters = whisper_precalc_filters::get_128_bins();
        }

        LOG_WRN("%s: audio input is in experimental stage and may have reduced quality:\n"
                "    https://github.com/ggml-org/llama.cpp/discussions/13759\n", __func__);

        if (proj == PROJECTOR_TYPE_QWEN2A) {
            // <|audio_bos|> ... (embeddings) ... <|audio_eos|>
            aud_beg = "<|audio_bos|>";
            aud_end = "<|audio_eos|>";

        } else if (proj == PROJECTOR_TYPE_ULTRAVOX) {
            // [BEGIN_AUDIO] ... (embeddings) ...
            aud_beg = "[BEGIN_AUDIO]";

        }
    }

    // get clip ctx based on chunk type
    clip_ctx * get_clip_ctx(const mtmd_input_chunk * chunk) const {
        if (chunk->type == MTMD_INPUT_CHUNK_TYPE_IMAGE) {
            return ctx_v;
        } else if (chunk->type == MTMD_INPUT_CHUNK_TYPE_AUDIO) {
            return ctx_a;
        }
        GGML_ABORT("unknown chunk type");
    }

    projector_type proj_type_v() const {
        return ctx_v ? clip_get_projector_type(ctx_v) : PROJECTOR_TYPE_UNKNOWN;
    }

    projector_type proj_type_a() const {
        return ctx_a ? clip_get_projector_type(ctx_a) : PROJECTOR_TYPE_UNKNOWN;
    }

    ~mtmd_context() {
        clip_free(ctx_a);
        clip_free(ctx_v);
    }

private:
    llama_token lookup_token(const std::string & token_text) {
        const llama_vocab * vocab = llama_model_get_vocab(text_model);
        const int n_vocab = llama_vocab_n_tokens(vocab);
        for (int i = 0; i < n_vocab; i++) {
            if (token_to_piece(vocab, i, true) == token_text) {
                return i;
            }
        }
        return LLAMA_TOKEN_NULL;
    }

    std::string token_to_piece(const llama_vocab * vocab, llama_token token, bool special) {
        std::string piece;
        piece.resize(piece.capacity());  // using string internal cache, 15 bytes + '\n'
        const int n_chars = llama_token_to_piece(vocab, token, &piece[0], piece.size(), 0, special);
        if (n_chars < 0) {
            piece.resize(-n_chars);
            int check = llama_token_to_piece(vocab, token, &piece[0], piece.size(), 0, special);
            GGML_ASSERT(check == -n_chars);
        } else {
            piece.resize(n_chars);
        }
        return piece;
    }
};

mtmd_context * mtmd_init_from_file(const char * mmproj_fname,
        const struct llama_model * text_model,
        const struct mtmd_context_params ctx_params) {
    try {
        return new mtmd_context(mmproj_fname, text_model, ctx_params);
    } catch (const std::exception & e) {
        LOG_ERR("%s: error: %s\n", __func__, e.what());
        return nullptr;
    }
}

void mtmd_free(mtmd_context * ctx) {
    delete ctx;
}

struct mtmd_tokenizer {
    mtmd_context * ctx;
    std::vector<const mtmd_bitmap *> bitmaps;

    std::string input_text;
    bool add_special;
    bool parse_special;
    const llama_vocab * vocab;

    mtmd_input_chunks cur;

    mtmd_tokenizer(mtmd_context * ctx,
            const mtmd_input_text * text,
            const mtmd_bitmap ** bitmaps,
            size_t n_bitmaps) : ctx(ctx), bitmaps(bitmaps, bitmaps + n_bitmaps) {
        add_special   = text->add_special;
        parse_special = text->parse_special;
        input_text    = text->text;
        vocab         = llama_model_get_vocab(ctx->text_model);

        // for compatibility, we convert image marker to media marker
        string_replace_all(input_text, MTMD_DEFAULT_IMAGE_MARKER, ctx->media_marker);
    }

    int32_t tokenize(mtmd_input_chunks * output) {
        cur.entries.clear();
        std::vector<std::string> parts = split_text(input_text, ctx->media_marker);
        size_t i_bm = 0; // index of the current bitmap
        for (auto & part : parts) {
            if (part == ctx->media_marker) {
                // this is a marker, we should add the next bitmap
                if (i_bm >= bitmaps.size()) {
                    LOG_ERR("%s: error: number of bitmaps (%zu) does not match number of markers (%zu)\n",
                            __func__, bitmaps.size(), parts.size() - 1);
                    return 1;
                }
                const mtmd_bitmap * bitmap = bitmaps[i_bm++];
                int32_t res = add_media(bitmap);
                if (res != 0) {
                    return res;
                }
            } else {
                // this is a text part, we should add it as text
                add_text(part, parse_special);
            }
        }

        if (add_special && llama_vocab_get_add_bos(vocab)) {
            // if first chunk is text, we add BOS token to first text chunk
            // otherwise, create a new text chunk with BOS token
            if (!cur.entries.empty() && cur.entries[0].type == MTMD_INPUT_CHUNK_TYPE_TEXT) {
                // add BOS token to the beginning of first text chunk
                cur.entries[0].tokens_text.insert(cur.entries[0].tokens_text.begin(), llama_vocab_bos(vocab));
            } else {
                // create a new text chunk with BOS token at the beginning
                mtmd_input_chunk bos_chunk{
                    MTMD_INPUT_CHUNK_TYPE_TEXT,
                    {llama_vocab_bos(vocab)},
                    nullptr, // image tokens
                    nullptr, // audio tokens
                };
                cur.entries.insert(cur.entries.begin(), std::move(bos_chunk));
            }
        }

        if (add_special && llama_vocab_get_add_eos(vocab)) {
            // if last chunk is text, we add EOS token to it
            add_text({llama_vocab_eos(vocab)});
        }

        if (i_bm != bitmaps.size()) {
            LOG_ERR("%s: error: number of bitmaps (%zu) does not match number of markers (%zu)\n",
                    __func__, bitmaps.size(), parts.size() - 1);
            return 1;
        }

        *output = std::move(cur);

        return 0;
    }

    void add_text(const std::string & txt, bool parse_special) {
        LOG_DBG("%s: %s\n", __func__, txt.c_str());
        auto tokens = mtmd_tokenize_text_internal(vocab, txt, /* add_special */ false, parse_special);
        add_text(tokens);
    }

    void add_text(const std::vector<llama_token> & tokens) {
        if (tokens.empty()) {
            return;
        }
        // if last entry is also a text chunk, add tokens to it instead of creating new chunk
        if (!cur.entries.empty() && cur.entries.back().type == MTMD_INPUT_CHUNK_TYPE_TEXT) {
            cur.entries.back().tokens_text.insert(
                                            cur.entries.back().tokens_text.end(),
                                            tokens.begin(),
                                            tokens.end());
        } else {
            mtmd_input_chunk chunk{
                MTMD_INPUT_CHUNK_TYPE_TEXT,
                tokens,
                nullptr, // image tokens
                nullptr, // audio tokens
            };
            cur.entries.emplace_back(std::move(chunk));
        }
    }

    int32_t add_media(const mtmd_bitmap * bitmap) {
        if (!bitmap->is_audio) {
            // handle image

            if (!ctx->ctx_v) {
                LOG_ERR("%s: error: model does not support vision input\n", __func__);
                return 2;
            }

            if (!ctx->img_beg.empty()) {
                add_text(ctx->img_beg, true); // add image begin token
            }

            // convert mtmd_bitmap to clip_image_u8
            clip_image_u8_ptr img_u8(clip_image_u8_init());
            img_u8->nx = bitmap->nx;
            img_u8->ny = bitmap->ny;
            img_u8->buf.resize(bitmap->data.size());
            std::memcpy(img_u8->buf.data(), bitmap->data.data(), img_u8->nx * img_u8->ny * 3);

            // preprocess image
            clip_image_f32_batch batch_f32;
            bool ok = clip_image_preprocess(ctx->ctx_v, img_u8.get(), &batch_f32);
            if (!ok) {
                LOG_ERR("Unable to preprocess image\n");
                return 2;
            }

            // handle llava-uhd style preprocessing
            if (
                ctx->slice_tmpl == MTMD_SLICE_TMPL_MINICPMV_2_5
                || ctx->slice_tmpl == MTMD_SLICE_TMPL_MINICPMV_2_6
                || ctx->slice_tmpl == MTMD_SLICE_TMPL_LLAMA4
                || ctx->slice_tmpl == MTMD_SLICE_TMPL_IDEFICS3
            ) {
                const int n_col = batch_f32.grid_x;
                const int n_row = batch_f32.grid_y;
                // split batch into chunks of single images
                // NOTE: batch_f32 will be invalidated after this call
                auto chunks = split_batch_to_chunk(std::move(batch_f32), bitmap->id);
                GGML_ASSERT(chunks.size() > 0);

                auto ov_chunk = std::move(chunks.front());
                chunks.erase(chunks.begin());

                // add overview image (first)
                if (ctx->ov_img_first) {
                    add_text(ctx->tok_ov_img_start);
                    cur.entries.emplace_back(std::move(ov_chunk));
                    add_text(ctx->tok_ov_img_end);
                }

                // add slices (or tiles)
                if (!chunks.empty()) {
                    GGML_ASSERT((int)chunks.size() == n_row * n_col);
                    add_text(ctx->tok_slices_start);
                    for (int y = 0; y < n_row; y++) {
                        for (int x = 0; x < n_col; x++) {
                            const bool is_last_in_row = (x == n_col - 1);
                            if (!ctx->tok_sli_img_start.empty()) {
                                add_text(ctx->tok_sli_img_start);
                            } else if (!ctx->sli_img_start_tmpl.empty()) {
                                // If using a template to preceed a slice image
                                const size_t sz = std::snprintf(nullptr, 0, ctx->sli_img_start_tmpl.c_str(), y+1, x+1) + 1;
                                std::unique_ptr<char[]> buf(new char[sz]);
                                std::snprintf(buf.get(), sz, ctx->sli_img_start_tmpl.c_str(), y+1, x+1);
                                add_text(std::string(buf.get(), buf.get() + sz - 1), true);
                            }
                            cur.entries.emplace_back(std::move(chunks[y * n_col + x]));
                            add_text(ctx->tok_sli_img_end);
                            if (!is_last_in_row) {
                                add_text(ctx->tok_sli_img_mid);
                            }
                        }
                        if ((y != n_row - 1 || ctx->tok_row_end_trail)) {
                            add_text(ctx->tok_row_end);
                        }
                    }
                    add_text(ctx->tok_slices_end);
                }

                // add overview image (last)
                if (!ctx->ov_img_first) {
                    add_text(ctx->tok_ov_img_start);
                    cur.entries.emplace_back(std::move(ov_chunk));
                    add_text(ctx->tok_ov_img_end);
                }

            } else {
                size_t n_tokens = 0;
                for (const auto & entry : batch_f32.entries) {
                    n_tokens += clip_n_output_tokens(ctx->ctx_v, entry.get());
                }

                mtmd_image_tokens_ptr image_tokens(new mtmd_image_tokens);
                if (ctx->use_mrope) {
                    // for Qwen2VL, we need this information for M-RoPE decoding positions
                    image_tokens->nx = clip_n_output_tokens_x(ctx->ctx_v, batch_f32.entries[0].get());
                    image_tokens->ny = clip_n_output_tokens_y(ctx->ctx_v, batch_f32.entries[0].get());
                    image_tokens->use_mrope_pos = true;
                } else {
                    // other models, we only need the total number of tokens
                    image_tokens->nx = n_tokens;
                    image_tokens->ny = 1;
                }
                image_tokens->batch_f32 = std::move(batch_f32);
                image_tokens->id = bitmap->id; // optional

                LOG_DBG("image_tokens->nx = %d\n", image_tokens->nx);
                LOG_DBG("image_tokens->ny = %d\n", image_tokens->ny);
                LOG_DBG("batch_f32 size = %d\n", (int)image_tokens->batch_f32.entries.size());

                mtmd_input_chunk chunk{
                    MTMD_INPUT_CHUNK_TYPE_IMAGE,
                    {}, // text tokens
                    std::move(image_tokens),
                    nullptr, // audio tokens
                };
                cur.entries.emplace_back(std::move(chunk));
            }

            if (!ctx->img_end.empty()) {
                add_text(ctx->img_end, true); // add image end token
            }

        } else {
            // handle audio

            if (!ctx->ctx_a) {
                LOG_ERR("%s: error: model does not support audio input\n", __func__);
                return 2;
            }

            if (bitmap->data.size() == 0) {
                LOG_ERR("%s: error: empty audio data\n", __func__);
                return 2;
            }

            if (!ctx->aud_beg.empty()) {
                add_text(ctx->aud_beg, true); // add audio begin token
            }

            // preprocess audio
            GGML_ASSERT(ctx->w_filters.n_mel); // make sure we have filter preloaded
            std::vector<whisper_preprocessor::whisper_mel> mel_spec_chunks;
            const float * samples = (const float *)bitmap->data.data();
            size_t n_samples = bitmap->data.size() / sizeof(float);
            bool ok = whisper_preprocessor::preprocess_audio(samples, n_samples, ctx->w_filters, mel_spec_chunks);
            if (!ok) {
                LOG_ERR("Unable to preprocess audio\n");
                return 2;
            }

            // consider each mel_spec as a separate audio chunk
            // TODO: maybe support batching, but this may come with memory cost
            for (auto & mel_spec : mel_spec_chunks) {
                clip_image_f32_ptr mel_f32(clip_image_f32_init());
                mel_f32->nx  = mel_spec.n_len;
                mel_f32->ny  = mel_spec.n_mel;
                mel_f32->buf = std::move(mel_spec.data);
                size_t n_tokens = clip_n_output_tokens(ctx->ctx_a, mel_f32.get());

                clip_image_f32_batch batch_f32;
                batch_f32.is_audio = true;
                batch_f32.entries.push_back(std::move(mel_f32));

                mtmd_audio_tokens_ptr audio_tokens(new mtmd_audio_tokens);
                audio_tokens->n_tokens = n_tokens;
                audio_tokens->batch_f32 = std::move(batch_f32);
                audio_tokens->id = bitmap->id; // optional

                LOG_DBG("audio_tokens->n_tokens = %d\n", audio_tokens->n_tokens);

                mtmd_input_chunk chunk{
                    MTMD_INPUT_CHUNK_TYPE_AUDIO,
                    {}, // text tokens
                    nullptr, // image tokens
                    std::move(audio_tokens),
                };
                cur.entries.emplace_back(std::move(chunk));
            }

            if (!ctx->aud_end.empty()) {
                add_text(ctx->aud_end, true); // add audio end token
            }
        }

        return 0;
    }

    std::vector<mtmd_input_chunk> split_batch_to_chunk(clip_image_f32_batch && batch_f32, const std::string & id) {
        std::vector<mtmd_input_chunk> chunks;

        for (auto & entry : batch_f32.entries) {
            mtmd_image_tokens_ptr image_tokens(new mtmd_image_tokens);
            image_tokens->nx = clip_n_output_tokens(ctx->ctx_v, entry.get());
            image_tokens->ny = 1;
            image_tokens->batch_f32.entries.push_back(std::move(entry));
            image_tokens->id = id;

            mtmd_input_chunk chunk{
                MTMD_INPUT_CHUNK_TYPE_IMAGE,
                {}, // text tokens
                std::move(image_tokens),
                nullptr, // audio tokens
            };
            chunks.emplace_back(std::move(chunk));
        }

        return chunks;
    }

    // for example: "a <__media__> b <__media__> c" --> "a", "<__media__>", "b", "<__media__>", "c"
    static std::vector<std::string> split_text(const std::string & input, const std::string & delimiter) {
        std::vector<std::string> result;
        if (input.empty()) {
            return result;
        }
        size_t start = 0;
        size_t pos = 0;
        while ((pos = input.find(delimiter, start)) != std::string::npos) {
            if (pos > start) {
                result.push_back(input.substr(start, pos - start));
            }
            result.push_back(delimiter);
            start = pos + delimiter.length();
        }
        if (start < input.length()) {
            result.push_back(input.substr(start));
        }
        return result;
    }

    // copied from common_tokenize
    static std::vector<llama_token> mtmd_tokenize_text_internal(
        const struct llama_vocab * vocab,
               const std::string & text,
                            bool   add_special,
                            bool   parse_special) {
        // upper limit for the number of tokens
        int n_tokens = text.length() + 2 * add_special;
        std::vector<llama_token> result(n_tokens);
        n_tokens = llama_tokenize(vocab, text.data(), text.length(), result.data(), result.size(), add_special, parse_special);
        if (n_tokens < 0) {
            result.resize(-n_tokens);
            int check = llama_tokenize(vocab, text.data(), text.length(), result.data(), result.size(), add_special, parse_special);
            GGML_ASSERT(check == -n_tokens);
        } else {
            result.resize(n_tokens);
        }
        return result;
    }
};

int32_t mtmd_tokenize(mtmd_context * ctx,
            mtmd_input_chunks * output,
            const mtmd_input_text * text,
            const mtmd_bitmap ** bitmaps,
            size_t n_bitmaps) {
    mtmd_tokenizer tokenizer(ctx, text, bitmaps, n_bitmaps);
    return tokenizer.tokenize(output);
}

int32_t mtmd_encode_chunk(mtmd_context * ctx, const mtmd_input_chunk * chunk) {
    if (chunk->type == MTMD_INPUT_CHUNK_TYPE_TEXT) {
        LOG_WRN("mtmd_encode_chunk has no effect for text chunks\n");
        return 0;
    } else if (chunk->type == MTMD_INPUT_CHUNK_TYPE_IMAGE) {
        if (!ctx->ctx_v) {
            LOG_ERR("%s: model does not support vision input\n", __func__);
            return 1;
        }
        return mtmd_encode(ctx, chunk->tokens_image.get());
    } else if (chunk->type == MTMD_INPUT_CHUNK_TYPE_AUDIO) {
        if (!ctx->ctx_a) {
            LOG_ERR("%s: model does not support audio input\n", __func__);
            return 1;
        }
        int n_mmproj_embd = ctx->n_embd_text;
        ctx->image_embd_v.resize(chunk->tokens_audio->n_tokens * n_mmproj_embd);
        bool ok = clip_image_batch_encode(
            ctx->ctx_a,
            ctx->n_threads,
            &chunk->tokens_audio->batch_f32,
            ctx->image_embd_v.data());
        return ok ? 0 : 1;
    }

    LOG_ERR("%s: unknown chunk type %d\n", __func__, (int)chunk->type);
    return 1;
}

int32_t mtmd_encode(mtmd_context * ctx, const mtmd_image_tokens * image_tokens) {
    clip_ctx * ctx_clip = ctx->ctx_v;
    if (!ctx_clip) {
        LOG_ERR("%s: this API does not support non-vision input, please use mtmd_encode_chunk instead\n", __func__);
        return 1;
    }
    int n_mmproj_embd = clip_n_mmproj_embd(ctx_clip);
    ctx->image_embd_v.resize(image_tokens->n_tokens() * n_mmproj_embd);
    bool ok = false;

    if (clip_is_llava(ctx_clip)
        || clip_is_minicpmv(ctx_clip)
        || clip_is_glm(ctx_clip)
        || clip_is_deepseekocr(ctx_clip)) {
        // TODO @ngxson : llava does not support batched encoding ; this should be fixed inside clip_image_batch_encode()
        const auto & entries = image_tokens->batch_f32.entries;
        for (size_t i = 0; i < entries.size(); i++) {
            int n_tokens_per_image = clip_n_output_tokens(ctx_clip, entries[i].get());
            ok = clip_image_encode(
                ctx_clip,
                ctx->n_threads,
                entries[i].get(),
                ctx->image_embd_v.data() + i*n_mmproj_embd*n_tokens_per_image);
        }
    } else {
        ok = clip_image_batch_encode(
            ctx_clip,
            ctx->n_threads,
            &image_tokens->batch_f32,
            ctx->image_embd_v.data());
    }

    return ok ? 0 : 1;
}

float * mtmd_get_output_embd(mtmd_context * ctx) {
    return ctx->image_embd_v.data();
}

bool mtmd_decode_use_non_causal(mtmd_context * ctx) {
    if (ctx->ctx_v && clip_get_projector_type(ctx->ctx_v) == PROJECTOR_TYPE_GEMMA3) {
        return true;
    }
    return false;
}

bool mtmd_decode_use_mrope(mtmd_context * ctx) {
    return ctx->use_mrope;
}

bool mtmd_support_vision(mtmd_context * ctx) {
    return ctx->ctx_v != nullptr;
}

bool mtmd_support_audio(mtmd_context * ctx) {
    return ctx->ctx_a != nullptr;
}

int mtmd_get_audio_bitrate(mtmd_context * ctx) {
    if (!ctx->ctx_a) {
        return -1;
    }
    // for now, we assume that all audio models have the same bitrate
    return 16000; // 16kHz
}

bool mtmd_is_deepseekocr(mtmd_context * ctx) {
    return ctx->ctx_v && clip_is_deepseekocr(ctx->ctx_v);
}

//
// public API functions
//

// mtmd_bitmap

mtmd_bitmap * mtmd_bitmap_init(uint32_t nx,
                               uint32_t ny,
                               const unsigned char * data) {
    mtmd_bitmap * bitmap = new mtmd_bitmap;
    bitmap->nx = nx;
    bitmap->ny = ny;
    size_t data_size = (size_t)nx * ny * 3;
    bitmap->data.resize(data_size);
    std::memcpy(bitmap->data.data(), data, data_size);
    return bitmap;
}

mtmd_bitmap * mtmd_bitmap_init_from_audio(size_t n_samples,
                                          const float * data) {
    mtmd_bitmap * bitmap = new mtmd_bitmap;
    bitmap->nx = n_samples;
    bitmap->ny = 1;
    bitmap->is_audio = true;
    size_t data_size = n_samples * sizeof(float);
    bitmap->data.resize(data_size);
    std::memcpy(bitmap->data.data(), data, data_size);
    return bitmap;
}

uint32_t mtmd_bitmap_get_nx(const mtmd_bitmap * bitmap) {
    return bitmap->nx;
}

uint32_t mtmd_bitmap_get_ny(const mtmd_bitmap * bitmap) {
    return bitmap->ny;
}

const unsigned char * mtmd_bitmap_get_data(const mtmd_bitmap * bitmap) {
    return bitmap->data.data();
}

size_t mtmd_bitmap_get_n_bytes(const mtmd_bitmap * bitmap) {
    return bitmap->data.size();
}

bool mtmd_bitmap_is_audio(const mtmd_bitmap * bitmap) {
    return bitmap->is_audio;
}

const char * mtmd_bitmap_get_id(const mtmd_bitmap * bitmap) {
    return bitmap->id.c_str();
}

void mtmd_bitmap_set_id(mtmd_bitmap * bitmap, const char * id) {
    if (id) {
        bitmap->id = std::string(id);
    } else {
        bitmap->id.clear();
    }
}

void mtmd_bitmap_free(mtmd_bitmap * bitmap) {
    if (bitmap) {
        delete bitmap;
    }
}

// mtmd_input_chunks

mtmd_input_chunks * mtmd_input_chunks_init() {
    return new mtmd_input_chunks;
}

size_t mtmd_input_chunks_size(const mtmd_input_chunks * chunks) {
    return chunks->entries.size();
}

const mtmd_input_chunk * mtmd_input_chunks_get(const mtmd_input_chunks * chunks, size_t idx) {
    if (idx >= chunks->entries.size()) {
        return nullptr;
    }
    return &chunks->entries[idx];
}

void mtmd_input_chunks_free(mtmd_input_chunks * chunks) {
    if (chunks) {
        delete chunks;
    }
}

// mtmd_input_chunk

enum mtmd_input_chunk_type mtmd_input_chunk_get_type(const mtmd_input_chunk * chunk) {
    return chunk->type;
}

const llama_token * mtmd_input_chunk_get_tokens_text(const mtmd_input_chunk * chunk, size_t * n_tokens_output) {
    if (chunk->type == MTMD_INPUT_CHUNK_TYPE_TEXT) {
        *n_tokens_output = chunk->tokens_text.size();
        return chunk->tokens_text.data();
    }
    *n_tokens_output = 0;
    return nullptr;
}

const mtmd_image_tokens * mtmd_input_chunk_get_tokens_image(const mtmd_input_chunk * chunk) {
    if (chunk->type == MTMD_INPUT_CHUNK_TYPE_IMAGE) {
        return chunk->tokens_image.get();
    }
    return nullptr;
}

size_t mtmd_input_chunk_get_n_tokens(const mtmd_input_chunk * chunk) {
    if (chunk->type == MTMD_INPUT_CHUNK_TYPE_TEXT) {
        return chunk->tokens_text.size();
    } else if (chunk->type == MTMD_INPUT_CHUNK_TYPE_IMAGE) {
        return mtmd_image_tokens_get_n_tokens(chunk->tokens_image.get());
    } else if (chunk->type == MTMD_INPUT_CHUNK_TYPE_AUDIO) {
        return chunk->tokens_audio->n_tokens;
    } else {
        GGML_ABORT("invalid chunk type");
    }
}

llama_pos mtmd_input_chunk_get_n_pos(const mtmd_input_chunk * chunk) {
    if (chunk->type == MTMD_INPUT_CHUNK_TYPE_TEXT) {
        return chunk->tokens_text.size();
    } else if (chunk->type == MTMD_INPUT_CHUNK_TYPE_IMAGE) {
        return mtmd_image_tokens_get_n_pos(chunk->tokens_image.get());
    } else if (chunk->type == MTMD_INPUT_CHUNK_TYPE_AUDIO) {
        return chunk->tokens_audio->n_tokens;
    } else {
        GGML_ABORT("invalid chunk type");
    }
}

const char * mtmd_input_chunk_get_id(const mtmd_input_chunk * chunk) {
    if (chunk->type == MTMD_INPUT_CHUNK_TYPE_IMAGE) {
        return chunk->tokens_image->id.c_str();
    } else if (chunk->type == MTMD_INPUT_CHUNK_TYPE_AUDIO) {
        return chunk->tokens_audio->id.c_str();
    }
    return nullptr;
}

mtmd_input_chunk * mtmd_input_chunk_copy(const mtmd_input_chunk * chunk) {
    mtmd_input_chunk * copy = new mtmd_input_chunk{
        chunk->type,
        chunk->tokens_text,
        nullptr,
        nullptr,
    };
    if (chunk->tokens_image) {
        // copy the image tokens
        copy->tokens_image = mtmd_image_tokens_ptr(new mtmd_image_tokens());
        *copy->tokens_image = chunk->tokens_image->clone();
    }
    if (chunk->tokens_audio) {
        // copy the audio tokens
        copy->tokens_audio = mtmd_audio_tokens_ptr(new mtmd_audio_tokens());
        *copy->tokens_audio = chunk->tokens_audio->clone();
    }
    return copy;
}

void mtmd_input_chunk_free(mtmd_input_chunk * chunk) {
    if (chunk) {
        delete chunk;
    }
}

// mtmd_image_tokens

size_t mtmd_image_tokens_get_n_tokens(const mtmd_image_tokens * image_tokens) {
    return image_tokens->n_tokens();
}

size_t mtmd_image_tokens_get_nx(const mtmd_image_tokens * image_tokens) {
    return image_tokens->nx;
}

size_t mtmd_image_tokens_get_ny(const mtmd_image_tokens * image_tokens) {
    return image_tokens->ny;
}

const char * mtmd_image_tokens_get_id(const mtmd_image_tokens * image_tokens) {
    return image_tokens->id.c_str();
}

llama_pos mtmd_image_tokens_get_n_pos(const mtmd_image_tokens * image_tokens) {
    if (image_tokens->use_mrope_pos) {
        // for M-RoPE, temporal dimension = max(t,h,w)
        // t is omitted as we don't support video input
        return std::max(image_tokens->nx, image_tokens->ny);
    }
    return image_tokens->n_tokens();
}

// test function

mtmd_input_chunks * mtmd_test_create_input_chunks() {
    mtmd_input_chunks * chunks = mtmd_input_chunks_init();
    if (!chunks) {
        return nullptr;
    }

    // create a text chunk
    std::vector<llama_token> tokens_text = { 1, 2, 3, 4, 5 };
    mtmd_input_chunk chunk_text{
        MTMD_INPUT_CHUNK_TYPE_TEXT,
        std::move(tokens_text),
        nullptr, // image tokens
        nullptr, // audio tokens
    };
    chunks->entries.emplace_back(std::move(chunk_text));

    // create an image chunk
    mtmd_image_tokens_ptr image_tokens(new mtmd_image_tokens);
    image_tokens->nx = 4;
    image_tokens->ny = 4;
    image_tokens->batch_f32.entries.resize(16);
    image_tokens->id = "image_1";
    mtmd_input_chunk chunk_image{
        MTMD_INPUT_CHUNK_TYPE_IMAGE,
        {}, // text tokens
        std::move(image_tokens),
        nullptr, // audio tokens
    };
    chunks->entries.emplace_back(std::move(chunk_image));

    return chunks;
}

void mtmd_log_set(ggml_log_callback log_callback, void * user_data) {
    g_logger_state.log_callback = log_callback ? log_callback : clip_log_callback_default;
    g_logger_state.log_callback_user_data = user_data;
}<|MERGE_RESOLUTION|>--- conflicted
+++ resolved
@@ -199,11 +199,8 @@
             /* flash_attn_type   */ CLIP_FLASH_ATTN_TYPE_AUTO,
             /* image_min_tokens  */ ctx_params.image_min_tokens,
             /* image_max_tokens  */ ctx_params.image_max_tokens,
-<<<<<<< HEAD
+            /* warmup            */ ctx_params.warmup,
             /* dsocr_mode        */ dsocr_mode,
-=======
-            /* warmup            */ ctx_params.warmup,
->>>>>>> 61bde8e2
         };
 
         auto res = clip_init(mmproj_fname, ctx_clip_params);
