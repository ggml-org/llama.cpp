#include "clip.h"
#include "clip-impl.h"
#include "mtmd.h"
#include "mtmd-audio.h"

#include "llama.h"

// fix problem with std::min and std::max
#if defined(_WIN32)
#define WIN32_LEAN_AND_MEAN
#ifndef NOMINMAX
#   define NOMINMAX
#endif
#include <windows.h>
#endif

#include <algorithm>
#include <cerrno>
#include <cstdio>
#include <cstdlib>
#include <cstring>
#include <vector>

// represents raw image data, layout is RGBRGBRGB...
// length of data must be nx * ny * 3
struct mtmd_bitmap {
    uint32_t nx;
    uint32_t ny;
    std::vector<unsigned char> data;
    std::string id; // optional user-defined id, for ex: can be set to image hash, useful for KV cache tracking
    bool is_audio = false; // true if the bitmap is audio
};

struct mtmd_image_tokens {
    uint32_t nx; // number of tokens in x direction
    uint32_t ny; // number of tokens in y direction
    bool use_mrope_pos = false; // use M-RoPE position counting (the whole image is 1 temporal position)
    uint32_t n_tokens() const { return nx * ny; }
    clip_image_f32_batch batch_f32; // preprocessed image patches
    std::string id; // optional user-defined ID, useful for KV cache tracking

    mtmd_image_tokens clone() {
        return mtmd_image_tokens{
            nx,
            ny,
            use_mrope_pos,
            batch_f32.clone(),
            id
        };
    }
};
using mtmd_image_tokens_ptr = std::unique_ptr<mtmd_image_tokens>;

struct mtmd_audio_tokens {
    uint32_t n_tokens; // number of tokens
    clip_image_f32_batch batch_f32; // preprocessed image patches
    std::string id; // optional user-defined ID, useful for KV cache tracking

    mtmd_audio_tokens clone() {
        return mtmd_audio_tokens{
            n_tokens,
            batch_f32.clone(),
            id
        };
    }
};
using mtmd_audio_tokens_ptr = std::unique_ptr<mtmd_audio_tokens>;

struct mtmd_input_chunk {
    mtmd_input_chunk_type type;
    std::vector<llama_token> tokens_text;
    mtmd_image_tokens_ptr tokens_image;
    mtmd_audio_tokens_ptr tokens_audio;
};

struct mtmd_input_chunks {
    std::vector<mtmd_input_chunk> entries;
};

// slice template, used by some llava-uhd models to correctly place the special tokens around image embeddings
// models not having it (llava-1.6) will process embeddings without any special tokens in-between
enum mtmd_slice_tmpl {
    MTMD_SLICE_TMPL_NONE,
    MTMD_SLICE_TMPL_MINICPMV_2_5,
    MTMD_SLICE_TMPL_MINICPMV_2_6,
    MTMD_SLICE_TMPL_LLAMA4,
    MTMD_SLICE_TMPL_IDEFICS3,
};

const char * mtmd_default_marker() {
    return "<__media__>";
}

static clip_flash_attn_type mtmd_get_clip_flash_attn_type(enum llama_flash_attn_type flash_attn_type) {
    switch (flash_attn_type) {
        case LLAMA_FLASH_ATTN_TYPE_AUTO:     return CLIP_FLASH_ATTN_TYPE_AUTO;
        case LLAMA_FLASH_ATTN_TYPE_DISABLED: return CLIP_FLASH_ATTN_TYPE_DISABLED;
        case LLAMA_FLASH_ATTN_TYPE_ENABLED:  return CLIP_FLASH_ATTN_TYPE_ENABLED;
    }
    return CLIP_FLASH_ATTN_TYPE_AUTO;
}

mtmd_context_params mtmd_context_params_default() {
    mtmd_context_params params {
        /* use_gpu           */ true,
        /* print_timings     */ true,
        /* n_threads         */ 4,
        /* image_marker      */ MTMD_DEFAULT_IMAGE_MARKER,
        /* media_marker      */ mtmd_default_marker(),
        /* flash_attn_type   */ LLAMA_FLASH_ATTN_TYPE_AUTO,
        /* image_min_tokens  */ -1,
        /* image_max_tokens  */ -1,
    };
    return params;
}

struct mtmd_context {
    struct clip_ctx * ctx_v; // vision
    struct clip_ctx * ctx_a; // audio
    const struct llama_model * text_model;
    std::vector<float> image_embd_v; // image embedding vector

    bool print_timings;
    int n_threads;
    std::string media_marker;
    const int n_embd_text;

    // these are not token, but strings used to mark the beginning and end of image/audio embeddings
    std::string img_beg;
    std::string img_end;
    std::string aud_beg;
    std::string aud_end;

    // for llava-uhd style models, we need special tokens in-between slices
    // minicpmv calls them "slices", llama 4 calls them "tiles"
    mtmd_slice_tmpl slice_tmpl    = MTMD_SLICE_TMPL_NONE;
    std::vector<llama_token> tok_ov_img_start;  // overview image
    std::vector<llama_token> tok_ov_img_end;    // overview image
    std::vector<llama_token> tok_slices_start;  // start of all slices
    std::vector<llama_token> tok_slices_end;    // end of all slices
    std::vector<llama_token> tok_sli_img_start; // single slice start
    std::vector<llama_token> tok_sli_img_end;   // single slice end
    std::vector<llama_token> tok_sli_img_mid;   // between 2 slices
    std::vector<llama_token> tok_row_end;       // end of row
    bool        tok_row_end_trail = false;
    bool        ov_img_first      = false;

    bool use_mrope = false; // for Qwen2VL, we need to use M-RoPE

    // string template for slice image delimiters with row/col (idefics3)
    std::string sli_img_start_tmpl;

    // for whisper, we pre-calculate the mel filter bank
    whisper_preprocessor::whisper_filters w_filters;

    // TODO @ngxson : add timings

    mtmd_context(const char * mmproj_fname,
                   const llama_model * text_model,
                   const mtmd_context_params & ctx_params) :
        text_model   (text_model),
        print_timings(ctx_params.print_timings),
        n_threads    (ctx_params.n_threads),
        media_marker (ctx_params.media_marker),
        n_embd_text  (llama_model_n_embd_inp(text_model))
    {
        if (std::string(ctx_params.image_marker) != MTMD_DEFAULT_IMAGE_MARKER) {
            throw std::runtime_error("custom image_marker is not supported anymore, use media_marker instead");
        }

        if (media_marker.empty()) {
            throw std::runtime_error("media_marker must not be empty");
        }

        clip_context_params ctx_clip_params {
            /* use_gpu           */ ctx_params.use_gpu,
            /* flash_attn_type   */ CLIP_FLASH_ATTN_TYPE_AUTO,
            /* image_min_tokens  */ ctx_params.image_min_tokens,
            /* image_max_tokens  */ ctx_params.image_max_tokens,
        };

        auto res = clip_init(mmproj_fname, ctx_clip_params);
        ctx_v = res.ctx_v;
        ctx_a = res.ctx_a;
        if (!ctx_v && !ctx_a) {
            throw std::runtime_error(string_format("Failed to load CLIP model from %s\n", mmproj_fname));
        }

        // if both vision and audio mmproj are present, we need to validate their n_embd
        if (ctx_v && ctx_a) {
            int n_embd_v = clip_n_mmproj_embd(ctx_v);
            int n_embd_a = clip_n_mmproj_embd(ctx_a);
            if (n_embd_v != n_embd_a) {
                throw std::runtime_error(string_format(
                    "mismatch between vision and audio mmproj (n_embd_v = %d, n_embd_a = %d)\n",
                    n_embd_v, n_embd_a));
            }
        }

        // since we already validate n_embd of vision and audio mmproj,
        // we can safely assume that they are the same
        int n_embd_clip = clip_n_mmproj_embd(ctx_v ? ctx_v : ctx_a);
        if (n_embd_text != n_embd_clip) {
            throw std::runtime_error(string_format(
                "mismatch between text model (n_embd = %d) and mmproj (n_embd = %d)\n"
                "hint: you may be using wrong mmproj\n",
                n_embd_text, n_embd_clip));
        }
        if (ctx_v) {
            init_vision();
        }
        if (ctx_a) {
            init_audio();
        }
    }

    void init_vision() {
        GGML_ASSERT(ctx_v != nullptr);
        use_mrope = clip_is_qwen2vl(ctx_v);

        projector_type proj = clip_get_projector_type(ctx_v);
        int minicpmv_version = clip_is_minicpmv(ctx_v);
        if (minicpmv_version == 2) {
            // minicpmv 2.5 format:
            // <image> (overview) </image><slice><image> (slice) </image><image> (slice) </image>\n ... </slice>
            slice_tmpl        = MTMD_SLICE_TMPL_MINICPMV_2_5;
            tok_ov_img_start  = {lookup_token("<image>")};
            tok_ov_img_end    = {lookup_token("</image>")};
            tok_slices_start  = {lookup_token("<slice>")};
            tok_slices_end    = {lookup_token("</slice>")};
            tok_sli_img_start = tok_ov_img_start;
            tok_sli_img_end   = tok_ov_img_end;
            tok_row_end       = {lookup_token("\n")};
            tok_row_end_trail = false; // no trailing end-of-row token
            ov_img_first      = true;

        } else if (minicpmv_version == 3 || minicpmv_version == 4 || minicpmv_version == 5 || minicpmv_version == 6) {
            // minicpmv 2.6 format:
            // <image> (overview) </image><slice> (slice) </slice><slice> (slice) </slice>\n ...
            slice_tmpl        = MTMD_SLICE_TMPL_MINICPMV_2_6;
            tok_ov_img_start  = {lookup_token("<image>")};
            tok_ov_img_end    = {lookup_token("</image>")};
            tok_sli_img_start = {lookup_token("<slice>")};
            tok_sli_img_end   = {lookup_token("</slice>")};
            tok_row_end       = {lookup_token("\n")};
            tok_row_end_trail = false; // no trailing end-of-row token
            ov_img_first      = true;

        } else if (minicpmv_version != 0) {
            GGML_ASSERT(false && "unsupported minicpmv version");
        } else if (proj == PROJECTOR_TYPE_LLAMA4) {
            // llama 4 format:
            // <|image_start|>
            //     (slice) <|tile_x_separator|> (slice) <|tile_x_separator|> ... <|tile_y_separator|>
            //     (slice) <|tile_x_separator|> (slice) <|tile_x_separator|> ... <|tile_y_separator|>
            //     ... <|tile_y_separator|>   <-- trailing end-of-row token
            // <|image|> (overview)           <-- overview image is last
            // <|image_end|>
            slice_tmpl        = MTMD_SLICE_TMPL_LLAMA4;
            tok_ov_img_start  = {lookup_token("<|image|>")};
            tok_sli_img_mid   = {lookup_token("<|tile_x_separator|>")};
            tok_row_end       = {lookup_token("<|tile_y_separator|>")};
            tok_row_end_trail = true; // add trailing end-of-row token
            ov_img_first      = false; // overview image is last
        }

        // set boi/eoi
        if (proj == PROJECTOR_TYPE_GEMMA3) {
            // <start_of_image> ... (image embeddings) ... <end_of_image>
            img_beg = "<start_of_image>";
            img_end = "<end_of_image>";

        } else if (proj == PROJECTOR_TYPE_IDEFICS3) {
            // https://github.com/huggingface/transformers/blob/a42ba80fa520c784c8f11a973ca9034e5f859b79/src/transformers/models/idefics3/processing_idefics3.py#L192-L215
            slice_tmpl         = MTMD_SLICE_TMPL_IDEFICS3;
            tok_ov_img_start   = {lookup_token("\n\n"), lookup_token("<fake_token_around_image>"), lookup_token("<global-img>")};
            tok_ov_img_end     = {lookup_token("<fake_token_around_image>")};
            tok_row_end        = {lookup_token("\n")};
            sli_img_start_tmpl = "<fake_token_around_image><row_%d_col_%d>";

        } else if (proj == PROJECTOR_TYPE_PIXTRAL) {
            // https://github.com/huggingface/transformers/blob/1cd110c6cb6a6237614130c470e9a902dbc1a4bd/docs/source/en/model_doc/pixtral.md
            img_end = "[IMG_END]";

        } else if (proj == PROJECTOR_TYPE_QWEN2VL || proj == PROJECTOR_TYPE_QWEN25VL || proj == PROJECTOR_TYPE_QWEN3VL) {
            // <|vision_start|> ... (image embeddings) ... <|vision_end|>
            img_beg = "<|vision_start|>";
            img_end = "<|vision_end|>";

        } else if (proj == PROJECTOR_TYPE_LLAMA4) {
            // (more details in mtmd_context constructor)
            img_beg = "<|image_start|>";
            img_end = "<|image_end|>";
            LOG_WRN("%s: llama 4 vision is known to have degraded quality:\n"
                    "    https://github.com/ggml-org/llama.cpp/pull/13282\n", __func__);

        } else if (proj == PROJECTOR_TYPE_INTERNVL) {
            // <img> ... (image embeddings) ... </img>
            img_beg = "<img>";
            img_end = "</img>";

        } else if (proj == PROJECTOR_TYPE_LIGHTONOCR) {
            // <|im_start|> ... (image embeddings) ... <|im_end|>
            img_beg = "<|im_start|>";
            img_end = "<|im_end|>";

<<<<<<< HEAD
        } else if (proj == PROJECTOR_TYPE_PHI3_V) {
            img_beg = "";
            img_end = "";
            tok_row_end_trail = false;
            ov_img_first = false;
=======
        } else if (proj == PROJECTOR_TYPE_LFM2) {
            img_beg = "<|image_start|>";
            img_end = "<|image_end|>";

>>>>>>> ec18edfc
        }
    }

    void init_audio() {
        GGML_ASSERT(ctx_a != nullptr);
        projector_type proj = clip_get_projector_type(ctx_a);

        if (clip_has_whisper_encoder(ctx_a)) {
            // TODO @ngxson : check if model n_mel is 128 or 80
            w_filters = whisper_precalc_filters::get_128_bins();
        }

        LOG_WRN("%s: audio input is in experimental stage and may have reduced quality:\n"
                "    https://github.com/ggml-org/llama.cpp/discussions/13759\n", __func__);

        if (proj == PROJECTOR_TYPE_QWEN2A) {
            // <|audio_bos|> ... (embeddings) ... <|audio_eos|>
            aud_beg = "<|audio_bos|>";
            aud_end = "<|audio_eos|>";

        } else if (proj == PROJECTOR_TYPE_ULTRAVOX) {
            // [BEGIN_AUDIO] ... (embeddings) ...
            aud_beg = "[BEGIN_AUDIO]";

        }
    }

    // get clip ctx based on chunk type
    clip_ctx * get_clip_ctx(const mtmd_input_chunk * chunk) const {
        if (chunk->type == MTMD_INPUT_CHUNK_TYPE_IMAGE) {
            return ctx_v;
        } else if (chunk->type == MTMD_INPUT_CHUNK_TYPE_AUDIO) {
            return ctx_a;
        }
        GGML_ABORT("unknown chunk type");
    }

    projector_type proj_type_v() const {
        return ctx_v ? clip_get_projector_type(ctx_v) : PROJECTOR_TYPE_UNKNOWN;
    }

    projector_type proj_type_a() const {
        return ctx_a ? clip_get_projector_type(ctx_a) : PROJECTOR_TYPE_UNKNOWN;
    }

    ~mtmd_context() {
        clip_free(ctx_a);
        clip_free(ctx_v);
    }

private:
    llama_token lookup_token(const std::string & token_text) {
        const llama_vocab * vocab = llama_model_get_vocab(text_model);
        const int n_vocab = llama_vocab_n_tokens(vocab);
        for (int i = 0; i < n_vocab; i++) {
            if (token_to_piece(vocab, i, true) == token_text) {
                return i;
            }
        }
        return LLAMA_TOKEN_NULL;
    }

    std::string token_to_piece(const llama_vocab * vocab, llama_token token, bool special) {
        std::string piece;
        piece.resize(piece.capacity());  // using string internal cache, 15 bytes + '\n'
        const int n_chars = llama_token_to_piece(vocab, token, &piece[0], piece.size(), 0, special);
        if (n_chars < 0) {
            piece.resize(-n_chars);
            int check = llama_token_to_piece(vocab, token, &piece[0], piece.size(), 0, special);
            GGML_ASSERT(check == -n_chars);
        } else {
            piece.resize(n_chars);
        }
        return piece;
    }
};

mtmd_context * mtmd_init_from_file(const char * mmproj_fname,
        const struct llama_model * text_model,
        const struct mtmd_context_params ctx_params) {
    try {
        return new mtmd_context(mmproj_fname, text_model, ctx_params);
    } catch (const std::exception & e) {
        LOG_ERR("%s: error: %s\n", __func__, e.what());
        return nullptr;
    }
}

void mtmd_free(mtmd_context * ctx) {
    delete ctx;
}

struct mtmd_tokenizer {
    mtmd_context * ctx;
    std::vector<const mtmd_bitmap *> bitmaps;

    std::string input_text;
    bool add_special;
    bool parse_special;
    const llama_vocab * vocab;

    mtmd_input_chunks cur;

    mtmd_tokenizer(mtmd_context * ctx,
            const mtmd_input_text * text,
            const mtmd_bitmap ** bitmaps,
            size_t n_bitmaps) : ctx(ctx), bitmaps(bitmaps, bitmaps + n_bitmaps) {
        add_special   = text->add_special;
        parse_special = text->parse_special;
        input_text    = text->text;
        vocab         = llama_model_get_vocab(ctx->text_model);

        // for compatibility, we convert image marker to media marker
        string_replace_all(input_text, MTMD_DEFAULT_IMAGE_MARKER, ctx->media_marker);
    }

    int32_t tokenize(mtmd_input_chunks * output) {
        cur.entries.clear();
        std::vector<std::string> parts = split_text(input_text, ctx->media_marker);
        size_t i_bm = 0; // index of the current bitmap
        for (auto & part : parts) {
            if (part == ctx->media_marker) {
                // this is a marker, we should add the next bitmap
                if (i_bm >= bitmaps.size()) {
                    LOG_ERR("%s: error: number of bitmaps (%zu) does not match number of markers (%zu)\n",
                            __func__, bitmaps.size(), parts.size() - 1);
                    return 1;
                }
                const mtmd_bitmap * bitmap = bitmaps[i_bm++];
                int32_t res = add_media(bitmap);
                if (res != 0) {
                    return res;
                }
            } else {
                // this is a text part, we should add it as text
                add_text(part, parse_special);
            }
        }

        if (add_special && llama_vocab_get_add_bos(vocab)) {
            // if first chunk is text, we add BOS token to first text chunk
            // otherwise, create a new text chunk with BOS token
            if (!cur.entries.empty() && cur.entries[0].type == MTMD_INPUT_CHUNK_TYPE_TEXT) {
                // add BOS token to the beginning of first text chunk
                cur.entries[0].tokens_text.insert(cur.entries[0].tokens_text.begin(), llama_vocab_bos(vocab));
            } else {
                // create a new text chunk with BOS token at the beginning
                mtmd_input_chunk bos_chunk{
                    MTMD_INPUT_CHUNK_TYPE_TEXT,
                    {llama_vocab_bos(vocab)},
                    nullptr, // image tokens
                    nullptr, // audio tokens
                };
                cur.entries.insert(cur.entries.begin(), std::move(bos_chunk));
            }
        }

        if (add_special && llama_vocab_get_add_eos(vocab)) {
            // if last chunk is text, we add EOS token to it
            add_text({llama_vocab_eos(vocab)});
        }

        if (i_bm != bitmaps.size()) {
            LOG_ERR("%s: error: number of bitmaps (%zu) does not match number of markers (%zu)\n",
                    __func__, bitmaps.size(), parts.size() - 1);
            return 1;
        }

        *output = std::move(cur);

        return 0;
    }

    void add_text(const std::string & txt, bool parse_special) {
        LOG_DBG("%s: %s\n", __func__, txt.c_str());
        auto tokens = mtmd_tokenize_text_internal(vocab, txt, /* add_special */ false, parse_special);
        add_text(tokens);
    }

    void add_text(const std::vector<llama_token> & tokens) {
        if (tokens.empty()) {
            return;
        }
        // if last entry is also a text chunk, add tokens to it instead of creating new chunk
        if (!cur.entries.empty() && cur.entries.back().type == MTMD_INPUT_CHUNK_TYPE_TEXT) {
            cur.entries.back().tokens_text.insert(
                                            cur.entries.back().tokens_text.end(),
                                            tokens.begin(),
                                            tokens.end());
        } else {
            mtmd_input_chunk chunk{
                MTMD_INPUT_CHUNK_TYPE_TEXT,
                tokens,
                nullptr, // image tokens
                nullptr, // audio tokens
            };
            cur.entries.emplace_back(std::move(chunk));
        }
    }

    int32_t add_media(const mtmd_bitmap * bitmap) {
        if (!bitmap->is_audio) {
            // handle image

            if (!ctx->ctx_v) {
                LOG_ERR("%s: error: model does not support vision input\n", __func__);
                return 2;
            }

            if (!ctx->img_beg.empty()) {
                add_text(ctx->img_beg, true); // add image begin token
            }

            // convert mtmd_bitmap to clip_image_u8
            clip_image_u8_ptr img_u8(clip_image_u8_init());
            img_u8->nx = bitmap->nx;
            img_u8->ny = bitmap->ny;
            img_u8->buf.resize(bitmap->data.size());
            std::memcpy(img_u8->buf.data(), bitmap->data.data(), img_u8->nx * img_u8->ny * 3);

            // preprocess image
            clip_image_f32_batch batch_f32;
            bool ok = clip_image_preprocess(ctx->ctx_v, img_u8.get(), &batch_f32);
            if (!ok) {
                LOG_ERR("Unable to preprocess image\n");
                return 2;
            }
            // [NEW] Phi-3-Vision Token Calculation Logic
            if (clip_is_phi3v(ctx->ctx_v)) {

                const int n_col = batch_f32.grid_x; // e.g., 2
                const int n_row = batch_f32.grid_y; // e.g., 2
                int n_sub_images = n_col * n_row;   // e.g., 4

                // 1. Calculate Local Token Count
                // ------------------------------------------------
                // Height in tokens = n_row * 12
                // Width in tokens  = (n_col * 12) + 1 (Newline)
                // size_t local_tokens = (n_row * 12) * ((n_col * 12) + 1);
                size_t local_tokens = ((n_row * n_col )+ 1) *144;

                // If there are no local crops (image too small), handle gracefully
                if (n_sub_images == 0) local_tokens = 0;

                // 2. Calculate Global Token Count
                // ------------------------------------------------
                // Global is always 12x12 with newlines: 12 * (12 + 1) = 156
                size_t global_tokens = (n_row + 1) * 12;

                // 3. Separator Token
                // ------------------------------------------------
                size_t separator_tokens = 1;

                // Total
                size_t n_tokens = local_tokens + separator_tokens + global_tokens;

                // Create the token container
                mtmd_image_tokens_ptr image_tokens(new mtmd_image_tokens);

                image_tokens->nx = n_tokens;
                image_tokens->ny = 1;
                image_tokens->batch_f32 = std::move(batch_f32);
                image_tokens->id = bitmap->id; // optional

                mtmd_input_chunk chunk{
                    MTMD_INPUT_CHUNK_TYPE_IMAGE,
                    {}, // text tokens
                    std::move(image_tokens),
                    nullptr, // audio tokens
                };
                cur.entries.emplace_back(std::move(chunk));
            }
            else if (
                ctx->slice_tmpl == MTMD_SLICE_TMPL_MINICPMV_2_5
                || ctx->slice_tmpl == MTMD_SLICE_TMPL_MINICPMV_2_6
                || ctx->slice_tmpl == MTMD_SLICE_TMPL_LLAMA4
                || ctx->slice_tmpl == MTMD_SLICE_TMPL_IDEFICS3
            ) {
                const int n_col = batch_f32.grid_x;
                const int n_row = batch_f32.grid_y;
                // split batch into chunks of single images
                // NOTE: batch_f32 will be invalidated after this call
                auto chunks = split_batch_to_chunk(std::move(batch_f32), bitmap->id);
                GGML_ASSERT(chunks.size() > 0);

                auto ov_chunk = std::move(chunks.front());
                chunks.erase(chunks.begin());

                // add overview image (first)
                if (ctx->ov_img_first) {
                    add_text(ctx->tok_ov_img_start);
                    cur.entries.emplace_back(std::move(ov_chunk));
                    add_text(ctx->tok_ov_img_end);
                }

                // add slices (or tiles)
                if (!chunks.empty()) {
                    GGML_ASSERT((int)chunks.size() == n_row * n_col);
                    add_text(ctx->tok_slices_start);
                    for (int y = 0; y < n_row; y++) {
                        for (int x = 0; x < n_col; x++) {
                            const bool is_last_in_row = (x == n_col - 1);
                            if (!ctx->tok_sli_img_start.empty()) {
                                add_text(ctx->tok_sli_img_start);
                            } else if (!ctx->sli_img_start_tmpl.empty()) {
                                // If using a template to preceed a slice image
                                const size_t sz = std::snprintf(nullptr, 0, ctx->sli_img_start_tmpl.c_str(), y+1, x+1) + 1;
                                std::unique_ptr<char[]> buf(new char[sz]);
                                std::snprintf(buf.get(), sz, ctx->sli_img_start_tmpl.c_str(), y+1, x+1);
                                add_text(std::string(buf.get(), buf.get() + sz - 1), true);
                            }
                            cur.entries.emplace_back(std::move(chunks[y * n_col + x]));
                            add_text(ctx->tok_sli_img_end);
                            if (!is_last_in_row) {
                                add_text(ctx->tok_sli_img_mid);
                            }
                        }
                        if ((y != n_row - 1 || ctx->tok_row_end_trail)) {
                            add_text(ctx->tok_row_end);
                        }
                    }
                    add_text(ctx->tok_slices_end);
                }

                // add overview image (last)
                if (!ctx->ov_img_first) {
                    add_text(ctx->tok_ov_img_start);
                    cur.entries.emplace_back(std::move(ov_chunk));
                    add_text(ctx->tok_ov_img_end);
                }

            } else {
                size_t n_tokens = 0;
                for (const auto & entry : batch_f32.entries) {
                    n_tokens += clip_n_output_tokens(ctx->ctx_v, entry.get());
                }

                mtmd_image_tokens_ptr image_tokens(new mtmd_image_tokens);
                if (ctx->use_mrope) {
                    // for Qwen2VL, we need this information for M-RoPE decoding positions
                    image_tokens->nx = clip_n_output_tokens_x(ctx->ctx_v, batch_f32.entries[0].get());
                    image_tokens->ny = clip_n_output_tokens_y(ctx->ctx_v, batch_f32.entries[0].get());
                    image_tokens->use_mrope_pos = true;
                } else {
                    // other models, we only need the total number of tokens
                    image_tokens->nx = n_tokens;
                    image_tokens->ny = 1;
                }
                image_tokens->batch_f32 = std::move(batch_f32);
                image_tokens->id = bitmap->id; // optional

                LOG_DBG("image_tokens->nx = %d\n", image_tokens->nx);
                LOG_DBG("image_tokens->ny = %d\n", image_tokens->ny);
                LOG_DBG("batch_f32 size = %d\n", (int)image_tokens->batch_f32.entries.size());

                mtmd_input_chunk chunk{
                    MTMD_INPUT_CHUNK_TYPE_IMAGE,
                    {}, // text tokens
                    std::move(image_tokens),
                    nullptr, // audio tokens
                };
                cur.entries.emplace_back(std::move(chunk));
            }

            if (!ctx->img_end.empty()) {
                add_text(ctx->img_end, true); // add image end token
            }

        } else {
            // handle audio

            if (!ctx->ctx_a) {
                LOG_ERR("%s: error: model does not support audio input\n", __func__);
                return 2;
            }

            if (bitmap->data.size() == 0) {
                LOG_ERR("%s: error: empty audio data\n", __func__);
                return 2;
            }

            if (!ctx->aud_beg.empty()) {
                add_text(ctx->aud_beg, true); // add audio begin token
            }

            // preprocess audio
            GGML_ASSERT(ctx->w_filters.n_mel); // make sure we have filter preloaded
            std::vector<whisper_preprocessor::whisper_mel> mel_spec_chunks;
            const float * samples = (const float *)bitmap->data.data();
            size_t n_samples = bitmap->data.size() / sizeof(float);
            bool ok = whisper_preprocessor::preprocess_audio(samples, n_samples, ctx->w_filters, mel_spec_chunks);
            if (!ok) {
                LOG_ERR("Unable to preprocess audio\n");
                return 2;
            }

            // consider each mel_spec as a separate audio chunk
            // TODO: maybe support batching, but this may come with memory cost
            for (auto & mel_spec : mel_spec_chunks) {
                clip_image_f32_ptr mel_f32(clip_image_f32_init());
                mel_f32->nx  = mel_spec.n_len;
                mel_f32->ny  = mel_spec.n_mel;
                mel_f32->buf = std::move(mel_spec.data);
                size_t n_tokens = clip_n_output_tokens(ctx->ctx_a, mel_f32.get());

                clip_image_f32_batch batch_f32;
                batch_f32.is_audio = true;
                batch_f32.entries.push_back(std::move(mel_f32));

                mtmd_audio_tokens_ptr audio_tokens(new mtmd_audio_tokens);
                audio_tokens->n_tokens = n_tokens;
                audio_tokens->batch_f32 = std::move(batch_f32);
                audio_tokens->id = bitmap->id; // optional

                LOG_DBG("audio_tokens->n_tokens = %d\n", audio_tokens->n_tokens);

                mtmd_input_chunk chunk{
                    MTMD_INPUT_CHUNK_TYPE_AUDIO,
                    {}, // text tokens
                    nullptr, // image tokens
                    std::move(audio_tokens),
                };
                cur.entries.emplace_back(std::move(chunk));
            }

            if (!ctx->aud_end.empty()) {
                add_text(ctx->aud_end, true); // add audio end token
            }
        }

        return 0;
    }

    std::vector<mtmd_input_chunk> split_batch_to_chunk(clip_image_f32_batch && batch_f32, const std::string & id) {
        std::vector<mtmd_input_chunk> chunks;

        for (auto & entry : batch_f32.entries) {
            mtmd_image_tokens_ptr image_tokens(new mtmd_image_tokens);
            image_tokens->nx = clip_n_output_tokens(ctx->ctx_v, entry.get());
            image_tokens->ny = 1;
            image_tokens->batch_f32.entries.push_back(std::move(entry));
            image_tokens->id = id;

            mtmd_input_chunk chunk{
                MTMD_INPUT_CHUNK_TYPE_IMAGE,
                {}, // text tokens
                std::move(image_tokens),
                nullptr, // audio tokens
            };
            chunks.emplace_back(std::move(chunk));
        }

        return chunks;
    }

    // for example: "a <__media__> b <__media__> c" --> "a", "<__media__>", "b", "<__media__>", "c"
    static std::vector<std::string> split_text(const std::string & input, const std::string & delimiter) {
        std::vector<std::string> result;
        if (input.empty()) {
            return result;
        }
        size_t start = 0;
        size_t pos = 0;
        while ((pos = input.find(delimiter, start)) != std::string::npos) {
            if (pos > start) {
                result.push_back(input.substr(start, pos - start));
            }
            result.push_back(delimiter);
            start = pos + delimiter.length();
        }
        if (start < input.length()) {
            result.push_back(input.substr(start));
        }
        return result;
    }

    // copied from common_tokenize
    static std::vector<llama_token> mtmd_tokenize_text_internal(
        const struct llama_vocab * vocab,
               const std::string & text,
                            bool   add_special,
                            bool   parse_special) {
        // upper limit for the number of tokens
        int n_tokens = text.length() + 2 * add_special;
        std::vector<llama_token> result(n_tokens);
        n_tokens = llama_tokenize(vocab, text.data(), text.length(), result.data(), result.size(), add_special, parse_special);
        if (n_tokens < 0) {
            result.resize(-n_tokens);
            int check = llama_tokenize(vocab, text.data(), text.length(), result.data(), result.size(), add_special, parse_special);
            GGML_ASSERT(check == -n_tokens);
        } else {
            result.resize(n_tokens);
        }
        return result;
    }
};

int32_t mtmd_tokenize(mtmd_context * ctx,
            mtmd_input_chunks * output,
            const mtmd_input_text * text,
            const mtmd_bitmap ** bitmaps,
            size_t n_bitmaps) {
    mtmd_tokenizer tokenizer(ctx, text, bitmaps, n_bitmaps);
    return tokenizer.tokenize(output);
}

int32_t mtmd_encode_chunk(mtmd_context * ctx, const mtmd_input_chunk * chunk) {
    if (chunk->type == MTMD_INPUT_CHUNK_TYPE_TEXT) {
        LOG_WRN("mtmd_encode_chunk has no effect for text chunks\n");
        return 0;
    } else if (chunk->type == MTMD_INPUT_CHUNK_TYPE_IMAGE) {
        if (!ctx->ctx_v) {
            LOG_ERR("%s: model does not support vision input\n", __func__);
            return 1;
        }
        return mtmd_encode(ctx, chunk->tokens_image.get());
    } else if (chunk->type == MTMD_INPUT_CHUNK_TYPE_AUDIO) {
        if (!ctx->ctx_a) {
            LOG_ERR("%s: model does not support audio input\n", __func__);
            return 1;
        }
        int n_mmproj_embd = ctx->n_embd_text;
        ctx->image_embd_v.resize(chunk->tokens_audio->n_tokens * n_mmproj_embd);
        bool ok = clip_image_batch_encode(
            ctx->ctx_a,
            ctx->n_threads,
            &chunk->tokens_audio->batch_f32,
            ctx->image_embd_v.data());
        return ok ? 0 : 1;
    }

    LOG_ERR("%s: unknown chunk type %d\n", __func__, (int)chunk->type);
    return 1;
}

int32_t mtmd_encode(mtmd_context * ctx, const mtmd_image_tokens * image_tokens) {
    clip_ctx * ctx_clip = ctx->ctx_v;
    if (!ctx_clip) {
        LOG_ERR("%s: this API does not support non-vision input, please use mtmd_encode_chunk instead\n", __func__);
        return 1;
    }
    int n_mmproj_embd = clip_n_mmproj_embd(ctx_clip);
    ctx->image_embd_v.resize(image_tokens->n_tokens() * n_mmproj_embd);
    bool ok = false;

    if (clip_is_phi3v(ctx_clip)) {
        // Delegate the entire stitching logic to the optimized C++ function in clip.cpp
        ok = clip_image_batch_encode_phi3(
            ctx_clip,
            ctx->n_threads,
            &image_tokens->batch_f32,
            ctx->image_embd_v.data()
        );
    }
    else if (clip_is_llava(ctx_clip)
        || clip_is_minicpmv(ctx_clip)
        || clip_is_glm(ctx_clip)) {
        // TODO @ngxson : llava does not support batched encoding ; this should be fixed inside clip_image_batch_encode()
        const auto & entries = image_tokens->batch_f32.entries;
        for (size_t i = 0; i < entries.size(); i++) {
            int n_tokens_per_image = clip_n_output_tokens(ctx_clip, entries[i].get());
            ok = clip_image_encode(
                ctx_clip,
                ctx->n_threads,
                entries[i].get(),
                ctx->image_embd_v.data() + i*n_mmproj_embd*n_tokens_per_image);
        }
    } else {
        ok = clip_image_batch_encode(
            ctx_clip,
            ctx->n_threads,
            &image_tokens->batch_f32,
            ctx->image_embd_v.data());
    }

    return ok ? 0 : 1;
}

float * mtmd_get_output_embd(mtmd_context * ctx) {
    return ctx->image_embd_v.data();
}

bool mtmd_decode_use_non_causal(mtmd_context * ctx) {
    if (ctx->ctx_v && clip_get_projector_type(ctx->ctx_v) == PROJECTOR_TYPE_GEMMA3) {
        return true;
    }
    return false;
}

bool mtmd_decode_use_mrope(mtmd_context * ctx) {
    return ctx->use_mrope;
}

bool mtmd_support_vision(mtmd_context * ctx) {
    return ctx->ctx_v != nullptr;
}

bool mtmd_support_audio(mtmd_context * ctx) {
    return ctx->ctx_a != nullptr;
}

int mtmd_get_audio_bitrate(mtmd_context * ctx) {
    if (!ctx->ctx_a) {
        return -1;
    }
    // for now, we assume that all audio models have the same bitrate
    return 16000; // 16kHz
}

//
// public API functions
//

// mtmd_bitmap

mtmd_bitmap * mtmd_bitmap_init(uint32_t nx,
                               uint32_t ny,
                               const unsigned char * data) {
    mtmd_bitmap * bitmap = new mtmd_bitmap;
    bitmap->nx = nx;
    bitmap->ny = ny;
    size_t data_size = (size_t)nx * ny * 3;
    bitmap->data.resize(data_size);
    std::memcpy(bitmap->data.data(), data, data_size);
    return bitmap;
}

mtmd_bitmap * mtmd_bitmap_init_from_audio(size_t n_samples,
                                          const float * data) {
    mtmd_bitmap * bitmap = new mtmd_bitmap;
    bitmap->nx = n_samples;
    bitmap->ny = 1;
    bitmap->is_audio = true;
    size_t data_size = n_samples * sizeof(float);
    bitmap->data.resize(data_size);
    std::memcpy(bitmap->data.data(), data, data_size);
    return bitmap;
}

uint32_t mtmd_bitmap_get_nx(const mtmd_bitmap * bitmap) {
    return bitmap->nx;
}

uint32_t mtmd_bitmap_get_ny(const mtmd_bitmap * bitmap) {
    return bitmap->ny;
}

const unsigned char * mtmd_bitmap_get_data(const mtmd_bitmap * bitmap) {
    return bitmap->data.data();
}

size_t mtmd_bitmap_get_n_bytes(const mtmd_bitmap * bitmap) {
    return bitmap->data.size();
}

bool mtmd_bitmap_is_audio(const mtmd_bitmap * bitmap) {
    return bitmap->is_audio;
}

const char * mtmd_bitmap_get_id(const mtmd_bitmap * bitmap) {
    return bitmap->id.c_str();
}

void mtmd_bitmap_set_id(mtmd_bitmap * bitmap, const char * id) {
    if (id) {
        bitmap->id = std::string(id);
    } else {
        bitmap->id.clear();
    }
}

void mtmd_bitmap_free(mtmd_bitmap * bitmap) {
    if (bitmap) {
        delete bitmap;
    }
}

// mtmd_input_chunks

mtmd_input_chunks * mtmd_input_chunks_init() {
    return new mtmd_input_chunks;
}

size_t mtmd_input_chunks_size(const mtmd_input_chunks * chunks) {
    return chunks->entries.size();
}

const mtmd_input_chunk * mtmd_input_chunks_get(const mtmd_input_chunks * chunks, size_t idx) {
    if (idx >= chunks->entries.size()) {
        return nullptr;
    }
    return &chunks->entries[idx];
}

void mtmd_input_chunks_free(mtmd_input_chunks * chunks) {
    if (chunks) {
        delete chunks;
    }
}

// mtmd_input_chunk

enum mtmd_input_chunk_type mtmd_input_chunk_get_type(const mtmd_input_chunk * chunk) {
    return chunk->type;
}

const llama_token * mtmd_input_chunk_get_tokens_text(const mtmd_input_chunk * chunk, size_t * n_tokens_output) {
    if (chunk->type == MTMD_INPUT_CHUNK_TYPE_TEXT) {
        *n_tokens_output = chunk->tokens_text.size();
        return chunk->tokens_text.data();
    }
    *n_tokens_output = 0;
    return nullptr;
}

const mtmd_image_tokens * mtmd_input_chunk_get_tokens_image(const mtmd_input_chunk * chunk) {
    if (chunk->type == MTMD_INPUT_CHUNK_TYPE_IMAGE) {
        return chunk->tokens_image.get();
    }
    return nullptr;
}

size_t mtmd_input_chunk_get_n_tokens(const mtmd_input_chunk * chunk) {
    if (chunk->type == MTMD_INPUT_CHUNK_TYPE_TEXT) {
        return chunk->tokens_text.size();
    } else if (chunk->type == MTMD_INPUT_CHUNK_TYPE_IMAGE) {
        return mtmd_image_tokens_get_n_tokens(chunk->tokens_image.get());
    } else if (chunk->type == MTMD_INPUT_CHUNK_TYPE_AUDIO) {
        return chunk->tokens_audio->n_tokens;
    } else {
        GGML_ABORT("invalid chunk type");
    }
}

llama_pos mtmd_input_chunk_get_n_pos(const mtmd_input_chunk * chunk) {
    if (chunk->type == MTMD_INPUT_CHUNK_TYPE_TEXT) {
        return chunk->tokens_text.size();
    } else if (chunk->type == MTMD_INPUT_CHUNK_TYPE_IMAGE) {
        return mtmd_image_tokens_get_n_pos(chunk->tokens_image.get());
    } else if (chunk->type == MTMD_INPUT_CHUNK_TYPE_AUDIO) {
        return chunk->tokens_audio->n_tokens;
    } else {
        GGML_ABORT("invalid chunk type");
    }
}

const char * mtmd_input_chunk_get_id(const mtmd_input_chunk * chunk) {
    if (chunk->type == MTMD_INPUT_CHUNK_TYPE_IMAGE) {
        return chunk->tokens_image->id.c_str();
    } else if (chunk->type == MTMD_INPUT_CHUNK_TYPE_AUDIO) {
        return chunk->tokens_audio->id.c_str();
    }
    return nullptr;
}

mtmd_input_chunk * mtmd_input_chunk_copy(const mtmd_input_chunk * chunk) {
    mtmd_input_chunk * copy = new mtmd_input_chunk{
        chunk->type,
        chunk->tokens_text,
        nullptr,
        nullptr,
    };
    if (chunk->tokens_image) {
        // copy the image tokens
        copy->tokens_image = mtmd_image_tokens_ptr(new mtmd_image_tokens());
        *copy->tokens_image = chunk->tokens_image->clone();
    }
    if (chunk->tokens_audio) {
        // copy the audio tokens
        copy->tokens_audio = mtmd_audio_tokens_ptr(new mtmd_audio_tokens());
        *copy->tokens_audio = chunk->tokens_audio->clone();
    }
    return copy;
}

void mtmd_input_chunk_free(mtmd_input_chunk * chunk) {
    if (chunk) {
        delete chunk;
    }
}

// mtmd_image_tokens

size_t mtmd_image_tokens_get_n_tokens(const mtmd_image_tokens * image_tokens) {
    return image_tokens->n_tokens();
}

size_t mtmd_image_tokens_get_nx(const mtmd_image_tokens * image_tokens) {
    return image_tokens->nx;
}

size_t mtmd_image_tokens_get_ny(const mtmd_image_tokens * image_tokens) {
    return image_tokens->ny;
}

const char * mtmd_image_tokens_get_id(const mtmd_image_tokens * image_tokens) {
    return image_tokens->id.c_str();
}

llama_pos mtmd_image_tokens_get_n_pos(const mtmd_image_tokens * image_tokens) {
    if (image_tokens->use_mrope_pos) {
        // for M-RoPE, temporal dimension = max(t,h,w)
        // t is omitted as we don't support video input
        return std::max(image_tokens->nx, image_tokens->ny);
    }
    return image_tokens->n_tokens();
}

// test function

mtmd_input_chunks * mtmd_test_create_input_chunks() {
    mtmd_input_chunks * chunks = mtmd_input_chunks_init();
    if (!chunks) {
        return nullptr;
    }

    // create a text chunk
    std::vector<llama_token> tokens_text = { 1, 2, 3, 4, 5 };
    mtmd_input_chunk chunk_text{
        MTMD_INPUT_CHUNK_TYPE_TEXT,
        std::move(tokens_text),
        nullptr, // image tokens
        nullptr, // audio tokens
    };
    chunks->entries.emplace_back(std::move(chunk_text));

    // create an image chunk
    mtmd_image_tokens_ptr image_tokens(new mtmd_image_tokens);
    image_tokens->nx = 4;
    image_tokens->ny = 4;
    image_tokens->batch_f32.entries.resize(16);
    image_tokens->id = "image_1";
    mtmd_input_chunk chunk_image{
        MTMD_INPUT_CHUNK_TYPE_IMAGE,
        {}, // text tokens
        std::move(image_tokens),
        nullptr, // audio tokens
    };
    chunks->entries.emplace_back(std::move(chunk_image));

    return chunks;
}

void mtmd_log_set(ggml_log_callback log_callback, void * user_data) {
    g_logger_state.log_callback = log_callback ? log_callback : clip_log_callback_default;
    g_logger_state.log_callback_user_data = user_data;
}<|MERGE_RESOLUTION|>--- conflicted
+++ resolved
@@ -304,18 +304,15 @@
             img_beg = "<|im_start|>";
             img_end = "<|im_end|>";
 
-<<<<<<< HEAD
         } else if (proj == PROJECTOR_TYPE_PHI3_V) {
             img_beg = "";
             img_end = "";
             tok_row_end_trail = false;
             ov_img_first = false;
-=======
         } else if (proj == PROJECTOR_TYPE_LFM2) {
             img_beg = "<|image_start|>";
             img_end = "<|image_end|>";
 
->>>>>>> ec18edfc
         }
     }
 
