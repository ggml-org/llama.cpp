#include "clip.h"
#include "clip-impl.h"
#include "mtmd.h"
#include "mtmd-audio.h"

#include "llama.h"

// fix problem with std::min and std::max
#if defined(_WIN32)
#define WIN32_LEAN_AND_MEAN
#ifndef NOMINMAX
#   define NOMINMAX
#endif
#include <windows.h>
#endif

#include <algorithm>
#include <cerrno>
#include <cstdio>
#include <cstdlib>
#include <cstring>
#include <vector>

// represents raw image data, layout is RGBRGBRGB...
// length of data must be nx * ny * 3
struct mtmd_bitmap {
    uint32_t nx;
    uint32_t ny;
    std::vector<unsigned char> data;
    std::string id; // optional user-defined id, for ex: can be set to image hash, useful for KV cache tracking
    bool is_audio = false; // true if the bitmap is audio
};

struct mtmd_image_tokens {
    uint32_t nx; // number of tokens in x direction
    uint32_t ny; // number of tokens in y direction
    bool use_mrope_pos = false; // use M-RoPE position counting (the whole image is 1 temporal position)
    uint32_t n_tokens() const { return nx * ny; }
    clip_image_f32_batch batch_f32; // preprocessed image patches
    std::string id; // optional user-defined ID, useful for KV cache tracking

    mtmd_image_tokens clone() {
        return mtmd_image_tokens{
            nx,
            ny,
            use_mrope_pos,
            batch_f32.clone(),
            id
        };
    }
};
using mtmd_image_tokens_ptr = std::unique_ptr<mtmd_image_tokens>;

struct mtmd_audio_tokens {
    uint32_t n_tokens; // number of tokens
    clip_image_f32_batch batch_f32; // preprocessed image patches
    std::string id; // optional user-defined ID, useful for KV cache tracking

    mtmd_audio_tokens clone() {
        return mtmd_audio_tokens{
            n_tokens,
            batch_f32.clone(),
            id
        };
    }
};
using mtmd_audio_tokens_ptr = std::unique_ptr<mtmd_audio_tokens>;

struct mtmd_input_chunk {
    mtmd_input_chunk_type type;
    std::vector<llama_token> tokens_text;
    mtmd_image_tokens_ptr tokens_image;
    mtmd_audio_tokens_ptr tokens_audio;
};

struct mtmd_input_chunks {
    std::vector<mtmd_input_chunk> entries;
};

// slice template, used by some llava-uhd models to correctly place the special tokens around image embeddings
// models not having it (llava-1.6) will process embeddings without any special tokens in-between
enum mtmd_slice_tmpl {
    MTMD_SLICE_TMPL_NONE,
    MTMD_SLICE_TMPL_MINICPMV_2_5,
    MTMD_SLICE_TMPL_MINICPMV_2_6,
    MTMD_SLICE_TMPL_LLAMA4,
    MTMD_SLICE_TMPL_IDEFICS3,
};

const char * mtmd_default_marker() {
    return "<__media__>";
}

static clip_flash_attn_type mtmd_get_clip_flash_attn_type(enum llama_flash_attn_type flash_attn_type) {
    switch (flash_attn_type) {
        case LLAMA_FLASH_ATTN_TYPE_AUTO:     return CLIP_FLASH_ATTN_TYPE_AUTO;
        case LLAMA_FLASH_ATTN_TYPE_DISABLED: return CLIP_FLASH_ATTN_TYPE_DISABLED;
        case LLAMA_FLASH_ATTN_TYPE_ENABLED:  return CLIP_FLASH_ATTN_TYPE_ENABLED;
    }
    return CLIP_FLASH_ATTN_TYPE_AUTO;
}

mtmd_context_params mtmd_context_params_default() {
    mtmd_context_params params;
    params.use_gpu = true;
    params.print_timings = true;
    params.n_threads = 4;
    params.verbosity = GGML_LOG_LEVEL_INFO;
    params.image_marker = MTMD_DEFAULT_IMAGE_MARKER;
    params.media_marker = mtmd_default_marker();
<<<<<<< HEAD
    params.image_min_tokens = -1;
    params.image_max_tokens = -1;
=======
    params.flash_attn_type = LLAMA_FLASH_ATTN_TYPE_AUTO;
>>>>>>> 6b9a5242
    return params;
}

struct mtmd_context {
    struct clip_ctx * ctx_v; // vision
    struct clip_ctx * ctx_a; // audio
    const struct llama_model * text_model;
    std::vector<float> image_embd_v; // image embedding vector

    bool print_timings;
    int n_threads;
    std::string media_marker;
    const int n_embd_text;

    // these are not token, but strings used to mark the beginning and end of image/audio embeddings
    std::string img_beg;
    std::string img_end;
    std::string aud_beg;
    std::string aud_end;

    // for llava-uhd style models, we need special tokens in-between slices
    // minicpmv calls them "slices", llama 4 calls them "tiles"
    mtmd_slice_tmpl slice_tmpl    = MTMD_SLICE_TMPL_NONE;
    std::vector<llama_token> tok_ov_img_start;  // overview image
    std::vector<llama_token> tok_ov_img_end;    // overview image
    std::vector<llama_token> tok_slices_start;  // start of all slices
    std::vector<llama_token> tok_slices_end;    // end of all slices
    std::vector<llama_token> tok_sli_img_start; // single slice start
    std::vector<llama_token> tok_sli_img_end;   // single slice end
    std::vector<llama_token> tok_sli_img_mid;   // between 2 slices
    std::vector<llama_token> tok_row_end;       // end of row
    bool        tok_row_end_trail = false;
    bool        ov_img_first      = false;

    bool use_mrope = false; // for Qwen2VL, we need to use M-RoPE

    // string template for slice image delimiters with row/col (idefics3)
    std::string sli_img_start_tmpl;

    // for whisper, we pre-calculate the mel filter bank
    whisper_preprocessor::whisper_filters w_filters;

    // TODO @ngxson : add timings

    mtmd_context(const char * mmproj_fname,
                   const llama_model * text_model,
                   const mtmd_context_params & ctx_params) :
        text_model   (text_model),
        print_timings(ctx_params.print_timings),
        n_threads    (ctx_params.n_threads),
        media_marker (ctx_params.media_marker),
        n_embd_text  (llama_model_n_embd(text_model))
    {
        if (std::string(ctx_params.image_marker) != MTMD_DEFAULT_IMAGE_MARKER) {
            throw std::runtime_error("custom image_marker is not supported anymore, use media_marker instead");
        }

        if (media_marker.empty()) {
            throw std::runtime_error("media_marker must not be empty");
        }

        clip_context_params ctx_clip_params;
        ctx_clip_params.use_gpu   = ctx_params.use_gpu;
        ctx_clip_params.verbosity = ctx_params.verbosity;
<<<<<<< HEAD
        // custom image token limits
        ctx_clip_params.image_min_tokens = ctx_params.image_min_tokens;
        ctx_clip_params.image_max_tokens = ctx_params.image_max_tokens;
=======
        ctx_clip_params.flash_attn_type = mtmd_get_clip_flash_attn_type(ctx_params.flash_attn_type);
>>>>>>> 6b9a5242
        auto res = clip_init(mmproj_fname, ctx_clip_params);
        ctx_v = res.ctx_v;
        ctx_a = res.ctx_a;
        if (!ctx_v && !ctx_a) {
            throw std::runtime_error(string_format("Failed to load CLIP model from %s\n", mmproj_fname));
        }

        // if both vision and audio mmproj are present, we need to validate their n_embd
        if (ctx_v && ctx_a) {
            int n_embd_v = clip_n_mmproj_embd(ctx_v);
            int n_embd_a = clip_n_mmproj_embd(ctx_a);
            if (n_embd_v != n_embd_a) {
                throw std::runtime_error(string_format(
                    "mismatch between vision and audio mmproj (n_embd_v = %d, n_embd_a = %d)\n",
                    n_embd_v, n_embd_a));
            }
        }

        // since we already validate n_embd of vision and audio mmproj,
        // we can safely assume that they are the same
        int n_embd_clip = clip_n_mmproj_embd(ctx_v ? ctx_v : ctx_a);
        if (n_embd_text != n_embd_clip) {
            throw std::runtime_error(string_format(
                "mismatch between text model (n_embd = %d) and mmproj (n_embd = %d)\n"
                "hint: you may be using wrong mmproj\n",
                n_embd_text, n_embd_clip));
        }
        if (ctx_v) {
            init_vision();
        }
        if (ctx_a) {
            init_audio();
        }
    }

    void init_vision() {
        GGML_ASSERT(ctx_v != nullptr);
        use_mrope = clip_is_qwen2vl(ctx_v);

        projector_type proj = clip_get_projector_type(ctx_v);
        int minicpmv_version = clip_is_minicpmv(ctx_v);
        if (minicpmv_version == 2) {
            // minicpmv 2.5 format:
            // <image> (overview) </image><slice><image> (slice) </image><image> (slice) </image>\n ... </slice>
            slice_tmpl        = MTMD_SLICE_TMPL_MINICPMV_2_5;
            tok_ov_img_start  = {lookup_token("<image>")};
            tok_ov_img_end    = {lookup_token("</image>")};
            tok_slices_start  = {lookup_token("<slice>")};
            tok_slices_end    = {lookup_token("</slice>")};
            tok_sli_img_start = tok_ov_img_start;
            tok_sli_img_end   = tok_ov_img_end;
            tok_row_end       = {lookup_token("\n")};
            tok_row_end_trail = false; // no trailing end-of-row token
            ov_img_first      = true;

        } else if (minicpmv_version == 3 || minicpmv_version == 4 || minicpmv_version == 5 || minicpmv_version == 6) {
            // minicpmv 2.6 format:
            // <image> (overview) </image><slice> (slice) </slice><slice> (slice) </slice>\n ...
            slice_tmpl        = MTMD_SLICE_TMPL_MINICPMV_2_6;
            tok_ov_img_start  = {lookup_token("<image>")};
            tok_ov_img_end    = {lookup_token("</image>")};
            tok_sli_img_start = {lookup_token("<slice>")};
            tok_sli_img_end   = {lookup_token("</slice>")};
            tok_row_end       = {lookup_token("\n")};
            tok_row_end_trail = false; // no trailing end-of-row token
            ov_img_first      = true;

        } else if (minicpmv_version != 0) {
            GGML_ASSERT(false && "unsupported minicpmv version");
        } else if (proj == PROJECTOR_TYPE_LLAMA4) {
            // llama 4 format:
            // <|image_start|>
            //     (slice) <|tile_x_separator|> (slice) <|tile_x_separator|> ... <|tile_y_separator|>
            //     (slice) <|tile_x_separator|> (slice) <|tile_x_separator|> ... <|tile_y_separator|>
            //     ... <|tile_y_separator|>   <-- trailing end-of-row token
            // <|image|> (overview)           <-- overview image is last
            // <|image_end|>
            slice_tmpl        = MTMD_SLICE_TMPL_LLAMA4;
            tok_ov_img_start  = {lookup_token("<|image|>")};
            tok_sli_img_mid   = {lookup_token("<|tile_x_separator|>")};
            tok_row_end       = {lookup_token("<|tile_y_separator|>")};
            tok_row_end_trail = true; // add trailing end-of-row token
            ov_img_first      = false; // overview image is last
        }

        // set boi/eoi
        if (proj == PROJECTOR_TYPE_GEMMA3) {
            // <start_of_image> ... (image embeddings) ... <end_of_image>
            img_beg = "<start_of_image>";
            img_end = "<end_of_image>";

        } else if (proj == PROJECTOR_TYPE_IDEFICS3) {
            // https://github.com/huggingface/transformers/blob/a42ba80fa520c784c8f11a973ca9034e5f859b79/src/transformers/models/idefics3/processing_idefics3.py#L192-L215
            slice_tmpl         = MTMD_SLICE_TMPL_IDEFICS3;
            tok_ov_img_start   = {lookup_token("\n\n"), lookup_token("<fake_token_around_image>"), lookup_token("<global-img>")};
            tok_ov_img_end     = {lookup_token("<fake_token_around_image>")};
            tok_row_end        = {lookup_token("\n")};
            sli_img_start_tmpl = "<fake_token_around_image><row_%d_col_%d>";

        } else if (proj == PROJECTOR_TYPE_PIXTRAL) {
            // https://github.com/huggingface/transformers/blob/1cd110c6cb6a6237614130c470e9a902dbc1a4bd/docs/source/en/model_doc/pixtral.md
            img_end = "[IMG_END]";

        } else if (proj == PROJECTOR_TYPE_QWEN2VL || proj == PROJECTOR_TYPE_QWEN25VL || proj == PROJECTOR_TYPE_QWEN3VL) {
            // <|vision_start|> ... (image embeddings) ... <|vision_end|>
            img_beg = "<|vision_start|>";
            img_end = "<|vision_end|>";

        } else if (proj == PROJECTOR_TYPE_LLAMA4) {
            // (more details in mtmd_context constructor)
            img_beg = "<|image_start|>";
            img_end = "<|image_end|>";
            LOG_WRN("%s: llama 4 vision is known to have degraded quality:\n"
                    "    https://github.com/ggml-org/llama.cpp/pull/13282\n", __func__);

        } else if (proj == PROJECTOR_TYPE_INTERNVL) {
            // <img> ... (image embeddings) ... </img>
            img_beg = "<img>";
            img_end = "</img>";

        } else if (proj == PROJECTOR_TYPE_LIGHTONOCR) {
            // <|im_start|> ... (image embeddings) ... <|im_end|>
            img_beg = "<|im_start|>";
            img_end = "<|im_end|>";

        }
    }

    void init_audio() {
        GGML_ASSERT(ctx_a != nullptr);
        projector_type proj = clip_get_projector_type(ctx_a);

        if (clip_has_whisper_encoder(ctx_a)) {
            // TODO @ngxson : check if model n_mel is 128 or 80
            w_filters = whisper_precalc_filters::get_128_bins();
        }

        LOG_WRN("%s: audio input is in experimental stage and may have reduced quality:\n"
                "    https://github.com/ggml-org/llama.cpp/discussions/13759\n", __func__);

        if (proj == PROJECTOR_TYPE_QWEN2A) {
            // <|audio_bos|> ... (embeddings) ... <|audio_eos|>
            aud_beg = "<|audio_bos|>";
            aud_end = "<|audio_eos|>";

        } else if (proj == PROJECTOR_TYPE_ULTRAVOX) {
            // [BEGIN_AUDIO] ... (embeddings) ...
            aud_beg = "[BEGIN_AUDIO]";

        }
    }

    // get clip ctx based on chunk type
    clip_ctx * get_clip_ctx(const mtmd_input_chunk * chunk) const {
        if (chunk->type == MTMD_INPUT_CHUNK_TYPE_IMAGE) {
            return ctx_v;
        } else if (chunk->type == MTMD_INPUT_CHUNK_TYPE_AUDIO) {
            return ctx_a;
        }
        GGML_ABORT("unknown chunk type");
    }

    projector_type proj_type_v() const {
        return ctx_v ? clip_get_projector_type(ctx_v) : PROJECTOR_TYPE_UNKNOWN;
    }

    projector_type proj_type_a() const {
        return ctx_a ? clip_get_projector_type(ctx_a) : PROJECTOR_TYPE_UNKNOWN;
    }

    ~mtmd_context() {
        clip_free(ctx_a);
        clip_free(ctx_v);
    }

private:
    llama_token lookup_token(const std::string & token_text) {
        const llama_vocab * vocab = llama_model_get_vocab(text_model);
        const int n_vocab = llama_vocab_n_tokens(vocab);
        for (int i = 0; i < n_vocab; i++) {
            if (token_to_piece(vocab, i, true) == token_text) {
                return i;
            }
        }
        return LLAMA_TOKEN_NULL;
    }

    std::string token_to_piece(const llama_vocab * vocab, llama_token token, bool special) {
        std::string piece;
        piece.resize(piece.capacity());  // using string internal cache, 15 bytes + '\n'
        const int n_chars = llama_token_to_piece(vocab, token, &piece[0], piece.size(), 0, special);
        if (n_chars < 0) {
            piece.resize(-n_chars);
            int check = llama_token_to_piece(vocab, token, &piece[0], piece.size(), 0, special);
            GGML_ASSERT(check == -n_chars);
        } else {
            piece.resize(n_chars);
        }
        return piece;
    }
};

mtmd_context * mtmd_init_from_file(const char * mmproj_fname,
        const struct llama_model * text_model,
        const struct mtmd_context_params ctx_params) {
    try {
        return new mtmd_context(mmproj_fname, text_model, ctx_params);
    } catch (const std::exception & e) {
        LOG_ERR("%s: error: %s\n", __func__, e.what());
        return nullptr;
    }
}

void mtmd_free(mtmd_context * ctx) {
    delete ctx;
}

struct mtmd_tokenizer {
    mtmd_context * ctx;
    std::vector<const mtmd_bitmap *> bitmaps;

    std::string input_text;
    bool add_special;
    bool parse_special;
    const llama_vocab * vocab;

    mtmd_input_chunks cur;

    mtmd_tokenizer(mtmd_context * ctx,
            const mtmd_input_text * text,
            const mtmd_bitmap ** bitmaps,
            size_t n_bitmaps) : ctx(ctx), bitmaps(bitmaps, bitmaps + n_bitmaps) {
        add_special   = text->add_special;
        parse_special = text->parse_special;
        input_text    = text->text;
        vocab         = llama_model_get_vocab(ctx->text_model);

        // for compatibility, we convert image marker to media marker
        string_replace_all(input_text, MTMD_DEFAULT_IMAGE_MARKER, ctx->media_marker);
    }

    int32_t tokenize(mtmd_input_chunks * output) {
        cur.entries.clear();
        std::vector<std::string> parts = split_text(input_text, ctx->media_marker);
        size_t i_bm = 0; // index of the current bitmap
        for (auto & part : parts) {
            if (part == ctx->media_marker) {
                // this is a marker, we should add the next bitmap
                if (i_bm >= bitmaps.size()) {
                    LOG_ERR("%s: error: number of bitmaps (%zu) does not match number of markers (%zu)\n",
                            __func__, bitmaps.size(), parts.size() - 1);
                    return 1;
                }
                const mtmd_bitmap * bitmap = bitmaps[i_bm++];
                int32_t res = add_media(bitmap);
                if (res != 0) {
                    return res;
                }
            } else {
                // this is a text part, we should add it as text
                add_text(part, parse_special);
            }
        }

        if (add_special && llama_vocab_get_add_bos(vocab)) {
            // if first chunk is text, we add BOS token to first text chunk
            // otherwise, create a new text chunk with BOS token
            if (!cur.entries.empty() && cur.entries[0].type == MTMD_INPUT_CHUNK_TYPE_TEXT) {
                // add BOS token to the beginning of first text chunk
                cur.entries[0].tokens_text.insert(cur.entries[0].tokens_text.begin(), llama_vocab_bos(vocab));
            } else {
                // create a new text chunk with BOS token at the beginning
                mtmd_input_chunk bos_chunk{
                    MTMD_INPUT_CHUNK_TYPE_TEXT,
                    {llama_vocab_bos(vocab)},
                    nullptr, // image tokens
                    nullptr, // audio tokens
                };
                cur.entries.insert(cur.entries.begin(), std::move(bos_chunk));
            }
        }

        if (add_special && llama_vocab_get_add_eos(vocab)) {
            // if last chunk is text, we add EOS token to it
            add_text({llama_vocab_eos(vocab)});
        }

        if (i_bm != bitmaps.size()) {
            LOG_ERR("%s: error: number of bitmaps (%zu) does not match number of markers (%zu)\n",
                    __func__, bitmaps.size(), parts.size() - 1);
            return 1;
        }

        *output = std::move(cur);

        return 0;
    }

    void add_text(const std::string & txt, bool parse_special) {
        LOG_DBG("%s: %s\n", __func__, txt.c_str());
        auto tokens = mtmd_tokenize_text_internal(vocab, txt, /* add_special */ false, parse_special);
        add_text(tokens);
    }

    void add_text(const std::vector<llama_token> & tokens) {
        if (tokens.empty()) {
            return;
        }
        // if last entry is also a text chunk, add tokens to it instead of creating new chunk
        if (!cur.entries.empty() && cur.entries.back().type == MTMD_INPUT_CHUNK_TYPE_TEXT) {
            cur.entries.back().tokens_text.insert(
                                            cur.entries.back().tokens_text.end(),
                                            tokens.begin(),
                                            tokens.end());
        } else {
            mtmd_input_chunk chunk{
                MTMD_INPUT_CHUNK_TYPE_TEXT,
                tokens,
                nullptr, // image tokens
                nullptr, // audio tokens
            };
            cur.entries.emplace_back(std::move(chunk));
        }
    }

    int32_t add_media(const mtmd_bitmap * bitmap) {
        if (!bitmap->is_audio) {
            // handle image

            if (!ctx->ctx_v) {
                LOG_ERR("%s: error: model does not support vision input\n", __func__);
                return 2;
            }

            if (!ctx->img_beg.empty()) {
                add_text(ctx->img_beg, true); // add image begin token
            }

            // convert mtmd_bitmap to clip_image_u8
            clip_image_u8_ptr img_u8(clip_image_u8_init());
            img_u8->nx = bitmap->nx;
            img_u8->ny = bitmap->ny;
            img_u8->buf.resize(bitmap->data.size());
            std::memcpy(img_u8->buf.data(), bitmap->data.data(), img_u8->nx * img_u8->ny * 3);

            // preprocess image
            clip_image_f32_batch batch_f32;
            bool ok = clip_image_preprocess(ctx->ctx_v, img_u8.get(), &batch_f32);
            if (!ok) {
                LOG_ERR("Unable to preprocess image\n");
                return 2;
            }

            // handle llava-uhd style preprocessing
            if (
                ctx->slice_tmpl == MTMD_SLICE_TMPL_MINICPMV_2_5
                || ctx->slice_tmpl == MTMD_SLICE_TMPL_MINICPMV_2_6
                || ctx->slice_tmpl == MTMD_SLICE_TMPL_LLAMA4
                || ctx->slice_tmpl == MTMD_SLICE_TMPL_IDEFICS3
            ) {
                const int n_col = batch_f32.grid_x;
                const int n_row = batch_f32.grid_y;
                // split batch into chunks of single images
                // NOTE: batch_f32 will be invalidated after this call
                auto chunks = split_batch_to_chunk(std::move(batch_f32), bitmap->id);
                GGML_ASSERT(chunks.size() > 0);

                auto ov_chunk = std::move(chunks.front());
                chunks.erase(chunks.begin());

                // add overview image (first)
                if (ctx->ov_img_first) {
                    add_text(ctx->tok_ov_img_start);
                    cur.entries.emplace_back(std::move(ov_chunk));
                    add_text(ctx->tok_ov_img_end);
                }

                // add slices (or tiles)
                if (!chunks.empty()) {
                    GGML_ASSERT((int)chunks.size() == n_row * n_col);
                    add_text(ctx->tok_slices_start);
                    for (int y = 0; y < n_row; y++) {
                        for (int x = 0; x < n_col; x++) {
                            const bool is_last_in_row = (x == n_col - 1);
                            if (!ctx->tok_sli_img_start.empty()) {
                                add_text(ctx->tok_sli_img_start);
                            } else if (!ctx->sli_img_start_tmpl.empty()) {
                                // If using a template to preceed a slice image
                                const size_t sz = std::snprintf(nullptr, 0, ctx->sli_img_start_tmpl.c_str(), y+1, x+1) + 1;
                                std::unique_ptr<char[]> buf(new char[sz]);
                                std::snprintf(buf.get(), sz, ctx->sli_img_start_tmpl.c_str(), y+1, x+1);
                                add_text(std::string(buf.get(), buf.get() + sz - 1), true);
                            }
                            cur.entries.emplace_back(std::move(chunks[y * n_col + x]));
                            add_text(ctx->tok_sli_img_end);
                            if (!is_last_in_row) {
                                add_text(ctx->tok_sli_img_mid);
                            }
                        }
                        if ((y != n_row - 1 || ctx->tok_row_end_trail)) {
                            add_text(ctx->tok_row_end);
                        }
                    }
                    add_text(ctx->tok_slices_end);
                }

                // add overview image (last)
                if (!ctx->ov_img_first) {
                    add_text(ctx->tok_ov_img_start);
                    cur.entries.emplace_back(std::move(ov_chunk));
                    add_text(ctx->tok_ov_img_end);
                }

            } else {
                size_t n_tokens = 0;
                for (const auto & entry : batch_f32.entries) {
                    n_tokens += clip_n_output_tokens(ctx->ctx_v, entry.get());
                }

                mtmd_image_tokens_ptr image_tokens(new mtmd_image_tokens);
                if (ctx->use_mrope) {
                    // for Qwen2VL, we need this information for M-RoPE decoding positions
                    image_tokens->nx = clip_n_output_tokens_x(ctx->ctx_v, batch_f32.entries[0].get());
                    image_tokens->ny = clip_n_output_tokens_y(ctx->ctx_v, batch_f32.entries[0].get());
                    image_tokens->use_mrope_pos = true;
                } else {
                    // other models, we only need the total number of tokens
                    image_tokens->nx = n_tokens;
                    image_tokens->ny = 1;
                }
                image_tokens->batch_f32 = std::move(batch_f32);
                image_tokens->id = bitmap->id; // optional

                LOG_DBG("image_tokens->nx = %d\n", image_tokens->nx);
                LOG_DBG("image_tokens->ny = %d\n", image_tokens->ny);
                LOG_DBG("batch_f32 size = %d\n", (int)image_tokens->batch_f32.entries.size());

                mtmd_input_chunk chunk{
                    MTMD_INPUT_CHUNK_TYPE_IMAGE,
                    {}, // text tokens
                    std::move(image_tokens),
                    nullptr, // audio tokens
                };
                cur.entries.emplace_back(std::move(chunk));
            }

            if (!ctx->img_end.empty()) {
                add_text(ctx->img_end, true); // add image end token
            }

        } else {
            // handle audio

            if (!ctx->ctx_a) {
                LOG_ERR("%s: error: model does not support audio input\n", __func__);
                return 2;
            }

            if (bitmap->data.size() == 0) {
                LOG_ERR("%s: error: empty audio data\n", __func__);
                return 2;
            }

            if (!ctx->aud_beg.empty()) {
                add_text(ctx->aud_beg, true); // add audio begin token
            }

            // preprocess audio
            GGML_ASSERT(ctx->w_filters.n_mel); // make sure we have filter preloaded
            std::vector<whisper_preprocessor::whisper_mel> mel_spec_chunks;
            const float * samples = (const float *)bitmap->data.data();
            size_t n_samples = bitmap->data.size() / sizeof(float);
            bool ok = whisper_preprocessor::preprocess_audio(samples, n_samples, ctx->w_filters, mel_spec_chunks);
            if (!ok) {
                LOG_ERR("Unable to preprocess audio\n");
                return 2;
            }

            // consider each mel_spec as a separate audio chunk
            // TODO: maybe support batching, but this may come with memory cost
            for (auto & mel_spec : mel_spec_chunks) {
                clip_image_f32_ptr mel_f32(clip_image_f32_init());
                mel_f32->nx  = mel_spec.n_len;
                mel_f32->ny  = mel_spec.n_mel;
                mel_f32->buf = std::move(mel_spec.data);
                size_t n_tokens = clip_n_output_tokens(ctx->ctx_a, mel_f32.get());

                clip_image_f32_batch batch_f32;
                batch_f32.is_audio = true;
                batch_f32.entries.push_back(std::move(mel_f32));

                mtmd_audio_tokens_ptr audio_tokens(new mtmd_audio_tokens);
                audio_tokens->n_tokens = n_tokens;
                audio_tokens->batch_f32 = std::move(batch_f32);
                audio_tokens->id = bitmap->id; // optional

                LOG_DBG("audio_tokens->n_tokens = %d\n", audio_tokens->n_tokens);

                mtmd_input_chunk chunk{
                    MTMD_INPUT_CHUNK_TYPE_AUDIO,
                    {}, // text tokens
                    nullptr, // image tokens
                    std::move(audio_tokens),
                };
                cur.entries.emplace_back(std::move(chunk));
            }

            if (!ctx->aud_end.empty()) {
                add_text(ctx->aud_end, true); // add audio end token
            }
        }

        return 0;
    }

    std::vector<mtmd_input_chunk> split_batch_to_chunk(clip_image_f32_batch && batch_f32, const std::string & id) {
        std::vector<mtmd_input_chunk> chunks;

        for (auto & entry : batch_f32.entries) {
            mtmd_image_tokens_ptr image_tokens(new mtmd_image_tokens);
            image_tokens->nx = clip_n_output_tokens(ctx->ctx_v, entry.get());
            image_tokens->ny = 1;
            image_tokens->batch_f32.entries.push_back(std::move(entry));
            image_tokens->id = id;

            mtmd_input_chunk chunk{
                MTMD_INPUT_CHUNK_TYPE_IMAGE,
                {}, // text tokens
                std::move(image_tokens),
                nullptr, // audio tokens
            };
            chunks.emplace_back(std::move(chunk));
        }

        return chunks;
    }

    // for example: "a <__media__> b <__media__> c" --> "a", "<__media__>", "b", "<__media__>", "c"
    static std::vector<std::string> split_text(const std::string & input, const std::string & delimiter) {
        std::vector<std::string> result;
        if (input.empty()) {
            return result;
        }
        size_t start = 0;
        size_t pos = 0;
        while ((pos = input.find(delimiter, start)) != std::string::npos) {
            if (pos > start) {
                result.push_back(input.substr(start, pos - start));
            }
            result.push_back(delimiter);
            start = pos + delimiter.length();
        }
        if (start < input.length()) {
            result.push_back(input.substr(start));
        }
        return result;
    }

    // copied from common_tokenize
    static std::vector<llama_token> mtmd_tokenize_text_internal(
        const struct llama_vocab * vocab,
               const std::string & text,
                            bool   add_special,
                            bool   parse_special) {
        // upper limit for the number of tokens
        int n_tokens = text.length() + 2 * add_special;
        std::vector<llama_token> result(n_tokens);
        n_tokens = llama_tokenize(vocab, text.data(), text.length(), result.data(), result.size(), add_special, parse_special);
        if (n_tokens < 0) {
            result.resize(-n_tokens);
            int check = llama_tokenize(vocab, text.data(), text.length(), result.data(), result.size(), add_special, parse_special);
            GGML_ASSERT(check == -n_tokens);
        } else {
            result.resize(n_tokens);
        }
        return result;
    }
};

int32_t mtmd_tokenize(mtmd_context * ctx,
            mtmd_input_chunks * output,
            const mtmd_input_text * text,
            const mtmd_bitmap ** bitmaps,
            size_t n_bitmaps) {
    mtmd_tokenizer tokenizer(ctx, text, bitmaps, n_bitmaps);
    return tokenizer.tokenize(output);
}

int32_t mtmd_encode_chunk(mtmd_context * ctx, const mtmd_input_chunk * chunk) {
    if (chunk->type == MTMD_INPUT_CHUNK_TYPE_TEXT) {
        LOG_WRN("mtmd_encode_chunk has no effect for text chunks\n");
        return 0;
    } else if (chunk->type == MTMD_INPUT_CHUNK_TYPE_IMAGE) {
        if (!ctx->ctx_v) {
            LOG_ERR("%s: model does not support vision input\n", __func__);
            return 1;
        }
        return mtmd_encode(ctx, chunk->tokens_image.get());
    } else if (chunk->type == MTMD_INPUT_CHUNK_TYPE_AUDIO) {
        if (!ctx->ctx_a) {
            LOG_ERR("%s: model does not support audio input\n", __func__);
            return 1;
        }
        int n_mmproj_embd = ctx->n_embd_text;
        ctx->image_embd_v.resize(chunk->tokens_audio->n_tokens * n_mmproj_embd);
        bool ok = clip_image_batch_encode(
            ctx->ctx_a,
            ctx->n_threads,
            &chunk->tokens_audio->batch_f32,
            ctx->image_embd_v.data());
        return ok ? 0 : 1;
    }

    LOG_ERR("%s: unknown chunk type %d\n", __func__, (int)chunk->type);
    return 1;
}

int32_t mtmd_encode(mtmd_context * ctx, const mtmd_image_tokens * image_tokens) {
    clip_ctx * ctx_clip = ctx->ctx_v;
    if (!ctx_clip) {
        LOG_ERR("%s: this API does not support non-vision input, please use mtmd_encode_chunk instead\n", __func__);
        return 1;
    }
    int n_mmproj_embd = clip_n_mmproj_embd(ctx_clip);
    ctx->image_embd_v.resize(image_tokens->n_tokens() * n_mmproj_embd);
    bool ok = false;

    if (clip_is_llava(ctx_clip)
        || clip_is_minicpmv(ctx_clip)
        || clip_is_glm(ctx_clip)) {
        // TODO @ngxson : llava does not support batched encoding ; this should be fixed inside clip_image_batch_encode()
        const auto & entries = image_tokens->batch_f32.entries;
        for (size_t i = 0; i < entries.size(); i++) {
            int n_tokens_per_image = clip_n_output_tokens(ctx_clip, entries[i].get());
            ok = clip_image_encode(
                ctx_clip,
                ctx->n_threads,
                entries[i].get(),
                ctx->image_embd_v.data() + i*n_mmproj_embd*n_tokens_per_image);
        }
    } else {
        ok = clip_image_batch_encode(
            ctx_clip,
            ctx->n_threads,
            &image_tokens->batch_f32,
            ctx->image_embd_v.data());
    }

    return ok ? 0 : 1;
}

float * mtmd_get_output_embd(mtmd_context * ctx) {
    return ctx->image_embd_v.data();
}

bool mtmd_decode_use_non_causal(mtmd_context * ctx) {
    if (ctx->ctx_v && clip_get_projector_type(ctx->ctx_v) == PROJECTOR_TYPE_GEMMA3) {
        return true;
    }
    return false;
}

bool mtmd_decode_use_mrope(mtmd_context * ctx) {
    return ctx->use_mrope;
}

bool mtmd_support_vision(mtmd_context * ctx) {
    return ctx->ctx_v != nullptr;
}

bool mtmd_support_audio(mtmd_context * ctx) {
    return ctx->ctx_a != nullptr;
}

int mtmd_get_audio_bitrate(mtmd_context * ctx) {
    if (!ctx->ctx_a) {
        return -1;
    }
    // for now, we assume that all audio models have the same bitrate
    return 16000; // 16kHz
}

//
// public API functions
//

// mtmd_bitmap

mtmd_bitmap * mtmd_bitmap_init(uint32_t nx,
                               uint32_t ny,
                               const unsigned char * data) {
    mtmd_bitmap * bitmap = new mtmd_bitmap;
    bitmap->nx = nx;
    bitmap->ny = ny;
    size_t data_size = (size_t)nx * ny * 3;
    bitmap->data.resize(data_size);
    std::memcpy(bitmap->data.data(), data, data_size);
    return bitmap;
}

mtmd_bitmap * mtmd_bitmap_init_from_audio(size_t n_samples,
                                          const float * data) {
    mtmd_bitmap * bitmap = new mtmd_bitmap;
    bitmap->nx = n_samples;
    bitmap->ny = 1;
    bitmap->is_audio = true;
    size_t data_size = n_samples * sizeof(float);
    bitmap->data.resize(data_size);
    std::memcpy(bitmap->data.data(), data, data_size);
    return bitmap;
}

uint32_t mtmd_bitmap_get_nx(const mtmd_bitmap * bitmap) {
    return bitmap->nx;
}

uint32_t mtmd_bitmap_get_ny(const mtmd_bitmap * bitmap) {
    return bitmap->ny;
}

const unsigned char * mtmd_bitmap_get_data(const mtmd_bitmap * bitmap) {
    return bitmap->data.data();
}

size_t mtmd_bitmap_get_n_bytes(const mtmd_bitmap * bitmap) {
    return bitmap->data.size();
}

bool mtmd_bitmap_is_audio(const mtmd_bitmap * bitmap) {
    return bitmap->is_audio;
}

const char * mtmd_bitmap_get_id(const mtmd_bitmap * bitmap) {
    return bitmap->id.c_str();
}

void mtmd_bitmap_set_id(mtmd_bitmap * bitmap, const char * id) {
    if (id) {
        bitmap->id = std::string(id);
    } else {
        bitmap->id.clear();
    }
}

void mtmd_bitmap_free(mtmd_bitmap * bitmap) {
    if (bitmap) {
        delete bitmap;
    }
}

// mtmd_input_chunks

mtmd_input_chunks * mtmd_input_chunks_init() {
    return new mtmd_input_chunks;
}

size_t mtmd_input_chunks_size(const mtmd_input_chunks * chunks) {
    return chunks->entries.size();
}

const mtmd_input_chunk * mtmd_input_chunks_get(const mtmd_input_chunks * chunks, size_t idx) {
    if (idx >= chunks->entries.size()) {
        return nullptr;
    }
    return &chunks->entries[idx];
}

void mtmd_input_chunks_free(mtmd_input_chunks * chunks) {
    if (chunks) {
        delete chunks;
    }
}

// mtmd_input_chunk

enum mtmd_input_chunk_type mtmd_input_chunk_get_type(const mtmd_input_chunk * chunk) {
    return chunk->type;
}

const llama_token * mtmd_input_chunk_get_tokens_text(const mtmd_input_chunk * chunk, size_t * n_tokens_output) {
    if (chunk->type == MTMD_INPUT_CHUNK_TYPE_TEXT) {
        *n_tokens_output = chunk->tokens_text.size();
        return chunk->tokens_text.data();
    }
    *n_tokens_output = 0;
    return nullptr;
}

const mtmd_image_tokens * mtmd_input_chunk_get_tokens_image(const mtmd_input_chunk * chunk) {
    if (chunk->type == MTMD_INPUT_CHUNK_TYPE_IMAGE) {
        return chunk->tokens_image.get();
    }
    return nullptr;
}

size_t mtmd_input_chunk_get_n_tokens(const mtmd_input_chunk * chunk) {
    if (chunk->type == MTMD_INPUT_CHUNK_TYPE_TEXT) {
        return chunk->tokens_text.size();
    } else if (chunk->type == MTMD_INPUT_CHUNK_TYPE_IMAGE) {
        return mtmd_image_tokens_get_n_tokens(chunk->tokens_image.get());
    } else if (chunk->type == MTMD_INPUT_CHUNK_TYPE_AUDIO) {
        return chunk->tokens_audio->n_tokens;
    } else {
        GGML_ABORT("invalid chunk type");
    }
}

llama_pos mtmd_input_chunk_get_n_pos(const mtmd_input_chunk * chunk) {
    if (chunk->type == MTMD_INPUT_CHUNK_TYPE_TEXT) {
        return chunk->tokens_text.size();
    } else if (chunk->type == MTMD_INPUT_CHUNK_TYPE_IMAGE) {
        return mtmd_image_tokens_get_n_pos(chunk->tokens_image.get());
    } else if (chunk->type == MTMD_INPUT_CHUNK_TYPE_AUDIO) {
        return chunk->tokens_audio->n_tokens;
    } else {
        GGML_ABORT("invalid chunk type");
    }
}

const char * mtmd_input_chunk_get_id(const mtmd_input_chunk * chunk) {
    if (chunk->type == MTMD_INPUT_CHUNK_TYPE_IMAGE) {
        return chunk->tokens_image->id.c_str();
    } else if (chunk->type == MTMD_INPUT_CHUNK_TYPE_AUDIO) {
        return chunk->tokens_audio->id.c_str();
    }
    return nullptr;
}

mtmd_input_chunk * mtmd_input_chunk_copy(const mtmd_input_chunk * chunk) {
    mtmd_input_chunk * copy = new mtmd_input_chunk{
        chunk->type,
        chunk->tokens_text,
        nullptr,
        nullptr,
    };
    if (chunk->tokens_image) {
        // copy the image tokens
        copy->tokens_image = mtmd_image_tokens_ptr(new mtmd_image_tokens());
        *copy->tokens_image = chunk->tokens_image->clone();
    }
    if (chunk->tokens_audio) {
        // copy the audio tokens
        copy->tokens_audio = mtmd_audio_tokens_ptr(new mtmd_audio_tokens());
        *copy->tokens_audio = chunk->tokens_audio->clone();
    }
    return copy;
}

void mtmd_input_chunk_free(mtmd_input_chunk * chunk) {
    if (chunk) {
        delete chunk;
    }
}

// mtmd_image_tokens

size_t mtmd_image_tokens_get_n_tokens(const mtmd_image_tokens * image_tokens) {
    return image_tokens->n_tokens();
}

size_t mtmd_image_tokens_get_nx(const mtmd_image_tokens * image_tokens) {
    return image_tokens->nx;
}

size_t mtmd_image_tokens_get_ny(const mtmd_image_tokens * image_tokens) {
    return image_tokens->ny;
}

const char * mtmd_image_tokens_get_id(const mtmd_image_tokens * image_tokens) {
    return image_tokens->id.c_str();
}

llama_pos mtmd_image_tokens_get_n_pos(const mtmd_image_tokens * image_tokens) {
    if (image_tokens->use_mrope_pos) {
        // for M-RoPE, temporal dimension = max(t,h,w)
        // t is omitted as we don't support video input
        return std::max(image_tokens->nx, image_tokens->ny);
    }
    return image_tokens->n_tokens();
}

// test function

mtmd_input_chunks * mtmd_test_create_input_chunks() {
    mtmd_input_chunks * chunks = mtmd_input_chunks_init();
    if (!chunks) {
        return nullptr;
    }

    // create a text chunk
    std::vector<llama_token> tokens_text = { 1, 2, 3, 4, 5 };
    mtmd_input_chunk chunk_text{
        MTMD_INPUT_CHUNK_TYPE_TEXT,
        std::move(tokens_text),
        nullptr, // image tokens
        nullptr, // audio tokens
    };
    chunks->entries.emplace_back(std::move(chunk_text));

    // create an image chunk
    mtmd_image_tokens_ptr image_tokens(new mtmd_image_tokens);
    image_tokens->nx = 4;
    image_tokens->ny = 4;
    image_tokens->batch_f32.entries.resize(16);
    image_tokens->id = "image_1";
    mtmd_input_chunk chunk_image{
        MTMD_INPUT_CHUNK_TYPE_IMAGE,
        {}, // text tokens
        std::move(image_tokens),
        nullptr, // audio tokens
    };
    chunks->entries.emplace_back(std::move(chunk_image));

    return chunks;
}<|MERGE_RESOLUTION|>--- conflicted
+++ resolved
@@ -108,12 +108,9 @@
     params.verbosity = GGML_LOG_LEVEL_INFO;
     params.image_marker = MTMD_DEFAULT_IMAGE_MARKER;
     params.media_marker = mtmd_default_marker();
-<<<<<<< HEAD
+    params.flash_attn_type = LLAMA_FLASH_ATTN_TYPE_AUTO;
     params.image_min_tokens = -1;
     params.image_max_tokens = -1;
-=======
-    params.flash_attn_type = LLAMA_FLASH_ATTN_TYPE_AUTO;
->>>>>>> 6b9a5242
     return params;
 }
 
@@ -176,15 +173,13 @@
         }
 
         clip_context_params ctx_clip_params;
-        ctx_clip_params.use_gpu   = ctx_params.use_gpu;
-        ctx_clip_params.verbosity = ctx_params.verbosity;
-<<<<<<< HEAD
+        ctx_clip_params.use_gpu          = ctx_params.use_gpu;
+        ctx_clip_params.verbosity        = ctx_params.verbosity;
+        ctx_clip_params.flash_attn_type  = mtmd_get_clip_flash_attn_type(ctx_params.flash_attn_type);
         // custom image token limits
         ctx_clip_params.image_min_tokens = ctx_params.image_min_tokens;
         ctx_clip_params.image_max_tokens = ctx_params.image_max_tokens;
-=======
-        ctx_clip_params.flash_attn_type = mtmd_get_clip_flash_attn_type(ctx_params.flash_attn_type);
->>>>>>> 6b9a5242
+
         auto res = clip_init(mmproj_fname, ctx_clip_params);
         ctx_v = res.ctx_v;
         ctx_a = res.ctx_a;
