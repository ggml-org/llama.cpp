--- conflicted
+++ resolved
@@ -144,17 +144,7 @@
     // for llava-uhd style models, we need special tokens in-between slices
     // minicpmv calls them "slices", llama 4 calls them "tiles"
     mtmd_slice_tmpl slice_tmpl    = MTMD_SLICE_TMPL_NONE;
-<<<<<<< HEAD
     mtmd_video_schema video_sch   = MTMD_VIDEO_SCHEMA_MINICPMV_2_6;
-    llama_token tok_ov_img_start  = LLAMA_TOKEN_NULL; // overview image
-    llama_token tok_ov_img_end    = LLAMA_TOKEN_NULL; // overview image
-    llama_token tok_slices_start  = LLAMA_TOKEN_NULL; // start of all slices
-    llama_token tok_slices_end    = LLAMA_TOKEN_NULL; // end of all slices
-    llama_token tok_sli_img_start = LLAMA_TOKEN_NULL; // single slice start
-    llama_token tok_sli_img_end   = LLAMA_TOKEN_NULL; // single slice end
-    llama_token tok_sli_img_mid   = LLAMA_TOKEN_NULL; // between 2 slices
-    llama_token tok_row_end       = LLAMA_TOKEN_NULL; // end of row
-=======
     std::vector<llama_token> tok_ov_img_start;  // overview image
     std::vector<llama_token> tok_ov_img_end;    // overview image
     std::vector<llama_token> tok_slices_start;  // start of all slices
@@ -163,7 +153,6 @@
     std::vector<llama_token> tok_sli_img_end;   // single slice end
     std::vector<llama_token> tok_sli_img_mid;   // between 2 slices
     std::vector<llama_token> tok_row_end;       // end of row
->>>>>>> bea04522
     bool        tok_row_end_trail = false;
     bool        ov_img_first      = false;
 
@@ -554,12 +543,12 @@
             return 2;
         }
 
-<<<<<<< HEAD
         // handle llava-uhd style preprocessing
         if (
             ctx->slice_tmpl == MTMD_SLICE_TMPL_MINICPMV_2_5
             || ctx->slice_tmpl == MTMD_SLICE_TMPL_MINICPMV_2_6
             || ctx->slice_tmpl == MTMD_SLICE_TMPL_LLAMA4
+            || ctx->slice_tmpl == MTMD_SLICE_TMPL_IDEFICS3
         ) {
             const int n_col = batch_f32.grid_x;
             const int n_row = batch_f32.grid_y;
@@ -573,37 +562,9 @@
 
             // add overview image (first)
             if (ctx->ov_img_first) {
-                if (ctx->tok_ov_img_start != LLAMA_TOKEN_NULL) {
-                    add_text({ctx->tok_ov_img_start});
-=======
-            // handle llava-uhd style preprocessing
-            if (
-                ctx->slice_tmpl == MTMD_SLICE_TMPL_MINICPMV_2_5
-                || ctx->slice_tmpl == MTMD_SLICE_TMPL_MINICPMV_2_6
-                || ctx->slice_tmpl == MTMD_SLICE_TMPL_LLAMA4
-                || ctx->slice_tmpl == MTMD_SLICE_TMPL_IDEFICS3
-            ) {
-                const int n_col = batch_f32.grid_x;
-                const int n_row = batch_f32.grid_y;
-                // split batch into chunks of single images
-                // NOTE: batch_f32 will be invalidated after this call
-                auto chunks = split_batch_to_chunk(std::move(batch_f32), bitmap->id);
-                GGML_ASSERT(chunks.size() > 0);
-
-                auto ov_chunk = std::move(chunks.front());
-                chunks.erase(chunks.begin());
-
-                // add overview image (first)
-                if (ctx->ov_img_first) {
-                    add_text(ctx->tok_ov_img_start);
-                    cur.entries.emplace_back(std::move(ov_chunk));
-                    add_text(ctx->tok_ov_img_end);
->>>>>>> bea04522
-                }
+                add_text(ctx->tok_ov_img_start);
                 cur.entries.emplace_back(std::move(ov_chunk));
-                if (ctx->tok_ov_img_end != LLAMA_TOKEN_NULL) {
-                    add_text({ctx->tok_ov_img_end});
-                }
+                add_text(ctx->tok_ov_img_end);
             }
             
             if(have_slices){
@@ -637,29 +598,11 @@
                 }
             }
 
-<<<<<<< HEAD
             // add overview image (last)
             if (!ctx->ov_img_first) {
-                if (ctx->tok_ov_img_start != LLAMA_TOKEN_NULL) {
-                    add_text({ctx->tok_ov_img_start});
-=======
-                // add overview image (last)
-                if (!ctx->ov_img_first) {
-                    add_text(ctx->tok_ov_img_start);
-                    cur.entries.emplace_back(std::move(ov_chunk));
-                    add_text(ctx->tok_ov_img_end);
-                }
-
-            } else {
-                size_t n_tokens = 0;
-                for (const auto & entry : batch_f32.entries) {
-                    n_tokens += clip_n_output_tokens(ctx->ctx_v, entry.get());
->>>>>>> bea04522
-                }
+                add_text(ctx->tok_ov_img_start);
                 cur.entries.emplace_back(std::move(ov_chunk));
-                if (ctx->tok_ov_img_end != LLAMA_TOKEN_NULL) {
-                    add_text({ctx->tok_ov_img_end});
-                }
+                add_text(ctx->tok_ov_img_end);
             }
 
         } else {
