--- conflicted
+++ resolved
@@ -142,7 +142,6 @@
 #define TN_TOK_BOI         "v.boi"
 #define TN_TOK_EOI         "v.eoi"
 
-<<<<<<< HEAD
 // deepseek-ocr
 #define TN_SAM_POS_EMBD   "v.sam.pos_embd"
 #define TN_SAM_PATCH_EMBD "v.sam.patch_embd.%s"
@@ -156,7 +155,6 @@
 #define TN_SAM_FFN_DOWN   "v.sam.blk.%d.mlp.lin2.%s"
 #define TN_SAM_NECK       "v.sam.neck.%d.%s"
 #define TN_SAM_NET        "v.sam.net_%d.%s"
-=======
 // (conformer) lfm2
 #define TN_PRE_ENCODE_OUT  "a.pre_encode.out.%s"
 #define TN_FFN_NORM        "%s.blk.%d.ffn_norm.%s"
@@ -171,7 +169,6 @@
 #define TN_CONV_NORM       "%s.blk.%d.conv_norm.%s"
 #define TN_CONV_PW1        "%s.blk.%d.conv_pw1.%s"
 #define TN_CONV_PW2        "%s.blk.%d.conv_pw2.%s"
->>>>>>> 0a271d82
 
 // align x to upper multiple of n
 #define CLIP_ALIGN(x, n) ((((x) + (n) - 1) / (n)) * (n))
@@ -205,11 +202,8 @@
     PROJECTOR_TYPE_LIGHTONOCR,
     PROJECTOR_TYPE_COGVLM,
     PROJECTOR_TYPE_JANUS_PRO,
-<<<<<<< HEAD
     PROJECTOR_TYPE_DEEPSEEKOCR,
-=======
     PROJECTOR_TYPE_LFM2A,
->>>>>>> 0a271d82
     PROJECTOR_TYPE_GLM4V,
     PROJECTOR_TYPE_UNKNOWN,
 };
@@ -238,11 +232,8 @@
     { PROJECTOR_TYPE_LIGHTONOCR,"lightonocr"},
     { PROJECTOR_TYPE_COGVLM,    "cogvlm"},
     { PROJECTOR_TYPE_JANUS_PRO, "janus_pro"},
-<<<<<<< HEAD
     { PROJECTOR_TYPE_DEEPSEEKOCR,"deepseekocr"},
-=======
     { PROJECTOR_TYPE_LFM2A,     "lfm2a"},
->>>>>>> 0a271d82
     { PROJECTOR_TYPE_GLM4V,     "glm4v"},
 };
 
