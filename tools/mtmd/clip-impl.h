--- conflicted
+++ resolved
@@ -154,11 +154,8 @@
     PROJECTOR_TYPE_LFM2,
     PROJECTOR_TYPE_KIMIVL,
     PROJECTOR_TYPE_LIGHTONOCR,
-<<<<<<< HEAD
+    PROJECTOR_TYPE_COGVLM,
     PROJECTOR_TYPE_JANUS_PRO,
-=======
-    PROJECTOR_TYPE_COGVLM,
->>>>>>> 2f68ce7c
     PROJECTOR_TYPE_UNKNOWN,
 };
 
@@ -183,11 +180,8 @@
     { PROJECTOR_TYPE_LFM2,      "lfm2"},
     { PROJECTOR_TYPE_KIMIVL,    "kimivl"},
     { PROJECTOR_TYPE_LIGHTONOCR,"lightonocr"},
-<<<<<<< HEAD
+    { PROJECTOR_TYPE_COGVLM,    "cogvlm"},
     { PROJECTOR_TYPE_JANUS_PRO, "janus_pro"},
-=======
-    { PROJECTOR_TYPE_COGVLM,    "cogvlm"},
->>>>>>> 2f68ce7c
 };
 
 static projector_type clip_projector_type_from_string(const std::string & str) {
