#pragma once

#ifndef _GNU_SOURCE
#define _GNU_SOURCE
#endif

#include <stddef.h>
#include <stdint.h>
#include <fcntl.h>

<<<<<<< HEAD
#if defined(_MSC_VER) || defined(__MINGW32__) && !(defined (_POSIX_MAPPED_FILES))
#ifndef __MINGW32__
#include <Windows.h>
#else
#include <windows.h>
=======
#ifdef __cplusplus
extern "C" {
>>>>>>> 1a5ee113
#endif

#ifdef _MSC_VER
#define NEED_WIN32_MMAP
#include <Windows.h>
#include <io.h>

#ifndef PROT_READ
#define PROT_READ 1
#endif
#ifndef PROT_WRITE
#define PROT_WRITE 2
#endif
#ifndef PROT_EXEC
#define PROT_EXEC 4
#endif

#ifndef MAP_SHARED
#define MAP_SHARED 1
#endif
#ifndef MAP_PRIVATE
#define MAP_PRIVATE 2
#endif
#ifndef MAP_FIXED
#define MAP_FIXED 16
#endif
#ifndef MAP_ANONYMOUS
#define MAP_ANONYMOUS 32
#endif
#ifndef MAP_FAILED
#define MAP_FAILED ((void*)-1)
#endif

#ifndef O_RDONLY
#define O_RDONLY _O_RDWR  // intentional smudge for mmap()
#endif
#ifndef O_WRONLY
#define O_WRONLY _O_WRONLY
#endif
#ifndef O_RDWR
#define O_RDWR _O_RDWR
#endif
#ifndef O_CREAT
#define O_CREAT _O_CREAT
#endif
#ifndef O_TRUNC
#define O_TRUNC _O_TRUNC
#endif
#ifndef O_EXCL
#define O_EXCL _O_EXCL
#endif

#ifndef MADV_NORMAL
#define MADV_NORMAL 0
#endif
#ifndef MADV_DONTNEED
#define MADV_DONTNEED 4
#endif
#ifndef MADV_RANDOM
#define MADV_RANDOM 1
#endif
#ifndef MADV_SEQUENTIAL
#define MADV_SEQUENTIAL 2
#endif
#ifndef MADV_WILLNEED
#define MADV_WILLNEED 3
#endif

#ifndef MS_ASYNC
#define MS_ASYNC 1
#endif
#ifndef MS_INVALIDATE
#define MS_INVALIDATE 2
#endif
#ifndef MS_SYNC
#define MS_SYNC 4
#endif

#ifndef SEEK_SET
#define SEEK_SET 0
#endif
#ifndef SEEK_CUR
#define SEEK_CUR 1
#endif
#ifndef SEEK_END
#define SEEK_END 2
#endif

#ifndef mmap
#define mmap WinMap
#endif
#ifndef munmap
#define munmap WinUnmap
#endif
#ifndef open
#define open _open
#endif
#ifndef close
#define close _close
#endif
#ifndef lseek
#define lseek WinSeek
#endif
#ifndef msync
#define msync WinMsync
#endif
#ifndef madvise
#define madvise WinMadvise
#endif
#ifndef ftruncate
#define ftruncate WinFtruncate
#endif

uint64_t WinSeek(int, uint64_t, int);
int WinMsync(void *, uintptr_t, int);
int WinMadvise(void *, uintptr_t, int);
int WinFtruncate(int, uint64_t);
int WinUnmap(void *, uintptr_t);
void *WinMap(void *, uintptr_t, int, int, int, uint64_t);

#else // _MSC_VER

#include <unistd.h>
#include <sys/mman.h>

#ifndef MAP_ANONYMOUS
#define NEED_POSIX_MMAP
#define mmap PosixMmap
#define MAP_ANONYMOUS 0x10000000
void *PosixMmap(void*, size_t, int, int, int, off_t);
#endif // MAP_ANONYMOUS

#endif // _MSC_VER

#ifdef __cplusplus
}
#endif<|MERGE_RESOLUTION|>--- conflicted
+++ resolved
@@ -8,19 +8,12 @@
 #include <stdint.h>
 #include <fcntl.h>
 
-<<<<<<< HEAD
-#if defined(_MSC_VER) || defined(__MINGW32__) && !(defined (_POSIX_MAPPED_FILES))
-#ifndef __MINGW32__
-#include <Windows.h>
-#else
-#include <windows.h>
-=======
+
 #ifdef __cplusplus
 extern "C" {
->>>>>>> 1a5ee113
 #endif
 
-#ifdef _MSC_VER
+#if defined (_MSC_VER) && !(defined (_POSIX_MAPPED_FILES))
 #define NEED_WIN32_MMAP
 #include <Windows.h>
 #include <io.h>
