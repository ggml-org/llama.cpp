#include "build-info.h"
#include "common.h"
#include "llama.h"

#include <ctime>

#if defined(_MSC_VER)
#pragma warning(disable: 4244 4267) // possible loss of data
#endif

int main(int argc, char ** argv) {
    gpt_params params;

    if (!gpt_params_parse(argc, argv, params)) {
        return 1;
    }

    params.embedding = true;

    print_build_info();

    if (params.seed == LLAMA_DEFAULT_SEED) {
        params.seed = time(NULL);
    }

    fprintf(stderr, "%s: seed  = %u\n", __func__, params.seed);

    std::mt19937 rng(params.seed);
    if (params.random_prompt) {
        params.prompt = gpt_random_prompt(rng);
    }

    llama_backend_init(params.numa);

    llama_model * model;
    llama_context * ctx;

    // load the model
    std::tie(model, ctx) = llama_init_from_gpt_params(params);
    if (model == NULL) {
        fprintf(stderr, "%s: error: unable to load model\n", __func__);
        return 1;
    }

    const int n_ctx_train = llama_n_ctx_train(ctx);
    const int n_ctx = llama_n_ctx(ctx);

    if (n_ctx > n_ctx_train) {
        fprintf(stderr, "%s: warning: model was trained on only %d context tokens (%d specified)\n",
                __func__, n_ctx_train, n_ctx);
    }

    // print system information
    {
        fprintf(stderr, "\n");
        fprintf(stderr, "%s\n", get_system_info(params).c_str());
    }

    int n_past = 0;

    // tokenize the prompt
    auto embd_inp = ::llama_tokenize(ctx, params.prompt, true);

    if (params.verbose_prompt) {
        fprintf(stderr, "\n");
        fprintf(stderr, "%s: prompt: '%s'\n", __func__, params.prompt.c_str());
        fprintf(stderr, "%s: number of tokens in prompt = %zu\n", __func__, embd_inp.size());
        for (int i = 0; i < (int) embd_inp.size(); i++) {
            fprintf(stderr, "%6d -> '%s'\n", embd_inp[i], llama_token_to_piece(ctx, embd_inp[i]).c_str());
        }
        fprintf(stderr, "\n");
    }

    if (embd_inp.size() > (size_t)n_ctx) {
        fprintf(stderr, "%s: error: prompt is longer than the context window (%zu tokens, n_ctx = %d)\n",
                __func__, embd_inp.size(), n_ctx);
        return 1;
    }

    while (!embd_inp.empty()) {
        int n_tokens = std::min(params.n_batch, (int) embd_inp.size());
<<<<<<< HEAD
        if (llama_eval(ctx, embd_inp.data(), n_tokens, n_past)) {
=======
        if (llama_decode(ctx, llama_batch_get_one(embd_inp.data(), n_tokens, n_past, 0), params.n_threads)) {
>>>>>>> ec893798
            fprintf(stderr, "%s : failed to eval\n", __func__);
            return 1;
        }
        n_past += n_tokens;
        embd_inp.erase(embd_inp.begin(), embd_inp.begin() + n_tokens);
    }

    const int n_embd = llama_n_embd(ctx);
    const auto embeddings = llama_get_embeddings(ctx);

    for (int i = 0; i < n_embd; i++) {
        printf("%f ", embeddings[i]);
    }
    printf("\n");

    llama_print_timings(ctx);
    llama_free(ctx);
    llama_free_model(model);

    llama_backend_free();

    return 0;
}<|MERGE_RESOLUTION|>--- conflicted
+++ resolved
@@ -79,11 +79,7 @@
 
     while (!embd_inp.empty()) {
         int n_tokens = std::min(params.n_batch, (int) embd_inp.size());
-<<<<<<< HEAD
-        if (llama_eval(ctx, embd_inp.data(), n_tokens, n_past)) {
-=======
-        if (llama_decode(ctx, llama_batch_get_one(embd_inp.data(), n_tokens, n_past, 0), params.n_threads)) {
->>>>>>> ec893798
+        if (llama_decode(ctx, llama_batch_get_one(embd_inp.data(), n_tokens, n_past, 0))) {
             fprintf(stderr, "%s : failed to eval\n", __func__);
             return 1;
         }
