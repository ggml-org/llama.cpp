#include <algorithm>
#include <array>
#include <cassert>
#include <chrono>
#include <cinttypes>
#include <clocale>
#include <cmath>
#include <cstdio>
#include <cstdlib>
#include <cstring>
#include <ctime>
#include <iterator>
#include <map>
#include <numeric>
#include <regex>
#include <sstream>
#include <string>
#include <thread>
#include <vector>

#include "common.h"
#include "ggml.h"
#include "llama.h"

#ifdef _WIN32
#    define WIN32_LEAN_AND_MEAN
#    ifndef NOMINMAX
#        define NOMINMAX
#    endif
#    include <windows.h>
#endif

// utils
static uint64_t get_time_ns() {
    using clock = std::chrono::high_resolution_clock;
    return std::chrono::nanoseconds(clock::now().time_since_epoch()).count();
}

static bool tensor_buft_override_equal(const llama_model_tensor_buft_override& a, const llama_model_tensor_buft_override& b) {
    if (a.pattern != b.pattern) {
        // cString comparison that may be null
        if (a.pattern == nullptr || b.pattern == nullptr) {
            return false;
        }
        if (strcmp(a.pattern, b.pattern) != 0) {
            return false;
        }
    }
    if (a.buft != b.buft) {
        return false;
    }
    return true;
}

static bool vec_tensor_buft_override_equal(const std::vector<llama_model_tensor_buft_override>& a, const std::vector<llama_model_tensor_buft_override>& b) {
    if (a.size() != b.size()) {
        return false;
    }
    for (size_t i = 0; i < a.size(); i++) {
        if (!tensor_buft_override_equal(a[i], b[i])) {
            return false;
        }
    }
    return true;
}

static bool vec_vec_tensor_buft_override_equal(const std::vector<std::vector<llama_model_tensor_buft_override>>& a, const std::vector<std::vector<llama_model_tensor_buft_override>>& b) {
    if (a.size() != b.size()) {
        return false;
    }
    for (size_t i = 0; i < a.size(); i++) {
        if (!vec_tensor_buft_override_equal(a[i], b[i])) {
            return false;
        }
    }
    return true;
}

template <class T> static std::string join(const std::vector<T> & values, const std::string & delim) {
    std::ostringstream str;
    for (size_t i = 0; i < values.size(); i++) {
        str << values[i];
        if (i < values.size() - 1) {
            str << delim;
        }
    }
    return str.str();
}

template <typename T, typename F> static std::vector<std::string> transform_to_str(const std::vector<T> & values, F f) {
    std::vector<std::string> str_values;
    std::transform(values.begin(), values.end(), std::back_inserter(str_values), f);
    return str_values;
}

template <typename T> static T avg(const std::vector<T> & v) {
    if (v.empty()) {
        return 0;
    }
    T sum = std::accumulate(v.begin(), v.end(), T(0));
    return sum / (T) v.size();
}

template <typename T> static T stdev(const std::vector<T> & v) {
    if (v.size() <= 1) {
        return 0;
    }
    T mean   = avg(v);
    T sq_sum = std::inner_product(v.begin(), v.end(), v.begin(), T(0));
    T stdev  = std::sqrt(sq_sum / (T) (v.size() - 1) - mean * mean * (T) v.size() / (T) (v.size() - 1));
    return stdev;
}

static std::string get_cpu_info() {
    std::vector<std::string> cpu_list;
    for (size_t i = 0; i < ggml_backend_dev_count(); i++) {
        auto * dev      = ggml_backend_dev_get(i);
        auto   dev_type = ggml_backend_dev_type(dev);
        if (dev_type == GGML_BACKEND_DEVICE_TYPE_CPU || dev_type == GGML_BACKEND_DEVICE_TYPE_ACCEL) {
            cpu_list.push_back(ggml_backend_dev_description(dev));
        }
    }
    return join(cpu_list, ", ");
}

static std::string get_gpu_info() {
    std::vector<std::string> gpu_list;
    for (size_t i = 0; i < ggml_backend_dev_count(); i++) {
        auto * dev      = ggml_backend_dev_get(i);
        auto   dev_type = ggml_backend_dev_type(dev);
        if (dev_type == GGML_BACKEND_DEVICE_TYPE_GPU) {
            gpu_list.push_back(ggml_backend_dev_description(dev));
        }
    }
    return join(gpu_list, ", ");
}

// command line params
enum output_formats { NONE, CSV, JSON, JSONL, MARKDOWN, SQL };

static const char * output_format_str(output_formats format) {
    switch (format) {
        case NONE:
            return "none";
        case CSV:
            return "csv";
        case JSON:
            return "json";
        case JSONL:
            return "jsonl";
        case MARKDOWN:
            return "md";
        case SQL:
            return "sql";
        default:
            GGML_ABORT("invalid output format");
    }
}

static bool output_format_from_str(const std::string & s, output_formats & format) {
    if (s == "none") {
        format = NONE;
    } else if (s == "csv") {
        format = CSV;
    } else if (s == "json") {
        format = JSON;
    } else if (s == "jsonl") {
        format = JSONL;
    } else if (s == "md") {
        format = MARKDOWN;
    } else if (s == "sql") {
        format = SQL;
    } else {
        return false;
    }
    return true;
}

static const char * split_mode_str(llama_split_mode mode) {
    switch (mode) {
        case LLAMA_SPLIT_MODE_NONE:
            return "none";
        case LLAMA_SPLIT_MODE_LAYER:
            return "layer";
        case LLAMA_SPLIT_MODE_ROW:
            return "row";
        default:
            GGML_ABORT("invalid split mode");
    }
}

static std::string pair_str(const std::pair<int, int> & p) {
    static char buf[32];
    snprintf(buf, sizeof(buf), "%d,%d", p.first, p.second);
    return buf;
}

struct cmd_params {
    std::vector<std::string>         model;
    std::vector<int>                 n_prompt;
    std::vector<int>                 n_gen;
    std::vector<std::pair<int, int>> n_pg;
    std::vector<int>                 n_depth;
    std::vector<int>                 n_batch;
    std::vector<int>                 n_ubatch;
    std::vector<ggml_type>           type_k;
    std::vector<ggml_type>           type_v;
    std::vector<int>                 n_threads;
    std::vector<std::string>         cpu_mask;
    std::vector<bool>                cpu_strict;
    std::vector<int>                 poll;
    std::vector<int>                 n_gpu_layers;
    std::vector<std::string>         rpc_servers;
    std::vector<llama_split_mode>    split_mode;
    std::vector<int>                 main_gpu;
    std::vector<bool>                no_kv_offload;
    std::vector<bool>                flash_attn;
    std::vector<std::vector<float>>  tensor_split;
    std::vector<std::vector<llama_model_tensor_buft_override>> tensor_buft_overrides;
    std::vector<bool>                use_mmap;
    std::vector<bool>                embeddings;
    ggml_numa_strategy               numa;
    int                              reps;
    ggml_sched_priority              prio;
    int                              delay;
    bool                             verbose;
    bool                             progress;
    output_formats                   output_format;
    output_formats                   output_format_stderr;
};

static const cmd_params cmd_params_defaults = {
    /* model                */ { "models/7B/ggml-model-q4_0.gguf" },
    /* n_prompt             */ { 512 },
    /* n_gen                */ { 128 },
    /* n_pg                 */ {},
    /* n_depth              */ { 0 },
    /* n_batch              */ { 2048 },
    /* n_ubatch             */ { 512 },
    /* type_k               */ { GGML_TYPE_F16 },
    /* type_v               */ { GGML_TYPE_F16 },
    /* n_threads            */ { cpu_get_num_math() },
    /* cpu_mask             */ { "0x0" },
    /* cpu_strict           */ { false },
    /* poll                 */ { 50 },
    /* n_gpu_layers         */ { 99 },
    /* rpc_servers          */ { "" },
    /* split_mode           */ { LLAMA_SPLIT_MODE_LAYER },
    /* main_gpu             */ { 0 },
    /* no_kv_offload        */ { false },
    /* flash_attn           */ { false },
    /* tensor_split         */ { std::vector<float>(llama_max_devices(), 0.0f) },
    /* tensor_buft_overrides*/ { std::vector<llama_model_tensor_buft_override>{{nullptr,nullptr}} },
    /* use_mmap             */ { true },
    /* embeddings           */ { false },
    /* numa                 */ GGML_NUMA_STRATEGY_DISABLED,
    /* reps                 */ 5,
    /* prio                 */ GGML_SCHED_PRIO_NORMAL,
    /* delay                */ 0,
    /* verbose              */ false,
    /* progress             */ false,
    /* output_format        */ MARKDOWN,
    /* output_format_stderr */ NONE,
};

static void print_usage(int /* argc */, char ** argv) {
    printf("usage: %s [options]\n", argv[0]);
    printf("\n");
    printf("options:\n");
    printf("  -h, --help\n");
    printf("  -m, --model <filename>                    (default: %s)\n", join(cmd_params_defaults.model, ",").c_str());
    printf("  -p, --n-prompt <n>                        (default: %s)\n",
           join(cmd_params_defaults.n_prompt, ",").c_str());
    printf("  -n, --n-gen <n>                           (default: %s)\n", join(cmd_params_defaults.n_gen, ",").c_str());
    printf("  -pg <pp,tg>                               (default: %s)\n",
           join(transform_to_str(cmd_params_defaults.n_pg, pair_str), ",").c_str());
    printf("  -d, --n-depth <n>                         (default: %s)\n", join(cmd_params_defaults.n_depth, ",").c_str());
    printf("  -b, --batch-size <n>                      (default: %s)\n",
           join(cmd_params_defaults.n_batch, ",").c_str());
    printf("  -ub, --ubatch-size <n>                    (default: %s)\n",
           join(cmd_params_defaults.n_ubatch, ",").c_str());
    printf("  -ctk, --cache-type-k <t>                  (default: %s)\n",
           join(transform_to_str(cmd_params_defaults.type_k, ggml_type_name), ",").c_str());
    printf("  -ctv, --cache-type-v <t>                  (default: %s)\n",
           join(transform_to_str(cmd_params_defaults.type_v, ggml_type_name), ",").c_str());
    printf("  -t, --threads <n>                         (default: %s)\n",
           join(cmd_params_defaults.n_threads, ",").c_str());
    printf("  -C, --cpu-mask <hex,hex>                  (default: %s)\n",
           join(cmd_params_defaults.cpu_mask, ",").c_str());
    printf("  --cpu-strict <0|1>                        (default: %s)\n",
           join(cmd_params_defaults.cpu_strict, ",").c_str());
    printf("  --poll <0...100>                          (default: %s)\n", join(cmd_params_defaults.poll, ",").c_str());
    printf("  -ngl, --n-gpu-layers <n>                  (default: %s)\n",
           join(cmd_params_defaults.n_gpu_layers, ",").c_str());
    if (llama_supports_rpc()) {
        printf("  -rpc, --rpc <rpc_servers>                 (default: %s)\n",
               join(cmd_params_defaults.rpc_servers, ",").c_str());
    }
    printf("  -sm, --split-mode <none|layer|row>        (default: %s)\n",
           join(transform_to_str(cmd_params_defaults.split_mode, split_mode_str), ",").c_str());
    printf("  -mg, --main-gpu <i>                       (default: %s)\n",
           join(cmd_params_defaults.main_gpu, ",").c_str());
    printf("  -nkvo, --no-kv-offload <0|1>              (default: %s)\n",
           join(cmd_params_defaults.no_kv_offload, ",").c_str());
    printf("  -fa, --flash-attn <0|1>                   (default: %s)\n",
           join(cmd_params_defaults.flash_attn, ",").c_str());
    printf("  -mmp, --mmap <0|1>                        (default: %s)\n",
           join(cmd_params_defaults.use_mmap, ",").c_str());
    printf("  --numa <distribute|isolate|numactl>       (default: disabled)\n");
    printf("  -embd, --embeddings <0|1>                 (default: %s)\n",
           join(cmd_params_defaults.embeddings, ",").c_str());
    printf("  -ts, --tensor-split <ts0/ts1/..>          (default: 0)\n");
    printf("  -ot --override-tensors <tensor name pattern>=<buffer type>;... (default: disabled)\n");
    printf("  -r, --repetitions <n>                     (default: %d)\n", cmd_params_defaults.reps);
    printf("  --prio <0|1|2|3>                          (default: %d)\n", cmd_params_defaults.prio);
    printf("  --delay <0...N> (seconds)                 (default: %d)\n", cmd_params_defaults.delay);
    printf("  -o, --output <csv|json|jsonl|md|sql>      (default: %s)\n",
           output_format_str(cmd_params_defaults.output_format));
    printf("  -oe, --output-err <csv|json|jsonl|md|sql> (default: %s)\n",
           output_format_str(cmd_params_defaults.output_format_stderr));
    printf("  -v, --verbose                             (default: %s)\n", cmd_params_defaults.verbose ? "1" : "0");
    printf("  --progress                                (default: %s)\n", cmd_params_defaults.progress ? "1" : "0");
    printf("\n");
    printf(
        "Multiple values can be given for each parameter by separating them with ',' or by specifying the parameter "
        "multiple times.\n");
}

static ggml_type ggml_type_from_name(const std::string & s) {
    if (s == "f16") {
        return GGML_TYPE_F16;
    }
    if (s == "bf16") {
        return GGML_TYPE_BF16;
    }
    if (s == "q8_0") {
        return GGML_TYPE_Q8_0;
    }
    if (s == "q4_0") {
        return GGML_TYPE_Q4_0;
    }
    if (s == "q4_1") {
        return GGML_TYPE_Q4_1;
    }
    if (s == "q5_0") {
        return GGML_TYPE_Q5_0;
    }
    if (s == "q5_1") {
        return GGML_TYPE_Q5_1;
    }
    if (s == "iq4_nl") {
        return GGML_TYPE_IQ4_NL;
    }

    return GGML_TYPE_COUNT;
}

static cmd_params parse_cmd_params(int argc, char ** argv) {
    cmd_params        params;
    std::string       arg;
    bool              invalid_param = false;
    const std::string arg_prefix    = "--";
    const char        split_delim   = ',';

    params.verbose              = cmd_params_defaults.verbose;
    params.output_format        = cmd_params_defaults.output_format;
    params.output_format_stderr = cmd_params_defaults.output_format_stderr;
    params.reps                 = cmd_params_defaults.reps;
    params.numa                 = cmd_params_defaults.numa;
    params.prio                 = cmd_params_defaults.prio;
    params.delay                = cmd_params_defaults.delay;
    params.progress             = cmd_params_defaults.progress;

    for (int i = 1; i < argc; i++) {
        arg = argv[i];
        if (arg.compare(0, arg_prefix.size(), arg_prefix) == 0) {
            std::replace(arg.begin(), arg.end(), '_', '-');
        }

        if (arg == "-h" || arg == "--help") {
            print_usage(argc, argv);
            exit(0);
        } else if (arg == "-m" || arg == "--model") {
            if (++i >= argc) {
                invalid_param = true;
                break;
            }
            auto p = string_split<std::string>(argv[i], split_delim);
            params.model.insert(params.model.end(), p.begin(), p.end());
        } else if (arg == "-p" || arg == "--n-prompt") {
            if (++i >= argc) {
                invalid_param = true;
                break;
            }
            auto p = string_split<int>(argv[i], split_delim);
            params.n_prompt.insert(params.n_prompt.end(), p.begin(), p.end());
        } else if (arg == "-n" || arg == "--n-gen") {
            if (++i >= argc) {
                invalid_param = true;
                break;
            }
            auto p = string_split<int>(argv[i], split_delim);
            params.n_gen.insert(params.n_gen.end(), p.begin(), p.end());
        } else if (arg == "-pg") {
            if (++i >= argc) {
                invalid_param = true;
                break;
            }
            auto p = string_split<std::string>(argv[i], ',');
            if (p.size() != 2) {
                invalid_param = true;
                break;
            }
            params.n_pg.push_back({ std::stoi(p[0]), std::stoi(p[1]) });
        } else if (arg == "-d" || arg == "--n-depth") {
            if (++i >= argc) {
                invalid_param = true;
                break;
            }
            auto p = string_split<int>(argv[i], split_delim);
            params.n_depth.insert(params.n_depth.end(), p.begin(), p.end());
        } else if (arg == "-b" || arg == "--batch-size") {
            if (++i >= argc) {
                invalid_param = true;
                break;
            }
            auto p = string_split<int>(argv[i], split_delim);
            params.n_batch.insert(params.n_batch.end(), p.begin(), p.end());
        } else if (arg == "-ub" || arg == "--ubatch-size") {
            if (++i >= argc) {
                invalid_param = true;
                break;
            }
            auto p = string_split<int>(argv[i], split_delim);
            params.n_ubatch.insert(params.n_ubatch.end(), p.begin(), p.end());
        } else if (arg == "-ctk" || arg == "--cache-type-k") {
            if (++i >= argc) {
                invalid_param = true;
                break;
            }
            auto                   p = string_split<std::string>(argv[i], split_delim);
            std::vector<ggml_type> types;
            for (const auto & t : p) {
                ggml_type gt = ggml_type_from_name(t);
                if (gt == GGML_TYPE_COUNT) {
                    invalid_param = true;
                    break;
                }
                types.push_back(gt);
            }
            if (invalid_param) {
                break;
            }
            params.type_k.insert(params.type_k.end(), types.begin(), types.end());
        } else if (arg == "-ctv" || arg == "--cache-type-v") {
            if (++i >= argc) {
                invalid_param = true;
                break;
            }
            auto                   p = string_split<std::string>(argv[i], split_delim);
            std::vector<ggml_type> types;
            for (const auto & t : p) {
                ggml_type gt = ggml_type_from_name(t);
                if (gt == GGML_TYPE_COUNT) {
                    invalid_param = true;
                    break;
                }
                types.push_back(gt);
            }
            if (invalid_param) {
                break;
            }
            params.type_v.insert(params.type_v.end(), types.begin(), types.end());
        } else if (arg == "-t" || arg == "--threads") {
            if (++i >= argc) {
                invalid_param = true;
                break;
            }
            auto p = string_split<int>(argv[i], split_delim);
            params.n_threads.insert(params.n_threads.end(), p.begin(), p.end());
        } else if (arg == "-C" || arg == "--cpu-mask") {
            if (++i >= argc) {
                invalid_param = true;
                break;
            }
            auto p = string_split<std::string>(argv[i], split_delim);
            params.cpu_mask.insert(params.cpu_mask.end(), p.begin(), p.end());
        } else if (arg == "--cpu-strict") {
            if (++i >= argc) {
                invalid_param = true;
                break;
            }
            auto p = string_split<bool>(argv[i], split_delim);
            params.cpu_strict.insert(params.cpu_strict.end(), p.begin(), p.end());
        } else if (arg == "--poll") {
            if (++i >= argc) {
                invalid_param = true;
                break;
            }
            auto p = string_split<int>(argv[i], split_delim);
            params.poll.insert(params.poll.end(), p.begin(), p.end());
        } else if (arg == "-ngl" || arg == "--n-gpu-layers") {
            if (++i >= argc) {
                invalid_param = true;
                break;
            }
            auto p = string_split<int>(argv[i], split_delim);
            params.n_gpu_layers.insert(params.n_gpu_layers.end(), p.begin(), p.end());
        } else if (llama_supports_rpc() && (arg == "-rpc" || arg == "--rpc")) {
            if (++i >= argc) {
                invalid_param = true;
                break;
            }
            params.rpc_servers.push_back(argv[i]);
        } else if (arg == "-sm" || arg == "--split-mode") {
            if (++i >= argc) {
                invalid_param = true;
                break;
            }
            auto                          p = string_split<std::string>(argv[i], split_delim);
            std::vector<llama_split_mode> modes;
            for (const auto & m : p) {
                llama_split_mode mode;
                if (m == "none") {
                    mode = LLAMA_SPLIT_MODE_NONE;
                } else if (m == "layer") {
                    mode = LLAMA_SPLIT_MODE_LAYER;
                } else if (m == "row") {
                    mode = LLAMA_SPLIT_MODE_ROW;
                } else {
                    invalid_param = true;
                    break;
                }
                modes.push_back(mode);
            }
            if (invalid_param) {
                break;
            }
            params.split_mode.insert(params.split_mode.end(), modes.begin(), modes.end());
        } else if (arg == "-mg" || arg == "--main-gpu") {
            if (++i >= argc) {
                invalid_param = true;
                break;
            }
            params.main_gpu = string_split<int>(argv[i], split_delim);
        } else if (arg == "-nkvo" || arg == "--no-kv-offload") {
            if (++i >= argc) {
                invalid_param = true;
                break;
            }
            auto p = string_split<bool>(argv[i], split_delim);
            params.no_kv_offload.insert(params.no_kv_offload.end(), p.begin(), p.end());
        } else if (arg == "--numa") {
            if (++i >= argc) {
                invalid_param = true;
                break;
            } else {
                std::string value(argv[i]);
                /**/ if (value == "distribute" || value == "") {
                    params.numa = GGML_NUMA_STRATEGY_DISTRIBUTE;
                } else if (value == "isolate") {
                    params.numa = GGML_NUMA_STRATEGY_ISOLATE;
                } else if (value == "numactl") {
                    params.numa = GGML_NUMA_STRATEGY_NUMACTL;
                } else {
                    invalid_param = true;
                    break;
                }
            }
        } else if (arg == "-fa" || arg == "--flash-attn") {
            if (++i >= argc) {
                invalid_param = true;
                break;
            }
            auto p = string_split<bool>(argv[i], split_delim);
            params.flash_attn.insert(params.flash_attn.end(), p.begin(), p.end());
        } else if (arg == "-mmp" || arg == "--mmap") {
            if (++i >= argc) {
                invalid_param = true;
                break;
            }
            auto p = string_split<bool>(argv[i], split_delim);
            params.use_mmap.insert(params.use_mmap.end(), p.begin(), p.end());
        } else if (arg == "-embd" || arg == "--embeddings") {
            if (++i >= argc) {
                invalid_param = true;
                break;
            }
            auto p = string_split<bool>(argv[i], split_delim);
            params.embeddings.insert(params.embeddings.end(), p.begin(), p.end());
        } else if (arg == "-ts" || arg == "--tensor-split") {
            if (++i >= argc) {
                invalid_param = true;
                break;
            }
            for (auto ts : string_split<std::string>(argv[i], split_delim)) {
                // split string by ; and /
                const std::regex           regex{ R"([;/]+)" };
                std::sregex_token_iterator it{ ts.begin(), ts.end(), regex, -1 };
                std::vector<std::string>   split_arg{ it, {} };
                GGML_ASSERT(split_arg.size() <= llama_max_devices());

                std::vector<float> tensor_split(llama_max_devices());
                for (size_t i = 0; i < llama_max_devices(); ++i) {
                    if (i < split_arg.size()) {
                        tensor_split[i] = std::stof(split_arg[i]);
                    } else {
                        tensor_split[i] = 0.0f;
                    }
                }
                params.tensor_split.push_back(tensor_split);
            }
        } else if (arg == "-ot" || arg == "--override-tensor") {
            if (++i >= argc) {
                invalid_param = true;
                break;
            }
            auto value = argv[i];
            /* static */ std::map<std::string, ggml_backend_buffer_type_t> buft_list;
            if (buft_list.empty()) {
                // enumerate all the devices and add their buffer types to the list
                for (size_t i = 0; i < ggml_backend_dev_count(); ++i) {
                    auto * dev = ggml_backend_dev_get(i);
                    auto * buft = ggml_backend_dev_buffer_type(dev);
                    if (buft) {
                        buft_list[ggml_backend_buft_name(buft)] = buft;
                    }
                }
            }
            auto override_group_span_len = std::strcspn(value, ",");
            bool last_group = false;
            do {
                if (override_group_span_len == 0) {
                    // Adds an empty override-tensors for an empty span
                    params.tensor_buft_overrides.push_back({{}});
                    if (value[override_group_span_len] == '\0') {
                        value = &value[override_group_span_len];
                        last_group = true;
                    } else {
                        value = &value[override_group_span_len + 1];
                        override_group_span_len = std::strcspn(value, ",");
                    }
                    continue;
                }
                // Stamps null terminators into the argv
                // value for this option to avoid the
                // memory leak present in the implementation
                // over in arg.cpp. Acceptable because we
                // only parse these args once in this program.
                auto override_group = value;
                if (value[override_group_span_len] == '\0') {
                    value = &value[override_group_span_len];
                    last_group = true;
                } else {
                    value[override_group_span_len] = '\0';
                    value = &value[override_group_span_len + 1];
                }
                std::vector<llama_model_tensor_buft_override> group_tensor_buft_overrides{};
                auto override_span_len = std::strcspn(override_group, ";");
                while (override_span_len > 0) {
                    auto override = override_group;
                    if (override_group[override_span_len] != '\0') {
                        override_group[override_span_len] = '\0';
                        override_group = &override_group[override_span_len + 1];
                    } else {
                        override_group = &override_group[override_span_len];
                    }
                    auto tensor_name_span_len = std::strcspn(override, "=");
                    if (tensor_name_span_len >= override_span_len) {
                        invalid_param = true;
                        break;
                    }
                    override[tensor_name_span_len] = '\0';
                    auto tensor_name = override;
                    auto buffer_type = &override[tensor_name_span_len + 1];
                    if (buft_list.find(buffer_type) == buft_list.end()) {
                        printf("Available buffer types:\n");
                        for (const auto & it : buft_list) {
                            printf("  %s\n", ggml_backend_buft_name(it.second));
                        }
                        invalid_param = true;
                        break;
                    }
                    group_tensor_buft_overrides.push_back({tensor_name, buft_list.at(buffer_type)});
                    override_span_len = std::strcspn(override_group, ";");
                }
                if (invalid_param) {
                    break;
                }
                group_tensor_buft_overrides.push_back({nullptr,nullptr});
                params.tensor_buft_overrides.push_back(group_tensor_buft_overrides);
                override_group_span_len = std::strcspn(value, ",");
            } while (!last_group);
        } else if (arg == "-r" || arg == "--repetitions") {
            if (++i >= argc) {
                invalid_param = true;
                break;
            }
            params.reps = std::stoi(argv[i]);
        } else if (arg == "--prio") {
            if (++i >= argc) {
                invalid_param = true;
                break;
            }
            params.prio = (enum ggml_sched_priority) std::stoi(argv[i]);
        } else if (arg == "--delay") {
            if (++i >= argc) {
                invalid_param = true;
                break;
            }
            params.delay = std::stoi(argv[i]);
        } else if (arg == "-o" || arg == "--output") {
            if (++i >= argc) {
                invalid_param = true;
                break;
            }
            invalid_param = !output_format_from_str(argv[i], params.output_format);
        } else if (arg == "-oe" || arg == "--output-err") {
            if (++i >= argc) {
                invalid_param = true;
                break;
            }
            invalid_param = !output_format_from_str(argv[i], params.output_format_stderr);
        } else if (arg == "-v" || arg == "--verbose") {
            params.verbose = true;
        } else if (arg == "--progress") {
            params.progress = true;
        } else {
            invalid_param = true;
            break;
        }
    }
    if (invalid_param) {
        fprintf(stderr, "error: invalid parameter for argument: %s\n", arg.c_str());
        print_usage(argc, argv);
        exit(1);
    }

    // set defaults
    if (params.model.empty()) {
        params.model = cmd_params_defaults.model;
    }
    if (params.n_prompt.empty()) {
        params.n_prompt = cmd_params_defaults.n_prompt;
    }
    if (params.n_gen.empty()) {
        params.n_gen = cmd_params_defaults.n_gen;
    }
    if (params.n_pg.empty()) {
        params.n_pg = cmd_params_defaults.n_pg;
    }
    if (params.n_depth.empty()) {
        params.n_depth = cmd_params_defaults.n_depth;
    }
    if (params.n_batch.empty()) {
        params.n_batch = cmd_params_defaults.n_batch;
    }
    if (params.n_ubatch.empty()) {
        params.n_ubatch = cmd_params_defaults.n_ubatch;
    }
    if (params.type_k.empty()) {
        params.type_k = cmd_params_defaults.type_k;
    }
    if (params.type_v.empty()) {
        params.type_v = cmd_params_defaults.type_v;
    }
    if (params.n_gpu_layers.empty()) {
        params.n_gpu_layers = cmd_params_defaults.n_gpu_layers;
    }
    if (params.rpc_servers.empty()) {
        params.rpc_servers = cmd_params_defaults.rpc_servers;
    }
    if (params.split_mode.empty()) {
        params.split_mode = cmd_params_defaults.split_mode;
    }
    if (params.main_gpu.empty()) {
        params.main_gpu = cmd_params_defaults.main_gpu;
    }
    if (params.no_kv_offload.empty()) {
        params.no_kv_offload = cmd_params_defaults.no_kv_offload;
    }
    if (params.flash_attn.empty()) {
        params.flash_attn = cmd_params_defaults.flash_attn;
    }
    if (params.tensor_split.empty()) {
        params.tensor_split = cmd_params_defaults.tensor_split;
    }
    if (params.tensor_buft_overrides.empty()) {
        params.tensor_buft_overrides = cmd_params_defaults.tensor_buft_overrides;
    }
    if (params.use_mmap.empty()) {
        params.use_mmap = cmd_params_defaults.use_mmap;
    }
    if (params.embeddings.empty()) {
        params.embeddings = cmd_params_defaults.embeddings;
    }
    if (params.n_threads.empty()) {
        params.n_threads = cmd_params_defaults.n_threads;
    }
    if (params.cpu_mask.empty()) {
        params.cpu_mask = cmd_params_defaults.cpu_mask;
    }
    if (params.cpu_strict.empty()) {
        params.cpu_strict = cmd_params_defaults.cpu_strict;
    }
    if (params.poll.empty()) {
        params.poll = cmd_params_defaults.poll;
    }

    return params;
}

struct cmd_params_instance {
    std::string        model;
    int                n_prompt;
    int                n_gen;
    int                n_depth;
    int                n_batch;
    int                n_ubatch;
    ggml_type          type_k;
    ggml_type          type_v;
    int                n_threads;
    std::string        cpu_mask;
    bool               cpu_strict;
    int                poll;
    int                n_gpu_layers;
    std::string        rpc_servers_str;
    llama_split_mode   split_mode;
    int                main_gpu;
    bool               no_kv_offload;
    bool               flash_attn;
    std::vector<float> tensor_split;
    std::vector<llama_model_tensor_buft_override> tensor_buft_overrides;
    bool               use_mmap;
    bool               embeddings;

    llama_model_params to_llama_mparams() const {
        llama_model_params mparams = llama_model_default_params();

        mparams.n_gpu_layers = n_gpu_layers;
        if (!rpc_servers_str.empty()) {
            auto rpc_servers = string_split<std::string>(rpc_servers_str, ',');

            // add RPC devices
            if (!rpc_servers.empty()) {
                ggml_backend_reg_t rpc_reg = ggml_backend_reg_by_name("RPC");
                if (!rpc_reg) {
                    fprintf(stderr, "%s: failed to find RPC backend\n", __func__);
                    exit(1);
                }

                typedef ggml_backend_dev_t (*ggml_backend_rpc_add_device_t)(const char * endpoint);
                ggml_backend_rpc_add_device_t ggml_backend_rpc_add_device_fn = (ggml_backend_rpc_add_device_t) ggml_backend_reg_get_proc_address(rpc_reg, "ggml_backend_rpc_add_device");
                if (!ggml_backend_rpc_add_device_fn) {
                    fprintf(stderr, "%s: failed to find RPC device add function\n", __func__);
                    exit(1);
                }
                static std::vector<ggml_backend_dev_t> devices;
                devices.clear();
                for (const std::string & server : rpc_servers) {
                    ggml_backend_dev_t dev = ggml_backend_rpc_add_device_fn(server.c_str());
                    if (dev) {
                        devices.push_back(dev);
                    } else {
                        fprintf(stderr, "%s: failed to add RPC device for server '%s'\n", __func__, server.c_str());
                        exit(1);
                    }
                }
                devices.push_back(nullptr);
                mparams.devices = devices.data();
            }
        }
        mparams.split_mode   = split_mode;
        mparams.main_gpu     = main_gpu;
        mparams.tensor_split = tensor_split.data();
        mparams.use_mmap     = use_mmap;

        if (tensor_buft_overrides.empty()) {
            mparams.tensor_buft_overrides = nullptr;
        } else {
            GGML_ASSERT(tensor_buft_overrides.back().pattern == nullptr && "Tensor buffer overrides not terminated with empty pattern");
            mparams.tensor_buft_overrides = tensor_buft_overrides.data();
        }

        return mparams;
    }

    bool equal_mparams(const cmd_params_instance & other) const {
        return model == other.model && n_gpu_layers == other.n_gpu_layers && rpc_servers_str == other.rpc_servers_str &&
               split_mode == other.split_mode && main_gpu == other.main_gpu && use_mmap == other.use_mmap &&
               tensor_split == other.tensor_split && vec_tensor_buft_override_equal(tensor_buft_overrides, other.tensor_buft_overrides);
    }

    llama_context_params to_llama_cparams() const {
        llama_context_params cparams = llama_context_default_params();

        cparams.n_ctx       = n_prompt + n_gen + n_depth;
        cparams.n_batch     = n_batch;
        cparams.n_ubatch    = n_ubatch;
        cparams.type_k      = type_k;
        cparams.type_v      = type_v;
        cparams.offload_kqv = !no_kv_offload;
        cparams.flash_attn  = flash_attn;
        cparams.embeddings  = embeddings;

        return cparams;
    }
};

static std::vector<cmd_params_instance> get_cmd_params_instances(const cmd_params & params) {
    std::vector<cmd_params_instance> instances;

    // this ordering minimizes the number of times that each model needs to be reloaded
    // clang-format off
    for (const auto & m : params.model)
    for (const auto & nl : params.n_gpu_layers)
    for (const auto & rpc : params.rpc_servers)
    for (const auto & sm : params.split_mode)
    for (const auto & mg : params.main_gpu)
    for (const auto & ts : params.tensor_split)
    for (const auto & ot : params.tensor_buft_overrides)
    for (const auto & mmp : params.use_mmap)
    for (const auto & embd : params.embeddings)
    for (const auto & nb : params.n_batch)
    for (const auto & nub : params.n_ubatch)
    for (const auto & tk : params.type_k)
    for (const auto & tv : params.type_v)
    for (const auto & nkvo : params.no_kv_offload)
    for (const auto & fa : params.flash_attn)
    for (const auto & nt : params.n_threads)
    for (const auto & cm : params.cpu_mask)
    for (const auto & cs : params.cpu_strict)
    for (const auto & nd : params.n_depth)
    for (const auto & pl : params.poll) {
        for (const auto & n_prompt : params.n_prompt) {
            if (n_prompt == 0) {
                continue;
            }
            cmd_params_instance instance = {
                /* .model        = */ m,
                /* .n_prompt     = */ n_prompt,
                /* .n_gen        = */ 0,
                /* .n_depth      = */ nd,
                /* .n_batch      = */ nb,
                /* .n_ubatch     = */ nub,
                /* .type_k       = */ tk,
                /* .type_v       = */ tv,
                /* .n_threads    = */ nt,
                /* .cpu_mask     = */ cm,
                /* .cpu_strict   = */ cs,
                /* .poll         = */ pl,
                /* .n_gpu_layers = */ nl,
                /* .rpc_servers  = */ rpc,
                /* .split_mode   = */ sm,
                /* .main_gpu     = */ mg,
                /* .no_kv_offload= */ nkvo,
                /* .flash_attn   = */ fa,
                /* .tensor_split = */ ts,
                /* .tensor_buft_overrides = */ ot,
                /* .use_mmap     = */ mmp,
                /* .embeddings   = */ embd,
            };
            instances.push_back(instance);
        }

        for (const auto & n_gen : params.n_gen) {
            if (n_gen == 0) {
                continue;
            }
            cmd_params_instance instance = {
                /* .model        = */ m,
                /* .n_prompt     = */ 0,
                /* .n_gen        = */ n_gen,
                /* .n_depth      = */ nd,
                /* .n_batch      = */ nb,
                /* .n_ubatch     = */ nub,
                /* .type_k       = */ tk,
                /* .type_v       = */ tv,
                /* .n_threads    = */ nt,
                /* .cpu_mask     = */ cm,
                /* .cpu_strict   = */ cs,
                /* .poll         = */ pl,
                /* .n_gpu_layers = */ nl,
                /* .rpc_servers  = */ rpc,
                /* .split_mode   = */ sm,
                /* .main_gpu     = */ mg,
                /* .no_kv_offload= */ nkvo,
                /* .flash_attn   = */ fa,
                /* .tensor_split = */ ts,
                /* .tensor_buft_overrides = */ ot,
                /* .use_mmap     = */ mmp,
                /* .embeddings   = */ embd,
            };
            instances.push_back(instance);
        }

        for (const auto & n_pg : params.n_pg) {
            if (n_pg.first == 0 && n_pg.second == 0) {
                continue;
            }
            cmd_params_instance instance = {
                /* .model        = */ m,
                /* .n_prompt     = */ n_pg.first,
                /* .n_gen        = */ n_pg.second,
                /* .n_depth      = */ nd,
                /* .n_batch      = */ nb,
                /* .n_ubatch     = */ nub,
                /* .type_k       = */ tk,
                /* .type_v       = */ tv,
                /* .n_threads    = */ nt,
                /* .cpu_mask     = */ cm,
                /* .cpu_strict   = */ cs,
                /* .poll         = */ pl,
                /* .n_gpu_layers = */ nl,
                /* .rpc_servers  = */ rpc,
                /* .split_mode   = */ sm,
                /* .main_gpu     = */ mg,
                /* .no_kv_offload= */ nkvo,
                /* .flash_attn   = */ fa,
                /* .tensor_split = */ ts,
                /* .tensor_buft_overrides = */ ot,
                /* .use_mmap     = */ mmp,
                /* .embeddings   = */ embd,
            };
            instances.push_back(instance);
        }
    }
    // clang-format on

    return instances;
}

struct test {
    static const std::string build_commit;
    static const int         build_number;
    const std::string        cpu_info;
    const std::string        gpu_info;
    std::string              model_filename;
    std::string              model_type;
    uint64_t                 model_size;
    uint64_t                 model_n_params;
    int                      n_batch;
    int                      n_ubatch;
    int                      n_threads;
    std::string              cpu_mask;
    bool                     cpu_strict;
    int                      poll;
    ggml_type                type_k;
    ggml_type                type_v;
    int                      n_gpu_layers;
    llama_split_mode         split_mode;
    int                      main_gpu;
    bool                     no_kv_offload;
    bool                     flash_attn;
    std::vector<float>       tensor_split;
    std::vector<llama_model_tensor_buft_override> tensor_buft_overrides;
    bool                     use_mmap;
    bool                     embeddings;
    int                      n_prompt;
    int                      n_gen;
    int                      n_depth;
    std::string              test_time;
    std::vector<uint64_t>    samples_ns;

    test(const cmd_params_instance & inst, const llama_model * lmodel, const llama_context * ctx) :
        cpu_info(get_cpu_info()),
        gpu_info(get_gpu_info()) {

        model_filename = inst.model;
        char buf[128];
        llama_model_desc(lmodel, buf, sizeof(buf));
        model_type     = buf;
        model_size     = llama_model_size(lmodel);
        model_n_params = llama_model_n_params(lmodel);
        n_batch        = inst.n_batch;
        n_ubatch       = inst.n_ubatch;
        n_threads      = inst.n_threads;
        cpu_mask       = inst.cpu_mask;
        cpu_strict     = inst.cpu_strict;
        poll           = inst.poll;
        type_k         = inst.type_k;
        type_v         = inst.type_v;
        n_gpu_layers   = inst.n_gpu_layers;
        split_mode     = inst.split_mode;
        main_gpu       = inst.main_gpu;
        no_kv_offload  = inst.no_kv_offload;
        flash_attn     = inst.flash_attn;
        tensor_split   = inst.tensor_split;
        tensor_buft_overrides = inst.tensor_buft_overrides;
        use_mmap       = inst.use_mmap;
        embeddings     = inst.embeddings;
        n_prompt       = inst.n_prompt;
        n_gen          = inst.n_gen;
        n_depth        = inst.n_depth;
        // RFC 3339 date-time format
        time_t t       = time(NULL);
        std::strftime(buf, sizeof(buf), "%FT%TZ", gmtime(&t));
        test_time = buf;

        (void) ctx;
    }

    uint64_t avg_ns() const { return ::avg(samples_ns); }

    uint64_t stdev_ns() const { return ::stdev(samples_ns); }

    std::vector<double> get_ts() const {
        int                 n_tokens = n_prompt + n_gen;
        std::vector<double> ts;
        std::transform(samples_ns.begin(), samples_ns.end(), std::back_inserter(ts),
                       [n_tokens](uint64_t t) { return 1e9 * n_tokens / t; });
        return ts;
    }

    double avg_ts() const { return ::avg(get_ts()); }

    double stdev_ts() const { return ::stdev(get_ts()); }

    static std::string get_backend() {
        std::vector<std::string> backends;
        for (size_t i = 0; i < ggml_backend_reg_count(); i++) {
            auto *      reg  = ggml_backend_reg_get(i);
            std::string name = ggml_backend_reg_name(reg);
            if (name != "CPU") {
                backends.push_back(ggml_backend_reg_name(reg));
            }
        }
        return backends.empty() ? "CPU" : join(backends, ",");
    }

    static const std::vector<std::string> & get_fields() {
        static const std::vector<std::string> fields = {
            "build_commit", "build_number", "cpu_info",       "gpu_info",   "backends",     "model_filename",
            "model_type",   "model_size",   "model_n_params", "n_batch",    "n_ubatch",     "n_threads",
            "cpu_mask",     "cpu_strict",   "poll",           "type_k",     "type_v",       "n_gpu_layers",
<<<<<<< HEAD
            "split_mode",   "main_gpu",     "no_kv_offload",  "flash_attn", "tensor_split", "use_mmap",
            "embeddings",   "n_prompt",     "n_gen",          "n_depth",    "test_time",    "avg_ns",
=======
            "split_mode",   "main_gpu",     "no_kv_offload",  "flash_attn", "tensor_split", "tensor_buft_overrides",
            "use_mmap",     "embeddings",   "n_prompt",       "n_gen",      "test_time",    "avg_ns",
>>>>>>> 43f2b071
            "stddev_ns",    "avg_ts",       "stddev_ts",
        };
        return fields;
    }

    enum field_type { STRING, BOOL, INT, FLOAT };

    static field_type get_field_type(const std::string & field) {
        if (field == "build_number" || field == "n_batch" || field == "n_ubatch" || field == "n_threads" ||
            field == "poll" || field == "model_size" || field == "model_n_params" || field == "n_gpu_layers" ||
            field == "main_gpu" || field == "n_prompt" || field == "n_gen" || field == "n_depth" ||
            field == "avg_ns" || field == "stddev_ns") {
            return INT;
        }
        if (field == "f16_kv" || field == "no_kv_offload" || field == "cpu_strict" || field == "flash_attn" ||
            field == "use_mmap" || field == "embeddings") {
            return BOOL;
        }
        if (field == "avg_ts" || field == "stddev_ts") {
            return FLOAT;
        }
        return STRING;
    }

    std::vector<std::string> get_values() const {
        std::string tensor_split_str;
        std::string tensor_buft_overrides_str;
        int         max_nonzero = 0;
        for (size_t i = 0; i < llama_max_devices(); i++) {
            if (tensor_split[i] > 0) {
                max_nonzero = i;
            }
        }
        for (int i = 0; i <= max_nonzero; i++) {
            char buf[32];
            snprintf(buf, sizeof(buf), "%.2f", tensor_split[i]);
            tensor_split_str += buf;
            if (i < max_nonzero) {
                tensor_split_str += "/";
            }
        }
        if (tensor_buft_overrides.size() == 1) {
            // Last element of tensor_buft_overrides is always a null pattern
            // so if it is only one element long, it must be a null pattern.
            GGML_ASSERT(tensor_buft_overrides[0].pattern == nullptr);
            tensor_buft_overrides_str += "none";
        } else {
            for (size_t i = 0; i < tensor_buft_overrides.size()-1; i++) {
                // Last element of tensor_buft_overrides is always a null pattern
                if (tensor_buft_overrides[i].pattern == nullptr) {
                    tensor_buft_overrides_str += "none";
                } else {
                    tensor_buft_overrides_str += tensor_buft_overrides[i].pattern;
                    tensor_buft_overrides_str += "=";
                    tensor_buft_overrides_str += ggml_backend_buft_name(tensor_buft_overrides[i].buft);
                }
                if (i + 2 < tensor_buft_overrides.size()) {
                    tensor_buft_overrides_str += ";";
                }
            }
        }
        std::vector<std::string> values = { build_commit,
                                            std::to_string(build_number),
                                            cpu_info,
                                            gpu_info,
                                            get_backend(),
                                            model_filename,
                                            model_type,
                                            std::to_string(model_size),
                                            std::to_string(model_n_params),
                                            std::to_string(n_batch),
                                            std::to_string(n_ubatch),
                                            std::to_string(n_threads),
                                            cpu_mask,
                                            std::to_string(cpu_strict),
                                            std::to_string(poll),
                                            ggml_type_name(type_k),
                                            ggml_type_name(type_v),
                                            std::to_string(n_gpu_layers),
                                            split_mode_str(split_mode),
                                            std::to_string(main_gpu),
                                            std::to_string(no_kv_offload),
                                            std::to_string(flash_attn),
                                            tensor_split_str,
                                            tensor_buft_overrides_str,
                                            std::to_string(use_mmap),
                                            std::to_string(embeddings),
                                            std::to_string(n_prompt),
                                            std::to_string(n_gen),
                                            std::to_string(n_depth),
                                            test_time,
                                            std::to_string(avg_ns()),
                                            std::to_string(stdev_ns()),
                                            std::to_string(avg_ts()),
                                            std::to_string(stdev_ts()) };
        return values;
    }

    std::map<std::string, std::string> get_map() const {
        std::map<std::string, std::string> map;
        auto                               fields = get_fields();
        auto                               values = get_values();
        std::transform(fields.begin(), fields.end(), values.begin(), std::inserter(map, map.end()),
                       std::make_pair<const std::string &, const std::string &>);
        return map;
    }
};

const std::string test::build_commit = LLAMA_COMMIT;
const int         test::build_number = LLAMA_BUILD_NUMBER;

struct printer {
    virtual ~printer() {}

    FILE * fout;

    virtual void print_header(const cmd_params & params) { (void) params; }

    virtual void print_test(const test & t) = 0;

    virtual void print_footer() {}
};

struct csv_printer : public printer {
    static std::string escape_csv(const std::string & field) {
        std::string escaped = "\"";
        for (auto c : field) {
            if (c == '"') {
                escaped += "\"";
            }
            escaped += c;
        }
        escaped += "\"";
        return escaped;
    }

    void print_header(const cmd_params & params) override {
        std::vector<std::string> fields = test::get_fields();
        fprintf(fout, "%s\n", join(fields, ",").c_str());
        (void) params;
    }

    void print_test(const test & t) override {
        std::vector<std::string> values = t.get_values();
        std::transform(values.begin(), values.end(), values.begin(), escape_csv);
        fprintf(fout, "%s\n", join(values, ",").c_str());
    }
};

static std::string escape_json(const std::string & value) {
    std::string escaped;
    for (auto c : value) {
        if (c == '"') {
            escaped += "\\\"";
        } else if (c == '\\') {
            escaped += "\\\\";
        } else if (c <= 0x1f) {
            char buf[8];
            snprintf(buf, sizeof(buf), "\\u%04x", c);
            escaped += buf;
        } else {
            escaped += c;
        }
    }
    return escaped;
}

static std::string format_json_value(const std::string & field, const std::string & value) {
    switch (test::get_field_type(field)) {
        case test::STRING:
            return "\"" + escape_json(value) + "\"";
        case test::BOOL:
            return value == "0" ? "false" : "true";
        default:
            return value;
    }
}

struct json_printer : public printer {
    bool first = true;

    void print_header(const cmd_params & params) override {
        fprintf(fout, "[\n");
        (void) params;
    }

    void print_fields(const std::vector<std::string> & fields, const std::vector<std::string> & values) {
        assert(fields.size() == values.size());
        for (size_t i = 0; i < fields.size(); i++) {
            fprintf(fout, "    \"%s\": %s,\n", fields.at(i).c_str(),
                    format_json_value(fields.at(i), values.at(i)).c_str());
        }
    }

    void print_test(const test & t) override {
        if (first) {
            first = false;
        } else {
            fprintf(fout, ",\n");
        }
        fprintf(fout, "  {\n");
        print_fields(test::get_fields(), t.get_values());
        fprintf(fout, "    \"samples_ns\": [ %s ],\n", join(t.samples_ns, ", ").c_str());
        fprintf(fout, "    \"samples_ts\": [ %s ]\n", join(t.get_ts(), ", ").c_str());
        fprintf(fout, "  }");
        fflush(fout);
    }

    void print_footer() override { fprintf(fout, "\n]\n"); }
};

struct jsonl_printer : public printer {
    void print_fields(const std::vector<std::string> & fields, const std::vector<std::string> & values) {
        assert(fields.size() == values.size());
        for (size_t i = 0; i < fields.size(); i++) {
            fprintf(fout, "\"%s\": %s, ", fields.at(i).c_str(), format_json_value(fields.at(i), values.at(i)).c_str());
        }
    }

    void print_test(const test & t) override {
        fprintf(fout, "{");
        print_fields(test::get_fields(), t.get_values());
        fprintf(fout, "\"samples_ns\": [ %s ],", join(t.samples_ns, ", ").c_str());
        fprintf(fout, "\"samples_ts\": [ %s ]", join(t.get_ts(), ", ").c_str());
        fprintf(fout, "}\n");
        fflush(fout);
    }
};

struct markdown_printer : public printer {
    std::vector<std::string> fields;

    static int get_field_width(const std::string & field) {
        if (field == "model") {
            return -30;
        }
        if (field == "t/s") {
            return 20;
        }
        if (field == "size" || field == "params") {
            return 10;
        }
        if (field == "n_gpu_layers") {
            return 3;
        }
        if (field == "n_threads") {
            return 7;
        }
        if (field == "n_batch") {
            return 7;
        }
        if (field == "n_ubatch") {
            return 8;
        }
        if (field == "type_k" || field == "type_v") {
            return 6;
        }
        if (field == "split_mode") {
            return 5;
        }
        if (field == "flash_attn") {
            return 2;
        }
        if (field == "use_mmap") {
            return 4;
        }
        if (field == "test") {
            return 15;
        }

        int width = std::max((int) field.length(), 10);

        if (test::get_field_type(field) == test::STRING) {
            return -width;
        }
        return width;
    }

    static std::string get_field_display_name(const std::string & field) {
        if (field == "n_gpu_layers") {
            return "ngl";
        }
        if (field == "split_mode") {
            return "sm";
        }
        if (field == "n_threads") {
            return "threads";
        }
        if (field == "no_kv_offload") {
            return "nkvo";
        }
        if (field == "flash_attn") {
            return "fa";
        }
        if (field == "use_mmap") {
            return "mmap";
        }
        if (field == "embeddings") {
            return "embd";
        }
        if (field == "tensor_split") {
            return "ts";
        }
        if (field == "tensor_buft_overrides") {
            return "ot";
        }
        return field;
    }

    void print_header(const cmd_params & params) override {
        // select fields to print
        fields.emplace_back("model");
        fields.emplace_back("size");
        fields.emplace_back("params");
        fields.emplace_back("backend");
        bool is_cpu_backend = test::get_backend().find("CPU") != std::string::npos ||
                              test::get_backend().find("BLAS") != std::string::npos;
        if (!is_cpu_backend) {
            fields.emplace_back("n_gpu_layers");
        }
        if (params.n_threads.size() > 1 || params.n_threads != cmd_params_defaults.n_threads || is_cpu_backend) {
            fields.emplace_back("n_threads");
        }
        if (params.cpu_mask.size() > 1 || params.cpu_mask != cmd_params_defaults.cpu_mask) {
            fields.emplace_back("cpu_mask");
        }
        if (params.cpu_strict.size() > 1 || params.cpu_strict != cmd_params_defaults.cpu_strict) {
            fields.emplace_back("cpu_strict");
        }
        if (params.poll.size() > 1 || params.poll != cmd_params_defaults.poll) {
            fields.emplace_back("poll");
        }
        if (params.n_batch.size() > 1 || params.n_batch != cmd_params_defaults.n_batch) {
            fields.emplace_back("n_batch");
        }
        if (params.n_ubatch.size() > 1 || params.n_ubatch != cmd_params_defaults.n_ubatch) {
            fields.emplace_back("n_ubatch");
        }
        if (params.type_k.size() > 1 || params.type_k != cmd_params_defaults.type_k) {
            fields.emplace_back("type_k");
        }
        if (params.type_v.size() > 1 || params.type_v != cmd_params_defaults.type_v) {
            fields.emplace_back("type_v");
        }
        if (params.main_gpu.size() > 1 || params.main_gpu != cmd_params_defaults.main_gpu) {
            fields.emplace_back("main_gpu");
        }
        if (params.split_mode.size() > 1 || params.split_mode != cmd_params_defaults.split_mode) {
            fields.emplace_back("split_mode");
        }
        if (params.no_kv_offload.size() > 1 || params.no_kv_offload != cmd_params_defaults.no_kv_offload) {
            fields.emplace_back("no_kv_offload");
        }
        if (params.flash_attn.size() > 1 || params.flash_attn != cmd_params_defaults.flash_attn) {
            fields.emplace_back("flash_attn");
        }
        if (params.tensor_split.size() > 1 || params.tensor_split != cmd_params_defaults.tensor_split) {
            fields.emplace_back("tensor_split");
        }
        if (params.tensor_buft_overrides.size() > 1 || !vec_vec_tensor_buft_override_equal(params.tensor_buft_overrides, cmd_params_defaults.tensor_buft_overrides)) {
            fields.emplace_back("tensor_buft_overrides");
        }
        if (params.use_mmap.size() > 1 || params.use_mmap != cmd_params_defaults.use_mmap) {
            fields.emplace_back("use_mmap");
        }
        if (params.embeddings.size() > 1 || params.embeddings != cmd_params_defaults.embeddings) {
            fields.emplace_back("embeddings");
        }
        fields.emplace_back("test");
        fields.emplace_back("t/s");

        fprintf(fout, "|");
        for (const auto & field : fields) {
            fprintf(fout, " %*s |", get_field_width(field), get_field_display_name(field).c_str());
        }
        fprintf(fout, "\n");
        fprintf(fout, "|");
        for (const auto & field : fields) {
            int width = get_field_width(field);
            fprintf(fout, " %s%s |", std::string(std::abs(width) - 1, '-').c_str(), width > 0 ? ":" : "-");
        }
        fprintf(fout, "\n");
    }

    void print_test(const test & t) override {
        std::map<std::string, std::string> vmap = t.get_map();

        fprintf(fout, "|");
        for (const auto & field : fields) {
            std::string value;
            char        buf[128];
            if (field == "model") {
                value = t.model_type;
            } else if (field == "size") {
                if (t.model_size < 1024 * 1024 * 1024) {
                    snprintf(buf, sizeof(buf), "%.2f MiB", t.model_size / 1024.0 / 1024.0);
                } else {
                    snprintf(buf, sizeof(buf), "%.2f GiB", t.model_size / 1024.0 / 1024.0 / 1024.0);
                }
                value = buf;
            } else if (field == "params") {
                if (t.model_n_params < 1000 * 1000 * 1000) {
                    snprintf(buf, sizeof(buf), "%.2f M", t.model_n_params / 1e6);
                } else {
                    snprintf(buf, sizeof(buf), "%.2f B", t.model_n_params / 1e9);
                }
                value = buf;
            } else if (field == "backend") {
                value = test::get_backend();
            } else if (field == "test") {
                if (t.n_prompt > 0 && t.n_gen == 0) {
                    snprintf(buf, sizeof(buf), "pp%d", t.n_prompt);
                } else if (t.n_gen > 0 && t.n_prompt == 0) {
                    snprintf(buf, sizeof(buf), "tg%d", t.n_gen);
                } else {
                    snprintf(buf, sizeof(buf), "pp%d+tg%d", t.n_prompt, t.n_gen);
                }
                if (t.n_depth > 0) {
                    int len = strlen(buf);
                    snprintf(buf + len, sizeof(buf) - len, " @ d%d", t.n_depth);
                }
                value = buf;
            } else if (field == "t/s") {
                snprintf(buf, sizeof(buf), "%.2f ± %.2f", t.avg_ts(), t.stdev_ts());
                value = buf;
            } else if (vmap.find(field) != vmap.end()) {
                value = vmap.at(field);
            } else {
                assert(false);
                exit(1);
            }

            int width = get_field_width(field);
            if (field == "t/s") {
                // HACK: the utf-8 character is 2 bytes
                width += 1;
            }
            fprintf(fout, " %*s |", width, value.c_str());
        }
        fprintf(fout, "\n");
    }

    void print_footer() override {
        fprintf(fout, "\nbuild: %s (%d)\n", test::build_commit.c_str(), test::build_number);
    }
};

struct sql_printer : public printer {
    static std::string get_sql_field_type(const std::string & field) {
        switch (test::get_field_type(field)) {
            case test::STRING:
                return "TEXT";
            case test::BOOL:
            case test::INT:
                return "INTEGER";
            case test::FLOAT:
                return "REAL";
            default:
                assert(false);
                exit(1);
        }
    }

    void print_header(const cmd_params & params) override {
        std::vector<std::string> fields = test::get_fields();
        fprintf(fout, "CREATE TABLE IF NOT EXISTS test (\n");
        for (size_t i = 0; i < fields.size(); i++) {
            fprintf(fout, "  %s %s%s\n", fields.at(i).c_str(), get_sql_field_type(fields.at(i)).c_str(),
                    i < fields.size() - 1 ? "," : "");
        }
        fprintf(fout, ");\n");
        fprintf(fout, "\n");
        (void) params;
    }

    void print_test(const test & t) override {
        fprintf(fout, "INSERT INTO test (%s) ", join(test::get_fields(), ", ").c_str());
        fprintf(fout, "VALUES (");
        std::vector<std::string> values = t.get_values();
        for (size_t i = 0; i < values.size(); i++) {
            fprintf(fout, "'%s'%s", values.at(i).c_str(), i < values.size() - 1 ? ", " : "");
        }
        fprintf(fout, ");\n");
    }
};

static void test_prompt(llama_context * ctx, int n_prompt, int n_batch, int n_threads) {
    llama_set_n_threads(ctx, n_threads, n_threads);

    const llama_model * model   = llama_get_model(ctx);
    const llama_vocab * vocab   = llama_model_get_vocab(model);
    const int32_t       n_vocab = llama_vocab_n_tokens(vocab);

    std::vector<llama_token> tokens(n_batch);

    int n_processed = 0;

    while (n_processed < n_prompt) {
        int n_tokens = std::min(n_prompt - n_processed, n_batch);
        tokens[0]    = n_processed == 0 && llama_vocab_get_add_bos(vocab) ? llama_vocab_bos(vocab) : std::rand() % n_vocab;
        for (int i = 1; i < n_tokens; i++) {
            tokens[i] = std::rand() % n_vocab;
        }
        llama_decode(ctx, llama_batch_get_one(tokens.data(), n_tokens));
        n_processed += n_tokens;
    }

    llama_synchronize(ctx);
}

static void test_gen(llama_context * ctx, int n_gen, int n_threads) {
    llama_set_n_threads(ctx, n_threads, n_threads);

    const llama_model * model   = llama_get_model(ctx);
    const llama_vocab * vocab   = llama_model_get_vocab(model);
    const int32_t       n_vocab = llama_vocab_n_tokens(vocab);

    llama_token token = llama_vocab_get_add_bos(vocab) ? llama_vocab_bos(vocab) : std::rand() % n_vocab;

    for (int i = 0; i < n_gen; i++) {
        llama_decode(ctx, llama_batch_get_one(&token, 1));
        llama_synchronize(ctx);
        token = std::rand() % n_vocab;
    }
}

static void llama_null_log_callback(enum ggml_log_level level, const char * text, void * user_data) {
    (void) level;
    (void) text;
    (void) user_data;
}

static std::unique_ptr<printer> create_printer(output_formats format) {
    switch (format) {
        case NONE:
            return nullptr;
        case CSV:
            return std::unique_ptr<printer>(new csv_printer());
        case JSON:
            return std::unique_ptr<printer>(new json_printer());
        case JSONL:
            return std::unique_ptr<printer>(new jsonl_printer());
        case MARKDOWN:
            return std::unique_ptr<printer>(new markdown_printer());
        case SQL:
            return std::unique_ptr<printer>(new sql_printer());
    }
    GGML_ABORT("fatal error");
}

int main(int argc, char ** argv) {
    // try to set locale for unicode characters in markdown
    setlocale(LC_CTYPE, ".UTF-8");

#if !defined(NDEBUG)
    fprintf(stderr, "warning: asserts enabled, performance may be affected\n");
#endif

#if (defined(_MSC_VER) && defined(_DEBUG)) || (!defined(_MSC_VER) && !defined(__OPTIMIZE__))
    fprintf(stderr, "warning: debug build, performance may be affected\n");
#endif

#if defined(__SANITIZE_ADDRESS__) || defined(__SANITIZE_THREAD__)
    fprintf(stderr, "warning: sanitizer enabled, performance may be affected\n");
#endif

    cmd_params params = parse_cmd_params(argc, argv);

    // initialize backends
    ggml_backend_load_all();
    auto * cpu_dev = ggml_backend_dev_by_type(GGML_BACKEND_DEVICE_TYPE_CPU);
    if (!cpu_dev) {
        fprintf(stderr, "%s: error: CPU backend is not loaded\n", __func__);
        return 1;
    }
    auto * cpu_reg = ggml_backend_dev_backend_reg(cpu_dev);
    auto * ggml_threadpool_new_fn = (decltype(ggml_threadpool_new) *) ggml_backend_reg_get_proc_address(cpu_reg, "ggml_threadpool_new");
    auto * ggml_threadpool_free_fn = (decltype(ggml_threadpool_free) *) ggml_backend_reg_get_proc_address(cpu_reg, "ggml_threadpool_free");

    // initialize llama.cpp
    if (!params.verbose) {
        llama_log_set(llama_null_log_callback, NULL);
    }
    llama_backend_init();
    llama_numa_init(params.numa);

    set_process_priority(params.prio);

    // initialize printer
    std::unique_ptr<printer> p     = create_printer(params.output_format);
    std::unique_ptr<printer> p_err = create_printer(params.output_format_stderr);

    if (p) {
        p->fout = stdout;
        p->print_header(params);
    }

    if (p_err) {
        p_err->fout = stderr;
        p_err->print_header(params);
    }

    std::vector<cmd_params_instance> params_instances = get_cmd_params_instances(params);

    llama_model *               lmodel    = nullptr;
    const cmd_params_instance * prev_inst = nullptr;

    int  params_idx   = 0;
    auto params_count = params_instances.size();
    for (const auto & inst : params_instances) {
        params_idx++;
        if (params.progress) {
            fprintf(stderr, "llama-bench: benchmark %d/%zu: starting\n", params_idx, params_count);
        }
        // keep the same model between tests when possible
        if (!lmodel || !prev_inst || !inst.equal_mparams(*prev_inst)) {
            if (lmodel) {
                llama_model_free(lmodel);
            }

            lmodel = llama_model_load_from_file(inst.model.c_str(), inst.to_llama_mparams());
            if (lmodel == NULL) {
                fprintf(stderr, "%s: error: failed to load model '%s'\n", __func__, inst.model.c_str());
                return 1;
            }
            prev_inst = &inst;
        }

        llama_context * ctx = llama_init_from_model(lmodel, inst.to_llama_cparams());
        if (ctx == NULL) {
            fprintf(stderr, "%s: error: failed to create context with model '%s'\n", __func__, inst.model.c_str());
            llama_model_free(lmodel);
            return 1;
        }

        test t(inst, lmodel, ctx);

        llama_kv_self_clear(ctx);

        // cool off before the test
        if (params.delay) {
            std::this_thread::sleep_for(std::chrono::seconds(params.delay));
        }

        struct ggml_threadpool_params tpp = ggml_threadpool_params_default(t.n_threads);
        if (!parse_cpu_mask(t.cpu_mask, tpp.cpumask)) {
            fprintf(stderr, "%s: failed to parse cpu-mask: %s\n", __func__, t.cpu_mask.c_str());
            exit(1);
        }
        tpp.strict_cpu = t.cpu_strict;
        tpp.poll       = t.poll;
        tpp.prio       = params.prio;

        struct ggml_threadpool * threadpool = ggml_threadpool_new_fn(&tpp);
        if (!threadpool) {
            fprintf(stderr, "%s: threadpool create failed : n_threads %d\n", __func__, tpp.n_threads);
            exit(1);
        }

        llama_attach_threadpool(ctx, threadpool, NULL);

        // warmup run
        if (t.n_prompt > 0) {
            if (params.progress) {
                fprintf(stderr, "llama-bench: benchmark %d/%zu: warmup prompt run\n", params_idx, params_count);
            }
            //test_prompt(ctx, std::min(t.n_batch, std::min(t.n_prompt, 32)), 0, t.n_batch, t.n_threads);
            test_prompt(ctx, t.n_prompt, t.n_batch, t.n_threads);
        }
        if (t.n_gen > 0) {
            if (params.progress) {
                fprintf(stderr, "llama-bench: benchmark %d/%zu: warmup generation run\n", params_idx, params_count);
            }
            test_gen(ctx, 1, t.n_threads);
        }

        for (int i = 0; i < params.reps; i++) {
            llama_kv_self_clear(ctx);

            if (t.n_depth > 0) {
                if (params.progress) {
                    fprintf(stderr, "llama-bench: benchmark %d/%zu: depth run %d/%d\n", params_idx, params_count,
                            i + 1, params.reps);
                }
                test_prompt(ctx, t.n_depth, t.n_batch, t.n_threads);
            }

            uint64_t t_start = get_time_ns();

            if (t.n_prompt > 0) {
                if (params.progress) {
                    fprintf(stderr, "llama-bench: benchmark %d/%zu: prompt run %d/%d\n", params_idx, params_count,
                            i + 1, params.reps);
                }
                test_prompt(ctx, t.n_prompt, t.n_batch, t.n_threads);
            }
            if (t.n_gen > 0) {
                if (params.progress) {
                    fprintf(stderr, "llama-bench: benchmark %d/%zu: generation run %d/%d\n", params_idx, params_count,
                            i + 1, params.reps);
                }
                test_gen(ctx, t.n_gen, t.n_threads);
            }

            uint64_t t_ns = get_time_ns() - t_start;
            t.samples_ns.push_back(t_ns);
        }

        if (p) {
            p->print_test(t);
            fflush(p->fout);
        }

        if (p_err) {
            p_err->print_test(t);
            fflush(p_err->fout);
        }

        llama_perf_context_print(ctx);

        llama_free(ctx);

        ggml_threadpool_free_fn(threadpool);
    }

    llama_model_free(lmodel);

    if (p) {
        p->print_footer();
    }

    if (p_err) {
        p_err->print_footer();
    }

    llama_backend_free();

    return 0;
}<|MERGE_RESOLUTION|>--- conflicted
+++ resolved
@@ -1133,14 +1133,11 @@
             "build_commit", "build_number", "cpu_info",       "gpu_info",   "backends",     "model_filename",
             "model_type",   "model_size",   "model_n_params", "n_batch",    "n_ubatch",     "n_threads",
             "cpu_mask",     "cpu_strict",   "poll",           "type_k",     "type_v",       "n_gpu_layers",
-<<<<<<< HEAD
             "split_mode",   "main_gpu",     "no_kv_offload",  "flash_attn", "tensor_split", "use_mmap",
             "embeddings",   "n_prompt",     "n_gen",          "n_depth",    "test_time",    "avg_ns",
-=======
             "split_mode",   "main_gpu",     "no_kv_offload",  "flash_attn", "tensor_split", "tensor_buft_overrides",
-            "use_mmap",     "embeddings",   "n_prompt",       "n_gen",      "test_time",    "avg_ns",
->>>>>>> 43f2b071
-            "stddev_ns",    "avg_ts",       "stddev_ts",
+            "use_mmap",     "embeddings",   "n_prompt",       "n_gen",      "n_depth",      "test_time",
+            "avg_ns",       "stddev_ns",    "avg_ts",         "stddev_ts",
         };
         return fields;
     }
