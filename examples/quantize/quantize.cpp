--- conflicted
+++ resolved
@@ -26,11 +26,8 @@
     { "IQ2_S",  LLAMA_FTYPE_MOSTLY_IQ2_S,  " 2.5  bpw quantization",            },
     { "IQ2_M",  LLAMA_FTYPE_MOSTLY_IQ2_M,  " 2.7  bpw quantization",            },
     { "IQ1_S",  LLAMA_FTYPE_MOSTLY_IQ1_S,  " 1.56 bpw quantization",            },
-<<<<<<< HEAD
     { "IQ1_XS", LLAMA_FTYPE_MOSTLY_IQ1_XS, " 1.6-1.7 bpw quantization mix",     },
-=======
     { "IQ1_M",  LLAMA_FTYPE_MOSTLY_IQ1_M,  " 1.75 bpw quantization",            },
->>>>>>> 557410b8
     { "Q2_K",   LLAMA_FTYPE_MOSTLY_Q2_K,   " 2.63G, +0.6717 ppl @ LLaMA-v1-7B", },
     { "Q2_K_S", LLAMA_FTYPE_MOSTLY_Q2_K_S, " 2.16G, +9.0634 ppl @ LLaMA-v1-7B", },
     { "IQ3_XXS",LLAMA_FTYPE_MOSTLY_IQ3_XXS," 3.06 bpw quantization",            },
