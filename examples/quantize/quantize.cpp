<<<<<<< HEAD
=======
#include "common.h"
>>>>>>> e6616cf0
#include "llama.h"

#include <cstdio>
#include <cstring>
#include <vector>
#include <string>

struct quant_option {
    std::string name;
    llama_ftype ftype;
    std::string desc;
};

static const std::vector<struct quant_option> QUANT_OPTIONS = {
    { "Q4_0",   LLAMA_FTYPE_MOSTLY_Q4_0,   " 3.56G, +0.2166 ppl @ LLaMA-v1-7B", },
    { "Q4_1",   LLAMA_FTYPE_MOSTLY_Q4_1,   " 3.90G, +0.1585 ppl @ LLaMA-v1-7B", },
    { "Q5_0",   LLAMA_FTYPE_MOSTLY_Q5_0,   " 4.33G, +0.0683 ppl @ LLaMA-v1-7B", },
    { "Q5_1",   LLAMA_FTYPE_MOSTLY_Q5_1,   " 4.70G, +0.0349 ppl @ LLaMA-v1-7B", },
#ifdef GGML_USE_K_QUANTS
    { "Q2_K",   LLAMA_FTYPE_MOSTLY_Q2_K,   " 2.63G, +0.6717 ppl @ LLaMA-v1-7B", },
    { "Q3_K",   LLAMA_FTYPE_MOSTLY_Q3_K_M, "alias for Q3_K_M" },
    { "Q3_K_S", LLAMA_FTYPE_MOSTLY_Q3_K_S, " 2.75G, +0.5551 ppl @ LLaMA-v1-7B", },
    { "Q3_K_M", LLAMA_FTYPE_MOSTLY_Q3_K_M, " 3.07G, +0.2496 ppl @ LLaMA-v1-7B", },
    { "Q3_K_L", LLAMA_FTYPE_MOSTLY_Q3_K_L, " 3.35G, +0.1764 ppl @ LLaMA-v1-7B", },
    { "Q4_K",   LLAMA_FTYPE_MOSTLY_Q4_K_M, "alias for Q4_K_M", },
    { "Q4_K_S", LLAMA_FTYPE_MOSTLY_Q4_K_S, " 3.59G, +0.0992 ppl @ LLaMA-v1-7B", },
    { "Q4_K_M", LLAMA_FTYPE_MOSTLY_Q4_K_M, " 3.80G, +0.0532 ppl @ LLaMA-v1-7B", },
    { "Q5_K",   LLAMA_FTYPE_MOSTLY_Q5_K_M, "alias for Q5_K_M", },
    { "Q5_K_S", LLAMA_FTYPE_MOSTLY_Q5_K_S, " 4.33G, +0.0400 ppl @ LLaMA-v1-7B", },
    { "Q5_K_M", LLAMA_FTYPE_MOSTLY_Q5_K_M, " 4.45G, +0.0122 ppl @ LLaMA-v1-7B", },
    { "Q6_K",   LLAMA_FTYPE_MOSTLY_Q6_K,   " 5.15G, -0.0008 ppl @ LLaMA-v1-7B", },
#endif
    { "Q8_0",   LLAMA_FTYPE_MOSTLY_Q8_0,   " 6.70G, +0.0004 ppl @ LLaMA-v1-7B", },
    { "F16",    LLAMA_FTYPE_MOSTLY_F16,    "13.00G              @ 7B", },
    { "F32",    LLAMA_FTYPE_ALL_F32,       "26.00G              @ 7B", },
    // Note: Ensure COPY comes after F32 to avoid ftype 0 from matching.
    { "COPY",   LLAMA_FTYPE_ALL_F32,       "only copy tensors, no quantizing", },
};


static bool try_parse_ftype(const std::string & ftype_str_in, llama_ftype & ftype, std::string & ftype_str_out) {
    std::string ftype_str;

    for (auto ch : ftype_str_in) {
        ftype_str.push_back(std::toupper(ch));
    }
    for (auto & it : QUANT_OPTIONS) {
        if (it.name == ftype_str) {
            ftype = it.ftype;
            ftype_str_out = it.name;
            return true;
        }
    }
    try {
        int ftype_int = std::stoi(ftype_str);
        for (auto & it : QUANT_OPTIONS) {
            if (it.ftype == ftype_int) {
                ftype = it.ftype;
                ftype_str_out = it.name;
                return true;
            }
        }
    }
    catch (...) {
        // stoi failed
    }
    return false;
}

// usage:
//  ./quantize [--allow-requantize] [--leave-output-tensor] models/llama/ggml-model.gguf [models/llama/ggml-model-quant.gguf] type [nthreads]
//
static void usage(const char * executable) {
    printf("usage: %s [--help] [--allow-requantize] [--leave-output-tensor] model-f32.gguf [model-quant.gguf] type [nthreads]\n\n", executable);
    printf("  --allow-requantize: Allows requantizing tensors that have already been quantized. Warning: This can severely reduce quality compared to quantizing from 16bit or 32bit\n");
    printf("  --leave-output-tensor: Will leave output.weight un(re)quantized. Increases model size but may also increase quality, especially when requantizing\n");
    printf("\nAllowed quantization types:\n");
    for (auto & it : QUANT_OPTIONS) {
        if (it.name != "COPY") {
            printf("  %2d  or  ", it.ftype);
        } else {
            printf("          ");
        }
        printf("%-6s : %s\n", it.name.c_str(), it.desc.c_str());
    }
    exit(1);
}

int main(int argc, char ** argv) {
    if (argc < 3) {
        usage(argv[0]);
    }

    llama_model_quantize_params params = llama_model_quantize_default_params();

    int arg_idx = 1;

    for (; arg_idx < argc && strncmp(argv[arg_idx], "--", 2) == 0; arg_idx++) {
        if (strcmp(argv[arg_idx], "--leave-output-tensor") == 0) {
            params.quantize_output_tensor = false;
        } else if (strcmp(argv[arg_idx], "--allow-requantize") == 0) {
            params.allow_requantize = true;
        } else {
            usage(argv[0]);
        }
    }

    if (argc - arg_idx < 2) {
        usage(argv[0]);
    }

    llama_backend_init(false);

    // parse command line arguments
    const std::string fname_inp = argv[arg_idx];
    arg_idx++;
    std::string fname_out;

    std::string ftype_str;
    if (try_parse_ftype(argv[arg_idx], params.ftype, ftype_str)) {
        std::string fpath;
        const size_t pos = fname_inp.find_last_of("/\\");
        if (pos != std::string::npos) {
            fpath = fname_inp.substr(0, pos + 1);
        }
        // export as [inp path]/ggml-model-[ftype].gguf
        fname_out = fpath + "ggml-model-" + ftype_str + ".gguf";
        arg_idx++;
        if (ftype_str == "COPY") {
            params.only_copy = true;
        }
    }
    else {
        fname_out = argv[arg_idx];
        arg_idx++;

        if (argc <= arg_idx) {
            fprintf(stderr, "%s: missing ftype\n", __func__);
            return 1;
        }
        if (!try_parse_ftype(argv[arg_idx], params.ftype, ftype_str)) {
            fprintf(stderr, "%s: invalid ftype '%s'\n", __func__, argv[3]);
            return 1;
        }
        if (ftype_str == "COPY") {
           params.only_copy = true;
        }
        arg_idx++;
    }

    // parse nthreads
    if (argc > arg_idx) {
        try {
            params.nthread = std::stoi(argv[arg_idx]);
        }
        catch (const std::exception & e) {
            fprintf(stderr, "%s: invalid nthread '%s' (%s)\n", __func__, argv[arg_idx], e.what());
            return 1;
        }
    }

<<<<<<< HEAD
=======
    print_build_info();

>>>>>>> e6616cf0
    fprintf(stderr, "%s: quantizing '%s' to '%s' as %s", __func__, fname_inp.c_str(), fname_out.c_str(), ftype_str.c_str());
    if (params.nthread > 0) {
        fprintf(stderr, " using %d threads", params.nthread);
    }
    fprintf(stderr, "\n");

    const int64_t t_main_start_us = llama_time_us();

    int64_t t_quantize_us = 0;

    // load the model
    {
        const int64_t t_start_us = llama_time_us();

        if (llama_model_quantize(fname_inp.c_str(), fname_out.c_str(), &params)) {
            fprintf(stderr, "%s: failed to quantize model from '%s'\n", __func__, fname_inp.c_str());
            return 1;
        }

        t_quantize_us = llama_time_us() - t_start_us;
    }

    // report timing
    {
        const int64_t t_main_end_us = llama_time_us();

        printf("\n");
        printf("%s: quantize time = %8.2f ms\n", __func__, t_quantize_us/1000.0);
        printf("%s:    total time = %8.2f ms\n", __func__, (t_main_end_us - t_main_start_us)/1000.0);
    }

    llama_backend_free();

    return 0;
}<|MERGE_RESOLUTION|>--- conflicted
+++ resolved
@@ -1,7 +1,4 @@
-<<<<<<< HEAD
-=======
 #include "common.h"
->>>>>>> e6616cf0
 #include "llama.h"
 
 #include <cstdio>
@@ -163,11 +160,8 @@
         }
     }
 
-<<<<<<< HEAD
-=======
     print_build_info();
 
->>>>>>> e6616cf0
     fprintf(stderr, "%s: quantizing '%s' to '%s' as %s", __func__, fname_inp.c_str(), fname_out.c_str(), ftype_str.c_str());
     if (params.nthread > 0) {
         fprintf(stderr, " using %d threads", params.nthread);
