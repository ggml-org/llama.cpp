#include "ggml.h"
#include "llama.h"

#include <cstdio>
#include <map>
#include <string>

<<<<<<< HEAD
static const std::map<std::string, enum llama_ftype> LLAMA_FTYPE_MAP = {
  {"q4_0", LLAMA_FTYPE_MOSTLY_Q4_0},
  {"q4_1", LLAMA_FTYPE_MOSTLY_Q4_1},
  {"q4_2", LLAMA_FTYPE_MOSTLY_Q4_2},
  {"q4_3", LLAMA_FTYPE_MOSTLY_Q4_3},
=======
static const std::map<std::string, llama_ftype> LLAMA_FTYPE_MAP = {
  {"q4_0", LLAMA_FTYPE_MOSTLY_Q4_0},
  {"q4_1", LLAMA_FTYPE_MOSTLY_Q4_1},
>>>>>>> b9fd7eee
  {"q5_0", LLAMA_FTYPE_MOSTLY_Q5_0},
  {"q5_1", LLAMA_FTYPE_MOSTLY_Q5_1},
  {"q8_0", LLAMA_FTYPE_MOSTLY_Q8_0},
};

bool try_parse_ftype(const std::string & ftype_str, llama_ftype & ftype, std::string & ftype_str_out) {
    auto it = LLAMA_FTYPE_MAP.find(ftype_str);
    if (it != LLAMA_FTYPE_MAP.end()) {
        ftype = it->second;
        ftype_str_out = it->first;
        return true;
    }
    // try to parse as an integer
    try {
        int ftype_int = std::stoi(ftype_str);
        for (auto it = LLAMA_FTYPE_MAP.begin(); it != LLAMA_FTYPE_MAP.end(); it++) {
            if (it->second == ftype_int) {
                ftype = it->second;
                ftype_str_out = it->first;
                return true;
            }
        }
    }
    catch (...) {
        // stoi failed
    }
    return false;
}

// usage:
//  ./quantize models/llama/ggml-model.bin [models/llama/ggml-model-quant.bin] type [nthreads]
//
int main(int argc, char ** argv) {
    ggml_time_init();

    if (argc < 3) {
        fprintf(stderr, "usage: %s model-f32.bin [model-quant.bin] type [nthreads]\n", argv[0]);
        for (auto it = LLAMA_FTYPE_MAP.begin(); it != LLAMA_FTYPE_MAP.end(); it++) {
            fprintf(stderr, "  type = \"%s\" or %d\n", it->first.c_str(), it->second);
        }
        return 1;
    }

    // needed to initialize f16 tables
    {
        struct ggml_init_params params = { 0, NULL, false };
        struct ggml_context * ctx = ggml_init(params);
        ggml_free(ctx);
    }

    // parse command line arguments
    const std::string fname_inp = argv[1];
    std::string fname_out;
    int nthread;
    llama_ftype ftype;

    int arg_idx = 2;
    std::string ftype_str;
    if (try_parse_ftype(argv[arg_idx], ftype, ftype_str)) {
        // argv[2] is the ftype
        std::string fpath;
        const size_t pos = fname_inp.find_last_of('/');
        if (pos != std::string::npos) {
            fpath = fname_inp.substr(0, pos + 1);
        }
        // export as [inp path]/ggml-model-[ftype].bin
        fname_out = fpath + "ggml-model-" + ftype_str + ".bin";
        arg_idx++;
    }
    else {
        // argv[2] is the output path
        fname_out = argv[arg_idx];
        arg_idx++;

        if (argc <= arg_idx) {
            fprintf(stderr, "%s: missing ftype\n", __func__);
            return 1;
        }
        // argv[3] is the ftype
        if (!try_parse_ftype(argv[arg_idx], ftype, ftype_str)) {
            fprintf(stderr, "%s: invalid ftype '%s'\n", __func__, argv[3]);
            return 1;
        }
        arg_idx++;
    }

    // parse nthreads
    if (argc > arg_idx) {
        try {
            nthread = std::stoi(argv[arg_idx]);
        }
        catch (const std::exception & e) {
            fprintf(stderr, "%s: invalid nthread '%s' (%s)\n", __func__, argv[arg_idx], e.what());
            return 1;
        }
    } else {
        nthread = 0;
    }

    fprintf(stderr, "%s: quantizing '%s' to '%s' as %s", __func__, fname_inp.c_str(), fname_out.c_str(), ftype_str.c_str());
    if (nthread > 0) {
        fprintf(stderr, " using %d threads", nthread);
    }
    fprintf(stderr, "\n");

    const int64_t t_main_start_us = ggml_time_us();

    int64_t t_quantize_us = 0;

    // load the model
    {
        const int64_t t_start_us = ggml_time_us();

        if (llama_model_quantize(fname_inp.c_str(), fname_out.c_str(), ftype, nthread)) {
            fprintf(stderr, "%s: failed to quantize model from '%s'\n", __func__, fname_inp.c_str());
            return 1;
        }

        t_quantize_us = ggml_time_us() - t_start_us;
    }

    // report timing
    {
        const int64_t t_main_end_us = ggml_time_us();

        printf("\n");
        printf("%s: quantize time = %8.2f ms\n", __func__, t_quantize_us/1000.0);
        printf("%s:    total time = %8.2f ms\n", __func__, (t_main_end_us - t_main_start_us)/1000.0);
    }

    return 0;
}<|MERGE_RESOLUTION|>--- conflicted
+++ resolved
@@ -5,17 +5,9 @@
 #include <map>
 #include <string>
 
-<<<<<<< HEAD
-static const std::map<std::string, enum llama_ftype> LLAMA_FTYPE_MAP = {
-  {"q4_0", LLAMA_FTYPE_MOSTLY_Q4_0},
-  {"q4_1", LLAMA_FTYPE_MOSTLY_Q4_1},
-  {"q4_2", LLAMA_FTYPE_MOSTLY_Q4_2},
-  {"q4_3", LLAMA_FTYPE_MOSTLY_Q4_3},
-=======
 static const std::map<std::string, llama_ftype> LLAMA_FTYPE_MAP = {
   {"q4_0", LLAMA_FTYPE_MOSTLY_Q4_0},
   {"q4_1", LLAMA_FTYPE_MOSTLY_Q4_1},
->>>>>>> b9fd7eee
   {"q5_0", LLAMA_FTYPE_MOSTLY_Q5_0},
   {"q5_1", LLAMA_FTYPE_MOSTLY_Q5_1},
   {"q8_0", LLAMA_FTYPE_MOSTLY_Q8_0},
