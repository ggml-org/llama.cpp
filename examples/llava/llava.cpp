--- conflicted
+++ resolved
@@ -412,12 +412,10 @@
     if (clip_is_minicpmv(ctx_clip)) {
         num_max_patches = 10;
     }
-<<<<<<< HEAD
     if (clip_is_glm(ctx_clip)) {
         num_max_patches = 1;
     }
     float * image_embd = (float *)malloc(clip_embd_nbytes(ctx_clip)*num_max_patches); // TODO: base on gridsize/llava model
-=======
     float * image_embd;
     if (clip_is_qwen2vl(ctx_clip)) {
         // qwen2vl don't split image into chunks, so `num_max_patches` is not needed.
@@ -425,7 +423,6 @@
     } else {
         image_embd = (float *)malloc(clip_embd_nbytes(ctx_clip)*num_max_patches); // TODO: base on gridsize/llava model
     }
->>>>>>> cd920d0a
     if (!image_embd) {
         LOG_ERR("Unable to allocate memory for image embeddings\n");
         return false;
