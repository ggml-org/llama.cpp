#include "clip.h"
#include "clip-impl.h"
#include "mtmd.h"

#include "llama.h"

#include <algorithm>
#include <cerrno>
#include <cstdio>
#include <cstdlib>
#include <cstring>
#include <limits>
#include <vector>

struct mtmd_context {
    struct clip_ctx * ctx_clip;
    const struct llama_model * text_model;
    std::vector<float> image_embd_v; // image embedding vector

    bool print_timings;
    int n_threads;
    std::string image_marker;
    bool calc_image_hash;

    // TODO @ngxson : add timings

    mtmd_context(const char * mmproj_fname,
                   const llama_model * text_model,
                   const mtmd_context_params & ctx_params) :
        print_timings  (ctx_params.print_timings),
        n_threads      (ctx_params.n_threads),
        image_marker   (ctx_params.image_marker)
    {
        clip_context_params ctx_clip_params;
        ctx_clip_params.use_gpu   = ctx_params.use_gpu;
        ctx_clip_params.verbosity = ctx_params.verbosity;
        ctx_clip = clip_init(mmproj_fname, ctx_clip_params);
        if (!ctx_clip) {
            throw std::runtime_error(string_format("Failed to load CLIP model from %s\n", mmproj_fname));
        }
        this->text_model = text_model;
    }

    ~mtmd_context() {
        clip_free(ctx_clip);
    }
};

struct mtmd_image_tokens_data {
    clip_image_f32_batch batch_f32; // preprocessed image patches
};

struct mtmd_image_tokens {
    uint32_t nx; // number of tokens in x direction
    uint32_t ny; // number of tokens in y direction
    uint32_t n_tokens() const { return nx * ny; }
    clip_image_f32_batch batch_f32; // preprocessed image patches
    std::string id; // optional user-defined ID, useful for KV cache tracking
};

mtmd_context * mtmd_init_from_file(const char * mmproj_fname,
        const struct llama_model * text_model,
        const struct mtmd_context_params ctx_params) {
    try {
        return new mtmd_context(mmproj_fname, text_model, ctx_params);
    } catch (const std::exception & e) {
        LOG_ERR("%s: error: %s\n", __func__, e.what());
        return nullptr;
    }
}

void mtmd_free(mtmd_context * ctx) {
    if (ctx) {
        delete ctx;
    }
}

// copied from common_tokenize
static std::vector<llama_token> mtmd_tokenize_text_internal(
    const struct llama_vocab * vocab,
           const std::string & text,
                        bool   add_special,
                        bool   parse_special) {
    // upper limit for the number of tokens
    int n_tokens = text.length() + 2 * add_special;
    std::vector<llama_token> result(n_tokens);
    n_tokens = llama_tokenize(vocab, text.data(), text.length(), result.data(), result.size(), add_special, parse_special);
    if (n_tokens < 0) {
        result.resize(-n_tokens);
        int check = llama_tokenize(vocab, text.data(), text.length(), result.data(), result.size(), add_special, parse_special);
        GGML_ASSERT(check == -n_tokens);
    } else {
        result.resize(n_tokens);
    }
    return result;
}

int32_t mtmd_tokenize(mtmd_context * ctx,
                        std::vector<mtmd_input_chunk> & output,
                        const mtmd_input_text & text,
                        const std::vector<mtmd_bitmap> & bitmaps) {
    auto vocab = llama_model_get_vocab(ctx->text_model);

    std::string prompt_modified(text.text);
    std::string marker_modified(ctx->image_marker);
    projector_type proj_type = clip_get_projector_type(ctx->ctx_clip);
    // a bit hacky here, but works for now
    // for some models, we need to add prefix and suffix to the image embeddings
    if (proj_type == PROJECTOR_TYPE_GEMMA3) {
        // <start_of_image> ... (image embeddings) ... <end_of_image>
        marker_modified = "<start_of_image>" + ctx->image_marker + "<end_of_image>";
        string_replace_all(prompt_modified, ctx->image_marker, marker_modified);
    }

    std::vector<std::string> parts = string_split_str(text.text, ctx->image_marker);
    output.clear();
    output.reserve(parts.size());

    size_t i_img = 0;

    for (const auto & part : parts) {
        //printf("tokenizing part: %s\n", part.c_str());
        bool add_bos = &parts.front() == &part;
        auto tokens = mtmd_tokenize_text_internal(vocab, part, text.add_special && add_bos, text.parse_special);
        if (tokens.empty()) {
            continue;
        }
        mtmd_input_chunk chunk{
            MTMD_INPUT_CHUNK_TYPE_TEXT,
            std::move(tokens),
            {},
        };
        output.emplace_back(std::move(chunk));

        if (&parts.back() != &part) {
            // add image token to middle of 2 parts

            if (i_img >= bitmaps.size()) {
                LOG_ERR("%s: error: not enough images for %d parts\n", __func__, (int)parts.size());
                return 1;
            }

            // shim layer
            clip_image_u8_ptr img_u8(clip_image_u8_init());
            img_u8->nx = bitmaps[i_img].nx;
            img_u8->ny = bitmaps[i_img].ny;
            img_u8->buf.resize(bitmaps[i_img].data.size());
            std::memcpy(img_u8->buf.data(), bitmaps[i_img].data.data(), img_u8->nx * img_u8->ny * 3);

            // preprocess image
            clip_image_f32_batch batch_f32;
            bool ok = clip_image_preprocess(ctx->ctx_clip, img_u8.get(), &batch_f32);
            if (!ok) {
                LOG_ERR("Unable to preprocess image\n");
                return 2;
            }

            mtmd_image_tokens_ptr image_tokens(new mtmd_image_tokens);
            image_tokens->nx = clip_n_patches(ctx->ctx_clip); // TODO @ngxson : use clip_n_patches_by_image
            image_tokens->ny = 1; // TODO
            image_tokens->batch_f32 = std::move(batch_f32);
            image_tokens->id = bitmaps[i_img].id; // optional

            mtmd_input_chunk chunk{
                MTMD_INPUT_CHUNK_TYPE_IMAGE,
                {},
                std::move(image_tokens),
            };
            output.emplace_back(std::move(chunk));
            i_img++;
        }
    }

    return 0;
}

void mtmd_image_tokens_free(mtmd_image_tokens * image_tokens) {
    if (image_tokens) {
        delete image_tokens;
<<<<<<< HEAD
    }
}

void mtmd_input_chunks_free(mtmd_input_chunks * chunks, bool free_images) {
    if (free_images) {
        for (auto & chunk : *chunks) {
            if (chunk.type == MTMD_INPUT_CHUNK_TYPE_IMAGE && chunk.tokens_image) {
                mtmd_image_tokens_free(chunk.tokens_image);
                chunk.tokens_image = nullptr;
            }
        }
=======
>>>>>>> d3c3e20c
    }
}

size_t mtmd_image_tokens_get_n_tokens(const mtmd_image_tokens * image_tokens) {
    return image_tokens->n_tokens();
}

size_t mtmd_image_tokens_get_nx(const mtmd_image_tokens * image_tokens) {
    return image_tokens->nx;
}

size_t mtmd_image_tokens_get_ny(const mtmd_image_tokens * image_tokens) {
    return image_tokens->ny;
}

std::string mtmd_image_tokens_get_id(const mtmd_image_tokens * image_tokens) {
    return image_tokens->id;
}

size_t mtmd_image_tokens_get_n_tokens(const mtmd_image_tokens * image_tokens) {
    return image_tokens->n_tokens();
}

size_t mtmd_image_tokens_get_nx(const mtmd_image_tokens * image_tokens) {
    return image_tokens->nx;
}

size_t mtmd_image_tokens_get_ny(const mtmd_image_tokens * image_tokens) {
    return image_tokens->ny;
}

int32_t mtmd_encode(mtmd_context * ctx, const mtmd_image_tokens * image_tokens) {
    int n_mmproj_embd = clip_n_mmproj_embd(ctx->ctx_clip);
    ctx->image_embd_v.resize(image_tokens->n_tokens() * n_mmproj_embd);
    bool ok = clip_image_batch_encode(
        ctx->ctx_clip,
        ctx->n_threads,
        &image_tokens->batch_f32,
        ctx->image_embd_v.data());
    return ok ? 0 : 1;
}

float * mtmd_get_output_embd(mtmd_context * ctx) {
    return ctx->image_embd_v.data();
}

size_t mtmd_helper_get_n_tokens(mtmd_input_chunks & chunks) {
    size_t n_tokens = 0;
    for (auto & chunk : chunks) {
        if (chunk.type == MTMD_INPUT_CHUNK_TYPE_TEXT) {
            n_tokens += chunk.tokens_text.size();
        } else if (chunk.type == MTMD_INPUT_CHUNK_TYPE_IMAGE) {
            n_tokens += chunk.tokens_image->n_tokens();
        } else {
            GGML_ASSERT(false && "chunk type not supported");
        }
    }
    return n_tokens;
}

// helper struct to make working with embd batch easier
// note: this will be removed after llama_batch_ext refactoring
struct decode_embd_batch {
    std::vector<llama_pos>      pos;
    std::vector<int32_t>        n_seq_id;
    std::vector<llama_seq_id>   seq_id_0;
    std::vector<llama_seq_id *> seq_ids;
    std::vector<int8_t>         logits;
    llama_batch batch;
    decode_embd_batch(float * embd, int32_t n_tokens, llama_pos pos_0, llama_seq_id seq_id) {
        pos     .resize(n_tokens);
        n_seq_id.resize(n_tokens);
        seq_ids .resize(n_tokens + 1);
        logits  .resize(n_tokens);
        seq_id_0.resize(1);
        seq_id_0[0] = seq_id;
        seq_ids [n_tokens] = nullptr;
        batch = {
            /*n_tokens       =*/ n_tokens,
            /*tokens         =*/ nullptr,
            /*embd           =*/ embd,
            /*pos            =*/ pos.data(),
            /*n_seq_id       =*/ n_seq_id.data(),
            /*seq_id         =*/ seq_ids.data(),
            /*logits         =*/ logits.data(),
        };
        for (int i = 0; i < n_tokens; i++) {
            batch.pos     [i] = pos_0 + i;
            batch.n_seq_id[i] = 1;
            batch.seq_id  [i] = seq_id_0.data();
            batch.logits  [i] = false;
        }
    }
};

int32_t mtmd_helper_eval(mtmd_context * ctx,
        llama_context * lctx,
        mtmd_input_chunks & chunks,
        llama_pos pos0,
        llama_seq_id seq_id,
        int32_t n_batch) {
    int32_t ret;
    llama_pos n_past = pos0;
    llama_batch text_batch = llama_batch_init(n_batch, 0, 1);

    for (auto & chunk : chunks) {
        bool is_last = &chunk == &chunks.back();
        if (chunk.type == MTMD_INPUT_CHUNK_TYPE_TEXT) {
            // TODO @ngxson : may need to split into smaller batches
            text_batch.n_tokens = chunk.tokens_text.size();
            for (size_t i = 0; i < chunk.tokens_text.size(); i++) {
                text_batch.token   [i]    = chunk.tokens_text[i];
                text_batch.pos     [i]    = n_past++;
                text_batch.n_seq_id[i]    = 1;
                text_batch.seq_id  [i][0] = seq_id;
                text_batch.logits  [i]    = false;
            }
            if (is_last) {
                // always get logits for last input chunk
                text_batch.logits[text_batch.n_tokens - 1] = true;
            }
            ret = llama_decode(lctx, text_batch);
            if (ret != 0) {
                LOG_ERR("failed to decode text\n");
                llama_batch_free(text_batch);
                return ret;
            }

        } else if (chunk.type == MTMD_INPUT_CHUNK_TYPE_IMAGE) {
            GGML_ASSERT(!is_last && "logits for last image chunk is not yet support");
            GGML_ASSERT(chunk.tokens_image != nullptr);
            int64_t t0 = ggml_time_ms();
            if (ctx->print_timings) {
                LOG_INF("encoding image...\n");
            }
            ret = mtmd_encode(ctx, chunk.tokens_image.get());
            if (ret != 0) {
                LOG_ERR("failed to encode image\n");
                llama_batch_free(text_batch);
                return ret;
            }
            if (ctx->print_timings) {
                LOG_INF("image encoded in %" PRId64 " ms\n", ggml_time_ms() - t0);
            }

<<<<<<< HEAD
            int32_t n_tokens = mtmd_image_tokens_get_n_tokens(chunk.tokens_image);
=======
            int32_t n_tokens = mtmd_image_tokens_get_n_tokens(chunk.tokens_image.get());
>>>>>>> d3c3e20c
            float * embd = mtmd_get_output_embd(ctx);
            decode_embd_batch batch_img(embd, n_tokens, n_past, 0);
            int64_t t1 = ggml_time_ms();
            ret = llama_decode(lctx, batch_img.batch);
            if (ret != 0) {
                LOG_ERR("failed to decode image\n");
                llama_batch_free(text_batch);
                return ret;
            }
            if (ctx->print_timings) {
                LOG_INF("image decoded in %" PRId64 " ms\n", ggml_time_ms() - t1);
            }

            n_past += n_tokens;

        } else {
            GGML_ASSERT(false && "chunk type not supported");
        }
    }

    llama_batch_free(text_batch);
    return 0;
}

int32_t mtmd_helper_bitmap_init_from_buf(const unsigned char * buf, size_t len, mtmd_bitmap & output) {
    clip_image_u8_ptr img_u8(clip_image_u8_init());
    bool ok = clip_image_load_from_bytes(buf, len, img_u8.get());
    if (!ok) {
        LOG_ERR("Unable to load image from buffer\n");
        return 1;
    }
    unsigned char * data = clip_image_u8_get_data(img_u8.get(), &output.nx, &output.ny);
    output.data.resize(output.nx * output.ny * 3);
    std::memcpy(output.data.data(), data, output.nx * output.ny * 3);
    return 0;
}

int32_t mtmd_helper_bitmap_init_from_file(const char * fname, mtmd_bitmap & output) {
    clip_image_u8_ptr img_u8(clip_image_u8_init());
    bool ok = clip_image_load_from_file(fname, img_u8.get());
    if (!ok) {
        LOG_ERR("Unable to load image %s\n", fname);
        return 1;
    }
    unsigned char * data = clip_image_u8_get_data(img_u8.get(), &output.nx, &output.ny);
    output.data.resize(output.nx * output.ny * 3);
    std::memcpy(output.data.data(), data, output.nx * output.ny * 3);
    return 0;
}

bool mtmd_decode_use_non_causal(mtmd_context * ctx) {
    projector_type proj_type = clip_get_projector_type(ctx->ctx_clip);
    if (proj_type == PROJECTOR_TYPE_GEMMA3) {
        return true;
    }
    return false;
<<<<<<< HEAD
=======
}

void mtmd_image_tokens_deleter::operator()(mtmd_image_tokens * val) {
    mtmd_image_tokens_free(val);
>>>>>>> d3c3e20c
}<|MERGE_RESOLUTION|>--- conflicted
+++ resolved
@@ -177,20 +177,6 @@
 void mtmd_image_tokens_free(mtmd_image_tokens * image_tokens) {
     if (image_tokens) {
         delete image_tokens;
-<<<<<<< HEAD
-    }
-}
-
-void mtmd_input_chunks_free(mtmd_input_chunks * chunks, bool free_images) {
-    if (free_images) {
-        for (auto & chunk : *chunks) {
-            if (chunk.type == MTMD_INPUT_CHUNK_TYPE_IMAGE && chunk.tokens_image) {
-                mtmd_image_tokens_free(chunk.tokens_image);
-                chunk.tokens_image = nullptr;
-            }
-        }
-=======
->>>>>>> d3c3e20c
     }
 }
 
@@ -336,11 +322,7 @@
                 LOG_INF("image encoded in %" PRId64 " ms\n", ggml_time_ms() - t0);
             }
 
-<<<<<<< HEAD
-            int32_t n_tokens = mtmd_image_tokens_get_n_tokens(chunk.tokens_image);
-=======
             int32_t n_tokens = mtmd_image_tokens_get_n_tokens(chunk.tokens_image.get());
->>>>>>> d3c3e20c
             float * embd = mtmd_get_output_embd(ctx);
             decode_embd_batch batch_img(embd, n_tokens, n_past, 0);
             int64_t t1 = ggml_time_ms();
@@ -397,11 +379,8 @@
         return true;
     }
     return false;
-<<<<<<< HEAD
-=======
 }
 
 void mtmd_image_tokens_deleter::operator()(mtmd_image_tokens * val) {
     mtmd_image_tokens_free(val);
->>>>>>> d3c3e20c
 }