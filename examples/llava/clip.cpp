// NOTE: This is modified from clip.cpp only for LLaVA,
// so there might be still unnecessary artifacts hanging around
// I'll gradually clean and extend it
// Note: Even when using identical normalized image inputs (see normalize_image_u8_to_f32()) we have a significant difference in resulting embeddings compared to pytorch
#include "clip.h"
#include "ggml.h"
#include "ggml-cpu.h"
#include "ggml-alloc.h"
#include "ggml-backend.h"

#ifdef GGML_USE_CUDA
#include "ggml-cuda.h"
#endif

#ifdef GGML_USE_SYCL
#include "ggml-sycl.h"
#endif

#ifdef GGML_USE_METAL
#include "ggml-metal.h"
#endif

#ifdef GGML_USE_CANN
#include "ggml-cann.h"
#endif

#ifdef GGML_USE_VULKAN
#include "ggml-vulkan.h"
#endif

#define STB_IMAGE_IMPLEMENTATION
#include "stb_image.h"

#include <cassert>
#include <cmath>
#include <cstdlib>
#include <cstring>
#include <fstream>
#include <map>
#include <regex>
#include <stdexcept>
#include <vector>
#include <sstream>
#include <cinttypes>
#include <limits>

#if defined(LLAVA_LOG_OFF)
#   define LOG_INF(...)
#   define LOG_WRN(...)
#   define LOG_ERR(...)
#   define LOG_DBG(...)
#else // defined(LLAVA_LOG_OFF)
#   define LOG_INF(...) do { fprintf(stdout, __VA_ARGS__); } while (0)
#   define LOG_WRN(...) do { fprintf(stderr, __VA_ARGS__); } while (0)
#   define LOG_ERR(...) do { fprintf(stderr, __VA_ARGS__); } while (0)
#   define LOG_DBG(...) do { fprintf(stdout, __VA_ARGS__); } while (0)
#endif // defined(LLAVA_LOG_OFF)

//#define CLIP_DEBUG_FUNCTIONS

// RGB uint8 image
struct clip_image_u8 {
    int nx;
    int ny;

    std::vector<uint8_t> buf;
};

// RGB float32 image (NHWC)
// Memory layout: RGBRGBRGB...
struct clip_image_f32 {
    int nx;
    int ny;

    std::vector<float> buf;
};

static std::string format(const char * fmt, ...) {
    va_list ap;
    va_list ap2;
    va_start(ap, fmt);
    va_copy(ap2, ap);
    int size = vsnprintf(NULL, 0, fmt, ap);
    GGML_ASSERT(size >= 0 && size < INT_MAX); // NOLINT
    std::vector<char> buf(size + 1);
    int size2 = vsnprintf(buf.data(), size + 1, fmt, ap2);
    GGML_ASSERT(size2 == size);
    va_end(ap2);
    va_end(ap);
    return std::string(buf.data(), buf.size());
}

//
// key constants
//

#define KEY_FTYPE               "general.file_type"
#define KEY_NAME                "general.name"
#define KEY_DESCRIPTION         "general.description"
#define KEY_HAS_TEXT_ENC        "clip.has_text_encoder"
#define KEY_HAS_VIS_ENC         "clip.has_vision_encoder"
#define KEY_HAS_LLAVA_PROJ      "clip.has_llava_projector"
#define KEY_HAS_MINICPMV_PROJ   "clip.has_minicpmv_projector"
#define KEY_HAS_GLM_PROJ        "clip.has_glm_projector"
#define KEY_MINICPMV_VERSION    "clip.minicpmv_version"
#define KEY_HAS_QWEN2VL_MERGER  "clip.has_qwen2vl_merger"
#define KEY_USE_GELU            "clip.use_gelu"
#define KEY_USE_SILU            "clip.use_silu"
#define KEY_N_EMBD              "clip.%s.embedding_length"
#define KEY_N_FF                "clip.%s.feed_forward_length"
#define KEY_N_BLOCK             "clip.%s.block_count"
#define KEY_N_HEAD              "clip.%s.attention.head_count"
#define KEY_LAYER_NORM_EPS      "clip.%s.attention.layer_norm_epsilon"
#define KEY_PROJ_DIM            "clip.%s.projection_dim"
#define KEY_TOKENS              "tokenizer.ggml.tokens"
#define KEY_N_POSITIONS         "clip.text.context_length"
#define KEY_IMAGE_SIZE          "clip.vision.image_size"
#define KEY_PATCH_SIZE          "clip.vision.patch_size"
#define KEY_IMAGE_MEAN          "clip.vision.image_mean"
#define KEY_IMAGE_STD           "clip.vision.image_std"
#define KEY_PROJ_TYPE           "clip.projector_type"

#define KEY_MM_PATCH_MERGE_TYPE   "clip.vision.mm_patch_merge_type"
#define KEY_IMAGE_GRID_PINPOINTS  "clip.vision.image_grid_pinpoints"
#define KEY_IMAGE_CROP_RESOLUTION "clip.vision.image_crop_resolution"


//
// tensor name constants
//

#define TN_TOKEN_EMBD      "%s.token_embd.weight"
#define TN_POS_EMBD        "%s.position_embd.weight"
#define TN_CLASS_EMBD      "v.class_embd"
#define TN_PATCH_EMBD      "v.patch_embd.weight"  // not rename tensor with ".0" postfix for backwrad compat
#define TN_PATCH_EMBD_1    "v.patch_embd.weight.1"
#define TN_PATCH_BIAS      "v.patch_embd.bias"
#define TN_ATTN_K          "%s.blk.%d.attn_k.%s"
#define TN_ATTN_Q          "%s.blk.%d.attn_q.%s"
#define TN_ATTN_V          "%s.blk.%d.attn_v.%s"
#define TN_ATTN_OUTPUT     "%s.blk.%d.attn_out.%s"
#define TN_FFN_DOWN        "%s.blk.%d.ffn_down.%s"
#define TN_FFN_UP          "%s.blk.%d.ffn_up.%s"
#define TN_LN_1            "%s.blk.%d.ln1.%s"
#define TN_LN_2            "%s.blk.%d.ln2.%s"
#define TN_LN_PRE          "%s.pre_ln.%s"
#define TN_LN_POST         "%s.post_ln.%s"
#define TN_TEXT_PROJ       "text_projection.weight"
#define TN_VIS_PROJ        "visual_projection.weight"
#define TN_LLAVA_PROJ      "mm.%d.%s"
#define TN_MVLM_PROJ_MLP   "mm.model.mlp.%d.%s"
#define TN_MVLM_PROJ_BLOCK "mm.model.mb_block.%d.block.%d.%s"
#define TN_MVLM_PROJ_PEG   "mm.model.peg.%d.%s"
#define TN_IMAGE_NEWLINE   "model.image_newline"

#define TN_MINICPMV_POS_EMBD_K "resampler.pos_embed_k"
#define TN_MINICPMV_QUERY "resampler.query"
#define TN_MINICPMV_PROJ "resampler.proj.weight"
#define TN_MINICPMV_KV_PROJ "resampler.kv.weight"
#define TN_MINICPMV_ATTN "resampler.attn.%s.%s"
#define TN_MINICPMV_LN "resampler.ln_%s.%s"

#define TN_GLM_ADAPER_CONV "adapter.conv.%s"
#define TN_GLM_ADAPTER_LINEAR "adapter.linear.linear.%s"
#define TN_GLM_ADAPTER_NORM_1 "adapter.linear.norm1.%s"
#define TN_GLM_ADAPTER_D_H_2_4H "adapter.linear.dense_h_to_4h.%s"
#define TN_GLM_ADAPTER_GATE "adapter.linear.gate.%s"
#define TN_GLM_ADAPTER_D_4H_2_H "adapter.linear.dense_4h_to_h.%s"
#define TN_GLM_BOI_W "adapter.boi"
#define TN_GLM_EOI_W "adapter.eoi"


enum projector_type {
    PROJECTOR_TYPE_MLP,
    PROJECTOR_TYPE_MLP_NORM,
    PROJECTOR_TYPE_LDP,
    PROJECTOR_TYPE_LDPV2,
    PROJECTOR_TYPE_RESAMPLER,
<<<<<<< HEAD
    PROJECTOR_TYPE_ADAPTER,
=======
    PROJECTOR_TYPE_MERGER,
>>>>>>> cd920d0a
    PROJECTOR_TYPE_UNKNOWN,
};

static std::map<projector_type, std::string> PROJECTOR_TYPE_NAMES = {
    { PROJECTOR_TYPE_MLP, "mlp" },
    { PROJECTOR_TYPE_LDP, "ldp" },
    { PROJECTOR_TYPE_LDPV2, "ldpv2"},
    { PROJECTOR_TYPE_RESAMPLER, "resampler"},
<<<<<<< HEAD
    { PROJECTOR_TYPE_ADAPTER, "adapter"}
=======
    { PROJECTOR_TYPE_MERGER, "qwen2vl_merger"},
>>>>>>> cd920d0a
};


//
// utilities to get data from a gguf file
//

static int get_key_idx(const gguf_context * ctx, const char * key) {
    int i = gguf_find_key(ctx, key);
    if (i == -1) {
        LOG_ERR("key %s not found in file\n", key);
        throw std::runtime_error(format("Missing required key: %s", key));
    }

    return i;
}

static uint32_t get_u32(const gguf_context * ctx, const std::string & key) {
    const int i = get_key_idx(ctx, key.c_str());

    return gguf_get_val_u32(ctx, i);
}

static float get_f32(const gguf_context * ctx, const std::string & key) {
    const int i = get_key_idx(ctx, key.c_str());

    return gguf_get_val_f32(ctx, i);
}

static struct ggml_tensor * get_tensor(struct ggml_context * ctx, const std::string & name) {
    struct ggml_tensor * cur = ggml_get_tensor(ctx, name.c_str());
    if (!cur) {
        throw std::runtime_error(format("%s: unable to find tensor %s\n", __func__, name.c_str()));
    }

    return cur;
}

static std::string get_ftype(int ftype) {
    return ggml_type_name(static_cast<ggml_type>(ftype));
}

static std::string gguf_data_to_str(enum gguf_type type, const void * data, int i) {
    switch (type) {
        case GGUF_TYPE_UINT8:   return std::to_string(((const uint8_t  *)data)[i]);
        case GGUF_TYPE_INT8:    return std::to_string(((const int8_t   *)data)[i]);
        case GGUF_TYPE_UINT16:  return std::to_string(((const uint16_t *)data)[i]);
        case GGUF_TYPE_INT16:   return std::to_string(((const int16_t  *)data)[i]);
        case GGUF_TYPE_UINT32:  return std::to_string(((const uint32_t *)data)[i]);
        case GGUF_TYPE_INT32:   return std::to_string(((const int32_t  *)data)[i]);
        case GGUF_TYPE_UINT64:  return std::to_string(((const uint64_t *)data)[i]);
        case GGUF_TYPE_INT64:   return std::to_string(((const int64_t  *)data)[i]);
        case GGUF_TYPE_FLOAT32: return std::to_string(((const float    *)data)[i]);
        case GGUF_TYPE_FLOAT64: return std::to_string(((const double   *)data)[i]);
        case GGUF_TYPE_BOOL:    return ((const bool *)data)[i] ? "true" : "false";
        default:                return format("unknown type %d", type);
    }
}

static void replace_all(std::string & s, const std::string & search, const std::string & replace) {
    if (search.empty()) {
        return;
    }
    std::string builder;
    builder.reserve(s.length());
    size_t pos = 0;
    size_t last_pos = 0;
    while ((pos = s.find(search, last_pos)) != std::string::npos) {
        builder.append(s, last_pos, pos - last_pos);
        builder.append(replace);
        last_pos = pos + search.length();
    }
    builder.append(s, last_pos, std::string::npos);
    s = std::move(builder);
}

static std::string gguf_kv_to_str(const struct gguf_context * ctx_gguf, int i) {
    const enum gguf_type type = gguf_get_kv_type(ctx_gguf, i);

    switch (type) {
        case GGUF_TYPE_STRING:
            return gguf_get_val_str(ctx_gguf, i);
        case GGUF_TYPE_ARRAY:
            {
                const enum gguf_type arr_type = gguf_get_arr_type(ctx_gguf, i);
                int arr_n = gguf_get_arr_n(ctx_gguf, i);
                const void * data = gguf_get_arr_data(ctx_gguf, i);
                std::stringstream ss;
                ss << "[";
                for (int j = 0; j < arr_n; j++) {
                    if (arr_type == GGUF_TYPE_STRING) {
                        std::string val = gguf_get_arr_str(ctx_gguf, i, j);
                        // escape quotes
                        replace_all(val, "\\", "\\\\");
                        replace_all(val, "\"", "\\\"");
                        ss << '"' << val << '"';
                    } else if (arr_type == GGUF_TYPE_ARRAY) {
                        ss << "???";
                    } else {
                        ss << gguf_data_to_str(arr_type, data, j);
                    }
                    if (j < arr_n - 1) {
                        ss << ", ";
                    }
                }
                ss << "]";
                return ss.str();
            }
        default:
            return gguf_data_to_str(type, gguf_get_val_data(ctx_gguf, i), 0);
    }
}

static void print_tensor_info(const ggml_tensor * tensor, const char * prefix = "") {
    size_t tensor_size = ggml_nbytes(tensor);
    LOG_INF("%s: n_dims = %d, name = %s, tensor_size=%zu, shape:[%" PRId64 ", %" PRId64 ", %" PRId64 ", %" PRId64 "], type = %s\n",
            prefix, ggml_n_dims(tensor), tensor->name, tensor_size,
            tensor->ne[0], tensor->ne[1], tensor->ne[2], tensor->ne[3], ggml_type_name(tensor->type));
}

static projector_type clip_projector_type_from_string(const std::string & name) {
    for (const auto & kv : PROJECTOR_TYPE_NAMES) { // NOLINT
        if (kv.second == name) {
            return kv.first;
        }
    }
    return PROJECTOR_TYPE_UNKNOWN;
}

#ifdef CLIP_DEBUG_FUNCTIONS
static void clip_image_write_image_to_ppm(const clip_image_u8& img, const std::string& filename) {
    std::ofstream file(filename, std::ios::binary);
    if (!file.is_open()) {
        LOG_ERR("Failed to open file for writing: %s\n", filename.c_str());
        return;
    }

    // PPM header: P6 format, width, height, and max color value
    file << "P6\n" << img.nx << " " << img.ny << "\n255\n";

    // Write pixel data
    for (size_t i = 0; i < img.buf.size(); i += 3) {
        // PPM expects binary data in RGB format, which matches our image buffer
        file.write(reinterpret_cast<const char*>(&img.buf[i]), 3);
    }

    file.close();
}

static void clip_image_save_to_bmp(const clip_image_u8& img, const std::string& filename) {
    std::ofstream file(filename, std::ios::binary);
    if (!file.is_open()) {
        LOG_ERR("Failed to open file for writing: %s\n", filename.c_str());
        return;
    }

    int fileSize = 54 + 3 * img.nx * img.ny; // File header + info header + pixel data
    int bytesPerPixel = 3;
    int widthInBytes = img.nx * bytesPerPixel;
    int paddingAmount = (4 - (widthInBytes % 4)) % 4;
    int stride = widthInBytes + paddingAmount;

    // Bitmap file header
    unsigned char fileHeader[14] = {
        'B','M',     // Signature
        0,0,0,0,    // Image file size in bytes
        0,0,0,0,    // Reserved
        54,0,0,0    // Start of pixel array
    };

    // Total file size
    fileSize = 54 + (stride * img.ny);
    fileHeader[2] = (unsigned char)(fileSize);
    fileHeader[3] = (unsigned char)(fileSize >> 8);
    fileHeader[4] = (unsigned char)(fileSize >> 16);
    fileHeader[5] = (unsigned char)(fileSize >> 24);

    // Bitmap information header (BITMAPINFOHEADER)
    unsigned char infoHeader[40] = {
        40,0,0,0,   // Size of this header (40 bytes)
        0,0,0,0,    // Image width
        0,0,0,0,    // Image height
        1,0,        // Number of color planes
        24,0,       // Bits per pixel
        0,0,0,0,    // No compression
        0,0,0,0,    // Image size (can be 0 for no compression)
        0,0,0,0,    // X pixels per meter (not specified)
        0,0,0,0,    // Y pixels per meter (not specified)
        0,0,0,0,    // Total colors (color table not used)
        0,0,0,0     // Important colors (all are important)
    };

    // Width and height in the information header
    infoHeader[4] = (unsigned char)(img.nx);
    infoHeader[5] = (unsigned char)(img.nx >> 8);
    infoHeader[6] = (unsigned char)(img.nx >> 16);
    infoHeader[7] = (unsigned char)(img.nx >> 24);
    infoHeader[8] = (unsigned char)(img.ny);
    infoHeader[9] = (unsigned char)(img.ny >> 8);
    infoHeader[10] = (unsigned char)(img.ny >> 16);
    infoHeader[11] = (unsigned char)(img.ny >> 24);

    // Write file headers
    file.write(reinterpret_cast<char*>(fileHeader), sizeof(fileHeader));
    file.write(reinterpret_cast<char*>(infoHeader), sizeof(infoHeader));

    // Pixel data
    std::vector<unsigned char> padding(3, 0); // Max padding size to be added to each row
    for (int y = img.ny - 1; y >= 0; --y) { // BMP files are stored bottom-to-top
        for (int x = 0; x < img.nx; ++x) {
            // Each pixel
            size_t pixelIndex = (y * img.nx + x) * 3;
            unsigned char pixel[3] = {
                img.buf[pixelIndex + 2], // BMP stores pixels in BGR format
                img.buf[pixelIndex + 1],
                img.buf[pixelIndex]
            };
            file.write(reinterpret_cast<char*>(pixel), 3);
        }
        // Write padding for the row
        file.write(reinterpret_cast<char*>(padding.data()), paddingAmount);
    }

    file.close();
}

// debug function to convert f32 to u8
static void clip_image_convert_f32_to_u8(const clip_image_f32& src, clip_image_u8& dst) {
    dst.nx = src.nx;
    dst.ny = src.ny;
    dst.buf.resize(3 * src.nx * src.ny);
    for (size_t i = 0; i < src.buf.size(); ++i) {
        dst.buf[i] = static_cast<uint8_t>(std::min(std::max(int(src.buf[i] * 255.0f), 0), 255));
    }
}
#endif


//
// clip layers
//

struct clip_hparams {
    int32_t image_size;
    int32_t patch_size;
    int32_t hidden_size;
    int32_t n_intermediate;
    int32_t projection_dim;
    int32_t n_head;
    int32_t n_layer;

    float eps;

    char mm_patch_merge_type[32] = "flat"; // spatial_unpad or flat (default)

    int32_t image_grid_pinpoints[32];
    int32_t image_crop_resolution;
};

struct clip_layer {
    // attention
    struct ggml_tensor * k_w;
    struct ggml_tensor * k_b;
    struct ggml_tensor * q_w;
    struct ggml_tensor * q_b;
    struct ggml_tensor * v_w;
    struct ggml_tensor * v_b;

    struct ggml_tensor * o_w;
    struct ggml_tensor * o_b;

    // layernorm 1
    struct ggml_tensor * ln_1_w;
    struct ggml_tensor * ln_1_b;

    // ff
    struct ggml_tensor * ff_i_w;
    struct ggml_tensor * ff_i_b;

    struct ggml_tensor * ff_o_w;
    struct ggml_tensor * ff_o_b;

    // layernorm 2
    struct ggml_tensor * ln_2_w;
    struct ggml_tensor * ln_2_b;
};

struct clip_vision_model {
    struct clip_hparams hparams;

    // embeddings
    struct ggml_tensor * class_embedding;
    struct ggml_tensor * patch_embeddings_0;
    struct ggml_tensor * patch_embeddings_1;  // second Conv2D kernel when we decouple Conv3D along temproal dimension (Qwen2VL)
    struct ggml_tensor * patch_bias;
    struct ggml_tensor * position_embeddings;

    struct ggml_tensor * pre_ln_w;
    struct ggml_tensor * pre_ln_b;

    std::vector<clip_layer> layers;

    struct ggml_tensor * post_ln_w;
    struct ggml_tensor * post_ln_b;

    struct ggml_tensor * projection;

    // LLaVA projection
    struct ggml_tensor * mm_0_w = NULL;
    struct ggml_tensor * mm_0_b = NULL;
    struct ggml_tensor * mm_2_w = NULL;
    struct ggml_tensor * mm_2_b = NULL;

    struct ggml_tensor * image_newline = NULL;

    // Yi type models with mlp+normalization projection
    struct ggml_tensor * mm_1_w = NULL; // Yi type models have 0, 1, 3, 4
    struct ggml_tensor * mm_1_b = NULL;
    struct ggml_tensor * mm_3_w = NULL;
    struct ggml_tensor * mm_3_b = NULL;
    struct ggml_tensor * mm_4_w = NULL;
    struct ggml_tensor * mm_4_b = NULL;

    //GLMV-Edge projection
    struct ggml_tensor * mm_model_adapter_conv_w;
    struct ggml_tensor * mm_model_adapter_conv_b;
    struct ggml_tensor * boi_w;
    struct ggml_tensor * eoi_w;

    // MobileVLM projection
    struct ggml_tensor * mm_model_mlp_1_w;
    struct ggml_tensor * mm_model_mlp_1_b;
    struct ggml_tensor * mm_model_mlp_3_w;
    struct ggml_tensor * mm_model_mlp_3_b;
    struct ggml_tensor * mm_model_block_1_block_0_0_w;
    struct ggml_tensor * mm_model_block_1_block_0_1_w;
    struct ggml_tensor * mm_model_block_1_block_0_1_b;
    struct ggml_tensor * mm_model_block_1_block_1_fc1_w;
    struct ggml_tensor * mm_model_block_1_block_1_fc1_b;
    struct ggml_tensor * mm_model_block_1_block_1_fc2_w;
    struct ggml_tensor * mm_model_block_1_block_1_fc2_b;
    struct ggml_tensor * mm_model_block_1_block_2_0_w;
    struct ggml_tensor * mm_model_block_1_block_2_1_w;
    struct ggml_tensor * mm_model_block_1_block_2_1_b;
    struct ggml_tensor * mm_model_block_2_block_0_0_w;
    struct ggml_tensor * mm_model_block_2_block_0_1_w;
    struct ggml_tensor * mm_model_block_2_block_0_1_b;
    struct ggml_tensor * mm_model_block_2_block_1_fc1_w;
    struct ggml_tensor * mm_model_block_2_block_1_fc1_b;
    struct ggml_tensor * mm_model_block_2_block_1_fc2_w;
    struct ggml_tensor * mm_model_block_2_block_1_fc2_b;
    struct ggml_tensor * mm_model_block_2_block_2_0_w;
    struct ggml_tensor * mm_model_block_2_block_2_1_w;
    struct ggml_tensor * mm_model_block_2_block_2_1_b;

    // MobileVLM_V2 projection
    struct ggml_tensor * mm_model_mlp_0_w;
    struct ggml_tensor * mm_model_mlp_0_b;
    struct ggml_tensor * mm_model_mlp_2_w;
    struct ggml_tensor * mm_model_mlp_2_b;
    struct ggml_tensor * mm_model_peg_0_w;
    struct ggml_tensor * mm_model_peg_0_b;

    // MINICPMV projection
    struct ggml_tensor * mm_model_pos_embed_k;
    struct ggml_tensor * mm_model_query;
    struct ggml_tensor * mm_model_proj;
    struct ggml_tensor * mm_model_kv_proj;
    struct ggml_tensor * mm_model_attn_q_w;
    struct ggml_tensor * mm_model_attn_q_b;
    struct ggml_tensor * mm_model_attn_k_w;
    struct ggml_tensor * mm_model_attn_k_b;
    struct ggml_tensor * mm_model_attn_v_w;
    struct ggml_tensor * mm_model_attn_v_b;
    struct ggml_tensor * mm_model_attn_o_w;
    struct ggml_tensor * mm_model_attn_o_b;
    struct ggml_tensor * mm_model_ln_q_w;
    struct ggml_tensor * mm_model_ln_q_b;
    struct ggml_tensor * mm_model_ln_kv_w;
    struct ggml_tensor * mm_model_ln_kv_b;
    struct ggml_tensor * mm_model_ln_post_w;
    struct ggml_tensor * mm_model_ln_post_b;
};

struct clip_ctx {
    bool has_text_encoder    = false;
    bool has_vision_encoder  = false;
    bool has_llava_projector = false;
    bool has_minicpmv_projector = false;
<<<<<<< HEAD
    bool has_glm_projector = false;
=======
    bool has_qwen2vl_merger = false;
>>>>>>> cd920d0a
    int minicpmv_version = 2;

    struct clip_vision_model vision_model;
    projector_type proj_type = PROJECTOR_TYPE_MLP;

    float image_mean[3];
    float image_std[3];
    bool use_gelu = false;
    bool use_silu = false;
    int32_t ftype = 1;

    bool has_class_embedding = true;
    bool has_pre_norm = true;
    bool has_post_norm = false;
    bool has_patch_bias = false;

    struct gguf_context * ctx_gguf;
    struct ggml_context * ctx_data;

    std::vector<uint8_t> buf_compute_meta;

    // memory buffers to evaluate the model
    ggml_backend_buffer_t params_buffer  = NULL;

    ggml_backend_t backend       = NULL;
    ggml_gallocr_t compute_alloc = NULL;

    struct clip_image_size * load_image_size;
};

static ggml_cgraph * clip_image_build_graph(clip_ctx * ctx, const clip_image_f32_batch * imgs, struct clip_image_size * load_image_size, bool is_inf = false) {
    if (!ctx->has_vision_encoder) {
        LOG_ERR("This gguf file seems to have no vision encoder\n");
        return nullptr;
    }

    const auto & model = ctx->vision_model;
    const auto & hparams = model.hparams;

    const int image_size = hparams.image_size;
    int image_size_width  = image_size;
    int image_size_height = image_size;
    if (ctx->has_minicpmv_projector) {
        if (load_image_size == nullptr) {
            load_image_size = clip_image_size_init();
        }
        LOG_DBG("%s: %d %d\n", __func__, load_image_size->width, load_image_size->height);
        image_size_width  = load_image_size->width;
        image_size_height = load_image_size->height;
        if (is_inf) {
            image_size_width  = imgs->data->nx;
            image_size_height = imgs->data->ny;
        }
    }
    else if (ctx->has_qwen2vl_merger) {
        // use the image's native resolution when image is avaible
        if (is_inf) {
        // if (imgs->data->nx && imgs->data->ny) {
            image_size_width  = imgs->data->nx;
            image_size_height = imgs->data->ny;
        }
    }
    const int patch_size           = hparams.patch_size;
    const int num_patches          = ((image_size_width / patch_size) * (image_size_height / patch_size));
    const int patches_w            = image_size_width / patch_size;
    const int patches_h            = image_size_height / patch_size;
    const int num_positions        = num_patches + (ctx->has_class_embedding ? 1 : 0);
    const int num_position_ids     = ctx->has_qwen2vl_merger ? num_positions * 4 : num_positions;
    const int hidden_size          = hparams.hidden_size;
    const int n_head               = hparams.n_head;
    const int d_head               = hidden_size / n_head;
    int n_layer                    = hparams.n_layer;
    const float eps                = hparams.eps;
    int mrope_sections[4] = {d_head/4, d_head/4, d_head/4, d_head/4};

    const int batch_size = imgs->size;

    if (ctx->has_llava_projector || ctx->has_minicpmv_projector || ctx->has_glm_projector) {
        GGML_ASSERT(batch_size == 1);
    }

    struct ggml_init_params params = {
        /*.mem_size   =*/ ctx->buf_compute_meta.size(),
        /*.mem_buffer =*/ ctx->buf_compute_meta.data(),
        /*.no_alloc   =*/ true,
    };

    struct ggml_context * ctx0 = ggml_init(params);
    struct ggml_cgraph * gf = ggml_new_graph(ctx0);

    struct ggml_tensor * inp_raw = ggml_new_tensor_4d(ctx0, GGML_TYPE_F32, image_size_width, image_size_height, 3, batch_size);
    ggml_set_name(inp_raw, "inp_raw");
    ggml_set_input(inp_raw);

    struct ggml_tensor * inp = ggml_conv_2d(ctx0, model.patch_embeddings_0, inp_raw, patch_size, patch_size, 0, 0, 1, 1);

    if (ctx->has_qwen2vl_merger) {
        GGML_ASSERT(image_size_width % (patch_size * 2) == 0);
        GGML_ASSERT(image_size_height % (patch_size * 2) == 0);

        auto inp_1 = ggml_conv_2d(ctx0, model.patch_embeddings_1, inp_raw, patch_size, patch_size, 0, 0, 1, 1);
        inp = ggml_add(ctx0, inp, inp_1);
        inp = ggml_cont(ctx0, ggml_permute(ctx0, inp, 1, 2, 0, 3));  // [w, h, c, b] -> [c, w, h, b]
        inp = ggml_reshape_4d(
            ctx0, inp,
            hidden_size * 2, patches_w / 2, patches_h, batch_size);
        inp = ggml_reshape_4d(
            ctx0, inp,
            hidden_size * 2, patches_w / 2, 2, batch_size * (patches_h / 2));
        inp = ggml_cont(ctx0, ggml_permute(ctx0, inp, 0, 2, 1, 3));
        inp = ggml_reshape_3d(
            ctx0, inp,
            hidden_size, patches_w * patches_h, batch_size);
    }
    else {
        inp = ggml_reshape_3d(ctx0, inp, num_patches, hidden_size, batch_size);
        inp = ggml_cont(ctx0, ggml_permute(ctx0, inp, 1, 0, 2, 3));
    }

    if (ctx->has_patch_bias) {
        // inp = ggml_add(ctx0, inp, ggml_repeat(ctx0, model.patch_bias, inp));
        inp = ggml_add(ctx0, inp, model.patch_bias);
    }
    struct ggml_tensor * embeddings = inp;
    struct ggml_tensor * pos_embed = nullptr;

    if (ctx->has_llava_projector) {
        // concat class_embeddings and patch_embeddings
        if (ctx->has_class_embedding) {
            embeddings = ggml_new_tensor_3d(ctx0, GGML_TYPE_F32, hidden_size, num_positions, batch_size);
            ggml_set_name(embeddings, "embeddings");
            ggml_set_input(embeddings);
            embeddings = ggml_acc(ctx0, embeddings, model.class_embedding,
                    embeddings->nb[1], embeddings->nb[2], embeddings->nb[3], 0);
            embeddings = ggml_acc(ctx0, embeddings, inp,
                    embeddings->nb[1], embeddings->nb[2], embeddings->nb[3], model.class_embedding->nb[1]);
        }
    }

    struct ggml_tensor * positions = ggml_new_tensor_1d(ctx0, GGML_TYPE_I32, num_position_ids);
    ggml_set_name(positions, "positions");
    ggml_set_input(positions);

    if (!ctx->has_qwen2vl_merger) { // qwen2vl use rope position embedding
        embeddings =
            ggml_add(ctx0, embeddings, ggml_get_rows(ctx0, model.position_embeddings, positions));
    }

    if (ctx->has_minicpmv_projector) {
        int pos_w = image_size_width/patch_size;
        int pos_h = image_size_height/patch_size;
        if (ctx->minicpmv_version == 2) {
            pos_embed = ggml_new_tensor_3d(ctx0, GGML_TYPE_F32, 4096, pos_w * pos_h, 1);
        }
        else if (ctx->minicpmv_version == 3) {
            pos_embed = ggml_new_tensor_3d(ctx0, GGML_TYPE_F32, 3584, pos_w * pos_h, 1);
        }
        ggml_set_name(pos_embed, "pos_embed");
        ggml_set_input(pos_embed);
    }

    // pre-layernorm
    if (ctx->has_pre_norm) {
        embeddings = ggml_norm(ctx0, embeddings, eps);
        ggml_set_name(embeddings, "pre_ln");

        embeddings = ggml_add(ctx0, ggml_mul(ctx0, embeddings, model.pre_ln_w), model.pre_ln_b);
    }

    // loop over layers
<<<<<<< HEAD
    if (ctx->has_minicpmv_projector || ctx->has_glm_projector) {
=======
    if (ctx->has_minicpmv_projector || ctx->has_qwen2vl_merger) {
        // TODO: figure out why we doing thing in this way ???
>>>>>>> cd920d0a
        n_layer += 1;
    }
    for (int il = 0; il < n_layer - 1; il++) {
        struct ggml_tensor * cur = embeddings; // embeddings = residual, cur = hidden_states

        //const size_t nb_q_w = model.layers[il].q_w->nb[0];

        // layernorm1
        {
            cur = ggml_norm(ctx0, cur, eps);

            cur = ggml_add(ctx0, ggml_mul(ctx0, cur, model.layers[il].ln_1_w),
                           model.layers[il].ln_1_b);
        }

        // self-attention
        {

            struct ggml_tensor * Q =
                ggml_add(ctx0, ggml_mul_mat(ctx0, model.layers[il].q_w, cur), model.layers[il].q_b);

            Q = ggml_reshape_4d(ctx0, Q, d_head, n_head, num_positions, batch_size);
            if (ctx->has_qwen2vl_merger) {
                Q = ggml_rope_multi(
                    ctx0, Q, positions, nullptr,
                    d_head/2, mrope_sections, GGML_ROPE_TYPE_VISION, 32768, 10000, 1, 0, 1, 32, 1);
            }
            Q = ggml_scale_inplace(ctx0, Q, 1.0f / sqrt((float)d_head));
            Q = ggml_cont(ctx0, ggml_permute(ctx0, Q, 0, 2, 1, 3));
            Q = ggml_reshape_3d(ctx0, Q, d_head, num_positions, n_head * batch_size);

            struct ggml_tensor * K =
                ggml_add(ctx0, ggml_mul_mat(ctx0, model.layers[il].k_w, cur), model.layers[il].k_b);

            K = ggml_reshape_4d(ctx0, K, d_head, n_head, num_positions, batch_size);
            if (ctx->has_qwen2vl_merger) {
                K = ggml_rope_multi(
                    ctx0, K, positions, nullptr,
                    d_head/2, mrope_sections, GGML_ROPE_TYPE_VISION, 32768, 10000, 1, 0, 1, 32, 1);
            }
            K = ggml_cont(ctx0, ggml_permute(ctx0, K, 0, 2, 1, 3));
            K = ggml_reshape_3d(ctx0, K, d_head, num_positions, n_head * batch_size);

            struct ggml_tensor * V =
                ggml_add(ctx0, ggml_mul_mat(ctx0, model.layers[il].v_w, cur), model.layers[il].v_b);

            V = ggml_reshape_4d(ctx0, V, d_head, n_head, num_positions, batch_size);
            V = ggml_cont(ctx0, ggml_permute(ctx0, V, 1, 2, 0, 3));
            V = ggml_reshape_3d(ctx0, V, num_positions, d_head, n_head * batch_size);

            struct ggml_tensor * KQ = ggml_mul_mat(ctx0, K, Q);
            KQ = ggml_soft_max_inplace(ctx0, KQ);
            struct ggml_tensor * KQV = ggml_mul_mat(ctx0, V, KQ);
            KQV = ggml_reshape_4d(ctx0, KQV, d_head, num_positions, n_head, batch_size);
            KQV = ggml_permute(ctx0, KQV, 0, 2, 1, 3);

            cur = ggml_cont_3d(ctx0, KQV, hidden_size, num_positions, batch_size);
        }

        // attention output
        cur = ggml_add(ctx0, ggml_mul_mat(ctx0, model.layers[il].o_w, cur), model.layers[il].o_b);

        // re-add the layer input, e.g., residual
        cur = ggml_add(ctx0, cur, embeddings);

        embeddings = cur; // embeddings = residual, cur = hidden_states

        // layernorm2
        {
            cur = ggml_norm(ctx0, cur, eps);

            cur = ggml_add(ctx0, ggml_mul(ctx0, cur, model.layers[il].ln_2_w), model.layers[il].ln_2_b);
        }

        cur = ggml_mul_mat(ctx0, model.layers[il].ff_i_w, cur);
        cur = ggml_add(ctx0, cur, model.layers[il].ff_i_b);

        if (ctx->use_gelu) {
            cur = ggml_gelu_inplace(ctx0, cur);
        } else if (ctx->use_silu) {
            cur = ggml_silu_inplace(ctx0, cur);
        } else {
            cur = ggml_gelu_quick_inplace(ctx0, cur);
        }

        cur = ggml_mul_mat(ctx0, model.layers[il].ff_o_w, cur);
        cur = ggml_add(ctx0, cur, model.layers[il].ff_o_b);

        // residual 2
        cur = ggml_add(ctx0, embeddings, cur);

        embeddings = cur;

    }

    // post-layernorm
    if (ctx->has_post_norm) {
        embeddings = ggml_norm(ctx0, embeddings, eps);
        ggml_set_name(embeddings, "post_ln");

        embeddings = ggml_add(ctx0, ggml_mul(ctx0, embeddings, model.post_ln_w), model.post_ln_b);
    }

    // llava projector
    if (ctx->has_llava_projector) {
        embeddings = ggml_reshape_2d(ctx0, embeddings, embeddings->ne[0], embeddings->ne[1]);

        struct ggml_tensor * patches = ggml_new_tensor_1d(ctx0, GGML_TYPE_I32, num_patches);
        ggml_set_name(patches, "patches");
        ggml_set_input(patches);

        // shape [1, 576, 1024]
        // ne is whcn, ne = [1024, 576, 1, 1]
        embeddings = ggml_get_rows(ctx0, embeddings, patches);

        // print_tensor_info(embeddings, "embeddings");

        // llava projector
        if (ctx->proj_type == PROJECTOR_TYPE_MLP) {
            embeddings = ggml_mul_mat(ctx0, model.mm_0_w, embeddings);
            embeddings = ggml_add(ctx0, embeddings, model.mm_0_b);

            embeddings = ggml_gelu(ctx0, embeddings);
            embeddings = ggml_mul_mat(ctx0, model.mm_2_w, embeddings);
            embeddings = ggml_add(ctx0, embeddings, model.mm_2_b);
        }
        else if (ctx->proj_type == PROJECTOR_TYPE_MLP_NORM) {
            embeddings = ggml_mul_mat(ctx0, model.mm_0_w, embeddings);
            embeddings = ggml_add(ctx0, embeddings, model.mm_0_b);
            // ggml_tensor_printf(embeddings, "mm_0_w",0,true,false);
            // First LayerNorm
            embeddings = ggml_norm(ctx0, embeddings, eps);
            embeddings = ggml_add(ctx0, ggml_mul(ctx0, embeddings, model.mm_1_w),
                                model.mm_1_b);

            // GELU activation
            embeddings = ggml_gelu(ctx0, embeddings);

            // Second linear layer
            embeddings = ggml_mul_mat(ctx0, model.mm_3_w, embeddings);
            embeddings = ggml_add(ctx0, embeddings, model.mm_3_b);

            // Second LayerNorm
            embeddings = ggml_norm(ctx0, embeddings, eps);
            embeddings = ggml_add(ctx0, ggml_mul(ctx0, embeddings, model.mm_4_w),
                                model.mm_4_b);
        }
        else if (ctx->proj_type == PROJECTOR_TYPE_LDP) {
            // MobileVLM projector
            int n_patch = 24;
            struct ggml_tensor * mlp_1 = ggml_mul_mat(ctx0, model.mm_model_mlp_1_w, embeddings);
            mlp_1 = ggml_add(ctx0, mlp_1, model.mm_model_mlp_1_b);
            mlp_1 = ggml_gelu(ctx0, mlp_1);
            struct ggml_tensor * mlp_3 = ggml_mul_mat(ctx0, model.mm_model_mlp_3_w, mlp_1);
            mlp_3 = ggml_add(ctx0, mlp_3, model.mm_model_mlp_3_b);
            // mlp_3 shape = [1, 576, 2048], ne = [2048, 576, 1, 1]

            // block 1
            struct ggml_tensor * block_1 = nullptr;
            {
                // transpose from [1, 576, 2048] --> [1, 2048, 576] --> [1, 2048, 24, 24]
                mlp_3 = ggml_cont(ctx0, ggml_permute(ctx0, mlp_3, 1, 0, 2, 3));
                mlp_3 = ggml_reshape_4d(ctx0, mlp_3, n_patch, n_patch, mlp_3->ne[1], mlp_3->ne[2]);
                // stride = 1, padding = 1, bias is nullptr
                block_1 = ggml_conv_2d_dw(ctx0, model.mm_model_block_1_block_0_0_w, mlp_3, 1, 1, 1, 1, 1, 1);

                // layer norm
                // // block_1 shape = [1, 2048, 24, 24], ne = [24, 24, 2048, 1]
                block_1 = ggml_cont(ctx0, ggml_permute(ctx0, block_1, 1, 2, 0, 3));
                // block_1 shape = [1, 24, 24, 2048], ne = [2048, 24, 24, 1]
                block_1 = ggml_norm(ctx0, block_1, eps);
                block_1 = ggml_add(ctx0, ggml_mul(ctx0, block_1, model.mm_model_block_1_block_0_1_w), model.mm_model_block_1_block_0_1_b);
                block_1 = ggml_cont(ctx0, ggml_permute(ctx0, block_1, 2, 0, 1, 3));

                // block_1 shape = [1, 2048, 24, 24], ne = [24, 24, 2048, 1]
                // hardswish
                struct ggml_tensor * block_1_hw = ggml_hardswish(ctx0, block_1);

                block_1 = ggml_pool_2d(ctx0, block_1_hw, GGML_OP_POOL_AVG, block_1_hw->ne[0], block_1_hw->ne[1], block_1_hw->ne[0], block_1_hw->ne[1], 0, 0);
                // block_1 shape = [1, 2048, 1, 1], ne = [1, 1, 2048, 1]
                // pointwise conv
                block_1 = ggml_reshape_2d(ctx0, block_1, block_1->ne[0]*block_1->ne[1]*block_1->ne[2], block_1->ne[3]);
                block_1 = ggml_mul_mat(ctx0, model.mm_model_block_1_block_1_fc1_w, block_1);
                block_1 = ggml_add(ctx0, block_1, model.mm_model_block_1_block_1_fc1_b);
                block_1 = ggml_relu(ctx0, block_1);
                block_1 = ggml_mul_mat(ctx0, model.mm_model_block_1_block_1_fc2_w, block_1);
                block_1 = ggml_add(ctx0, block_1, model.mm_model_block_1_block_1_fc2_b);
                block_1 = ggml_hardsigmoid(ctx0, block_1);
                // block_1_hw shape = [1, 2048, 24, 24], ne = [24, 24, 2048, 1], block_1 shape = [1, 2048], ne = [2048, 1, 1, 1]
                block_1 = ggml_reshape_4d(ctx0, block_1, 1, 1, block_1->ne[0], block_1->ne[1]);
                block_1 = ggml_mul(ctx0, block_1_hw, block_1);

                int w = block_1->ne[0], h = block_1->ne[1];
                block_1 = ggml_reshape_3d(ctx0, block_1, w*h, block_1->ne[2], block_1->ne[3]);
                block_1 = ggml_cont(ctx0, ggml_permute(ctx0, block_1, 1, 0, 2, 3));

                // block_1 shape = [1, 24*24, 2048], ne = [24*24, 2048, 1]
                block_1 = ggml_mul_mat(ctx0, model.mm_model_block_1_block_2_0_w, block_1);
                block_1 = ggml_reshape_4d(ctx0, block_1, block_1->ne[0], w, h, block_1->ne[3]);

                // block_1 shape = [1, 24, 24, 2048], ne = [2048, 24, 24, 1]
                block_1 = ggml_norm(ctx0, block_1, eps);
                block_1 = ggml_add(ctx0, ggml_mul(ctx0, block_1, model.mm_model_block_1_block_2_1_w), model.mm_model_block_1_block_2_1_b);
                block_1 = ggml_cont(ctx0, ggml_permute(ctx0, block_1, 2, 0, 1, 3));
                // block1 shape = [1, 2048, 24, 24], ne = [24, 24, 2048, 1]
                // residual
                block_1 = ggml_add(ctx0, mlp_3, block_1);
            }

            // block_2
            {
                // stride = 2
                block_1 = ggml_conv_2d_dw(ctx0, model.mm_model_block_2_block_0_0_w, block_1, 2, 2, 1, 1, 1, 1);

                // block_1 shape = [1, 2048, 12, 12], ne = [12, 12, 2048, 1]
                // layer norm
                block_1 = ggml_cont(ctx0, ggml_permute(ctx0, block_1, 1, 2, 0, 3));
                // block_1 shape = [1, 12, 12, 2048], ne = [2048, 12, 12, 1]
                block_1 = ggml_norm(ctx0, block_1, eps);
                block_1 = ggml_add(ctx0, ggml_mul(ctx0, block_1, model.mm_model_block_2_block_0_1_w), model.mm_model_block_2_block_0_1_b);
                block_1 = ggml_cont(ctx0, ggml_permute(ctx0, block_1, 2, 0, 1, 3));
                // block_1 shape = [1, 2048, 12, 12], ne = [12, 12, 2048, 1]
                // hardswish
                struct ggml_tensor * block_1_hw = ggml_hardswish(ctx0, block_1);

                // not sure the parameters is right for globalAvgPooling
                block_1 = ggml_pool_2d(ctx0, block_1_hw, GGML_OP_POOL_AVG, block_1_hw->ne[0], block_1_hw->ne[1], block_1_hw->ne[0], block_1_hw->ne[1], 0, 0);
                // block_1 shape = [1, 2048, 1, 1], ne = [1, 1, 2048, 1]
                // pointwise conv
                block_1 = ggml_reshape_2d(ctx0, block_1, block_1->ne[0]*block_1->ne[1]*block_1->ne[2], block_1->ne[3]);
                block_1 = ggml_mul_mat(ctx0, model.mm_model_block_2_block_1_fc1_w, block_1);
                block_1 = ggml_add(ctx0, block_1, model.mm_model_block_2_block_1_fc1_b);
                block_1 = ggml_relu(ctx0, block_1);
                block_1 = ggml_mul_mat(ctx0, model.mm_model_block_2_block_1_fc2_w, block_1);
                block_1 = ggml_add(ctx0, block_1, model.mm_model_block_2_block_1_fc2_b);
                block_1 = ggml_hardsigmoid(ctx0, block_1);

                // block_1_hw shape = [1, 2048, 12, 12], ne = [12, 12, 2048, 1], block_1 shape = [1, 2048, 1, 1], ne = [1, 1, 2048, 1]
                block_1 = ggml_reshape_4d(ctx0, block_1, 1, 1, block_1->ne[0], block_1->ne[1]);
                block_1 = ggml_mul(ctx0, block_1_hw, block_1);

                int w = block_1->ne[0], h = block_1->ne[1];
                block_1 = ggml_reshape_3d(ctx0, block_1, w*h, block_1->ne[2], block_1->ne[3]);
                block_1 = ggml_cont(ctx0, ggml_permute(ctx0, block_1, 1, 0, 2, 3));
                // block_1 shape = [1, 24*24, 2048], ne = [24*24, 2048, 1]
                block_1 = ggml_mul_mat(ctx0, model.mm_model_block_2_block_2_0_w, block_1);
                block_1 = ggml_reshape_4d(ctx0, block_1, block_1->ne[0], w, h, block_1->ne[3]);


                // block_1 shape = [1, 12, 12, 2048], ne = [2048, 12, 12, 1]
                block_1 = ggml_norm(ctx0, block_1, eps);
                block_1 = ggml_add(ctx0, ggml_mul(ctx0, block_1, model.mm_model_block_2_block_2_1_w), model.mm_model_block_2_block_2_1_b);
                block_1 = ggml_reshape_3d(ctx0, block_1, block_1->ne[0], block_1->ne[1] * block_1->ne[2], block_1->ne[3]);
                // block_1 shape = [1, 144, 2048], ne = [2048, 144, 1]
            }
            embeddings = block_1;
        }
        else if (ctx->proj_type == PROJECTOR_TYPE_LDPV2)
        {
            int n_patch = 24;
            struct ggml_tensor * mlp_0 = ggml_mul_mat(ctx0, model.mm_model_mlp_0_w, embeddings);
            mlp_0 = ggml_add(ctx0, mlp_0, model.mm_model_mlp_0_b);
            mlp_0 = ggml_gelu(ctx0, mlp_0);
            struct ggml_tensor * mlp_2 = ggml_mul_mat(ctx0, model.mm_model_mlp_2_w, mlp_0);
            mlp_2 = ggml_add(ctx0, mlp_2, model.mm_model_mlp_2_b);
            // mlp_2 ne = [2048, 576, 1, 1]
            // // AVG Pool Layer 2*2, strides = 2
            mlp_2 = ggml_cont(ctx0, ggml_permute(ctx0, mlp_2, 1, 0, 2, 3));
            // mlp_2 ne = [576, 2048, 1, 1]
            mlp_2 = ggml_reshape_4d(ctx0, mlp_2, n_patch, n_patch, mlp_2->ne[1], mlp_2->ne[2]);
            // mlp_2 ne [24, 24, 2048, 1]
            mlp_2 = ggml_pool_2d(ctx0, mlp_2, GGML_OP_POOL_AVG, 2, 2, 2, 2, 0, 0);
            // weight ne = [3, 3, 2048, 1]
            struct ggml_tensor * peg_0 = ggml_conv_2d_dw(ctx0, model.mm_model_peg_0_w, mlp_2, 1, 1, 1, 1, 1, 1);
            peg_0 = ggml_cont(ctx0, ggml_permute(ctx0, peg_0, 1, 2, 0, 3));
            peg_0 = ggml_add(ctx0, peg_0, model.mm_model_peg_0_b);
            mlp_2 = ggml_cont(ctx0, ggml_permute(ctx0, mlp_2, 1, 2, 0, 3));
            peg_0 = ggml_add(ctx0, peg_0, mlp_2);
            peg_0 = ggml_reshape_3d(ctx0, peg_0, peg_0->ne[0], peg_0->ne[1] * peg_0->ne[2], peg_0->ne[3]);
            embeddings = peg_0;
        }
        else {
            GGML_ABORT("fatal error");
        }
    }
    // minicpmv projector
    else if (ctx->has_minicpmv_projector)
    {
        if (ctx->proj_type == PROJECTOR_TYPE_RESAMPLER) {
            struct ggml_tensor * q = model.mm_model_query;
            { // layernorm
                q = ggml_norm(ctx0, q, eps);
                q = ggml_add(ctx0, ggml_mul(ctx0, q, model.mm_model_ln_q_w), model.mm_model_ln_q_b);
            }
            struct ggml_tensor * v = ggml_mul_mat(ctx0, model.mm_model_kv_proj, embeddings);
            { // layernorm
                v = ggml_norm(ctx0, v, eps);
                v = ggml_add(ctx0, ggml_mul(ctx0, v, model.mm_model_ln_kv_w), model.mm_model_ln_kv_b);
            }
            struct ggml_tensor * k;
            { // position
                // q = ggml_add(ctx0, q, model.mm_model_pos_embed);
                k = ggml_add(ctx0, v, pos_embed);
            }

            { // attention
                int hidden_size = 4096;
                const int d_head = 128;
                int n_head = hidden_size/d_head;
                int num_query = 96;
                if (ctx->minicpmv_version == 2) {
                    hidden_size = 4096;
                    n_head = hidden_size/d_head;
                    num_query = 96;
                }
                else if (ctx->minicpmv_version == 3) {
                    hidden_size = 3584;
                    n_head = hidden_size/d_head;
                    num_query = 64;
                }

                struct ggml_tensor * Q = ggml_add(ctx0, ggml_mul_mat(ctx0, model.mm_model_attn_q_w, q), model.mm_model_attn_q_b);
                Q = ggml_scale_inplace(ctx0, Q, 1.0f / sqrt((float)d_head));
                struct ggml_tensor * K = ggml_add(ctx0, ggml_mul_mat(ctx0, model.mm_model_attn_k_w, k), model.mm_model_attn_k_b);
                struct ggml_tensor * V = ggml_add(ctx0, ggml_mul_mat(ctx0, model.mm_model_attn_v_w, v), model.mm_model_attn_v_b);
                // permute
                Q = ggml_reshape_4d(ctx0, Q, d_head, n_head, num_query, batch_size);
                Q = ggml_cont(ctx0, ggml_permute(ctx0, Q, 0, 2, 1, 3));
                Q = ggml_reshape_3d(ctx0, Q, d_head, num_query, n_head * batch_size);
                K = ggml_reshape_4d(ctx0, K, d_head, n_head, num_positions, batch_size);
                K = ggml_cont(ctx0, ggml_permute(ctx0, K, 0, 2, 1, 3));
                K = ggml_reshape_3d(ctx0, K, d_head, num_positions, n_head * batch_size);
                V = ggml_reshape_4d(ctx0, V, d_head, n_head, num_positions, batch_size);
                V = ggml_cont(ctx0, ggml_permute(ctx0, V, 1, 2, 0, 3));
                V = ggml_reshape_3d(ctx0, V, num_positions, d_head, n_head * batch_size);
                struct ggml_tensor * KQ = ggml_mul_mat(ctx0, K, Q);
                KQ = ggml_soft_max_inplace(ctx0, KQ);
                struct ggml_tensor * KQV = ggml_mul_mat(ctx0, V, KQ);
                KQV = ggml_reshape_4d(ctx0, KQV, d_head, num_query, n_head, batch_size);
                KQV = ggml_permute(ctx0, KQV, 0, 2, 1, 3);
                KQV = ggml_cont_3d(ctx0, KQV, hidden_size, num_query, batch_size);

                embeddings = ggml_add(ctx0, ggml_mul_mat(ctx0, model.mm_model_attn_o_w, KQV), model.mm_model_attn_o_b);
            }
            { // layernorm
                embeddings = ggml_norm(ctx0, embeddings, eps);
                embeddings = ggml_add(ctx0, ggml_mul(ctx0, embeddings, model.mm_model_ln_post_w), model.mm_model_ln_post_b);
            }
            embeddings = ggml_mul_mat(ctx0, model.mm_model_proj, embeddings);
        }
        else {
            GGML_ASSERT(false);
        }
    }
<<<<<<< HEAD
    // glm projector
    else if(ctx->has_glm_projector){
        if (ctx->proj_type == PROJECTOR_TYPE_ADAPTER){
            size_t gridsz = (size_t)sqrt(embeddings->ne[1]);
            embeddings = ggml_cont(ctx0, ggml_permute(ctx0,embeddings,1,0,2,3));
            embeddings = ggml_reshape_3d(ctx0,embeddings,gridsz,gridsz,embeddings->ne[1]);
            embeddings = ggml_conv_2d(ctx0, model.mm_model_adapter_conv_w, embeddings, 2, 2, 0, 0, 1, 1);
            embeddings = ggml_reshape_3d(ctx0, embeddings,embeddings->ne[0]*embeddings->ne[1] , embeddings->ne[2], batch_size);
            embeddings = ggml_cont(ctx0, ggml_permute(ctx0,embeddings,1,0,2,3));
            embeddings = ggml_add(ctx0, embeddings, model.mm_model_adapter_conv_b);
            //GLU
            {
                embeddings = ggml_mul_mat(ctx0, model.mm_model_mlp_0_w, embeddings);
                embeddings = ggml_norm(ctx0, embeddings, eps);
                embeddings = ggml_add(ctx0, ggml_mul(ctx0, embeddings, model.mm_model_ln_q_w), model.mm_model_ln_q_b);
                embeddings = ggml_gelu_inplace(ctx0, embeddings);
                struct ggml_tensor * x = embeddings;
                embeddings = ggml_mul_mat(ctx0, model.mm_model_mlp_2_w, embeddings);
                x = ggml_mul_mat(ctx0,model.mm_model_mlp_1_w,x);
                embeddings = ggml_silu_inplace(ctx0,embeddings);
                embeddings = ggml_mul(ctx0,embeddings,x);
                embeddings = ggml_mul_mat(ctx0,model.mm_model_mlp_3_w,embeddings);
            }
        }else{
            GGML_ABORT("fatel error");
        }
=======
    else if (ctx->proj_type == PROJECTOR_TYPE_MERGER) {
        embeddings = ggml_reshape_3d(ctx0, embeddings, hidden_size * 4, num_positions / 4, batch_size);

        embeddings = ggml_mul_mat(ctx0, model.mm_0_w, embeddings);
        embeddings = ggml_add(ctx0, embeddings, model.mm_0_b);

        // GELU activation
        embeddings = ggml_gelu(ctx0, embeddings);

        // Second linear layer
        embeddings = ggml_mul_mat(ctx0, model.mm_1_w, embeddings);
        embeddings = ggml_add(ctx0, embeddings, model.mm_1_b);
>>>>>>> cd920d0a
    }

    // build the graph
    ggml_build_forward_expand(gf, embeddings);

    ggml_free(ctx0);

    return gf;
}

// read and create ggml_context containing the tensors and their data
struct clip_ctx * clip_model_load(const char * fname, const int verbosity = 1) {
    struct ggml_context * meta = NULL;

    struct gguf_init_params params = {
        /*.no_alloc = */ true,
        /*.ctx      = */ &meta,
    };

    struct gguf_context * ctx = gguf_init_from_file(fname, params);
    if (!ctx) {
        throw std::runtime_error(format("%s: failed to load CLIP model from %s. Does this file exist?\n", __func__, fname));
    }

    if (verbosity >= 1) {
        const int n_tensors = gguf_get_n_tensors(ctx);
        const int n_kv = gguf_get_n_kv(ctx);
        const int ftype = get_u32(ctx, KEY_FTYPE);
        const std::string ftype_str = get_ftype(ftype);
        const int idx_desc = get_key_idx(ctx, KEY_DESCRIPTION);
        const std::string description = gguf_get_val_str(ctx, idx_desc);
        const int idx_name = gguf_find_key(ctx, KEY_NAME);
        if (idx_name != -1) { // make name optional temporarily as some of the uploaded models missing it due to a bug
            const std::string name = gguf_get_val_str(ctx, idx_name);
            LOG_INF("%s: model name:   %s\n", __func__, name.c_str());
        }
        LOG_INF("%s: description:  %s\n", __func__, description.c_str());
        LOG_INF("%s: GGUF version: %d\n", __func__, gguf_get_version(ctx));
        LOG_INF("%s: alignment:    %zu\n", __func__, gguf_get_alignment(ctx));
        LOG_INF("%s: n_tensors:    %d\n", __func__, n_tensors);
        LOG_INF("%s: n_kv:         %d\n", __func__, n_kv);
        LOG_INF("%s: ftype:        %s\n", __func__, ftype_str.c_str());
        LOG_INF("\n");
    }
    const int n_tensors = gguf_get_n_tensors(ctx);

    // kv
    const int n_kv = gguf_get_n_kv(ctx);
    LOG_INF("%s: loaded meta data with %d key-value pairs and %d tensors from %s\n",
        __func__, n_kv, n_tensors, fname);
    {
        std::map<enum ggml_type, uint32_t> n_type;

        for (int i = 0; i < n_tensors; i++) {
            enum ggml_type type = gguf_get_tensor_type(ctx, i);

            n_type[type]++;
        }

        LOG_INF("%s: Dumping metadata keys/values. Note: KV overrides do not apply in this output.\n", __func__);
        for (int i = 0; i < n_kv; i++) {
            const char * name           = gguf_get_key(ctx, i);
            const enum gguf_type type   = gguf_get_kv_type(ctx, i);
            const std::string type_name =
                type == GGUF_TYPE_ARRAY
                ? format("%s[%s,%d]", gguf_type_name(type), gguf_type_name(gguf_get_arr_type(ctx, i)), gguf_get_arr_n(ctx, i))
                : gguf_type_name(type);

            std::string value          = gguf_kv_to_str(ctx, i);
            const size_t MAX_VALUE_LEN = 40;
            if (value.size() > MAX_VALUE_LEN) {
                value = format("%s...", value.substr(0, MAX_VALUE_LEN - 3).c_str());
            }
            replace_all(value, "\n", "\\n");

            LOG_INF("%s: - kv %3d: %42s %-16s = %s\n", __func__, i, name, type_name.c_str(), value.c_str());
        }

        // print type counts
        for (auto & kv : n_type) {
            if (kv.second == 0) {
                continue;
            }

            LOG_INF("%s: - type %4s: %4d tensors\n", __func__, ggml_type_name(kv.first), kv.second);
        }
    }

    // data
    size_t model_size = 0;
    {
        for (int i = 0; i < n_tensors; ++i) {
            const char * name = gguf_get_tensor_name(ctx, i);
            const size_t offset = gguf_get_tensor_offset(ctx, i);
            enum ggml_type type = gguf_get_tensor_type(ctx, i);
            struct ggml_tensor * cur = ggml_get_tensor(meta, name);
            size_t tensor_size = ggml_nbytes(cur);
            model_size += tensor_size;
            if (verbosity >= 3) {
                LOG_INF("%s: tensor[%d]: n_dims = %d, name = %s, tensor_size=%zu, offset=%zu, shape:[%" PRIu64 ", %" PRIu64 ", %" PRIu64 ", %" PRIu64 "], type = %s\n",
                       __func__, i, ggml_n_dims(cur), cur->name, tensor_size, offset, cur->ne[0], cur->ne[1], cur->ne[2], cur->ne[3], ggml_type_name(type));
            }
        }
    }

    clip_ctx * new_clip = new clip_ctx{};

    // update projector type
    {
        int idx = gguf_find_key(ctx, KEY_PROJ_TYPE);
        if (idx != -1) {
            const std::string proj_type = gguf_get_val_str(ctx, idx);
            new_clip->proj_type = clip_projector_type_from_string(proj_type);
        } else {
            new_clip->proj_type = PROJECTOR_TYPE_MLP;
        }

        if (new_clip->proj_type == PROJECTOR_TYPE_MLP) {
            if (gguf_find_tensor(ctx, format(TN_LLAVA_PROJ, 3, "weight").c_str()) != -1) {
                new_clip->proj_type = PROJECTOR_TYPE_MLP_NORM;
            }
        }
    }

#ifdef GGML_USE_CUDA
    new_clip->backend = ggml_backend_cuda_init(0);
    LOG_INF("%s: CLIP using CUDA backend\n", __func__);
#endif

#ifdef GGML_USE_METAL
    new_clip->backend = ggml_backend_metal_init();
    LOG_INF("%s: CLIP using Metal backend\n", __func__);
#endif

#ifdef GGML_USE_CANN
    new_clip->backend = ggml_backend_cann_init(0);
    LOG_INF("%s: CLIP using CANN backend\n", __func__);
#endif

#ifdef GGML_USE_VULKAN
    new_clip->backend = ggml_backend_vk_init(0);
    LOG_INF("%s: CLIP using Vulkan backend\n", __func__);
#endif

#ifdef GGML_USE_SYCL
    new_clip->backend = ggml_backend_sycl_init(0);
    LOG_INF("%s: CLIP using SYCL backend\n", __func__);
#endif

    if (!new_clip->backend) {
        new_clip->backend = ggml_backend_cpu_init();
        LOG_INF("%s: CLIP using CPU backend\n", __func__);
    }

    // model size and capabilities
    {
        int idx = get_key_idx(ctx, KEY_HAS_TEXT_ENC);
        new_clip->has_text_encoder = gguf_get_val_bool(ctx, idx);

        idx = get_key_idx(ctx, KEY_HAS_VIS_ENC);
        new_clip->has_vision_encoder = gguf_get_val_bool(ctx, idx);

        idx = gguf_find_key(ctx, KEY_HAS_LLAVA_PROJ);
        if (idx != -1) {
            new_clip->has_llava_projector = gguf_get_val_bool(ctx, idx);
        }

        idx = gguf_find_key(ctx, KEY_HAS_MINICPMV_PROJ);
        if (idx != -1) {
            new_clip->has_minicpmv_projector = gguf_get_val_bool(ctx, idx);
        }

        idx = gguf_find_key(ctx, KEY_MINICPMV_VERSION);
        if (idx != -1) {
            new_clip->minicpmv_version = gguf_get_val_i32(ctx, idx);
        }

<<<<<<< HEAD
        idx = gguf_find_key(ctx, KEY_HAS_GLM_PROJ);
        if (idx != -1) {
            new_clip->has_glm_projector = gguf_get_val_bool(ctx, idx);
        }

=======
        idx = gguf_find_key(ctx, KEY_HAS_QWEN2VL_MERGER);
        if (idx != -1) {
            new_clip->has_qwen2vl_merger = gguf_get_val_bool(ctx, idx);
        }
>>>>>>> cd920d0a
        // GGML_ASSERT(new_clip->has_llava_projector); // see monatis/clip.cpp for image and/or text encoding for semantic search

        GGML_ASSERT(new_clip->has_vision_encoder);
        GGML_ASSERT(!new_clip->has_text_encoder);

        idx = get_key_idx(ctx, KEY_USE_GELU);
        new_clip->use_gelu = gguf_get_val_bool(ctx, idx);

        try {
            idx = get_key_idx(ctx, KEY_USE_SILU);
            new_clip->use_silu = gguf_get_val_bool(ctx, idx);
        } catch (std::runtime_error & /*e*/) {
            new_clip->use_silu = false;
        }

        if (verbosity >= 1) {
            LOG_INF("%s: text_encoder:   %d\n", __func__, new_clip->has_text_encoder);
            LOG_INF("%s: vision_encoder: %d\n", __func__, new_clip->has_vision_encoder);
            LOG_INF("%s: llava_projector:  %d\n", __func__, new_clip->has_llava_projector);
            LOG_INF("%s: minicpmv_projector:  %d\n", __func__, new_clip->has_minicpmv_projector);
            LOG_INF("%s: glm_projector:  %d\n", __func__, new_clip->has_glm_projector);
            LOG_INF("%s: model size:     %.2f MB\n", __func__, model_size / 1024.0 / 1024.0);
            LOG_INF("%s: metadata size:  %.2f MB\n", __func__, ggml_get_mem_size(meta) / 1024.0 / 1024.0);
        }
    }

    LOG_INF("%s: params backend buffer size = % 6.2f MB (%i tensors)\n", __func__, model_size / (1024.0 * 1024.0), n_tensors);

    // load tensors
    {
        std::vector<uint8_t> read_buf;
        struct ggml_init_params params = {
            /*.mem_size =*/ (n_tensors + 1) * ggml_tensor_overhead(),
            /*.mem_buffer =*/ NULL,
            /*.no_alloc =*/ true,
        };

        new_clip->ctx_data = ggml_init(params);
        if (!new_clip->ctx_data) {
            LOG_ERR("%s: ggml_init() failed\n", __func__);
            clip_free(new_clip);
            gguf_free(ctx);
            return nullptr;
        }

        auto fin = std::ifstream(fname, std::ios::binary);
        if (!fin) {
            LOG_ERR("cannot open model file for loading tensors\n");
            clip_free(new_clip);
            gguf_free(ctx);
            return nullptr;
        }

        // add tensors to context
        for (int i = 0; i < n_tensors; ++i) {
            const char * name = gguf_get_tensor_name(ctx, i);
            struct ggml_tensor * t = ggml_get_tensor(meta, name);
            struct ggml_tensor * cur = ggml_dup_tensor(new_clip->ctx_data, t);
            ggml_set_name(cur, name);
        }

        // alloc memory and offload data
        new_clip->params_buffer = ggml_backend_alloc_ctx_tensors(new_clip->ctx_data, new_clip->backend);
        for (int i = 0; i < n_tensors; ++i) {
            const char * name = gguf_get_tensor_name(ctx, i);
            struct ggml_tensor * cur = ggml_get_tensor(new_clip->ctx_data, name);
            const size_t offset = gguf_get_data_offset(ctx) + gguf_get_tensor_offset(ctx, i);
            fin.seekg(offset, std::ios::beg);
            if (!fin) {
                LOG_ERR("%s: failed to seek for tensor %s\n", __func__, name);
                clip_free(new_clip);
                gguf_free(ctx);
                return nullptr;
            }
            int num_bytes = ggml_nbytes(cur);
            if (ggml_backend_buffer_is_host(new_clip->params_buffer)) {
                // for the CPU and Metal backend, we can read directly into the tensor
                fin.read(reinterpret_cast<char *>(cur->data), num_bytes);
            } else {
                // read into a temporary buffer first, then copy to device memory
                read_buf.resize(num_bytes);
                fin.read(reinterpret_cast<char *>(read_buf.data()), num_bytes);
                ggml_backend_tensor_set(cur, read_buf.data(), 0, num_bytes);
            }
        }
        fin.close();
    }

    // vision model
    if (new_clip->has_vision_encoder) {
        // load vision model
        auto & vision_model = new_clip->vision_model;
        auto & hparams = vision_model.hparams;
        hparams.hidden_size    = get_u32(ctx, format(KEY_N_EMBD, "vision"));
        hparams.n_head         = get_u32(ctx, format(KEY_N_HEAD, "vision"));
        hparams.n_intermediate = get_u32(ctx, format(KEY_N_FF, "vision"));
        hparams.n_layer        = get_u32(ctx, format(KEY_N_BLOCK, "vision"));
        hparams.image_size     = get_u32(ctx, KEY_IMAGE_SIZE);
        hparams.patch_size     = get_u32(ctx, KEY_PATCH_SIZE);
        hparams.projection_dim = get_u32(ctx, format(KEY_PROJ_DIM, "vision"));
        hparams.eps            = get_f32(ctx, format(KEY_LAYER_NORM_EPS, "vision"));

        try {
            int idx = get_key_idx(ctx, KEY_IMAGE_GRID_PINPOINTS);
            int n = gguf_get_arr_n(ctx, idx);
            const int32_t * pinpoints = (const int32_t *)gguf_get_arr_data(ctx, idx);
            for (int i = 0; i < 32 && i < n && pinpoints[i] != 0; ++i) {
                hparams.image_grid_pinpoints[i] = pinpoints[i];
            }
            if (n < 32)
                hparams.image_grid_pinpoints[n] = 0;
        } catch (std::runtime_error & /*e*/) {
            hparams.image_grid_pinpoints[0]=0;
        }

        try {
            int idx = get_key_idx(ctx, KEY_MM_PATCH_MERGE_TYPE);
            strcpy(hparams.mm_patch_merge_type, gguf_get_val_str(ctx, idx));
        } catch (std::runtime_error & /*e*/) {
            strcpy(hparams.mm_patch_merge_type, "flat");
        }

        try {
            hparams.image_crop_resolution = get_u32(ctx, KEY_IMAGE_CROP_RESOLUTION); // llava-1.6
        } catch(const std::exception& /*e*/) {
            hparams.image_crop_resolution = hparams.image_size;
        }

        int idx_mean = get_key_idx(ctx, KEY_IMAGE_MEAN);
        int idx_std  = get_key_idx(ctx, KEY_IMAGE_STD);

        const float * mean_data = (const float *)gguf_get_arr_data(ctx, idx_mean);
        const float * std_data  = (const float *)gguf_get_arr_data(ctx, idx_std);

        for (int i = 0; i < 3; ++i) {
            new_clip->image_mean[i] = mean_data[i];
            new_clip->image_std[i]  = std_data[i];
        }

        if (verbosity >= 2) {
            LOG_INF("\n%s: vision model hparams\n", __func__);
            LOG_INF("image_size         %d\n", hparams.image_size);
            LOG_INF("patch_size         %d\n", hparams.patch_size);
            LOG_INF("v_hidden_size      %d\n", hparams.hidden_size);
            LOG_INF("v_n_intermediate   %d\n", hparams.n_intermediate);
            LOG_INF("v_projection_dim   %d\n", hparams.projection_dim);
            LOG_INF("v_n_head           %d\n", hparams.n_head);
            LOG_INF("v_n_layer          %d\n", hparams.n_layer);
            LOG_INF("v_eps              %f\n", hparams.eps);
            LOG_INF("v_image_mean       %f %f %f\n", new_clip->image_mean[0], new_clip->image_mean[1], new_clip->image_mean[2]);
            LOG_INF("v_image_std        %f %f %f\n", new_clip->image_std[0], new_clip->image_std[1], new_clip->image_std[2]);
            LOG_INF("v_image_grid_pinpoints: ");
            for (int i = 0; i < 32 && (hparams.image_grid_pinpoints[i] != 0); ++i) {
                LOG_INF("%d ", hparams.image_grid_pinpoints[i]);
            }
            LOG_INF("\n");
            LOG_INF("v_mm_patch_merge_type: %s\n", hparams.mm_patch_merge_type);

        }

        try {
            vision_model.class_embedding  = get_tensor(new_clip->ctx_data, TN_CLASS_EMBD);
            new_clip->has_class_embedding = true;
        } catch (const std::exception& /*e*/) {
            new_clip->has_class_embedding = false;
        }

        try {
            vision_model.pre_ln_w  = get_tensor(new_clip->ctx_data, format(TN_LN_PRE, "v", "weight"));
            vision_model.pre_ln_b  = get_tensor(new_clip->ctx_data, format(TN_LN_PRE, "v", "bias"));
            new_clip->has_pre_norm = true;
        } catch (std::exception & /*e*/) {
            new_clip->has_pre_norm = false;
        }

        try {
            vision_model.post_ln_w  = get_tensor(new_clip->ctx_data, format(TN_LN_POST, "v", "weight"));
            vision_model.post_ln_b  = get_tensor(new_clip->ctx_data, format(TN_LN_POST, "v", "bias"));
            new_clip->has_post_norm = true;
        } catch (std::exception & /*e*/) {
            new_clip->has_post_norm = false;
        }

        try {
            vision_model.patch_bias = get_tensor(new_clip->ctx_data, TN_PATCH_BIAS);
            new_clip->has_patch_bias = true;
        } catch (std::exception & /*e*/) {
            new_clip->has_patch_bias = false;
        }

        try {
            vision_model.patch_embeddings_0    = get_tensor(new_clip->ctx_data, TN_PATCH_EMBD);
            vision_model.position_embeddings = get_tensor(new_clip->ctx_data, format(TN_POS_EMBD, "v"));
        } catch(const std::exception& /*e*/) {
            LOG_ERR("%s: failed to load vision model tensors\n", __func__);
        }
        try {
            vision_model.patch_embeddings_1    = get_tensor(new_clip->ctx_data, TN_PATCH_EMBD_1);
        } catch(const std::exception& /*e*/) {
            new_clip->has_qwen2vl_merger = false;
        }

        // LLaVA projection
        if (new_clip->proj_type == PROJECTOR_TYPE_MLP || new_clip->proj_type == PROJECTOR_TYPE_MLP_NORM) {
            vision_model.mm_0_w              = get_tensor(new_clip->ctx_data, format(TN_LLAVA_PROJ, 0, "weight"));
            vision_model.mm_0_b              = get_tensor(new_clip->ctx_data, format(TN_LLAVA_PROJ, 0, "bias"));
            try {
                // Yi-type llava
                vision_model.mm_1_w = get_tensor(new_clip->ctx_data, format(TN_LLAVA_PROJ, 1, "weight"));
                vision_model.mm_1_b = get_tensor(new_clip->ctx_data, format(TN_LLAVA_PROJ, 1, "bias"));
            } catch (std::runtime_error & /*e*/) { }
            try {
                // missing in Yi-type llava
                vision_model.mm_2_w              = get_tensor(new_clip->ctx_data, format(TN_LLAVA_PROJ, 2, "weight"));
                vision_model.mm_2_b              = get_tensor(new_clip->ctx_data, format(TN_LLAVA_PROJ, 2, "bias"));
            } catch (std::runtime_error & /*e*/) { }
            try {
                // Yi-type llava
                vision_model.mm_3_w = get_tensor(new_clip->ctx_data, format(TN_LLAVA_PROJ, 3, "weight"));
                vision_model.mm_3_b = get_tensor(new_clip->ctx_data, format(TN_LLAVA_PROJ, 3, "bias"));
            } catch (std::runtime_error & /*e*/) { }
            try {
                // Yi-type llava
                vision_model.mm_4_w = get_tensor(new_clip->ctx_data, format(TN_LLAVA_PROJ, 4, "weight"));
                vision_model.mm_4_b = get_tensor(new_clip->ctx_data, format(TN_LLAVA_PROJ, 4, "bias"));
            } catch (std::runtime_error & /*e*/) { }
            try {
                vision_model.image_newline = get_tensor(new_clip->ctx_data, TN_IMAGE_NEWLINE);
                // LOG_INF("%s: image_newline tensor (llava-1.6) found\n", __func__);
            } catch (std::runtime_error & /*e*/) { }
        } else if (new_clip->proj_type == PROJECTOR_TYPE_LDP) {
            // MobileVLM projection
            vision_model.mm_model_mlp_1_w               = get_tensor(new_clip->ctx_data, format(TN_MVLM_PROJ_MLP, 1, "weight"));
            vision_model.mm_model_mlp_1_b               = get_tensor(new_clip->ctx_data, format(TN_MVLM_PROJ_MLP, 1, "bias"));
            vision_model.mm_model_mlp_3_w               = get_tensor(new_clip->ctx_data, format(TN_MVLM_PROJ_MLP, 3, "weight"));
            vision_model.mm_model_mlp_3_b               = get_tensor(new_clip->ctx_data, format(TN_MVLM_PROJ_MLP, 3, "bias"));
            vision_model.mm_model_block_1_block_0_0_w   = get_tensor(new_clip->ctx_data, format(TN_MVLM_PROJ_BLOCK, 1, 0, "0.weight"));
            vision_model.mm_model_block_1_block_0_1_w   = get_tensor(new_clip->ctx_data, format(TN_MVLM_PROJ_BLOCK, 1, 0, "1.weight"));
            vision_model.mm_model_block_1_block_0_1_b   = get_tensor(new_clip->ctx_data, format(TN_MVLM_PROJ_BLOCK, 1, 0, "1.bias"));
            vision_model.mm_model_block_1_block_1_fc1_w = get_tensor(new_clip->ctx_data, format(TN_MVLM_PROJ_BLOCK, 1, 1, "fc1.weight"));
            vision_model.mm_model_block_1_block_1_fc1_b = get_tensor(new_clip->ctx_data, format(TN_MVLM_PROJ_BLOCK, 1, 1, "fc1.bias"));
            vision_model.mm_model_block_1_block_1_fc2_w = get_tensor(new_clip->ctx_data, format(TN_MVLM_PROJ_BLOCK, 1, 1, "fc2.weight"));
            vision_model.mm_model_block_1_block_1_fc2_b = get_tensor(new_clip->ctx_data, format(TN_MVLM_PROJ_BLOCK, 1, 1, "fc2.bias"));
            vision_model.mm_model_block_1_block_2_0_w   = get_tensor(new_clip->ctx_data, format(TN_MVLM_PROJ_BLOCK, 1, 2, "0.weight"));
            vision_model.mm_model_block_1_block_2_1_w   = get_tensor(new_clip->ctx_data, format(TN_MVLM_PROJ_BLOCK, 1, 2, "1.weight"));
            vision_model.mm_model_block_1_block_2_1_b   = get_tensor(new_clip->ctx_data, format(TN_MVLM_PROJ_BLOCK, 1, 2, "1.bias"));
            vision_model.mm_model_block_2_block_0_0_w   = get_tensor(new_clip->ctx_data, format(TN_MVLM_PROJ_BLOCK, 2, 0, "0.weight"));
            vision_model.mm_model_block_2_block_0_1_w   = get_tensor(new_clip->ctx_data, format(TN_MVLM_PROJ_BLOCK, 2, 0, "1.weight"));
            vision_model.mm_model_block_2_block_0_1_b   = get_tensor(new_clip->ctx_data, format(TN_MVLM_PROJ_BLOCK, 2, 0, "1.bias"));
            vision_model.mm_model_block_2_block_1_fc1_w = get_tensor(new_clip->ctx_data, format(TN_MVLM_PROJ_BLOCK, 2, 1, "fc1.weight"));
            vision_model.mm_model_block_2_block_1_fc1_b = get_tensor(new_clip->ctx_data, format(TN_MVLM_PROJ_BLOCK, 2, 1, "fc1.bias"));
            vision_model.mm_model_block_2_block_1_fc2_w = get_tensor(new_clip->ctx_data, format(TN_MVLM_PROJ_BLOCK, 2, 1, "fc2.weight"));
            vision_model.mm_model_block_2_block_1_fc2_b = get_tensor(new_clip->ctx_data, format(TN_MVLM_PROJ_BLOCK, 2, 1, "fc2.bias"));
            vision_model.mm_model_block_2_block_2_0_w   = get_tensor(new_clip->ctx_data, format(TN_MVLM_PROJ_BLOCK, 2, 2, "0.weight"));
            vision_model.mm_model_block_2_block_2_1_w   = get_tensor(new_clip->ctx_data, format(TN_MVLM_PROJ_BLOCK, 2, 2, "1.weight"));
            vision_model.mm_model_block_2_block_2_1_b   = get_tensor(new_clip->ctx_data, format(TN_MVLM_PROJ_BLOCK, 2, 2, "1.bias"));
        }
        else if (new_clip->proj_type == PROJECTOR_TYPE_LDPV2)
        {
            // MobilVLM_V2 projection
            vision_model.mm_model_mlp_0_w = get_tensor(new_clip->ctx_data, format(TN_MVLM_PROJ_MLP, 0, "weight"));
            vision_model.mm_model_mlp_0_b = get_tensor(new_clip->ctx_data, format(TN_MVLM_PROJ_MLP, 0, "bias"));
            vision_model.mm_model_mlp_2_w = get_tensor(new_clip->ctx_data, format(TN_MVLM_PROJ_MLP, 2, "weight"));
            vision_model.mm_model_mlp_2_b = get_tensor(new_clip->ctx_data, format(TN_MVLM_PROJ_MLP, 2, "bias"));
            vision_model.mm_model_peg_0_w = get_tensor(new_clip->ctx_data, format(TN_MVLM_PROJ_PEG, 0, "weight"));
            vision_model.mm_model_peg_0_b = get_tensor(new_clip->ctx_data, format(TN_MVLM_PROJ_PEG, 0, "bias"));
        }
        else if (new_clip->proj_type == PROJECTOR_TYPE_RESAMPLER) {
            // vision_model.mm_model_pos_embed = get_tensor(new_clip->ctx_data, TN_MINICPMV_POS_EMBD);
            vision_model.mm_model_pos_embed_k = get_tensor(new_clip->ctx_data, TN_MINICPMV_POS_EMBD_K);
            vision_model.mm_model_query = get_tensor(new_clip->ctx_data, TN_MINICPMV_QUERY);
            vision_model.mm_model_proj = get_tensor(new_clip->ctx_data, TN_MINICPMV_PROJ);
            vision_model.mm_model_kv_proj = get_tensor(new_clip->ctx_data, TN_MINICPMV_KV_PROJ);
            vision_model.mm_model_attn_q_w = get_tensor(new_clip->ctx_data, format(TN_MINICPMV_ATTN, "q", "weight"));
            vision_model.mm_model_attn_k_w = get_tensor(new_clip->ctx_data, format(TN_MINICPMV_ATTN, "k", "weight"));
            vision_model.mm_model_attn_v_w = get_tensor(new_clip->ctx_data, format(TN_MINICPMV_ATTN, "v", "weight"));
            vision_model.mm_model_attn_q_b = get_tensor(new_clip->ctx_data, format(TN_MINICPMV_ATTN, "q", "bias"));
            vision_model.mm_model_attn_k_b = get_tensor(new_clip->ctx_data, format(TN_MINICPMV_ATTN, "k", "bias"));
            vision_model.mm_model_attn_v_b = get_tensor(new_clip->ctx_data, format(TN_MINICPMV_ATTN, "v", "bias"));
            vision_model.mm_model_attn_o_w = get_tensor(new_clip->ctx_data, format(TN_MINICPMV_ATTN, "out", "weight"));
            vision_model.mm_model_attn_o_b = get_tensor(new_clip->ctx_data, format(TN_MINICPMV_ATTN, "out", "bias"));
            vision_model.mm_model_ln_q_w = get_tensor(new_clip->ctx_data, format(TN_MINICPMV_LN, "q", "weight"));
            vision_model.mm_model_ln_q_b = get_tensor(new_clip->ctx_data, format(TN_MINICPMV_LN, "q", "bias"));
            vision_model.mm_model_ln_kv_w = get_tensor(new_clip->ctx_data, format(TN_MINICPMV_LN, "kv", "weight"));
            vision_model.mm_model_ln_kv_b = get_tensor(new_clip->ctx_data, format(TN_MINICPMV_LN, "kv", "bias"));
            vision_model.mm_model_ln_post_w = get_tensor(new_clip->ctx_data, format(TN_MINICPMV_LN, "post", "weight"));
            vision_model.mm_model_ln_post_b = get_tensor(new_clip->ctx_data, format(TN_MINICPMV_LN, "post", "bias"));
        }
<<<<<<< HEAD
        else if(new_clip->proj_type == PROJECTOR_TYPE_ADAPTER){
            vision_model.mm_model_adapter_conv_w = get_tensor(new_clip->ctx_data, format(TN_GLM_ADAPER_CONV, "weight"));
            vision_model.mm_model_adapter_conv_b = get_tensor(new_clip->ctx_data, format(TN_GLM_ADAPER_CONV, "bias"));
            vision_model.mm_model_mlp_0_w = get_tensor(new_clip->ctx_data, format(TN_GLM_ADAPTER_LINEAR,"weight"));
            vision_model.mm_model_ln_q_w = get_tensor(new_clip->ctx_data, format(TN_GLM_ADAPTER_NORM_1,"weight"));
            vision_model.mm_model_ln_q_b = get_tensor(new_clip->ctx_data, format(TN_GLM_ADAPTER_NORM_1,"bias"));
            vision_model.mm_model_mlp_1_w =  get_tensor(new_clip->ctx_data, format(TN_GLM_ADAPTER_D_H_2_4H,"weight"));
            vision_model.mm_model_mlp_2_w =  get_tensor(new_clip->ctx_data, format(TN_GLM_ADAPTER_GATE,"weight"));
            vision_model.mm_model_mlp_3_w =  get_tensor(new_clip->ctx_data, format(TN_GLM_ADAPTER_D_4H_2_H,"weight"));
            vision_model.boi_w = get_tensor(new_clip->ctx_data, TN_GLM_BOI_W);
            vision_model.eoi_w = get_tensor(new_clip->ctx_data, TN_GLM_EOI_W);
=======
        else if (new_clip->proj_type == PROJECTOR_TYPE_MERGER) {
            vision_model.mm_0_w = get_tensor(new_clip->ctx_data, format(TN_LLAVA_PROJ, 0, "weight"));
            vision_model.mm_0_b = get_tensor(new_clip->ctx_data, format(TN_LLAVA_PROJ, 0, "bias"));
            vision_model.mm_1_w = get_tensor(new_clip->ctx_data, format(TN_LLAVA_PROJ, 2, "weight"));
            vision_model.mm_1_b = get_tensor(new_clip->ctx_data, format(TN_LLAVA_PROJ, 2, "bias"));
>>>>>>> cd920d0a
        }
        else {
            std::string proj_type = PROJECTOR_TYPE_NAMES[new_clip->proj_type];
            throw std::runtime_error(format("%s: don't support projector with: %s currently\n", __func__, proj_type.c_str()));
        }

        vision_model.layers.resize(hparams.n_layer);

        for (int il = 0; il < hparams.n_layer; ++il) {
            auto & layer = vision_model.layers[il];
            layer.k_w    = get_tensor(new_clip->ctx_data, format(TN_ATTN_K,      "v", il, "weight"));
            layer.q_w    = get_tensor(new_clip->ctx_data, format(TN_ATTN_Q,      "v", il, "weight"));
            layer.v_w    = get_tensor(new_clip->ctx_data, format(TN_ATTN_V,      "v", il, "weight"));
            layer.o_w    = get_tensor(new_clip->ctx_data, format(TN_ATTN_OUTPUT, "v", il, "weight"));
            layer.ln_1_w = get_tensor(new_clip->ctx_data, format(TN_LN_1,        "v", il, "weight"));
            layer.ln_2_w = get_tensor(new_clip->ctx_data, format(TN_LN_2,        "v", il, "weight"));
            layer.ff_i_w = get_tensor(new_clip->ctx_data, format(TN_FFN_DOWN,    "v", il, "weight"));
            layer.ff_o_w = get_tensor(new_clip->ctx_data, format(TN_FFN_UP,      "v", il, "weight"));
            layer.k_b    = get_tensor(new_clip->ctx_data, format(TN_ATTN_K,      "v", il, "bias"));
            layer.q_b    = get_tensor(new_clip->ctx_data, format(TN_ATTN_Q,      "v", il, "bias"));
            layer.v_b    = get_tensor(new_clip->ctx_data, format(TN_ATTN_V,      "v", il, "bias"));
            layer.o_b    = get_tensor(new_clip->ctx_data, format(TN_ATTN_OUTPUT, "v", il, "bias"));
            layer.ln_1_b = get_tensor(new_clip->ctx_data, format(TN_LN_1,        "v", il, "bias"));
            layer.ln_2_b = get_tensor(new_clip->ctx_data, format(TN_LN_2,        "v", il, "bias"));
            layer.ff_i_b = get_tensor(new_clip->ctx_data, format(TN_FFN_DOWN,    "v", il, "bias"));
            layer.ff_o_b = get_tensor(new_clip->ctx_data, format(TN_FFN_UP,      "v", il, "bias"));
        }
    }

    ggml_free(meta);

    new_clip->ctx_gguf = ctx;

    // measure mem requirement and allocate
    {
        new_clip->buf_compute_meta.resize(GGML_DEFAULT_GRAPH_SIZE * ggml_tensor_overhead() + ggml_graph_overhead());
        new_clip->compute_alloc = ggml_gallocr_new(ggml_backend_get_default_buffer_type(new_clip->backend));
        clip_image_f32_batch batch;
        batch.size = 1;
        batch.data = nullptr;
        ggml_cgraph * gf = clip_image_build_graph(new_clip, &batch, nullptr, false);
        ggml_gallocr_reserve(new_clip->compute_alloc, gf);
        size_t compute_memory_buffer_size = ggml_gallocr_get_buffer_size(new_clip->compute_alloc, 0);
        LOG_INF("%s: compute allocated memory: %.2f MB\n", __func__, compute_memory_buffer_size /1024.0/1024.0);
    }

    return new_clip;
}

void clip_add_load_image_size(struct clip_ctx * ctx_clip, struct clip_image_size * load_image_size) {
    ctx_clip->load_image_size = load_image_size;
}

struct clip_image_size * clip_get_load_image_size(struct clip_ctx * ctx_clip) {
    return ctx_clip->load_image_size;
}

struct clip_image_size * clip_image_size_init() {
    struct clip_image_size * load_image_size = new struct clip_image_size();
    load_image_size->width = 448;
    load_image_size->height = 448;
    return load_image_size;
}

struct clip_image_u8 * clip_image_u8_init() {
    return new clip_image_u8();
}

struct clip_image_f32 * clip_image_f32_init() {
    return new clip_image_f32();
}

void clip_image_u8_free(struct clip_image_u8  * img) { delete img; }
void clip_image_f32_free(struct clip_image_f32 * img) { delete img; }
void clip_image_u8_batch_free(struct clip_image_u8_batch  * batch) {
    if (batch->size > 0) {
        delete[] batch->data;
        batch->size = 0;
    }
}
void clip_image_f32_batch_free(struct clip_image_f32_batch  * batch) {
    if (batch->size > 0) {
        delete[] batch->data;
        batch->size = 0;
    }
}

static void build_clip_img_from_data(const stbi_uc * data, int nx, int ny, clip_image_u8 * img) {
    img->nx = nx;
    img->ny = ny;
    img->buf.resize(3 * nx * ny);
    memcpy(img->buf.data(), data, img->buf.size());
}

bool clip_image_load_from_file(const char * fname, clip_image_u8 * img) {
    int nx, ny, nc;
    auto * data = stbi_load(fname, &nx, &ny, &nc, 3);
    if (!data) {
        LOG_ERR("%s: failed to load image '%s'\n", __func__, fname);
        return false;
    }
    build_clip_img_from_data(data, nx, ny, img);
    stbi_image_free(data);
    return true;
}

bool clip_image_load_from_bytes(const unsigned char * bytes, size_t bytes_length, struct clip_image_u8 * img) {
    int nx, ny, nc;
    auto * data = stbi_load_from_memory(bytes, bytes_length, &nx, &ny, &nc, 3);
    if (!data) {
        LOG_ERR("%s: failed to decode image bytes\n", __func__);
        return false;
    }
    build_clip_img_from_data(data, nx, ny, img);
    stbi_image_free(data);
    return true;
}

// Linear interpolation between two points
inline float clip_lerp(float s, float e, float t) {
    return s + (e - s) * t;
}
// Bilinear resize function
static void bilinear_resize(const clip_image_u8& src, clip_image_u8& dst, int target_width, int target_height) {
    dst.nx = target_width;
    dst.ny = target_height;
    dst.buf.resize(3 * target_width * target_height);

    float x_ratio = static_cast<float>(src.nx - 1) / target_width;
    float y_ratio = static_cast<float>(src.ny - 1) / target_height;

    for (int y = 0; y < target_height; y++) {
        for (int x = 0; x < target_width; x++) {
            float px = x_ratio * x;
            float py = y_ratio * y;
            int x_floor = static_cast<int>(px);
            int y_floor = static_cast<int>(py);
            float x_lerp = px - x_floor;
            float y_lerp = py - y_floor;

            for (int c = 0; c < 3; c++) {
                float top = clip_lerp(
                    static_cast<float>(src.buf[3 * (y_floor * src.nx + x_floor) + c]),
                    static_cast<float>(src.buf[3 * (y_floor * src.nx + (x_floor + 1)) + c]),
                    x_lerp
                );
                float bottom = clip_lerp(
                    static_cast<float>(src.buf[3 * ((y_floor + 1) * src.nx + x_floor) + c]),
                    static_cast<float>(src.buf[3 * ((y_floor + 1) * src.nx + (x_floor + 1)) + c]),
                    x_lerp
                );
                dst.buf[3 * (y * target_width + x) + c] = static_cast<uint8_t>(clip_lerp(top, bottom, y_lerp));
            }
        }
    }
}

// Normalize image to float32 - careful with pytorch .to(model.device, dtype=torch.float16) - this sometimes reduces precision (32>16>32), sometimes not
static void normalize_image_u8_to_f32(const clip_image_u8* src, clip_image_f32* dst, const float mean[3], const float std[3]) {
    dst->nx = src->nx;
    dst->ny = src->ny;
    dst->buf.resize(src->buf.size());

    for (size_t i = 0; i < src->buf.size(); ++i) {
        int c = i % 3; // rgb
        dst->buf[i] = (static_cast<float>(src->buf[i]) / 255.0f - mean[c]) / std[c];
    }
}

inline int clip(int x, int lower, int upper) {
    return std::max(lower, std::min(x, upper));
}

static bool bicubic_resize(const clip_image_u8 &img, clip_image_u8 &dst, int target_width, int target_height) {
    const int nx = img.nx;
    const int ny = img.ny;

    dst.nx = target_width;
    dst.ny = target_height;
    dst.buf.resize(3 * target_width * target_height);

    float Cc;
    float C[5];
    float d0, d2, d3, a0, a1, a2, a3;
    int i, j, k, jj;
    int x, y;
    float dx, dy;
    float tx, ty;

    tx = (float)nx / (float)target_width;
    ty = (float)ny / (float)target_height;

    // Bicubic interpolation; adapted from ViT.cpp, inspired from :
    //    -> https://github.com/yglukhov/bicubic-interpolation-image-processing/blob/master/libimage.c#L36
    //    -> https://en.wikipedia.org/wiki/Bicubic_interpolation

    for (i = 0; i < target_height; i++) {
        for (j = 0; j < target_width; j++) {
            x = (int)(tx * j);
            y = (int)(ty * i);

            dx = tx * j - x;
            dy = ty * i - y;

            for (k = 0; k < 3; k++) {
                for (jj = 0; jj <= 3; jj++) {
                    d0 = img.buf[(clip(y - 1 + jj, 0, ny - 1) * nx + clip(x - 1, 0, nx - 1)) * 3 + k] - img.buf[(clip(y - 1 + jj, 0, ny - 1) * nx + clip(x, 0, nx - 1)) * 3 + k];
                    d2 = img.buf[(clip(y - 1 + jj, 0, ny - 1) * nx + clip(x + 1, 0, nx - 1)) * 3 + k] - img.buf[(clip(y - 1 + jj, 0, ny - 1) * nx + clip(x, 0, nx - 1)) * 3 + k];
                    d3 = img.buf[(clip(y - 1 + jj, 0, ny - 1) * nx + clip(x + 2, 0, nx - 1)) * 3 + k] - img.buf[(clip(y - 1 + jj, 0, ny - 1) * nx + clip(x, 0, nx - 1)) * 3 + k];
                    a0 = img.buf[(clip(y - 1 + jj, 0, ny - 1) * nx + clip(x, 0, nx - 1)) * 3 + k];

                    a1 = -1.0 / 3 * d0 + d2 - 1.0 / 6 * d3;
                    a2 =  1.0 / 2 * d0 +      1.0 / 2 * d2;
                    a3 = -1.0 / 6 * d0 -      1.0 / 2 * d2 + 1.0 / 6 * d3;

                    C[jj] = a0 + a1 * dx + a2 * dx * dx + a3 * dx * dx * dx;

                    d0 = C[0] - C[1];
                    d2 = C[2] - C[1];
                    d3 = C[3] - C[1];
                    a0 = C[1];
                    a1 = -1.0 / 3 * d0 + d2 - 1.0 / 6 * d3;
                    a2 =  1.0 / 2 * d0 +      1.0 / 2 * d2;
                    a3 = -1.0 / 6 * d0 -      1.0 / 2 * d2 + 1.0 / 6 * d3;
                    Cc = a0 + a1 * dy + a2 * dy * dy + a3 * dy * dy * dy;

                    const uint8_t Cc2 = std::min(std::max(std::round(Cc), 0.0f), 255.0f);
                    dst.buf[(i * target_width + j) * 3 + k] = float(Cc2);
                }
            }
        }
    }

    return true;
}

// llava-1.6 type of resize_and_pad (black)
static void resize_and_pad_image(const clip_image_u8& image, clip_image_u8 &image_output, const std::pair<int, int>& target_resolution) {
    int target_width = target_resolution.first;
    int target_height = target_resolution.second;

    float scale_w = static_cast<float>(target_width) / image.nx;
    float scale_h = static_cast<float>(target_height) / image.ny;

    int new_width, new_height;

    if (scale_w < scale_h) {
        new_width = target_width;
        new_height = std::min(static_cast<int>(std::ceil(image.ny * scale_w)), target_height);
    } else {
        new_height = target_height;
        new_width = std::min(static_cast<int>(std::ceil(image.nx * scale_h)), target_width);
    }

    clip_image_u8 resized_image;
    // bilinear_resize(image, resized_image, new_width, new_height);
    bicubic_resize(image, resized_image, new_width, new_height);

    clip_image_u8 padded_image;
    padded_image.nx = target_width;
    padded_image.ny = target_height;
    padded_image.buf.resize(3 * target_width * target_height, 0); // Initialize with black

    // Calculate padding offsets
    int pad_x = (target_width - new_width) / 2;
    int pad_y = (target_height - new_height) / 2;

    // Copy the resized image into the center of the padded buffer
    for (int y = 0; y < new_height; ++y) {
        for (int x = 0; x < new_width; ++x) {
            for (int c = 0; c < 3; ++c) {
                padded_image.buf[3 * ((y + pad_y) * target_width + (x + pad_x)) + c] = resized_image.buf[3 * (y * new_width + x) + c];
            }
        }
    }
    image_output = std::move(padded_image);
}

/**
 * Selects the best resolution from a list of possible resolutions based on the original size.
 *
 * @param original_size The original size of the image in the format (width, height).
 * @param possible_resolutions A list of possible resolutions in the format [(width1, height1), (width2, height2), ...].
 * @return The best fit resolution in the format (width, height).
 */
static std::pair<int, int> select_best_resolution(const std::pair<int, int> & original_size, const std::vector<std::pair<int, int>> & possible_resolutions) {
    int original_width = original_size.first;
    int original_height = original_size.second;
    std::pair<int, int> best_fit;
    int max_effective_resolution = 0;
    int min_wasted_resolution = std::numeric_limits<int>::max();

    for (const auto& resolution : possible_resolutions) {
        int width = resolution.first;
        int height = resolution.second;
        float scale = std::min(static_cast<float>(width) / original_width, static_cast<float>(height) / original_height);
        int downscaled_width = static_cast<int>(original_width * scale);
        int downscaled_height = static_cast<int>(original_height * scale);
        int effective_resolution = std::min(downscaled_width * downscaled_height, original_width * original_height);
        int wasted_resolution = (width * height) - effective_resolution;
        // LOG_INF("resolution: %d %d, scale: %f, downscaled: %d %d, effective: %d, wasted: %d\n", width, height, scale, downscaled_width, downscaled_height, effective_resolution, wasted_resolution);
        if (effective_resolution > max_effective_resolution || (effective_resolution == max_effective_resolution && wasted_resolution < min_wasted_resolution)) {
            max_effective_resolution = effective_resolution;
            min_wasted_resolution = wasted_resolution;
            best_fit = resolution;
        }
    }

    return best_fit;
}

static std::vector<clip_image_u8*> divide_to_patches_u8(const clip_image_u8 & image, int patch_size) {
    std::vector<clip_image_u8*> patches;
    int width = image.nx;
    int height = image.ny;
    for (int i = 0; i < height; i += patch_size) {
        for (int j = 0; j < width; j += patch_size) {
            clip_image_u8 *patch = clip_image_u8_init();
            patch->nx = std::min(patch_size, width - j);
            patch->ny = std::min(patch_size, height - i);
            patch->buf.resize(3 * patch->nx * patch->ny);
            for (int y = 0; y < patch->ny; ++y) {
                for (int x = 0; x < patch->nx; ++x) {
                    for (int c = 0; c < 3; ++c) {
                        patch->buf[3 * (y * patch->nx + x) + c] = image.buf[3 * ((i + y) * width + (j + x)) + c];
                    }
                }
            }
            patches.push_back(patch);
        }
    }
    return patches;
}

static int ensure_divide(int length, int patch_size) {
    return std::max(static_cast<int>(std::round(static_cast<float>(length) / patch_size) * patch_size), patch_size);
}

static std::pair<int, int> uhd_find_best_resize(std::pair<int, int> original_size, int scale_resolution, int patch_size, bool allow_upscale = false) {
    int width = original_size.first;
    int height = original_size.second;
    if ((width * height > scale_resolution * scale_resolution) || allow_upscale) {
        float r = static_cast<float>(width) / height;
        height = static_cast<int>(scale_resolution / std::sqrt(r));
        width = static_cast<int>(height * r);
    }
    int best_width = ensure_divide(width, patch_size);
    int best_height = ensure_divide(height, patch_size);
    return std::make_pair(best_width, best_height);
}

static std::pair<int, int> uhd_get_refine_size(std::pair<int, int> original_size, std::pair<int, int> grid, int scale_resolution, int patch_size, bool allow_upscale = false) {
    int width, height;
    std::tie(width, height) = original_size;
    int grid_x, grid_y;
    std::tie(grid_x, grid_y) = grid;

    int refine_width = ensure_divide(width, grid_x);
    int refine_height = ensure_divide(height, grid_y);

    int grid_width = refine_width / grid_x;
    int grid_height = refine_height / grid_y;

   // auto best_grid_size = find_best_resize(std::make_tuple(grid_width, grid_height), scale_resolution, patch_size, allow_upscale); (old line)
    auto best_grid_size = uhd_find_best_resize(std::make_pair(grid_width, grid_height), scale_resolution, patch_size, allow_upscale); // (new line) => fixes conversion for make_tuple to make_pair
    int best_grid_width, best_grid_height;
    std::tie(best_grid_width, best_grid_height) = best_grid_size;

  //  std::pair<int, int> refine_size = std::make_tuple(best_grid_width * grid_x, best_grid_height * grid_y); (old line)
    std::pair<int, int> refine_size = std::make_pair(best_grid_width * grid_x, best_grid_height * grid_y); // (new line)
    return refine_size;
}

static std::pair<int, int> uhd_best_grid(const int max_slice_nums, const int multiple, const float log_ratio) {
    std::vector<int> candidate_split_grids_nums;
    for (int i : {multiple - 1, multiple, multiple + 1}) {
        if (i == 1 || i > max_slice_nums) {
            continue;
        }
        candidate_split_grids_nums.push_back(i);
    }

    std::vector<std::pair<int, int>> candidate_grids;
    for (int split_grids_nums : candidate_split_grids_nums) {
        int m = 1;
        while (m <= split_grids_nums) {
            if (split_grids_nums % m == 0) {
                candidate_grids.emplace_back(m, split_grids_nums / m);
            }
            ++m;
        }
    }

    std::pair<int, int> best_grid{1, 1};
    float min_error = std::numeric_limits<float>::infinity();
    for (const auto& grid : candidate_grids) {
        float error = std::abs(log_ratio - std::log(1.0 * grid.first / grid.second));
        if (error < min_error) {
            best_grid = grid;
            min_error = error;
        }
    }
    return best_grid;
}

// inspired from LLaVA-UHD:
//    -> https://arxiv.org/pdf/2403.11703
//    -> https://github.com/thunlp/LLaVA-UHD
//    -> https://github.com/thunlp/LLaVA-UHD/blob/302301bc2175f7e717fb8548516188e89f649753/llava_uhd/train/llava-uhd/slice_logic.py#L118
static std::vector<std::vector<clip_image_u8 *>> uhd_slice_image(const clip_image_u8 * img, const int max_slice_nums=9, const int scale_resolution=448, const int patch_size=14) {
    const std::pair<int, int> original_size={img->nx,img->ny};
    const int original_width = img->nx;
    const int original_height = img->ny;
    const float log_ratio = log(1.0*original_width/original_height);
    const float ratio = 1.0 * original_width * original_height/ (scale_resolution * scale_resolution);
    const int multiple = fmin(ceil(ratio), max_slice_nums);

    std::vector<std::vector<clip_image_u8 *>> images;
    LOG_INF("%s: multiple %d\n", __func__, multiple);
    images.push_back(std::vector<clip_image_u8 *>());

    if (multiple <= 1) {
        auto best_size = uhd_find_best_resize(original_size, scale_resolution, patch_size, true);
        clip_image_u8 * source_image = clip_image_u8_init();
        bicubic_resize(*img, *source_image, best_size.first, best_size.second);
        // source_image = image.resize(best_size, Image.Resampling.BICUBIC)
        images[images.size()-1].push_back(source_image);
    }
    else if (multiple > 1) {
        auto best_size = uhd_find_best_resize(original_size, scale_resolution, patch_size);
        clip_image_u8 * source_image = clip_image_u8_init();
        bicubic_resize(*img, *source_image, best_size.first, best_size.second);
        // source_image = image.copy().resize(best_resize, Image.Resampling.BICUBIC)
        LOG_INF("%s: image_size: %d %d; source_image size: %d %d\n", __func__, img->nx, img->ny, best_size.first, best_size.second);
        images[images.size()-1].push_back(source_image);

        std::pair<int, int> best_grid = uhd_best_grid(max_slice_nums, multiple, log_ratio);
        LOG_INF("%s: image_size: %d %d; best_grid: %d %d\n", __func__, img->nx, img->ny, best_grid.first, best_grid.second);

        auto refine_size = uhd_get_refine_size(original_size, best_grid, scale_resolution, patch_size, true);
        clip_image_u8 * refine_image = clip_image_u8_init();
        bicubic_resize(*img, *refine_image, refine_size.first, refine_size.second);

        LOG_INF("%s: refine_image_size: %d %d; refine_size: %d %d\n", __func__, refine_image->nx, refine_image->ny, refine_size.first, refine_size.second);

        // split_to_patches
        int width = refine_image->nx;
        int height = refine_image->ny;
        int grid_x = int(width / best_grid.first);
        int grid_y = int(height / best_grid.second);
        for (int patches_i = 0, ic = 0; patches_i < height && ic < best_grid.second; patches_i += grid_y, ic += 1){
            images.push_back(std::vector<clip_image_u8 *>());
            for(int patches_j = 0, jc = 0; patches_j < width && jc < best_grid.first; patches_j += grid_x, jc += 1){
                clip_image_u8 * patch = clip_image_u8_init();
                patch->nx = grid_x;
                patch->ny = grid_y;
                patch->buf.resize(3 * patch->nx * patch->ny);
                for (int y = patches_i; y < patches_i + grid_y; ++y) {
                    for (int x = patches_j; x < patches_j + grid_x; ++x) {
                        const int i = 3 * (y * refine_image->nx + x);
                        const int j = 3 * ((y-patches_i) * patch->nx + (x-patches_j));
                        patch->buf[j]   = refine_image->buf[i];
                        patch->buf[j+1] = refine_image->buf[i+1];
                        patch->buf[j+2] = refine_image->buf[i+2];
                    }
                }
                images[images.size()-1].push_back(patch);
            }
        }
    }
    return images;
}

int clip_uhd_num_image_embeds_col(struct clip_ctx * ctx_clip) {
    const int max_slice_nums=9;
    const int scale_resolution=448;
    const int original_width = ctx_clip->load_image_size->width;
    const int original_height = ctx_clip->load_image_size->height;
    const float log_ratio = log(1.0*original_width/original_height);
    const float ratio = 1.0 * original_width * original_height/ (scale_resolution * scale_resolution);
    const int multiple = fmin(ceil(ratio), max_slice_nums);
    std::pair<int, int> best_grid = uhd_best_grid(max_slice_nums, multiple, log_ratio);
    return best_grid.first;
}

// returns the normalized float tensor for llava-1.5, for spatial_unpad with anyres processing for llava-1.6 it returns the normalized image patch tensors as a vector
// res_imgs memory is being allocated here, previous allocations will be freed if found
bool clip_image_preprocess(struct clip_ctx * ctx, const clip_image_u8 * img, clip_image_f32_batch * res_imgs) {

    if(clip_is_minicpmv(ctx)){
        int max_slice_nums = 9;
        std::vector<std::vector<clip_image_u8 *>> imgs = uhd_slice_image(img, max_slice_nums);
        res_imgs->size = 0;
        for (size_t i = 0; i < imgs.size(); ++i){
            res_imgs->size += imgs[i].size();
        }
        res_imgs->data = new clip_image_f32[res_imgs->size];
        int idx = 0;
        for (size_t i = 0; i < imgs.size(); ++i) {
            for (size_t j = 0; j < imgs[i].size(); ++j) {
                LOG_DBG("%s: %d %d\n", __func__,imgs[i][j]->nx,imgs[i][j]->ny);
                clip_image_f32 * res = clip_image_f32_init();
                normalize_image_u8_to_f32(imgs[i][j], res, ctx->image_mean, ctx->image_std);
                res_imgs->data[idx++] = *res;
                clip_image_f32_free(res);
            }
        }
        return true;
    }
    else if (ctx->has_qwen2vl_merger) {
        clip_image_u8 * resized = clip_image_u8_init();
        auto patch_size = clip_patch_size(ctx) * 2;
        int nx = ceil((float)img->nx / patch_size) * patch_size;
        int ny = ceil((float)img->ny / patch_size) * patch_size;
        bicubic_resize(*img, *resized, nx, ny);

        res_imgs->data = new clip_image_f32[1];
        // clip_image_f32 * res = clip_image_f32_init();
        normalize_image_u8_to_f32(resized, res_imgs->data, ctx->image_mean, ctx->image_std);
        // res_imgs->data[0] = *res;
        res_imgs->size = 1;

        // clip_image_f32_free(res);
        clip_image_u8_free(resized);
        return true;
    }

    if(ctx->has_glm_projector){
        res_imgs->size = 1;
        res_imgs->data = new clip_image_f32[res_imgs->size];
        clip_image_u8 resized_image;
        int32_t sz=ctx->vision_model.hparams.image_size;
        bicubic_resize(*img, resized_image,sz,sz);
        clip_image_f32 * res = clip_image_f32_init();
        //clip_image_save_to_bmp(resized_image, "resized.bmp");
        normalize_image_u8_to_f32(&resized_image, res, ctx->image_mean, ctx->image_std);
        res_imgs->data[0] = *res;
        clip_image_f32_free(res);
        return true;
    }

    bool pad_to_square = true;
    if (!ctx->has_vision_encoder) {
        LOG_ERR("This gguf file seems to have no vision encoder\n");
        return false;
    }
    auto & params = ctx->vision_model.hparams;
    // The model config actually contains all we need to decide on how to preprocess, here we automatically switch to the new llava-1.6 preprocessing
    if (strcmp(params.mm_patch_merge_type, "spatial_unpad") == 0) {
        pad_to_square = false;
    }
    // free the previous res_imgs if any set
    if (res_imgs->size > 0) {
        clip_image_f32_batch_free(res_imgs);
    }
    res_imgs->data = nullptr;
    res_imgs->size = 0;

    // the logic below is to pad the shorter side to the longer side with a background color: rgb(122, 116, 104)
    // see https://github.com/haotian-liu/LLaVA/blob/e854a2bf85118c504f6f16bf5c3c7c92f8fa8c6b/llava/conversation.py#L113-L156

    clip_image_u8 * temp = clip_image_u8_init(); // we will keep the input image data here temporarily
    if (pad_to_square && img->nx != img->ny) {
        int longer_side = std::max(img->nx, img->ny);
        temp->nx = longer_side;
        temp->ny = longer_side;
        temp->buf.resize(3 * longer_side * longer_side);
        const uint8_t bc[3] = {122, 116, 104}; // background color in RGB from LLaVA (this is the mean rgb color * 255)

        // fill with background color
        for (size_t i = 0; i < temp->buf.size(); i++) {
            temp->buf[i] = bc[i % 3];
        }

        // copy from the input image
        for (int y = 0; y < img->ny; y++) {
            for (int x = 0; x < img->nx; x++) {
                const int i = 3 * (y * img->nx + x);
                const int j = 3 * (y * temp->nx + x);
                temp->buf[j]   = img->buf[i];
                temp->buf[j+1] = img->buf[i+1];
                temp->buf[j+2] = img->buf[i+2];
            }
        }
    } else {
        if (params.image_grid_pinpoints[0] != 0) {
            // "spatial_unpad" with "anyres" processing for llava-1.6
            std::vector<std::pair<int, int>> possible_resolutions;
            for (int i = 0; i < 32 && params.image_grid_pinpoints[i] != 0; i+=2) {
                possible_resolutions.push_back({params.image_grid_pinpoints[i], params.image_grid_pinpoints[i+1]});
            }
            std::pair<int, int> best_resolution = select_best_resolution({img->nx, img->ny}, possible_resolutions);
            // clip_image_save_to_bmp(*img, "input.bmp");
            resize_and_pad_image(*img, *temp, best_resolution);  // we do not pad with mean-bg color anymore in llava-1.6
            // clip_image_save_to_bmp(*temp, "resized.bmp");
            // visually verify normalized image:
            // normalize_image_u8_to_f32(*temp, *res, ctx->image_mean, ctx->image_std);
            // {
            //     clip_image_u8 * temp2 = clip_image_u8_init();
            //     clip_image_convert_f32_to_u8(*res, *temp2);
            //     clip_image_save_to_bmp(*temp2, "resized_normalized_f32.bmp");
            //     clip_image_u8_free(temp2);
            // }

            std::vector<clip_image_u8 *> patches = divide_to_patches_u8(*temp, params.image_size); // prepare spatial sorted main patches of image_size each (336 in llava-1.6)

            clip_image_u8 *image_original_resize = clip_image_u8_init();
            // bilinear_resize(*img, *image_original_resize, params.image_size, params.image_size); // in python this is "shortest_edge", but all CLIP are square
            bicubic_resize(*img, *image_original_resize, params.image_size, params.image_size); // in python this is "shortest_edge", but all CLIP are square
            patches.insert(patches.begin(), image_original_resize);
            // clip_image_f32_batch_init(patches.size());
            res_imgs->size = patches.size();
            res_imgs->data = new clip_image_f32[res_imgs->size];
            int num=0;
            for (auto& patch : patches) {
                normalize_image_u8_to_f32(patch, &res_imgs->data[num], ctx->image_mean, ctx->image_std);
                num++;
            }

            for (size_t i = 0; i < patches.size(); i++) {
                // LOG_DBG("patch %d: %d %d\n", i, patches[i]->nx, patches[i]->ny);
                clip_image_u8_free(patches[i]);
            }

            clip_image_u8_free(temp);

            return true;
        } else {
            temp->nx = img->nx;
            temp->ny = img->ny;
            temp->buf.resize(img->buf.size());
            memcpy(temp->buf.data(), img->buf.data(), temp->buf.size());
        }
    }

    const int nx = temp->nx;
    const int ny = temp->ny;
    // clip_image_save_to_bmp(*temp, "resized_vanilla.bmp");

    const int nx2 = ctx->vision_model.hparams.image_size;
    const int ny2 = ctx->vision_model.hparams.image_size;
    clip_image_f32 * res = clip_image_f32_init();
    res->nx = nx2;
    res->ny = ny2;
    res->buf.resize(3 * nx2 * ny2);

    const float scale = std::max(nx, ny) / (float)ctx->vision_model.hparams.image_size;

    const int nx3 = int(nx / scale + 0.5f);
    const int ny3 = int(ny / scale + 0.5f);

    const auto & m3 = ctx->image_mean; // {0.48145466f, 0.4578275f, 0.40821073f};
    const auto & s3 = ctx->image_std;  // {0.26862954f, 0.26130258f, 0.27577711f};

    for (int y = 0; y < ny3; y++) {
        for (int x = 0; x < nx3; x++) {
            for (int c = 0; c < 3; c++) {
                // linear interpolation
                const float sx = (x + 0.5f) * scale - 0.5f;
                const float sy = (y + 0.5f) * scale - 0.5f;

                const int x0 = std::max(0, (int)std::floor(sx));
                const int y0 = std::max(0, (int)std::floor(sy));

                const int x1 = std::min(x0 + 1, nx - 1);
                const int y1 = std::min(y0 + 1, ny - 1);

                const float dx = sx - x0;
                const float dy = sy - y0;

                const int j00 = 3 * (y0 * nx + x0) + c;
                const int j01 = 3 * (y0 * nx + x1) + c;
                const int j10 = 3 * (y1 * nx + x0) + c;
                const int j11 = 3 * (y1 * nx + x1) + c;

                const float v00 = temp->buf[j00];
                const float v01 = temp->buf[j01];
                const float v10 = temp->buf[j10];
                const float v11 = temp->buf[j11];

                const float v0 = v00 * (1.0f - dx) + v01 * dx;
                const float v1 = v10 * (1.0f - dx) + v11 * dx;

                const float v = v0 * (1.0f - dy) + v1 * dy;

                const uint8_t v2 = std::min(std::max(std::round(v), 0.0f), 255.0f);

                const int i = 3 * (y * nx3 + x) + c;

                res->buf[i] = ((float(v2) / 255.0f) - m3[c]) / s3[c];
            }
        }
    }
    clip_image_u8_free(temp);

    // {
    //     clip_image_u8 * temp2 = clip_image_u8_init();
    //     clip_image_convert_f32_to_u8(*res, *temp2);
    //     clip_image_save_to_bmp(*temp2, "resized_normalized_f32_vanilla.bmp");
    //     clip_image_u8_free(temp2);
    // }
    // res_imgs.push_back(res);

    res_imgs->size = 1;
    res_imgs->data = new clip_image_f32[res_imgs->size];
    res_imgs->data[0] = *res;
    clip_image_f32_free(res);

    return true;
}

ggml_tensor * clip_get_newline_tensor(const struct clip_ctx * ctx) {
    return ctx->vision_model.image_newline;
}

void clip_free(clip_ctx * ctx) {
    ggml_free(ctx->ctx_data);
    gguf_free(ctx->ctx_gguf);

    ggml_backend_buffer_free(ctx->params_buffer);
    ggml_backend_free(ctx->backend);
    ggml_gallocr_free(ctx->compute_alloc);
    delete ctx;
}

size_t clip_embd_nbytes(const struct clip_ctx * ctx) {
    if(ctx->has_glm_projector)
        return (clip_n_patches(ctx)+2) * clip_n_mmproj_embd(ctx) * sizeof(float);
    return clip_n_patches(ctx) * clip_n_mmproj_embd(ctx) * sizeof(float);
}

size_t clip_embd_nbytes_by_img(const struct clip_ctx * ctx, int img_h, int img_w) {
    clip_image_f32 img;
    img.nx = img_w;
    img.ny = img_h;
    return clip_n_patches_by_img(ctx, &img) * clip_n_mmproj_embd(ctx) * sizeof(float);
}

int32_t clip_image_size(const struct clip_ctx * ctx) {
    return ctx->vision_model.hparams.image_size;
}

int32_t clip_patch_size(const struct clip_ctx * ctx) {
    return ctx->vision_model.hparams.patch_size;
}

int32_t clip_hidden_size(const struct clip_ctx * ctx) {
    return ctx->vision_model.hparams.hidden_size;
}

const char * clip_patch_merge_type(const struct clip_ctx * ctx) {
    return ctx->vision_model.hparams.mm_patch_merge_type;
}

const int32_t * clip_image_grid(const struct clip_ctx * ctx) {
    return ctx->vision_model.hparams.image_grid_pinpoints;
}

int clip_n_patches(const struct clip_ctx * ctx) {
    clip_image_f32 img;
    img.nx = ctx->vision_model.hparams.image_size;
    img.ny = ctx->vision_model.hparams.image_size;
    return clip_n_patches_by_img(ctx, &img);
}

int clip_n_patches_by_img(const struct clip_ctx * ctx, struct clip_image_f32 * img) {
    const auto & params = ctx->vision_model.hparams;

    int n_patches = (params.image_size / params.patch_size) * (params.image_size / params.patch_size);

    if (ctx->proj_type == PROJECTOR_TYPE_LDP || ctx->proj_type == PROJECTOR_TYPE_LDPV2 || ctx->proj_type == PROJECTOR_TYPE_ADAPTER) {
        n_patches /= 4;
    } else if (ctx->proj_type == PROJECTOR_TYPE_RESAMPLER) {
        if (ctx->minicpmv_version == 2) {
            n_patches = 96;
        }
        else if (ctx->minicpmv_version == 3) {
            n_patches = 64;
        }
    } else if (ctx->proj_type == PROJECTOR_TYPE_MERGER) {
        int patch_size = params.patch_size * 2;
        int x_patch = img->nx / patch_size + (int)(img->nx % patch_size > 0);
        int y_patch = img->ny / patch_size + (int)(img->ny % patch_size > 0);
        n_patches = x_patch * y_patch;
    }

    return n_patches;
}

static std::vector<std::vector<std::vector<float>>> get_1d_sincos_pos_embed_from_grid_new(int embed_dim, const std::vector<std::vector<float>> & pos) {
    assert(embed_dim % 2 == 0);
    int H = pos.size();
    int W = pos[0].size();

    std::vector<float> omega(embed_dim / 2);
    for (int i = 0; i < embed_dim / 2; ++i) {
        omega[i] = 1.0 / pow(10000.0, static_cast<float>(i) / (embed_dim / 2));
    }

    std::vector<std::vector<std::vector<float>>> emb(H, std::vector<std::vector<float>>(W, std::vector<float>(embed_dim)));
    for (int h = 0; h < H; ++h) {
        for (int w = 0; w < W; ++w) {
            for (int d = 0; d < embed_dim / 2; ++d) {
                float out_value = pos[h][w] * omega[d];
                emb[h][w][d] = sin(out_value);
                emb[h][w][d + embed_dim / 2] = cos(out_value);
            }
        }
    }

    return emb;
}

static std::vector<std::vector<std::vector<float>>> get_2d_sincos_pos_embed_from_grid(int embed_dim, const std::vector<std::vector<std::vector<float>>> & grid) {
    assert(embed_dim % 2 == 0);
    std::vector<std::vector<std::vector<float>>> emb_h = get_1d_sincos_pos_embed_from_grid_new(embed_dim / 2, grid[0]); // (H, W, D/2)
    std::vector<std::vector<std::vector<float>>> emb_w = get_1d_sincos_pos_embed_from_grid_new(embed_dim / 2, grid[1]); // (H, W, D/2)

    int H = emb_h.size();
    int W = emb_h[0].size();
    std::vector<std::vector<std::vector<float>>> emb(H, std::vector<std::vector<float>>(W, std::vector<float>(embed_dim)));

    for (int h = 0; h < H; ++h) {
        for (int w = 0; w < W; ++w) {
            for (int d = 0; d < embed_dim / 2; ++d) {
                emb[h][w][d] = emb_h[h][w][d];
                emb[h][w][d + embed_dim / 2] = emb_w[h][w][d];
            }
        }
    }
    return emb;
}

static std::vector<std::vector<float>> get_2d_sincos_pos_embed(int embed_dim, const std::pair<int, int> image_size) {
    int grid_h_size = image_size.first;
    int grid_w_size = image_size.second;

    std::vector<float> grid_h(grid_h_size);
    std::vector<float> grid_w(grid_w_size);

    for (int i = 0; i < grid_h_size; ++i) {
        grid_h[i] = static_cast<float>(i);
    }
    for (int i = 0; i < grid_w_size; ++i) {
        grid_w[i] = static_cast<float>(i);
    }

    std::vector<std::vector<float>> grid(grid_h_size, std::vector<float>(grid_w_size));
    for (int h = 0; h < grid_h_size; ++h) {
        for (int w = 0; w < grid_w_size; ++w) {
            grid[h][w] = grid_w[w];
        }
    }
    std::vector<std::vector<std::vector<float>>> grid_2d = {grid, grid};
    for (int h = 0; h < grid_h_size; ++h) {
        for (int w = 0; w < grid_w_size; ++w) {
            grid_2d[0][h][w] = grid_h[h];
            grid_2d[1][h][w] = grid_w[w];
        }
    }

    std::vector<std::vector<std::vector<float>>> pos_embed_3d = get_2d_sincos_pos_embed_from_grid(embed_dim, grid_2d);

    int H = image_size.first;
    int W = image_size.second;
    std::vector<std::vector<float>> pos_embed_2d(H * W, std::vector<float>(embed_dim));
    for (int h = 0; h < H; ++h) {
        for (int w = 0; w < W; ++w) {
            pos_embed_2d[w * H + h] = pos_embed_3d[h][w];
        }
    }

    return pos_embed_2d;
}

bool clip_image_encode(struct clip_ctx * ctx, const int n_threads, clip_image_f32 * img, float * vec) {
    if (!ctx->has_vision_encoder) {
        LOG_ERR("This gguf file seems to have no vision encoder\n");
        return false;
    }

    clip_image_f32_batch imgs{};
    imgs.size = 1;
    imgs.data = img;
    return clip_image_batch_encode(ctx, n_threads, &imgs, vec);
}

bool clip_image_batch_encode(clip_ctx * ctx, const int n_threads, const clip_image_f32_batch * imgs, float * vec) {
    if (!ctx->has_vision_encoder) {
        LOG_ERR("This gguf file seems to have no vision encoder\n");
        return false;
    }

    int batch_size = imgs->size;
    if (ctx->has_llava_projector) {
        GGML_ASSERT(batch_size == 1); // TODO: support multiple images
    }
    if (ctx->has_minicpmv_projector) {
        GGML_ASSERT(batch_size == 1);
    }
    if(ctx->has_glm_projector){
        GGML_ASSERT(batch_size == 1);
        ggml_tensor * boi = ctx->vision_model.boi_w;
        ggml_backend_tensor_get(boi,vec,0,ggml_nbytes(boi));
        vec=(float*)(vec+ggml_nelements(boi)); //offset for boi
    }

    // build the inference graph
    ggml_cgraph * gf = clip_image_build_graph(ctx, imgs, ctx->load_image_size, true);
    ggml_gallocr_alloc_graph(ctx->compute_alloc, gf);

    // set inputs
    const auto & model = ctx->vision_model;
    const auto & hparams = model.hparams;

    const int image_size = hparams.image_size;
    int image_size_width  = image_size;
    int image_size_height = image_size;
    if (ctx->has_minicpmv_projector | ctx->has_qwen2vl_merger) {
        image_size_width  = imgs->data[0].nx;
        image_size_height = imgs->data[0].ny;
    }
    const int patch_size    = hparams.patch_size;
    const int num_patches   = ((image_size_width / patch_size) * (image_size_height / patch_size));
    const int num_positions = num_patches + (ctx->has_class_embedding ? 1 : 0);
    if(ctx->load_image_size==nullptr){
        ctx->load_image_size= clip_image_size_init();
    }
    const int pos_w = ctx->load_image_size->width/patch_size;
    const int pos_h = ctx->load_image_size->height/patch_size;

    {
        struct ggml_tensor * inp_raw = ggml_graph_get_tensor(gf, "inp_raw");
        float * data = (float *)malloc(ggml_nbytes(inp_raw));

        for (size_t i = 0; i < imgs->size; i++) {
            const int nx = imgs->data[i].nx;
            const int ny = imgs->data[i].ny;
            if (!(ctx->has_minicpmv_projector | ctx->has_qwen2vl_merger)) {
                GGML_ASSERT(nx == image_size && ny == image_size);
            }

            const int n = nx * ny;

            for (int b = 0; b < batch_size; b++) {
                for (int k = 0; k < 3; k++) {
                    for (int y = 0; y < ny; y++) {
                        for (int x = 0; x < nx; x++) {
                            data[(b * 3 * n) + k * n + y * nx + x] = imgs->data[b].buf[3 * (y * nx + x) + k];
                        }
                    }
                }
            }
        }
        ggml_backend_tensor_set(inp_raw, data, 0, ggml_nbytes(inp_raw));
        free(data);
    }
    if (ctx->has_minicpmv_projector) {
        {
            // inspired from siglip:
            //    -> https://huggingface.co/HuggingFaceM4/siglip-so400m-14-980-flash-attn2-navit
            //    -> https://huggingface.co/HuggingFaceM4/siglip-so400m-14-980-flash-attn2-navit/blob/d66538faeba44480d0bfaa42145eef26f9423199/modeling_siglip.py#L316
            struct ggml_tensor * positions = ggml_graph_get_tensor(gf, "positions");
            int* positions_data = (int*)malloc(ggml_nbytes(positions));
            int bucket_coords_h[70];
            int bucket_coords_w[70];
            for (int i = 0; i < pos_h; i++){
                bucket_coords_h[i] = std::floor(70.0*i/pos_h);
            }
            for (int i = 0; i < pos_w; i++){
                bucket_coords_w[i] = std::floor(70.0*i/pos_w);
            }
            for (int i = 0, id = 0; i < pos_h; i++){
                for (int j = 0; j < pos_w; j++){
                    positions_data[id++] = bucket_coords_h[i]*70 + bucket_coords_w[j];
                }
            }
            ggml_backend_tensor_set(positions, positions_data, 0, ggml_nbytes(positions));
            free(positions_data);
        }

        {
            // inspired from resampler of Qwen-VL:
            //    -> https://huggingface.co/Qwen/Qwen-VL/tree/main
            //    -> https://huggingface.co/Qwen/Qwen-VL/blob/0547ed36a86561e2e42fecec8fd0c4f6953e33c4/visual.py#L23
            struct ggml_tensor * pos_embed = ggml_graph_get_tensor(gf, "pos_embed");
            int embed_dim = 4096;
            if (ctx->minicpmv_version == 2) {
                embed_dim = 4096;
            }
            else if (ctx->minicpmv_version == 3) {
                embed_dim = 3584;
            }
            auto pos_embed_t = get_2d_sincos_pos_embed(embed_dim, std::make_pair(pos_w, pos_h));

            float * pos_embed_data = (float *)malloc(ggml_nbytes(pos_embed));
            for(int i=0;i < pos_w * pos_h; ++i){
                for(int j=0; j < embed_dim; ++j){
                    pos_embed_data[i * embed_dim + j] = pos_embed_t[i][j];
                }
            }

            ggml_backend_tensor_set(pos_embed, pos_embed_data, 0, ggml_nbytes(pos_embed));
            free(pos_embed_data);
        }
    }
    else{
        {
            if (ctx->has_class_embedding) {
                struct ggml_tensor * embeddings = ggml_graph_get_tensor(gf, "embeddings");

                void* zero_mem = malloc(ggml_nbytes(embeddings));
                memset(zero_mem, 0, ggml_nbytes(embeddings));
                ggml_backend_tensor_set(embeddings, zero_mem, 0, ggml_nbytes(embeddings));
                free(zero_mem);
            }
        }

        if (ctx->has_qwen2vl_merger) {
            struct ggml_tensor * positions = ggml_graph_get_tensor(gf, "positions");

            const int pw = image_size_width / patch_size;
            const int ph = image_size_height / patch_size;
            int* positions_data = (int*)malloc(ggml_nbytes(positions));

            int ptr = 0;
            for (int y = 0; y < ph; y+=2)
            {
                for (int x = 0; x < pw; x+=2)
                {
                    for (int dy = 0; dy < 2; dy++) {
                        for (int dx = 0; dx < 2; dx++) {
                            positions_data[ptr]                 = y + dy;
                            positions_data[num_patches + ptr]     = x + dx;
                            positions_data[num_patches * 2 + ptr] = y + dy;
                            positions_data[num_patches * 3 + ptr] = x + dx;
                            ptr++;
                        }
                    }
                }
            }

            ggml_backend_tensor_set(positions, positions_data, 0, ggml_nbytes(positions));
            free(positions_data);
        }
        else {
            struct ggml_tensor * positions = ggml_graph_get_tensor(gf, "positions");

            int* positions_data = (int*)malloc(ggml_nbytes(positions));
            for (int i = 0; i < num_positions; i++) {
                positions_data[i] = i;
            }
            ggml_backend_tensor_set(positions, positions_data, 0, ggml_nbytes(positions));
            free(positions_data);

<<<<<<< HEAD
        if (!ctx->has_glm_projector){
            struct ggml_tensor * patches = ggml_graph_get_tensor(gf, "patches");
            int* patches_data = (int*)malloc(ggml_nbytes(patches));
            for (int i = 0; i < num_patches; i++) {
                patches_data[i] = i + 1;
=======
            {
                struct ggml_tensor * patches = ggml_graph_get_tensor(gf, "patches");
                int* patches_data = (int*)malloc(ggml_nbytes(patches));
                for (int i = 0; i < num_patches; i++) {
                    patches_data[i] = i + 1;
                }
                ggml_backend_tensor_set(patches, patches_data, 0, ggml_nbytes(patches));
                free(patches_data);
>>>>>>> cd920d0a
            }
        }
    }

    if (ggml_backend_is_cpu(ctx->backend)) {
        ggml_backend_cpu_set_n_threads(ctx->backend, n_threads);
    }

    ggml_backend_graph_compute(ctx->backend, gf);

    // the last node is the embedding tensor
    struct ggml_tensor * embeddings = ggml_graph_node(gf, -1);

    // copy the embeddings to the location passed by the user
    ggml_backend_tensor_get(embeddings, vec, 0, ggml_nbytes(embeddings));

    if(ctx->has_glm_projector){
        //eoi
        ggml_tensor * eoi = ctx->vision_model.eoi_w;
        int offset=ggml_nelements(eoi)*clip_n_patches(ctx);
        ggml_backend_tensor_get(eoi,vec+offset,0,ggml_nbytes(eoi));
    }

    return true;
}

bool clip_model_quantize(const char * fname_inp, const char * fname_out, const int itype) {
    ggml_type type = GGML_TYPE_Q4_1;

    assert(itype < GGML_TYPE_COUNT);
    type = static_cast<ggml_type>(itype);

    auto * ctx_clip = clip_model_load(fname_inp, 2);

    const auto & ctx_src = ctx_clip->ctx_gguf;
    const auto & ctx_data = ctx_clip->ctx_data;

    auto * ctx_out = gguf_init_empty();
    gguf_set_kv(ctx_out, ctx_src);
    gguf_set_val_u32(ctx_out, "general.quantization_version", GGML_QNT_VERSION);
    gguf_set_val_u32(ctx_out, "general.file_type", itype);

    auto fout = std::ofstream(fname_out, std::ios::binary);

    const int n_tensors = gguf_get_n_tensors(ctx_src);

    for (int i = 0; i < n_tensors; ++i) {
        const char * name = gguf_get_tensor_name(ctx_src, i);
        struct ggml_tensor * cur = ggml_get_tensor(ctx_data, name);
        gguf_add_tensor(ctx_out, cur);
    }

    const size_t meta_size = gguf_get_meta_size(ctx_out);
    for (size_t i = 0; i < meta_size; ++i) {
        fout.put(0);
    }

    // regexes of tensor names to be quantized
    const std::vector<std::string> k_names = {
        ".*weight",
    };

    std::vector<uint8_t> work(512);
    std::vector<float> conv_buf(512);
    size_t total_size_org = 0;
    size_t total_size_new = 0;

    for (int i = 0; i < n_tensors; ++i) {
        const std::string name = gguf_get_tensor_name(ctx_src, i);
        struct ggml_tensor * cur = ggml_get_tensor(ctx_data, name.c_str());

        enum ggml_type new_type;
        void * new_data;
        size_t new_size;

        bool quantize = false;
        for (const auto & s : k_names) {
            if (std::regex_match(name, std::regex(s))) {
                quantize = true;
                break;
            }
        }

        // quantize only 2D tensors
        quantize &= (ggml_n_dims(cur) == 2);

        if (quantize) {
            new_type = type;
            if (new_type >= GGML_TYPE_Q2_K && name.find("embd") != std::string::npos) {
                new_type = GGML_TYPE_Q8_0; // ggml_get_rows needs non K type
                // LOG_ERR("%s: quantizing %s to %s\n", __func__, name.c_str(), ggml_type_name(new_type));
            }
            const size_t n_elms = ggml_nelements(cur);
            float * f32_data;

            switch (cur->type) {
            case GGML_TYPE_F32:
                f32_data = (float *)cur->data;
                break;
            case GGML_TYPE_F16:
                if (conv_buf.size() < n_elms) {
                    conv_buf.resize(n_elms);
                }
                for (size_t j = 0; j < n_elms; ++j) {
                    conv_buf[j] = ggml_fp16_to_fp32(((ggml_fp16_t *)cur->data)[j]);
                }
                f32_data = (float *)conv_buf.data();
                break;
            default:
                LOG_ERR("Please use an input file in f32 or f16\n");
                gguf_free(ctx_out);
                return false;
            }

            if (work.size() < n_elms * 4) {
                work.resize(n_elms * 4);
            }
            new_data = work.data();

            new_size = ggml_quantize_chunk(new_type, f32_data, new_data, 0, n_elms/cur->ne[0], cur->ne[0], nullptr);
        } else {
            new_type = cur->type;
            new_data = cur->data;
            new_size = ggml_nbytes(cur);
        }
        const size_t orig_size = ggml_nbytes(cur);
        total_size_org += orig_size;
        total_size_new += new_size;
        gguf_set_tensor_type(ctx_out, name.c_str(), new_type);
        gguf_set_tensor_data(ctx_out, name.c_str(), new_data, new_size);
        fout.write((const char *)new_data, new_size);
        size_t pad = GGML_PAD(new_size, gguf_get_alignment(ctx_out)) - new_size;
        for (size_t j = 0; j < pad; ++j) {
            fout.put(0);
        }

        LOG_INF("%s: n_dims = %d | quantize=%d | size = %f MB -> %f MB\n", name.c_str(), ggml_n_dims(cur), quantize,
               orig_size / 1024.0 / 1024.0, new_size / 1024.0 / 1024.0);
    }

    // go back to beginning of file and write the updated metadata
    fout.seekp(0, std::ios::beg);
    std::vector<uint8_t> meta(meta_size);
    gguf_get_meta_data(ctx_out, meta.data());
    fout.write((const char *)meta.data(), meta_size);

    fout.close();

    clip_free(ctx_clip);
    gguf_free(ctx_out);

    {
        LOG_INF("%s: original  size = %8.2f MB\n", __func__, total_size_org / 1024.0 / 1024.0);
        LOG_INF("%s: quantized size = %8.2f MB\n", __func__, total_size_new / 1024.0 / 1024.0);
    }

    return true;
}

int clip_n_mmproj_embd(const struct clip_ctx * ctx) {
    if (ctx->proj_type == PROJECTOR_TYPE_LDP) {
        return ctx->vision_model.mm_model_block_1_block_2_1_b->ne[0];
    }
    if (ctx->proj_type == PROJECTOR_TYPE_LDPV2) {
        return ctx->vision_model.mm_model_peg_0_b->ne[0];
    }
    if (ctx->proj_type == PROJECTOR_TYPE_MLP) {
        return ctx->vision_model.mm_2_b->ne[0];
    }
    if (ctx->proj_type == PROJECTOR_TYPE_MLP_NORM) {
        return ctx->vision_model.mm_3_b->ne[0];
    }
    if (ctx->proj_type == PROJECTOR_TYPE_RESAMPLER) {
        if (ctx->minicpmv_version == 2) {
            return 4096;
        }
        else if (ctx->minicpmv_version == 3) {
            return 3584;
        }
    }
<<<<<<< HEAD
    if (ctx->proj_type == PROJECTOR_TYPE_ADAPTER){
        return ctx->vision_model.mm_model_mlp_3_w->ne[1];
=======
    if (ctx->proj_type == PROJECTOR_TYPE_MERGER) {
        return ctx->vision_model.mm_1_b->ne[0];
>>>>>>> cd920d0a
    }

    std::string proj_type = PROJECTOR_TYPE_NAMES[ctx->proj_type];
    throw std::runtime_error(format("%s: don't support projector with: %s currently\n", __func__, proj_type.c_str()));
}

int clip_is_minicpmv(const struct clip_ctx * ctx) {
    if (ctx->has_minicpmv_projector) {
        return ctx->minicpmv_version;
    }
    return 0;
}

<<<<<<< HEAD
bool clip_is_glm(const struct clip_ctx * ctx) {
    return ctx->has_glm_projector;
=======
bool clip_is_qwen2vl(const struct clip_ctx * ctx) {
    return ctx->has_qwen2vl_merger;
}


bool clip_encode_float_image (struct clip_ctx * ctx, int n_threads, float * img, int h, int w, float * vec) {
    clip_image_f32 clip_img;
    clip_img.buf.resize(h * w * 3);
    for (int i = 0; i < h*w*3; i++)
    {
        clip_img.buf[i] = img[i];
    }
    clip_img.nx = w;
    clip_img.ny = h;
    clip_image_encode(ctx, n_threads, &clip_img, vec);
    return true;
>>>>>>> cd920d0a
}<|MERGE_RESOLUTION|>--- conflicted
+++ resolved
@@ -176,11 +176,8 @@
     PROJECTOR_TYPE_LDP,
     PROJECTOR_TYPE_LDPV2,
     PROJECTOR_TYPE_RESAMPLER,
-<<<<<<< HEAD
     PROJECTOR_TYPE_ADAPTER,
-=======
     PROJECTOR_TYPE_MERGER,
->>>>>>> cd920d0a
     PROJECTOR_TYPE_UNKNOWN,
 };
 
@@ -189,11 +186,8 @@
     { PROJECTOR_TYPE_LDP, "ldp" },
     { PROJECTOR_TYPE_LDPV2, "ldpv2"},
     { PROJECTOR_TYPE_RESAMPLER, "resampler"},
-<<<<<<< HEAD
     { PROJECTOR_TYPE_ADAPTER, "adapter"}
-=======
     { PROJECTOR_TYPE_MERGER, "qwen2vl_merger"},
->>>>>>> cd920d0a
 };
 
 
@@ -583,11 +577,8 @@
     bool has_vision_encoder  = false;
     bool has_llava_projector = false;
     bool has_minicpmv_projector = false;
-<<<<<<< HEAD
     bool has_glm_projector = false;
-=======
     bool has_qwen2vl_merger = false;
->>>>>>> cd920d0a
     int minicpmv_version = 2;
 
     struct clip_vision_model vision_model;
@@ -758,12 +749,7 @@
     }
 
     // loop over layers
-<<<<<<< HEAD
-    if (ctx->has_minicpmv_projector || ctx->has_glm_projector) {
-=======
-    if (ctx->has_minicpmv_projector || ctx->has_qwen2vl_merger) {
-        // TODO: figure out why we doing thing in this way ???
->>>>>>> cd920d0a
+    if (ctx->has_minicpmv_projector || ctx->has_glm_projector || ctx->has_qwen2vl_merger) {
         n_layer += 1;
     }
     for (int il = 0; il < n_layer - 1; il++) {
@@ -1118,7 +1104,6 @@
             GGML_ASSERT(false);
         }
     }
-<<<<<<< HEAD
     // glm projector
     else if(ctx->has_glm_projector){
         if (ctx->proj_type == PROJECTOR_TYPE_ADAPTER){
@@ -1145,7 +1130,6 @@
         }else{
             GGML_ABORT("fatel error");
         }
-=======
     else if (ctx->proj_type == PROJECTOR_TYPE_MERGER) {
         embeddings = ggml_reshape_3d(ctx0, embeddings, hidden_size * 4, num_positions / 4, batch_size);
 
@@ -1158,7 +1142,6 @@
         // Second linear layer
         embeddings = ggml_mul_mat(ctx0, model.mm_1_w, embeddings);
         embeddings = ggml_add(ctx0, embeddings, model.mm_1_b);
->>>>>>> cd920d0a
     }
 
     // build the graph
@@ -1336,18 +1319,15 @@
             new_clip->minicpmv_version = gguf_get_val_i32(ctx, idx);
         }
 
-<<<<<<< HEAD
         idx = gguf_find_key(ctx, KEY_HAS_GLM_PROJ);
         if (idx != -1) {
             new_clip->has_glm_projector = gguf_get_val_bool(ctx, idx);
         }
 
-=======
         idx = gguf_find_key(ctx, KEY_HAS_QWEN2VL_MERGER);
         if (idx != -1) {
             new_clip->has_qwen2vl_merger = gguf_get_val_bool(ctx, idx);
         }
->>>>>>> cd920d0a
         // GGML_ASSERT(new_clip->has_llava_projector); // see monatis/clip.cpp for image and/or text encoding for semantic search
 
         GGML_ASSERT(new_clip->has_vision_encoder);
@@ -1636,7 +1616,6 @@
             vision_model.mm_model_ln_post_w = get_tensor(new_clip->ctx_data, format(TN_MINICPMV_LN, "post", "weight"));
             vision_model.mm_model_ln_post_b = get_tensor(new_clip->ctx_data, format(TN_MINICPMV_LN, "post", "bias"));
         }
-<<<<<<< HEAD
         else if(new_clip->proj_type == PROJECTOR_TYPE_ADAPTER){
             vision_model.mm_model_adapter_conv_w = get_tensor(new_clip->ctx_data, format(TN_GLM_ADAPER_CONV, "weight"));
             vision_model.mm_model_adapter_conv_b = get_tensor(new_clip->ctx_data, format(TN_GLM_ADAPER_CONV, "bias"));
@@ -1648,13 +1627,11 @@
             vision_model.mm_model_mlp_3_w =  get_tensor(new_clip->ctx_data, format(TN_GLM_ADAPTER_D_4H_2_H,"weight"));
             vision_model.boi_w = get_tensor(new_clip->ctx_data, TN_GLM_BOI_W);
             vision_model.eoi_w = get_tensor(new_clip->ctx_data, TN_GLM_EOI_W);
-=======
         else if (new_clip->proj_type == PROJECTOR_TYPE_MERGER) {
             vision_model.mm_0_w = get_tensor(new_clip->ctx_data, format(TN_LLAVA_PROJ, 0, "weight"));
             vision_model.mm_0_b = get_tensor(new_clip->ctx_data, format(TN_LLAVA_PROJ, 0, "bias"));
             vision_model.mm_1_w = get_tensor(new_clip->ctx_data, format(TN_LLAVA_PROJ, 2, "weight"));
             vision_model.mm_1_b = get_tensor(new_clip->ctx_data, format(TN_LLAVA_PROJ, 2, "bias"));
->>>>>>> cd920d0a
         }
         else {
             std::string proj_type = PROJECTOR_TYPE_NAMES[new_clip->proj_type];
@@ -2710,14 +2687,7 @@
             ggml_backend_tensor_set(positions, positions_data, 0, ggml_nbytes(positions));
             free(positions_data);
 
-<<<<<<< HEAD
-        if (!ctx->has_glm_projector){
-            struct ggml_tensor * patches = ggml_graph_get_tensor(gf, "patches");
-            int* patches_data = (int*)malloc(ggml_nbytes(patches));
-            for (int i = 0; i < num_patches; i++) {
-                patches_data[i] = i + 1;
-=======
-            {
+            if (!ctx->has_glm_projector){
                 struct ggml_tensor * patches = ggml_graph_get_tensor(gf, "patches");
                 int* patches_data = (int*)malloc(ggml_nbytes(patches));
                 for (int i = 0; i < num_patches; i++) {
@@ -2725,7 +2695,6 @@
                 }
                 ggml_backend_tensor_set(patches, patches_data, 0, ggml_nbytes(patches));
                 free(patches_data);
->>>>>>> cd920d0a
             }
         }
     }
@@ -2906,13 +2875,11 @@
             return 3584;
         }
     }
-<<<<<<< HEAD
     if (ctx->proj_type == PROJECTOR_TYPE_ADAPTER){
         return ctx->vision_model.mm_model_mlp_3_w->ne[1];
-=======
+    }
     if (ctx->proj_type == PROJECTOR_TYPE_MERGER) {
         return ctx->vision_model.mm_1_b->ne[0];
->>>>>>> cd920d0a
     }
 
     std::string proj_type = PROJECTOR_TYPE_NAMES[ctx->proj_type];
@@ -2926,10 +2893,9 @@
     return 0;
 }
 
-<<<<<<< HEAD
 bool clip_is_glm(const struct clip_ctx * ctx) {
     return ctx->has_glm_projector;
-=======
+}
 bool clip_is_qwen2vl(const struct clip_ctx * ctx) {
     return ctx->has_qwen2vl_merger;
 }
@@ -2946,5 +2912,4 @@
     clip_img.ny = h;
     clip_image_encode(ctx, n_threads, &clip_img, vec);
     return true;
->>>>>>> cd920d0a
 }