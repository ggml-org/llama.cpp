--- conflicted
+++ resolved
@@ -1357,11 +1357,8 @@
             LOG_INF("%s: vision_encoder: %d\n", __func__, new_clip->has_vision_encoder);
             LOG_INF("%s: llava_projector:  %d\n", __func__, new_clip->has_llava_projector);
             LOG_INF("%s: minicpmv_projector:  %d\n", __func__, new_clip->has_minicpmv_projector);
-<<<<<<< HEAD
             LOG_INF("%s: minicpmv_version:  %d\n", __func__, new_clip->minicpmv_version);
-=======
             LOG_INF("%s: glm_projector:  %d\n", __func__, new_clip->has_glm_projector);
->>>>>>> 9f4cc8f8
             LOG_INF("%s: model size:     %.2f MB\n", __func__, model_size / 1024.0 / 1024.0);
             LOG_INF("%s: metadata size:  %.2f MB\n", __func__, ggml_get_mem_size(meta) / 1024.0 / 1024.0);
         }
