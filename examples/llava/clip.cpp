// NOTE: This is modified from clip.cpp only for LLaVA,
// so there might be still unnecessary artifacts hanging around
// I'll gradually clean and extend it
// Note: Even when using identical normalized image inputs (see normalize_image_u8_to_f32()) we have a significant difference in resulting embeddings compared to pytorch
#include "clip.h"
#include "clip-impl.h"
#include "ggml.h"
#include "ggml-cpp.h"
#include "ggml-cpu.h"
#include "ggml-alloc.h"
#include "ggml-backend.h"
#include "gguf.h"

#define STB_IMAGE_IMPLEMENTATION
#include "stb_image.h"

#include <cassert>
#include <cmath>
#include <cstdlib>
#include <cstring>
#include <fstream>
#include <map>
#include <regex>
#include <stdexcept>
#include <unordered_set>
#include <vector>
#include <sstream>
#include <cinttypes>
#include <limits>

struct clip_logger_state g_logger_state = {GGML_LOG_LEVEL_CONT, clip_log_callback_default, NULL};

//#define CLIP_DEBUG_FUNCTIONS

#ifdef CLIP_DEBUG_FUNCTIONS
static void clip_image_write_image_to_ppm(const clip_image_u8& img, const std::string& filename) {
    std::ofstream file(filename, std::ios::binary);
    if (!file.is_open()) {
        LOG_ERR("Failed to open file for writing: %s\n", filename.c_str());
        return;
    }

    // PPM header: P6 format, width, height, and max color value
    file << "P6\n" << img.nx << " " << img.ny << "\n255\n";

    // Write pixel data
    for (size_t i = 0; i < img.buf.size(); i += 3) {
        // PPM expects binary data in RGB format, which matches our image buffer
        file.write(reinterpret_cast<const char*>(&img.buf[i]), 3);
    }

    file.close();
}

static void clip_image_save_to_bmp(const clip_image_u8& img, const std::string& filename) {
    std::ofstream file(filename, std::ios::binary);
    if (!file.is_open()) {
        LOG_ERR("Failed to open file for writing: %s\n", filename.c_str());
        return;
    }

    int fileSize = 54 + 3 * img.nx * img.ny; // File header + info header + pixel data
    int bytesPerPixel = 3;
    int widthInBytes = img.nx * bytesPerPixel;
    int paddingAmount = (4 - (widthInBytes % 4)) % 4;
    int stride = widthInBytes + paddingAmount;

    // Bitmap file header
    unsigned char fileHeader[14] = {
        'B','M',     // Signature
        0,0,0,0,    // Image file size in bytes
        0,0,0,0,    // Reserved
        54,0,0,0    // Start of pixel array
    };

    // Total file size
    fileSize = 54 + (stride * img.ny);
    fileHeader[2] = (unsigned char)(fileSize);
    fileHeader[3] = (unsigned char)(fileSize >> 8);
    fileHeader[4] = (unsigned char)(fileSize >> 16);
    fileHeader[5] = (unsigned char)(fileSize >> 24);

    // Bitmap information header (BITMAPINFOHEADER)
    unsigned char infoHeader[40] = {
        40,0,0,0,   // Size of this header (40 bytes)
        0,0,0,0,    // Image width
        0,0,0,0,    // Image height
        1,0,        // Number of color planes
        24,0,       // Bits per pixel
        0,0,0,0,    // No compression
        0,0,0,0,    // Image size (can be 0 for no compression)
        0,0,0,0,    // X pixels per meter (not specified)
        0,0,0,0,    // Y pixels per meter (not specified)
        0,0,0,0,    // Total colors (color table not used)
        0,0,0,0     // Important colors (all are important)
    };

    // Width and height in the information header
    infoHeader[4] = (unsigned char)(img.nx);
    infoHeader[5] = (unsigned char)(img.nx >> 8);
    infoHeader[6] = (unsigned char)(img.nx >> 16);
    infoHeader[7] = (unsigned char)(img.nx >> 24);
    infoHeader[8] = (unsigned char)(img.ny);
    infoHeader[9] = (unsigned char)(img.ny >> 8);
    infoHeader[10] = (unsigned char)(img.ny >> 16);
    infoHeader[11] = (unsigned char)(img.ny >> 24);

    // Write file headers
    file.write(reinterpret_cast<char*>(fileHeader), sizeof(fileHeader));
    file.write(reinterpret_cast<char*>(infoHeader), sizeof(infoHeader));

    // Pixel data
    std::vector<unsigned char> padding(3, 0); // Max padding size to be added to each row
    for (int y = img.ny - 1; y >= 0; --y) { // BMP files are stored bottom-to-top
        for (int x = 0; x < img.nx; ++x) {
            // Each pixel
            size_t pixelIndex = (y * img.nx + x) * 3;
            unsigned char pixel[3] = {
                img.buf[pixelIndex + 2], // BMP stores pixels in BGR format
                img.buf[pixelIndex + 1],
                img.buf[pixelIndex]
            };
            file.write(reinterpret_cast<char*>(pixel), 3);
        }
        // Write padding for the row
        file.write(reinterpret_cast<char*>(padding.data()), paddingAmount);
    }

    file.close();
}

// debug function to convert f32 to u8
static void clip_image_convert_f32_to_u8(const clip_image_f32& src, clip_image_u8& dst) {
    dst.nx = src.nx;
    dst.ny = src.ny;
    dst.buf.resize(3 * src.nx * src.ny);
    for (size_t i = 0; i < src.buf.size(); ++i) {
        dst.buf[i] = static_cast<uint8_t>(std::min(std::max(int(src.buf[i] * 255.0f), 0), 255));
    }
}
#endif


//
// clip layers
//

enum patch_merge_type {
    PATCH_MERGE_FLAT,
    PATCH_MERGE_SPATIAL_UNPAD,
};

struct clip_hparams {
    int32_t image_size;
    int32_t patch_size;
    int32_t hidden_size;
    int32_t n_intermediate;
    int32_t projection_dim;
    int32_t n_head;
    int32_t n_layer;

    patch_merge_type mm_patch_merge_type = PATCH_MERGE_FLAT;

    float eps;

    std::vector<int32_t> image_grid_pinpoints;
    int32_t image_crop_resolution;
    std::unordered_set<int32_t> vision_feature_layer;
};

struct clip_layer {
    // attention
    struct ggml_tensor * k_w = nullptr;
    struct ggml_tensor * k_b = nullptr;
    struct ggml_tensor * q_w = nullptr;
    struct ggml_tensor * q_b = nullptr;
    struct ggml_tensor * v_w = nullptr;
    struct ggml_tensor * v_b = nullptr;

    struct ggml_tensor * o_w = nullptr;
    struct ggml_tensor * o_b = nullptr;

    // layernorm 1
    struct ggml_tensor * ln_1_w = nullptr;
    struct ggml_tensor * ln_1_b = nullptr;

    // ff
    struct ggml_tensor * ff_i_w = nullptr;
    struct ggml_tensor * ff_i_b = nullptr;

    struct ggml_tensor * ff_o_w = nullptr;
    struct ggml_tensor * ff_o_b = nullptr;

    // layernorm 2
    struct ggml_tensor * ln_2_w = nullptr;
    struct ggml_tensor * ln_2_b = nullptr;
};

struct clip_vision_model {
    struct clip_hparams hparams;

    // embeddings
    struct ggml_tensor * class_embedding = nullptr;
    struct ggml_tensor * patch_embeddings_0 = nullptr;
    struct ggml_tensor * patch_embeddings_1 = nullptr;  // second Conv2D kernel when we decouple Conv3D along temproal dimension (Qwen2VL)
    struct ggml_tensor * patch_bias = nullptr;
    struct ggml_tensor * position_embeddings = nullptr;

    struct ggml_tensor * pre_ln_w = nullptr;
    struct ggml_tensor * pre_ln_b = nullptr;

    std::vector<clip_layer> layers;

    struct ggml_tensor * post_ln_w;
    struct ggml_tensor * post_ln_b;

    struct ggml_tensor * projection;

    // LLaVA projection
    struct ggml_tensor * mm_0_w = nullptr;
    struct ggml_tensor * mm_0_b = nullptr;
    struct ggml_tensor * mm_2_w = nullptr;
    struct ggml_tensor * mm_2_b = nullptr;

    struct ggml_tensor * image_newline = nullptr;

    // Yi type models with mlp+normalization projection
    struct ggml_tensor * mm_1_w = nullptr; // Yi type models have 0, 1, 3, 4
    struct ggml_tensor * mm_1_b = nullptr;
    struct ggml_tensor * mm_3_w = nullptr;
    struct ggml_tensor * mm_3_b = nullptr;
    struct ggml_tensor * mm_4_w = nullptr;
    struct ggml_tensor * mm_4_b = nullptr;

    //GLMV-Edge projection
    struct ggml_tensor * mm_model_adapter_conv_w = nullptr;
    struct ggml_tensor * mm_model_adapter_conv_b = nullptr;
    struct ggml_tensor * boi_w = nullptr;
    struct ggml_tensor * eoi_w = nullptr;

    // MobileVLM projection
    struct ggml_tensor * mm_model_mlp_1_w = nullptr;
    struct ggml_tensor * mm_model_mlp_1_b = nullptr;
    struct ggml_tensor * mm_model_mlp_3_w = nullptr;
    struct ggml_tensor * mm_model_mlp_3_b = nullptr;
    struct ggml_tensor * mm_model_block_1_block_0_0_w = nullptr;
    struct ggml_tensor * mm_model_block_1_block_0_1_w = nullptr;
    struct ggml_tensor * mm_model_block_1_block_0_1_b = nullptr;
    struct ggml_tensor * mm_model_block_1_block_1_fc1_w = nullptr;
    struct ggml_tensor * mm_model_block_1_block_1_fc1_b = nullptr;
    struct ggml_tensor * mm_model_block_1_block_1_fc2_w = nullptr;
    struct ggml_tensor * mm_model_block_1_block_1_fc2_b = nullptr;
    struct ggml_tensor * mm_model_block_1_block_2_0_w = nullptr;
    struct ggml_tensor * mm_model_block_1_block_2_1_w = nullptr;
    struct ggml_tensor * mm_model_block_1_block_2_1_b = nullptr;
    struct ggml_tensor * mm_model_block_2_block_0_0_w = nullptr;
    struct ggml_tensor * mm_model_block_2_block_0_1_w = nullptr;
    struct ggml_tensor * mm_model_block_2_block_0_1_b = nullptr;
    struct ggml_tensor * mm_model_block_2_block_1_fc1_w = nullptr;
    struct ggml_tensor * mm_model_block_2_block_1_fc1_b = nullptr;
    struct ggml_tensor * mm_model_block_2_block_1_fc2_w = nullptr;
    struct ggml_tensor * mm_model_block_2_block_1_fc2_b = nullptr;
    struct ggml_tensor * mm_model_block_2_block_2_0_w = nullptr;
    struct ggml_tensor * mm_model_block_2_block_2_1_w = nullptr;
    struct ggml_tensor * mm_model_block_2_block_2_1_b = nullptr;

    // MobileVLM_V2 projection
    struct ggml_tensor * mm_model_mlp_0_w = nullptr;
    struct ggml_tensor * mm_model_mlp_0_b = nullptr;
    struct ggml_tensor * mm_model_mlp_2_w = nullptr;
    struct ggml_tensor * mm_model_mlp_2_b = nullptr;
    struct ggml_tensor * mm_model_peg_0_w = nullptr;
    struct ggml_tensor * mm_model_peg_0_b = nullptr;

    // MINICPMV projection
    struct ggml_tensor * mm_model_pos_embed_k = nullptr;
    struct ggml_tensor * mm_model_query = nullptr;
    struct ggml_tensor * mm_model_proj = nullptr;
    struct ggml_tensor * mm_model_kv_proj = nullptr;
    struct ggml_tensor * mm_model_attn_q_w = nullptr;
    struct ggml_tensor * mm_model_attn_q_b = nullptr;
    struct ggml_tensor * mm_model_attn_k_w = nullptr;
    struct ggml_tensor * mm_model_attn_k_b = nullptr;
    struct ggml_tensor * mm_model_attn_v_w = nullptr;
    struct ggml_tensor * mm_model_attn_v_b = nullptr;
    struct ggml_tensor * mm_model_attn_o_w = nullptr;
    struct ggml_tensor * mm_model_attn_o_b = nullptr;
    struct ggml_tensor * mm_model_ln_q_w = nullptr;
    struct ggml_tensor * mm_model_ln_q_b = nullptr;
    struct ggml_tensor * mm_model_ln_kv_w = nullptr;
    struct ggml_tensor * mm_model_ln_kv_b = nullptr;
    struct ggml_tensor * mm_model_ln_post_w = nullptr;
    struct ggml_tensor * mm_model_ln_post_b = nullptr;

    // gemma3
    struct ggml_tensor * mm_input_proj_w = nullptr;
    struct ggml_tensor * mm_soft_emb_norm_w = nullptr;
};

struct clip_ctx {
    bool has_text_encoder    = false;
    bool has_vision_encoder  = false;
    bool has_llava_projector = false;
    bool has_minicpmv_projector = false;
    bool has_glm_projector = false;
    bool has_qwen2vl_merger = false;
    int minicpmv_version = 2;

    struct clip_vision_model vision_model;
    projector_type proj_type = PROJECTOR_TYPE_MLP;

    int32_t max_feature_layer; // unused in newer models like gemma3
    float image_mean[3];
    float image_std[3];
    bool use_gelu = false;
    bool use_silu = false;

    struct gguf_context * ctx_gguf = nullptr;
    struct ggml_context * ctx_data = nullptr;

    std::vector<uint8_t> buf_compute_meta;

    std::vector<ggml_backend_t> backend_ptrs;
    std::vector<ggml_backend_buffer_type_t> backend_buft;

    ggml_backend_t backend     = nullptr;
    ggml_backend_t backend_cpu = nullptr;
    ggml_backend_buffer_t buf  = nullptr;

    ggml_backend_sched_ptr sched;

    struct clip_image_size * load_image_size = nullptr;

    clip_ctx(clip_context_params & ctx_params) {
        backend_cpu = ggml_backend_init_by_type(GGML_BACKEND_DEVICE_TYPE_CPU, nullptr);
        backend     = ctx_params.use_gpu
                        ? ggml_backend_init_by_type(GGML_BACKEND_DEVICE_TYPE_GPU, nullptr)
                        : nullptr;

        if (backend) {
            LOG_INF("%s: CLIP using %s backend\n", __func__, ggml_backend_name(backend));
            backend_ptrs.push_back(backend);
            backend_buft.push_back(ggml_backend_get_default_buffer_type(backend));
        } else {
            backend = backend_cpu;
            LOG_INF("%s: CLIP using CPU backend\n", __func__);
        }

        backend_ptrs.push_back(backend_cpu);
        backend_buft.push_back(ggml_backend_get_default_buffer_type(backend_cpu));

        sched.reset(
            ggml_backend_sched_new(backend_ptrs.data(), backend_buft.data(), backend_ptrs.size(), 8192, false)
        );
    }

    ~clip_ctx() {
        ggml_free(ctx_data);
        gguf_free(ctx_gguf);
        ggml_backend_buffer_free(buf);
        ggml_backend_free(backend);
        if (backend_cpu != backend) {
            ggml_backend_free(backend_cpu);
        }
        clip_image_size_free(load_image_size);
    }
};

static ggml_cgraph * clip_image_build_graph_siglip(clip_ctx * ctx, const clip_image_f32_batch * imgs) {
    const auto & model = ctx->vision_model;
    const auto & hparams = model.hparams;

    const int image_size = hparams.image_size;
    int image_size_width  = image_size;
    int image_size_height = image_size;

    const int patch_size           = hparams.patch_size;
    const int num_patches          = ((image_size_width / patch_size) * (image_size_height / patch_size));
    const int hidden_size          = hparams.hidden_size;
    const int n_head               = hparams.n_head;
    const int d_head               = hidden_size / n_head;
    const int n_layer              = hparams.n_layer;
    const float eps                = hparams.eps;

    GGML_ASSERT(imgs->size == 1); // batch_size == 1

    struct ggml_init_params params = {
        /*.mem_size   =*/ ctx->buf_compute_meta.size(),
        /*.mem_buffer =*/ ctx->buf_compute_meta.data(),
        /*.no_alloc   =*/ true,
    };

    struct ggml_context * ctx0 = ggml_init(params);
    struct ggml_cgraph * gf = ggml_new_graph(ctx0);

    // input raw
    struct ggml_tensor * inp_raw = ggml_new_tensor_3d(ctx0, GGML_TYPE_F32, image_size_width, image_size_height, 3);
    ggml_set_name(inp_raw, "inp_raw");
    ggml_set_input(inp_raw);

    struct ggml_tensor * inp = ggml_conv_2d(ctx0, model.patch_embeddings_0, inp_raw, patch_size, patch_size, 0, 0, 1, 1);
    inp = ggml_reshape_2d(ctx0, inp, num_patches, hidden_size);
    inp = ggml_cont(ctx0, ggml_transpose(ctx0, inp));
    inp = ggml_add(ctx0, inp, model.patch_bias);

    // position embeddings
    struct ggml_tensor * embeddings = ggml_add(ctx0, inp, model.position_embeddings);

    // loop over layers
    for (int il = 0; il < n_layer; il++) {
        struct ggml_tensor * cur = embeddings; // embeddings = residual, cur = hidden_states

        // layernorm1
        {
            cur = ggml_norm(ctx0, cur, eps);
            cur = ggml_add(ctx0, ggml_mul(ctx0, cur, model.layers[il].ln_1_w), model.layers[il].ln_1_b);
        }

        // self-attention
        {

            struct ggml_tensor * Q =
                ggml_add(ctx0, ggml_mul_mat(ctx0, model.layers[il].q_w, cur), model.layers[il].q_b);

            Q = ggml_reshape_3d(ctx0, Q, d_head, n_head, num_patches);
            Q = ggml_cont(ctx0, ggml_permute(ctx0, Q, 0, 2, 1, 3));

            struct ggml_tensor * K =
                ggml_add(ctx0, ggml_mul_mat(ctx0, model.layers[il].k_w, cur), model.layers[il].k_b);

            K = ggml_reshape_3d(ctx0, K, d_head, n_head, num_patches);
            K = ggml_cont(ctx0, ggml_permute(ctx0, K, 0, 2, 1, 3));

            struct ggml_tensor * V =
                ggml_add(ctx0, ggml_mul_mat(ctx0, model.layers[il].v_w, cur), model.layers[il].v_b);

            V = ggml_reshape_3d(ctx0, V, d_head, n_head, num_patches);
            V = ggml_cont(ctx0, ggml_permute(ctx0, V, 1, 2, 0, 3));

            struct ggml_tensor * KQ = ggml_mul_mat(ctx0, K, Q);
            KQ = ggml_soft_max_ext(ctx0, KQ, nullptr, 1.0f / sqrtf((float)d_head), 0.0f);

            struct ggml_tensor * KQV = ggml_mul_mat(ctx0, V, KQ);
            KQV = ggml_reshape_3d(ctx0, KQV, d_head, num_patches, n_head);
            KQV = ggml_permute(ctx0, KQV, 0, 2, 1, 3);

            cur = ggml_cont_2d(ctx0, KQV, hidden_size, num_patches);
        }

        // attention output
        cur = ggml_add(ctx0, ggml_mul_mat(ctx0, model.layers[il].o_w, cur), model.layers[il].o_b);

        // re-add the layer input, e.g., residual
        cur = ggml_add(ctx0, cur, embeddings);

        embeddings = cur; // embeddings = residual, cur = hidden_states

        // layernorm2
        {
            cur = ggml_norm(ctx0, cur, eps);
            cur = ggml_add(ctx0, ggml_mul(ctx0, cur, model.layers[il].ln_2_w), model.layers[il].ln_2_b);
        }

        cur = ggml_mul_mat(ctx0, model.layers[il].ff_i_w, cur);
        cur = ggml_add(ctx0, cur, model.layers[il].ff_i_b);

        // siglip uses gelu
        cur = ggml_gelu(ctx0, cur);

        cur = ggml_mul_mat(ctx0, model.layers[il].ff_o_w, cur);
        cur = ggml_add(ctx0, cur, model.layers[il].ff_o_b);

        // residual 2
        cur = ggml_add(ctx0, embeddings, cur);

        embeddings = cur;
    }

    // post-layernorm
    if (model.post_ln_w) {
        embeddings = ggml_norm(ctx0, embeddings, eps);
        ggml_set_name(embeddings, "post_ln");

        embeddings = ggml_add(ctx0, ggml_mul(ctx0, embeddings, model.post_ln_w), model.post_ln_b);
    }

    if (ctx->proj_type == PROJECTOR_TYPE_GEMMA3) {
        const int batch_size = 1;
        const int mm_tokens_per_image = 256; // default value for gemma3
        const int tokens_per_side = sqrt(mm_tokens_per_image);
        const int patches_per_image = sqrt(num_patches);
        const int kernel_size = patches_per_image / tokens_per_side;

        embeddings = ggml_cont(ctx0, ggml_transpose(ctx0, embeddings));
        embeddings = ggml_reshape_4d(ctx0, embeddings, patches_per_image, patches_per_image, hidden_size, batch_size);

        // doing a pool2d to reduce the number of output tokens to 256
        embeddings = ggml_pool_2d(ctx0, embeddings, GGML_OP_POOL_AVG, kernel_size, kernel_size, kernel_size, kernel_size, 0, 0);
        embeddings = ggml_reshape_3d(ctx0, embeddings, embeddings->ne[0] * embeddings->ne[0], hidden_size, batch_size);
        embeddings = ggml_cont(ctx0, ggml_transpose(ctx0, embeddings));

        // apply norm before projection
        embeddings = ggml_rms_norm(ctx0, embeddings, eps);
        embeddings = ggml_mul(ctx0, embeddings, model.mm_soft_emb_norm_w);

        // apply projection
        embeddings = ggml_mul_mat(ctx0,
            ggml_cont(ctx0, ggml_transpose(ctx0, model.mm_input_proj_w)),
            embeddings);
    }

    // build the graph
    ggml_build_forward_expand(gf, embeddings);

    ggml_free(ctx0);

    return gf;
}

static ggml_cgraph * clip_image_build_graph_legacy(clip_ctx * ctx, const clip_image_f32_batch * imgs, struct clip_image_size * load_image_size, bool is_inf = false) {
    if (!ctx->has_vision_encoder) {
        LOG_ERR("This gguf file seems to have no vision encoder\n");
        return nullptr;
    }

    const auto & model = ctx->vision_model;
    const auto & hparams = model.hparams;

    const int image_size = hparams.image_size;
    int image_size_width  = image_size;
    int image_size_height = image_size;
    if (ctx->has_minicpmv_projector) {
        if (load_image_size == nullptr) {
            load_image_size = clip_image_size_init();
        }
        LOG_DBG("%s: %d %d\n", __func__, load_image_size->width, load_image_size->height);
        image_size_width  = load_image_size->width;
        image_size_height = load_image_size->height;
        if (is_inf) {
            image_size_width  = imgs->data->nx;
            image_size_height = imgs->data->ny;
        }
    }
    else if (ctx->has_qwen2vl_merger) {
        // use the image's native resolution when image is avaible
        if (is_inf) {
        // if (imgs->data->nx && imgs->data->ny) {
            image_size_width  = imgs->data->nx;
            image_size_height = imgs->data->ny;
        }
    }
    const int patch_size           = hparams.patch_size;
    const int num_patches          = ((image_size_width / patch_size) * (image_size_height / patch_size));
    const int patches_w            = image_size_width / patch_size;
    const int patches_h            = image_size_height / patch_size;
    const int num_positions        = num_patches + (model.class_embedding ? 1 : 0);
    const int num_position_ids     = ctx->has_qwen2vl_merger ? num_positions * 4 : num_positions;
    const int hidden_size          = hparams.hidden_size;
    const int n_head               = hparams.n_head;
    const int d_head               = hidden_size / n_head;
    const float eps                = hparams.eps;
    int mrope_sections[4] = {d_head/4, d_head/4, d_head/4, d_head/4};

    const int batch_size = imgs->size;

    if (ctx->has_llava_projector || ctx->has_minicpmv_projector || ctx->has_glm_projector) {
        GGML_ASSERT(batch_size == 1);
    }

    struct ggml_init_params params = {
        /*.mem_size   =*/ ctx->buf_compute_meta.size(),
        /*.mem_buffer =*/ ctx->buf_compute_meta.data(),
        /*.no_alloc   =*/ true,
    };

    struct ggml_context * ctx0 = ggml_init(params);
    struct ggml_cgraph * gf = ggml_new_graph(ctx0);

    struct ggml_tensor * inp_raw = ggml_new_tensor_4d(ctx0, GGML_TYPE_F32, image_size_width, image_size_height, 3, batch_size);
    ggml_set_name(inp_raw, "inp_raw");
    ggml_set_input(inp_raw);

    struct ggml_tensor * inp = ggml_conv_2d(ctx0, model.patch_embeddings_0, inp_raw, patch_size, patch_size, 0, 0, 1, 1);

    if (ctx->has_qwen2vl_merger) {
        GGML_ASSERT(image_size_width % (patch_size * 2) == 0);
        GGML_ASSERT(image_size_height % (patch_size * 2) == 0);

        auto inp_1 = ggml_conv_2d(ctx0, model.patch_embeddings_1, inp_raw, patch_size, patch_size, 0, 0, 1, 1);
        inp = ggml_add(ctx0, inp, inp_1);
        inp = ggml_cont(ctx0, ggml_permute(ctx0, inp, 1, 2, 0, 3));  // [w, h, c, b] -> [c, w, h, b]
        inp = ggml_reshape_4d(
            ctx0, inp,
            hidden_size * 2, patches_w / 2, patches_h, batch_size);
        inp = ggml_reshape_4d(
            ctx0, inp,
            hidden_size * 2, patches_w / 2, 2, batch_size * (patches_h / 2));
        inp = ggml_cont(ctx0, ggml_permute(ctx0, inp, 0, 2, 1, 3));
        inp = ggml_reshape_3d(
            ctx0, inp,
            hidden_size, patches_w * patches_h, batch_size);
    }
    else {
        inp = ggml_reshape_3d(ctx0, inp, num_patches, hidden_size, batch_size);
        inp = ggml_cont(ctx0, ggml_permute(ctx0, inp, 1, 0, 2, 3));
    }

    if (model.patch_bias) {
        // inp = ggml_add(ctx0, inp, ggml_repeat(ctx0, model.patch_bias, inp));
        inp = ggml_add(ctx0, inp, model.patch_bias);
    }
    struct ggml_tensor * embeddings = inp;
    struct ggml_tensor * pos_embed = nullptr;

    if (ctx->has_llava_projector) {
        // concat class_embeddings and patch_embeddings
        if (model.class_embedding) {
            embeddings = ggml_new_tensor_3d(ctx0, GGML_TYPE_F32, hidden_size, num_positions, batch_size);
            ggml_set_name(embeddings, "embeddings");
            ggml_set_input(embeddings);
            embeddings = ggml_acc(ctx0, embeddings, model.class_embedding,
                    embeddings->nb[1], embeddings->nb[2], embeddings->nb[3], 0);
            embeddings = ggml_acc(ctx0, embeddings, inp,
                    embeddings->nb[1], embeddings->nb[2], embeddings->nb[3], model.class_embedding->nb[1]);
        }
    }

    struct ggml_tensor * positions = ggml_new_tensor_1d(ctx0, GGML_TYPE_I32, num_position_ids);
    ggml_set_name(positions, "positions");
    ggml_set_input(positions);

    if (!ctx->has_qwen2vl_merger) { // qwen2vl use rope position embedding
        embeddings =
            ggml_add(ctx0, embeddings, ggml_get_rows(ctx0, model.position_embeddings, positions));
    }

    if (ctx->has_minicpmv_projector) {
        int pos_w = image_size_width/patch_size;
        int pos_h = image_size_height/patch_size;
        if (ctx->minicpmv_version == 2) {
            pos_embed = ggml_new_tensor_3d(ctx0, GGML_TYPE_F32, 4096, pos_w * pos_h, 1);
        }
        else if (ctx->minicpmv_version == 3) {
            pos_embed = ggml_new_tensor_3d(ctx0, GGML_TYPE_F32, 3584, pos_w * pos_h, 1);
        }
        else if (ctx->minicpmv_version == 4) {
            pos_embed = ggml_new_tensor_3d(ctx0, GGML_TYPE_F32, 3584, pos_w * pos_h, 1);
        }
        ggml_set_name(pos_embed, "pos_embed");
        ggml_set_input(pos_embed);
    }

    // pre-layernorm
    if (model.pre_ln_w) {
        embeddings = ggml_norm(ctx0, embeddings, eps);
        ggml_set_name(embeddings, "pre_ln");

        embeddings = ggml_add(ctx0, ggml_mul(ctx0, embeddings, model.pre_ln_w), model.pre_ln_b);
    }

    std::vector<struct ggml_tensor *> embedding_stack;
    const auto & vision_feature_layer = hparams.vision_feature_layer;

    // loop over layers
    for (int il = 0; il < ctx->max_feature_layer; il++) {
        struct ggml_tensor * cur = embeddings; // embeddings = residual, cur = hidden_states

        // If this is an embedding feature layer, save the output.
        // NOTE: 0 index here refers to the input to the encoder.
        if (vision_feature_layer.find(il) != vision_feature_layer.end()) {
            embedding_stack.push_back(embeddings);
        }

        //const size_t nb_q_w = model.layers[il].q_w->nb[0];

        // layernorm1
        {
            cur = ggml_norm(ctx0, cur, eps);

            cur = ggml_add(ctx0, ggml_mul(ctx0, cur, model.layers[il].ln_1_w),
                           model.layers[il].ln_1_b);
        }

        // self-attention
        {

            struct ggml_tensor * Q =
                ggml_add(ctx0, ggml_mul_mat(ctx0, model.layers[il].q_w, cur), model.layers[il].q_b);

            Q = ggml_reshape_4d(ctx0, Q, d_head, n_head, num_positions, batch_size);
            if (ctx->has_qwen2vl_merger) {
                Q = ggml_rope_multi(
                    ctx0, Q, positions, nullptr,
                    d_head/2, mrope_sections, GGML_ROPE_TYPE_VISION, 32768, 10000, 1, 0, 1, 32, 1);
            }
            Q = ggml_cont(ctx0, ggml_permute(ctx0, Q, 0, 2, 1, 3));
            Q = ggml_reshape_3d(ctx0, Q, d_head, num_positions, n_head * batch_size);

            struct ggml_tensor * K =
                ggml_add(ctx0, ggml_mul_mat(ctx0, model.layers[il].k_w, cur), model.layers[il].k_b);

            K = ggml_reshape_4d(ctx0, K, d_head, n_head, num_positions, batch_size);
            if (ctx->has_qwen2vl_merger) {
                K = ggml_rope_multi(
                    ctx0, K, positions, nullptr,
                    d_head/2, mrope_sections, GGML_ROPE_TYPE_VISION, 32768, 10000, 1, 0, 1, 32, 1);
            }
            K = ggml_cont(ctx0, ggml_permute(ctx0, K, 0, 2, 1, 3));
            K = ggml_reshape_3d(ctx0, K, d_head, num_positions, n_head * batch_size);

            struct ggml_tensor * V =
                ggml_add(ctx0, ggml_mul_mat(ctx0, model.layers[il].v_w, cur), model.layers[il].v_b);

            V = ggml_reshape_4d(ctx0, V, d_head, n_head, num_positions, batch_size);
            V = ggml_cont(ctx0, ggml_permute(ctx0, V, 1, 2, 0, 3));
            V = ggml_reshape_3d(ctx0, V, num_positions, d_head, n_head * batch_size);

            struct ggml_tensor * KQ = ggml_mul_mat(ctx0, K, Q);
            KQ = ggml_soft_max_ext(ctx0, KQ, nullptr, 1.0f / sqrtf((float)d_head), 0.0f);
            struct ggml_tensor * KQV = ggml_mul_mat(ctx0, V, KQ);
            KQV = ggml_reshape_4d(ctx0, KQV, d_head, num_positions, n_head, batch_size);
            KQV = ggml_permute(ctx0, KQV, 0, 2, 1, 3);

            cur = ggml_cont_3d(ctx0, KQV, hidden_size, num_positions, batch_size);
        }

        // attention output
        cur = ggml_add(ctx0, ggml_mul_mat(ctx0, model.layers[il].o_w, cur), model.layers[il].o_b);

        // re-add the layer input, e.g., residual
        cur = ggml_add(ctx0, cur, embeddings);

        embeddings = cur; // embeddings = residual, cur = hidden_states

        // layernorm2
        {
            cur = ggml_norm(ctx0, cur, eps);

            cur = ggml_add(ctx0, ggml_mul(ctx0, cur, model.layers[il].ln_2_w), model.layers[il].ln_2_b);
        }

        cur = ggml_mul_mat(ctx0, model.layers[il].ff_i_w, cur);
        cur = ggml_add(ctx0, cur, model.layers[il].ff_i_b);

        if (ctx->use_gelu) {
            cur = ggml_gelu_inplace(ctx0, cur);
        } else if (ctx->use_silu) {
            cur = ggml_silu_inplace(ctx0, cur);
        } else {
            cur = ggml_gelu_quick_inplace(ctx0, cur);
        }

        cur = ggml_mul_mat(ctx0, model.layers[il].ff_o_w, cur);
        cur = ggml_add(ctx0, cur, model.layers[il].ff_o_b);

        // residual 2
        cur = ggml_add(ctx0, embeddings, cur);

        embeddings = cur;
    }

    // post-layernorm
    if (model.post_ln_w) {
        embeddings = ggml_norm(ctx0, embeddings, eps);
        ggml_set_name(embeddings, "post_ln");

        embeddings = ggml_add(ctx0, ggml_mul(ctx0, embeddings, model.post_ln_w), model.post_ln_b);
    }

    // final layer is a vision feature layer
    if (vision_feature_layer.find(ctx->max_feature_layer) != vision_feature_layer.end()) {
        embedding_stack.push_back(embeddings);
    }

    // If feature layers are explicitly set, stack them (if we have multiple)
    if (!embedding_stack.empty()) {
        embeddings = embedding_stack[0];
        for (size_t i = 1; i < embedding_stack.size(); i++) {
            embeddings = ggml_concat(ctx0, embeddings, embedding_stack[i], 0);
        }
    }

    // llava projector
    if (ctx->has_llava_projector) {
        embeddings = ggml_reshape_2d(ctx0, embeddings, embeddings->ne[0], embeddings->ne[1]);

        struct ggml_tensor * patches = ggml_new_tensor_1d(ctx0, GGML_TYPE_I32, num_patches);
        ggml_set_name(patches, "patches");
        ggml_set_input(patches);

        // shape [1, 576, 1024]
        // ne is whcn, ne = [1024, 576, 1, 1]
        embeddings = ggml_get_rows(ctx0, embeddings, patches);

        // print_tensor_info(embeddings, "embeddings");

        // llava projector
        if (ctx->proj_type == PROJECTOR_TYPE_MLP) {
            embeddings = ggml_mul_mat(ctx0, model.mm_0_w, embeddings);
            embeddings = ggml_add(ctx0, embeddings, model.mm_0_b);

            embeddings = ggml_gelu(ctx0, embeddings);
            if (model.mm_2_w) {
                embeddings = ggml_mul_mat(ctx0, model.mm_2_w, embeddings);
                embeddings = ggml_add(ctx0, embeddings, model.mm_2_b);
            }
        }
        else if (ctx->proj_type == PROJECTOR_TYPE_MLP_NORM) {
            embeddings = ggml_mul_mat(ctx0, model.mm_0_w, embeddings);
            embeddings = ggml_add(ctx0, embeddings, model.mm_0_b);
            // ggml_tensor_printf(embeddings, "mm_0_w",0,true,false);
            // First LayerNorm
            embeddings = ggml_norm(ctx0, embeddings, eps);
            embeddings = ggml_add(ctx0, ggml_mul(ctx0, embeddings, model.mm_1_w),
                                model.mm_1_b);

            // GELU activation
            embeddings = ggml_gelu(ctx0, embeddings);

            // Second linear layer
            embeddings = ggml_mul_mat(ctx0, model.mm_3_w, embeddings);
            embeddings = ggml_add(ctx0, embeddings, model.mm_3_b);

            // Second LayerNorm
            embeddings = ggml_norm(ctx0, embeddings, eps);
            embeddings = ggml_add(ctx0, ggml_mul(ctx0, embeddings, model.mm_4_w),
                                model.mm_4_b);
        }
        else if (ctx->proj_type == PROJECTOR_TYPE_LDP) {
            // MobileVLM projector
            int n_patch = 24;
            struct ggml_tensor * mlp_1 = ggml_mul_mat(ctx0, model.mm_model_mlp_1_w, embeddings);
            mlp_1 = ggml_add(ctx0, mlp_1, model.mm_model_mlp_1_b);
            mlp_1 = ggml_gelu(ctx0, mlp_1);
            struct ggml_tensor * mlp_3 = ggml_mul_mat(ctx0, model.mm_model_mlp_3_w, mlp_1);
            mlp_3 = ggml_add(ctx0, mlp_3, model.mm_model_mlp_3_b);
            // mlp_3 shape = [1, 576, 2048], ne = [2048, 576, 1, 1]

            // block 1
            struct ggml_tensor * block_1 = nullptr;
            {
                // transpose from [1, 576, 2048] --> [1, 2048, 576] --> [1, 2048, 24, 24]
                mlp_3 = ggml_cont(ctx0, ggml_permute(ctx0, mlp_3, 1, 0, 2, 3));
                mlp_3 = ggml_reshape_4d(ctx0, mlp_3, n_patch, n_patch, mlp_3->ne[1], mlp_3->ne[2]);
                // stride = 1, padding = 1, bias is nullptr
                block_1 = ggml_conv_2d_dw(ctx0, model.mm_model_block_1_block_0_0_w, mlp_3, 1, 1, 1, 1, 1, 1);

                // layer norm
                // // block_1 shape = [1, 2048, 24, 24], ne = [24, 24, 2048, 1]
                block_1 = ggml_cont(ctx0, ggml_permute(ctx0, block_1, 1, 2, 0, 3));
                // block_1 shape = [1, 24, 24, 2048], ne = [2048, 24, 24, 1]
                block_1 = ggml_norm(ctx0, block_1, eps);
                block_1 = ggml_add(ctx0, ggml_mul(ctx0, block_1, model.mm_model_block_1_block_0_1_w), model.mm_model_block_1_block_0_1_b);
                block_1 = ggml_cont(ctx0, ggml_permute(ctx0, block_1, 2, 0, 1, 3));

                // block_1 shape = [1, 2048, 24, 24], ne = [24, 24, 2048, 1]
                // hardswish
                struct ggml_tensor * block_1_hw = ggml_hardswish(ctx0, block_1);

                block_1 = ggml_pool_2d(ctx0, block_1_hw, GGML_OP_POOL_AVG, block_1_hw->ne[0], block_1_hw->ne[1], block_1_hw->ne[0], block_1_hw->ne[1], 0, 0);
                // block_1 shape = [1, 2048, 1, 1], ne = [1, 1, 2048, 1]
                // pointwise conv
                block_1 = ggml_reshape_2d(ctx0, block_1, block_1->ne[0]*block_1->ne[1]*block_1->ne[2], block_1->ne[3]);
                block_1 = ggml_mul_mat(ctx0, model.mm_model_block_1_block_1_fc1_w, block_1);
                block_1 = ggml_add(ctx0, block_1, model.mm_model_block_1_block_1_fc1_b);
                block_1 = ggml_relu(ctx0, block_1);
                block_1 = ggml_mul_mat(ctx0, model.mm_model_block_1_block_1_fc2_w, block_1);
                block_1 = ggml_add(ctx0, block_1, model.mm_model_block_1_block_1_fc2_b);
                block_1 = ggml_hardsigmoid(ctx0, block_1);
                // block_1_hw shape = [1, 2048, 24, 24], ne = [24, 24, 2048, 1], block_1 shape = [1, 2048], ne = [2048, 1, 1, 1]
                block_1 = ggml_reshape_4d(ctx0, block_1, 1, 1, block_1->ne[0], block_1->ne[1]);
                block_1 = ggml_mul(ctx0, block_1_hw, block_1);

                int w = block_1->ne[0], h = block_1->ne[1];
                block_1 = ggml_reshape_3d(ctx0, block_1, w*h, block_1->ne[2], block_1->ne[3]);
                block_1 = ggml_cont(ctx0, ggml_permute(ctx0, block_1, 1, 0, 2, 3));

                // block_1 shape = [1, 24*24, 2048], ne = [24*24, 2048, 1]
                block_1 = ggml_mul_mat(ctx0, model.mm_model_block_1_block_2_0_w, block_1);
                block_1 = ggml_reshape_4d(ctx0, block_1, block_1->ne[0], w, h, block_1->ne[3]);

                // block_1 shape = [1, 24, 24, 2048], ne = [2048, 24, 24, 1]
                block_1 = ggml_norm(ctx0, block_1, eps);
                block_1 = ggml_add(ctx0, ggml_mul(ctx0, block_1, model.mm_model_block_1_block_2_1_w), model.mm_model_block_1_block_2_1_b);
                block_1 = ggml_cont(ctx0, ggml_permute(ctx0, block_1, 2, 0, 1, 3));
                // block1 shape = [1, 2048, 24, 24], ne = [24, 24, 2048, 1]
                // residual
                block_1 = ggml_add(ctx0, mlp_3, block_1);
            }

            // block_2
            {
                // stride = 2
                block_1 = ggml_conv_2d_dw(ctx0, model.mm_model_block_2_block_0_0_w, block_1, 2, 2, 1, 1, 1, 1);

                // block_1 shape = [1, 2048, 12, 12], ne = [12, 12, 2048, 1]
                // layer norm
                block_1 = ggml_cont(ctx0, ggml_permute(ctx0, block_1, 1, 2, 0, 3));
                // block_1 shape = [1, 12, 12, 2048], ne = [2048, 12, 12, 1]
                block_1 = ggml_norm(ctx0, block_1, eps);
                block_1 = ggml_add(ctx0, ggml_mul(ctx0, block_1, model.mm_model_block_2_block_0_1_w), model.mm_model_block_2_block_0_1_b);
                block_1 = ggml_cont(ctx0, ggml_permute(ctx0, block_1, 2, 0, 1, 3));
                // block_1 shape = [1, 2048, 12, 12], ne = [12, 12, 2048, 1]
                // hardswish
                struct ggml_tensor * block_1_hw = ggml_hardswish(ctx0, block_1);

                // not sure the parameters is right for globalAvgPooling
                block_1 = ggml_pool_2d(ctx0, block_1_hw, GGML_OP_POOL_AVG, block_1_hw->ne[0], block_1_hw->ne[1], block_1_hw->ne[0], block_1_hw->ne[1], 0, 0);
                // block_1 shape = [1, 2048, 1, 1], ne = [1, 1, 2048, 1]
                // pointwise conv
                block_1 = ggml_reshape_2d(ctx0, block_1, block_1->ne[0]*block_1->ne[1]*block_1->ne[2], block_1->ne[3]);
                block_1 = ggml_mul_mat(ctx0, model.mm_model_block_2_block_1_fc1_w, block_1);
                block_1 = ggml_add(ctx0, block_1, model.mm_model_block_2_block_1_fc1_b);
                block_1 = ggml_relu(ctx0, block_1);
                block_1 = ggml_mul_mat(ctx0, model.mm_model_block_2_block_1_fc2_w, block_1);
                block_1 = ggml_add(ctx0, block_1, model.mm_model_block_2_block_1_fc2_b);
                block_1 = ggml_hardsigmoid(ctx0, block_1);

                // block_1_hw shape = [1, 2048, 12, 12], ne = [12, 12, 2048, 1], block_1 shape = [1, 2048, 1, 1], ne = [1, 1, 2048, 1]
                block_1 = ggml_reshape_4d(ctx0, block_1, 1, 1, block_1->ne[0], block_1->ne[1]);
                block_1 = ggml_mul(ctx0, block_1_hw, block_1);

                int w = block_1->ne[0], h = block_1->ne[1];
                block_1 = ggml_reshape_3d(ctx0, block_1, w*h, block_1->ne[2], block_1->ne[3]);
                block_1 = ggml_cont(ctx0, ggml_permute(ctx0, block_1, 1, 0, 2, 3));
                // block_1 shape = [1, 24*24, 2048], ne = [24*24, 2048, 1]
                block_1 = ggml_mul_mat(ctx0, model.mm_model_block_2_block_2_0_w, block_1);
                block_1 = ggml_reshape_4d(ctx0, block_1, block_1->ne[0], w, h, block_1->ne[3]);


                // block_1 shape = [1, 12, 12, 2048], ne = [2048, 12, 12, 1]
                block_1 = ggml_norm(ctx0, block_1, eps);
                block_1 = ggml_add(ctx0, ggml_mul(ctx0, block_1, model.mm_model_block_2_block_2_1_w), model.mm_model_block_2_block_2_1_b);
                block_1 = ggml_reshape_3d(ctx0, block_1, block_1->ne[0], block_1->ne[1] * block_1->ne[2], block_1->ne[3]);
                // block_1 shape = [1, 144, 2048], ne = [2048, 144, 1]
            }
            embeddings = block_1;
        }
        else if (ctx->proj_type == PROJECTOR_TYPE_LDPV2)
        {
            int n_patch = 24;
            struct ggml_tensor * mlp_0 = ggml_mul_mat(ctx0, model.mm_model_mlp_0_w, embeddings);
            mlp_0 = ggml_add(ctx0, mlp_0, model.mm_model_mlp_0_b);
            mlp_0 = ggml_gelu(ctx0, mlp_0);
            struct ggml_tensor * mlp_2 = ggml_mul_mat(ctx0, model.mm_model_mlp_2_w, mlp_0);
            mlp_2 = ggml_add(ctx0, mlp_2, model.mm_model_mlp_2_b);
            // mlp_2 ne = [2048, 576, 1, 1]
            // // AVG Pool Layer 2*2, strides = 2
            mlp_2 = ggml_cont(ctx0, ggml_permute(ctx0, mlp_2, 1, 0, 2, 3));
            // mlp_2 ne = [576, 2048, 1, 1]
            mlp_2 = ggml_reshape_4d(ctx0, mlp_2, n_patch, n_patch, mlp_2->ne[1], mlp_2->ne[2]);
            // mlp_2 ne [24, 24, 2048, 1]
            mlp_2 = ggml_pool_2d(ctx0, mlp_2, GGML_OP_POOL_AVG, 2, 2, 2, 2, 0, 0);
            // weight ne = [3, 3, 2048, 1]
            struct ggml_tensor * peg_0 = ggml_conv_2d_dw(ctx0, model.mm_model_peg_0_w, mlp_2, 1, 1, 1, 1, 1, 1);
            peg_0 = ggml_cont(ctx0, ggml_permute(ctx0, peg_0, 1, 2, 0, 3));
            peg_0 = ggml_add(ctx0, peg_0, model.mm_model_peg_0_b);
            mlp_2 = ggml_cont(ctx0, ggml_permute(ctx0, mlp_2, 1, 2, 0, 3));
            peg_0 = ggml_add(ctx0, peg_0, mlp_2);
            peg_0 = ggml_reshape_3d(ctx0, peg_0, peg_0->ne[0], peg_0->ne[1] * peg_0->ne[2], peg_0->ne[3]);
            embeddings = peg_0;
        }
        else {
            GGML_ABORT("fatal error");
        }
    }
    // minicpmv projector
    else if (ctx->has_minicpmv_projector)
    {
        if (ctx->proj_type == PROJECTOR_TYPE_RESAMPLER) {
            struct ggml_tensor * q = model.mm_model_query;
            { // layernorm
                q = ggml_norm(ctx0, q, eps);
                q = ggml_add(ctx0, ggml_mul(ctx0, q, model.mm_model_ln_q_w), model.mm_model_ln_q_b);
            }
            struct ggml_tensor * v = ggml_mul_mat(ctx0, model.mm_model_kv_proj, embeddings);
            { // layernorm
                v = ggml_norm(ctx0, v, eps);
                v = ggml_add(ctx0, ggml_mul(ctx0, v, model.mm_model_ln_kv_w), model.mm_model_ln_kv_b);
            }
            struct ggml_tensor * k;
            { // position
                // q = ggml_add(ctx0, q, model.mm_model_pos_embed);
                k = ggml_add(ctx0, v, pos_embed);
            }

            { // attention
                int hidden_size = 4096;
                const int d_head = 128;
                int n_head = hidden_size/d_head;
                int num_query = 96;
                if (ctx->minicpmv_version == 2) {
                    hidden_size = 4096;
                    n_head = hidden_size/d_head;
                    num_query = 96;
                }
                else if (ctx->minicpmv_version == 3) {
                    hidden_size = 3584;
                    n_head = hidden_size/d_head;
                    num_query = 64;
                }
                else if (ctx->minicpmv_version == 4) {
                    hidden_size = 3584;
                    n_head = hidden_size/d_head;
                    num_query = 64;
                }

                struct ggml_tensor * Q = ggml_add(ctx0, ggml_mul_mat(ctx0, model.mm_model_attn_q_w, q), model.mm_model_attn_q_b);
                struct ggml_tensor * K = ggml_add(ctx0, ggml_mul_mat(ctx0, model.mm_model_attn_k_w, k), model.mm_model_attn_k_b);
                struct ggml_tensor * V = ggml_add(ctx0, ggml_mul_mat(ctx0, model.mm_model_attn_v_w, v), model.mm_model_attn_v_b);
                // permute
                Q = ggml_reshape_4d(ctx0, Q, d_head, n_head, num_query, batch_size);
                Q = ggml_cont(ctx0, ggml_permute(ctx0, Q, 0, 2, 1, 3));
                Q = ggml_reshape_3d(ctx0, Q, d_head, num_query, n_head * batch_size);
                K = ggml_reshape_4d(ctx0, K, d_head, n_head, num_positions, batch_size);
                K = ggml_cont(ctx0, ggml_permute(ctx0, K, 0, 2, 1, 3));
                K = ggml_reshape_3d(ctx0, K, d_head, num_positions, n_head * batch_size);
                V = ggml_reshape_4d(ctx0, V, d_head, n_head, num_positions, batch_size);
                V = ggml_cont(ctx0, ggml_permute(ctx0, V, 1, 2, 0, 3));
                V = ggml_reshape_3d(ctx0, V, num_positions, d_head, n_head * batch_size);
                struct ggml_tensor * KQ = ggml_mul_mat(ctx0, K, Q);
                KQ = ggml_soft_max_ext(ctx0, KQ, nullptr, 1.0f / sqrtf((float)d_head), 0.0f);
                struct ggml_tensor * KQV = ggml_mul_mat(ctx0, V, KQ);
                KQV = ggml_reshape_4d(ctx0, KQV, d_head, num_query, n_head, batch_size);
                KQV = ggml_permute(ctx0, KQV, 0, 2, 1, 3);
                KQV = ggml_cont_3d(ctx0, KQV, hidden_size, num_query, batch_size);

                embeddings = ggml_add(ctx0, ggml_mul_mat(ctx0, model.mm_model_attn_o_w, KQV), model.mm_model_attn_o_b);
            }
            { // layernorm
                embeddings = ggml_norm(ctx0, embeddings, eps);
                embeddings = ggml_add(ctx0, ggml_mul(ctx0, embeddings, model.mm_model_ln_post_w), model.mm_model_ln_post_b);
            }
            embeddings = ggml_mul_mat(ctx0, model.mm_model_proj, embeddings);
        }
        else {
            GGML_ASSERT(false);
        }
    }
    // glm projector
    else if (ctx->has_glm_projector) {
        if (ctx->proj_type == PROJECTOR_TYPE_GLM_EDGE) {
            size_t gridsz = (size_t)sqrt(embeddings->ne[1]);
            embeddings = ggml_cont(ctx0, ggml_permute(ctx0,embeddings,1,0,2,3));
            embeddings = ggml_reshape_3d(ctx0, embeddings, gridsz, gridsz, embeddings->ne[1]);
            embeddings = ggml_conv_2d(ctx0, model.mm_model_adapter_conv_w, embeddings, 2, 2, 0, 0, 1, 1);
            embeddings = ggml_reshape_3d(ctx0, embeddings,embeddings->ne[0]*embeddings->ne[1] , embeddings->ne[2], batch_size);
            embeddings = ggml_cont(ctx0, ggml_permute(ctx0,embeddings, 1, 0, 2, 3));
            embeddings = ggml_add(ctx0, embeddings, model.mm_model_adapter_conv_b);
            //GLU
            {
                embeddings = ggml_mul_mat(ctx0, model.mm_model_mlp_0_w, embeddings);
                embeddings = ggml_norm(ctx0, embeddings, eps);
                embeddings = ggml_add(ctx0, ggml_mul(ctx0, embeddings, model.mm_model_ln_q_w), model.mm_model_ln_q_b);
                embeddings = ggml_gelu_inplace(ctx0, embeddings);
                struct ggml_tensor * x = embeddings;
                embeddings = ggml_mul_mat(ctx0, model.mm_model_mlp_2_w, embeddings);
                x = ggml_mul_mat(ctx0, model.mm_model_mlp_1_w,x);
                embeddings = ggml_silu_inplace(ctx0, embeddings);
                embeddings = ggml_mul(ctx0, embeddings,x);
                embeddings = ggml_mul_mat(ctx0, model.mm_model_mlp_3_w, embeddings);
            }
        } else {
            GGML_ABORT("fatel error");
        }
    }
    else if (ctx->proj_type == PROJECTOR_TYPE_MERGER) {
        embeddings = ggml_reshape_3d(ctx0, embeddings, hidden_size * 4, num_positions / 4, batch_size);

        embeddings = ggml_mul_mat(ctx0, model.mm_0_w, embeddings);
        embeddings = ggml_add(ctx0, embeddings, model.mm_0_b);

        // GELU activation
        embeddings = ggml_gelu(ctx0, embeddings);

        // Second linear layer
        embeddings = ggml_mul_mat(ctx0, model.mm_1_w, embeddings);
        embeddings = ggml_add(ctx0, embeddings, model.mm_1_b);
    }

    // build the graph
    ggml_build_forward_expand(gf, embeddings);

    ggml_free(ctx0);

    return gf;
}

static ggml_cgraph * clip_image_build_graph(clip_ctx * ctx, const clip_image_f32_batch * imgs, struct clip_image_size * load_image_size, bool is_inf = false) {
    if (ctx->proj_type == PROJECTOR_TYPE_GEMMA3) {
        return clip_image_build_graph_siglip(ctx, imgs);
    } else {
        // TODO: we should have one build_* function per model
        return clip_image_build_graph_legacy(ctx, imgs, load_image_size, is_inf);
    }
}

struct clip_model_loader {
    ggml_context_ptr ctx_meta;
    gguf_context_ptr ctx_gguf;

    clip_ctx & ctx_clip;
    std::string fname;

    size_t model_size; // in bytes

    // TODO @ngxson : we should not pass clip_ctx here, it should be clip_vision_model
    clip_model_loader(const char * fname, clip_ctx & ctx_clip) : ctx_clip(ctx_clip), fname(fname) {
        struct ggml_context * meta = nullptr;

        struct gguf_init_params params = {
            /*.no_alloc = */ true,
            /*.ctx      = */ &meta,
        };

        ctx_gguf = gguf_context_ptr(gguf_init_from_file(fname, params));
        if (!ctx_gguf.get()) {
            throw std::runtime_error(string_format("%s: failed to load CLIP model from %s. Does this file exist?\n", __func__, fname));
        }

        ctx_meta.reset(meta);

        const int n_tensors = gguf_get_n_tensors(ctx_gguf.get());

        // print gguf info
        {
            std::string name;
            get_string(KEY_NAME, name, false);
            std::string description;
            get_string(KEY_DESCRIPTION, description, false);
            LOG_INF("%s: model name:   %s\n",  __func__, name.c_str());
            LOG_INF("%s: description:  %s\n",  __func__, description.c_str());
            LOG_INF("%s: GGUF version: %d\n",  __func__, gguf_get_version(ctx_gguf.get()));
            LOG_INF("%s: alignment:    %zu\n", __func__, gguf_get_alignment(ctx_gguf.get()));
            LOG_INF("%s: n_tensors:    %d\n",  __func__, n_tensors);
            LOG_INF("%s: n_kv:         %d\n",  __func__, (int)gguf_get_n_kv(ctx_gguf.get()));
            LOG_INF("\n");
        }

        // tensors
        {
            for (int i = 0; i < n_tensors; ++i) {
                const char * name = gguf_get_tensor_name(ctx_gguf.get(), i);
                const size_t offset = gguf_get_tensor_offset(ctx_gguf.get(), i);
                enum ggml_type type = gguf_get_tensor_type(ctx_gguf.get(), i);
                struct ggml_tensor * cur = ggml_get_tensor(meta, name);
                size_t tensor_size = ggml_nbytes(cur);
                model_size += tensor_size;
                LOG_DBG("%s: tensor[%d]: n_dims = %d, name = %s, tensor_size=%zu, offset=%zu, shape:[%" PRIu64 ", %" PRIu64 ", %" PRIu64 ", %" PRIu64 "], type = %s\n",
                    __func__, i, ggml_n_dims(cur), cur->name, tensor_size, offset, cur->ne[0], cur->ne[1], cur->ne[2], cur->ne[3], ggml_type_name(type));
            }
        }
    }

    void load_hparams() {
        // projector type
        {
            std::string proj_type;
            get_string(KEY_PROJ_TYPE, proj_type, false);
            if (!proj_type.empty()) {
                ctx_clip.proj_type = clip_projector_type_from_string(proj_type);
            }
            if (ctx_clip.proj_type == PROJECTOR_TYPE_UNKNOWN) {
                throw std::runtime_error(string_format("%s: unknown projector type: %s\n", __func__, proj_type.c_str()));
            }
        }

        // other hparams
        {
            get_bool(KEY_HAS_TEXT_ENC, ctx_clip.has_text_encoder, false);
            get_bool(KEY_HAS_VIS_ENC, ctx_clip.has_vision_encoder, false);
            GGML_ASSERT(ctx_clip.has_vision_encoder);
            GGML_ASSERT(!ctx_clip.has_text_encoder);

            // legacy keys, use KEY_PROJ_TYPE instead
            get_bool(KEY_HAS_LLAVA_PROJ, ctx_clip.has_llava_projector, false);
            get_bool(KEY_HAS_MINICPMV_PROJ, ctx_clip.has_minicpmv_projector, false);
            get_i32(KEY_MINICPMV_VERSION, ctx_clip.minicpmv_version, false);
            get_bool(KEY_HAS_GLM_PROJ, ctx_clip.has_glm_projector, false);
            get_bool(KEY_HAS_QWEN2VL_MERGER, ctx_clip.has_qwen2vl_merger, false);
            // !!! do NOT extend the list above, use KEY_PROJ_TYPE instead

            get_bool(KEY_USE_GELU, ctx_clip.use_gelu, false);
            get_bool(KEY_USE_SILU, ctx_clip.use_silu, false);

            auto & hparams = ctx_clip.vision_model.hparams;
            get_u32(string_format(KEY_N_EMBD,         "vision"), hparams.hidden_size);
            get_u32(string_format(KEY_N_HEAD,         "vision"), hparams.n_head);
            get_u32(string_format(KEY_N_FF,           "vision"), hparams.n_intermediate);
            get_u32(string_format(KEY_N_BLOCK,        "vision"), hparams.n_layer);
            get_u32(string_format(KEY_PROJ_DIM,       "vision"), hparams.projection_dim);
            get_f32(string_format(KEY_LAYER_NORM_EPS, "vision"), hparams.eps);
            get_u32(KEY_IMAGE_SIZE, hparams.image_size);
            get_u32(KEY_PATCH_SIZE, hparams.patch_size);
            get_u32(KEY_IMAGE_CROP_RESOLUTION, hparams.image_crop_resolution, false);
            get_arr_int(KEY_IMAGE_GRID_PINPOINTS, hparams.image_grid_pinpoints, false);

            {
                std::string mm_patch_merge_type;
                get_string(KEY_MM_PATCH_MERGE_TYPE, mm_patch_merge_type, false);
                if (mm_patch_merge_type == "spatial_unpad") {
                    hparams.mm_patch_merge_type = PATCH_MERGE_SPATIAL_UNPAD;
                }
            }

            {
                int idx_mean = gguf_find_key(ctx_gguf.get(), KEY_IMAGE_MEAN);
                int idx_std  = gguf_find_key(ctx_gguf.get(), KEY_IMAGE_STD);
                GGML_ASSERT(idx_mean >= 0 && "image_mean not found");
                GGML_ASSERT(idx_std >= 0  && "image_std not found");
                const float * mean_data = (const float *) gguf_get_arr_data(ctx_gguf.get(), idx_mean);
                const float * std_data  = (const float *) gguf_get_arr_data(ctx_gguf.get(), idx_std);
                for (int i = 0; i < 3; ++i) {
                    ctx_clip.image_mean[i] = mean_data[i];
                    ctx_clip.image_std[i]  = std_data[i];
                }
            }

            // Load the vision feature layer indices if they are explicitly provided;
            // if multiple vision feature layers are present, the values will be concatenated
            // to form the final visual features.
            // NOTE: gguf conversions should standardize the values of the vision feature layer to
            // be non-negative, since we use -1 to mark values as unset here.
            std::vector<int> vision_feature_layer;
            get_arr_int(KEY_FEATURE_LAYER, vision_feature_layer, false);
            // convert std::vector to std::unordered_set
            for (auto & layer : vision_feature_layer) {
                hparams.vision_feature_layer.insert(layer);
            }
            // Calculate the deepest feature layer based on hparams and projector type
            ctx_clip.max_feature_layer = get_deepest_feature_layer(&ctx_clip);

            LOG_INF("%s: text_encoder:       %d\n", __func__, ctx_clip.has_text_encoder);
            LOG_INF("%s: vision_encoder:     %d\n", __func__, ctx_clip.has_vision_encoder);
            LOG_INF("%s: llava_projector:    %d\n", __func__, ctx_clip.has_llava_projector);
            LOG_INF("%s: minicpmv_projector: %d\n", __func__, ctx_clip.has_minicpmv_projector);
            LOG_INF("%s: minicpmv_version:   %d\n", __func__, ctx_clip.minicpmv_version);
            LOG_INF("%s: glm_projector:      %d\n", __func__, ctx_clip.has_glm_projector);
            LOG_INF("%s: model size:         %.2f MiB\n", __func__, model_size / 1024.0 / 1024.0);
            LOG_INF("%s: metadata size:      %.2f MiB\n", __func__, ggml_get_mem_size(ctx_meta.get()) / 1024.0 / 1024.0);
        }
    }

    void load_tensors() {
        std::map<std::string, size_t> tensor_offset;
        std::vector<ggml_tensor *> tensors_to_load;

        // get offsets
        for (int64_t i = 0; i < gguf_get_n_tensors(ctx_gguf.get()); ++i) {
            const char * name = gguf_get_tensor_name(ctx_gguf.get(), i);
            tensor_offset[name] = gguf_get_data_offset(ctx_gguf.get()) + gguf_get_tensor_offset(ctx_gguf.get(), i);
        }

        // create data context
        struct ggml_init_params params = {
            /*.mem_size =*/ (gguf_get_n_tensors(ctx_gguf.get()) + 1) * ggml_tensor_overhead(),
            /*.mem_buffer =*/ NULL,
            /*.no_alloc =*/ true,
        };
        ctx_clip.ctx_data = ggml_init(params);
        if (!ctx_clip.ctx_data) {
            throw std::runtime_error(string_format("%s: failed to init ggml context\n", __func__));
        }

        // helper function
        auto get_tensor = [&](const std::string & name, bool required = true) {
            struct ggml_tensor * cur = ggml_get_tensor(ctx_meta.get(), name.c_str());
            if (!cur && required) {
                throw std::runtime_error(string_format("%s: unable to find tensor %s\n", __func__, name.c_str()));
            }
            if (cur) {
                tensors_to_load.push_back(cur);
                // add tensors to context
                struct ggml_tensor * data_tensor = ggml_dup_tensor(ctx_clip.ctx_data, cur);
                ggml_set_name(data_tensor, cur->name);
                cur = data_tensor;
            }
            return cur;
        };

        auto & vision_model = ctx_clip.vision_model;

        vision_model.class_embedding = get_tensor(TN_CLASS_EMBD, false);

        vision_model.pre_ln_w = get_tensor(string_format(TN_LN_PRE, "v", "weight"), false);
        vision_model.pre_ln_b = get_tensor(string_format(TN_LN_PRE, "v", "bias"),   false);

        vision_model.post_ln_w = get_tensor(string_format(TN_LN_POST, "v", "weight"), false);
        vision_model.post_ln_b = get_tensor(string_format(TN_LN_POST, "v", "bias"),   false);

        vision_model.patch_bias = get_tensor(TN_PATCH_BIAS, false);
        vision_model.patch_embeddings_0 = get_tensor(TN_PATCH_EMBD,   false);
        vision_model.patch_embeddings_1 = get_tensor(TN_PATCH_EMBD_1, false);
        if (vision_model.patch_embeddings_1 == nullptr) {
            ctx_clip.has_qwen2vl_merger = false;
        }

        vision_model.position_embeddings = get_tensor(string_format(TN_POS_EMBD, "v"), false);

        // layers
        vision_model.layers.resize(vision_model.hparams.n_layer);
        for (int il = 0; il < vision_model.hparams.n_layer; ++il) {
            auto & layer = vision_model.layers[il];
            layer.k_w    = get_tensor(string_format(TN_ATTN_K,      "v", il, "weight"));
            layer.q_w    = get_tensor(string_format(TN_ATTN_Q,      "v", il, "weight"));
            layer.v_w    = get_tensor(string_format(TN_ATTN_V,      "v", il, "weight"));
            layer.o_w    = get_tensor(string_format(TN_ATTN_OUTPUT, "v", il, "weight"));
            layer.ln_1_w = get_tensor(string_format(TN_LN_1,        "v", il, "weight"), false);
            layer.ln_2_w = get_tensor(string_format(TN_LN_2,        "v", il, "weight"), false);
            layer.ff_i_w = get_tensor(string_format(TN_FFN_DOWN,    "v", il, "weight"));
            layer.ff_o_w = get_tensor(string_format(TN_FFN_UP,      "v", il, "weight"));
            layer.k_b    = get_tensor(string_format(TN_ATTN_K,      "v", il, "bias"), false);
            layer.q_b    = get_tensor(string_format(TN_ATTN_Q,      "v", il, "bias"), false);
            layer.v_b    = get_tensor(string_format(TN_ATTN_V,      "v", il, "bias"), false);
            layer.o_b    = get_tensor(string_format(TN_ATTN_OUTPUT, "v", il, "bias"), false);
            layer.ln_1_b = get_tensor(string_format(TN_LN_1,        "v", il, "bias"), false);
            layer.ln_2_b = get_tensor(string_format(TN_LN_2,        "v", il, "bias"), false);
            layer.ff_i_b = get_tensor(string_format(TN_FFN_DOWN,    "v", il, "bias"), false);
            layer.ff_o_b = get_tensor(string_format(TN_FFN_UP,      "v", il, "bias"), false);
        }

        switch (ctx_clip.proj_type) {
            case PROJECTOR_TYPE_MLP:
            case PROJECTOR_TYPE_MLP_NORM:
                {
                    // LLaVA projection
                    vision_model.mm_0_w = get_tensor(string_format(TN_LLAVA_PROJ, 0, "weight"), false);
                    vision_model.mm_0_b = get_tensor(string_format(TN_LLAVA_PROJ, 0, "bias"), false);
                    // Yi-type llava
                    vision_model.mm_1_w = get_tensor(string_format(TN_LLAVA_PROJ, 1, "weight"), false);
                    vision_model.mm_1_b = get_tensor(string_format(TN_LLAVA_PROJ, 1, "bias"), false);
                    // missing in Yi-type llava
                    vision_model.mm_2_w = get_tensor(string_format(TN_LLAVA_PROJ, 2, "weight"), false);
                    vision_model.mm_2_b = get_tensor(string_format(TN_LLAVA_PROJ, 2, "bias"), false);
                    // Yi-type llava
                    vision_model.mm_3_w = get_tensor(string_format(TN_LLAVA_PROJ, 3, "weight"), false);
                    vision_model.mm_3_b = get_tensor(string_format(TN_LLAVA_PROJ, 3, "bias"), false);
                    vision_model.mm_4_w = get_tensor(string_format(TN_LLAVA_PROJ, 4, "weight"), false);
                    vision_model.mm_4_b = get_tensor(string_format(TN_LLAVA_PROJ, 4, "bias"), false);
                    if (vision_model.mm_3_w) {
                        // TODO: this is a hack to support Yi-type llava
                        ctx_clip.proj_type = PROJECTOR_TYPE_MLP_NORM;
                    }
                    vision_model.image_newline = get_tensor(TN_IMAGE_NEWLINE, false);
                } break;
            case PROJECTOR_TYPE_LDP:
                {
                    // MobileVLM projection
                    vision_model.mm_model_mlp_1_w = get_tensor(string_format(TN_MVLM_PROJ_MLP, 1, "weight"));
                    vision_model.mm_model_mlp_1_b = get_tensor(string_format(TN_MVLM_PROJ_MLP, 1, "bias"));
                    vision_model.mm_model_mlp_3_w = get_tensor(string_format(TN_MVLM_PROJ_MLP, 3, "weight"));
                    vision_model.mm_model_mlp_3_b = get_tensor(string_format(TN_MVLM_PROJ_MLP, 3, "bias"));
                    vision_model.mm_model_block_1_block_0_0_w = get_tensor(string_format(TN_MVLM_PROJ_BLOCK, 1, 0, "0.weight"));
                    vision_model.mm_model_block_1_block_0_1_w = get_tensor(string_format(TN_MVLM_PROJ_BLOCK, 1, 0, "1.weight"));
                    vision_model.mm_model_block_1_block_0_1_b = get_tensor(string_format(TN_MVLM_PROJ_BLOCK, 1, 0, "1.bias"));
                    vision_model.mm_model_block_1_block_1_fc1_w = get_tensor(string_format(TN_MVLM_PROJ_BLOCK, 1, 1, "fc1.weight"));
                    vision_model.mm_model_block_1_block_1_fc1_b = get_tensor(string_format(TN_MVLM_PROJ_BLOCK, 1, 1, "fc1.bias"));
                    vision_model.mm_model_block_1_block_1_fc2_w = get_tensor(string_format(TN_MVLM_PROJ_BLOCK, 1, 1, "fc2.weight"));
                    vision_model.mm_model_block_1_block_1_fc2_b = get_tensor(string_format(TN_MVLM_PROJ_BLOCK, 1, 1, "fc2.bias"));
                    vision_model.mm_model_block_1_block_2_0_w = get_tensor(string_format(TN_MVLM_PROJ_BLOCK, 1, 2, "0.weight"));
                    vision_model.mm_model_block_1_block_2_1_w = get_tensor(string_format(TN_MVLM_PROJ_BLOCK, 1, 2, "1.weight"));
                    vision_model.mm_model_block_1_block_2_1_b = get_tensor(string_format(TN_MVLM_PROJ_BLOCK, 1, 2, "1.bias"));
                    vision_model.mm_model_block_2_block_0_0_w = get_tensor(string_format(TN_MVLM_PROJ_BLOCK, 2, 0, "0.weight"));
                    vision_model.mm_model_block_2_block_0_1_w = get_tensor(string_format(TN_MVLM_PROJ_BLOCK, 2, 0, "1.weight"));
                    vision_model.mm_model_block_2_block_0_1_b = get_tensor(string_format(TN_MVLM_PROJ_BLOCK, 2, 0, "1.bias"));
                    vision_model.mm_model_block_2_block_1_fc1_w = get_tensor(string_format(TN_MVLM_PROJ_BLOCK, 2, 1, "fc1.weight"));
                    vision_model.mm_model_block_2_block_1_fc1_b = get_tensor(string_format(TN_MVLM_PROJ_BLOCK, 2, 1, "fc1.bias"));
                    vision_model.mm_model_block_2_block_1_fc2_w = get_tensor(string_format(TN_MVLM_PROJ_BLOCK, 2, 1, "fc2.weight"));
                    vision_model.mm_model_block_2_block_1_fc2_b = get_tensor(string_format(TN_MVLM_PROJ_BLOCK, 2, 1, "fc2.bias"));
                    vision_model.mm_model_block_2_block_2_0_w = get_tensor(string_format(TN_MVLM_PROJ_BLOCK, 2, 2, "0.weight"));
                    vision_model.mm_model_block_2_block_2_1_w = get_tensor(string_format(TN_MVLM_PROJ_BLOCK, 2, 2, "1.weight"));
                    vision_model.mm_model_block_2_block_2_1_b = get_tensor(string_format(TN_MVLM_PROJ_BLOCK, 2, 2, "1.bias"));
                } break;
            case PROJECTOR_TYPE_LDPV2:
                {
                    // MobilVLM_V2 projection
                    vision_model.mm_model_mlp_0_w = get_tensor(string_format(TN_MVLM_PROJ_MLP, 0, "weight"));
                    vision_model.mm_model_mlp_0_b = get_tensor(string_format(TN_MVLM_PROJ_MLP, 0, "bias"));
                    vision_model.mm_model_mlp_2_w = get_tensor(string_format(TN_MVLM_PROJ_MLP, 2, "weight"));
                    vision_model.mm_model_mlp_2_b = get_tensor(string_format(TN_MVLM_PROJ_MLP, 2, "bias"));
                    vision_model.mm_model_peg_0_w = get_tensor(string_format(TN_MVLM_PROJ_PEG, 0, "weight"));
                    vision_model.mm_model_peg_0_b = get_tensor(string_format(TN_MVLM_PROJ_PEG, 0, "bias"));
                } break;
            case PROJECTOR_TYPE_RESAMPLER:
                {
                    // vision_model.mm_model_pos_embed = get_tensor(new_clip->ctx_data, TN_MINICPMV_POS_EMBD);
                    vision_model.mm_model_pos_embed_k = get_tensor(TN_MINICPMV_POS_EMBD_K);
                    vision_model.mm_model_query = get_tensor(TN_MINICPMV_QUERY);
                    vision_model.mm_model_proj = get_tensor(TN_MINICPMV_PROJ);
                    vision_model.mm_model_kv_proj = get_tensor(TN_MINICPMV_KV_PROJ);
                    vision_model.mm_model_attn_q_w = get_tensor(string_format(TN_MINICPMV_ATTN, "q", "weight"));
                    vision_model.mm_model_attn_k_w = get_tensor(string_format(TN_MINICPMV_ATTN, "k", "weight"));
                    vision_model.mm_model_attn_v_w = get_tensor(string_format(TN_MINICPMV_ATTN, "v", "weight"));
                    vision_model.mm_model_attn_q_b = get_tensor(string_format(TN_MINICPMV_ATTN, "q", "bias"));
                    vision_model.mm_model_attn_k_b = get_tensor(string_format(TN_MINICPMV_ATTN, "k", "bias"));
                    vision_model.mm_model_attn_v_b = get_tensor(string_format(TN_MINICPMV_ATTN, "v", "bias"));
                    vision_model.mm_model_attn_o_w = get_tensor(string_format(TN_MINICPMV_ATTN, "out", "weight"));
                    vision_model.mm_model_attn_o_b = get_tensor(string_format(TN_MINICPMV_ATTN, "out", "bias"));
                    vision_model.mm_model_ln_q_w = get_tensor(string_format(TN_MINICPMV_LN, "q", "weight"));
                    vision_model.mm_model_ln_q_b = get_tensor(string_format(TN_MINICPMV_LN, "q", "bias"));
                    vision_model.mm_model_ln_kv_w = get_tensor(string_format(TN_MINICPMV_LN, "kv", "weight"));
                    vision_model.mm_model_ln_kv_b = get_tensor(string_format(TN_MINICPMV_LN, "kv", "bias"));
                    vision_model.mm_model_ln_post_w = get_tensor(string_format(TN_MINICPMV_LN, "post", "weight"));
                    vision_model.mm_model_ln_post_b = get_tensor(string_format(TN_MINICPMV_LN, "post", "bias"));
                } break;
            case PROJECTOR_TYPE_GLM_EDGE:
                {
                    vision_model.mm_model_adapter_conv_w = get_tensor(string_format(TN_GLM_ADAPER_CONV, "weight"));
                    vision_model.mm_model_adapter_conv_b = get_tensor(string_format(TN_GLM_ADAPER_CONV, "bias"));
                    vision_model.mm_model_mlp_0_w = get_tensor(string_format(TN_GLM_ADAPTER_LINEAR,"weight"));
                    vision_model.mm_model_ln_q_w = get_tensor(string_format(TN_GLM_ADAPTER_NORM_1,"weight"));
                    vision_model.mm_model_ln_q_b = get_tensor(string_format(TN_GLM_ADAPTER_NORM_1,"bias"));
                    vision_model.mm_model_mlp_1_w = get_tensor(string_format(TN_GLM_ADAPTER_D_H_2_4H,"weight"));
                    vision_model.mm_model_mlp_2_w = get_tensor(string_format(TN_GLM_ADAPTER_GATE,"weight"));
                    vision_model.mm_model_mlp_3_w = get_tensor(string_format(TN_GLM_ADAPTER_D_4H_2_H,"weight"));
                    vision_model.boi_w = get_tensor(TN_GLM_BOI_W);
                    vision_model.eoi_w = get_tensor(TN_GLM_EOI_W);
                } break;
            case PROJECTOR_TYPE_MERGER:
                {
                    vision_model.mm_0_w = get_tensor(string_format(TN_LLAVA_PROJ, 0, "weight"));
                    vision_model.mm_0_b = get_tensor(string_format(TN_LLAVA_PROJ, 0, "bias"));
                    vision_model.mm_1_w = get_tensor(string_format(TN_LLAVA_PROJ, 2, "weight"));
                    vision_model.mm_1_b = get_tensor(string_format(TN_LLAVA_PROJ, 2, "bias"));
                } break;
            case PROJECTOR_TYPE_GEMMA3:
                {
                    vision_model.mm_input_proj_w = get_tensor(TN_MM_INP_PROJ);
                    vision_model.mm_soft_emb_norm_w = get_tensor(TN_MM_SOFT_EMB_N);
                } break;
            default:
                GGML_ASSERT(false && "unknown projector type");
        }

        // load data
        {
            std::vector<uint8_t> read_buf;

            auto fin = std::ifstream(fname, std::ios::binary);
            if (!fin) {
                throw std::runtime_error(string_format("%s: failed to open %s\n", __func__, fname.c_str()));
            }

            // alloc memory and offload data
            ggml_backend_buffer_type_t buft = ggml_backend_get_default_buffer_type(ctx_clip.backend);
            ctx_clip.buf = ggml_backend_alloc_ctx_tensors_from_buft(ctx_clip.ctx_data, buft);
            ggml_backend_buffer_set_usage(ctx_clip.buf, GGML_BACKEND_BUFFER_USAGE_WEIGHTS);
            for (auto & t : tensors_to_load) {
                struct ggml_tensor * cur = ggml_get_tensor(ctx_clip.ctx_data, t->name);
                const size_t offset = tensor_offset[t->name];
                fin.seekg(offset, std::ios::beg);
                if (!fin) {
                    throw std::runtime_error(string_format("%s: failed to seek for tensor %s\n", __func__, t->name));
                }
                size_t num_bytes = ggml_nbytes(cur);
                if (ggml_backend_buft_is_host(buft)) {
                    // for the CPU and Metal backend, we can read directly into the tensor
                    fin.read(reinterpret_cast<char *>(cur->data), num_bytes);
                } else {
                    // read into a temporary buffer first, then copy to device memory
                    read_buf.resize(num_bytes);
                    fin.read(reinterpret_cast<char *>(read_buf.data()), num_bytes);
                    ggml_backend_tensor_set(cur, read_buf.data(), 0, num_bytes);
                }
            }
            fin.close();

            LOG_DBG("%s: loaded %zu tensors from %s\n", __func__, tensors_to_load.size(), fname.c_str());
        }
    }

    void alloc_compute_meta() {
        ctx_clip.buf_compute_meta.resize(GGML_DEFAULT_GRAPH_SIZE * ggml_tensor_overhead() + ggml_graph_overhead());
        clip_image_f32_batch batch;
        batch.size = 1;
        batch.data = nullptr;
        ggml_cgraph * gf = clip_image_build_graph(&ctx_clip, &batch, nullptr, false);
        ggml_backend_sched_reserve(ctx_clip.sched.get(), gf);
        for (size_t i = 0; i < ctx_clip.backend_ptrs.size(); ++i) {
            ggml_backend_t backend = ctx_clip.backend_ptrs[i];
            ggml_backend_buffer_type_t buft = ctx_clip.backend_buft[i];
            size_t size = ggml_backend_sched_get_buffer_size(ctx_clip.sched.get(), backend);
            if (size > 1) {
                LOG_INF("%s: %10s compute buffer size = %8.2f MiB\n", __func__,
                        ggml_backend_buft_name(buft),
                        size / 1024.0 / 1024.0);
            }
        }
    }

    void get_bool(const std::string & key, bool & output, bool required = true) {
        const int i = gguf_find_key(ctx_gguf.get(), key.c_str());
        if (i < 0) {
            if (required) throw std::runtime_error("Key not found: " + key);
            return;
        }
        output = gguf_get_val_bool(ctx_gguf.get(), i);
    }

    void get_i32(const std::string & key, int & output, bool required = true) {
        const int i = gguf_find_key(ctx_gguf.get(), key.c_str());
        if (i < 0) {
            if (required) throw std::runtime_error("Key not found: " + key);
            return;
        }
        output = gguf_get_val_i32(ctx_gguf.get(), i);
    }

    void get_u32(const std::string & key, int & output, bool required = true) {
        const int i = gguf_find_key(ctx_gguf.get(), key.c_str());
        if (i < 0) {
            if (required) throw std::runtime_error("Key not found: " + key);
            return;
        }
        output = gguf_get_val_u32(ctx_gguf.get(), i);
    }

    void get_f32(const std::string & key, float & output, bool required = true) {
        const int i = gguf_find_key(ctx_gguf.get(), key.c_str());
        if (i < 0) {
            if (required) throw std::runtime_error("Key not found: " + key);
            return;
        }
        output = gguf_get_val_f32(ctx_gguf.get(), i);
    }

    void get_string(const std::string & key, std::string & output, bool required = true) {
        const int i = gguf_find_key(ctx_gguf.get(), key.c_str());
        if (i < 0) {
            if (required) throw std::runtime_error("Key not found: " + key);
            return;
        }
        output = std::string(gguf_get_val_str(ctx_gguf.get(), i));
    }

    void get_arr_int(const std::string & key, std::vector<int> & output, bool required = true) {
        const int i = gguf_find_key(ctx_gguf.get(), key.c_str());
        if (i < 0) {
            if (required) throw std::runtime_error("Key not found: " + key);
            return;
        }
        int n = gguf_get_arr_n(ctx_gguf.get(), i);
        output.resize(n);
        const int32_t * values = (const int32_t *)gguf_get_arr_data(ctx_gguf.get(), i);
        for (int i = 0; i < n; ++i) {
            output[i] = values[i];
        }
    }
};

// read and create ggml_context containing the tensors and their data
struct clip_ctx * clip_model_load(const char * fname, const int verbosity) {
    return clip_init(fname, clip_context_params{
        /* use_gpu */   true,
        /* verbosity */ static_cast<ggml_log_level>(verbosity),
    });
}

struct clip_ctx * clip_init(const char * fname, struct clip_context_params ctx_params) {
    g_logger_state.verbosity_thold = ctx_params.verbosity;
    clip_ctx * ctx_clip = new clip_ctx(ctx_params);

    try {
        clip_model_loader loader(fname, *ctx_clip);
        loader.load_hparams();
        loader.load_tensors();
        loader.alloc_compute_meta();
    } catch (const std::exception & e) {
        LOG_ERR("%s: failed to load model '%s': %s\n", __func__, fname, e.what());
        delete ctx_clip;
        return nullptr;
    }

    return ctx_clip;
}

void clip_add_load_image_size(struct clip_ctx * ctx_clip, struct clip_image_size * load_image_size) {
    ctx_clip->load_image_size = load_image_size;
}

struct clip_image_size * clip_get_load_image_size(struct clip_ctx * ctx_clip) {
    return ctx_clip->load_image_size;
}

struct clip_image_size * clip_image_size_init() {
    struct clip_image_size * load_image_size = new struct clip_image_size();
    load_image_size->width = 448;
    load_image_size->height = 448;
    return load_image_size;
}

struct clip_image_u8 * clip_image_u8_init() {
    return new clip_image_u8();
}

struct clip_image_f32 * clip_image_f32_init() {
    return new clip_image_f32();
}

<<<<<<< HEAD
unsigned char * clip_image_u8_get_data(struct clip_image_u8 * img, uint32_t * nx, uint32_t * ny) {
    if (nx) *nx = img->nx;
    if (ny) *ny = img->ny;
    return img->buf.data();
}

=======
void clip_image_size_free(struct clip_image_size * load_image_size) {
    if (load_image_size == nullptr) {
        return;
    }
    delete load_image_size;
}
>>>>>>> d3bd7193
void clip_image_u8_free(struct clip_image_u8  * img) { delete img; }
void clip_image_f32_free(struct clip_image_f32 * img) { delete img; }
void clip_image_u8_batch_free(struct clip_image_u8_batch  * batch) {
    if (batch->size > 0) {
        delete[] batch->data;
        batch->size = 0;
    }
}
void clip_image_f32_batch_free(struct clip_image_f32_batch  * batch) {
    if (batch->size > 0) {
        delete[] batch->data;
        batch->size = 0;
    }
}

void clip_build_img_from_pixels(const unsigned char * rgb_pixels, int nx, int ny, clip_image_u8 * img) {
    img->nx = nx;
    img->ny = ny;
    img->buf.resize(3 * nx * ny);
    memcpy(img->buf.data(), rgb_pixels, img->buf.size());
}

bool clip_image_load_from_file(const char * fname, clip_image_u8 * img) {
    int nx, ny, nc;
    auto * data = stbi_load(fname, &nx, &ny, &nc, 3);
    if (!data) {
        LOG_ERR("%s: failed to load image '%s'\n", __func__, fname);
        return false;
    }
    clip_build_img_from_pixels(data, nx, ny, img);
    stbi_image_free(data);
    return true;
}

bool clip_image_load_from_bytes(const unsigned char * bytes, size_t bytes_length, struct clip_image_u8 * img) {
    int nx, ny, nc;
    auto * data = stbi_load_from_memory(bytes, bytes_length, &nx, &ny, &nc, 3);
    if (!data) {
        LOG_ERR("%s: failed to decode image bytes\n", __func__);
        return false;
    }
    clip_build_img_from_pixels(data, nx, ny, img);
    stbi_image_free(data);
    return true;
}

// Linear interpolation between two points
inline float clip_lerp(float s, float e, float t) {
    return s + (e - s) * t;
}
// Bilinear resize function
static void bilinear_resize(const clip_image_u8& src, clip_image_u8& dst, int target_width, int target_height) {
    dst.nx = target_width;
    dst.ny = target_height;
    dst.buf.resize(3 * target_width * target_height);

    float x_ratio = static_cast<float>(src.nx - 1) / target_width;
    float y_ratio = static_cast<float>(src.ny - 1) / target_height;

    for (int y = 0; y < target_height; y++) {
        for (int x = 0; x < target_width; x++) {
            float px = x_ratio * x;
            float py = y_ratio * y;
            int x_floor = static_cast<int>(px);
            int y_floor = static_cast<int>(py);
            float x_lerp = px - x_floor;
            float y_lerp = py - y_floor;

            for (int c = 0; c < 3; c++) {
                float top = clip_lerp(
                    static_cast<float>(src.buf[3 * (y_floor * src.nx + x_floor) + c]),
                    static_cast<float>(src.buf[3 * (y_floor * src.nx + (x_floor + 1)) + c]),
                    x_lerp
                );
                float bottom = clip_lerp(
                    static_cast<float>(src.buf[3 * ((y_floor + 1) * src.nx + x_floor) + c]),
                    static_cast<float>(src.buf[3 * ((y_floor + 1) * src.nx + (x_floor + 1)) + c]),
                    x_lerp
                );
                dst.buf[3 * (y * target_width + x) + c] = static_cast<uint8_t>(clip_lerp(top, bottom, y_lerp));
            }
        }
    }
}

// Normalize image to float32 - careful with pytorch .to(model.device, dtype=torch.float16) - this sometimes reduces precision (32>16>32), sometimes not
static void normalize_image_u8_to_f32(const clip_image_u8* src, clip_image_f32* dst, const float mean[3], const float std[3]) {
    dst->nx = src->nx;
    dst->ny = src->ny;
    dst->buf.resize(src->buf.size());

    for (size_t i = 0; i < src->buf.size(); ++i) {
        int c = i % 3; // rgb
        dst->buf[i] = (static_cast<float>(src->buf[i]) / 255.0f - mean[c]) / std[c];
    }
}

inline int clip(int x, int lower, int upper) {
    return std::max(lower, std::min(x, upper));
}

static bool bicubic_resize(const clip_image_u8 &img, clip_image_u8 &dst, int target_width, int target_height) {
    const int nx = img.nx;
    const int ny = img.ny;

    dst.nx = target_width;
    dst.ny = target_height;
    dst.buf.resize(3 * target_width * target_height);

    float Cc;
    float C[5];
    float d0, d2, d3, a0, a1, a2, a3;
    int i, j, k, jj;
    int x, y;
    float dx, dy;
    float tx, ty;

    tx = (float)nx / (float)target_width;
    ty = (float)ny / (float)target_height;

    // Bicubic interpolation; adapted from ViT.cpp, inspired from :
    //    -> https://github.com/yglukhov/bicubic-interpolation-image-processing/blob/master/libimage.c#L36
    //    -> https://en.wikipedia.org/wiki/Bicubic_interpolation

    for (i = 0; i < target_height; i++) {
        for (j = 0; j < target_width; j++) {
            x = (int)(tx * j);
            y = (int)(ty * i);

            dx = tx * j - x;
            dy = ty * i - y;

            for (k = 0; k < 3; k++) {
                for (jj = 0; jj <= 3; jj++) {
                    d0 = img.buf[(clip(y - 1 + jj, 0, ny - 1) * nx + clip(x - 1, 0, nx - 1)) * 3 + k] - img.buf[(clip(y - 1 + jj, 0, ny - 1) * nx + clip(x, 0, nx - 1)) * 3 + k];
                    d2 = img.buf[(clip(y - 1 + jj, 0, ny - 1) * nx + clip(x + 1, 0, nx - 1)) * 3 + k] - img.buf[(clip(y - 1 + jj, 0, ny - 1) * nx + clip(x, 0, nx - 1)) * 3 + k];
                    d3 = img.buf[(clip(y - 1 + jj, 0, ny - 1) * nx + clip(x + 2, 0, nx - 1)) * 3 + k] - img.buf[(clip(y - 1 + jj, 0, ny - 1) * nx + clip(x, 0, nx - 1)) * 3 + k];
                    a0 = img.buf[(clip(y - 1 + jj, 0, ny - 1) * nx + clip(x, 0, nx - 1)) * 3 + k];

                    a1 = -1.0 / 3 * d0 + d2 - 1.0 / 6 * d3;
                    a2 =  1.0 / 2 * d0 +      1.0 / 2 * d2;
                    a3 = -1.0 / 6 * d0 -      1.0 / 2 * d2 + 1.0 / 6 * d3;

                    C[jj] = a0 + a1 * dx + a2 * dx * dx + a3 * dx * dx * dx;

                    d0 = C[0] - C[1];
                    d2 = C[2] - C[1];
                    d3 = C[3] - C[1];
                    a0 = C[1];
                    a1 = -1.0 / 3 * d0 + d2 - 1.0 / 6 * d3;
                    a2 =  1.0 / 2 * d0 +      1.0 / 2 * d2;
                    a3 = -1.0 / 6 * d0 -      1.0 / 2 * d2 + 1.0 / 6 * d3;
                    Cc = a0 + a1 * dy + a2 * dy * dy + a3 * dy * dy * dy;

                    const uint8_t Cc2 = std::min(std::max(std::round(Cc), 0.0f), 255.0f);
                    dst.buf[(i * target_width + j) * 3 + k] = float(Cc2);
                }
            }
        }
    }

    return true;
}

// llava-1.6 type of resize_and_pad (black)
static void resize_and_pad_image(const clip_image_u8& image, clip_image_u8 &image_output, const std::pair<int, int>& target_resolution) {
    int target_width = target_resolution.first;
    int target_height = target_resolution.second;

    float scale_w = static_cast<float>(target_width) / image.nx;
    float scale_h = static_cast<float>(target_height) / image.ny;

    int new_width, new_height;

    if (scale_w < scale_h) {
        new_width = target_width;
        new_height = std::min(static_cast<int>(std::ceil(image.ny * scale_w)), target_height);
    } else {
        new_height = target_height;
        new_width = std::min(static_cast<int>(std::ceil(image.nx * scale_h)), target_width);
    }

    clip_image_u8 resized_image;
    // bilinear_resize(image, resized_image, new_width, new_height);
    bicubic_resize(image, resized_image, new_width, new_height);

    clip_image_u8 padded_image;
    padded_image.nx = target_width;
    padded_image.ny = target_height;
    padded_image.buf.resize(3 * target_width * target_height, 0); // Initialize with black

    // Calculate padding offsets
    int pad_x = (target_width - new_width) / 2;
    int pad_y = (target_height - new_height) / 2;

    // Copy the resized image into the center of the padded buffer
    for (int y = 0; y < new_height; ++y) {
        for (int x = 0; x < new_width; ++x) {
            for (int c = 0; c < 3; ++c) {
                padded_image.buf[3 * ((y + pad_y) * target_width + (x + pad_x)) + c] = resized_image.buf[3 * (y * new_width + x) + c];
            }
        }
    }
    image_output = std::move(padded_image);
}

/**
 * Selects the best resolution from a list of possible resolutions based on the original size.
 *
 * @param original_size The original size of the image in the format (width, height).
 * @param possible_resolutions A list of possible resolutions in the format [(width1, height1), (width2, height2), ...].
 * @return The best fit resolution in the format (width, height).
 */
static std::pair<int, int> select_best_resolution(const std::pair<int, int> & original_size, const std::vector<std::pair<int, int>> & possible_resolutions) {
    int original_width = original_size.first;
    int original_height = original_size.second;
    std::pair<int, int> best_fit;
    int max_effective_resolution = 0;
    int min_wasted_resolution = std::numeric_limits<int>::max();

    for (const auto& resolution : possible_resolutions) {
        int width = resolution.first;
        int height = resolution.second;
        float scale = std::min(static_cast<float>(width) / original_width, static_cast<float>(height) / original_height);
        int downscaled_width = static_cast<int>(original_width * scale);
        int downscaled_height = static_cast<int>(original_height * scale);
        int effective_resolution = std::min(downscaled_width * downscaled_height, original_width * original_height);
        int wasted_resolution = (width * height) - effective_resolution;
        // LOG_INF("resolution: %d %d, scale: %f, downscaled: %d %d, effective: %d, wasted: %d\n", width, height, scale, downscaled_width, downscaled_height, effective_resolution, wasted_resolution);
        if (effective_resolution > max_effective_resolution || (effective_resolution == max_effective_resolution && wasted_resolution < min_wasted_resolution)) {
            max_effective_resolution = effective_resolution;
            min_wasted_resolution = wasted_resolution;
            best_fit = resolution;
        }
    }

    return best_fit;
}

static std::vector<clip_image_u8*> divide_to_patches_u8(const clip_image_u8 & image, int patch_size) {
    std::vector<clip_image_u8*> patches;
    int width = image.nx;
    int height = image.ny;
    for (int i = 0; i < height; i += patch_size) {
        for (int j = 0; j < width; j += patch_size) {
            clip_image_u8 *patch = clip_image_u8_init();
            patch->nx = std::min(patch_size, width - j);
            patch->ny = std::min(patch_size, height - i);
            patch->buf.resize(3 * patch->nx * patch->ny);
            for (int y = 0; y < patch->ny; ++y) {
                for (int x = 0; x < patch->nx; ++x) {
                    for (int c = 0; c < 3; ++c) {
                        patch->buf[3 * (y * patch->nx + x) + c] = image.buf[3 * ((i + y) * width + (j + x)) + c];
                    }
                }
            }
            patches.push_back(patch);
        }
    }
    return patches;
}

static int ensure_divide(int length, int patch_size) {
    return std::max(static_cast<int>(std::round(static_cast<float>(length) / patch_size) * patch_size), patch_size);
}

static std::pair<int, int> uhd_find_best_resize(std::pair<int, int> original_size, int scale_resolution, int patch_size, bool allow_upscale = false) {
    int width = original_size.first;
    int height = original_size.second;
    if ((width * height > scale_resolution * scale_resolution) || allow_upscale) {
        float r = static_cast<float>(width) / height;
        height = static_cast<int>(scale_resolution / std::sqrt(r));
        width = static_cast<int>(height * r);
    }
    int best_width = ensure_divide(width, patch_size);
    int best_height = ensure_divide(height, patch_size);
    return std::make_pair(best_width, best_height);
}

static std::pair<int, int> uhd_get_refine_size(std::pair<int, int> original_size, std::pair<int, int> grid, int scale_resolution, int patch_size, bool allow_upscale = false) {
    int width, height;
    std::tie(width, height) = original_size;
    int grid_x, grid_y;
    std::tie(grid_x, grid_y) = grid;

    int refine_width = ensure_divide(width, grid_x);
    int refine_height = ensure_divide(height, grid_y);

    int grid_width = refine_width / grid_x;
    int grid_height = refine_height / grid_y;

   // auto best_grid_size = find_best_resize(std::make_tuple(grid_width, grid_height), scale_resolution, patch_size, allow_upscale); (old line)
    auto best_grid_size = uhd_find_best_resize(std::make_pair(grid_width, grid_height), scale_resolution, patch_size, allow_upscale); // (new line) => fixes conversion for make_tuple to make_pair
    int best_grid_width, best_grid_height;
    std::tie(best_grid_width, best_grid_height) = best_grid_size;

  //  std::pair<int, int> refine_size = std::make_tuple(best_grid_width * grid_x, best_grid_height * grid_y); (old line)
    std::pair<int, int> refine_size = std::make_pair(best_grid_width * grid_x, best_grid_height * grid_y); // (new line)
    return refine_size;
}

static std::pair<int, int> uhd_best_grid(const int max_slice_nums, const int multiple, const float log_ratio) {
    std::vector<int> candidate_split_grids_nums;
    for (int i : {multiple - 1, multiple, multiple + 1}) {
        if (i == 1 || i > max_slice_nums) {
            continue;
        }
        candidate_split_grids_nums.push_back(i);
    }

    std::vector<std::pair<int, int>> candidate_grids;
    for (int split_grids_nums : candidate_split_grids_nums) {
        int m = 1;
        while (m <= split_grids_nums) {
            if (split_grids_nums % m == 0) {
                candidate_grids.emplace_back(m, split_grids_nums / m);
            }
            ++m;
        }
    }

    std::pair<int, int> best_grid{1, 1};
    float min_error = std::numeric_limits<float>::infinity();
    for (const auto& grid : candidate_grids) {
        float error = std::abs(log_ratio - std::log(1.0 * grid.first / grid.second));
        if (error < min_error) {
            best_grid = grid;
            min_error = error;
        }
    }
    return best_grid;
}

// inspired from LLaVA-UHD:
//    -> https://arxiv.org/pdf/2403.11703
//    -> https://github.com/thunlp/LLaVA-UHD
//    -> https://github.com/thunlp/LLaVA-UHD/blob/302301bc2175f7e717fb8548516188e89f649753/llava_uhd/train/llava-uhd/slice_logic.py#L118
static std::vector<std::vector<clip_image_u8 *>> uhd_slice_image(const clip_image_u8 * img, const int max_slice_nums=9, const int scale_resolution=448, const int patch_size=14) {
    const std::pair<int, int> original_size={img->nx,img->ny};
    const int original_width = img->nx;
    const int original_height = img->ny;
    const float log_ratio = log(1.0*original_width/original_height);
    const float ratio = 1.0 * original_width * original_height/ (scale_resolution * scale_resolution);
    const int multiple = fmin(ceil(ratio), max_slice_nums);

    std::vector<std::vector<clip_image_u8 *>> images;
    LOG_DBG("%s: multiple %d\n", __func__, multiple);
    images.push_back(std::vector<clip_image_u8 *>());

    if (multiple <= 1) {
        auto best_size = uhd_find_best_resize(original_size, scale_resolution, patch_size, true);
        clip_image_u8 * source_image = clip_image_u8_init();
        bicubic_resize(*img, *source_image, best_size.first, best_size.second);
        // source_image = image.resize(best_size, Image.Resampling.BICUBIC)
        images[images.size()-1].push_back(source_image);
    }
    else if (multiple > 1) {
        auto best_size = uhd_find_best_resize(original_size, scale_resolution, patch_size);
        clip_image_u8 * source_image = clip_image_u8_init();
        bicubic_resize(*img, *source_image, best_size.first, best_size.second);
        // source_image = image.copy().resize(best_resize, Image.Resampling.BICUBIC)
        LOG_DBG("%s: image_size: %d %d; source_image size: %d %d\n", __func__, img->nx, img->ny, best_size.first, best_size.second);
        images[images.size()-1].push_back(source_image);

        std::pair<int, int> best_grid = uhd_best_grid(max_slice_nums, multiple, log_ratio);
        LOG_DBG("%s: image_size: %d %d; best_grid: %d %d\n", __func__, img->nx, img->ny, best_grid.first, best_grid.second);

        auto refine_size = uhd_get_refine_size(original_size, best_grid, scale_resolution, patch_size, true);
        clip_image_u8 * refine_image = clip_image_u8_init();
        bicubic_resize(*img, *refine_image, refine_size.first, refine_size.second);

        LOG_DBG("%s: refine_image_size: %d %d; refine_size: %d %d\n", __func__, refine_image->nx, refine_image->ny, refine_size.first, refine_size.second);

        // split_to_patches
        int width = refine_image->nx;
        int height = refine_image->ny;
        int grid_x = int(width / best_grid.first);
        int grid_y = int(height / best_grid.second);
        for (int patches_i = 0, ic = 0; patches_i < height && ic < best_grid.second; patches_i += grid_y, ic += 1){
            images.push_back(std::vector<clip_image_u8 *>());
            for(int patches_j = 0, jc = 0; patches_j < width && jc < best_grid.first; patches_j += grid_x, jc += 1){
                clip_image_u8 * patch = clip_image_u8_init();
                patch->nx = grid_x;
                patch->ny = grid_y;
                patch->buf.resize(3 * patch->nx * patch->ny);
                for (int y = patches_i; y < patches_i + grid_y; ++y) {
                    for (int x = patches_j; x < patches_j + grid_x; ++x) {
                        const int i = 3 * (y * refine_image->nx + x);
                        const int j = 3 * ((y-patches_i) * patch->nx + (x-patches_j));
                        patch->buf[j]   = refine_image->buf[i];
                        patch->buf[j+1] = refine_image->buf[i+1];
                        patch->buf[j+2] = refine_image->buf[i+2];
                    }
                }
                images[images.size()-1].push_back(patch);
            }
        }
        clip_image_u8_free(refine_image);
    }
    return images;
}

int clip_uhd_num_image_embeds_col(struct clip_ctx * ctx_clip) {
    const int max_slice_nums=9;
    const int scale_resolution=448;
    const int original_width = ctx_clip->load_image_size->width;
    const int original_height = ctx_clip->load_image_size->height;
    const float log_ratio = log(1.0*original_width/original_height);
    const float ratio = 1.0 * original_width * original_height/ (scale_resolution * scale_resolution);
    const int multiple = fmin(ceil(ratio), max_slice_nums);
    std::pair<int, int> best_grid = uhd_best_grid(max_slice_nums, multiple, log_ratio);
    return best_grid.first;
}

// returns the normalized float tensor for llava-1.5, for spatial_unpad with anyres processing for llava-1.6 it returns the normalized image patch tensors as a vector
// res_imgs memory is being allocated here, previous allocations will be freed if found
bool clip_image_preprocess(struct clip_ctx * ctx, const clip_image_u8 * img, clip_image_f32_batch * res_imgs) {

    if(clip_is_minicpmv(ctx)){
        int max_slice_nums = 9;
        std::vector<std::vector<clip_image_u8 *>> imgs = uhd_slice_image(img, max_slice_nums);
        res_imgs->size = 0;
        for (size_t i = 0; i < imgs.size(); ++i){
            res_imgs->size += imgs[i].size();
        }
        res_imgs->data = new clip_image_f32[res_imgs->size];
        int idx = 0;
        for (size_t i = 0; i < imgs.size(); ++i) {
            for (size_t j = 0; j < imgs[i].size(); ++j) {
                LOG_DBG("%s: %d %d\n", __func__,imgs[i][j]->nx,imgs[i][j]->ny);
                clip_image_f32 * res = clip_image_f32_init();
                normalize_image_u8_to_f32(imgs[i][j], res, ctx->image_mean, ctx->image_std);
                res_imgs->data[idx++] = *res;
                clip_image_f32_free(res);
            }
        }
        for (size_t i = 0; i < imgs.size(); ++i) {
            for (size_t j = 0; j < imgs[i].size(); ++j) {
                if (imgs[i][j] != nullptr) {
                    clip_image_u8_free(imgs[i][j]);
                }
            }
        }
        return true;
    }
    else if (ctx->has_qwen2vl_merger) {
        clip_image_u8 * resized = clip_image_u8_init();
        auto patch_size = clip_patch_size(ctx) * 2;
        int nx = ceil((float)img->nx / patch_size) * patch_size;
        int ny = ceil((float)img->ny / patch_size) * patch_size;
        bicubic_resize(*img, *resized, nx, ny);

        res_imgs->data = new clip_image_f32[1];
        // clip_image_f32 * res = clip_image_f32_init();
        normalize_image_u8_to_f32(resized, res_imgs->data, ctx->image_mean, ctx->image_std);
        // res_imgs->data[0] = *res;
        res_imgs->size = 1;

        // clip_image_f32_free(res);
        clip_image_u8_free(resized);
        return true;
    }

    if (ctx->has_glm_projector || ctx->proj_type == PROJECTOR_TYPE_GEMMA3) {
        res_imgs->size = 1;
        res_imgs->data = new clip_image_f32[res_imgs->size];
        clip_image_u8 resized_image;
        int32_t sz=ctx->vision_model.hparams.image_size;
        bicubic_resize(*img, resized_image,sz,sz);
        clip_image_f32 * res = clip_image_f32_init();
        //clip_image_save_to_bmp(resized_image, "resized.bmp");
        normalize_image_u8_to_f32(&resized_image, res, ctx->image_mean, ctx->image_std);
        res_imgs->data[0] = *res;
        clip_image_f32_free(res);
        return true;
    }

    bool pad_to_square = true;
    if (!ctx->has_vision_encoder) {
        LOG_ERR("%s: This gguf file seems to have no vision encoder\n", __func__);
        return false;
    }
    auto & params = ctx->vision_model.hparams;
    // The model config actually contains all we need to decide on how to preprocess, here we automatically switch to the new llava-1.6 preprocessing
    if (params.mm_patch_merge_type == PATCH_MERGE_SPATIAL_UNPAD) {
        pad_to_square = false;
    }
    // free the previous res_imgs if any set
    if (res_imgs->size > 0) {
        clip_image_f32_batch_free(res_imgs);
    }
    res_imgs->data = nullptr;
    res_imgs->size = 0;

    // the logic below is to pad the shorter side to the longer side with a background color: rgb(122, 116, 104)
    // see https://github.com/haotian-liu/LLaVA/blob/e854a2bf85118c504f6f16bf5c3c7c92f8fa8c6b/llava/conversation.py#L113-L156

    clip_image_u8 * temp = clip_image_u8_init(); // we will keep the input image data here temporarily
    if (pad_to_square && img->nx != img->ny) {
        int longer_side = std::max(img->nx, img->ny);
        temp->nx = longer_side;
        temp->ny = longer_side;
        temp->buf.resize(3 * longer_side * longer_side);
        const uint8_t bc[3] = {122, 116, 104}; // background color in RGB from LLaVA (this is the mean rgb color * 255)

        // fill with background color
        for (size_t i = 0; i < temp->buf.size(); i++) {
            temp->buf[i] = bc[i % 3];
        }

        // copy from the input image
        for (int y = 0; y < img->ny; y++) {
            for (int x = 0; x < img->nx; x++) {
                const int i = 3 * (y * img->nx + x);
                const int j = 3 * (y * temp->nx + x);
                temp->buf[j]   = img->buf[i];
                temp->buf[j+1] = img->buf[i+1];
                temp->buf[j+2] = img->buf[i+2];
            }
        }
    } else {
        if (!params.image_grid_pinpoints.empty()) {
            // "spatial_unpad" with "anyres" processing for llava-1.6
            std::vector<std::pair<int, int>> possible_resolutions;
            for (size_t i = 0; i < params.image_grid_pinpoints.size(); i+=2) {
                possible_resolutions.push_back({params.image_grid_pinpoints[i], params.image_grid_pinpoints[i+1]});
            }
            std::pair<int, int> best_resolution = select_best_resolution({img->nx, img->ny}, possible_resolutions);
            // clip_image_save_to_bmp(*img, "input.bmp");
            resize_and_pad_image(*img, *temp, best_resolution);  // we do not pad with mean-bg color anymore in llava-1.6
            // clip_image_save_to_bmp(*temp, "resized.bmp");
            // visually verify normalized image:
            // normalize_image_u8_to_f32(*temp, *res, ctx->image_mean, ctx->image_std);
            // {
            //     clip_image_u8 * temp2 = clip_image_u8_init();
            //     clip_image_convert_f32_to_u8(*res, *temp2);
            //     clip_image_save_to_bmp(*temp2, "resized_normalized_f32.bmp");
            //     clip_image_u8_free(temp2);
            // }

            std::vector<clip_image_u8 *> patches = divide_to_patches_u8(*temp, params.image_size); // prepare spatial sorted main patches of image_size each (336 in llava-1.6)

            clip_image_u8 *image_original_resize = clip_image_u8_init();
            // bilinear_resize(*img, *image_original_resize, params.image_size, params.image_size); // in python this is "shortest_edge", but all CLIP are square
            bicubic_resize(*img, *image_original_resize, params.image_size, params.image_size); // in python this is "shortest_edge", but all CLIP are square
            patches.insert(patches.begin(), image_original_resize);
            // clip_image_f32_batch_init(patches.size());
            res_imgs->size = patches.size();
            res_imgs->data = new clip_image_f32[res_imgs->size];
            int num=0;
            for (auto& patch : patches) {
                normalize_image_u8_to_f32(patch, &res_imgs->data[num], ctx->image_mean, ctx->image_std);
                num++;
            }

            for (size_t i = 0; i < patches.size(); i++) {
                // LOG_DBG("patch %d: %d %d\n", i, patches[i]->nx, patches[i]->ny);
                clip_image_u8_free(patches[i]);
            }

            clip_image_u8_free(temp);

            return true;
        } else {
            temp->nx = img->nx;
            temp->ny = img->ny;
            temp->buf.resize(img->buf.size());
            memcpy(temp->buf.data(), img->buf.data(), temp->buf.size());
        }
    }

    const int nx = temp->nx;
    const int ny = temp->ny;
    // clip_image_save_to_bmp(*temp, "resized_vanilla.bmp");

    const int nx2 = ctx->vision_model.hparams.image_size;
    const int ny2 = ctx->vision_model.hparams.image_size;
    clip_image_f32 * res = clip_image_f32_init();
    res->nx = nx2;
    res->ny = ny2;
    res->buf.resize(3 * nx2 * ny2);

    const float scale = std::max(nx, ny) / (float)ctx->vision_model.hparams.image_size;

    const int nx3 = int(nx / scale + 0.5f);
    const int ny3 = int(ny / scale + 0.5f);

    const auto & m3 = ctx->image_mean; // {0.48145466f, 0.4578275f, 0.40821073f};
    const auto & s3 = ctx->image_std;  // {0.26862954f, 0.26130258f, 0.27577711f};

    for (int y = 0; y < ny3; y++) {
        for (int x = 0; x < nx3; x++) {
            for (int c = 0; c < 3; c++) {
                // linear interpolation
                const float sx = (x + 0.5f) * scale - 0.5f;
                const float sy = (y + 0.5f) * scale - 0.5f;

                const int x0 = std::max(0, (int)std::floor(sx));
                const int y0 = std::max(0, (int)std::floor(sy));

                const int x1 = std::min(x0 + 1, nx - 1);
                const int y1 = std::min(y0 + 1, ny - 1);

                const float dx = sx - x0;
                const float dy = sy - y0;

                const int j00 = 3 * (y0 * nx + x0) + c;
                const int j01 = 3 * (y0 * nx + x1) + c;
                const int j10 = 3 * (y1 * nx + x0) + c;
                const int j11 = 3 * (y1 * nx + x1) + c;

                const float v00 = temp->buf[j00];
                const float v01 = temp->buf[j01];
                const float v10 = temp->buf[j10];
                const float v11 = temp->buf[j11];

                const float v0 = v00 * (1.0f - dx) + v01 * dx;
                const float v1 = v10 * (1.0f - dx) + v11 * dx;

                const float v = v0 * (1.0f - dy) + v1 * dy;

                const uint8_t v2 = std::min(std::max(std::round(v), 0.0f), 255.0f);

                const int i = 3 * (y * nx3 + x) + c;

                res->buf[i] = ((float(v2) / 255.0f) - m3[c]) / s3[c];
            }
        }
    }
    clip_image_u8_free(temp);

    // {
    //     clip_image_u8 * temp2 = clip_image_u8_init();
    //     clip_image_convert_f32_to_u8(*res, *temp2);
    //     clip_image_save_to_bmp(*temp2, "resized_normalized_f32_vanilla.bmp");
    //     clip_image_u8_free(temp2);
    // }
    // res_imgs.push_back(res);

    res_imgs->size = 1;
    res_imgs->data = new clip_image_f32[res_imgs->size];
    res_imgs->data[0] = *res;
    clip_image_f32_free(res);

    return true;
}

ggml_tensor * clip_get_newline_tensor(const struct clip_ctx * ctx) {
    return ctx->vision_model.image_newline;
}

void clip_free(clip_ctx * ctx) {
    if (ctx == nullptr) {
        return;
    }
    delete ctx;
}

size_t clip_embd_nbytes(const struct clip_ctx * ctx) {
    int extra_tokens = ctx->has_glm_projector ? 2 : 0;
    return (clip_n_patches(ctx) + extra_tokens) * clip_n_mmproj_embd(ctx) * sizeof(float);
}

size_t clip_embd_nbytes_by_img(const struct clip_ctx * ctx, int img_h, int img_w) {
    clip_image_f32 img;
    img.nx = img_w;
    img.ny = img_h;
    return clip_n_patches_by_img(ctx, &img) * clip_n_mmproj_embd(ctx) * sizeof(float);
}

int32_t clip_image_size(const struct clip_ctx * ctx) {
    return ctx->vision_model.hparams.image_size;
}

int32_t clip_patch_size(const struct clip_ctx * ctx) {
    return ctx->vision_model.hparams.patch_size;
}

int32_t clip_hidden_size(const struct clip_ctx * ctx) {
    return ctx->vision_model.hparams.hidden_size;
}

const char * clip_patch_merge_type(const struct clip_ctx * ctx) {
    return ctx->vision_model.hparams.mm_patch_merge_type == PATCH_MERGE_SPATIAL_UNPAD ? "spatial_unpad" : "flat";
}

const int32_t * clip_image_grid(const struct clip_ctx * ctx) {
    if (ctx->vision_model.hparams.image_grid_pinpoints.size()) {
        return &ctx->vision_model.hparams.image_grid_pinpoints.front();
    }
    return nullptr;
}

size_t get_clip_image_grid_size(const struct clip_ctx * ctx) {
    return ctx->vision_model.hparams.image_grid_pinpoints.size();
}

int clip_n_patches(const struct clip_ctx * ctx) {
    clip_image_f32 img;
    img.nx = ctx->vision_model.hparams.image_size;
    img.ny = ctx->vision_model.hparams.image_size;
    return clip_n_patches_by_img(ctx, &img);
}

int clip_n_patches_by_img(const struct clip_ctx * ctx, struct clip_image_f32 * img) {
    const auto & params = ctx->vision_model.hparams;

    int n_patches = (params.image_size / params.patch_size) * (params.image_size / params.patch_size);

    if (ctx->proj_type == PROJECTOR_TYPE_LDP || ctx->proj_type == PROJECTOR_TYPE_LDPV2 || ctx->proj_type == PROJECTOR_TYPE_GLM_EDGE) {
        n_patches /= 4;
    } else if (ctx->proj_type == PROJECTOR_TYPE_RESAMPLER) {
        if (ctx->minicpmv_version == 2) {
            n_patches = 96;
        }
        else if (ctx->minicpmv_version == 3) {
            n_patches = 64;
        }
        else if (ctx->minicpmv_version == 4) {
            n_patches = 64;
        }
    } else if (ctx->proj_type == PROJECTOR_TYPE_MERGER) {
        int patch_size = params.patch_size * 2;
        int x_patch = img->nx / patch_size + (int)(img->nx % patch_size > 0);
        int y_patch = img->ny / patch_size + (int)(img->ny % patch_size > 0);
        n_patches = x_patch * y_patch;
    } else if (ctx->proj_type == PROJECTOR_TYPE_GEMMA3) {
        n_patches = 256;
    }

    return n_patches;
}

static std::vector<std::vector<std::vector<float>>> get_1d_sincos_pos_embed_from_grid_new(int embed_dim, const std::vector<std::vector<float>> & pos) {
    assert(embed_dim % 2 == 0);
    int H = pos.size();
    int W = pos[0].size();

    std::vector<float> omega(embed_dim / 2);
    for (int i = 0; i < embed_dim / 2; ++i) {
        omega[i] = 1.0 / pow(10000.0, static_cast<float>(i) / (embed_dim / 2));
    }

    std::vector<std::vector<std::vector<float>>> emb(H, std::vector<std::vector<float>>(W, std::vector<float>(embed_dim)));
    for (int h = 0; h < H; ++h) {
        for (int w = 0; w < W; ++w) {
            for (int d = 0; d < embed_dim / 2; ++d) {
                float out_value = pos[h][w] * omega[d];
                emb[h][w][d] = sin(out_value);
                emb[h][w][d + embed_dim / 2] = cos(out_value);
            }
        }
    }

    return emb;
}

static std::vector<std::vector<std::vector<float>>> get_2d_sincos_pos_embed_from_grid(int embed_dim, const std::vector<std::vector<std::vector<float>>> & grid) {
    assert(embed_dim % 2 == 0);
    std::vector<std::vector<std::vector<float>>> emb_h = get_1d_sincos_pos_embed_from_grid_new(embed_dim / 2, grid[0]); // (H, W, D/2)
    std::vector<std::vector<std::vector<float>>> emb_w = get_1d_sincos_pos_embed_from_grid_new(embed_dim / 2, grid[1]); // (H, W, D/2)

    int H = emb_h.size();
    int W = emb_h[0].size();
    std::vector<std::vector<std::vector<float>>> emb(H, std::vector<std::vector<float>>(W, std::vector<float>(embed_dim)));

    for (int h = 0; h < H; ++h) {
        for (int w = 0; w < W; ++w) {
            for (int d = 0; d < embed_dim / 2; ++d) {
                emb[h][w][d] = emb_h[h][w][d];
                emb[h][w][d + embed_dim / 2] = emb_w[h][w][d];
            }
        }
    }
    return emb;
}

static std::vector<std::vector<float>> get_2d_sincos_pos_embed(int embed_dim, const std::pair<int, int> image_size) {
    int grid_h_size = image_size.first;
    int grid_w_size = image_size.second;

    std::vector<float> grid_h(grid_h_size);
    std::vector<float> grid_w(grid_w_size);

    for (int i = 0; i < grid_h_size; ++i) {
        grid_h[i] = static_cast<float>(i);
    }
    for (int i = 0; i < grid_w_size; ++i) {
        grid_w[i] = static_cast<float>(i);
    }

    std::vector<std::vector<float>> grid(grid_h_size, std::vector<float>(grid_w_size));
    for (int h = 0; h < grid_h_size; ++h) {
        for (int w = 0; w < grid_w_size; ++w) {
            grid[h][w] = grid_w[w];
        }
    }
    std::vector<std::vector<std::vector<float>>> grid_2d = {grid, grid};
    for (int h = 0; h < grid_h_size; ++h) {
        for (int w = 0; w < grid_w_size; ++w) {
            grid_2d[0][h][w] = grid_h[h];
            grid_2d[1][h][w] = grid_w[w];
        }
    }

    std::vector<std::vector<std::vector<float>>> pos_embed_3d = get_2d_sincos_pos_embed_from_grid(embed_dim, grid_2d);

    int H = image_size.first;
    int W = image_size.second;
    std::vector<std::vector<float>> pos_embed_2d(H * W, std::vector<float>(embed_dim));
    for (int h = 0; h < H; ++h) {
        for (int w = 0; w < W; ++w) {
            pos_embed_2d[w * H + h] = pos_embed_3d[h][w];
        }
    }

    return pos_embed_2d;
}

bool clip_image_encode(struct clip_ctx * ctx, const int n_threads, clip_image_f32 * img, float * vec) {
    if (!ctx->has_vision_encoder) {
        LOG_ERR("%s: This gguf file seems to have no vision encoder\n", __func__);
        return false;
    }

    clip_image_f32_batch imgs{};
    imgs.size = 1;
    imgs.data = img;
    return clip_image_batch_encode(ctx, n_threads, &imgs, vec);
}

bool clip_image_batch_encode(clip_ctx * ctx, const int n_threads, const clip_image_f32_batch * imgs, float * vec) {
    if (!ctx->has_vision_encoder) {
        LOG_ERR("%s: This gguf file seems to have no vision encoder\n", __func__);
        return false;
    }

    int batch_size = imgs->size;
    if (ctx->has_llava_projector) {
        GGML_ASSERT(batch_size == 1); // TODO: support multiple images
    }
    if (ctx->has_minicpmv_projector) {
        GGML_ASSERT(batch_size == 1);
    }
    if (ctx->has_glm_projector) {
        GGML_ASSERT(batch_size == 1);
        ggml_tensor * boi = ctx->vision_model.boi_w;
        ggml_backend_tensor_get(boi,vec,0,ggml_nbytes(boi));
        vec = (float*)(vec+ggml_nelements(boi)); //offset for boi
    }

    // build the inference graph
    ggml_backend_sched_reset(ctx->sched.get());
    ggml_cgraph * gf = clip_image_build_graph(ctx, imgs, ctx->load_image_size, true);
    ggml_backend_sched_alloc_graph(ctx->sched.get(), gf);

    // set inputs
    const auto & model = ctx->vision_model;
    const auto & hparams = model.hparams;

    const int image_size = hparams.image_size;
    int image_size_width  = image_size;
    int image_size_height = image_size;
    if (ctx->has_minicpmv_projector | ctx->has_qwen2vl_merger) {
        image_size_width  = imgs->data[0].nx;
        image_size_height = imgs->data[0].ny;
    }
    const int patch_size    = hparams.patch_size;
    const int num_patches   = ((image_size_width / patch_size) * (image_size_height / patch_size));
    const int num_positions = num_patches + (model.class_embedding ? 1 : 0);
    if(ctx->load_image_size==nullptr){
        ctx->load_image_size= clip_image_size_init();
    }
    const int pos_w = ctx->load_image_size->width/patch_size;
    const int pos_h = ctx->load_image_size->height/patch_size;

    {
        struct ggml_tensor * inp_raw = ggml_graph_get_tensor(gf, "inp_raw");
        float * data = (float *)malloc(ggml_nbytes(inp_raw));

        for (size_t i = 0; i < imgs->size; i++) {
            const int nx = imgs->data[i].nx;
            const int ny = imgs->data[i].ny;
            if (!(ctx->has_minicpmv_projector | ctx->has_qwen2vl_merger)) {
                GGML_ASSERT(nx == image_size && ny == image_size);
            }

            const int n = nx * ny;

            for (int b = 0; b < batch_size; b++) {
                for (int k = 0; k < 3; k++) {
                    for (int y = 0; y < ny; y++) {
                        for (int x = 0; x < nx; x++) {
                            data[(b * 3 * n) + k * n + y * nx + x] = imgs->data[b].buf[3 * (y * nx + x) + k];
                        }
                    }
                }
            }
        }
        ggml_backend_tensor_set(inp_raw, data, 0, ggml_nbytes(inp_raw));
        free(data);
    }
    if (ctx->has_minicpmv_projector) {
        {
            // inspired from siglip:
            //    -> https://huggingface.co/HuggingFaceM4/siglip-so400m-14-980-flash-attn2-navit
            //    -> https://huggingface.co/HuggingFaceM4/siglip-so400m-14-980-flash-attn2-navit/blob/d66538faeba44480d0bfaa42145eef26f9423199/modeling_siglip.py#L316
            struct ggml_tensor * positions = ggml_graph_get_tensor(gf, "positions");
            int* positions_data = (int*)malloc(ggml_nbytes(positions));
            int bucket_coords_h[1024];
            int bucket_coords_w[1024];
            for (int i = 0; i < pos_h; i++){
                bucket_coords_h[i] = std::floor(70.0*i/pos_h);
            }
            for (int i = 0; i < pos_w; i++){
                bucket_coords_w[i] = std::floor(70.0*i/pos_w);
            }
            for (int i = 0, id = 0; i < pos_h; i++){
                for (int j = 0; j < pos_w; j++){
                    positions_data[id++] = bucket_coords_h[i]*70 + bucket_coords_w[j];
                }
            }
            ggml_backend_tensor_set(positions, positions_data, 0, ggml_nbytes(positions));
            free(positions_data);
        }

        {
            // inspired from resampler of Qwen-VL:
            //    -> https://huggingface.co/Qwen/Qwen-VL/tree/main
            //    -> https://huggingface.co/Qwen/Qwen-VL/blob/0547ed36a86561e2e42fecec8fd0c4f6953e33c4/visual.py#L23
            struct ggml_tensor * pos_embed = ggml_graph_get_tensor(gf, "pos_embed");
            int embed_dim = 4096;
            if (ctx->minicpmv_version == 2) {
                embed_dim = 4096;
            }
            else if (ctx->minicpmv_version == 3) {
                embed_dim = 3584;
            }
            else if (ctx->minicpmv_version == 4) {
                embed_dim = 3584;
            }
            auto pos_embed_t = get_2d_sincos_pos_embed(embed_dim, std::make_pair(pos_w, pos_h));

            float * pos_embed_data = (float *)malloc(ggml_nbytes(pos_embed));
            for(int i=0;i < pos_w * pos_h; ++i){
                for(int j=0; j < embed_dim; ++j){
                    pos_embed_data[i * embed_dim + j] = pos_embed_t[i][j];
                }
            }

            ggml_backend_tensor_set(pos_embed, pos_embed_data, 0, ggml_nbytes(pos_embed));
            free(pos_embed_data);
        }
    }
    else {
        if (model.class_embedding) {
            struct ggml_tensor * embeddings = ggml_graph_get_tensor(gf, "embeddings");

            void* zero_mem = malloc(ggml_nbytes(embeddings));
            memset(zero_mem, 0, ggml_nbytes(embeddings));
            ggml_backend_tensor_set(embeddings, zero_mem, 0, ggml_nbytes(embeddings));
            free(zero_mem);
        }

        if (ctx->has_qwen2vl_merger) {
            struct ggml_tensor * positions = ggml_graph_get_tensor(gf, "positions");

            const int pw = image_size_width / patch_size;
            const int ph = image_size_height / patch_size;
            int* positions_data = (int*)malloc(ggml_nbytes(positions));

            int ptr = 0;
            for (int y = 0; y < ph; y+=2)
            {
                for (int x = 0; x < pw; x+=2)
                {
                    for (int dy = 0; dy < 2; dy++) {
                        for (int dx = 0; dx < 2; dx++) {
                            positions_data[ptr]                 = y + dy;
                            positions_data[num_patches + ptr]     = x + dx;
                            positions_data[num_patches * 2 + ptr] = y + dy;
                            positions_data[num_patches * 3 + ptr] = x + dx;
                            ptr++;
                        }
                    }
                }
            }

            ggml_backend_tensor_set(positions, positions_data, 0, ggml_nbytes(positions));
            free(positions_data);
        }
        else if (ctx->proj_type == PROJECTOR_TYPE_GEMMA3) {
            // do nothing
        }
        else {
            struct ggml_tensor * positions = ggml_graph_get_tensor(gf, "positions");

            int* positions_data = (int*)malloc(ggml_nbytes(positions));
            for (int i = 0; i < num_positions; i++) {
                positions_data[i] = i;
            }
            ggml_backend_tensor_set(positions, positions_data, 0, ggml_nbytes(positions));
            free(positions_data);

            if (!ctx->has_glm_projector) {
                struct ggml_tensor * patches = ggml_graph_get_tensor(gf, "patches");
                // The patches vector is used to get rows to index into the embeds with;
                // we should skip dim 0 only if we have CLS to avoid going out of bounds
                // when retrieving the rows.
                int patch_offset = model.class_embedding ? 1 : 0;
                int* patches_data = (int*)malloc(ggml_nbytes(patches));
                for (int i = 0; i < num_patches; i++) {
                    patches_data[i] = i + patch_offset;
                }
                ggml_backend_tensor_set(patches, patches_data, 0, ggml_nbytes(patches));
                free(patches_data);
            }
        }
    }

    ggml_backend_cpu_set_n_threads(ctx->backend_cpu, n_threads);

    auto status = ggml_backend_sched_graph_compute(ctx->sched.get(), gf);
    if (status != GGML_STATUS_SUCCESS) {
        LOG_ERR("%s: ggml_backend_sched_graph_compute failed with error %d\n", __func__, status);
        return false;
    }

    // the last node is the embedding tensor
    struct ggml_tensor * embeddings = ggml_graph_node(gf, -1);

    // copy the embeddings to the location passed by the user
    ggml_backend_tensor_get(embeddings, vec, 0, ggml_nbytes(embeddings));

    if (ctx->has_glm_projector) {
        //eoi
        ggml_tensor * eoi = ctx->vision_model.eoi_w;
        int offset = ggml_nelements(embeddings);
        ggml_backend_tensor_get(eoi, vec+offset, 0, ggml_nbytes(eoi));
    }

    return true;
}

bool clip_model_quantize(const char * fname_inp, const char * fname_out, const int itype) {
    assert(itype < GGML_TYPE_COUNT);
    ggml_type type = static_cast<ggml_type>(itype);

    auto * ctx_clip = clip_init(fname_inp, clip_context_params{
        /* use_gpu */   false,
        /* verbosity */ GGML_LOG_LEVEL_ERROR,
    });

    const auto & ctx_src = ctx_clip->ctx_gguf;
    const auto & ctx_data = ctx_clip->ctx_data;

    auto * ctx_out = gguf_init_empty();
    gguf_set_kv(ctx_out, ctx_src);
    gguf_set_val_u32(ctx_out, "general.quantization_version", GGML_QNT_VERSION);
    gguf_set_val_u32(ctx_out, "general.file_type", itype);

    auto fout = std::ofstream(fname_out, std::ios::binary);

    const int n_tensors = gguf_get_n_tensors(ctx_src);

    for (int i = 0; i < n_tensors; ++i) {
        const char * name = gguf_get_tensor_name(ctx_src, i);
        struct ggml_tensor * cur = ggml_get_tensor(ctx_data, name);
        gguf_add_tensor(ctx_out, cur);
    }

    const size_t meta_size = gguf_get_meta_size(ctx_out);
    for (size_t i = 0; i < meta_size; ++i) {
        fout.put(0);
    }

    // regexes of tensor names to be quantized
    const std::vector<std::string> k_names = {
        ".*weight",
    };

    std::vector<uint8_t> work(512);
    std::vector<float> conv_buf(512);
    size_t total_size_org = 0;
    size_t total_size_new = 0;

    for (int i = 0; i < n_tensors; ++i) {
        const std::string name = gguf_get_tensor_name(ctx_src, i);
        struct ggml_tensor * cur = ggml_get_tensor(ctx_data, name.c_str());

        enum ggml_type new_type;
        void * new_data;
        size_t new_size;

        bool quantize = false;
        for (const auto & s : k_names) {
            if (std::regex_match(name, std::regex(s))) {
                quantize = true;
                break;
            }
        }

        // quantize only 2D tensors and bigger than block size
        quantize &= (ggml_n_dims(cur) == 2) && cur->ne[0] > ggml_blck_size(type);

        if (quantize) {
            new_type = type;
            if (new_type >= GGML_TYPE_Q2_K && name.find("embd") != std::string::npos) {
                new_type = GGML_TYPE_Q8_0; // ggml_get_rows needs non K type
                // LOG_ERR("%s: quantizing %s to %s\n", __func__, name.c_str(), ggml_type_name(new_type));
            }
            const size_t n_elms = ggml_nelements(cur);
            float * f32_data;

            switch (cur->type) {
            case GGML_TYPE_F32:
                f32_data = (float *)cur->data;
                break;
            case GGML_TYPE_F16:
                if (conv_buf.size() < n_elms) {
                    conv_buf.resize(n_elms);
                }
                for (size_t j = 0; j < n_elms; ++j) {
                    conv_buf[j] = ggml_fp16_to_fp32(((ggml_fp16_t *)cur->data)[j]);
                }
                f32_data = (float *)conv_buf.data();
                break;
            default:
                LOG_ERR("%s: Please use an input file in f32 or f16\n", __func__);
                gguf_free(ctx_out);
                return false;
            }

            if (work.size() < n_elms * 4) {
                work.resize(n_elms * 4);
            }
            new_data = work.data();

            new_size = ggml_quantize_chunk(new_type, f32_data, new_data, 0, n_elms/cur->ne[0], cur->ne[0], nullptr);
        } else {
            new_type = cur->type;
            new_data = cur->data;
            new_size = ggml_nbytes(cur);
        }
        const size_t orig_size = ggml_nbytes(cur);
        total_size_org += orig_size;
        total_size_new += new_size;
        gguf_set_tensor_type(ctx_out, name.c_str(), new_type);
        GGML_ASSERT(gguf_get_tensor_size(ctx_out, gguf_find_tensor(ctx_out, name.c_str())) == new_size);
        gguf_set_tensor_data(ctx_out, name.c_str(), new_data);
        fout.write((const char *)new_data, new_size);
        size_t pad = GGML_PAD(new_size, gguf_get_alignment(ctx_out)) - new_size;
        for (size_t j = 0; j < pad; ++j) {
            fout.put(0);
        }

        LOG_INF("%s: n_dims = %d | quantize=%d | size = %f MB -> %f MB\n", name.c_str(), ggml_n_dims(cur), quantize,
               orig_size / 1024.0 / 1024.0, new_size / 1024.0 / 1024.0);
    }

    // go back to beginning of file and write the updated metadata
    fout.seekp(0, std::ios::beg);
    std::vector<uint8_t> meta(meta_size);
    gguf_get_meta_data(ctx_out, meta.data());
    fout.write((const char *)meta.data(), meta_size);

    fout.close();

    clip_free(ctx_clip);
    gguf_free(ctx_out);

    {
        LOG_INF("%s: original  size = %8.2f MB\n", __func__, total_size_org / 1024.0 / 1024.0);
        LOG_INF("%s: quantized size = %8.2f MB\n", __func__, total_size_new / 1024.0 / 1024.0);
    }

    return true;
}

int clip_n_mmproj_embd(const struct clip_ctx * ctx) {
    if (ctx->proj_type == PROJECTOR_TYPE_LDP) {
        return ctx->vision_model.mm_model_block_1_block_2_1_b->ne[0];
    }
    if (ctx->proj_type == PROJECTOR_TYPE_LDPV2) {
        return ctx->vision_model.mm_model_peg_0_b->ne[0];
    }
    if (ctx->proj_type == PROJECTOR_TYPE_MLP) {
        return ctx->vision_model.mm_2_b->ne[0];
    }
    if (ctx->proj_type == PROJECTOR_TYPE_MLP_NORM) {
        return ctx->vision_model.mm_3_b->ne[0];
    }
    if (ctx->proj_type == PROJECTOR_TYPE_RESAMPLER) {
        if (ctx->minicpmv_version == 2) {
            return 4096;
        }
        else if (ctx->minicpmv_version == 3) {
            return 3584;
        }
        else if (ctx->minicpmv_version == 4) {
            return 3584;
        }
    }
    if (ctx->proj_type == PROJECTOR_TYPE_GLM_EDGE){
        return ctx->vision_model.mm_model_mlp_3_w->ne[1];
    }
    if (ctx->proj_type == PROJECTOR_TYPE_MERGER) {
        return ctx->vision_model.mm_1_b->ne[0];
    }
    if (ctx->proj_type == PROJECTOR_TYPE_GEMMA3) {
        return ctx->vision_model.mm_input_proj_w->ne[0];
    }

    std::string proj_type = PROJECTOR_TYPE_NAMES[ctx->proj_type];
    throw std::runtime_error(string_format("%s: don't support projector with: %s currently\n", __func__, proj_type.c_str()));
}

int clip_is_minicpmv(const struct clip_ctx * ctx) {
    if (ctx->has_minicpmv_projector) {
        return ctx->minicpmv_version;
    }
    return 0;
}

bool clip_is_glm(const struct clip_ctx * ctx) {
    return ctx->has_glm_projector;
}

bool clip_is_qwen2vl(const struct clip_ctx * ctx) {
    return ctx->has_qwen2vl_merger;
}

bool clip_is_llava(const struct clip_ctx * ctx) {
    return ctx->has_llava_projector;
}

bool clip_is_gemma3(const struct clip_ctx * ctx) {
    return ctx->proj_type == PROJECTOR_TYPE_GEMMA3;
}

// Determine the number of encoder layers to iterate over
int get_deepest_feature_layer(const struct clip_ctx * ctx) {
    // Get the index of the second to last layer; this is the
    // default for models that have a llava projector
    const auto & hparams = ctx->vision_model.hparams;
    int n_layer = hparams.n_layer - 1;
    int deepest_feature_layer = -1;

    // Handle other projectors; incrementing here indicates that we
    // should use the last encoder layer for the vision features.
    if (ctx->has_minicpmv_projector || ctx->has_glm_projector || ctx->has_qwen2vl_merger) {
        n_layer += 1;
    }

    // If we set explicit vision feature layers, only go up to the deepest one
    for (const auto & feature_layer : hparams.vision_feature_layer) {
        if (feature_layer > deepest_feature_layer) {
            deepest_feature_layer = feature_layer;
        }
    }
    return deepest_feature_layer < 0 ? n_layer : deepest_feature_layer;
}

bool clip_encode_float_image (struct clip_ctx * ctx, int n_threads, float * img, int h, int w, float * vec) {
    clip_image_f32 clip_img;
    clip_img.buf.resize(h * w * 3);
    for (int i = 0; i < h*w*3; i++)
    {
        clip_img.buf[i] = img[i];
    }
    clip_img.nx = w;
    clip_img.ny = h;
    clip_image_encode(ctx, n_threads, &clip_img, vec);
    return true;
}<|MERGE_RESOLUTION|>--- conflicted
+++ resolved
@@ -1597,21 +1597,18 @@
     return new clip_image_f32();
 }
 
-<<<<<<< HEAD
 unsigned char * clip_image_u8_get_data(struct clip_image_u8 * img, uint32_t * nx, uint32_t * ny) {
     if (nx) *nx = img->nx;
     if (ny) *ny = img->ny;
     return img->buf.data();
 }
 
-=======
 void clip_image_size_free(struct clip_image_size * load_image_size) {
     if (load_image_size == nullptr) {
         return;
     }
     delete load_image_size;
 }
->>>>>>> d3bd7193
 void clip_image_u8_free(struct clip_image_u8  * img) { delete img; }
 void clip_image_f32_free(struct clip_image_f32 * img) { delete img; }
 void clip_image_u8_batch_free(struct clip_image_u8_batch  * batch) {
