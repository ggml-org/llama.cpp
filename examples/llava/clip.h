--- conflicted
+++ resolved
@@ -77,13 +77,10 @@
 CLIP_API struct clip_image_u8  * clip_image_u8_init ();
 CLIP_API struct clip_image_f32 * clip_image_f32_init();
 
-<<<<<<< HEAD
 // nx, ny are the output image dimensions
 CLIP_API unsigned char * clip_image_u8_get_data(struct clip_image_u8 * img, uint32_t * nx, uint32_t * ny);
 
-=======
 CLIP_API void clip_image_size_free (struct clip_image_size * img_size);
->>>>>>> d3bd7193
 CLIP_API void clip_image_u8_free (struct clip_image_u8  * img);
 CLIP_API void clip_image_f32_free(struct clip_image_f32 * img);
 CLIP_API void clip_image_u8_batch_free (struct clip_image_u8_batch  * batch);
