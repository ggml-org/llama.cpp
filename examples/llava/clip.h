--- conflicted
+++ resolved
@@ -28,10 +28,7 @@
     int width;
     int height;
 };
-<<<<<<< HEAD
 
-=======
->>>>>>> ea0c8283
 struct clip_image_u8_batch {
     struct clip_image_u8 * data;
     size_t size;
@@ -88,11 +85,7 @@
 
 CLIP_API bool clip_model_quantize(const char * fname_inp, const char * fname_out, int itype);
 
-<<<<<<< HEAD
-CLIP_API bool clip_is_minicpmv(const struct clip_ctx * ctx);
-=======
 CLIP_API int clip_is_minicpmv(const struct clip_ctx * ctx);
->>>>>>> ea0c8283
 
 #ifdef __cplusplus
 }
