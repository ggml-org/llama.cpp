#ifndef CLIP_H
#define CLIP_H

#include "ggml.h"
#include <stddef.h>
#include <stdint.h>

#ifdef LLAMA_SHARED
#    if defined(_WIN32) && !defined(__MINGW32__)
#        ifdef LLAMA_BUILD
#            define CLIP_API __declspec(dllexport)
#        else
#            define CLIP_API __declspec(dllimport)
#        endif
#    else
#        define CLIP_API __attribute__ ((visibility ("default")))
#    endif
#else
#    define CLIP_API
#endif

#ifdef __cplusplus
extern "C" {
#endif

struct clip_ctx;

struct clip_image_size {
    int width;
    int height;
};

struct clip_image_u8_batch;
struct clip_image_f32_batch;

struct clip_context_params {
    bool use_gpu;
    ggml_log_level verbosity;
};

// deprecated, use clip_init
CLIP_API struct clip_ctx * clip_model_load(const char * fname, int verbosity);

CLIP_API struct clip_ctx * clip_init(const char * fname, struct clip_context_params ctx_params);

CLIP_API void clip_free(struct clip_ctx * ctx);

CLIP_API size_t clip_embd_nbytes(const struct clip_ctx * ctx);
CLIP_API size_t clip_embd_nbytes_by_img(const struct clip_ctx * ctx, int img_h, int img_w);

CLIP_API int32_t clip_get_image_size (const struct clip_ctx * ctx);
CLIP_API int32_t clip_get_patch_size (const struct clip_ctx * ctx);
CLIP_API int32_t clip_get_hidden_size(const struct clip_ctx * ctx);

// TODO: should be enum, not string
CLIP_API const char * clip_patch_merge_type(const struct clip_ctx * ctx);

CLIP_API const int32_t * clip_image_grid(const struct clip_ctx * ctx);
CLIP_API size_t get_clip_image_grid_size(const struct clip_ctx * ctx);

CLIP_API int clip_n_patches        (const struct clip_ctx * ctx);
CLIP_API int clip_n_patches_by_img (const struct clip_ctx * ctx, struct clip_image_f32 * img);
CLIP_API int clip_n_mmproj_embd    (const struct clip_ctx * ctx);

CLIP_API int clip_uhd_num_image_embeds_col(struct clip_ctx * ctx_clip);
CLIP_API void clip_add_load_image_size(struct clip_ctx * ctx_clip, struct clip_image_size * load_image_size);
CLIP_API struct clip_image_size * clip_get_load_image_size(struct clip_ctx * ctx_clip);

CLIP_API struct clip_image_size      * clip_image_size_init();
CLIP_API struct clip_image_u8        * clip_image_u8_init ();
CLIP_API struct clip_image_f32       * clip_image_f32_init();
CLIP_API struct clip_image_f32_batch * clip_image_f32_batch_init(); // only used by libllava

<<<<<<< HEAD
CLIP_API void clip_image_size_free     (struct clip_image_size      * img_size);
CLIP_API void clip_image_u8_free       (struct clip_image_u8        * img);
CLIP_API void clip_image_f32_free      (struct clip_image_f32       * img);
=======
// nx, ny are the output image dimensions
CLIP_API unsigned char * clip_image_u8_get_data(struct clip_image_u8 * img, uint32_t * nx, uint32_t * ny);

CLIP_API void clip_image_size_free (struct clip_image_size * img_size);
CLIP_API void clip_image_u8_free (struct clip_image_u8  * img);
CLIP_API void clip_image_f32_free(struct clip_image_f32 * img);
>>>>>>> 47ba87d0
CLIP_API void clip_image_u8_batch_free (struct clip_image_u8_batch  * batch);
CLIP_API void clip_image_f32_batch_free(struct clip_image_f32_batch * batch);

// use for accessing underlay data of clip_image_f32_batch
CLIP_API size_t clip_image_f32_batch_n_images(const struct clip_image_f32_batch * batch); // equivalent to batch->size()
CLIP_API size_t clip_image_f32_batch_nx(const struct clip_image_f32_batch * batch, int idx); // equivalent to batch[idx]->nx
CLIP_API size_t clip_image_f32_batch_ny(const struct clip_image_f32_batch * batch, int idx); // equivalent to batch[idx]->ny
CLIP_API clip_image_f32 * clip_image_f32_get_img(const struct clip_image_f32_batch * batch, int idx); // equivalent to batch[idx]->data

/**
 * Build image from pixels decoded by other libraries instead of stb_image.h for better performance.
 * The memory layout is RGBRGBRGB..., input buffer length must be 3*nx*ny bytes
 */
CLIP_API void clip_build_img_from_pixels(const unsigned char * rgb_pixels, int nx, int ny, struct clip_image_u8 * img);

CLIP_API bool clip_image_load_from_file(const char * fname, struct clip_image_u8 * img);

/** interpret bytes as an image file with length bytes_length, and use the result to populate img */
CLIP_API bool clip_image_load_from_bytes(const unsigned char * bytes, size_t bytes_length, struct clip_image_u8 * img);

/** preprocess img and store the result in res_imgs, pad_to_square may be overridden to false depending on model configuration */
CLIP_API bool clip_image_preprocess(struct clip_ctx * ctx, const struct clip_image_u8 * img, struct clip_image_f32_batch * res_imgs );

CLIP_API struct ggml_tensor * clip_get_newline_tensor(const struct clip_ctx * ctx);

CLIP_API bool clip_image_encode      (struct clip_ctx * ctx, int n_threads, struct clip_image_f32 * img, float * vec);
CLIP_API bool clip_image_batch_encode(struct clip_ctx * ctx, int n_threads, const struct clip_image_f32_batch * imgs, float * vec);

CLIP_API bool clip_model_quantize(const char * fname_inp, const char * fname_out, int itype);

CLIP_API int clip_is_minicpmv(const struct clip_ctx * ctx);
CLIP_API bool clip_is_glm(const struct clip_ctx * ctx);
CLIP_API bool clip_is_qwen2vl(const struct clip_ctx * ctx);
CLIP_API bool clip_is_llava(const struct clip_ctx * ctx);
CLIP_API bool clip_is_gemma3(const struct clip_ctx * ctx);

CLIP_API int get_deepest_feature_layer(const struct clip_ctx * ctx);

CLIP_API bool clip_encode_float_image (struct clip_ctx * ctx, int n_threads, float * img, int h, int w, float * vec);


#ifdef __cplusplus
}
#endif

#endif // CLIP_H<|MERGE_RESOLUTION|>--- conflicted
+++ resolved
@@ -71,18 +71,12 @@
 CLIP_API struct clip_image_f32       * clip_image_f32_init();
 CLIP_API struct clip_image_f32_batch * clip_image_f32_batch_init(); // only used by libllava
 
-<<<<<<< HEAD
-CLIP_API void clip_image_size_free     (struct clip_image_size      * img_size);
-CLIP_API void clip_image_u8_free       (struct clip_image_u8        * img);
-CLIP_API void clip_image_f32_free      (struct clip_image_f32       * img);
-=======
 // nx, ny are the output image dimensions
 CLIP_API unsigned char * clip_image_u8_get_data(struct clip_image_u8 * img, uint32_t * nx, uint32_t * ny);
 
 CLIP_API void clip_image_size_free (struct clip_image_size * img_size);
 CLIP_API void clip_image_u8_free (struct clip_image_u8  * img);
 CLIP_API void clip_image_f32_free(struct clip_image_f32 * img);
->>>>>>> 47ba87d0
 CLIP_API void clip_image_u8_batch_free (struct clip_image_u8_batch  * batch);
 CLIP_API void clip_image_f32_batch_free(struct clip_image_f32_batch * batch);
 
