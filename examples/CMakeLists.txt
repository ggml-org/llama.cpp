# dependencies

find_package(Threads REQUIRED)

# third-party

# ...

# examples

include_directories(${CMAKE_CURRENT_SOURCE_DIR})

if (EMSCRIPTEN)
else()
    add_subdirectory(cvector-generator)
    add_subdirectory(baby-llama)
    add_subdirectory(batched-bench)
    add_subdirectory(batched)
    add_subdirectory(benchmark)
    add_subdirectory(convert-llama2c-to-ggml)
    add_subdirectory(embedding)
    add_subdirectory(eval-callback)
    add_subdirectory(export-lora)
    add_subdirectory(finetune)
    add_subdirectory(gbnf-validator)
    add_subdirectory(gguf-split)
    add_subdirectory(gguf)
    add_subdirectory(gritlm)
    add_subdirectory(imatrix)
    add_subdirectory(infill)
    add_subdirectory(llama-bench)
    add_subdirectory(llava)
<<<<<<< HEAD
    add_subdirectory(lookahead)
    add_subdirectory(lookup)
=======
    add_subdirectory(minicpmv)
    if (LLAMA_SYCL)
        add_subdirectory(sycl)
    endif()
>>>>>>> ee5b8509
    add_subdirectory(main)
    add_subdirectory(parallel)
    add_subdirectory(passkey)
    add_subdirectory(perplexity)
    add_subdirectory(quantize-stats)
    add_subdirectory(quantize)
    add_subdirectory(retrieval)
    if (LLAMA_RPC)
        add_subdirectory(rpc)
    endif()
    if (LLAMA_BUILD_SERVER)
    add_subdirectory(server)
    endif()
    if (LLAMA_SYCL)
        add_subdirectory(sycl)
    endif()
    add_subdirectory(save-load-state)
    add_subdirectory(simple)
    add_subdirectory(speculative)
    add_subdirectory(tokenize)
    add_subdirectory(train-text-from-scratch)
endif()<|MERGE_RESOLUTION|>--- conflicted
+++ resolved
@@ -30,15 +30,9 @@
     add_subdirectory(infill)
     add_subdirectory(llama-bench)
     add_subdirectory(llava)
-<<<<<<< HEAD
+    add_subdirectory(minicpmv)
     add_subdirectory(lookahead)
     add_subdirectory(lookup)
-=======
-    add_subdirectory(minicpmv)
-    if (LLAMA_SYCL)
-        add_subdirectory(sycl)
-    endif()
->>>>>>> ee5b8509
     add_subdirectory(main)
     add_subdirectory(parallel)
     add_subdirectory(passkey)
