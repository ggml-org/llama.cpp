# dependencies

find_package(Threads REQUIRED)

# third-party

# ...

# examples

include_directories(${CMAKE_CURRENT_SOURCE_DIR})

if (EMSCRIPTEN)
else()
    add_subdirectory(baby-llama)
    add_subdirectory(batched-bench)
<<<<<<< HEAD
=======
    add_subdirectory(batched)
>>>>>>> f8ec8877
    add_subdirectory(benchmark)
    add_subdirectory(convert-llama2c-to-ggml)
    add_subdirectory(embedding)
    add_subdirectory(eval-callback)
    add_subdirectory(export-lora)
    add_subdirectory(finetune)
    add_subdirectory(gbnf-validator)
    add_subdirectory(gguf-split)
    add_subdirectory(gguf)
    add_subdirectory(gritlm)
    add_subdirectory(imatrix)
    add_subdirectory(infill)
    add_subdirectory(llama-bench)
    add_subdirectory(llava)
    add_subdirectory(lookahead)
    add_subdirectory(lookup)
    add_subdirectory(main)
    add_subdirectory(parallel)
    add_subdirectory(passkey)
    add_subdirectory(perplexity)
    add_subdirectory(quantize-stats)
    add_subdirectory(quantize)
    add_subdirectory(retrieval)
    if (LLAMA_RPC)
        add_subdirectory(rpc)
    endif()
    if (LLAMA_BUILD_SERVER)
    add_subdirectory(server)
    endif()
    if (LLAMA_SYCL)
        add_subdirectory(sycl)
    endif()
    add_subdirectory(save-load-state)
    add_subdirectory(simple)
    add_subdirectory(speculative)
    add_subdirectory(tokenize)
    add_subdirectory(train-text-from-scratch)
endif()<|MERGE_RESOLUTION|>--- conflicted
+++ resolved
@@ -14,10 +14,7 @@
 else()
     add_subdirectory(baby-llama)
     add_subdirectory(batched-bench)
-<<<<<<< HEAD
-=======
     add_subdirectory(batched)
->>>>>>> f8ec8877
     add_subdirectory(benchmark)
     add_subdirectory(convert-llama2c-to-ggml)
     add_subdirectory(embedding)
