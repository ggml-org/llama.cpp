// Defines sigaction on msys:
#ifndef _GNU_SOURCE
#define _GNU_SOURCE
#endif

#include "common.h"
#include "llama.h"

#include <cassert>
#include <cinttypes>
#include <cmath>
#include <cstdio>
#include <cstring>
#include <fstream>
#include <iostream>
#include <string>
#include <sstream>
#include <vector>

#if defined (__unix__) || (defined (__APPLE__) && defined (__MACH__))
#include <signal.h>
#include <unistd.h>
#elif defined (_WIN32)
#include <signal.h>
#endif

static console_state con_st;

static bool is_interacting = false;
static bool is_command = false;

llama_context * ctx;

#if defined (__unix__) || (defined (__APPLE__) && defined (__MACH__)) || defined (_WIN32)
void sigint_handler(int signo) {
    set_console_color(con_st, CONSOLE_COLOR_DEFAULT);
    fflush(stdout);
    fflush(stderr);
    if (signo == SIGINT) {
        if (!is_interacting) {
            is_interacting=true;
        } else {
            //printf("Exit call given, printing stats and exiting.\n");
            llama_print_timings(ctx);
            llama_free(ctx);
            _exit(130);
        }
    }
}
#endif

int command(std::string buffer, gpt_params params, const int n_ctx ) {
    // check buffer's first 3 chars equal '???' to enter command mode. 
    if (buffer.length() <= 3 || strncmp(buffer.c_str(), "???", 3) != 0) return 0;
    set_console_color(con_st, CONSOLE_COLOR_DEFAULT);
    std::istringstream command(buffer);
    int j = 0; std::string test, arg, cmd;
    while (command>>test) {
        j++;
        if ( j == 2 ) arg = test;
        if ( j == 3 ) cmd = test;
    }
    if (cmd == "") {
        printf("Please enter a command value.\n");
        return 1;
    }
    if (arg == "n_predict") {
        params.n_predict = std::stoi(cmd);
    } else if (arg == "top_k") {
        params.top_k = std::stoi(cmd);
    } else if (arg == "ctx_size") {
        params.n_ctx = std::stoi(cmd);
    } else if (arg == "top_p") {
        params.top_p = std::stof(cmd);
    } else if (arg == "temp") {
        params.temp = std::stof(cmd);
    } else if (arg == "repeat_last_n") {
        params.repeat_last_n = std::stoi(cmd);
    } else if (arg == "repeat_penalty") {
        params.repeat_penalty = std::stof(cmd);
    } else if (arg == "batch_size") {
        params.n_batch = std::stoi(cmd);
        params.n_batch = std::min(512, params.n_batch);
    } else if (arg == "reverse-prompt") {
        params.antiprompt.push_back(cmd);
    } else if (arg == "keep") {
        params.n_keep = std::stoi(cmd);
    } else if (arg == "stats") {
        llama_print_timings(ctx);
    } else {
        printf("Invalid command: %s\nValid options are:\n      n_predict, top_k, ctx_size, top_p, temp, repeat_last_n, repeat_penalty, batch_size, reverse-prompt, keep, stats\n", arg.c_str());
        return 1;
    }
    printf("sampling: temp = %f, top_k = %d, top_p = %f, repeat_last_n = %i, repeat_penalty = %f\n",
        params.temp, params.top_k, params.top_p, params.repeat_last_n, params.repeat_penalty);
    printf("generate: n_ctx = %d, n_batch = %d, n_predict = %d, n_keep = %d\n", n_ctx, params.n_batch, params.n_predict, params.n_keep);
    return 1;
}

int main(int argc, char ** argv) {
    gpt_params params;
    params.model = "models/llama-7B/ggml-model.bin";

    if (gpt_params_parse(argc, argv, params) == false) {
        return 1;
    }

    // save choice to use color for later
    // (note for later: this is a slightly awkward choice)
    con_st.use_color = params.use_color;

#if defined (_WIN32)
    win32_console_init(params.use_color);
#endif

    if (params.perplexity) {
        printf("\n************\n");
        printf("%s: please use the 'perplexity' tool for perplexity calculations\n", __func__);
        printf("************\n\n");

        return 0;
    }

    if (params.embedding) {
        printf("\n************\n");
        printf("%s: please use the 'embedding' tool for embedding calculations\n", __func__);
        printf("************\n\n");

        return 0;
    }

    if (params.n_ctx > 2048) {
        fprintf(stderr, "%s: warning: model does not support context sizes greater than 2048 tokens (%d specified);"
                "expect poor results\n", __func__, params.n_ctx);
    }

    if (params.seed <= 0) {
        params.seed = time(NULL);
    }

    fprintf(stderr, "%s: seed = %d\n", __func__, params.seed);

    std::mt19937 rng(params.seed);
    if (params.random_prompt) {
        params.prompt = gpt_random_prompt(rng);
    }

    bool instruct_mode = !params.instruct_prefix.empty() || !params.instruct_suffix.empty();

//    params.prompt = R"(// this function checks if the number n is prime
//bool is_prime(int n) {)";

    // load the model
    {
        auto lparams = llama_context_default_params();

        lparams.n_ctx      = params.n_ctx;
        lparams.n_parts    = params.n_parts;
        lparams.seed       = params.seed;
        lparams.f16_kv     = params.memory_f16;
        lparams.use_mmap   = params.use_mmap;
        lparams.use_mlock  = params.use_mlock;

        ctx = llama_init_from_file(params.model.c_str(), lparams);

        if (ctx == NULL) {
            fprintf(stderr, "%s: error: failed to load model '%s'\n", __func__, params.model.c_str());
            return 1;
        }
    }

    // print system information
    {
        fprintf(stderr, "\n");
        fprintf(stderr, "system_info: n_threads = %d / %d | %s\n",
                params.n_threads, std::thread::hardware_concurrency(), llama_print_system_info());
    }

    // determine the maximum memory usage needed to do inference for the given n_batch and n_predict parameters
    // uncomment the "used_mem" line in llama.cpp to see the results
    if (params.mem_test) {
        {
            const std::vector<llama_token> tmp(params.n_batch, 0);
            llama_eval(ctx, tmp.data(), tmp.size(), 0, params.n_threads);
        }

        {
            const std::vector<llama_token> tmp = { 0, };
            llama_eval(ctx, tmp.data(), tmp.size(), params.n_predict - 1, params.n_threads);
        }

        llama_print_timings(ctx);
        llama_free(ctx);

        return 0;
    }

    // Add a space in front of the first character to match OG llama tokenizer behavior
    params.prompt.insert(0, 1, ' ');

    // tokenize the prompt
    auto embd_inp = ::llama_tokenize(ctx, params.prompt, true);

    const int n_ctx = llama_n_ctx(ctx);

    if ((int) embd_inp.size() > n_ctx - 4) {
        fprintf(stderr, "%s: error: prompt is too long (%d tokens, max %d)\n", __func__, (int) embd_inp.size(), n_ctx - 4);
        return 1;
    }

    // number of tokens to keep when resetting context
    if (params.n_keep < 0 || params.n_keep > (int)embd_inp.size()) {
        params.n_keep = (int)embd_inp.size();
    }

    // prefix & suffix for instruct mode
<<<<<<< HEAD
    const auto inp_pfx = ::llama_tokenize(ctx, "\n\n### Instruction:\n\n", true);
    const auto inp_sfx = ::llama_tokenize(ctx, "\n\n### Response:\n\n", false);

    // in instruct mode, we inject a prefix and a suffix to each input by the user
    if (params.instruct) {
        params.interactive_start = true;
        params.antiprompt.push_back("###");
=======
    const auto inp_pfx = ::llama_tokenize(ctx, params.instruct_prefix, params.instruct_prefix_bos);
    std::string instruct_suffix = params.instruct_suffix;
    if (params.rm_trailing_space_workaround) {
        if (instruct_suffix.back() == ' ') { instruct_suffix.pop_back(); }
>>>>>>> f4d277ae
    }
    const auto inp_sfx = ::llama_tokenize(ctx, instruct_suffix, params.instruct_suffix_bos);

    // enable interactive mode if reverse prompt or interactive start is specified
    if (params.antiprompt.size() != 0 || params.stopprompt.size() != 0 || params.interactive_start) {
        params.interactive = true;
    }

    // determine newline token
    auto llama_token_newline = ::llama_tokenize(ctx, "\n", false);

    if (params.verbose_prompt) {
        fprintf(stderr, "\n");
        fprintf(stderr, "%s: prompt: '%s'\n", __func__, params.prompt.c_str());
        fprintf(stderr, "%s: number of tokens in prompt = %zu\n", __func__, embd_inp.size());
        for (int i = 0; i < (int) embd_inp.size(); i++) {
            fprintf(stderr, "%6d -> '%s'\n", embd_inp[i], llama_token_to_str(ctx, embd_inp[i]));
        }
        if (params.n_keep > 0) {
        fprintf(stderr, "%s: static prompt based on n_keep: '", __func__);
            for (int i = 0; i < params.n_keep; i++) {
                fprintf(stderr, "%s", llama_token_to_str(ctx, embd_inp[i]));
            }
            fprintf(stderr, "'\n");
        }
        fprintf(stderr, "\n");
    }

    if (params.interactive) {
#if defined (__unix__) || (defined (__APPLE__) && defined (__MACH__))
        struct sigaction sigint_action;
        sigint_action.sa_handler = sigint_handler;
        sigemptyset (&sigint_action.sa_mask);
        sigint_action.sa_flags = 0;
        sigaction(SIGINT, &sigint_action, NULL);
#elif defined (_WIN32)
        signal(SIGINT, sigint_handler);
#endif

        fprintf(stderr, "%s: interactive mode on.\n", __func__);

        if (params.antiprompt.size()) {
            for (auto antiprompt : params.antiprompt) {
                fprintf(stderr, "Reverse prompt: '%s'\n", antiprompt.c_str());
            }
        }
        if (params.stopprompt.size()) {
            for (auto stopprompt : params.stopprompt) {
                fprintf(stderr, "Stop prompt: '%s'\n", stopprompt.c_str());
            }
        }

        if (!params.input_prefix.empty()) {
            fprintf(stderr, "Input prefix: '%s'\n", params.input_prefix.c_str());
        }
        if (!params.instruct_prefix.empty()) {
            fprintf(stderr, "Instruct prefix %s: '%s'\n", params.instruct_prefix_bos ? "(with bos token)" : "", params.instruct_prefix.c_str());
        }
        if (!params.instruct_suffix.empty()) {
            fprintf(stderr, "Instruct suffix %s: '%s'\n", params.instruct_suffix_bos ? "(with bos token)" : "", params.instruct_suffix.c_str());
        }
    }
    fprintf(stderr, "sampling: temp = %f, top_k = %d, top_p = %f, repeat_last_n = %i, repeat_penalty = %f\n",
        params.temp, params.top_k, params.top_p, params.repeat_last_n, params.repeat_penalty);
    fprintf(stderr, "generate: n_ctx = %d, n_batch = %d, n_predict = %d, n_keep = %d\n", n_ctx, params.n_batch, params.n_predict, params.n_keep);
    fprintf(stderr, "\n\n");

    // TODO: replace with ring-buffer
    std::vector<llama_token> last_n_tokens(n_ctx);
    std::fill(last_n_tokens.begin(), last_n_tokens.end(), 0);

    if (params.interactive) {
        fprintf(stderr, "== Running in interactive mode. ==\n"
#if defined (__unix__) || (defined (__APPLE__) && defined (__MACH__)) || defined (_WIN32)
               " - Press Ctrl+C to interject at any time.\n"
#endif
        );
        if (params.multiline_mode) {
            fprintf(stderr, " - Press Return to return control to LLaMa.\n"
#if defined (_WIN32)
                            " - [MULTILINE MODE] Press Ctrl+Z then Return (EOF) to toggle.\n\n");
#else
                            " - [MULTILINE MODE] Press Ctrl+D (EOF) to toggle.\n\n");
#endif
        }
        else {
            fprintf(stderr, " - Press Return to return control to LLaMa.\n"
                            " - If you want to submit another line, end your input in '\\'.\n\n");
        }
        is_interacting = params.interactive_start;
    }

    struct Antiprompt {
        bool any = false;
        bool trailing_space = false;
        size_t len;
        bool is_stop_prompt = false;
    } antiprompt;

    bool input_noecho  = false;

    int n_past     = 0;
    int n_remain   = params.n_predict;
    int n_consumed = 0;

    // the first thing we will do is to output the prompt, so set color accordingly
    set_console_color(con_st, CONSOLE_COLOR_PROMPT);

    std::vector<llama_token> embd;

    while (n_remain != 0 || params.interactive) {
        // predict
        if (embd.size() > 0) {
            // infinite text generation via context swapping
            // if we run out of context:
            // - take the n_keep first tokens from the original prompt (via n_past)
            // - take half of the last (n_ctx - n_keep) tokens and recompute the logits in a batch
            if (n_past + (int) embd.size() > n_ctx) {
                const int n_left = n_past - params.n_keep;

                n_past = params.n_keep;

                // insert n_left/2 tokens at the start of embd from last_n_tokens
                embd.insert(embd.begin(), last_n_tokens.begin() + n_ctx - n_left/2 - embd.size(), last_n_tokens.end() - embd.size());

                //printf("\n---\n");
                //printf("resetting: '");
                //for (int i = 0; i < (int) embd.size(); i++) {
                //    printf("%s", llama_token_to_str(ctx, embd[i]));
                //}
                //printf("'\n");
                //printf("\n---\n");
            }

            if (llama_eval(ctx, embd.data(), embd.size(), n_past, params.n_threads)) {
                fprintf(stderr, "%s : failed to eval\n", __func__);
                return 1;
            }
        }

        n_past += embd.size();
        embd.clear();

        if ((int) embd_inp.size() <= n_consumed && !is_interacting) {
            // out of user input, sample next token
            const int32_t top_k          = params.top_k;
            const float   top_p          = params.top_p;
            const float   temp           = params.temp;
            const float   repeat_penalty = params.repeat_penalty;

            llama_token id = 0;

            {
                auto logits = llama_get_logits(ctx);

                if (params.ignore_eos) {
                    logits[llama_token_eos()] = 0;
                }

                id = llama_sample_top_p_top_k(ctx,
                        last_n_tokens.data() + n_ctx - params.repeat_last_n,
                        params.repeat_last_n, top_k, top_p, temp, repeat_penalty);

                last_n_tokens.erase(last_n_tokens.begin());
                last_n_tokens.push_back(id);
            }

            // replace end of text token with newline token when in interactive mode
            if (id == llama_token_eos() && params.interactive && !instruct_mode) {
                id = llama_token_newline.front();
                if (params.antiprompt.size() != 0) {
                    // tokenize and inject first reverse prompt
                    const auto first_antiprompt = ::llama_tokenize(ctx, params.antiprompt.front(), false);
                    embd_inp.insert(embd_inp.end(), first_antiprompt.begin(), first_antiprompt.end());
                }
            }

            // add it to the context
            embd.push_back(id);

            // echo this to console
            input_noecho = false;

            // decrement remaining sampling budget
            --n_remain;
        } else {
            // some user input remains from prompt or interaction, forward it to processing
            while ((int) embd_inp.size() > n_consumed) {
                embd.push_back(embd_inp[n_consumed]);
                last_n_tokens.erase(last_n_tokens.begin());
                last_n_tokens.push_back(embd_inp[n_consumed]);
                ++n_consumed;
                if ((int) embd.size() >= params.n_batch) {
                    break;
                }
            }
        }

        // display text
        if (!input_noecho) {
            // if a command was entered clear the output to stop printing of gibberish.
            if (is_command == true) embd.clear();
            for (auto id : embd) {
                printf("%s", llama_token_to_str(ctx, id));
            }
            fflush(stdout);
        }
        // reset color to default if we there is no pending user input
        if (!input_noecho && (int)embd_inp.size() == n_consumed) {
            set_console_color(con_st, CONSOLE_COLOR_DEFAULT);
        }

        // in interactive mode, and not currently processing queued inputs;
        // check if we should prompt the user for more
        if (params.interactive && (int) embd_inp.size() <= n_consumed) {

            // check for reverse prompt or stop prompt
            if (params.antiprompt.size() || params.stopprompt.size()) {
                std::string last_output;
                for (auto id : last_n_tokens) {
                    last_output += llama_token_to_str(ctx, id);
                }

                antiprompt.any = false;
                antiprompt.is_stop_prompt = false;
                // Check if each of the reverse prompts appears at the end of the output.
                for (std::string & prompt : params.antiprompt) {
                    if (params.rm_trailing_space_workaround) {
                        antiprompt.trailing_space = prompt.back() == ' ';
                        antiprompt.len = prompt.length() - (antiprompt.trailing_space ? 1 : 0);
                    }
                    if (last_output.find(prompt.c_str(), last_output.length() - antiprompt.len, antiprompt.len) != std::string::npos) {
                        is_interacting = true;
                        antiprompt.any = true;
                        set_console_color(con_st, CONSOLE_COLOR_USER_INPUT);
                        fflush(stdout);
                        break;
                    }
                }
                if (!antiprompt.any) {
                    for (std::string & prompt : params.stopprompt) {
                        if (params.rm_trailing_space_workaround) {
                            antiprompt.trailing_space = prompt.back() == ' ';
                            antiprompt.len = prompt.length() - (antiprompt.trailing_space ? 1 : 0);
                        }
                        if (last_output.find(prompt.c_str(), last_output.length() - antiprompt.len, antiprompt.len) != std::string::npos) {
                            is_interacting = true;
                            antiprompt.any = true;
                            antiprompt.is_stop_prompt = true;
                            set_console_color(con_st, CONSOLE_COLOR_USER_INPUT);
                            fflush(stdout);
                            break;
                        }
                    }
                }
            }

            if (n_past > 0 && is_interacting)
            {
                std::string buffer;
                if (!params.clean_interface && !params.instruct_prefix.empty() && !antiprompt.any) {
                    // avoid printing again user's new line (TODO: try to revert enter press and print newline)
                    int i = params.instruct_prefix.front() == '\n' ? 1 : 0;
                    for (; i < inp_pfx.size(); i++) {
                        printf("%s", llama_token_to_str(ctx, inp_pfx[i]));
                    }
                    fflush(stdout);
                }
                if (params.rm_trailing_space_workaround) {
                    // add only if not stopprompt (as stopprompt could be used to pause
                        //     assistant and then continue without input - adding back trailing
                        //     space may mess it up.)
                    if (!antiprompt.is_stop_prompt && antiprompt.any && antiprompt.trailing_space) {
                        // add back removed trailing space to buffer(workaround)
                        buffer += ' ';
                        if (!params.clean_interface) {
                            printf("%s", buffer.c_str());
                        }
                        fflush(stdout);
                    }
                }

                // potentially set color to indicate we are taking user input
                set_console_color(con_st, CONSOLE_COLOR_USER_INPUT);

#if defined (_WIN32)
                // Windows: must reactivate sigint handler after each signal
                signal(SIGINT, sigint_handler);
#endif

                if (params.clean_interface) {
                    printf("\n> ");
                }

                if (!params.input_prefix.empty()) {
                    buffer += params.input_prefix;
                    printf("%s", buffer.c_str());
                }

                if (!get_input_text(buffer, params.multiline_mode)) {
                    // input stream is bad
                    return 1;
                }
                if (!antiprompt.is_stop_prompt) {
                    buffer += "\n";
                }

                // done taking input, reset color
                set_console_color(con_st, CONSOLE_COLOR_DEFAULT);

                if (!params.clean_interface && !params.instruct_suffix.empty() && !antiprompt.is_stop_prompt) {
                    // avoid printing again user's new line (TODO: try to revert enter press and print newline)
                    int i = params.instruct_suffix.front() == '\n' ? 1 : 0;
                    for (; i < inp_sfx.size(); i++) {
                        printf("%s", llama_token_to_str(ctx, inp_sfx[i]));
                    }
                    // if (remove trailing space workaround) {
                    //     We won't add back removed trailing space here, because assistant continues here,
                    //         and it may mess up it's output (remove trailing space workaround).
                    // }
                    fflush(stdout);
                }

                // Add tokens to embd only if the input buffer is non-empty
                // Entering a empty line lets the user pass control back
                if (buffer.length() > 1) {
<<<<<<< HEAD
                    //check for commands
                    if (command(buffer, params, n_ctx) == 0) {
                        // this is not a command, run normally.
                        is_command = false;
                        // instruct mode: insert instruction prefix
                        if (params.instruct && !is_antiprompt) {
                            n_consumed = embd_inp.size();
                            embd_inp.insert(embd_inp.end(), inp_pfx.begin(), inp_pfx.end());
                        }

                        auto line_inp = ::llama_tokenize(ctx, buffer, false);
                        embd_inp.insert(embd_inp.end(), line_inp.begin(), line_inp.end());

                        // instruct mode: insert response suffix
                        if (params.instruct) {
                            embd_inp.insert(embd_inp.end(), inp_sfx.begin(), inp_sfx.end());
                        }

                        n_remain -= line_inp.size();
                    } else {
                        // this was a command, so we need to stop anything more from printing. 
                        is_command = true;
=======

                    // insert input prefix
                    if (!params.instruct_prefix.empty() && !antiprompt.any) {
                        n_consumed = embd_inp.size();
                        embd_inp.insert(embd_inp.end(), inp_pfx.begin(), inp_pfx.end());
                    }

                    auto line_inp = ::llama_tokenize(ctx, buffer, false);
                    embd_inp.insert(embd_inp.end(), line_inp.begin(), line_inp.end());

                    // insert response suffix
                    if (!params.instruct_suffix.empty() && !antiprompt.is_stop_prompt) {
                        embd_inp.insert(embd_inp.end(), inp_sfx.begin(), inp_sfx.end());
>>>>>>> f4d277ae
                    }
                }

                input_noecho = true; // do not echo this again
            }

            if (n_past > 0) {
                is_interacting = false;
            }
        }

        // end of text token
        if (!embd.empty() && embd.back() == llama_token_eos()) {
            if (instruct_mode) {
                is_interacting = true;
            } else {
                fprintf(stderr, " [end of text]\n");
                break;
            }
        }

        // In interactive mode, respect the maximum number of tokens and drop back to user input when reached.
        if (params.interactive && n_remain <= 0 && params.n_predict != -1) {
            n_remain = params.n_predict;
            is_interacting = true;
        }
    }

#if defined (_WIN32)
    signal(SIGINT, SIG_DFL);
#endif

    llama_print_timings(ctx);
    llama_free(ctx);

    set_console_color(con_st, CONSOLE_COLOR_DEFAULT);

    return 0;
}<|MERGE_RESOLUTION|>--- conflicted
+++ resolved
@@ -214,20 +214,10 @@
     }
 
     // prefix & suffix for instruct mode
-<<<<<<< HEAD
-    const auto inp_pfx = ::llama_tokenize(ctx, "\n\n### Instruction:\n\n", true);
-    const auto inp_sfx = ::llama_tokenize(ctx, "\n\n### Response:\n\n", false);
-
-    // in instruct mode, we inject a prefix and a suffix to each input by the user
-    if (params.instruct) {
-        params.interactive_start = true;
-        params.antiprompt.push_back("###");
-=======
     const auto inp_pfx = ::llama_tokenize(ctx, params.instruct_prefix, params.instruct_prefix_bos);
     std::string instruct_suffix = params.instruct_suffix;
     if (params.rm_trailing_space_workaround) {
         if (instruct_suffix.back() == ' ') { instruct_suffix.pop_back(); }
->>>>>>> f4d277ae
     }
     const auto inp_sfx = ::llama_tokenize(ctx, instruct_suffix, params.instruct_suffix_bos);
 
@@ -554,13 +544,12 @@
                 // Add tokens to embd only if the input buffer is non-empty
                 // Entering a empty line lets the user pass control back
                 if (buffer.length() > 1) {
-<<<<<<< HEAD
                     //check for commands
                     if (command(buffer, params, n_ctx) == 0) {
                         // this is not a command, run normally.
                         is_command = false;
-                        // instruct mode: insert instruction prefix
-                        if (params.instruct && !is_antiprompt) {
+                        // insert input prefix
+                        if (!params.instruct_prefix.empty() && !antiprompt.any) {
                             n_consumed = embd_inp.size();
                             embd_inp.insert(embd_inp.end(), inp_pfx.begin(), inp_pfx.end());
                         }
@@ -568,30 +557,13 @@
                         auto line_inp = ::llama_tokenize(ctx, buffer, false);
                         embd_inp.insert(embd_inp.end(), line_inp.begin(), line_inp.end());
 
-                        // instruct mode: insert response suffix
-                        if (params.instruct) {
+                        // insert response suffix
+                        if (!params.instruct_suffix.empty() && !antiprompt.is_stop_prompt) {
                             embd_inp.insert(embd_inp.end(), inp_sfx.begin(), inp_sfx.end());
-                        }
-
                         n_remain -= line_inp.size();
                     } else {
                         // this was a command, so we need to stop anything more from printing. 
                         is_command = true;
-=======
-
-                    // insert input prefix
-                    if (!params.instruct_prefix.empty() && !antiprompt.any) {
-                        n_consumed = embd_inp.size();
-                        embd_inp.insert(embd_inp.end(), inp_pfx.begin(), inp_pfx.end());
-                    }
-
-                    auto line_inp = ::llama_tokenize(ctx, buffer, false);
-                    embd_inp.insert(embd_inp.end(), line_inp.begin(), line_inp.end());
-
-                    // insert response suffix
-                    if (!params.instruct_suffix.empty() && !antiprompt.is_stop_prompt) {
-                        embd_inp.insert(embd_inp.end(), inp_sfx.begin(), inp_sfx.end());
->>>>>>> f4d277ae
                     }
                 }
 
