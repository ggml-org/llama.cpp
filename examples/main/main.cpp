--- conflicted
+++ resolved
@@ -561,52 +561,33 @@
                 // - take half of the last (n_ctx - n_keep) tokens and recompute the logits in batches
 
                 if (n_past + (int) embd.size() >= n_ctx) {
-<<<<<<< HEAD
                     if (!params.ctx_shift){
-                        LOG_TEE("\n\n%s: context full and context shift is disabled => stopping\n", __func__);
-=======
-                    if (params.n_predict == -2) {
-                        LOG_DBG("\n\n%s: context full and n_predict == -%d => stopping\n", __func__, params.n_predict);
->>>>>>> 6262d13e
+                        LOG_DBG("\n\n%s: context full and context shift is disabled => stopping\n", __func__);
                         break;
                     } else {
                         if (params.n_predict == -2) {
-                            LOG_TEE("\n\n%s: context full and n_predict == -%d => stopping\n", __func__, params.n_predict);
+                            LOG_DBG("\n\n%s: context full and n_predict == -%d => stopping\n", __func__, params.n_predict);
                             break;
                         }
 
                         const int n_left    = n_past - params.n_keep;
                         const int n_discard = n_left/2;
 
-<<<<<<< HEAD
-                        LOG("context full, swapping: n_past = %d, n_left = %d, n_ctx = %d, n_keep = %d, n_discard = %d\n",
+                        LOG_DBG("context full, swapping: n_past = %d, n_left = %d, n_ctx = %d, n_keep = %d, n_discard = %d\n",
                                 n_past, n_left, n_ctx, params.n_keep, n_discard);
-=======
-                    LOG_DBG("context full, swapping: n_past = %d, n_left = %d, n_ctx = %d, n_keep = %d, n_discard = %d\n",
-                            n_past, n_left, n_ctx, params.n_keep, n_discard);
->>>>>>> 6262d13e
 
                         llama_kv_cache_seq_rm (ctx, 0, params.n_keep            , params.n_keep + n_discard);
                         llama_kv_cache_seq_add(ctx, 0, params.n_keep + n_discard, n_past, -n_discard);
 
                         n_past -= n_discard;
 
-<<<<<<< HEAD
-                        LOG("after swap: n_past = %d\n", n_past);
-
-                        LOG("embd: %s\n", LOG_TOKENS_TOSTR_PRETTY(ctx, embd).c_str());
-
-                        LOG("clear session path\n");
+                        LOG_DBG("after swap: n_past = %d\n", n_past);
+
+                        LOG_DBG("embd: %s\n", string_from(ctx, embd).c_str());
+
+                        LOG_DBG("clear session path\n");
                         path_session.clear();
                     }
-=======
-                    LOG_DBG("after swap: n_past = %d\n", n_past);
-
-                    LOG_DBG("embd: %s\n", string_from(ctx, embd).c_str());
-
-                    LOG_DBG("clear session path\n");
-                    path_session.clear();
->>>>>>> 6262d13e
                 }
             } else {
                 // context extension via Self-Extend
