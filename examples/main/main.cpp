#include "common.h"

#include "console.h"
#include "llama.h"
#include "build-info.h"
#include "grammar-parser.h"

#include <cassert>
#include <cinttypes>
#include <cmath>
#include <cstdio>
#include <cstring>
#include <ctime>
#include <fstream>
#include <iostream>
#include <sstream>
#include <string>
#include <vector>

#if defined (__unix__) || (defined (__APPLE__) && defined (__MACH__))
#include <signal.h>
#include <unistd.h>
#elif defined (_WIN32)
#define WIN32_LEAN_AND_MEAN
#ifndef NOMINMAX
#define NOMINMAX
#endif
#include <windows.h>
#include <signal.h>
#endif

#if defined(_MSC_VER)
#pragma warning(disable: 4244 4267) // possible loss of data
#endif

static llama_context           ** g_ctx;
static llama_model             ** g_model;
static gpt_params               * g_params;
static std::vector<llama_token> * g_input_tokens;
static std::ostringstream       * g_output_ss;
static std::vector<llama_token> * g_output_tokens;
static bool is_interacting = false;


static void write_logfile(
    const llama_context * ctx, const gpt_params & params, const llama_model * model,
    const std::vector<llama_token> & input_tokens, const std::string & output,
    const std::vector<llama_token> & output_tokens
) {
    if (params.logdir.empty()) {
        return;
    }

    const std::string timestamp = get_sortable_timestamp();

    const bool success = create_directory_with_parents(params.logdir);
    if (!success) {
        fprintf(stderr, "%s: warning: failed to create logdir %s, cannot write logfile\n",
                __func__, params.logdir.c_str());
        return;
    }

    const std::string logfile_path = params.logdir + timestamp + ".yml";
    FILE * logfile = fopen(logfile_path.c_str(), "w");

    if (logfile == NULL) {
        fprintf(stderr, "%s: failed to open logfile %s\n", __func__, logfile_path.c_str());
        return;
    }

    fprintf(logfile, "binary: main\n");
    char model_desc[128];
    llama_model_desc(model, model_desc, sizeof(model_desc));
    dump_non_result_info_yaml(logfile, params, ctx, timestamp, input_tokens, model_desc);

    fprintf(logfile, "\n");
    fprintf(logfile, "######################\n");
    fprintf(logfile, "# Generation Results #\n");
    fprintf(logfile, "######################\n");
    fprintf(logfile, "\n");

    dump_string_yaml_multiline(logfile, "output", output.c_str());
    dump_vector_int_yaml(logfile, "output_tokens", output_tokens);

    llama_dump_timing_info_yaml(logfile, ctx);
    fclose(logfile);
}

#if defined (__unix__) || (defined (__APPLE__) && defined (__MACH__)) || defined (_WIN32)
static void sigint_handler(int signo) {
    if (signo == SIGINT) {
        if (!is_interacting) {
            is_interacting = true;
        } else {
            console::cleanup();
            printf("\n");
            llama_print_timings(*g_ctx);
            write_logfile(*g_ctx, *g_params, *g_model, *g_input_tokens, g_output_ss->str(), *g_output_tokens);
            _exit(130);
        }
    }
}
#endif

int main(int argc, char ** argv) {
    gpt_params params;
    g_params = &params;

    if (!gpt_params_parse(argc, argv, params)) {
        return 1;
    }

#ifndef LOG_DISABLE_LOGS
    log_set_target(log_filename_generator("main", "log"));
    LOG_TEE("Log start\n");
    log_dump_cmdline(argc, argv);
#endif // LOG_DISABLE_LOGS

    // TODO: Dump params ?
    //LOG("Params perplexity: %s\n", LOG_TOSTR(params.perplexity));

    // save choice to use color for later
    // (note for later: this is a slightly awkward choice)
    console::init(params.simple_io, params.use_color);
    atexit([]() { console::cleanup(); });

    if (params.logits_all) {
        printf("\n************\n");
        printf("%s: please use the 'perplexity' tool for perplexity calculations\n", __func__);
        printf("************\n\n");

        return 0;
    }

    if (params.embedding) {
        printf("\n************\n");
        printf("%s: please use the 'embedding' tool for embedding calculations\n", __func__);
        printf("************\n\n");

        return 0;
    }

    if (params.n_ctx != 0 && params.n_ctx < 8) {
        LOG_TEE("%s: warning: minimum context size is 8, using minimum size.\n", __func__);
        params.n_ctx = 8;
    }

    if (params.rope_freq_base != 0.0) {
        LOG_TEE("%s: warning: changing RoPE frequency base to %g.\n", __func__, params.rope_freq_base);
    }

    if (params.rope_freq_scale != 0.0) {
        LOG_TEE("%s: warning: scaling RoPE frequency by %g.\n", __func__, params.rope_freq_scale);
    }

    LOG_TEE("%s: build = %d (%s)\n", __func__, BUILD_NUMBER, BUILD_COMMIT);
    LOG_TEE("%s: built with %s for %s\n", __func__, BUILD_COMPILER, BUILD_TARGET);

    if (params.seed == LLAMA_DEFAULT_SEED) {
        params.seed = time(NULL);
    }

    LOG_TEE("%s: seed  = %u\n", __func__, params.seed);

    std::mt19937 rng(params.seed);
    if (params.random_prompt) {
        params.prompt = gpt_random_prompt(rng);
    }

    LOG("%s: llama backend init\n", __func__);
    llama_backend_init(params.numa);

    llama_model * model;
    llama_context * ctx;
    llama_context * ctx_guidance = NULL;
    g_model = &model;
    g_ctx = &ctx;

    // load the model and apply lora adapter, if any
    LOG("%s: load the model and apply lora adapter, if any\n", __func__);
    std::tie(model, ctx) = llama_init_from_gpt_params(params);
    if (params.cfg_scale > 1.f) {
        struct llama_context_params lparams = llama_context_params_from_gpt_params(params);
        ctx_guidance = llama_new_context_with_model(model, lparams);
    }

    if (model == NULL) {
        LOG_TEE("%s: error: unable to load model\n", __func__);
        return 1;
    }

    const int n_ctx_train = llama_n_ctx_train(ctx);
    const int n_ctx = llama_n_ctx(ctx);
    LOG("n_ctx: %d\n", n_ctx);

    if (n_ctx > n_ctx_train) {
        LOG_TEE("%s: warning: model was trained on only %d context tokens (%d specified)\n",
                __func__, n_ctx_train, n_ctx);
    }

    // print system information
    {
        LOG_TEE("\n");
        LOG_TEE("%s\n", get_system_info(params).c_str());
    }

    std::string path_session = params.path_prompt_cache;
    std::vector<llama_token> session_tokens;

    if (!path_session.empty()) {
        LOG_TEE("%s: attempting to load saved session from '%s'\n", __func__, path_session.c_str());

        // fopen to check for existing session
        FILE * fp = std::fopen(path_session.c_str(), "rb");
        if (fp != NULL) {
            std::fclose(fp);

            session_tokens.resize(n_ctx);
            size_t n_token_count_out = 0;
            if (!llama_load_session_file(ctx, path_session.c_str(), session_tokens.data(), session_tokens.capacity(), &n_token_count_out)) {
                LOG_TEE("%s: error: failed to load session file '%s'\n", __func__, path_session.c_str());
                return 1;
            }
            session_tokens.resize(n_token_count_out);
            llama_set_rng_seed(ctx, params.seed);

            LOG_TEE("%s: loaded a session with prompt size of %d tokens\n", __func__, (int) session_tokens.size());
        } else {
            LOG_TEE("%s: session file does not exist, will create\n", __func__);
        }
    }

    const bool add_bos = llama_vocab_type(ctx) == LLAMA_VOCAB_TYPE_SPM;
    LOG("add_bos: %d\n", add_bos);

    std::vector<llama_token> embd_inp;

    if (params.interactive_first || params.instruct || !params.prompt.empty() || session_tokens.empty()) {
        LOG("tokenize the prompt\n");
        embd_inp = ::llama_tokenize(ctx, params.prompt, add_bos);
    } else {
        LOG("use session tokens\n");
        embd_inp = session_tokens;
    }

    LOG("prompt: \"%s\"\n", log_tostr(params.prompt));
    LOG("tokens: %s\n", LOG_TOKENS_TOSTR_PRETTY(ctx, embd_inp));

    // Should not run without any tokens
    if (embd_inp.empty()) {
        embd_inp.push_back(llama_token_bos(ctx));
        LOG("embd_inp was considered empty and bos was added: %s\n", LOG_TOKENS_TOSTR_PRETTY(ctx, embd_inp));
    }

    // Tokenize negative prompt
    std::vector<llama_token> guidance_inp;
    int guidance_offset = 0;
    int original_prompt_len = 0;
    if (ctx_guidance) {
        LOG("cfg_negative_prompt: \"%s\"\n", log_tostr(params.cfg_negative_prompt));

        guidance_inp = ::llama_tokenize(ctx_guidance, params.cfg_negative_prompt, add_bos);
        LOG("guidance_inp tokenized: %s\n", LOG_TOKENS_TOSTR_PRETTY(ctx_guidance, guidance_inp));

        std::vector<llama_token> original_inp = ::llama_tokenize(ctx, params.prompt, add_bos);
        LOG("original_inp tokenized: %s\n", LOG_TOKENS_TOSTR_PRETTY(ctx, original_inp));

        original_prompt_len = original_inp.size();
        guidance_offset = (int)guidance_inp.size() - original_prompt_len;
        LOG("original_prompt_len: %s", log_tostr(original_prompt_len));
        LOG("guidance_offset:     %s", log_tostr(guidance_offset));
    }

    if ((int) embd_inp.size() > n_ctx - 4) {
        LOG_TEE("%s: error: prompt is too long (%d tokens, max %d)\n", __func__, (int) embd_inp.size(), n_ctx - 4);
        return 1;
    }

    // debug message about similarity of saved session, if applicable
    size_t n_matching_session_tokens = 0;
    if (!session_tokens.empty()) {
        for (llama_token id : session_tokens) {
            if (n_matching_session_tokens >= embd_inp.size() || id != embd_inp[n_matching_session_tokens]) {
                break;
            }
            n_matching_session_tokens++;
        }
        if (params.prompt.empty() && n_matching_session_tokens == embd_inp.size()) {
            LOG_TEE("%s: using full prompt from session file\n", __func__);
        } else if (n_matching_session_tokens >= embd_inp.size()) {
            LOG_TEE("%s: session file has exact match for prompt!\n", __func__);
        } else if (n_matching_session_tokens < (embd_inp.size() / 2)) {
            LOG_TEE("%s: warning: session file has low similarity to prompt (%zu / %zu tokens); will mostly be reevaluated\n",
                __func__, n_matching_session_tokens, embd_inp.size());
        } else {
            LOG_TEE("%s: session file matches %zu / %zu tokens of prompt\n",
                __func__, n_matching_session_tokens, embd_inp.size());
        }
    }

    LOGLN(
            "recalculate the cached logits (check): embd_inp.empty() %s, n_matching_session_tokens %zu, embd_inp.size() %zu, session_tokens.size() %zu, embd_inp.size() %zu",
            log_tostr(embd_inp.empty()), n_matching_session_tokens, embd_inp.size(), session_tokens.size(), embd_inp.size());

    // if we will use the cache for the full prompt without reaching the end of the cache, force
    // reevaluation of the last token token to recalculate the cached logits
    if (!embd_inp.empty() && n_matching_session_tokens == embd_inp.size() && session_tokens.size() > embd_inp.size()) {
        LOGLN("recalculate the cached logits (do): session_tokens.resize( %zu )", embd_inp.size() - 1);

        session_tokens.resize(embd_inp.size() - 1);
    }

    // number of tokens to keep when resetting context
    if (params.n_keep < 0 || params.n_keep > (int) embd_inp.size() || params.instruct) {
        params.n_keep = (int)embd_inp.size();
    }

    // prefix & suffix for instruct mode
    const auto inp_pfx = ::llama_tokenize(ctx, "\n\n### Instruction:\n\n", add_bos);
    const auto inp_sfx = ::llama_tokenize(ctx, "\n\n### Response:\n\n",    false);

    LOG("inp_pfx: %s\n", LOG_TOKENS_TOSTR_PRETTY(ctx, inp_pfx));
    LOG("inp_sfx: %s\n", LOG_TOKENS_TOSTR_PRETTY(ctx, inp_sfx));

    // in instruct mode, we inject a prefix and a suffix to each input by the user
    if (params.instruct) {
        params.interactive_first = true;
        params.antiprompt.push_back("### Instruction:\n\n");
    }

    // enable interactive mode if interactive start is specified
    if (params.interactive_first) {
        params.interactive = true;
    }

    if (params.verbose_prompt) {
        LOG_TEE("\n");
        LOG_TEE("%s: prompt: '%s'\n", __func__, params.prompt.c_str());
        LOG_TEE("%s: number of tokens in prompt = %zu\n", __func__, embd_inp.size());
        for (int i = 0; i < (int) embd_inp.size(); i++) {
            LOG_TEE("%6d -> '%s'\n", embd_inp[i], llama_token_to_piece(ctx, embd_inp[i]).c_str());
        }

        if (ctx_guidance) {
            LOG_TEE("\n");
            LOG_TEE("%s: negative prompt: '%s'\n", __func__, params.cfg_negative_prompt.c_str());
            LOG_TEE("%s: number of tokens in negative prompt = %zu\n", __func__, guidance_inp.size());
            for (int i = 0; i < (int) guidance_inp.size(); i++) {
                LOG_TEE("%6d -> '%s'\n", guidance_inp[i], llama_token_to_piece(ctx, guidance_inp[i]).c_str());
            }
        }

        if (params.n_keep > 0) {
        LOG_TEE("%s: static prompt based on n_keep: '", __func__);
            for (int i = 0; i < params.n_keep; i++) {
                LOG_TEE("%s", llama_token_to_piece(ctx, embd_inp[i]).c_str());
            }
            LOG_TEE("'\n");
        }
        LOG_TEE("\n");
    }

    if (params.interactive) {
#if defined (__unix__) || (defined (__APPLE__) && defined (__MACH__))
        struct sigaction sigint_action;
        sigint_action.sa_handler = sigint_handler;
        sigemptyset (&sigint_action.sa_mask);
        sigint_action.sa_flags = 0;
        sigaction(SIGINT, &sigint_action, NULL);
#elif defined (_WIN32)
        auto console_ctrl_handler = +[](DWORD ctrl_type) -> BOOL {
            return (ctrl_type == CTRL_C_EVENT) ? (sigint_handler(SIGINT), true) : false;
        };
        SetConsoleCtrlHandler(reinterpret_cast<PHANDLER_ROUTINE>(console_ctrl_handler), true);
#endif

        LOG_TEE("%s: interactive mode on.\n", __func__);

        if (!params.antiprompt.empty()) {
            for (const auto & antiprompt : params.antiprompt) {
                LOG_TEE("Reverse prompt: '%s'\n", antiprompt.c_str());
            }
        }

        if (params.input_prefix_bos) {
            LOG_TEE("Input prefix with BOS\n");
        }

        if (!params.input_prefix.empty()) {
            LOG_TEE("Input prefix: '%s'\n", params.input_prefix.c_str());
        }

        if (!params.input_suffix.empty()) {
            LOG_TEE("Input suffix: '%s'\n", params.input_suffix.c_str());
        }
    }
    LOG_TEE("sampling: repeat_last_n = %d, repeat_penalty = %f, presence_penalty = %f, frequency_penalty = %f, top_k = %d, tfs_z = %f, top_p = %f, typical_p = %f, temp = %f, mirostat = %d, mirostat_lr = %f, mirostat_ent = %f\n",
            params.repeat_last_n, params.repeat_penalty, params.presence_penalty, params.frequency_penalty, params.top_k, params.tfs_z, params.top_p, params.typical_p, params.temp, params.mirostat, params.mirostat_eta, params.mirostat_tau);
    LOG_TEE("generate: n_ctx = %d, n_batch = %d, n_predict = %d, n_keep = %d\n", n_ctx, params.n_batch, params.n_predict, params.n_keep);
    LOG_TEE("\n\n");

    struct llama_grammar * grammar = NULL;
    grammar_parser::parse_state parsed_grammar;

    if (!params.grammar.empty()) {
        parsed_grammar = grammar_parser::parse(params.grammar.c_str());
        // will be empty (default) if there are parse errors
        if (parsed_grammar.rules.empty()) {
            return 1;
        }
        LOG_TEE("%s: grammar:\n", __func__);
        grammar_parser::print_grammar(stderr, parsed_grammar);
        LOG_TEE("\n");

        {
            auto it = params.logit_bias.find(llama_token_eos(ctx));
            if (it != params.logit_bias.end() && it->second == -INFINITY) {
                LOG_TEE("%s: warning: EOS token is disabled, which will cause most grammars to fail\n", __func__);
            }
        }

        std::vector<const llama_grammar_element *> grammar_rules(parsed_grammar.c_rules());
        grammar = llama_grammar_init(
            grammar_rules.data(), grammar_rules.size(), parsed_grammar.symbol_ids.at("root"));
    }

    // TODO: replace with ring-buffer
    std::vector<llama_token> last_tokens(n_ctx);
    std::fill(last_tokens.begin(), last_tokens.end(), 0);

    if (params.interactive) {
        const char *control_message;
        if (params.multiline_input) {
            control_message = " - To return control to LLaMa, end your input with '\\'.\n"
                              " - To return control without starting a new line, end your input with '/'.\n";
        } else {
            control_message = " - Press Return to return control to LLaMa.\n"
                              " - To return control without starting a new line, end your input with '/'.\n"
                              " - If you want to submit another line, end your input with '\\'.\n";
        }
        LOG_TEE("== Running in interactive mode. ==\n");
#if defined (__unix__) || (defined (__APPLE__) && defined (__MACH__)) || defined (_WIN32)
        LOG_TEE(       " - Press Ctrl+C to interject at any time.\n");
#endif
        LOG_TEE(       "%s\n", control_message);

        is_interacting = params.interactive_first;
    }

    bool is_antiprompt        = false;
    bool input_echo           = true;
    bool need_to_save_session = !path_session.empty() && n_matching_session_tokens < embd_inp.size();

    int n_past             = 0;
    int n_remain           = params.n_predict;
    int n_consumed         = 0;
    int n_session_consumed = 0;
    int n_past_guidance    = 0;

    std::vector<int>   input_tokens;  g_input_tokens  = &input_tokens;
    std::vector<int>   output_tokens; g_output_tokens = &output_tokens;
    std::ostringstream output_ss;     g_output_ss     = &output_ss;

    // the first thing we will do is to output the prompt, so set color accordingly
    console::set_display(console::prompt);

    std::vector<llama_token> embd;
    std::vector<llama_token> embd_guidance;

    const int n_vocab = llama_n_vocab(ctx);

    std::vector<llama_token_data> candidates;
    candidates.reserve(n_vocab);

    while ((n_remain != 0 && !is_antiprompt) || params.interactive) {
        // predict
        if (!embd.empty()) {
            // Note: n_ctx - 4 here is to match the logic for commandline prompt handling via
            // --prompt or --file which uses the same value.
            int max_embd_size = n_ctx - 4;

            // Ensure the input doesn't exceed the context size by truncating embd if necessary.
            if ((int) embd.size() > max_embd_size) {
                const int skipped_tokens = (int) embd.size() - max_embd_size;
                embd.resize(max_embd_size);

                console::set_display(console::error);
                printf("<<input too long: skipped %d token%s>>", skipped_tokens, skipped_tokens != 1 ? "s" : "");
                console::set_display(console::reset);
                fflush(stdout);
            }

            // infinite text generation via context swapping
            // if we run out of context:
            // - take the n_keep first tokens from the original prompt (via n_past)
            // - take half of the last (n_ctx - n_keep) tokens and recompute the logits in batches
            if (n_past + (int) embd.size() + std::max<int>(0, guidance_offset) > n_ctx) {
                if (params.n_predict == -2) {
                    LOG_TEE("\n\n%s: context full and n_predict == -%d => stopping\n", __func__, params.n_predict);
                    break;
                }

                const int n_left    = n_past - params.n_keep - 1;
                const int n_discard = n_left/2;

                LOG("context full, swapping: n_past = %d, n_left = %d, n_ctx = %d, n_keep = %d, n_discard = %d\n",
                    n_past, n_left, n_ctx, params.n_keep, n_discard);

                llama_kv_cache_seq_rm   (ctx, 0, params.n_keep + 1            , params.n_keep + n_discard + 1);
                llama_kv_cache_seq_shift(ctx, 0, params.n_keep + 1 + n_discard, n_past, -n_discard);

                n_past -= n_discard;

                if (ctx_guidance) {
                    n_past_guidance -= n_discard;
                }

                LOG("after swap: n_past = %d, n_past_guidance = %d\n", n_past, n_past_guidance);

                LOG("embd: %s\n", LOG_TOKENS_TOSTR_PRETTY(ctx, embd));

                LOG("clear session path\n");
                path_session.clear();
            }

            // try to reuse a matching prefix from the loaded session instead of re-eval (via n_past)
            if (n_session_consumed < (int) session_tokens.size()) {
                size_t i = 0;
                for ( ; i < embd.size(); i++) {
                    if (embd[i] != session_tokens[n_session_consumed]) {
                        session_tokens.resize(n_session_consumed);
                        break;
                    }

                    n_past++;
                    n_session_consumed++;

                    if (n_session_consumed >= (int) session_tokens.size()) {
                        ++i;
                        break;
                    }
                }
                if (i > 0) {
                    embd.erase(embd.begin(), embd.begin() + i);
                }
            }

            // evaluate tokens in batches
            // embd is typically prepared beforehand to fit within a batch, but not always

            if (ctx_guidance) {
                int input_size = 0;
                llama_token * input_buf = NULL;

                if (n_past_guidance < (int) guidance_inp.size()) {
                    // Guidance context should have the same data with these modifications:
                    //
                    // * Replace the initial prompt
                    // * Shift everything by guidance_offset
                    embd_guidance = guidance_inp;
                    if (embd.begin() + original_prompt_len < embd.end()) {
                        embd_guidance.insert(
                            embd_guidance.end(),
                            embd.begin() + original_prompt_len,
                            embd.end()
                        );
                    }

                    input_buf  = embd_guidance.data();
                    input_size = embd_guidance.size();

                    LOG("guidance context: %s\n", LOG_TOKENS_TOSTR_PRETTY(ctx, embd_guidance));
                } else {
                    input_buf  = embd.data();
                    input_size = embd.size();
                }

                for (int i = 0; i < input_size; i += params.n_batch) {
                    int n_eval = std::min(input_size - i, params.n_batch);
<<<<<<< HEAD
                    if (llama_eval(ctx_guidance, input_buf + i, n_eval, n_past_guidance)) {
=======
                    if (llama_decode(ctx_guidance, llama_batch_get_one(input_buf + i, n_eval, n_past_guidance, 0), params.n_threads)) {
>>>>>>> ec893798
                        LOG_TEE("%s : failed to eval\n", __func__);
                        return 1;
                    }

                    n_past_guidance += n_eval;
                }
            }

            for (int i = 0; i < (int) embd.size(); i += params.n_batch) {
                int n_eval = (int) embd.size() - i;
                if (n_eval > params.n_batch) {
                    n_eval = params.n_batch;
                }

                LOG("eval: %s\n", LOG_TOKENS_TOSTR_PRETTY(ctx, embd));

<<<<<<< HEAD
                if (llama_eval(ctx, &embd[i], n_eval, n_past)) {
=======
                if (llama_decode(ctx, llama_batch_get_one(&embd[i], n_eval, n_past, 0), params.n_threads)) {
>>>>>>> ec893798
                    LOG_TEE("%s : failed to eval\n", __func__);
                    return 1;
                }

                n_past += n_eval;

                LOG("n_past = %d\n", n_past);
            }

            if (!embd.empty() && !path_session.empty()) {
                session_tokens.insert(session_tokens.end(), embd.begin(), embd.end());
                n_session_consumed = session_tokens.size();
            }
        }

        embd.clear();
        embd_guidance.clear();

        if ((int) embd_inp.size() <= n_consumed && !is_interacting) {
            // optionally save the session on first sample (for faster prompt loading next time)
            if (!path_session.empty() && need_to_save_session && !params.prompt_cache_ro) {
                need_to_save_session = false;
                llama_save_session_file(ctx, path_session.c_str(), session_tokens.data(), session_tokens.size());

                LOG("saved session to %s\n", path_session.c_str());
            }

            const llama_token id = llama_sample_token(ctx, ctx_guidance, grammar, params, last_tokens, candidates);

            last_tokens.erase(last_tokens.begin());
            last_tokens.push_back(id);

            LOG("last: %s\n", LOG_TOKENS_TOSTR_PRETTY(ctx, last_tokens));

            embd.push_back(id);

            // echo this to console
            input_echo = true;

            // decrement remaining sampling budget
            --n_remain;

            LOG("n_remain: %d\n", n_remain);
        } else {
            // some user input remains from prompt or interaction, forward it to processing
            LOG("embd_inp.size(): %d, n_consumed: %d\n", (int) embd_inp.size(), n_consumed);
            while ((int) embd_inp.size() > n_consumed) {
                embd.push_back(embd_inp[n_consumed]);
                last_tokens.erase(last_tokens.begin());
                last_tokens.push_back(embd_inp[n_consumed]);
                ++n_consumed;
                if ((int) embd.size() >= params.n_batch) {
                    break;
                }
            }
        }

        // display text
        if (input_echo) {
            for (auto id : embd) {
                const std::string token_str = llama_token_to_piece(ctx, id);
                printf("%s", token_str.c_str());

                if (embd.size() > 1) {
                    input_tokens.push_back(id);
                } else {
                    output_tokens.push_back(id);
                    output_ss << token_str;
                }
            }
            fflush(stdout);
        }
        // reset color to default if we there is no pending user input
        if (input_echo && (int) embd_inp.size() == n_consumed) {
            console::set_display(console::reset);
        }

        // if not currently processing queued inputs;
        if ((int) embd_inp.size() <= n_consumed) {
            // check for reverse prompt
            if (!params.antiprompt.empty()) {
                std::string last_output;
                for (auto id : last_tokens) {
                    last_output += llama_token_to_piece(ctx, id);
                }

                is_antiprompt = false;
                // Check if each of the reverse prompts appears at the end of the output.
                // If we're not running interactively, the reverse prompt might be tokenized with some following characters
                // so we'll compensate for that by widening the search window a bit.
                for (std::string & antiprompt : params.antiprompt) {
                    size_t extra_padding = params.interactive ? 0 : 2;
                    size_t search_start_pos = last_output.length() > static_cast<size_t>(antiprompt.length() + extra_padding)
                        ? last_output.length() - static_cast<size_t>(antiprompt.length() + extra_padding)
                        : 0;

                    if (last_output.find(antiprompt, search_start_pos) != std::string::npos) {
                        if (params.interactive) {
                            is_interacting = true;
                            console::set_display(console::user_input);
                        }
                        is_antiprompt = true;
                        fflush(stdout);
                        break;
                    }
                }

                if (is_antiprompt) {
                    LOG("found antiprompt: %s\n", last_output.c_str());
                }
            }

            // deal with end of text token in interactive mode
            if (last_tokens.back() == llama_token_eos(ctx)) {
                LOG("found EOS token\n");

                if (params.interactive) {
                    if (!params.antiprompt.empty()) {
                        // tokenize and inject first reverse prompt
                        const auto first_antiprompt = ::llama_tokenize(ctx, params.antiprompt.front(), false);
                        embd_inp.insert(embd_inp.end(), first_antiprompt.begin(), first_antiprompt.end());
                        is_antiprompt = true;
                    }

                    is_interacting = true;
                    printf("\n");
                    console::set_display(console::user_input);
                    fflush(stdout);
                } else if (params.instruct) {
                    is_interacting = true;
                }
            }

            if (n_past > 0 && is_interacting) {
                LOG("waiting for user input\n");

                if (params.instruct) {
                    printf("\n> ");
                }

                if (params.input_prefix_bos) {
                    LOG("adding input prefix BOS token\n");
                    embd_inp.push_back(llama_token_bos(ctx));
                }

                std::string buffer;
                if (!params.input_prefix.empty()) {
                    LOG("appending input prefix: '%s'\n", params.input_prefix.c_str());
                    buffer += params.input_prefix;
                    printf("%s", buffer.c_str());
                }

                std::string line;
                bool another_line = true;
                do {
                    another_line = console::readline(line, params.multiline_input);
                    buffer += line;
                } while (another_line);

                // done taking input, reset color
                console::set_display(console::reset);

                // Add tokens to embd only if the input buffer is non-empty
                // Entering a empty line lets the user pass control back
                if (buffer.length() > 1) {
                    // append input suffix if any
                    if (!params.input_suffix.empty()) {
                        LOG("appending input suffix: '%s'\n", params.input_suffix.c_str());
                        buffer += params.input_suffix;
                        printf("%s", params.input_suffix.c_str());
                    }

                    LOG("buffer: '%s'\n", buffer.c_str());

                    const size_t original_size = embd_inp.size();

                    // instruct mode: insert instruction prefix
                    if (params.instruct && !is_antiprompt) {
                        LOG("inserting instruction prefix\n");
                        n_consumed = embd_inp.size();
                        embd_inp.insert(embd_inp.end(), inp_pfx.begin(), inp_pfx.end());
                    }

                    const auto line_inp = ::llama_tokenize(ctx, buffer, false);
                    LOG("input tokens: %s\n", LOG_TOKENS_TOSTR_PRETTY(ctx, line_inp));

                    embd_inp.insert(embd_inp.end(), line_inp.begin(), line_inp.end());

                    // instruct mode: insert response suffix
                    if (params.instruct) {
                        LOG("inserting instruction suffix\n");
                        embd_inp.insert(embd_inp.end(), inp_sfx.begin(), inp_sfx.end());
                    }

                    for (size_t i = original_size; i < embd_inp.size(); ++i) {
                        const llama_token token = embd_inp[i];
                        output_tokens.push_back(token);
                        output_ss << llama_token_to_piece(ctx, token);
                    }

                    n_remain -= line_inp.size();
                    LOG("n_remain: %d\n", n_remain);
                } else {
                    LOG("empty line, passing control back\n");
                }

                input_echo = false; // do not echo this again
            }

            if (n_past > 0) {
                if (is_interacting) {
                    // reset grammar state if we're restarting generation
                    if (grammar != NULL) {
                        llama_grammar_free(grammar);

                        std::vector<const llama_grammar_element *> grammar_rules(parsed_grammar.c_rules());
                        grammar = llama_grammar_init(
                            grammar_rules.data(), grammar_rules.size(),
                            parsed_grammar.symbol_ids.at("root"));
                    }
                }
                is_interacting = false;
            }
        }

        // end of text token
        if (!embd.empty() && embd.back() == llama_token_eos(ctx) && !(params.instruct || params.interactive)) {
            LOG_TEE(" [end of text]\n");
            break;
        }

        // In interactive mode, respect the maximum number of tokens and drop back to user input when reached.
        // We skip this logic when n_predict == -1 (infinite) or -2 (stop at context size).
        if (params.interactive && n_remain <= 0 && params.n_predict >= 0) {
            n_remain = params.n_predict;
            is_interacting = true;
        }
    }

    if (!path_session.empty() && params.prompt_cache_all && !params.prompt_cache_ro) {
        LOG_TEE("\n%s: saving final output to session file '%s'\n", __func__, path_session.c_str());
        llama_save_session_file(ctx, path_session.c_str(), session_tokens.data(), session_tokens.size());
    }

    llama_print_timings(ctx);
    write_logfile(ctx, params, model, input_tokens, output_ss.str(), output_tokens);

    if (ctx_guidance) { llama_free(ctx_guidance); }
    llama_free(ctx);
    llama_free_model(model);

    if (grammar != NULL) {
        llama_grammar_free(grammar);
    }
    llama_backend_free();

#ifndef LOG_DISABLE_LOGS
    LOG_TEE("Log end\n")
#endif // LOG_DISABLE_LOGS

    return 0;
}<|MERGE_RESOLUTION|>--- conflicted
+++ resolved
@@ -577,11 +577,7 @@
 
                 for (int i = 0; i < input_size; i += params.n_batch) {
                     int n_eval = std::min(input_size - i, params.n_batch);
-<<<<<<< HEAD
-                    if (llama_eval(ctx_guidance, input_buf + i, n_eval, n_past_guidance)) {
-=======
-                    if (llama_decode(ctx_guidance, llama_batch_get_one(input_buf + i, n_eval, n_past_guidance, 0), params.n_threads)) {
->>>>>>> ec893798
+                    if (llama_decode(ctx_guidance, llama_batch_get_one(input_buf + i, n_eval, n_past_guidance, 0))) {
                         LOG_TEE("%s : failed to eval\n", __func__);
                         return 1;
                     }
@@ -598,11 +594,7 @@
 
                 LOG("eval: %s\n", LOG_TOKENS_TOSTR_PRETTY(ctx, embd));
 
-<<<<<<< HEAD
-                if (llama_eval(ctx, &embd[i], n_eval, n_past)) {
-=======
-                if (llama_decode(ctx, llama_batch_get_one(&embd[i], n_eval, n_past, 0), params.n_threads)) {
->>>>>>> ec893798
+                if (llama_decode(ctx, llama_batch_get_one(&embd[i], n_eval, n_past, 0))) {
                     LOG_TEE("%s : failed to eval\n", __func__);
                     return 1;
                 }
