--- conflicted
+++ resolved
@@ -72,10 +72,6 @@
             console::cleanup();
             LOG("\n");
             common_perf_print(*g_ctx, *g_smpl);
-<<<<<<< HEAD
-            write_logfile(*g_ctx, *g_params, *g_model, *g_input_tokens, *g_output_s, *g_output_tokens);
-=======
->>>>>>> 7736837d
 
             // make sure all logs are flushed
             LOG("Interrupted by user\n");
@@ -876,10 +872,6 @@
 
     LOG("\n\n");
     common_perf_print(ctx, smpl);
-<<<<<<< HEAD
-    write_logfile(ctx, params, model, input_tokens, output_s, output_tokens);
-=======
->>>>>>> 7736837d
 
     common_sampler_free(smpl);
 
