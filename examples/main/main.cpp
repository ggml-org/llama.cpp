// Defines sigaction on msys:
#ifndef _GNU_SOURCE
#define _GNU_SOURCE
#endif

#include "common.h"
#include "llama.h"
#include "build-info.h"

#include <cassert>
#include <cinttypes>
#include <cmath>
#include <cstdio>
#include <cstring>
#include <ctime>
#include <fstream>
#include <iostream>
#include <string>
#include <vector>

#if defined (__unix__) || (defined (__APPLE__) && defined (__MACH__))
#include <signal.h>
#include <unistd.h>
#elif defined (_WIN32)
#define WIN32_LEAN_AND_MEAN
#define NOMINMAX
#include <windows.h>
#include <signal.h>
#endif

static console_state con_st;
static llama_context ** g_ctx;

static bool is_interacting = false;

#if defined (__unix__) || (defined (__APPLE__) && defined (__MACH__)) || defined (_WIN32)
void sigint_handler(int signo) {
    if (signo == SIGINT) {
        if (!is_interacting) {
            is_interacting=true;
        } else {
            console_cleanup(con_st);
            printf("\n");
            llama_print_timings(*g_ctx);
            _exit(130);
        }
    }
}
#endif

int main(int argc, char ** argv) {
    gpt_params params;
    params.model = "models/llama-7B/ggml-model.bin";

    if (gpt_params_parse(argc, argv, params) == false) {
        return 1;
    }

    // save choice to use color for later
    // (note for later: this is a slightly awkward choice)
    con_st.use_color = params.use_color;
    con_st.multiline_input = params.multiline_input;
    console_init(con_st);
    atexit([]() { console_cleanup(con_st); });

    if (params.perplexity) {
        printf("\n************\n");
        printf("%s: please use the 'perplexity' tool for perplexity calculations\n", __func__);
        printf("************\n\n");

        return 0;
    }

    if (params.embedding) {
        printf("\n************\n");
        printf("%s: please use the 'embedding' tool for embedding calculations\n", __func__);
        printf("************\n\n");

        return 0;
    }

    if (params.n_ctx > 2048) {
        fprintf(stderr, "%s: warning: model does not support context sizes greater than 2048 tokens (%d specified);"
                "expect poor results\n", __func__, params.n_ctx);
    }

    fprintf(stderr, "%s: build = %d (%s)\n", __func__, BUILD_NUMBER, BUILD_COMMIT);

    if (params.seed < 0) {
        params.seed = time(NULL);
    }

    fprintf(stderr, "%s: seed  = %d\n", __func__, params.seed);

    std::mt19937 rng(params.seed);
    if (params.random_prompt) {
        params.prompt = gpt_random_prompt(rng);
    }

//    params.prompt = R"(// this function checks if the number n is prime
//bool is_prime(int n) {)";

    llama_context * ctx;
    g_ctx = &ctx;

    // load the model and apply lora adapter, if any
    ctx = llama_init_from_gpt_params(params);
    if (ctx == NULL) {
        fprintf(stderr, "%s: error: unable to load model\n", __func__);
        return 1;
    }

    // print system information
    {
        fprintf(stderr, "\n");
        fprintf(stderr, "system_info: n_threads = %d / %d | %s\n",
                params.n_threads, std::thread::hardware_concurrency(), llama_print_system_info());
    }

    // determine the maximum memory usage needed to do inference for the given n_batch and n_predict parameters
    // uncomment the "used_mem" line in llama.cpp to see the results
    if (params.mem_test) {
        {
            const std::vector<llama_token> tmp(params.n_batch, 0);
            llama_eval(ctx, tmp.data(), tmp.size(), 0, params.n_threads);
        }

        {
            const std::vector<llama_token> tmp = { 0, };
            llama_eval(ctx, tmp.data(), tmp.size(), params.n_predict - 1, params.n_threads);
        }

        llama_print_timings(ctx);
        llama_free(ctx);

        return 0;
    }

    // Add a space in front of the first character to match OG llama tokenizer behavior
    params.prompt.insert(0, 1, ' ');

    std::string path_session = params.path_prompt_cache;
    std::vector<llama_token> session_tokens;

    if (!path_session.empty()) {
        fprintf(stderr, "%s: attempting to load saved session from '%s'\n", __func__, path_session.c_str());

        // fopen to check for existing session
        FILE * fp = std::fopen(path_session.c_str(), "rb");
        if (fp != NULL) {
            std::fclose(fp);

            session_tokens.resize(params.n_ctx);
            size_t n_token_count_out = 0;
            if (!llama_load_session_file(ctx, path_session.c_str(), session_tokens.data(), session_tokens.capacity(), &n_token_count_out)) {
                fprintf(stderr, "%s: error: failed to load session file '%s'\n", __func__, path_session.c_str());
                return 1;
            }
            session_tokens.resize(n_token_count_out);

            fprintf(stderr, "%s: loaded a session with prompt size of %d tokens\n", __func__, (int) session_tokens.size());
        } else {
            fprintf(stderr, "%s: session file does not exist, will create\n", __func__);
        }
    }

    // tokenize the prompt
    auto embd_inp = ::llama_tokenize(ctx, params.prompt, true);

    const int n_ctx = llama_n_ctx(ctx);

    if ((int) embd_inp.size() > n_ctx - 4) {
        fprintf(stderr, "%s: error: prompt is too long (%d tokens, max %d)\n", __func__, (int) embd_inp.size(), n_ctx - 4);
        return 1;
    }

    // debug message about similarity of saved session, if applicable
    size_t n_matching_session_tokens = 0;
    if (session_tokens.size()) {
        for (llama_token id : session_tokens) {
            if (n_matching_session_tokens >= embd_inp.size() || id != embd_inp[n_matching_session_tokens]) {
                break;
            }
            n_matching_session_tokens++;
        }
        if (n_matching_session_tokens >= embd_inp.size()) {
            fprintf(stderr, "%s: session file has exact match for prompt!\n", __func__);
        } else if (n_matching_session_tokens < (embd_inp.size() / 2)) {
            fprintf(stderr, "%s: warning: session file has low similarity to prompt (%zu / %zu tokens); will mostly be reevaluated\n",
                __func__, n_matching_session_tokens, embd_inp.size());
        } else {
            fprintf(stderr, "%s: session file matches %zu / %zu tokens of prompt\n",
                __func__, n_matching_session_tokens, embd_inp.size());
        }
    }

    // number of tokens to keep when resetting context
    if (params.n_keep < 0 || params.n_keep > (int) embd_inp.size() || params.instruct) {
        params.n_keep = (int)embd_inp.size();
    }

    // prefix & suffix for instruct mode
    const auto inp_pfx = ::llama_tokenize(ctx, "\n\n### Instruction:\n\n", true);
    const auto inp_sfx = ::llama_tokenize(ctx, "\n\n### Response:\n\n", false);

    // in instruct mode, we inject a prefix and a suffix to each input by the user
    if (params.instruct) {
        params.interactive_first = true;
        params.antiprompt.push_back("### Instruction:\n\n");
    }

<<<<<<< HEAD
    // enable interactive mode if interactive start is specified
    if (params.interactive_start) {
=======
    // enable interactive mode if reverse prompt or interactive start is specified
    if (params.antiprompt.size() != 0 || params.interactive_first) {
>>>>>>> b608b55a
        params.interactive = true;
    }

    // determine newline token
    auto llama_token_newline = ::llama_tokenize(ctx, "\n", false);

    if (params.verbose_prompt) {
        fprintf(stderr, "\n");
        fprintf(stderr, "%s: prompt: '%s'\n", __func__, params.prompt.c_str());
        fprintf(stderr, "%s: number of tokens in prompt = %zu\n", __func__, embd_inp.size());
        for (int i = 0; i < (int) embd_inp.size(); i++) {
            fprintf(stderr, "%6d -> '%s'\n", embd_inp[i], llama_token_to_str(ctx, embd_inp[i]));
        }
        if (params.n_keep > 0) {
        fprintf(stderr, "%s: static prompt based on n_keep: '", __func__);
            for (int i = 0; i < params.n_keep; i++) {
                fprintf(stderr, "%s", llama_token_to_str(ctx, embd_inp[i]));
            }
            fprintf(stderr, "'\n");
        }
        fprintf(stderr, "\n");
    }

    if (params.interactive) {
#if defined (__unix__) || (defined (__APPLE__) && defined (__MACH__))
        struct sigaction sigint_action;
        sigint_action.sa_handler = sigint_handler;
        sigemptyset (&sigint_action.sa_mask);
        sigint_action.sa_flags = 0;
        sigaction(SIGINT, &sigint_action, NULL);
#elif defined (_WIN32)
        auto console_ctrl_handler = [](DWORD ctrl_type) -> BOOL {
            return (ctrl_type == CTRL_C_EVENT) ? (sigint_handler(SIGINT), true) : false;
        };
        SetConsoleCtrlHandler(static_cast<PHANDLER_ROUTINE>(console_ctrl_handler), true);
#endif

        fprintf(stderr, "%s: interactive mode on.\n", __func__);

        if (params.antiprompt.size()) {
            for (auto antiprompt : params.antiprompt) {
                fprintf(stderr, "Reverse prompt: '%s'\n", antiprompt.c_str());
            }
        }

        if (!params.input_prefix.empty()) {
            fprintf(stderr, "Input prefix: '%s'\n", params.input_prefix.c_str());
        }

        if (!params.input_suffix.empty()) {
            fprintf(stderr, "Input suffix: '%s'\n", params.input_suffix.c_str());
        }
    }
    fprintf(stderr, "sampling: repeat_last_n = %d, repeat_penalty = %f, presence_penalty = %f, frequency_penalty = %f, top_k = %d, tfs_z = %f, top_p = %f, typical_p = %f, temp = %f, mirostat = %d, mirostat_lr = %f, mirostat_ent = %f\n",
            params.repeat_last_n, params.repeat_penalty, params.presence_penalty, params.frequency_penalty, params.top_k, params.tfs_z, params.top_p, params.typical_p, params.temp, params.mirostat, params.mirostat_eta, params.mirostat_tau);
    fprintf(stderr, "generate: n_ctx = %d, n_batch = %d, n_predict = %d, n_keep = %d\n", n_ctx, params.n_batch, params.n_predict, params.n_keep);
    fprintf(stderr, "\n\n");

    // TODO: replace with ring-buffer
    std::vector<llama_token> last_n_tokens(n_ctx);
    std::fill(last_n_tokens.begin(), last_n_tokens.end(), 0);

    if (params.interactive) {
        const char *control_message;
        if (con_st.multiline_input) {
            control_message = " - To return control to LLaMa, end your input with '\\'.\n"
                              " - To return control without starting a new line, end your input with '/'.\n";
        } else {
            control_message = " - Press Return to return control to LLaMa.\n"
                              " - To return control without starting a new line, end your input with '/'.\n"
                              " - If you want to submit another line, end your input with '\\'.\n";
        }
        fprintf(stderr, "== Running in interactive mode. ==\n"
#if defined (__unix__) || (defined (__APPLE__) && defined (__MACH__)) || defined (_WIN32)
               " - Press Ctrl+C to interject at any time.\n"
#endif
               "%s\n", control_message);

        is_interacting = params.interactive_first;
    }

    bool is_antiprompt        = false;
    bool input_echo           = true;
    bool need_to_save_session = !path_session.empty() && n_matching_session_tokens < embd_inp.size();

    int n_past             = 0;
    int n_remain           = params.n_predict;
    int n_consumed         = 0;
    int n_session_consumed = 0;

    // the first thing we will do is to output the prompt, so set color accordingly
    console_set_color(con_st, CONSOLE_COLOR_PROMPT);

    std::vector<llama_token> embd;

    while ((n_remain != 0 && !is_antiprompt) || params.interactive) {
        // predict
        if (embd.size() > 0) {
            // infinite text generation via context swapping
            // if we run out of context:
            // - take the n_keep first tokens from the original prompt (via n_past)
            // - take half of the last (n_ctx - n_keep) tokens and recompute the logits in batches
            if (n_past + (int) embd.size() > n_ctx) {
                const int n_left = n_past - params.n_keep;

                // always keep the first token - BOS
                n_past = std::max(1, params.n_keep);

                // insert n_left/2 tokens at the start of embd from last_n_tokens
                embd.insert(embd.begin(), last_n_tokens.begin() + n_ctx - n_left/2 - embd.size(), last_n_tokens.end() - embd.size());

                // stop saving session if we run out of context
                path_session.clear();

                //printf("\n---\n");
                //printf("resetting: '");
                //for (int i = 0; i < (int) embd.size(); i++) {
                //    printf("%s", llama_token_to_str(ctx, embd[i]));
                //}
                //printf("'\n");
                //printf("\n---\n");
            }

            // try to reuse a matching prefix from the loaded session instead of re-eval (via n_past)
            if (n_session_consumed < (int) session_tokens.size()) {
                size_t i = 0;
                for ( ; i < embd.size(); i++) {
                    if (embd[i] != session_tokens[n_session_consumed]) {
                        session_tokens.resize(n_session_consumed);
                        break;
                    }

                    n_past++;
                    n_session_consumed++;

                    if (n_session_consumed >= (int) session_tokens.size()) {
                        ++i;
                        break;
                    }
                }
                if (i > 0) {
                    embd.erase(embd.begin(), embd.begin() + i);
                }
            }

            // evaluate tokens in batches
            // embd is typically prepared beforehand to fit within a batch, but not always
            for (int i = 0; i < (int) embd.size(); i += params.n_batch) {
                int n_eval = (int) embd.size() - i;
                if (n_eval > params.n_batch) {
                    n_eval = params.n_batch;
                }
                if (llama_eval(ctx, &embd[i], n_eval, n_past, params.n_threads)) {
                    fprintf(stderr, "%s : failed to eval\n", __func__);
                    return 1;
                }
                n_past += n_eval;
            }

            if (embd.size() > 0 && !path_session.empty()) {
                session_tokens.insert(session_tokens.end(), embd.begin(), embd.end());
                n_session_consumed = session_tokens.size();
            }
        }

        embd.clear();

        if ((int) embd_inp.size() <= n_consumed && !is_interacting) {
            // out of user input, sample next token
            const float   temp            = params.temp;
            const int32_t top_k           = params.top_k <= 0 ? llama_n_vocab(ctx) : params.top_k;
            const float   top_p           = params.top_p;
            const float   tfs_z           = params.tfs_z;
            const float   typical_p       = params.typical_p;
            const int32_t repeat_last_n   = params.repeat_last_n < 0 ? n_ctx : params.repeat_last_n;
            const float   repeat_penalty  = params.repeat_penalty;
            const float   alpha_presence  = params.presence_penalty;
            const float   alpha_frequency = params.frequency_penalty;
            const int     mirostat        = params.mirostat;
            const float   mirostat_tau    = params.mirostat_tau;
            const float   mirostat_eta    = params.mirostat_eta;
            const bool    penalize_nl     = params.penalize_nl;

            // optionally save the session on first sample (for faster prompt loading next time)
            if (!path_session.empty() && need_to_save_session) {
                need_to_save_session = false;
                llama_save_session_file(ctx, path_session.c_str(), session_tokens.data(), session_tokens.size());
            }

            llama_token id = 0;

            {
                auto logits  = llama_get_logits(ctx);
                auto n_vocab = llama_n_vocab(ctx);

                // Apply params.logit_bias map
                for (auto it = params.logit_bias.begin(); it != params.logit_bias.end(); it++) {
                    logits[it->first] += it->second;
                }

                std::vector<llama_token_data> candidates;
                candidates.reserve(n_vocab);
                for (llama_token token_id = 0; token_id < n_vocab; token_id++) {
                    candidates.emplace_back(llama_token_data{token_id, logits[token_id], 0.0f});
                }

                llama_token_data_array candidates_p = { candidates.data(), candidates.size(), false };

                // Apply penalties
                float nl_logit = logits[llama_token_nl()];
                auto last_n_repeat = std::min(std::min((int)last_n_tokens.size(), repeat_last_n), n_ctx);
                llama_sample_repetition_penalty(ctx, &candidates_p,
                    last_n_tokens.data() + last_n_tokens.size() - last_n_repeat,
                    last_n_repeat, repeat_penalty);
                llama_sample_frequency_and_presence_penalties(ctx, &candidates_p,
                    last_n_tokens.data() + last_n_tokens.size() - last_n_repeat,
                    last_n_repeat, alpha_frequency, alpha_presence);
                if (!penalize_nl) {
                    logits[llama_token_nl()] = nl_logit;
                }

                if (temp <= 0) {
                    // Greedy sampling
                    id = llama_sample_token_greedy(ctx, &candidates_p);
                } else {
                    if (mirostat == 1) {
                        static float mirostat_mu = 2.0f * mirostat_tau;
                        const int mirostat_m = 100;
                        llama_sample_temperature(ctx, &candidates_p, temp);
                        id = llama_sample_token_mirostat(ctx, &candidates_p, mirostat_tau, mirostat_eta, mirostat_m, &mirostat_mu);
                    } else if (mirostat == 2) {
                        static float mirostat_mu = 2.0f * mirostat_tau;
                        llama_sample_temperature(ctx, &candidates_p, temp);
                        id = llama_sample_token_mirostat_v2(ctx, &candidates_p, mirostat_tau, mirostat_eta, &mirostat_mu);
                    } else {
                        // Temperature sampling
                        llama_sample_top_k(ctx, &candidates_p, top_k, 1);
                        llama_sample_tail_free(ctx, &candidates_p, tfs_z, 1);
                        llama_sample_typical(ctx, &candidates_p, typical_p, 1);
                        llama_sample_top_p(ctx, &candidates_p, top_p, 1);
                        llama_sample_temperature(ctx, &candidates_p, temp);
                        id = llama_sample_token(ctx, &candidates_p);
                    }
                }
                // printf("`%d`", candidates_p.size);

                last_n_tokens.erase(last_n_tokens.begin());
                last_n_tokens.push_back(id);
            }

            // replace end of text token with newline token when in interactive mode
            if (id == llama_token_eos() && params.interactive && !params.instruct) {
                id = llama_token_newline.front();
                if (params.antiprompt.size() != 0) {
                    // tokenize and inject first reverse prompt
                    const auto first_antiprompt = ::llama_tokenize(ctx, params.antiprompt.front(), false);
                    embd_inp.insert(embd_inp.end(), first_antiprompt.begin(), first_antiprompt.end());
                }
            }

            // add it to the context
            embd.push_back(id);

            // echo this to console
            input_echo = true;

            // decrement remaining sampling budget
            --n_remain;
        } else {
            // some user input remains from prompt or interaction, forward it to processing
            while ((int) embd_inp.size() > n_consumed) {
                embd.push_back(embd_inp[n_consumed]);
                last_n_tokens.erase(last_n_tokens.begin());
                last_n_tokens.push_back(embd_inp[n_consumed]);
                ++n_consumed;
                if ((int) embd.size() >= params.n_batch) {
                    break;
                }
            }
        }

        // display text
        if (input_echo) {
            for (auto id : embd) {
                printf("%s", llama_token_to_str(ctx, id));
            }
            fflush(stdout);
        }
        // reset color to default if we there is no pending user input
        if (input_echo && (int)embd_inp.size() == n_consumed) {
            console_set_color(con_st, CONSOLE_COLOR_DEFAULT);
        }

        // if not currently processing queued inputs;
        if ((int) embd_inp.size() <= n_consumed) {

            // check for reverse prompt
            if (params.antiprompt.size()) {
                std::string last_output;
                for (auto id : last_n_tokens) {
                    last_output += llama_token_to_str(ctx, id);
                }

                is_antiprompt = false;
                // Check if each of the reverse prompts appears at the end of the output.
                // If we're not running interactively, the reverse prompt might be tokenized with some following characters
                // so we'll compensate for that by widening the search window a bit.
                for (std::string & antiprompt : params.antiprompt) {
                    size_t extra_padding = params.interactive ? 0 : 2;
                    size_t search_start_pos = last_output.length() > static_cast<size_t>(antiprompt.length() + extra_padding)
                        ? last_output.length() - static_cast<size_t>(antiprompt.length() + extra_padding)
                        : 0;

                    if (last_output.find(antiprompt.c_str(), search_start_pos) != std::string::npos) {
                        if (params.interactive) {
                            is_interacting = true;
                            set_console_color(con_st, CONSOLE_COLOR_USER_INPUT);
                        }
                        is_antiprompt = true;
<<<<<<< HEAD
                        fflush(stdout);
=======
>>>>>>> b608b55a
                        break;
                    }
                }
            }

            if (n_past > 0 && is_interacting) {
                if (params.instruct) {
                    printf("\n> ");
                }

                std::string buffer;
                if (!params.input_prefix.empty()) {
                    buffer += params.input_prefix;
                    printf("%s", buffer.c_str());
                }

                std::string line;
                bool another_line = true;
                do {
                    another_line = console_readline(con_st, line);
                    buffer += line;
                } while (another_line);

                // done taking input, reset color
                console_set_color(con_st, CONSOLE_COLOR_DEFAULT);

                // Add tokens to embd only if the input buffer is non-empty
                // Entering a empty line lets the user pass control back
                if (buffer.length() > 1) {
                    // append input suffix if any
                    if (!params.input_suffix.empty()) {
                        buffer += params.input_suffix;
                        printf("%s", params.input_suffix.c_str());
                    }

                    // instruct mode: insert instruction prefix
                    if (params.instruct && !is_antiprompt) {
                        n_consumed = embd_inp.size();
                        embd_inp.insert(embd_inp.end(), inp_pfx.begin(), inp_pfx.end());
                    }

                    auto line_inp = ::llama_tokenize(ctx, buffer, false);
                    embd_inp.insert(embd_inp.end(), line_inp.begin(), line_inp.end());

                    // instruct mode: insert response suffix
                    if (params.instruct) {
                        embd_inp.insert(embd_inp.end(), inp_sfx.begin(), inp_sfx.end());
                    }

                    n_remain -= line_inp.size();
                }

                input_echo = false; // do not echo this again
            }

            if (n_past > 0) {
                is_interacting = false;
            }
        }

        // end of text token
        if (!embd.empty() && embd.back() == llama_token_eos()) {
            if (params.instruct) {
                is_interacting = true;
            } else {
                fprintf(stderr, " [end of text]\n");
                break;
            }
        }

        // In interactive mode, respect the maximum number of tokens and drop back to user input when reached.
        if (params.interactive && n_remain <= 0 && params.n_predict != -1) {
            n_remain = params.n_predict;
            is_interacting = true;
        }
    }

    if (!path_session.empty() && params.prompt_cache_all) {
        fprintf(stderr, "\n%s: saving final output to session file '%s'\n", __func__, path_session.c_str());
        llama_save_session_file(ctx, path_session.c_str(), session_tokens.data(), session_tokens.size());
    }

    llama_print_timings(ctx);
    llama_free(ctx);

    return 0;
}<|MERGE_RESOLUTION|>--- conflicted
+++ resolved
@@ -209,13 +209,8 @@
         params.antiprompt.push_back("### Instruction:\n\n");
     }
 
-<<<<<<< HEAD
     // enable interactive mode if interactive start is specified
     if (params.interactive_start) {
-=======
-    // enable interactive mode if reverse prompt or interactive start is specified
-    if (params.antiprompt.size() != 0 || params.interactive_first) {
->>>>>>> b608b55a
         params.interactive = true;
     }
 
@@ -535,10 +530,7 @@
                             set_console_color(con_st, CONSOLE_COLOR_USER_INPUT);
                         }
                         is_antiprompt = true;
-<<<<<<< HEAD
                         fflush(stdout);
-=======
->>>>>>> b608b55a
                         break;
                     }
                 }
