--- conflicted
+++ resolved
@@ -473,7 +473,6 @@
                 // Add tokens to embd only if the input buffer is non-empty
                 // Entering a empty line lets the user pass control back
                 if (buffer.length() > 1) {
-<<<<<<< HEAD
                     //check for commands
                     if (command(buffer, params, n_ctx) == 0) {
                         // this is not a command, run normally.
@@ -484,11 +483,6 @@
                     }
                     // insert input prefix
                     if (!params.instruct_prefix.empty() && !antiprompt.any) {
-=======
-
-                    // instruct mode: insert instruction prefix
-                    if (params.instruct && !is_antiprompt) {
->>>>>>> c85e03d1
                         n_consumed = embd_inp.size();
                         embd_inp.insert(embd_inp.end(), inp_pfx.begin(), inp_pfx.end());
                     }
