--- conflicted
+++ resolved
@@ -767,19 +767,14 @@
                         n_consumed = embd_inp.size();
                         embd_inp.insert(embd_inp.end(), inp_pfx.begin(), inp_pfx.end());
                     }
-<<<<<<< HEAD
                     if (params.escape) {
                         process_escapes(buffer);
                     }
-                    const auto line_inp = ::llama_tokenize(ctx, buffer, false);
-                    LOG("input tokens: %s\n", LOG_TOKENS_TOSTR_PRETTY(ctx, line_inp));
-=======
 
                     const auto line_pfx = ::llama_tokenize(ctx, params.input_prefix, false, true);
                     const auto line_inp = ::llama_tokenize(ctx, buffer,              false, false);
                     const auto line_sfx = ::llama_tokenize(ctx, params.input_suffix, false, true);
                     LOG("input tokens: %s\n", LOG_TOKENS_TOSTR_PRETTY(ctx, line_inp).c_str());
->>>>>>> 004797f6
 
                     embd_inp.insert(embd_inp.end(), line_pfx.begin(), line_pfx.end());
                     embd_inp.insert(embd_inp.end(), line_inp.begin(), line_inp.end());
