#include "arg.h"
#include "common.h"
#include "console.h"
#include "log.h"
#include "sampling.h"
#include "llama.h"
#include "chat.h"
#include <json.hpp>

#include <cstdio>
#include <cstring>
#include <ctime>
#include <fstream>
#include <iostream>
#include <sstream>
#include <string>
#include <vector>

#ifdef LLAMA_USE_TOOLCALL
#    include "toolcall-client.h"
#endif

#if defined (__unix__) || (defined (__APPLE__) && defined (__MACH__))
#include <signal.h>
#include <unistd.h>
#elif defined (_WIN32)
#define WIN32_LEAN_AND_MEAN
#ifndef NOMINMAX
#define NOMINMAX
#endif
#include <windows.h>
#include <signal.h>
#endif

#if defined(_MSC_VER)
#pragma warning(disable: 4244 4267) // possible loss of data
#endif

static llama_context           ** g_ctx;
static llama_model             ** g_model;
static common_sampler          ** g_smpl;
static common_params            * g_params;
static std::vector<llama_token> * g_input_tokens;
static std::ostringstream       * g_output_ss;
static std::vector<llama_token> * g_output_tokens;
static bool is_interacting  = false;
static bool need_insert_eot = false;

static void print_usage(int argc, char ** argv) {
    (void) argc;

    LOG("\nexample usage:\n");
    LOG("\n  text generation:     %s -m your_model.gguf -p \"I believe the meaning of life is\" -n 128 -no-cnv\n", argv[0]);
    LOG("\n  chat (conversation): %s -m your_model.gguf -sys \"You are a helpful assistant\"\n", argv[0]);
    LOG("\n");
}

static bool file_exists(const std::string & path) {
    std::ifstream f(path.c_str());
    return f.good();
}

static bool file_is_empty(const std::string & path) {
    std::ifstream f;
    f.exceptions(std::ifstream::failbit | std::ifstream::badbit);
    f.open(path.c_str(), std::ios::in | std::ios::binary | std::ios::ate);
    return f.tellg() == 0;
}

#if defined (__unix__) || (defined (__APPLE__) && defined (__MACH__)) || defined (_WIN32)
static void sigint_handler(int signo) {
    if (signo == SIGINT) {
        if (!is_interacting && g_params->interactive) {
            is_interacting  = true;
            need_insert_eot = true;
        } else {
            console::cleanup();
            LOG("\n");
            common_perf_print(*g_ctx, *g_smpl);

            // make sure all logs are flushed
            LOG("Interrupted by user\n");
            common_log_pause(common_log_main());

            _exit(130);
        }
    }
}
#endif

class chat_formatter {
public:
    chat_formatter(common_params & params, std::vector<common_chat_msg> & chat_msgs, struct common_chat_templates * chat_templates)
        : params_(params), chat_msgs_(chat_msgs), chat_templates_(chat_templates) {}

#ifdef LLAMA_USE_TOOLCALL
    chat_formatter(common_params & params,
                   std::vector<common_chat_msg> & chat_msgs,
                   struct common_chat_templates * chat_templates,
                   const llama_vocab * vocab,
                   toolcall::client::ptr tc_client)

        : params_(params), chat_msgs_(chat_msgs), chat_templates_(chat_templates), vocab_(vocab), tc_client_(tc_client) {}
#endif

    std::string operator () (const std::string & role, const std::string & content, [[maybe_unused]] bool use_toolcalls = false) {

        common_chat_msg new_msg;
        new_msg.role = role;
        new_msg.content = content;

        common_chat_params cparams;
        common_chat_templates_inputs cinputs;
#ifdef LLAMA_USE_TOOLCALL
        if (tc_client_ != nullptr && use_toolcalls) {
            cinputs.tool_choice = common_chat_tool_choice_parse_oaicompat(tc_client_->tool_choice());
            cinputs.tools = common_chat_tools_parse_oaicompat(tc_client_->tool_list());
        }
#endif
        bool add_ass = role == "user";
        auto formatted =
            common_chat_format_single(chat_templates_, chat_msgs_, new_msg, add_ass, params_.use_jinja,
                                      &cinputs, &cparams);

        chat_msgs_.push_back(new_msg);
        LOG_DBG("formatted: '%s'\n", formatted.c_str());

#ifdef LLAMA_USE_TOOLCALL
        common_chat_grammar_to_sampler(&cparams, vocab_, &params_.sampling);
#endif
        return formatted;
    }

private:
    common_params & params_;
    std::vector<common_chat_msg> & chat_msgs_;
    struct common_chat_templates * chat_templates_;

#ifdef LLAMA_USE_TOOLCALL
    const llama_vocab * vocab_;
    toolcall::client::ptr tc_client_;
#endif
};

int main(int argc, char ** argv) {
    common_params params;
    g_params = &params;
    if (!common_params_parse(argc, argv, params, LLAMA_EXAMPLE_MAIN, print_usage)) {
        return 1;
    }

    common_init();

    auto & sparams = params.sampling;

#ifdef LLAMA_USE_TOOLCALL
    // Ensure parameters are validated before the model loads
    toolcall::params tc_params(params.toolcall.tools, params.toolcall.choice);
#endif

    // save choice to use color for later
    // (note for later: this is a slightly awkward choice)
    console::init(params.simple_io, params.use_color);
    atexit([]() { console::cleanup(); });

    if (params.logits_all) {
        LOG_ERR("************\n");
        LOG_ERR("%s: please use the 'perplexity' tool for perplexity calculations\n", __func__);
        LOG_ERR("************\n\n");

        return 0;
    }

    if (params.embedding) {
        LOG_ERR("************\n");
        LOG_ERR("%s: please use the 'embedding' tool for embedding calculations\n", __func__);
        LOG_ERR("************\n\n");

        return 0;
    }

    if (params.n_ctx != 0 && params.n_ctx < 8) {
        LOG_WRN("%s: warning: minimum context size is 8, using minimum size.\n", __func__);
        params.n_ctx = 8;
    }

    if (params.rope_freq_base != 0.0) {
        LOG_WRN("%s: warning: changing RoPE frequency base to %g.\n", __func__, params.rope_freq_base);
    }

    if (params.rope_freq_scale != 0.0) {
        LOG_WRN("%s: warning: scaling RoPE frequency by %g.\n", __func__, params.rope_freq_scale);
    }

    LOG_INF("%s: llama backend init\n", __func__);

    llama_backend_init();
    llama_numa_init(params.numa);

    llama_model * model = nullptr;
    llama_context * ctx = nullptr;
    common_sampler * smpl = nullptr;

    g_model = &model;
    g_ctx = &ctx;
    g_smpl = &smpl;

    std::vector<common_chat_msg> chat_msgs;

    // load the model and apply lora adapter, if any
    LOG_INF("%s: load the model and apply lora adapter, if any\n", __func__);
    common_init_result llama_init = common_init_from_params(params);

    model = llama_init.model.get();
    ctx = llama_init.context.get();

    if (model == NULL) {
        LOG_ERR("%s: error: unable to load model\n", __func__);
        return 1;
    }

    const llama_vocab * vocab = llama_model_get_vocab(model);
    auto chat_templates = common_chat_templates_init(model, params.chat_template);

    LOG_INF("%s: llama threadpool init, n_threads = %d\n", __func__, (int) params.cpuparams.n_threads);

    auto * reg = ggml_backend_dev_backend_reg(ggml_backend_dev_by_type(GGML_BACKEND_DEVICE_TYPE_CPU));
    auto * ggml_threadpool_new_fn = (decltype(ggml_threadpool_new) *) ggml_backend_reg_get_proc_address(reg, "ggml_threadpool_new");
    auto * ggml_threadpool_free_fn = (decltype(ggml_threadpool_free) *) ggml_backend_reg_get_proc_address(reg, "ggml_threadpool_free");

    struct ggml_threadpool_params tpp_batch =
            ggml_threadpool_params_from_cpu_params(params.cpuparams_batch);
    struct ggml_threadpool_params tpp =
            ggml_threadpool_params_from_cpu_params(params.cpuparams);

    set_process_priority(params.cpuparams.priority);

    struct ggml_threadpool * threadpool_batch = NULL;
    if (!ggml_threadpool_params_match(&tpp, &tpp_batch)) {
        threadpool_batch = ggml_threadpool_new_fn(&tpp_batch);
        if (!threadpool_batch) {
            LOG_ERR("%s: batch threadpool create failed : n_threads %d\n", __func__, tpp_batch.n_threads);
            return 1;
        }

        // Start the non-batch threadpool in the paused state
        tpp.paused = true;
    }

    struct ggml_threadpool * threadpool = ggml_threadpool_new_fn(&tpp);
    if (!threadpool) {
        LOG_ERR("%s: threadpool create failed : n_threads %d\n", __func__, tpp.n_threads);
        return 1;
    }

    llama_attach_threadpool(ctx, threadpool, threadpool_batch);

    const int n_ctx_train = llama_model_n_ctx_train(model);
    const int n_ctx = llama_n_ctx(ctx);

    if (n_ctx > n_ctx_train) {
        LOG_WRN("%s: model was trained on only %d context tokens (%d specified)\n", __func__, n_ctx_train, n_ctx);
    }

    // auto enable conversation mode if chat template is available
    const bool has_chat_template = common_chat_templates_was_explicit(chat_templates.get());
    if (params.conversation_mode == COMMON_CONVERSATION_MODE_AUTO) {
        if (has_chat_template) {
            LOG_INF("%s: chat template is available, enabling conversation mode (disable it with -no-cnv)\n", __func__);
            params.conversation_mode = COMMON_CONVERSATION_MODE_ENABLED;
        } else {
            params.conversation_mode = COMMON_CONVERSATION_MODE_DISABLED;
        }
    }

    // in case user force-activate conversation mode (via -cnv) without proper chat template, we show a warning
    if (params.conversation_mode && !has_chat_template) {
        LOG_WRN("%s: chat template is not available or is not supported. This may cause the model to output suboptimal responses\n", __func__);
    }

    // print chat template example in conversation mode
    if (params.conversation_mode) {
        if (params.enable_chat_template) {
            if (!params.prompt.empty() && params.system_prompt.empty()) {
                LOG_WRN("*** User-specified prompt will pre-start conversation, did you mean to set --system-prompt (-sys) instead?\n");
            }

            LOG_INF("%s: chat template example:\n%s\n", __func__, common_chat_format_example(chat_templates.get(), params.use_jinja).c_str());
        } else {
            LOG_INF("%s: in-suffix/prefix is specified, chat template will be disabled\n", __func__);
        }
    }

    // print system information
    {
        LOG_INF("\n");
        LOG_INF("%s\n", common_params_get_system_info(params).c_str());
        LOG_INF("\n");
    }

    std::string path_session = params.path_prompt_cache;
    std::vector<llama_token> session_tokens;

    if (!path_session.empty()) {
        LOG_INF("%s: attempting to load saved session from '%s'\n", __func__, path_session.c_str());
        if (!file_exists(path_session)) {
            LOG_INF("%s: session file does not exist, will create.\n", __func__);
        } else if (file_is_empty(path_session)) {
            LOG_INF("%s: The session file is empty. A new session will be initialized.\n", __func__);
        } else {
            // The file exists and is not empty
            session_tokens.resize(n_ctx);
            size_t n_token_count_out = 0;
            if (!llama_state_load_file(ctx, path_session.c_str(), session_tokens.data(), session_tokens.capacity(), &n_token_count_out)) {
                LOG_ERR("%s: failed to load session file '%s'\n", __func__, path_session.c_str());
                return 1;
            }
            session_tokens.resize(n_token_count_out);
            LOG_INF("%s: loaded a session with prompt size of %d tokens\n", __func__, (int)session_tokens.size());
        }
    }

    const bool add_bos = llama_vocab_get_add_bos(vocab) && !params.use_jinja;
    if (!llama_model_has_encoder(model)) {
        GGML_ASSERT(!llama_vocab_get_add_eos(vocab));
    }

    LOG_DBG("n_ctx: %d, add_bos: %d\n", n_ctx, add_bos);

    std::vector<llama_token> embd_inp;

<<<<<<< HEAD
    bool waiting_for_first_input = params.conversation_mode && params.enable_chat_template && params.system_prompt.empty();

#ifdef LLAMA_USE_TOOLCALL
    auto tc_client = toolcall::create_client(tc_params);
    if (tc_client) {
        tc_client->initialize();
    }
    chat_formatter chat_add_and_format(params, chat_msgs, chat_templates.get(), vocab, tc_client);
#else
    chat_formatter chat_add_and_format(params, chat_msgs, chat_templates.get());
#endif
=======
    bool waiting_for_first_input = false;
    auto chat_add_and_format = [&chat_msgs, &chat_templates](const std::string & role, const std::string & content) {
        common_chat_msg new_msg;
        new_msg.role = role;
        new_msg.content = content;
        auto formatted = common_chat_format_single(chat_templates.get(), chat_msgs, new_msg, role == "user", g_params->use_jinja);
        chat_msgs.push_back(new_msg);
        LOG_DBG("formatted: '%s'\n", formatted.c_str());
        return formatted;
    };
>>>>>>> 56d7a9f8

    std::string prompt;
    {
        if (params.conversation_mode && params.enable_chat_template) {
<<<<<<< HEAD
            // format the system prompt in conversation mode (will use template default if empty)
            prompt = chat_add_and_format("system", params.system_prompt, true);

=======
            if (!params.system_prompt.empty()) {
                // format the system prompt (will use template default if empty)
                chat_add_and_format("system", params.system_prompt);
            }

            if (!params.prompt.empty()) {
                // format and append the user prompt
                chat_add_and_format("user", params.prompt);
            } else {
                waiting_for_first_input = true;
            }

            if (!params.system_prompt.empty() || !params.prompt.empty()) {
                common_chat_templates_inputs inputs;
                inputs.messages = chat_msgs;
                inputs.add_generation_prompt = !params.prompt.empty();

                prompt = common_chat_templates_apply(chat_templates.get(), inputs).prompt;
            }
>>>>>>> 56d7a9f8
        } else {
            // otherwise use the prompt as is
            prompt = params.prompt;
        }

        if (params.interactive_first || !prompt.empty() || session_tokens.empty()) {
            LOG_DBG("tokenize the prompt\n");
            embd_inp = common_tokenize(ctx, prompt, true, true);
        } else {
            LOG_DBG("use session tokens\n");
            embd_inp = session_tokens;
        }

        LOG_DBG("prompt: \"%s\"\n", prompt.c_str());
        LOG_DBG("tokens: %s\n", string_from(ctx, embd_inp).c_str());
    }

    // Should not run without any tokens
    if (!waiting_for_first_input && embd_inp.empty()) {
        if (add_bos) {
            embd_inp.push_back(llama_vocab_bos(vocab));
            LOG_WRN("embd_inp was considered empty and bos was added: %s\n", string_from(ctx, embd_inp).c_str());
        } else {
            LOG_ERR("input is empty\n");
            return -1;
        }
    }

    // Tokenize negative prompt
    if ((int) embd_inp.size() > n_ctx - 4) {
        LOG_ERR("%s: prompt is too long (%d tokens, max %d)\n", __func__, (int) embd_inp.size(), n_ctx - 4);
        return 1;
    }

    // debug message about similarity of saved session, if applicable
    size_t n_matching_session_tokens = 0;
    if (!session_tokens.empty()) {
        for (llama_token id : session_tokens) {
            if (n_matching_session_tokens >= embd_inp.size() || id != embd_inp[n_matching_session_tokens]) {
                break;
            }
            n_matching_session_tokens++;
        }
        if (params.prompt.empty() && n_matching_session_tokens == embd_inp.size()) {
            LOG_INF("%s: using full prompt from session file\n", __func__);
        } else if (n_matching_session_tokens >= embd_inp.size()) {
            LOG_INF("%s: session file has exact match for prompt!\n", __func__);
        } else if (n_matching_session_tokens < (embd_inp.size() / 2)) {
            LOG_WRN("%s: session file has low similarity to prompt (%zu / %zu tokens); will mostly be reevaluated\n",
                    __func__, n_matching_session_tokens, embd_inp.size());
        } else {
            LOG_INF("%s: session file matches %zu / %zu tokens of prompt\n",
                    __func__, n_matching_session_tokens, embd_inp.size());
        }

        // remove any "future" tokens that we might have inherited from the previous session
        llama_kv_cache_seq_rm(ctx, -1, n_matching_session_tokens, -1);
    }

    LOG_DBG("recalculate the cached logits (check): embd_inp.size() %zu, n_matching_session_tokens %zu, embd_inp.size() %zu, session_tokens.size() %zu\n",
         embd_inp.size(), n_matching_session_tokens, embd_inp.size(), session_tokens.size());

    // if we will use the cache for the full prompt without reaching the end of the cache, force
    // reevaluation of the last token to recalculate the cached logits
    if (!embd_inp.empty() && n_matching_session_tokens == embd_inp.size() && session_tokens.size() > embd_inp.size()) {
        LOG_DBG("recalculate the cached logits (do): session_tokens.resize( %zu )\n", embd_inp.size() - 1);

        session_tokens.resize(embd_inp.size() - 1);
    }

    // number of tokens to keep when resetting context
    if (params.n_keep < 0 || params.n_keep > (int) embd_inp.size()) {
        params.n_keep = (int)embd_inp.size();
    } else {
        params.n_keep += add_bos; // always keep the BOS token
    }

    if (params.conversation_mode) {
        if (params.single_turn && !params.prompt.empty()) {
            params.interactive = false;
            params.interactive_first = false;
        } else {
            params.interactive_first = true;
        }
    }

    // enable interactive mode if interactive start is specified
    if (params.interactive_first) {
        params.interactive = true;
    }

    if (params.verbose_prompt) {
        LOG_INF("%s: prompt: '%s'\n", __func__, params.prompt.c_str());
        LOG_INF("%s: number of tokens in prompt = %zu\n", __func__, embd_inp.size());
        for (int i = 0; i < (int) embd_inp.size(); i++) {
            LOG_INF("%6d -> '%s'\n", embd_inp[i], common_token_to_piece(ctx, embd_inp[i]).c_str());
        }

        if (params.n_keep > add_bos) {
            LOG_INF("%s: static prompt based on n_keep: '", __func__);
            for (int i = 0; i < params.n_keep; i++) {
                LOG_CNT("%s", common_token_to_piece(ctx, embd_inp[i]).c_str());
            }
            LOG_CNT("'\n");
        }
        LOG_INF("\n");
    }

    // ctrl+C handling
    {
#if defined (__unix__) || (defined (__APPLE__) && defined (__MACH__))
        struct sigaction sigint_action;
        sigint_action.sa_handler = sigint_handler;
        sigemptyset (&sigint_action.sa_mask);
        sigint_action.sa_flags = 0;
        sigaction(SIGINT, &sigint_action, NULL);
#elif defined (_WIN32)
        auto console_ctrl_handler = +[](DWORD ctrl_type) -> BOOL {
            return (ctrl_type == CTRL_C_EVENT) ? (sigint_handler(SIGINT), true) : false;
        };
        SetConsoleCtrlHandler(reinterpret_cast<PHANDLER_ROUTINE>(console_ctrl_handler), true);
#endif
    }

    if (params.interactive) {
        LOG_INF("%s: interactive mode on.\n", __func__);

        if (!params.antiprompt.empty()) {
            for (const auto & antiprompt : params.antiprompt) {
                LOG_INF("Reverse prompt: '%s'\n", antiprompt.c_str());
                if (params.verbose_prompt) {
                    auto tmp = common_tokenize(ctx, antiprompt, false, true);
                    for (int i = 0; i < (int) tmp.size(); i++) {
                        LOG_INF("%6d -> '%s'\n", tmp[i], common_token_to_piece(ctx, tmp[i]).c_str());
                    }
                }
            }
        }

        if (params.input_prefix_bos) {
            LOG_INF("Input prefix with BOS\n");
        }

        if (!params.input_prefix.empty()) {
            LOG_INF("Input prefix: '%s'\n", params.input_prefix.c_str());
            if (params.verbose_prompt) {
                auto tmp = common_tokenize(ctx, params.input_prefix, true, true);
                for (int i = 0; i < (int) tmp.size(); i++) {
                    LOG_INF("%6d -> '%s'\n", tmp[i], common_token_to_piece(ctx, tmp[i]).c_str());
                }
            }
        }

        if (!params.input_suffix.empty()) {
            LOG_INF("Input suffix: '%s'\n", params.input_suffix.c_str());
            if (params.verbose_prompt) {
                auto tmp = common_tokenize(ctx, params.input_suffix, false, true);
                for (int i = 0; i < (int) tmp.size(); i++) {
                    LOG_INF("%6d -> '%s'\n", tmp[i], common_token_to_piece(ctx, tmp[i]).c_str());
                }
            }
        }
    }

    smpl = common_sampler_init(model, sparams);
    if (!smpl) {
        LOG_ERR("%s: failed to initialize sampling subsystem\n", __func__);
        return 1;
    }

    LOG_INF("sampler seed: %u\n",     common_sampler_get_seed(smpl));
    LOG_INF("sampler params: \n%s\n", sparams.print().c_str());
    LOG_INF("sampler chain: %s\n",    common_sampler_print(smpl).c_str());

    LOG_INF("generate: n_ctx = %d, n_batch = %d, n_predict = %d, n_keep = %d\n", n_ctx, params.n_batch, params.n_predict, params.n_keep);

    // group-attention state
    // number of grouped KV tokens so far (used only if params.grp_attn_n > 1)
    int ga_i = 0;

    const int ga_n = params.grp_attn_n;
    const int ga_w = params.grp_attn_w;

    if (ga_n != 1) {
        GGML_ASSERT(ga_n > 0                    && "grp_attn_n must be positive");                     // NOLINT
        GGML_ASSERT(ga_w % ga_n == 0            && "grp_attn_w must be a multiple of grp_attn_n");     // NOLINT
      //GGML_ASSERT(n_ctx_train % ga_w == 0     && "n_ctx_train must be a multiple of grp_attn_w");    // NOLINT
      //GGML_ASSERT(n_ctx >= n_ctx_train * ga_n && "n_ctx must be at least n_ctx_train * grp_attn_n"); // NOLINT
        LOG_INF("self-extend: n_ctx_train = %d, grp_attn_n = %d, grp_attn_w = %d\n", n_ctx_train, ga_n, ga_w);
    }
    LOG_INF("\n");

    if (params.interactive) {
        const char * control_message;
        if (params.multiline_input) {
            control_message = " - To return control to the AI, end your input with '\\'.\n"
                              " - To return control without starting a new line, end your input with '/'.\n";
        } else {
            control_message = " - Press Return to return control to the AI.\n"
                              " - To return control without starting a new line, end your input with '/'.\n"
                              " - If you want to submit another line, end your input with '\\'.\n";
        }
        LOG_INF("== Running in interactive mode. ==\n");
#if defined (__unix__) || (defined (__APPLE__) && defined (__MACH__)) || defined (_WIN32)
        LOG_INF(       " - Press Ctrl+C to interject at any time.\n");
#endif
        LOG_INF(       "%s", control_message);
        if (params.conversation_mode && params.enable_chat_template && params.system_prompt.empty()) {
            LOG_INF(   " - Not using system message. To change it, set a different value via -sys PROMPT\n");
        }
        LOG_INF("\n");

        is_interacting = params.interactive_first;
    }

    bool is_antiprompt        = false;
    bool input_echo           = true;
    bool display              = true;
    bool need_to_save_session = !path_session.empty() && n_matching_session_tokens < embd_inp.size();

    int n_past             = 0;
    int n_remain           = params.n_predict;
    int n_consumed         = 0;
    int n_session_consumed = 0;

    std::vector<int>   input_tokens;  g_input_tokens  = &input_tokens;
    std::vector<int>   output_tokens; g_output_tokens = &output_tokens;
    std::ostringstream output_ss;     g_output_ss     = &output_ss;
    std::ostringstream assistant_ss; // for storing current assistant message, used in conversation mode

    // the first thing we will do is to output the prompt, so set color accordingly
    console::set_display(console::prompt);
    display = params.display_prompt;

    std::vector<llama_token> embd;

    // single-token antiprompts
    std::vector<llama_token> antiprompt_token;

    for (const std::string & antiprompt : params.antiprompt) {
        auto ids = ::common_tokenize(ctx, antiprompt, false, true);
        if (ids.size() == 1) {
            antiprompt_token.push_back(ids[0]);
        }
    }

    if (llama_model_has_encoder(model)) {
        int enc_input_size = embd_inp.size();
        llama_token * enc_input_buf = embd_inp.data();

        if (llama_encode(ctx, llama_batch_get_one(enc_input_buf, enc_input_size))) {
            LOG_ERR("%s : failed to eval\n", __func__);
            return 1;
        }

        llama_token decoder_start_token_id = llama_model_decoder_start_token(model);
        if (decoder_start_token_id == LLAMA_TOKEN_NULL) {
            decoder_start_token_id = llama_vocab_bos(vocab);
        }

        embd_inp.clear();
        embd_inp.push_back(decoder_start_token_id);
    }

    while ((n_remain != 0 && !is_antiprompt) || params.interactive) {
        // predict
        if (!embd.empty()) {
            // Note: (n_ctx - 4) here is to match the logic for commandline prompt handling via
            // --prompt or --file which uses the same value.
            int max_embd_size = n_ctx - 4;

            // Ensure the input doesn't exceed the context size by truncating embd if necessary.
            if ((int) embd.size() > max_embd_size) {
                const int skipped_tokens = (int) embd.size() - max_embd_size;
                embd.resize(max_embd_size);

                console::set_display(console::error);
                LOG_WRN("<<input too long: skipped %d token%s>>", skipped_tokens, skipped_tokens != 1 ? "s" : "");
                console::set_display(console::reset);
            }

            if (ga_n == 1) {
                // infinite text generation via context shifting
                // if we run out of context:
                // - take the n_keep first tokens from the original prompt (via n_past)
                // - take half of the last (n_ctx - n_keep) tokens and recompute the logits in batches

                if (n_past + (int) embd.size() >= n_ctx) {
                    if (!params.ctx_shift){
                        LOG_DBG("\n\n%s: context full and context shift is disabled => stopping\n", __func__);
                        break;
                    }

                    if (params.n_predict == -2) {
                        LOG_DBG("\n\n%s: context full and n_predict == -%d => stopping\n", __func__, params.n_predict);
                        break;
                    }

                    const int n_left    = n_past - params.n_keep;
                    const int n_discard = n_left/2;

                    LOG_DBG("context full, swapping: n_past = %d, n_left = %d, n_ctx = %d, n_keep = %d, n_discard = %d\n",
                            n_past, n_left, n_ctx, params.n_keep, n_discard);

                    llama_kv_cache_seq_rm (ctx, 0, params.n_keep            , params.n_keep + n_discard);
                    llama_kv_cache_seq_add(ctx, 0, params.n_keep + n_discard, n_past, -n_discard);

                    n_past -= n_discard;

                    LOG_DBG("after swap: n_past = %d\n", n_past);

                    LOG_DBG("embd: %s\n", string_from(ctx, embd).c_str());

                    LOG_DBG("clear session path\n");
                    path_session.clear();
                }
            } else {
                // context extension via Self-Extend
                while (n_past >= ga_i + ga_w) {
                    const int ib = (ga_n*ga_i)/ga_w;
                    const int bd = (ga_w/ga_n)*(ga_n - 1);
                    const int dd = (ga_w/ga_n) - ib*bd - ga_w;

                    LOG_DBG("\n");
                    LOG_DBG("shift: [%6d, %6d] + %6d -> [%6d, %6d]\n", ga_i, n_past, ib*bd, ga_i + ib*bd, n_past + ib*bd);
                    LOG_DBG("div:   [%6d, %6d] / %6d -> [%6d, %6d]\n", ga_i + ib*bd, ga_i + ib*bd + ga_w, ga_n, (ga_i + ib*bd)/ga_n, (ga_i + ib*bd + ga_w)/ga_n);
                    LOG_DBG("shift: [%6d, %6d] + %6d -> [%6d, %6d]\n", ga_i + ib*bd + ga_w, n_past + ib*bd, dd, ga_i + ib*bd + ga_w + dd, n_past + ib*bd + dd);

                    llama_kv_cache_seq_add(ctx, 0, ga_i,                n_past,              ib*bd);
                    llama_kv_cache_seq_div(ctx, 0, ga_i + ib*bd,        ga_i + ib*bd + ga_w, ga_n);
                    llama_kv_cache_seq_add(ctx, 0, ga_i + ib*bd + ga_w, n_past + ib*bd,      dd);

                    n_past -= bd;

                    ga_i += ga_w/ga_n;

                    LOG_DBG("\nn_past_old = %d, n_past = %d, ga_i = %d\n\n", n_past + bd, n_past, ga_i);
                }
            }

            // try to reuse a matching prefix from the loaded session instead of re-eval (via n_past)
            if (n_session_consumed < (int) session_tokens.size()) {
                size_t i = 0;
                for ( ; i < embd.size(); i++) {
                    if (embd[i] != session_tokens[n_session_consumed]) {
                        session_tokens.resize(n_session_consumed);
                        break;
                    }

                    n_past++;
                    n_session_consumed++;

                    if (n_session_consumed >= (int) session_tokens.size()) {
                        ++i;
                        break;
                    }
                }
                if (i > 0) {
                    embd.erase(embd.begin(), embd.begin() + i);
                }
            }

            for (int i = 0; i < (int) embd.size(); i += params.n_batch) {
                int n_eval = (int) embd.size() - i;
                if (n_eval > params.n_batch) {
                    n_eval = params.n_batch;
                }

                LOG_DBG("eval: %s\n", string_from(ctx, embd).c_str());

                if (llama_decode(ctx, llama_batch_get_one(&embd[i], n_eval))) {
                    LOG_ERR("%s : failed to eval\n", __func__);
                    return 1;
                }

                n_past += n_eval;

                LOG_DBG("n_past = %d\n", n_past);
                // Display total tokens alongside total time
                if (params.n_print > 0 && n_past % params.n_print == 0) {
                    LOG_DBG("\n\033[31mTokens consumed so far = %d / %d \033[0m\n", n_past, n_ctx);
                }
            }

            if (!embd.empty() && !path_session.empty()) {
                session_tokens.insert(session_tokens.end(), embd.begin(), embd.end());
                n_session_consumed = session_tokens.size();
            }
        }

        embd.clear();

        if ((int) embd_inp.size() <= n_consumed && !is_interacting) {
            // optionally save the session on first sample (for faster prompt loading next time)
            if (!path_session.empty() && need_to_save_session && !params.prompt_cache_ro) {
                need_to_save_session = false;
                llama_state_save_file(ctx, path_session.c_str(), session_tokens.data(), session_tokens.size());

                LOG_DBG("saved session to %s\n", path_session.c_str());
            }

            const llama_token id = common_sampler_sample(smpl, ctx, -1);

            common_sampler_accept(smpl, id, /* accept_grammar= */ true);

            // LOG_DBG("last: %s\n", string_from(ctx, smpl->prev.to_vector()).c_str());

            embd.push_back(id);

            // echo this to console
            input_echo = true;

            // decrement remaining sampling budget
            --n_remain;

            LOG_DBG("n_remain: %d\n", n_remain);
        } else {
            // some user input remains from prompt or interaction, forward it to processing
            LOG_DBG("embd_inp.size(): %d, n_consumed: %d\n", (int) embd_inp.size(), n_consumed);
            while ((int) embd_inp.size() > n_consumed) {
                embd.push_back(embd_inp[n_consumed]);

                // push the prompt in the sampling context in order to apply repetition penalties later
                // for the prompt, we don't apply grammar rules
                common_sampler_accept(smpl, embd_inp[n_consumed], /* accept_grammar= */ false);

                ++n_consumed;
                if ((int) embd.size() >= params.n_batch) {
                    break;
                }
            }
        }

        // display text
        if (input_echo && display) {
            for (auto id : embd) {
                const std::string token_str = common_token_to_piece(ctx, id, params.special);

                // Console/Stream Output
                LOG("%s", token_str.c_str());

                // Record Displayed Tokens To Log
                // Note: Generated tokens are created one by one hence this check
                if (embd.size() > 1) {
                    // Incoming Requested Tokens
                    input_tokens.push_back(id);
                } else {
                    // Outgoing Generated Tokens
                    output_tokens.push_back(id);
                    output_ss << token_str;
                }
            }
        }

        // reset color to default if there is no pending user input
        if (input_echo && (int) embd_inp.size() == n_consumed) {
            console::set_display(console::reset);
            display = true;
        }

        // if not currently processing queued inputs;
        if ((int) embd_inp.size() <= n_consumed) {
            // check for reverse prompt in the last n_prev tokens
            if (!params.antiprompt.empty()) {
                const int n_prev = 32;
                const std::string last_output = common_sampler_prev_str(smpl, ctx, n_prev);

                is_antiprompt = false;
                // Check if each of the reverse prompts appears at the end of the output.
                // If we're not running interactively, the reverse prompt might be tokenized with some following characters
                // so we'll compensate for that by widening the search window a bit.
                for (std::string & antiprompt : params.antiprompt) {
                    size_t extra_padding = params.interactive ? 0 : 2;
                    size_t search_start_pos = last_output.length() > static_cast<size_t>(antiprompt.length() + extra_padding)
                        ? last_output.length() - static_cast<size_t>(antiprompt.length() + extra_padding)
                        : 0;

                    if (last_output.find(antiprompt, search_start_pos) != std::string::npos) {
                        if (params.interactive) {
                            is_interacting = true;
                        }
                        is_antiprompt = true;
                        break;
                    }
                }

                // check for reverse prompt using special tokens
                llama_token last_token = common_sampler_last(smpl);
                for (auto token : antiprompt_token) {
                    if (token == last_token) {
                        if (params.interactive) {
                            is_interacting = true;
                        }
                        is_antiprompt = true;
                        break;
                    }
                }

                if (is_antiprompt) {
                    LOG_DBG("found antiprompt: %s\n", last_output.c_str());
                }
            }

            // deal with end of generation tokens in interactive mode
            if (!waiting_for_first_input && llama_vocab_is_eog(vocab, common_sampler_last(smpl))) {
                LOG_DBG("found an EOG token\n");

                if (params.interactive) {
                    if (!params.antiprompt.empty()) {
                        // tokenize and inject first reverse prompt
                        const auto first_antiprompt = common_tokenize(ctx, params.antiprompt.front(), false, true);
                        embd_inp.insert(embd_inp.end(), first_antiprompt.begin(), first_antiprompt.end());
                        is_antiprompt = true;
                    }

                    if (params.enable_chat_template) {
                        chat_add_and_format("assistant", assistant_ss.str(), true);
#ifdef LLAMA_USE_TOOLCALL
                        auto should_use_toolcall = [&params, tc_client] (const std::string & asst_msg) {
                            if (! params.use_jinja || tc_client == nullptr) {
                                return false;
                            }
                            try {
                                nlohmann::json j = nlohmann::json::parse(asst_msg);
                                return (j.contains("name") && j.contains("parameters"));

                            } catch (const nlohmann::json::exception & err) {
                                return false;
                            }
                        };

                        if (should_use_toolcall(assistant_ss.str())) {
                            toolcall::result_set res = tc_client->call(assistant_ss.str());
                            if (! res.empty()) {
                                std::string toolcall_result_str;
                                for (const auto & r : res) {
                                    toolcall_result_str += ("\n" + r.data);
                                }
                                auto toolcall_result_tok = common_tokenize(ctx, toolcall_result_str, false, true);
                                embd_inp.insert(embd_inp.end(), toolcall_result_tok.begin(), toolcall_result_tok.end());
                            }

                        } else {
                            is_interacting = true;
                            LOG("\n");
                        }
#else

                        is_interacting = true;
                        LOG("\n");
#endif
                    }
                }
            }

            // if current token is not EOG, we add it to current assistant message
            if (params.conversation_mode && !waiting_for_first_input) {
                const auto id = common_sampler_last(smpl);
                assistant_ss << common_token_to_piece(ctx, id, false);

                if (!prompt.empty()) {
                    prompt.clear();
                    is_interacting = false;
                }
            }

            if ((n_past > 0 || waiting_for_first_input) && is_interacting) {
                LOG_DBG("waiting for user input\n");

                if (params.conversation_mode) {
                    LOG("\n> ");
                }

                if (params.input_prefix_bos) {
                    LOG_DBG("adding input prefix BOS token\n");
                    embd_inp.push_back(llama_vocab_bos(vocab));
                }

                std::string buffer;
                if (!params.input_prefix.empty() && !params.conversation_mode) {
                    LOG_DBG("appending input prefix: '%s'\n", params.input_prefix.c_str());
                    LOG("%s", params.input_prefix.c_str());
                }

                // color user input only
                console::set_display(console::user_input);
                display = params.display_prompt;

                std::string line;
                bool another_line = true;
                do {
                    another_line = console::readline(line, params.multiline_input);
                    buffer += line;
                } while (another_line);

                // done taking input, reset color
                console::set_display(console::reset);
                display = true;

                // Add tokens to embd only if the input buffer is non-empty
                // Entering a empty line lets the user pass control back
                if (buffer.length() > 1) {
                    // append input suffix if any
                    if (!params.input_suffix.empty() && !params.conversation_mode) {
                        LOG_DBG("appending input suffix: '%s'\n", params.input_suffix.c_str());
                        LOG("%s", params.input_suffix.c_str());
                    }

                    LOG_DBG("buffer: '%s'\n", buffer.c_str());

                    const size_t original_size = embd_inp.size();

                    if (params.escape) {
                        string_process_escapes(buffer);
                    }

                    bool format_chat = params.conversation_mode && params.enable_chat_template;
                    std::string user_inp = format_chat
                        ? chat_add_and_format("user", std::move(buffer))
                        : std::move(buffer);
                    // TODO: one inconvenient of current chat template implementation is that we can't distinguish between user input and special tokens (prefix/postfix)
                    const auto line_pfx = common_tokenize(ctx, params.input_prefix, false, true);
                    const auto line_inp = common_tokenize(ctx, user_inp,            false, format_chat);
                    const auto line_sfx = common_tokenize(ctx, params.input_suffix, false, true);

                    LOG_DBG("input tokens: %s\n", string_from(ctx, line_inp).c_str());

                    // if user stop generation mid-way, we must add EOT to finish model's last response
                    if (need_insert_eot && format_chat) {
                        llama_token eot = llama_vocab_eot(vocab);
                        embd_inp.push_back(eot == LLAMA_TOKEN_NULL ? llama_vocab_eos(vocab) : eot);
                        need_insert_eot = false;
                    }

                    embd_inp.insert(embd_inp.end(), line_pfx.begin(), line_pfx.end());
                    embd_inp.insert(embd_inp.end(), line_inp.begin(), line_inp.end());
                    embd_inp.insert(embd_inp.end(), line_sfx.begin(), line_sfx.end());

                    for (size_t i = original_size; i < embd_inp.size(); ++i) {
                        const llama_token token = embd_inp[i];
                        output_tokens.push_back(token);
                        output_ss << common_token_to_piece(ctx, token);
                    }

                    // reset assistant message
                    assistant_ss.str("");

                    n_remain -= line_inp.size();
                    LOG_DBG("n_remain: %d\n", n_remain);
                } else {
                    LOG_DBG("empty line, passing control back\n");
                }

                input_echo = false; // do not echo this again
            }

            if (n_past > 0 || waiting_for_first_input) {
                if (is_interacting) {
                    common_sampler_reset(smpl);
                }
                is_interacting = false;

                if (waiting_for_first_input && params.single_turn) {
                    params.interactive = false;
                    params.interactive_first = false;
                }
                waiting_for_first_input = false;
            }
        }

        // end of generation
        if (!embd.empty() && llama_vocab_is_eog(vocab, embd.back()) && !(params.interactive)) {
            LOG(" [end of text]\n");
            break;
        }

        // In interactive mode, respect the maximum number of tokens and drop back to user input when reached.
        // We skip this logic when n_predict == -1 (infinite) or -2 (stop at context size).
        if (params.interactive && n_remain <= 0 && params.n_predict >= 0) {
            n_remain = params.n_predict;
            is_interacting = true;
        }
    }

    if (!path_session.empty() && params.prompt_cache_all && !params.prompt_cache_ro) {
        LOG("\n%s: saving final output to session file '%s'\n", __func__, path_session.c_str());
        llama_state_save_file(ctx, path_session.c_str(), session_tokens.data(), session_tokens.size());
    }

    LOG("\n\n");
    common_perf_print(ctx, smpl);

    common_sampler_free(smpl);

    llama_backend_free();

    ggml_threadpool_free_fn(threadpool);
    ggml_threadpool_free_fn(threadpool_batch);

    return 0;
}<|MERGE_RESOLUTION|>--- conflicted
+++ resolved
@@ -329,8 +329,7 @@
 
     std::vector<llama_token> embd_inp;
 
-<<<<<<< HEAD
-    bool waiting_for_first_input = params.conversation_mode && params.enable_chat_template && params.system_prompt.empty();
+    bool waiting_for_first_input = false;
 
 #ifdef LLAMA_USE_TOOLCALL
     auto tc_client = toolcall::create_client(tc_params);
@@ -341,35 +340,18 @@
 #else
     chat_formatter chat_add_and_format(params, chat_msgs, chat_templates.get());
 #endif
-=======
-    bool waiting_for_first_input = false;
-    auto chat_add_and_format = [&chat_msgs, &chat_templates](const std::string & role, const std::string & content) {
-        common_chat_msg new_msg;
-        new_msg.role = role;
-        new_msg.content = content;
-        auto formatted = common_chat_format_single(chat_templates.get(), chat_msgs, new_msg, role == "user", g_params->use_jinja);
-        chat_msgs.push_back(new_msg);
-        LOG_DBG("formatted: '%s'\n", formatted.c_str());
-        return formatted;
-    };
->>>>>>> 56d7a9f8
 
     std::string prompt;
     {
         if (params.conversation_mode && params.enable_chat_template) {
-<<<<<<< HEAD
-            // format the system prompt in conversation mode (will use template default if empty)
-            prompt = chat_add_and_format("system", params.system_prompt, true);
-
-=======
             if (!params.system_prompt.empty()) {
                 // format the system prompt (will use template default if empty)
-                chat_add_and_format("system", params.system_prompt);
+                chat_add_and_format("system", params.system_prompt, true);
             }
 
             if (!params.prompt.empty()) {
                 // format and append the user prompt
-                chat_add_and_format("user", params.prompt);
+                chat_add_and_format("user", params.prompt, true);
             } else {
                 waiting_for_first_input = true;
             }
@@ -381,7 +363,6 @@
 
                 prompt = common_chat_templates_apply(chat_templates.get(), inputs).prompt;
             }
->>>>>>> 56d7a9f8
         } else {
             // otherwise use the prompt as is
             prompt = params.prompt;
