// Defines sigaction on msys:
#ifndef _GNU_SOURCE
#define _GNU_SOURCE
#endif

#include "common.h"
#include "console.h"
#include "llama.h"
#include "build-info.h"
#include "grammar-parser.h"

#include <cassert>
#include <cinttypes>
#include <cmath>
#include <cstdio>
#include <cstring>
#include <ctime>
#include <fstream>
#include <iostream>
#include <string>
#include <vector>

#if defined (__unix__) || (defined (__APPLE__) && defined (__MACH__))
#include <signal.h>
#include <unistd.h>
#elif defined (_WIN32)
#define WIN32_LEAN_AND_MEAN
#ifndef NOMINMAX
#define NOMINMAX
#endif
#include <windows.h>
#include <signal.h>
#endif

#if defined(_MSC_VER)
#pragma warning(disable: 4244 4267) // possible loss of data
#endif

static llama_context ** g_ctx;
static bool is_interacting = false;

#if defined (__unix__) || (defined (__APPLE__) && defined (__MACH__)) || defined (_WIN32)
void sigint_handler(int signo) {
    if (signo == SIGINT) {
        if (!is_interacting) {
            is_interacting = true;
        } else {
            console::cleanup();
            printf("\n");
            llama_print_timings(*g_ctx);
            _exit(130);
        }
    }
}
#endif

int main(int argc, char ** argv) {
    gpt_params params;

    if (gpt_params_parse(argc, argv, params) == false) {
        return 1;
    }

    // save choice to use color for later
    // (note for later: this is a slightly awkward choice)
    console::init(params.simple_io, params.use_color);
    atexit([]() { console::cleanup(); });

    if (params.perplexity) {
        printf("\n************\n");
        printf("%s: please use the 'perplexity' tool for perplexity calculations\n", __func__);
        printf("************\n\n");

        return 0;
    }

    if (params.embedding) {
        printf("\n************\n");
        printf("%s: please use the 'embedding' tool for embedding calculations\n", __func__);
        printf("************\n\n");

        return 0;
    }

    if (params.rope_freq_base != 10000.0) {
        fprintf(stderr, "%s: warning: changing RoPE frequency base to %g (default 10000.0)\n", __func__, params.rope_freq_base);
    }

    if (params.rope_freq_scale != 1.0) {
        fprintf(stderr, "%s: warning: scaling RoPE frequency by %g (default 1.0)\n", __func__, params.rope_freq_scale);
    }

    if (params.n_ctx > 2048) {
        // TODO: determine the actual max context of the model (e.g. 4096 for LLaMA v2) and use that instead of 2048
        fprintf(stderr, "%s: warning: base model only supports context sizes no greater than 2048 tokens (%d specified)\n", __func__, params.n_ctx);
    } else if (params.n_ctx < 8) {
        fprintf(stderr, "%s: warning: minimum context size is 8, using minimum size.\n", __func__);
        params.n_ctx = 8;
    }

    fprintf(stderr, "%s: build = %d (%s)\n", __func__, BUILD_NUMBER, BUILD_COMMIT);

    if (params.seed == LLAMA_DEFAULT_SEED) {
        params.seed = time(NULL);
    }

    fprintf(stderr, "%s: seed  = %u\n", __func__, params.seed);

    std::mt19937 rng(params.seed);
    if (params.random_prompt) {
        params.prompt = gpt_random_prompt(rng);
    }

    llama_backend_init(params.numa);

    llama_model * model;
    llama_context * ctx;
    llama_context * ctx_guidance = NULL;
    g_ctx = &ctx;

    // load the model and apply lora adapter, if any
    std::tie(model, ctx) = llama_init_from_gpt_params(params);
    if (params.cfg_scale > 1.f) {
        struct llama_context_params lparams = llama_context_params_from_gpt_params(params);
        ctx_guidance = llama_new_context_with_model(model, lparams);
    }

    if (model == NULL) {
        fprintf(stderr, "%s: error: unable to load model\n", __func__);
        return 1;
    }

    // print system information
    {
        fprintf(stderr, "\n");
        fprintf(stderr, "system_info: n_threads = %d / %d | %s\n",
                params.n_threads, std::thread::hardware_concurrency(), llama_print_system_info());
    }

    // determine the maximum memory usage needed to do inference for the given n_batch and n_ctx parameters
    // uncomment the "used_mem" line in llama.cpp to see the results
    if (params.mem_test) {
        {
            fprintf(stderr, "%s: testing memory usage for n_batch = %d, n_ctx = %d\n", __func__, params.n_batch, params.n_ctx);

            const std::vector<llama_token> tmp(params.n_batch, llama_token_bos(ctx));
            llama_eval(ctx, tmp.data(), tmp.size(), params.n_ctx, params.n_threads);
        }

        llama_print_timings(ctx);
        llama_free(ctx);
        llama_free_model(model);

        return 0;
    }

    // export the cgraph and exit
    if (params.export_cgraph) {
        llama_eval_export(ctx, "llama.ggml");
        llama_free(ctx);
        llama_free_model(model);

        return 0;
    }

    std::string path_session = params.path_prompt_cache;
    std::vector<llama_token> session_tokens;

    if (!path_session.empty()) {
        fprintf(stderr, "%s: attempting to load saved session from '%s'\n", __func__, path_session.c_str());

        // fopen to check for existing session
        FILE * fp = std::fopen(path_session.c_str(), "rb");
        if (fp != NULL) {
            std::fclose(fp);

            session_tokens.resize(params.n_ctx);
            size_t n_token_count_out = 0;
            if (!llama_load_session_file(ctx, path_session.c_str(), session_tokens.data(), session_tokens.capacity(), &n_token_count_out)) {
                fprintf(stderr, "%s: error: failed to load session file '%s'\n", __func__, path_session.c_str());
                return 1;
            }
            session_tokens.resize(n_token_count_out);
            llama_set_rng_seed(ctx, params.seed);

            fprintf(stderr, "%s: loaded a session with prompt size of %d tokens\n", __func__, (int) session_tokens.size());
        } else {
            fprintf(stderr, "%s: session file does not exist, will create\n", __func__);
        }
    }

    // Add BOS if SPM tokenizer
    const bool add_bos = llama_vocab_type(ctx) == LLAMA_VOCAB_TYPE_SPM;

    // tokenize the prompt
    std::vector<llama_token> embd_inp;

    if (llama_vocab_type(ctx) == LLAMA_VOCAB_TYPE_SPM) {
        // Add a space in front of the first character to match OG llama tokenizer behavior
        params.prompt.insert(0, 1, ' ');
    }

    if (params.interactive_first || params.instruct || !params.prompt.empty() || session_tokens.empty()) {
        embd_inp = ::llama_tokenize(ctx, params.prompt, add_bos);
    } else {
        embd_inp = session_tokens;
    }

    // Should not run without any tokens
    if (embd_inp.empty()) {
        embd_inp.push_back(llama_token_bos(ctx));
    }

    // Tokenize negative prompt
    std::vector<llama_token> guidance_inp;
    int guidance_offset = 0;
    int original_prompt_len = 0;
    if (ctx_guidance) {
        params.cfg_negative_prompt.insert(0, 1, ' ');
        guidance_inp = ::llama_tokenize(ctx_guidance, params.cfg_negative_prompt, add_bos);

        std::vector<llama_token> original_inp = ::llama_tokenize(ctx, params.prompt, add_bos);
        original_prompt_len = original_inp.size();
        guidance_offset = (int)guidance_inp.size() - original_prompt_len;
    }

    const int n_ctx = llama_n_ctx(ctx);

    if ((int) embd_inp.size() > n_ctx - 4) {
        fprintf(stderr, "%s: error: prompt is too long (%d tokens, max %d)\n", __func__, (int) embd_inp.size(), n_ctx - 4);
        return 1;
    }

    // debug message about similarity of saved session, if applicable
    size_t n_matching_session_tokens = 0;
    if (session_tokens.size()) {
        for (llama_token id : session_tokens) {
            if (n_matching_session_tokens >= embd_inp.size() || id != embd_inp[n_matching_session_tokens]) {
                break;
            }
            n_matching_session_tokens++;
        }
        if (params.prompt.empty() && n_matching_session_tokens == embd_inp.size()) {
            fprintf(stderr, "%s: using full prompt from session file\n", __func__);
        } else if (n_matching_session_tokens >= embd_inp.size()) {
            fprintf(stderr, "%s: session file has exact match for prompt!\n", __func__);
        } else if (n_matching_session_tokens < (embd_inp.size() / 2)) {
            fprintf(stderr, "%s: warning: session file has low similarity to prompt (%zu / %zu tokens); will mostly be reevaluated\n",
                __func__, n_matching_session_tokens, embd_inp.size());
        } else {
            fprintf(stderr, "%s: session file matches %zu / %zu tokens of prompt\n",
                __func__, n_matching_session_tokens, embd_inp.size());
        }
    }

    // if we will use the cache for the full prompt without reaching the end of the cache, force
    // reevaluation of the last token token to recalculate the cached logits
    if (!embd_inp.empty() && n_matching_session_tokens == embd_inp.size() &&
            session_tokens.size() > embd_inp.size()) {
        session_tokens.resize(embd_inp.size() - 1);
    }

    // number of tokens to keep when resetting context
    if (params.n_keep < 0 || params.n_keep > (int) embd_inp.size() || params.instruct) {
        params.n_keep = (int)embd_inp.size();
    }

    // prefix & suffix for instruct mode
    const auto inp_pfx = ::llama_tokenize(ctx, "\n\n### Instruction:\n\n", add_bos);
    const auto inp_sfx = ::llama_tokenize(ctx, "\n\n### Response:\n\n",    false);

    // in instruct mode, we inject a prefix and a suffix to each input by the user
    if (params.instruct) {
        params.interactive_first = true;
        params.antiprompt.push_back("### Instruction:\n\n");
    }

    // enable interactive mode if interactive start is specified
    if (params.interactive_first) {
        params.interactive = true;
    }

    if (params.verbose_prompt) {
        fprintf(stderr, "\n");
        fprintf(stderr, "%s: prompt: '%s'\n", __func__, params.prompt.c_str());
        fprintf(stderr, "%s: number of tokens in prompt = %zu\n", __func__, embd_inp.size());
        for (int i = 0; i < (int) embd_inp.size(); i++) {
            fprintf(stderr, "%6d -> '%s'\n", embd_inp[i], llama_token_to_str(ctx, embd_inp[i]).c_str());
        }

        if (ctx_guidance) {
            fprintf(stderr, "\n");
            fprintf(stderr, "%s: negative prompt: '%s'\n", __func__, params.cfg_negative_prompt.c_str());
            fprintf(stderr, "%s: number of tokens in negative prompt = %zu\n", __func__, guidance_inp.size());
            for (int i = 0; i < (int) guidance_inp.size(); i++) {
                fprintf(stderr, "%6d -> '%s'\n", guidance_inp[i], llama_token_to_str(ctx, guidance_inp[i]).c_str());
            }
        }

        if (params.n_keep > 0) {
        fprintf(stderr, "%s: static prompt based on n_keep: '", __func__);
            for (int i = 0; i < params.n_keep; i++) {
                fprintf(stderr, "%s", llama_token_to_str(ctx, embd_inp[i]).c_str());
            }
            fprintf(stderr, "'\n");
        }
        fprintf(stderr, "\n");
    }

    if (params.interactive) {
#if defined (__unix__) || (defined (__APPLE__) && defined (__MACH__))
        struct sigaction sigint_action;
        sigint_action.sa_handler = sigint_handler;
        sigemptyset (&sigint_action.sa_mask);
        sigint_action.sa_flags = 0;
        sigaction(SIGINT, &sigint_action, NULL);
#elif defined (_WIN32)
        auto console_ctrl_handler = +[](DWORD ctrl_type) -> BOOL {
            return (ctrl_type == CTRL_C_EVENT) ? (sigint_handler(SIGINT), true) : false;
        };
        SetConsoleCtrlHandler(reinterpret_cast<PHANDLER_ROUTINE>(console_ctrl_handler), true);
#endif

        fprintf(stderr, "%s: interactive mode on.\n", __func__);

        if (params.antiprompt.size()) {
            for (auto antiprompt : params.antiprompt) {
                fprintf(stderr, "Reverse prompt: '%s'\n", antiprompt.c_str());
            }
        }

        if (params.input_prefix_bos) {
            fprintf(stderr, "Input prefix with BOS\n");
        }

        if (!params.input_prefix.empty()) {
            fprintf(stderr, "Input prefix: '%s'\n", params.input_prefix.c_str());
        }

        if (!params.input_suffix.empty()) {
            fprintf(stderr, "Input suffix: '%s'\n", params.input_suffix.c_str());
        }
    }
    fprintf(stderr, "sampling: repeat_last_n = %d, repeat_penalty = %f, presence_penalty = %f, frequency_penalty = %f, top_k = %d, tfs_z = %f, top_p = %f, typical_p = %f, temp = %f, mirostat = %d, mirostat_lr = %f, mirostat_ent = %f\n",
            params.repeat_last_n, params.repeat_penalty, params.presence_penalty, params.frequency_penalty, params.top_k, params.tfs_z, params.top_p, params.typical_p, params.temp, params.mirostat, params.mirostat_eta, params.mirostat_tau);
    fprintf(stderr, "generate: n_ctx = %d, n_batch = %d, n_predict = %d, n_keep = %d\n", n_ctx, params.n_batch, params.n_predict, params.n_keep);
    fprintf(stderr, "\n\n");

    grammar_parser::parse_state parsed_grammar;
    llama_grammar *             grammar = NULL;
    if (!params.grammar.empty()) {
        parsed_grammar = grammar_parser::parse(params.grammar.c_str());
        // will be empty (default) if there are parse errors
        if (parsed_grammar.rules.empty()) {
            return 1;
        }
        fprintf(stderr, "%s: grammar:\n", __func__);
        grammar_parser::print_grammar(stderr, parsed_grammar);
        fprintf(stderr, "\n");

        {
            auto it = params.logit_bias.find(llama_token_eos(ctx));
            if (it != params.logit_bias.end() && it->second == -INFINITY) {
                fprintf(stderr, "%s: warning: EOS token is disabled, which will cause most grammars to fail\n", __func__);
            }
        }

        std::vector<const llama_grammar_element *> grammar_rules(parsed_grammar.c_rules());
        grammar = llama_grammar_init(
            grammar_rules.data(), grammar_rules.size(), parsed_grammar.symbol_ids.at("root"));
    }

    // TODO: replace with ring-buffer
    std::vector<llama_token> last_n_tokens(n_ctx);
    std::fill(last_n_tokens.begin(), last_n_tokens.end(), 0);

    if (params.interactive) {
        const char *control_message;
        if (params.multiline_input) {
            control_message = " - To return control to LLaMa, end your input with '\\'.\n"
                              " - To return control without starting a new line, end your input with '/'.\n";
        } else {
            control_message = " - Press Return to return control to LLaMa.\n"
                              " - To return control without starting a new line, end your input with '/'.\n"
                              " - If you want to submit another line, end your input with '\\'.\n";
        }
        fprintf(stderr, "== Running in interactive mode. ==\n"
#if defined (__unix__) || (defined (__APPLE__) && defined (__MACH__)) || defined (_WIN32)
               " - Press Ctrl+C to interject at any time.\n"
#endif
               "%s\n", control_message);

        is_interacting = params.interactive_first;
    }

    bool is_antiprompt        = false;
    bool input_echo           = true;
    bool need_to_save_session = !path_session.empty() && n_matching_session_tokens < embd_inp.size();

    int n_past             = 0;
    int n_remain           = params.n_predict;
    int n_consumed         = 0;
    int n_session_consumed = 0;
    int n_past_guidance    = 0;

    // the first thing we will do is to output the prompt, so set color accordingly
    console::set_display(console::prompt);

    std::vector<llama_token> embd;
    std::vector<llama_token> embd_guidance;

    // do one empty run to warm up the model
    {
        const std::vector<llama_token> tmp = { llama_token_bos(ctx), };
        llama_eval(ctx, tmp.data(), tmp.size(), 0, params.n_threads);
        llama_reset_timings(ctx);
    }

    while ((n_remain != 0 && !is_antiprompt) || params.interactive) {
        // predict
        if (embd.size() > 0) {
            // Note: n_ctx - 4 here is to match the logic for commandline prompt handling via
            // --prompt or --file which uses the same value.
            auto max_embd_size = n_ctx - 4;
            // Ensure the input doesn't exceed the context size by truncating embd if necessary.
            if ((int)embd.size() > max_embd_size) {
                auto skipped_tokens = embd.size() - max_embd_size;
                console::set_display(console::error);
                printf("<<input too long: skipped %zu token%s>>", skipped_tokens, skipped_tokens != 1 ? "s" : "");
                console::set_display(console::reset);
                fflush(stdout);
                embd.resize(max_embd_size);
            }

            // infinite text generation via context swapping
            // if we run out of context:
            // - take the n_keep first tokens from the original prompt (via n_past)
            // - take half of the last (n_ctx - n_keep) tokens and recompute the logits in batches
            if (n_past + (int) embd.size() + std::max<int>(0, guidance_offset) > n_ctx) {
                if (params.n_predict == -2) {
                    fprintf(stderr, "\n\n%s: context full, stopping generation\n", __func__);
                    break;
                }

                const int n_left = n_past - params.n_keep;
                // always keep the first token - BOS
                n_past = std::max(1, params.n_keep);
                n_past_guidance = std::max(1, params.n_keep + guidance_offset);

                // insert n_left/2 tokens at the start of embd from last_n_tokens
                embd.insert(embd.begin(), last_n_tokens.begin() + n_ctx - n_left/2 - embd.size(), last_n_tokens.end() - embd.size());

                // stop saving session if we run out of context
                path_session.clear();

                //printf("\n---\n");
                //printf("resetting: '");
                //for (int i = 0; i < (int) embd.size(); i++) {
                //    printf("%s", llama_token_to_str(ctx, embd[i]));
                //}
                //printf("'\n");
                //printf("\n---\n");
            }

            // try to reuse a matching prefix from the loaded session instead of re-eval (via n_past)
            if (n_session_consumed < (int) session_tokens.size()) {
                size_t i = 0;
                for ( ; i < embd.size(); i++) {
                    if (embd[i] != session_tokens[n_session_consumed]) {
                        session_tokens.resize(n_session_consumed);
                        break;
                    }

                    n_past++;
                    n_session_consumed++;

                    if (n_session_consumed >= (int) session_tokens.size()) {
                        ++i;
                        break;
                    }
                }
                if (i > 0) {
                    embd.erase(embd.begin(), embd.begin() + i);
                }
            }

            // evaluate tokens in batches
            // embd is typically prepared beforehand to fit within a batch, but not always

            if (ctx_guidance) {
                int input_size = 0;
                llama_token* input_buf = NULL;

                if (n_past_guidance < (int) guidance_inp.size()) {
                    // Guidance context should have the same data with these modifications:
                    //
                    // * Replace the initial prompt
                    // * Shift everything by guidance_offset
                    embd_guidance = guidance_inp;
                    if (embd.begin() + original_prompt_len < embd.end()) {
                        embd_guidance.insert(
                            embd_guidance.end(),
                            embd.begin() + original_prompt_len,
                            embd.end()
                        );
                    }

                    input_buf = embd_guidance.data();
                    input_size = embd_guidance.size();
                    //fprintf(stderr, "\n---------------------\n");
                    //for (int i = 0; i < (int) embd_guidance.size(); i++) {
                        //fprintf(stderr, "%s", llama_token_to_str(ctx, embd_guidance[i]));
                    //}
                    //fprintf(stderr, "\n---------------------\n");
                } else {
                    input_buf = embd.data();
                    input_size = embd.size();
                }

                for (int i = 0; i < input_size; i += params.n_batch) {
                    int n_eval = std::min(input_size - i, params.n_batch);
                    if (llama_eval(ctx_guidance, input_buf + i, n_eval, n_past_guidance, params.n_threads)) {
                        fprintf(stderr, "%s : failed to eval\n", __func__);
                        return 1;
                    }

                    n_past_guidance += n_eval;
                }
            }

            for (int i = 0; i < (int) embd.size(); i += params.n_batch) {
                int n_eval = (int) embd.size() - i;
                if (n_eval > params.n_batch) {
                    n_eval = params.n_batch;
                }
                if (llama_eval(ctx, &embd[i], n_eval, n_past, params.n_threads)) {
                    fprintf(stderr, "%s : failed to eval\n", __func__);
                    return 1;
                }
                n_past += n_eval;
            }

            if (embd.size() > 0 && !path_session.empty()) {
                session_tokens.insert(session_tokens.end(), embd.begin(), embd.end());
                n_session_consumed = session_tokens.size();
            }
        }

        embd.clear();
        embd_guidance.clear();

        if ((int) embd_inp.size() <= n_consumed && !is_interacting) {
            // out of user input, sample next token
            const float   temp            = params.temp;
            const int32_t top_k           = params.top_k <= 0 ? llama_n_vocab(ctx) : params.top_k;
            const float   top_p           = params.top_p;
            const float   tfs_z           = params.tfs_z;
            const float   typical_p       = params.typical_p;
            const int32_t repeat_last_n   = params.repeat_last_n < 0 ? n_ctx : params.repeat_last_n;
            const float   repeat_penalty  = params.repeat_penalty;
            const float   alpha_presence  = params.presence_penalty;
            const float   alpha_frequency = params.frequency_penalty;
            const int     mirostat        = params.mirostat;
            const float   mirostat_tau    = params.mirostat_tau;
            const float   mirostat_eta    = params.mirostat_eta;
            const bool    penalize_nl     = params.penalize_nl;

            // optionally save the session on first sample (for faster prompt loading next time)
            if (!path_session.empty() && need_to_save_session && !params.prompt_cache_ro) {
                need_to_save_session = false;
                llama_save_session_file(ctx, path_session.c_str(), session_tokens.data(), session_tokens.size());
            }

            llama_token id = 0;

            {
                auto logits  = llama_get_logits(ctx);
                auto n_vocab = llama_n_vocab(ctx);

                // Apply params.logit_bias map
                for (auto it = params.logit_bias.begin(); it != params.logit_bias.end(); it++) {
                    logits[it->first] += it->second;
                }

                std::vector<llama_token_data> candidates;
                candidates.reserve(n_vocab);
                for (llama_token token_id = 0; token_id < n_vocab; token_id++) {
                    candidates.emplace_back(llama_token_data{token_id, logits[token_id], 0.0f});
                }

                llama_token_data_array candidates_p = { candidates.data(), candidates.size(), false };

                if (ctx_guidance) {
                    llama_sample_classifier_free_guidance(ctx, &candidates_p, ctx_guidance, params.cfg_scale);
                }

                // Apply penalties
                float nl_logit = logits[llama_token_nl(ctx)];
                auto last_n_repeat = std::min(std::min((int)last_n_tokens.size(), repeat_last_n), n_ctx);
                llama_sample_repetition_penalty(ctx, &candidates_p,
                    last_n_tokens.data() + last_n_tokens.size() - last_n_repeat,
                    last_n_repeat, repeat_penalty);
                llama_sample_frequency_and_presence_penalties(ctx, &candidates_p,
                    last_n_tokens.data() + last_n_tokens.size() - last_n_repeat,
                    last_n_repeat, alpha_frequency, alpha_presence);
                if (!penalize_nl) {
<<<<<<< HEAD
                    for (size_t idx = 0; idx < candidates_p.size; idx++) {
                        if (candidates_p.data[idx].id == llama_token_nl()) {
                            candidates_p.data[idx].logit = nl_logit;
                            break;
                        }
                    }
=======
                    logits[llama_token_nl(ctx)] = nl_logit;
                }

                if (grammar != NULL) {
                    llama_sample_grammar(ctx, &candidates_p, grammar);
>>>>>>> 50526f37
                }

                if (temp <= 0) {
                    // Greedy sampling
                    id = llama_sample_token_greedy(ctx, &candidates_p);
                } else {
                    if (mirostat == 1) {
                        static float mirostat_mu = 2.0f * mirostat_tau;
                        const int mirostat_m = 100;
                        llama_sample_temperature(ctx, &candidates_p, temp);
                        id = llama_sample_token_mirostat(ctx, &candidates_p, mirostat_tau, mirostat_eta, mirostat_m, &mirostat_mu);
                    } else if (mirostat == 2) {
                        static float mirostat_mu = 2.0f * mirostat_tau;
                        llama_sample_temperature(ctx, &candidates_p, temp);
                        id = llama_sample_token_mirostat_v2(ctx, &candidates_p, mirostat_tau, mirostat_eta, &mirostat_mu);
                    } else {
                        // Temperature sampling
                        llama_sample_top_k(ctx, &candidates_p, top_k, 1);
                        llama_sample_tail_free(ctx, &candidates_p, tfs_z, 1);
                        llama_sample_typical(ctx, &candidates_p, typical_p, 1);
                        llama_sample_top_p(ctx, &candidates_p, top_p, 1);
                        llama_sample_temperature(ctx, &candidates_p, temp);
                        id = llama_sample_token(ctx, &candidates_p);
                    }
                }
                // printf("`%d`", candidates_p.size);

                if (grammar != NULL) {
                    llama_grammar_accept_token(ctx, grammar, id);
                }

                last_n_tokens.erase(last_n_tokens.begin());
                last_n_tokens.push_back(id);
            }

            // add it to the context
            embd.push_back(id);

            // echo this to console
            input_echo = true;

            // decrement remaining sampling budget
            --n_remain;
        } else {
            // some user input remains from prompt or interaction, forward it to processing
            while ((int) embd_inp.size() > n_consumed) {
                embd.push_back(embd_inp[n_consumed]);
                last_n_tokens.erase(last_n_tokens.begin());
                last_n_tokens.push_back(embd_inp[n_consumed]);
                ++n_consumed;
                if ((int) embd.size() >= params.n_batch) {
                    break;
                }
            }
        }

        // display text
        if (input_echo) {
            for (auto id : embd) {
                printf("%s", llama_token_to_str(ctx, id).c_str());
            }
            fflush(stdout);
        }
        // reset color to default if we there is no pending user input
        if (input_echo && (int)embd_inp.size() == n_consumed) {
            console::set_display(console::reset);
        }

        // if not currently processing queued inputs;
        if ((int) embd_inp.size() <= n_consumed) {

            // check for reverse prompt
            if (params.antiprompt.size()) {
                std::string last_output;
                for (auto id : last_n_tokens) {
                    last_output += llama_token_to_str(ctx, id);
                }

                is_antiprompt = false;
                // Check if each of the reverse prompts appears at the end of the output.
                // If we're not running interactively, the reverse prompt might be tokenized with some following characters
                // so we'll compensate for that by widening the search window a bit.
                for (std::string & antiprompt : params.antiprompt) {
                    size_t extra_padding = params.interactive ? 0 : 2;
                    size_t search_start_pos = last_output.length() > static_cast<size_t>(antiprompt.length() + extra_padding)
                        ? last_output.length() - static_cast<size_t>(antiprompt.length() + extra_padding)
                        : 0;

                    if (last_output.find(antiprompt.c_str(), search_start_pos) != std::string::npos) {
                        if (params.interactive) {
                            is_interacting = true;
                            console::set_display(console::user_input);
                        }
                        is_antiprompt = true;
                        fflush(stdout);
                        break;
                    }
                }
            }

            // deal with end of text token in interactive mode
            if (last_n_tokens.back() == llama_token_eos(ctx)) {
                if (params.interactive) {
                    if (params.antiprompt.size() != 0) {
                        // tokenize and inject first reverse prompt
                        const auto first_antiprompt = ::llama_tokenize(ctx, params.antiprompt.front(), false);
                        embd_inp.insert(embd_inp.end(), first_antiprompt.begin(), first_antiprompt.end());
                        is_antiprompt = true;
                    }

                    is_interacting = true;
                    printf("\n");
                    console::set_display(console::user_input);
                    fflush(stdout);
                } else if (params.instruct) {
                    is_interacting = true;
                }
            }

            if (n_past > 0 && is_interacting) {
                if (params.instruct) {
                    printf("\n> ");
                }

                if (params.input_prefix_bos) {
                    embd_inp.push_back(llama_token_bos(ctx));
                }

                std::string buffer;
                if (!params.input_prefix.empty()) {
                    buffer += params.input_prefix;
                    printf("%s", buffer.c_str());
                }

                std::string line;
                bool another_line = true;
                do {
                    another_line = console::readline(line, params.multiline_input);
                    buffer += line;
                } while (another_line);

                // done taking input, reset color
                console::set_display(console::reset);

                // Add tokens to embd only if the input buffer is non-empty
                // Entering a empty line lets the user pass control back
                if (buffer.length() > 1) {
                    // append input suffix if any
                    if (!params.input_suffix.empty()) {
                        buffer += params.input_suffix;
                        printf("%s", params.input_suffix.c_str());
                    }

                    // instruct mode: insert instruction prefix
                    if (params.instruct && !is_antiprompt) {
                        n_consumed = embd_inp.size();
                        embd_inp.insert(embd_inp.end(), inp_pfx.begin(), inp_pfx.end());
                    }

                    auto line_inp = ::llama_tokenize(ctx, buffer, false);
                    embd_inp.insert(embd_inp.end(), line_inp.begin(), line_inp.end());

                    // instruct mode: insert response suffix
                    if (params.instruct) {
                        embd_inp.insert(embd_inp.end(), inp_sfx.begin(), inp_sfx.end());
                    }

                    n_remain -= line_inp.size();
                }

                input_echo = false; // do not echo this again
            }

            if (n_past > 0) {
                if (is_interacting) {
                    // reset grammar state if we're restarting generation
                    if (grammar != NULL) {
                        llama_grammar_free(grammar);

                        std::vector<const llama_grammar_element *> grammar_rules( parsed_grammar.c_rules());
                        grammar = llama_grammar_init(
                            grammar_rules.data(), grammar_rules.size(),
                            parsed_grammar.symbol_ids.at("root"));
                    }
                }
                is_interacting = false;
            }
        }

        // end of text token
        if (!embd.empty() && embd.back() == llama_token_eos(ctx) && !(params.instruct || params.interactive)) {
            fprintf(stderr, " [end of text]\n");
            break;
        }

        // In interactive mode, respect the maximum number of tokens and drop back to user input when reached.
        // We skip this logic when n_predict == -1 (infinite) or -2 (stop at context size).
        if (params.interactive && n_remain <= 0 && params.n_predict >= 0) {
            n_remain = params.n_predict;
            is_interacting = true;
        }
    }

    if (!path_session.empty() && params.prompt_cache_all && !params.prompt_cache_ro) {
        fprintf(stderr, "\n%s: saving final output to session file '%s'\n", __func__, path_session.c_str());
        llama_save_session_file(ctx, path_session.c_str(), session_tokens.data(), session_tokens.size());
    }

    llama_print_timings(ctx);
    if (ctx_guidance) { llama_free(ctx_guidance); }
    llama_free(ctx);
    llama_free_model(model);

    if (grammar != NULL) {
        llama_grammar_free(grammar);
    }
    llama_backend_free();

    return 0;
}<|MERGE_RESOLUTION|>--- conflicted
+++ resolved
@@ -604,20 +604,16 @@
                     last_n_tokens.data() + last_n_tokens.size() - last_n_repeat,
                     last_n_repeat, alpha_frequency, alpha_presence);
                 if (!penalize_nl) {
-<<<<<<< HEAD
                     for (size_t idx = 0; idx < candidates_p.size; idx++) {
                         if (candidates_p.data[idx].id == llama_token_nl()) {
                             candidates_p.data[idx].logit = nl_logit;
                             break;
                         }
                     }
-=======
-                    logits[llama_token_nl(ctx)] = nl_logit;
                 }
 
                 if (grammar != NULL) {
                     llama_sample_grammar(ctx, &candidates_p, grammar);
->>>>>>> 50526f37
                 }
 
                 if (temp <= 0) {
