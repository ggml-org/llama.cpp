--- conflicted
+++ resolved
@@ -1,70 +1,5 @@
 # llama.cpp/example/main
 
-<<<<<<< HEAD
-This example shows how to run a LLaMA-like model for chatting or generating text. There are two basic modes of operation:
-
-- Text generation: starting from an initial prompt, produce additional text as predicted by the model
-- Chat: alternate between user input to complete a prompt and generating some text based on the input
-
-## Essential parameters
-
-- ``--model``: the pathname of the model file to load (if not specified: ``models/llama-7B/ggml-model.bin``)
-- ``--prompt``: the first prompt used to initialize the model.
-- Alternatively, you can use ``--file`` to load the prompt from a file (UTF-8 encoded, may include line breaks).
-
-**Note**: Most parameters also have short forms (such as ``-m`` for the model filepath). For clarity, all examples use the long form.
-
-## Text generation
-
-The most basic application for an LLM is producing more text from a given prompt.
-
-    ./main --model models/alpaca-7B/ggml-alpaca-7b-q4.bin --prompt "Hello World"
-
-This will run until the model predicts an end-of-text token, or until ``--n_predict`` tokens have been generated (a value of ``-1`` means unlimited). If you want the model to keep going without ever predicting end-of-text on its own, use the ``--ignore-eos`` parameter.
-
-When generating "infinite" text, the model will at some point exhaust its context size, that is, the number of past tokens it can remember. When this happens, the oldest half of the context is forgotten, and the most recent half is used to seamlessly continue the text. Text generation will temporarily
-slow down until the context is recomputed. If you want the model to remember the initial prompt (rather than just continuing from the most recent text), you can pass ``--keep -1`` on the command line (to remember the full prompt), or give a specific number of tokens to remember. In theory, this should lead to more consistency across longer texts.
-
-So, a useful starting point for long text generation (using the default llama-7B model) would be:
-
-    ./main --ignore-eos --n_predict -1 --keep -1 --prompt "Hello World"
-
-## Chat mode
-
-Chat can be viewed as "co-creating" a stream of text between the user and the model: first, the context is initialized with a starting prompt (``--prompt`` or ``--file``, for example describing the character of the assistant, and giving a brief example of a typical conversation). Control is then passed to the user, who completes this prompt with their request. From this point, the model is used to generate the tokens of the reply, until the model predicts either end-of-text or emits a phrase that is defined with the ``--reverse-prompt`` parameter. This is usually a phrase such as "User:" that indicates a dialog turn:
-
-    User: Please tell me the largest city in Europe.
-    Bob: Sure. The largest city in Europe is Moscow, the capital of Russia.
-    User:
-
-There are three different chat modes, mostly with small differences in how phrases are handled that indicate conversation turns:
-
-1. ``--interactive-first``: initializes the context with the starting prompt, then passes control to the user. From the user's input, keeps generating a response until a reverse prompt or end-of-text has been predicted, and then passes control back.
-   - If the response ends with an end-of-text token, the user's next input is prefixed with the reverse prompt, if any, to preserve the turn structure of the dialog.
-2. ``--interactive``: same as ``--interactive-first``, but immediately generates text after the initial prompt, until a reverse prompt or end-of-text is encountered.
-3. ``--instruct``: same as ``--interactive-first``, but with the following differences:
-   - When the context is full (see above), the initial prompt is remembered when switching to the new context (same as ``--keep -1``)
-   - The user input is quietly prefixed with the reverse prompt (or ``### Instruction:`` as the default), and followed by ``### Response:`` (except if you just press Return without any input, to keep generating a longer response).
-
-The ``--n_predict`` parameter limits the length of the model's responses before giving control back to the user. In *interactive* mode, this does not insert the reverse prompt before the user's input. The same happens if you use Ctrl-C to interrupt a response.
-
-If your terminal supports it, you can use ``--color`` to visually distinguish user input from model output.
-
-Example:
-
-    ./main --file .\prompts\chat-with-bob.txt --interactive -r "User:" --keep -1
-
-runs a basic chat where the prompt primes the model to expect one of the dialog participants to be named "User:", and the initial prompt is kept on context switches. In many cases, model authors suggest reasonable values for these parameters. However, the defaults are usually fine to get started.
-
-## Sampling parameters
-
-The following parameters control sampling, that is, how a token is randomly selected from the most probable candidates that are predicted by the model. For more background, see [https://huggingface.co/blog/how-to-generate](https://huggingface.co/blog/how-to-generate).
-
-- ``--seed``: the starting value of the random number generator. If you use a positive value, a given prompt will produce the same output in each run. A negative value (the default) will usually produce somewhat different output in each run.
-- ``--temp``: the "temperature" parameter of the softmax function. A higher temperature means less likely words are being picked more often. Conversely, a temperature of 0 will always pick the most likely next token, leading to identical outputs in each run.
-- ``--top_k``, ``--top_p``: restrict the selection of the final token candidates to the *k* most likely, or the tokens that combine to a probability mass of at least *p*.
-- ``--repeat_last_n``, ``--repeat_penalty``: reduces repetitions within the last *n* tokes by applying a penalty to repeated tokens.
-=======
 This example program allows you to use various LLaMA language models in an easy and efficient way. It is specifically designed to work with the [llama.cpp](https://github.com/ggerganov/llama.cpp) project, which provides a plain C/C++ implementation with optional 4-bit quantization support for faster, lower memory inference, and is optimized for desktop CPUs. This program can be used to perform various inference tasks with LLaMA models, including generating text based on user-provided prompts and chat-like interactions with reverse prompts.
 
 ## Table of Contents
@@ -243,5 +178,4 @@
 -   `--verbose-prompt`: Print the prompt before generating text.
 -   `--mtest`: Test the model's functionality by running a series of tests to ensure it's working properly.
 -   `--lora FNAME`: Apply a LoRA (Layer-wise Relevance Approximation) adapter to the model (implies --no-mmap). This allows you to adapt the pretrained model to specific tasks or domains.
--   `--lora-base FNAME`: Optional model to use as a base for the layers modified by the LoRA adapter. This flag is used in conjunction with the `--lora` flag, and specifies the base model for the adaptation.
->>>>>>> 284685f1
+-   `--lora-base FNAME`: Optional model to use as a base for the layers modified by the LoRA adapter. This flag is used in conjunction with the `--lora` flag, and specifies the base model for the adaptation.