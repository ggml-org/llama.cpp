#include "common.h"
#include "llama.h"

#include <cmath>
#include <cstdio>
#include <cstring>
#include <ctime>
#include <sstream>
#include <thread>
#include <mutex>
#include <vector>
#include <fstream>
#include <unordered_map>
#include <algorithm>

#if defined(_MSC_VER)
#pragma warning(disable: 4244 4267) // possible loss of data
#endif

struct Stats {
    std::vector<float> values;
    int ncall = 0;
};

struct StatParams {
    std::string ofile = "imatrix.dat";
    int         n_output_frequency = 10;
    int         verbosity = 1;
    int         keep_every = 0;
    bool        collect_output_weight = false;
};

class IMatrixCollector {
public:
    IMatrixCollector() = default;
    void set_parameters(StatParams&& params) { m_params = std::move(params); }
    bool collect_imatrix(struct ggml_tensor * t, bool ask, void * user_data);
    void save_imatrix() const;
    bool load_imatrix(const char * file_name, bool add);
    static bool load_imatrix(const char * file_name, std::unordered_map<std::string, Stats>& imatrix);
private:
    std::unordered_map<std::string, Stats> m_stats;
    StatParams                             m_params;
    std::mutex                             m_mutex;
    int                                    m_last_call = 0;
    std::vector<float>                     m_src1_data;
    std::vector<char>                      m_ids; // the expert ids from ggml_mul_mat_id
                                                  //
    void save_imatrix(const char * file_name) const;
    void keep_imatrix(int ncall) const;
};

// remove any prefix and suffixes from the name
// CUDA0#blk.0.attn_k.weight#0 => blk.0.attn_k.weight
static std::string filter_tensor_name(const char * name) {
    std::string wname;
    const char * p = strchr(name, '#');
    if (p != NULL) {
        p = p + 1;
        const char * q = strchr(p, '#');
        if (q != NULL) {
            wname = std::string(p, q - p);
        } else {
            wname = p;
        }
    } else {
        wname = name;
    }
    return wname;
}

bool IMatrixCollector::collect_imatrix(struct ggml_tensor * t, bool ask, void * user_data) {
    GGML_UNUSED(user_data);

    const struct ggml_tensor * src0 = t->src[0];
    const struct ggml_tensor * src1 = t->src[1];
    std::string wname = filter_tensor_name(src0->name);

    // when ask is true, the scheduler wants to know if we are interested in data from this tensor
    // if we return true, a follow-up call will be made with ask=false in which we can do the actual collection
    if (ask) {
        if (t->op == GGML_OP_MUL_MAT_ID) return true; // collect all indirect matrix multiplications
        if (t->op != GGML_OP_MUL_MAT) return false;
        // why are small batches ignored (<16 tokens)?
        if (src1->ne[1] < 16 || src1->type != GGML_TYPE_F32) return false;
        if (!(wname.substr(0, 4) == "blk." || (m_params.collect_output_weight && wname == "output.weight"))) return false;
        return true;
    }

    std::lock_guard<std::mutex> lock(m_mutex);

    // copy the data from the GPU memory if needed
    const bool is_host = ggml_backend_buffer_is_host(src1->buffer);

    if (!is_host) {
        m_src1_data.resize(ggml_nelements(src1));
        ggml_backend_tensor_get(src1, m_src1_data.data(), 0, ggml_nbytes(src1));
    }

    const float * data = is_host ? (const float *) src1->data : m_src1_data.data();

    // this has been adapted to the new format of storing merged experts in a single 3d tensor
    // ref: https://github.com/ggerganov/llama.cpp/pull/6387
    if (t->op == GGML_OP_MUL_MAT_ID) {
        //   ids  -> [n_experts_used, n_tokens]
        //   src1 -> [cols, n_expert_used, n_tokens]
        const ggml_tensor * ids = t->src[2];
        const int n_as = src0->ne[2];
        const int n_ids = ids->ne[0];

        // the top-k selected expert ids are stored in the ids tensor
        // for simplicity, always copy ids to host, because it is small
<<<<<<< HEAD
        // take into account that ids is not contiguous!

        GGML_ASSERT(ids->ne[1] == src1->ne[2]);

        m_ids.resize(ggml_nbytes(ids));
=======
        GGML_ASSERT(ids->ne[1] == src1->ne[1]);
        m_ids.resize(ggml_nbytes(ids)/sizeof(int));
>>>>>>> fbbc030b
        ggml_backend_tensor_get(ids, m_ids.data(), 0, ggml_nbytes(ids));

        auto & e = m_stats[wname];

        ++e.ncall;
        // NOTE: since we select top-k experts, the number of calls for the expert tensors will be k times larger
        //       using the following line, we can correct for that if needed by replacing the line above with:
        //if (idx == t->src[0]->ne[0] - 1) ++e.ncall;

        if (e.values.empty()) {
            e.values.resize(src1->ne[0]*n_as, 0);
        }
        else if (e.values.size() != (size_t)src1->ne[0]*n_as) {
            fprintf(stderr, "Oops: inconsistent size for %s (%d vs %d)\n", wname.c_str(), (int)e.values.size(), (int)src1->ne[0]*n_as);
            exit(1); //GGML_ASSERT(false);
        }
        if (m_params.verbosity > 1) {
            printf("%s[%d]: %32s, %s, %5d x %5d, %d\n", __func__, m_last_call, wname.c_str(), ggml_op_name(t->op), (int)src1->ne[0], (int)src1->ne[2], (int)src1->type);
        }
        // loop over all possible experts, regardless if they are used or not in the batch
        for (int ex = 0; ex < n_as; ++ex) {
            size_t e_start = ex*src1->ne[0];

            for (int idx = 0; idx < n_ids; ++idx) {
                for (int row = 0; row < (int)src1->ne[2]; ++row) {
                    const int excur = *(const int32_t *) (m_ids.data() + row*ids->nb[1] + idx*ids->nb[0]);

                    GGML_ASSERT(excur >= 0 && excur < n_as); // sanity check

                    if (excur != ex) continue;

                    const int64_t i11 = idx % src1->ne[1];
                    const int64_t i12 = row;
                    const float * x = (const float *)((const char *)data + i11*src1->nb[1] + i12*src1->nb[2]);

                    for (int j = 0; j < (int)src1->ne[0]; ++j) {
                        e.values[e_start + j] += x[j]*x[j];
                    }
                }
            }
            if (e.ncall > m_last_call) {
                m_last_call = e.ncall;
                if (m_last_call % m_params.n_output_frequency == 0) {
                    save_imatrix();
                }
                if (m_params.keep_every > 0 && m_last_call%m_params.keep_every == 0) {
                    keep_imatrix(m_last_call);
                }
            }
        }
    } else {
        auto& e = m_stats[wname];
        if (e.values.empty()) {
            e.values.resize(src1->ne[0], 0);
        }
        else if (e.values.size() != (size_t)src1->ne[0]) {
            fprintf(stderr, "Oops: inconsistent size for %s (%d vs %d)\n", wname.c_str(), (int)e.values.size(), (int)src1->ne[0]);
            exit(1); //GGML_ASSERT(false);
        }
        ++e.ncall;
        if (m_params.verbosity > 1) {
            printf("%s[%d]: %32s, %s, %5d x %5d, %d\n", __func__, m_last_call, wname.c_str(), ggml_op_name(t->op), (int)src1->ne[0], (int)src1->ne[1], (int)src1->type);
        }
        for (int row = 0; row < (int)src1->ne[1]; ++row) {
            const float * x = data + row * src1->ne[0];
            for (int j = 0; j < (int)src1->ne[0]; ++j) {
                e.values[j] += x[j]*x[j];
            }
        }
        if (e.ncall > m_last_call) {
            m_last_call = e.ncall;
            if (m_last_call % m_params.n_output_frequency == 0) {
                save_imatrix();
            }
            if (m_params.keep_every > 0 && m_last_call%m_params.keep_every == 0) {
                keep_imatrix(m_last_call);
            }
        }
    }

    return true;
}

void IMatrixCollector::save_imatrix() const {
    save_imatrix(m_params.ofile.empty() ? "imatrix.dat" : m_params.ofile.c_str());
}

void IMatrixCollector::keep_imatrix(int ncall) const {
    auto file_name = m_params.ofile;
    if (file_name.empty()) file_name = "imatrix.dat";
    file_name += ".at_";
    file_name += std::to_string(ncall);
    save_imatrix(file_name.c_str());
}

void IMatrixCollector::save_imatrix(const char * fname) const {
    std::ofstream out(fname, std::ios::binary);
    int n_entries = m_stats.size();
    out.write((const char*)&n_entries, sizeof(n_entries));
    for (auto& p : m_stats) {
        int len = p.first.size();
        out.write((const char*)&len, sizeof(len));
        out.write(p.first.c_str(), len);
        out.write((const char*)&p.second.ncall, sizeof(p.second.ncall));
        int nval = p.second.values.size();
        out.write((const char*)&nval, sizeof(nval));
        if (nval > 0) out.write((const char*)p.second.values.data(), nval*sizeof(float));
    }
    if (m_params.verbosity > 0) {
        fprintf(stderr, "\n%s: stored collected data after %d chunks in %s\n",__func__,m_last_call,fname);
    }
}

bool IMatrixCollector::load_imatrix(const char * imatrix_file, std::unordered_map<std::string, Stats>& imatrix_data) {
    std::ifstream in(imatrix_file, std::ios::binary);
    if (!in) {
        printf("%s: failed to open %s\n",__func__,imatrix_file);
        return false;
    }
    int n_entries;
    in.read((char*)&n_entries, sizeof(n_entries));
    if (in.fail() || n_entries < 1) {
        printf("%s: no data in file %s\n", __func__, imatrix_file);
        return false;
    }
    for (int i = 0; i < n_entries; ++i) {
        int len; in.read((char *)&len, sizeof(len));
        std::vector<char> name_as_vec(len+1);
        in.read((char *)name_as_vec.data(), len);
        if (in.fail()) {
            printf("%s: failed reading name for entry %d from %s\n",__func__,i+1,imatrix_file);
            return false;
        }
        name_as_vec[len] = 0;
        std::string name{name_as_vec.data()};
        auto& e = imatrix_data[std::move(name)];
        int ncall;
        in.read((char*)&ncall, sizeof(ncall));
        int nval;
        in.read((char *)&nval, sizeof(nval));
        if (in.fail() || nval < 1) {
            printf("%s: failed reading number of values for entry %d\n",__func__,i);
            imatrix_data = {};
            return false;
        }
        e.values.resize(nval);
        in.read((char*)e.values.data(), nval*sizeof(float));
        if (in.fail()) {
            printf("%s: failed reading data for entry %d\n",__func__,i);
            imatrix_data = {};
            return false;
        }
        e.ncall = ncall;
    }
    return true;
}

bool IMatrixCollector::load_imatrix(const char * file_name, bool add) {
    if (!add) {
        m_stats.clear();
    }
    return load_imatrix(file_name, m_stats);
}

static IMatrixCollector g_collector;

static bool ik_collect_imatrix(struct ggml_tensor * t, bool ask, void * user_data) {
    return g_collector.collect_imatrix(t, ask, user_data);
}


struct results_log_softmax {
    double log_softmax;
    float  logit;
    float  prob;
};

static std::vector<float> softmax(const std::vector<float>& logits) {
    std::vector<float> probs(logits.size());
    float max_logit = logits[0];
    for (float v : logits) {
        max_logit = std::max(max_logit, v);
    }
    double sum_exp = 0.0;
    for (size_t i = 0; i < logits.size(); i++) {
        // Subtract the maximum logit value from the current logit value for numerical stability
        const float logit = logits[i] - max_logit;
        const float exp_logit = expf(logit);
        sum_exp += exp_logit;
        probs[i] = exp_logit;
    }
    for (size_t i = 0; i < probs.size(); i++) {
        probs[i] /= sum_exp;
    }
    return probs;
}

static results_log_softmax log_softmax(int n_vocab, const float * logits, int tok) {
    float max_logit = logits[0];
    for (int i = 1; i < n_vocab; ++i) {
        max_logit = std::max(max_logit, logits[i]);
    }
    double sum_exp = 0.0;
    for (int i = 0; i < n_vocab; ++i) {
        sum_exp += expf(logits[i] - max_logit);
    }
    return {logits[tok] - max_logit - log(sum_exp), logits[tok], expf(logits[tok] - max_logit) / (float) sum_exp};
}

static void process_logits(
    int n_vocab, const float * logits, const int * tokens, int n_token, std::vector<std::thread> & workers,
    double & nll, double & nll2, float * logit_history, float * prob_history
) {
    std::mutex mutex;
    int counter = 0;
    auto compute = [&mutex, &counter, &nll, &nll2, logit_history, prob_history, n_vocab, logits, tokens, n_token] () {
        double local_nll  = 0;
        double local_nll2 = 0;
        while (true) {
            std::unique_lock<std::mutex> lock(mutex);
            int i = counter++;
            if (i >= n_token) {
                nll += local_nll; nll2 += local_nll2;
                break;
            }
            lock.unlock();
            const results_log_softmax results = log_softmax(n_vocab, logits + i*n_vocab, tokens[i+1]);
            const double v = -results.log_softmax;
            local_nll += v;
            local_nll2 += v*v;

            logit_history[i] = results.logit;
            prob_history[i]  = results.prob;
        }
    };
    for (auto & w : workers) {
        w = std::thread(compute);
    }
    compute();
    for (auto & w : workers) {
        w.join();
    }
}

static bool compute_imatrix(llama_context * ctx, const gpt_params & params, bool compute_ppl, int from_chunk) {

    const bool add_bos = llama_should_add_bos_token(llama_get_model(ctx));
    GGML_ASSERT(llama_add_eos_token(llama_get_model(ctx)) != 1);
    const int n_ctx = llama_n_ctx(ctx);

    auto tim1 = std::chrono::high_resolution_clock::now();
    fprintf(stderr, "%s: tokenizing the input ..\n", __func__);

    std::vector<llama_token> tokens = ::llama_tokenize(ctx, params.prompt, true);

    auto tim2 = std::chrono::high_resolution_clock::now();
    fprintf(stderr, "%s: tokenization took %g ms\n",__func__,1e-3*std::chrono::duration_cast<std::chrono::microseconds>(tim2-tim1).count());

    if (from_chunk > 0) {
        if (size_t((from_chunk + 2)*n_ctx) >= tokens.size()) {
            fprintf(stderr, "%s: there will be not enough tokens left after removing %d chunks\n", __func__, from_chunk);
            return false;
        }
        fprintf(stderr, "%s: removing initial %d chunks (%d tokens)\n", __func__, from_chunk, from_chunk*n_ctx);
        tokens.erase(tokens.begin(), tokens.begin() + from_chunk*n_ctx);
    }

    if (int(tokens.size()) < 2*n_ctx) {
        fprintf(stderr, "%s: you need at least %d tokens for a context of %d tokens\n",__func__,2*n_ctx,
                n_ctx);
        fprintf(stderr, "%s: the data file you provided tokenizes to only %zu tokens\n",__func__,tokens.size());
        return false;
    }

    std::vector<float> logit_history;
    std::vector<float> prob_history;

    if (compute_ppl) {
        logit_history.resize(tokens.size());
        prob_history.resize(tokens.size());
    }

    const int n_chunk_max = tokens.size() / n_ctx;

    const int n_chunk = params.n_chunks < 0 ? n_chunk_max : std::min(params.n_chunks, n_chunk_max);
    const int n_vocab = llama_n_vocab(llama_get_model(ctx));
    const int n_batch = params.n_batch;

    int count = 0;
    double nll = 0.0;
    double nll2 = 0.0;

    fprintf(stderr, "%s: computing over %d chunks with batch_size %d\n", __func__, n_chunk, n_batch);

    std::vector<std::thread> workers(std::thread::hardware_concurrency() - 1);

    const int num_batches = (n_ctx + n_batch - 1) / n_batch;

    std::vector<float> logits;
    if (compute_ppl && num_batches > 1) {
        logits.reserve((size_t)n_ctx * n_vocab);
    }

    for (int i = 0; i < n_chunk; ++i) {
        const int start =     i * n_ctx;
        const int end   = start + n_ctx;

        std::vector<float> logits;

        const auto t_start = std::chrono::high_resolution_clock::now();

        // clear the KV cache
        llama_kv_cache_clear(ctx);

        for (int j = 0; j < num_batches; ++j) {
            const int batch_start = start + j * n_batch;
            const int batch_size  = std::min(end - batch_start, n_batch);

            // save original token and restore it after eval
            const auto token_org = tokens[batch_start];

            // add BOS token for the first batch of each chunk
            if (add_bos && j == 0) {
                tokens[batch_start] = llama_token_bos(llama_get_model(ctx));
            }

            // TODO: use batch.logits to save computations instead of relying on logits_all == true
            if (llama_decode(ctx, llama_batch_get_one(tokens.data() + batch_start, batch_size, j * n_batch, 0))) {
                fprintf(stderr, "%s : failed to eval\n", __func__);
                return false;
            }

            // restore the original token in case it was set to BOS
            tokens[batch_start] = token_org;

            if (compute_ppl && num_batches > 1) {
                const auto * batch_logits = llama_get_logits(ctx);
                logits.insert(logits.end(), batch_logits, batch_logits + batch_size * n_vocab);
            }
        }

        const auto t_end = std::chrono::high_resolution_clock::now();

        if (i == 0) {
            const float t_total = std::chrono::duration<float>(t_end - t_start).count();
            fprintf(stderr, "%s: %.2f seconds per pass - ETA ", __func__, t_total);
            int total_seconds = (int)(t_total * n_chunk);
            if (total_seconds >= 60*60) {
                fprintf(stderr, "%d hours ", total_seconds / (60*60));
                total_seconds = total_seconds % (60*60);
            }
            fprintf(stderr, "%.2f minutes\n", total_seconds / 60.0);
        }

        if (compute_ppl) {
            const int first = n_ctx/2;
            const auto all_logits = num_batches > 1 ? logits.data() : llama_get_logits(ctx);
            process_logits(n_vocab, all_logits + first*n_vocab, tokens.data() + start + first, n_ctx - 1 - first,
                    workers, nll, nll2, logit_history.data() + start + first, prob_history.data() + start + first);
            count += n_ctx - first - 1;

            printf("[%d]%.4lf,", i + 1, std::exp(nll / count));
            fflush(stdout);

            logits.clear();
        }
    }
    printf("\n");

    if (compute_ppl) {
        nll2 /= count;
        nll /= count;
        const double ppl = exp(nll);
        nll2 -= nll * nll;
        if (nll2 > 0) {
            nll2 = sqrt(nll2/(count-1));
            printf("Final estimate: PPL = %.4lf +/- %.5lf\n", ppl, nll2*ppl);
        } else {
            printf("Unexpected negative standard deviation of log(prob)\n");
        }
    }

    return true;
}

int main(int argc, char ** argv) {

    StatParams sparams;
    std::string prev_result_file;
    std::string combine_files;
    bool compute_ppl = true;
    int  from_chunk  = 0;
    std::vector<char*> args;
    args.push_back(argv[0]);
    int iarg = 1;
    for (; iarg < argc-1; ++iarg) {
        std::string arg{argv[iarg]};
        if (arg == "-o" || arg == "--output-file") {
            sparams.ofile = argv[++iarg];
        }
        else if (arg == "-ofreq" || arg == "--output-frequency") {
            sparams.n_output_frequency = std::stoi(argv[++iarg]);
        }
        else if (arg == "-ow" || arg == "--output-weight") {
            sparams.collect_output_weight = std::stoi(argv[++iarg]);
        }
        else if (arg == "--verbosity") {
            sparams.verbosity = std::stoi(argv[++iarg]);
        } else if (arg == "--no-ppl") {
            compute_ppl = false;
        } else if (arg == "--keep-imatrix") {
            sparams.keep_every = std::stoi(argv[++iarg]);
        } else if (arg == "--continue-from") {
            prev_result_file = argv[++iarg];
        } else if (arg == "--combine") {
            combine_files = argv[++iarg];
        }
        else if (arg == "--from-chunk") {
            from_chunk = std::stoi(argv[++iarg]);
        } else {
            args.push_back(argv[iarg]);
        }
    }
    if (iarg < argc) {
        std::string arg{argv[iarg]};
        if (arg == "--no-ppl") {
            compute_ppl = false;
        } else {
            args.push_back(argv[iarg]);
        }
    }

    g_collector.set_parameters(std::move(sparams));

    if (!combine_files.empty()) {
        std::vector<std::string> files;
        size_t pos = 0;
        while (true) {
            auto new_pos = combine_files.find(',', pos);
            if (new_pos != std::string::npos) {
                files.emplace_back(combine_files.substr(pos, new_pos - pos));
                pos = new_pos + 1;
            } else {
                files.emplace_back(combine_files.substr(pos));
                break;
            }
        }
        if (files.size() < 2) {
            fprintf(stderr, "You must provide at least two comma separated files to use --combine\n");
            return 1;
        }
        printf("Combining the following %d files\n", int(files.size()));
        for (auto& file : files) {
            printf("    %s\n", file.c_str());
            if (!g_collector.load_imatrix(file.c_str(), true)) {
                fprintf(stderr, "Failed to load %s\n", file.c_str());
                return 1;
            }
        }
        g_collector.save_imatrix();
        return 0;
    }

    if (!prev_result_file.empty()) {
        if (!g_collector.load_imatrix(prev_result_file.c_str(), false)) {
            fprintf(stderr, "=============== Failed to load %s\n", prev_result_file.c_str());
            return 1;
        }
    }

    gpt_params params;
    params.n_batch = 512;
    if (!gpt_params_parse(args.size(), args.data(), params)) {
        return 1;
    }

    params.logits_all = true;
    params.n_batch = std::min(params.n_batch, params.n_ctx);

    print_build_info();

    if (params.seed == LLAMA_DEFAULT_SEED) {
        params.seed = time(NULL);
    }

    fprintf(stderr, "%s: seed  = %u\n", __func__, params.seed);

    std::mt19937 rng(params.seed);
    if (params.random_prompt) {
        params.prompt = gpt_random_prompt(rng);
    }

    llama_backend_init();
    llama_numa_init(params.numa);

    // pass the callback to the backend scheduler
    // it will be executed for each node during the graph computation
    params.cb_eval = ik_collect_imatrix;
    params.cb_eval_user_data = NULL;
    params.warmup = false;

    // init
    llama_model * model;
    llama_context * ctx;
    std::tie(model, ctx) = llama_init_from_gpt_params(params);
    if (model == nullptr || ctx == nullptr) {
        fprintf(stderr, "%s : failed to init\n", __func__);
        return 1;
    }

    const int n_ctx_train = llama_n_ctx_train(model);
    if (params.n_ctx > n_ctx_train) {
        fprintf(stderr, "%s: warning: model was trained on only %d context tokens (%d specified)\n",
                __func__, n_ctx_train, params.n_ctx);
    }

    // print system information
    {
        fprintf(stderr, "\n");
        fprintf(stderr, "%s\n", get_system_info(params).c_str());
    }

    bool OK = compute_imatrix(ctx, params, compute_ppl, from_chunk);
    if (!OK) {
        return 1;
    }

    g_collector.save_imatrix();

    llama_print_timings(ctx);

    llama_free(ctx);
    llama_free_model(model);

    llama_backend_free();

    return 0;
}<|MERGE_RESOLUTION|>--- conflicted
+++ resolved
@@ -110,16 +110,11 @@
 
         // the top-k selected expert ids are stored in the ids tensor
         // for simplicity, always copy ids to host, because it is small
-<<<<<<< HEAD
         // take into account that ids is not contiguous!
 
         GGML_ASSERT(ids->ne[1] == src1->ne[2]);
 
         m_ids.resize(ggml_nbytes(ids));
-=======
-        GGML_ASSERT(ids->ne[1] == src1->ne[1]);
-        m_ids.resize(ggml_nbytes(ids)/sizeof(int));
->>>>>>> fbbc030b
         ggml_backend_tensor_get(ids, m_ids.data(), 0, ggml_nbytes(ids));
 
         auto & e = m_stats[wname];
