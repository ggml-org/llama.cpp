--- conflicted
+++ resolved
@@ -75,11 +75,8 @@
     bool use_mmap          = true;  // use mmap for faster loads
     bool use_mlock         = false; // use mlock to keep model in memory
     bool mem_test          = false; // compute maximum memory usage
-<<<<<<< HEAD
     bool numa              = false; // attempt optimizations that help on some NUMA systems
-=======
     bool export_cgraph     = false; // export the computation graph
->>>>>>> ba4e85a8
     bool verbose_prompt    = false; // print prompt tokens before generation
 };
 
