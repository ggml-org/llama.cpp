#include "common.h"
#include "llama.h"

#include <cmath>
#include <ctime>

std::vector<float> softmax(const std::vector<float>& logits) {
    std::vector<float> probs(logits.size());
    float max_logit = logits[0];
    for (float v : logits) max_logit = std::max(max_logit, v);
    double sum_exp = 0.0;
    for (size_t i = 0; i < logits.size(); i++) {
        // Subtract the maximum logit value from the current logit value for numerical stability
        const float logit = logits[i] - max_logit;
        const float exp_logit = expf(logit);
        sum_exp += exp_logit;
        probs[i] = exp_logit;
    }
    for (size_t i = 0; i < probs.size(); i++) probs[i] /= sum_exp;
    return probs;
}

void perplexity(llama_context * ctx, const gpt_params & params) {
    // Download: https://s3.amazonaws.com/research.metamind.io/wikitext/wikitext-2-raw-v1.zip?ref=salesforce-research
    // Run `./perplexity -m models/7B/ggml-model-q4_0.bin -f wiki.test.raw`
    // Output: `perplexity: 13.5106 [114/114]`
    auto tokens = ::llama_tokenize(ctx, params.prompt, true);

    int count = 0;
    int seq_count = tokens.size() / params.n_ctx;
    int n_vocab = llama_n_vocab(ctx);

    double nll = 0.0;
    fprintf(stderr, "%s : calculating perplexity over %d chunks, batch_size=%d\n", __func__, seq_count, params.n_batch);

    for (int i = 0; i < seq_count; ++i) {
        int start = i * params.n_ctx;
        int end = start + params.n_ctx;

        std::vector<float> logits;
        int num_batches = (params.n_ctx + params.n_batch - 1) / params.n_batch;
        auto start_t = std::chrono::high_resolution_clock::now();
<<<<<<< HEAD
        if (llama_eval(ctx, embd.data(), embd.size(), 0, params.n_threads, params.n_ethreads)) {
            fprintf(stderr, "%s : failed to eval\n", __func__);
            return;
=======
        for (int j = 0; j < num_batches; ++j) {
            int batch_start = start + j * params.n_batch;
            int batch_size = std::min(end - batch_start, params.n_batch);
            if (llama_eval(ctx, tokens.data() + batch_start, batch_size, j * params.n_batch, params.n_threads)) {
                fprintf(stderr, "%s : failed to eval\n", __func__);
                return;
            }
            auto batch_logits = llama_get_logits(ctx);
            logits.insert(logits.end(), batch_logits, batch_logits + batch_size * n_vocab);
>>>>>>> 47f61aaa
        }
        auto end_t = std::chrono::high_resolution_clock::now();
        if (i == 0) {
            const float seconds = std::chrono::duration<float>(end_t - start_t).count();
            printf("%.2f seconds per pass - ETA %.2f hours\n", seconds, (seconds * seq_count) / (60.0*60.0));
        }
        // We get the logits for all the tokens in the context window (params.n_ctx)
        // from llama_eval above.  Now, based on https://huggingface.co/docs/transformers/perplexity,
        // calculate the perplexity over the last half the window (so the model always has
        // some context to predict the token).
        //
        // We rely on the fact that attention in the forward pass only looks at previous
        // tokens here, so the logits returned for each token are an accurate representation
        // of what the model would have predicted at that point.
        //
        // Example, we have a context window of 512, we will compute perplexity for each of the
        // last 256 tokens.  Then, we split the input up into context window size chunks to
        // process the entire prompt.
        for (int j = std::min(512, params.n_ctx / 2); j < params.n_ctx - 1; ++j) {
            // Calculate probability of next token, given the previous ones.
            std::vector<float> tok_logits(
                logits.begin() + j * n_vocab,
                logits.begin() + (j + 1) * n_vocab);
            float prob = softmax(tok_logits)[tokens[start + j + 1]];
            nll += -std::log(prob);
            ++count;
        }
        // perplexity is e^(average negative log-likelihood)
        printf("[%d]%.4lf,", i + 1, std::exp(nll / count));
        fflush(stdout);
    }
    printf("\n");
}

int main(int argc, char ** argv) {
    gpt_params params;
    params.model = "models/llama-7B/ggml-model.bin";

    params.n_batch = 512;
    if (gpt_params_parse(argc, argv, params) == false) {
        return 1;
    }

    params.perplexity = true;
    params.n_batch = std::min(params.n_batch, params.n_ctx);

    if (params.n_ctx > 2048) {
        fprintf(stderr, "%s: warning: model does not support context sizes greater than 2048 tokens (%d specified);"
                "expect poor results\n", __func__, params.n_ctx);
    }

    if (params.seed <= 0) {
        params.seed = time(NULL);
    }

    fprintf(stderr, "%s: seed = %d\n", __func__, params.seed);

    std::mt19937 rng(params.seed);
    if (params.random_prompt) {
        params.prompt = gpt_random_prompt(rng);
    }

    llama_context * ctx;

    // load the model
    {
        auto lparams = llama_context_default_params();

        lparams.n_ctx      = params.n_ctx;
        lparams.n_parts    = params.n_parts;
        lparams.seed       = params.seed;
        lparams.f16_kv     = params.memory_f16;
        lparams.logits_all = params.perplexity;
        lparams.use_mmap   = params.use_mmap;
        lparams.use_mlock  = params.use_mlock;
        lparams.embedding  = params.embedding;

        ctx = llama_init_from_file(params.model.c_str(), lparams);

        if (ctx == NULL) {
            fprintf(stderr, "%s: error: failed to load model '%s'\n", __func__, params.model.c_str());
            return 1;
        }
    }

    // print system information
    {
        fprintf(stderr, "\n");
        fprintf(stderr, "system_info: n_threads = %d / %d | %s\n",
                params.n_threads, std::thread::hardware_concurrency(), llama_print_system_info());
    }

    perplexity(ctx, params);

    llama_print_timings(ctx);
    llama_free(ctx);

    return 0;
}<|MERGE_RESOLUTION|>--- conflicted
+++ resolved
@@ -40,21 +40,16 @@
         std::vector<float> logits;
         int num_batches = (params.n_ctx + params.n_batch - 1) / params.n_batch;
         auto start_t = std::chrono::high_resolution_clock::now();
-<<<<<<< HEAD
-        if (llama_eval(ctx, embd.data(), embd.size(), 0, params.n_threads, params.n_ethreads)) {
-            fprintf(stderr, "%s : failed to eval\n", __func__);
-            return;
-=======
+
         for (int j = 0; j < num_batches; ++j) {
             int batch_start = start + j * params.n_batch;
             int batch_size = std::min(end - batch_start, params.n_batch);
-            if (llama_eval(ctx, tokens.data() + batch_start, batch_size, j * params.n_batch, params.n_threads)) {
+            if (llama_eval(ctx, tokens.data() + batch_start, batch_size, j * params.n_batch, params.n_threads, params.n_ethreads)) {
                 fprintf(stderr, "%s : failed to eval\n", __func__);
                 return;
             }
             auto batch_logits = llama_get_logits(ctx);
             logits.insert(logits.end(), batch_logits, batch_logits + batch_size * n_vocab);
->>>>>>> 47f61aaa
         }
         auto end_t = std::chrono::high_resolution_clock::now();
         if (i == 0) {
