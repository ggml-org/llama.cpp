--- conflicted
+++ resolved
@@ -667,16 +667,7 @@
         params.n_ctx += params.ppl_stride/2;
     }
 
-<<<<<<< HEAD
-    if (params.n_ctx > 2048) {
-        fprintf(stderr, "%s: warning: model might not support context sizes greater than 2048 tokens (%d specified);"
-                "expect poor results\n", __func__, params.n_ctx);
-    }
-
     print_build_info();
-=======
-    fprintf(stderr, "%s: build = %d (%s)\n", __func__, BUILD_NUMBER, BUILD_COMMIT);
->>>>>>> 69eb67e2
 
     if (params.seed == LLAMA_DEFAULT_SEED) {
         params.seed = time(NULL);
