--- conflicted
+++ resolved
@@ -304,12 +304,8 @@
             //}
 
             // Evaluate the query
-<<<<<<< HEAD
-            if (llama_eval(ctx, query_embd.data(), query_embd.size(), 0, params.n_threads, params.n_threads)) {
-=======
-            logits = hellaswag_evaluate_tokens(ctx, query_embd, context_size, params.n_batch, n_vocab, params.n_threads);
+            logits = hellaswag_evaluate_tokens(ctx, query_embd, context_size, params.n_batch, n_vocab, params.n_threads, params.pp_threads);
             if (logits.empty()) {
->>>>>>> dadbed99
                 fprintf(stderr, "%s : failed to eval\n", __func__);
                 return;
             }
