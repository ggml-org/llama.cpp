# llama.cpp/example/batched-bench

Benchmark the batched decoding performance of `llama.cpp`

## Usage

There are 2 modes of operation:

- `prompt not shared` - each batch has a separate prompt of size `PP` (i.e. `N_KV = B*(PP + TG)`)
- `prompt is shared` - there is a common prompt of size `PP` used by all batches (i.e. `N_KV = PP + B*TG`)

```bash
<<<<<<< HEAD
./batched-bench -m model.gguf -c 2048 -b 2048 -ub 512 -npp 128,256,512 -ntg 128,256 -npl 1,2,4,8,16,32 [-pps]

# LLaMA 7B, F16, N_KV_MAX = 16384 (8GB), prompt not shared
./batched-bench -m ./models/llama-7b/ggml-model-f16.gguf -c 16384 -b 2048 -ub 512 -ngl 99

# LLaMA 7B, Q8_0, N_KV_MAX = 16384 (8GB), prompt is shared
./batched-bench -m ./models/llama-7b/ggml-model-q8_0.gguf -c 16384 -b 2048 -ub 512 -ngl 99 -pps

# custom set of batches
./batched-bench -m ./models/llama-7b/ggml-model-q8_0.gguf -c 2048 -b 512 -ub 512 -ngl 999 -npp 128,256,512 -ntg 128,256 -npl 1,2,4,8,16,32
=======
./llama-batched-bench -m model.gguf -c 2048 -b 2048 -ub 512 -npp 128,256,512 -ntg 128,256 -npl 1,2,4,8,16,32 [-pps]

# LLaMA 7B, F16, N_KV_MAX = 16384 (8GB), prompt not shared
./llama-batched-bench -m ./models/llama-7b/ggml-model-f16.gguf -c 16384 -b 2048 -ub 512 -ngl 99

# LLaMA 7B, Q8_0, N_KV_MAX = 16384 (8GB), prompt is shared
./llama-batched-bench -m ./models/llama-7b/ggml-model-q8_0.gguf -c 16384 -b 2048 -ub 512 -ngl 99 -pps

# custom set of batches
./llama-batched-bench -m ./models/llama-7b/ggml-model-q8_0.gguf -c 2048 -b 512 -ub 512 -ngl 999 -npp 128,256,512 -ntg 128,256 -npl 1,2,4,8,16,32
>>>>>>> f8ec8877
```

## Sample results

- `PP` - prompt tokens per batch
- `TG` - generated tokens per batch
- `B` - number of batches
- `N_KV` - required KV cache size
- `T_PP` - prompt processing time (i.e. time to first token)
- `S_PP` - prompt processing speed (`(B*PP)/T_PP` or `PP/T_PP`)
- `T_TG` - time to generate all batches
- `S_TG` - text generation speed (`(B*TG)/T_TG`)
- `T` - total time
- `S` - total speed (i.e. all tokens / total time)

|    PP |     TG |    B |   N_KV |   T_PP s | S_PP t/s |   T_TG s | S_TG t/s |      T s |    S t/s |
|-------|--------|------|--------|----------|----------|----------|----------|----------|----------|
|   128 |    128 |    1 |    256 |    0.108 |  1186.64 |    3.079 |    41.57 |    3.187 |    80.32 |
|   128 |    128 |    2 |    512 |    0.198 |  1295.19 |    5.029 |    50.90 |    5.227 |    97.95 |
|   128 |    128 |    4 |   1024 |    0.373 |  1373.96 |    6.878 |    74.44 |    7.251 |   141.23 |
|   128 |    128 |    8 |   2048 |    0.751 |  1363.27 |    7.344 |   139.43 |    8.095 |   252.99 |
|   128 |    128 |   16 |   4096 |    1.570 |  1304.68 |    8.455 |   242.23 |   10.024 |   408.60 |
|   128 |    128 |   32 |   8192 |    3.408 |  1201.73 |    8.801 |   465.40 |   12.209 |   670.96 |
|   128 |    256 |    1 |    384 |    0.107 |  1196.70 |    6.329 |    40.45 |    6.436 |    59.67 |
|   128 |    256 |    2 |    768 |    0.194 |  1317.45 |   10.239 |    50.00 |   10.433 |    73.61 |
|   128 |    256 |    4 |   1536 |    0.366 |  1399.03 |   13.960 |    73.35 |   14.326 |   107.22 |
|   128 |    256 |    8 |   3072 |    0.751 |  1363.92 |   15.110 |   135.54 |   15.861 |   193.69 |
|   128 |    256 |   16 |   6144 |    1.569 |  1304.93 |   18.073 |   226.64 |   19.642 |   312.80 |
|   128 |    256 |   32 |  12288 |    3.409 |  1201.35 |   19.223 |   426.15 |   22.633 |   542.93 |<|MERGE_RESOLUTION|>--- conflicted
+++ resolved
@@ -10,18 +10,6 @@
 - `prompt is shared` - there is a common prompt of size `PP` used by all batches (i.e. `N_KV = PP + B*TG`)
 
 ```bash
-<<<<<<< HEAD
-./batched-bench -m model.gguf -c 2048 -b 2048 -ub 512 -npp 128,256,512 -ntg 128,256 -npl 1,2,4,8,16,32 [-pps]
-
-# LLaMA 7B, F16, N_KV_MAX = 16384 (8GB), prompt not shared
-./batched-bench -m ./models/llama-7b/ggml-model-f16.gguf -c 16384 -b 2048 -ub 512 -ngl 99
-
-# LLaMA 7B, Q8_0, N_KV_MAX = 16384 (8GB), prompt is shared
-./batched-bench -m ./models/llama-7b/ggml-model-q8_0.gguf -c 16384 -b 2048 -ub 512 -ngl 99 -pps
-
-# custom set of batches
-./batched-bench -m ./models/llama-7b/ggml-model-q8_0.gguf -c 2048 -b 512 -ub 512 -ngl 999 -npp 128,256,512 -ntg 128,256 -npl 1,2,4,8,16,32
-=======
 ./llama-batched-bench -m model.gguf -c 2048 -b 2048 -ub 512 -npp 128,256,512 -ntg 128,256 -npl 1,2,4,8,16,32 [-pps]
 
 # LLaMA 7B, F16, N_KV_MAX = 16384 (8GB), prompt not shared
@@ -32,7 +20,6 @@
 
 # custom set of batches
 ./llama-batched-bench -m ./models/llama-7b/ggml-model-q8_0.gguf -c 2048 -b 512 -ub 512 -ngl 999 -npp 128,256,512 -ntg 128,256 -npl 1,2,4,8,16,32
->>>>>>> f8ec8877
 ```
 
 ## Sample results
