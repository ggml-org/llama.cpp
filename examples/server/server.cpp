--- conflicted
+++ resolved
@@ -1556,19 +1556,11 @@
     std::condition_variable condition_tasks;
 
     // callback functions
-<<<<<<< HEAD
-    std::function<void(server_task&)> callback_new_task;
-    std::function<void(void)>         callback_update_slots;
-
-    // Add a new task to the end of the queue
-    int post(server_task & task, bool front = false) {
-=======
     std::function<void(server_task &&)> callback_new_task;
     std::function<void(void)>           callback_update_slots;
 
     // Add a new task to the end of the queue
     int post(server_task && task, bool front = false) {
->>>>>>> 1d735c0b
         std::unique_lock<std::mutex> lock(mutex_tasks);
         GGML_ASSERT(task.id != -1);
         // if this is cancel task make sure to clean up pending tasks
@@ -1609,11 +1601,7 @@
     }
 
     // Add a new task, but defer until one slot is available
-<<<<<<< HEAD
-    void defer(server_task & task) {
-=======
     void defer(server_task && task) {
->>>>>>> 1d735c0b
         std::unique_lock<std::mutex> lock(mutex_tasks);
         QUE_DBG("defer task, id = %d\n", task.id);
         queue_tasks_deferred.push_back(std::move(task));
@@ -1628,11 +1616,7 @@
     }
 
     // Register function to process a new task
-<<<<<<< HEAD
-    void on_new_task(std::function<void(server_task&)> callback) {
-=======
     void on_new_task(std::function<void(server_task &&)> callback) {
->>>>>>> 1d735c0b
         callback_new_task = std::move(callback);
     }
 
@@ -2135,11 +2119,7 @@
         return inp.validate(n_vocab);
     }
 
-<<<<<<< HEAD
-    bool launch_slot_with_task(server_slot & slot, server_task & task) {
-=======
     bool launch_slot_with_task(server_slot & slot, server_task && task) {
->>>>>>> 1d735c0b
         slot.reset();
         slot.id_task       = task.id;
         slot.index         = task.index;
@@ -2671,11 +2651,7 @@
     // Functions to process the task
     //
 
-<<<<<<< HEAD
-    void process_single_task(server_task & task) {
-=======
     void process_single_task(server_task && task) {
->>>>>>> 1d735c0b
         switch (task.type) {
             case SERVER_TASK_TYPE_COMPLETION:
             case SERVER_TASK_TYPE_INFILL:
@@ -4534,11 +4510,7 @@
                 server_task task   = server_task(SERVER_TASK_TYPE_RERANK);
                 task.id            = ctx_server.queue_tasks.get_new_id();
                 task.index         = i;
-<<<<<<< HEAD
                 task.prompt_tokens = convert_legacy_to_mtmd(tmp);
-=======
-                task.prompt_tokens = format_rerank(ctx_server.vocab, tokenized_query, tokenized_docs[i]);
->>>>>>> 1d735c0b
                 tasks.push_back(std::move(task));
             }
 
@@ -4748,13 +4720,8 @@
         common_chat_templates_source(ctx_server.chat_templates.get()),
         common_chat_format_example(ctx_server.chat_templates.get(), ctx_server.params_base.use_jinja).c_str());
 
-<<<<<<< HEAD
-    ctx_server.queue_tasks.on_new_task([&ctx_server](server_task & task) {
-        ctx_server.process_single_task(task);
-=======
     ctx_server.queue_tasks.on_new_task([&ctx_server](server_task && task) {
         ctx_server.process_single_task(std::move(task));
->>>>>>> 1d735c0b
     });
 
     ctx_server.queue_tasks.on_update_slots([&ctx_server]() {
