#include "utils.hpp"

#include "common.h"
#include "json-schema-to-grammar.h"
#include "llama.h"
#include "grammar-parser.h"

#ifndef NDEBUG
// crash the server in debug mode, otherwise send an http 500 error
#define CPPHTTPLIB_NO_EXCEPTIONS 1
#endif
// increase max payload length to allow use of larger context size
#define CPPHTTPLIB_FORM_URL_ENCODED_PAYLOAD_MAX_LENGTH 1048576
#include "httplib.h"
// Change JSON_ASSERT from assert() to GGML_ASSERT:
#define JSON_ASSERT GGML_ASSERT
#include "json.hpp"

// auto generated files (update with ./deps.sh)
#include "colorthemes.css.hpp"
#include "style.css.hpp"
#include "theme-beeninorder.css.hpp"
#include "theme-ketivah.css.hpp"
#include "theme-mangotango.css.hpp"
#include "theme-playground.css.hpp"
#include "theme-polarnight.css.hpp"
#include "theme-snowstorm.css.hpp"
#include "index.html.hpp"
#include "index-new.html.hpp"
#include "index.js.hpp"
#include "completion.js.hpp"
#include "system-prompts.js.hpp"
#include "prompt-formats.js.hpp"
#include "json-schema-to-grammar.mjs.hpp"

#include <atomic>
#include <chrono>
#include <condition_variable>
#include <cstddef>
#include <set>
#include <mutex>
#include <thread>
#include <signal.h>
#include <memory>

using json = nlohmann::ordered_json;

bool server_verbose = false;
bool server_log_json = true;

enum stop_type {
    STOP_TYPE_FULL,
    STOP_TYPE_PARTIAL,
};

enum slot_state {
    SLOT_STATE_IDLE,
    SLOT_STATE_PROCESSING,
};

enum slot_command {
    SLOT_COMMAND_NONE,
    SLOT_COMMAND_LOAD_PROMPT,
    SLOT_COMMAND_RELEASE,
};

enum server_state {
    SERVER_STATE_LOADING_MODEL,  // Server is starting up, model not fully loaded yet
    SERVER_STATE_READY,          // Server is ready and model is loaded
    SERVER_STATE_ERROR           // An error occurred, load_model failed
};

enum server_task_type {
    SERVER_TASK_TYPE_COMPLETION,
    SERVER_TASK_TYPE_CANCEL,
    SERVER_TASK_TYPE_NEXT_RESPONSE,
    SERVER_TASK_TYPE_METRICS,
    SERVER_TASK_TYPE_SLOT_SAVE,
    SERVER_TASK_TYPE_SLOT_RESTORE,
    SERVER_TASK_TYPE_SLOT_ERASE,
};

struct server_task {
    int id        = -1; // to be filled by server_queue
    int id_multi  = -1;
    int id_target = -1;

    server_task_type type;
    json data;

    bool infill    = false;
    bool embedding = false;
};

struct server_task_result {
    int id       = -1;
    int id_multi = -1;

    json data;

    bool stop;
    bool error;
};

struct server_task_multi {
    int id = -1;

    std::set<int> subtasks_remaining;
    std::vector<server_task_result> results;
};

struct slot_params {
    bool stream       = true;
    bool cache_prompt = false; // remember the prompt to avoid reprocessing all prompt

    int32_t  n_keep    =  0; // number of tokens to keep from initial prompt
    int32_t  n_discard =  0; // number of tokens after n_keep that may be discarded when shifting context, 0 defaults to half
    int32_t  n_predict = -1; // new tokens to predict

    std::vector<std::string> antiprompt;

    json input_prefix;
    json input_suffix;
};

struct server_slot {
    int id;
    int id_task = -1;
    int id_multi = -1;

    struct slot_params params;

    slot_state state = SLOT_STATE_IDLE;
    slot_command command = SLOT_COMMAND_NONE;

    // used to determine the slot that has been used the longest
    int64_t t_last_used = -1;

    // generation props
    int32_t n_ctx       = 0;  // context size per slot
    int32_t n_past      = 0;
    int32_t n_decoded   = 0;
    int32_t n_remaining = -1;
    int32_t i_batch     = -1;
    int32_t n_predict   = -1; // TODO: disambiguate from params.n_predict

    int32_t n_prompt_tokens           = 0;
    int32_t n_prompt_tokens_processed = 0;

    json prompt;

    // when a task is submitted, we first tokenize the prompt and store it here
    std::vector<llama_token> prompt_tokens;

    std::string generated_text;
    std::vector<llama_token> cache_tokens;
    std::vector<completion_token_output> generated_token_probs;

    bool infill         = false;
    bool embedding      = false;
    bool has_next_token = true;
    bool truncated      = false;
    bool stopped_eos    = false;
    bool stopped_word   = false;
    bool stopped_limit  = false;

    bool oaicompat = false;

    std::string oaicompat_model;
    std::string stopping_word;

    // sampling
    llama_token sampled;
    struct llama_sampling_params sparams;
    llama_sampling_context * ctx_sampling = nullptr;
    json json_schema;

    int32_t ga_i = 0;   // group-attention state
    int32_t ga_n = 1;   // group-attention factor
    int32_t ga_w = 512; // group-attention width

    int32_t n_past_se = 0; // self-extend

    // stats
    size_t n_sent_text = 0; // number of sent text character
    size_t n_sent_token_probs = 0;

    int64_t t_start_process_prompt;
    int64_t t_start_generation;

    double t_prompt_processing; // ms
    double t_token_generation; // ms

    void reset() {
        n_prompt_tokens    = 0;
        generated_text     = "";
        truncated          = false;
        stopped_eos        = false;
        stopped_word       = false;
        stopped_limit      = false;
        stopping_word      = "";
        n_past             = 0;
        n_sent_text        = 0;
        n_sent_token_probs = 0;
        infill             = false;
        ga_i               = 0;
        n_past_se          = 0;

        generated_token_probs.clear();
    }

    bool has_budget(gpt_params &global_params) {
        if (params.n_predict == -1 && global_params.n_predict == -1) {
            return true; // limitless
        }

        n_remaining = -1;

        if (params.n_predict != -1) {
            n_remaining = params.n_predict - n_decoded;
        } else if (global_params.n_predict != -1) {
            n_remaining = global_params.n_predict - n_decoded;
        }

        return n_remaining > 0; // no budget
    }

    bool available() const {
        return state == SLOT_STATE_IDLE && command == SLOT_COMMAND_NONE;
    }

    bool is_processing() const {
        return (state == SLOT_STATE_IDLE && command == SLOT_COMMAND_LOAD_PROMPT) || state == SLOT_STATE_PROCESSING;
    }

    void add_token_string(const completion_token_output & token) {
        if (command == SLOT_COMMAND_RELEASE) {
            return;
        }
        generated_token_probs.push_back(token);
    }

    void release() {
        if (state == SLOT_STATE_PROCESSING) {
            t_token_generation = (ggml_time_us() - t_start_generation) / 1e3;
            command = SLOT_COMMAND_RELEASE;
        }
    }

    json get_formated_timings() const {
        return json {
            {"prompt_n",               n_prompt_tokens_processed},
            {"prompt_ms",              t_prompt_processing},
            {"prompt_per_token_ms",    t_prompt_processing / n_prompt_tokens_processed},
            {"prompt_per_second",      1e3 / t_prompt_processing * n_prompt_tokens_processed},

            {"predicted_n",            n_decoded},
            {"predicted_ms",           t_token_generation},
            {"predicted_per_token_ms", t_token_generation / n_decoded},
            {"predicted_per_second",   1e3 / t_token_generation * n_decoded},
        };
    }

    size_t find_stopping_strings(const std::string & text, const size_t last_token_size, const stop_type type) {
        size_t stop_pos = std::string::npos;

        for (const std::string & word : params.antiprompt) {
            size_t pos;

            if (type == STOP_TYPE_FULL) {
                const size_t tmp      = word.size() + last_token_size;
                const size_t from_pos = text.size() > tmp ? text.size() - tmp : 0;

                pos = text.find(word, from_pos);
            } else {
                pos = find_partial_stop_string(word, text);
            }

            if (pos != std::string::npos && (stop_pos == std::string::npos || pos < stop_pos)) {
                if (type == STOP_TYPE_FULL) {
                    stopped_word   = true;
                    stopping_word  = word;
                    has_next_token = false;
                }
                stop_pos = pos;
            }
        }

        return stop_pos;
    }

    void print_timings() const {
        char buffer[512];

        double t_token = t_prompt_processing / n_prompt_tokens_processed;
        double n_tokens_second = 1e3 / t_prompt_processing * n_prompt_tokens_processed;

        snprintf(buffer, 512, "prompt eval time     = %10.2f ms / %5d tokens (%8.2f ms per token, %8.2f tokens per second)",
                t_prompt_processing, n_prompt_tokens_processed,
                t_token, n_tokens_second);

        LOG_INFO(buffer, {
            {"id_slot",                   id},
            {"id_task",                   id_task},
            {"t_prompt_processing",       t_prompt_processing},
            {"n_prompt_tokens_processed", n_prompt_tokens_processed},
            {"t_token",                   t_token},
            {"n_tokens_second",           n_tokens_second},
        });

        t_token = t_token_generation / n_decoded;
        n_tokens_second = 1e3 / t_token_generation * n_decoded;

        snprintf(buffer, 512, "generation eval time = %10.2f ms / %5d runs   (%8.2f ms per token, %8.2f tokens per second)",
                t_token_generation, n_decoded,
                t_token, n_tokens_second);

        LOG_INFO(buffer, {
            {"id_slot",            id},
            {"id_task",            id_task},
            {"t_token_generation", t_token_generation},
            {"n_decoded",          n_decoded},
            {"t_token",            t_token},
            {"n_tokens_second",    n_tokens_second},
        });

        snprintf(buffer, 512, "          total time = %10.2f ms", t_prompt_processing + t_token_generation);

        LOG_INFO(buffer, {
            {"id_slot",             id},
            {"id_task",             id_task},
            {"t_prompt_processing", t_prompt_processing},
            {"t_token_generation",  t_token_generation},
            {"t_total",             t_prompt_processing + t_token_generation},
        });
    }
};

struct server_metrics {
    int64_t t_start = 0;

    uint64_t n_prompt_tokens_processed_total = 0;
    uint64_t t_prompt_processing_total       = 0;
    uint64_t n_tokens_predicted_total        = 0;
    uint64_t t_tokens_generation_total       = 0;

    uint64_t n_prompt_tokens_processed = 0;
    uint64_t t_prompt_processing       = 0;

    uint64_t n_tokens_predicted  = 0;
    uint64_t t_tokens_generation = 0;

    void init() {
        t_start = ggml_time_us();
    }

    void on_prompt_eval(const server_slot & slot) {
        n_prompt_tokens_processed_total += slot.n_prompt_tokens_processed;
        n_prompt_tokens_processed       += slot.n_prompt_tokens_processed;
        t_prompt_processing             += slot.t_prompt_processing;
        t_prompt_processing_total       += slot.t_prompt_processing;
    }

    void on_prediction(const server_slot & slot) {
        n_tokens_predicted_total   += slot.n_decoded;
        n_tokens_predicted         += slot.n_decoded;
        t_tokens_generation        += slot.t_token_generation;
        t_tokens_generation_total  += slot.t_token_generation;
    }

    void reset_bucket() {
        n_prompt_tokens_processed = 0;
        t_prompt_processing       = 0;
        n_tokens_predicted        = 0;
        t_tokens_generation       = 0;
    }
};

struct server_queue {
    int id = 0;
    bool running;

    // queues
    std::vector<server_task> queue_tasks;
    std::vector<server_task> queue_tasks_deferred;

    std::vector<server_task_multi> queue_multitasks;

    std::mutex mutex_tasks;
    std::condition_variable condition_tasks;

    // callback functions
    std::function<void(server_task       &)> callback_new_task;
    std::function<void(server_task_multi &)> callback_finish_multitask;
    std::function<void(void)>                callback_update_slots;

    // Add a new task to the end of the queue
    int post(server_task task) {
        std::unique_lock<std::mutex> lock(mutex_tasks);
        if (task.id == -1) {
            task.id = id++;
            LOG_VERBOSE("new task id", {{"new_id", task.id}});
        }
        queue_tasks.push_back(std::move(task));
        condition_tasks.notify_one();
        return task.id;
    }

    // Add a new task, but defer until one slot is available
    void defer(server_task task) {
        std::unique_lock<std::mutex> lock(mutex_tasks);
        queue_tasks_deferred.push_back(std::move(task));
    }

    // Get the next id for creating anew task
    int get_new_id() {
        std::unique_lock<std::mutex> lock(mutex_tasks);
        int new_id = id++;
        LOG_VERBOSE("new task id", {{"new_id", new_id}});
        return new_id;
    }

    // Register function to process a new task
    void on_new_task(std::function<void(server_task &)> callback) {
        callback_new_task = std::move(callback);
    }

    // Register function to process a multitask when it is finished
    void on_finish_multitask(std::function<void(server_task_multi&)> callback) {
        callback_finish_multitask = std::move(callback);
    }

    // Register the function to be called when all slots data is ready to be processed
    void on_update_slots(std::function<void(void)> callback) {
        callback_update_slots = std::move(callback);
    }

    // Call when the state of one slot is changed
    void notify_slot_changed() {
        // move deferred tasks back to main loop
        std::unique_lock<std::mutex> lock(mutex_tasks);
        for (auto & task : queue_tasks_deferred) {
            queue_tasks.push_back(std::move(task));
        }
        queue_tasks_deferred.clear();
    }

    // end the start_loop routine
    void terminate() {
        std::unique_lock<std::mutex> lock(mutex_tasks);
        running = false;
        condition_tasks.notify_all();
    }

    /**
     * Main loop consists of these steps:
     * - Wait until a new task arrives
     * - Process the task (i.e. maybe copy data into slot)
     * - Check if multitask is finished
     * - Update all slots
     */
    void start_loop() {
        running = true;

        while (true) {
            LOG_VERBOSE("new task may arrive", {});

            while (true) {
                std::unique_lock<std::mutex> lock(mutex_tasks);
                if (queue_tasks.empty()) {
                    lock.unlock();
                    break;
                }
                server_task task = queue_tasks.front();
                queue_tasks.erase(queue_tasks.begin());
                lock.unlock();
                LOG_VERBOSE("callback_new_task", {{"id_task", task.id}});
                callback_new_task(task);
            }

            LOG_VERBOSE("update_multitasks", {});

            // check if we have any finished multitasks
            auto queue_iterator = queue_multitasks.begin();
            while (queue_iterator != queue_multitasks.end()) {
                if (queue_iterator->subtasks_remaining.empty()) {
                    // all subtasks done == multitask is done
                    server_task_multi current_multitask = *queue_iterator;
                    callback_finish_multitask(current_multitask);
                    // remove this multitask
                    queue_iterator = queue_multitasks.erase(queue_iterator);
                } else {
                    ++queue_iterator;
                }
            }

            // all tasks in the current loop is processed, slots data is now ready
            LOG_VERBOSE("callback_update_slots", {});

            callback_update_slots();

            LOG_VERBOSE("wait for new task", {});
            {
                std::unique_lock<std::mutex> lock(mutex_tasks);
                if (queue_tasks.empty()) {
                    if (!running) {
                        LOG_VERBOSE("ending start_loop", {});
                        return;
                    }
                    condition_tasks.wait(lock, [&]{
                        return (!queue_tasks.empty() || !running);
                    });
                }
            }
        }
    }

    //
    // functions to manage multitasks
    //

    // add a multitask by specifying the id of all subtask (subtask is a server_task)
    void add_multitask(int id_multi, std::vector<int> & sub_ids) {
        std::lock_guard<std::mutex> lock(mutex_tasks);
        server_task_multi multi;
        multi.id = id_multi;
        std::copy(sub_ids.begin(), sub_ids.end(), std::inserter(multi.subtasks_remaining, multi.subtasks_remaining.end()));
        queue_multitasks.push_back(multi);
    }

    // updatethe remaining subtasks, while appending results to multitask
    void update_multitask(int id_multi, int id_sub, server_task_result & result) {
        std::lock_guard<std::mutex> lock(mutex_tasks);
        for (auto & multitask : queue_multitasks) {
            if (multitask.id == id_multi) {
                multitask.subtasks_remaining.erase(id_sub);
                multitask.results.push_back(result);
            }
        }
    }
};

struct server_response {
    typedef std::function<void(int, int, server_task_result &)> callback_multitask_t;
    callback_multitask_t callback_update_multitask;

    // for keeping track of all tasks waiting for the result
    std::set<int> waiting_task_ids;

    // the main result queue
    std::vector<server_task_result> queue_results;

    std::mutex mutex_results;
    std::condition_variable condition_results;

    // add the id_task to the list of tasks waiting for response
    void add_waiting_task_id(int id_task) {
        LOG_VERBOSE("waiting for task id", {{"id_task", id_task}});

        std::unique_lock<std::mutex> lock(mutex_results);
        waiting_task_ids.insert(id_task);
    }

    // when the request is finished, we can remove task associated with it
    void remove_waiting_task_id(int id_task) {
        LOG_VERBOSE("remove waiting for task id", {{"id_task", id_task}});

        std::unique_lock<std::mutex> lock(mutex_results);
        waiting_task_ids.erase(id_task);
    }

    // This function blocks the thread until there is a response for this id_task
    server_task_result recv(int id_task) {
        while (true) {
            std::unique_lock<std::mutex> lock(mutex_results);
            condition_results.wait(lock, [&]{
                return !queue_results.empty();
            });

            for (int i = 0; i < (int) queue_results.size(); i++) {
                if (queue_results[i].id == id_task) {
                    assert(queue_results[i].id_multi == -1);
                    server_task_result res = queue_results[i];
                    queue_results.erase(queue_results.begin() + i);
                    return res;
                }
            }
        }

        // should never reach here
    }

    // Register the function to update multitask
    void on_multitask_update(callback_multitask_t callback) {
        callback_update_multitask = std::move(callback);
    }

    // Send a new result to a waiting id_task
    void send(server_task_result result) {
        LOG_VERBOSE("send new result", {{"id_task", result.id}});

        std::unique_lock<std::mutex> lock(mutex_results);
        for (const auto & id_task : waiting_task_ids) {
            // LOG_TEE("waiting task id %i \n", id_task);
            // for now, tasks that have associated parent multitasks just get erased once multitask picks up the result
            if (result.id_multi == id_task) {
                LOG_VERBOSE("callback_update_multitask", {{"id_task", id_task}});
                callback_update_multitask(id_task, result.id, result);
                continue;
            }

            if (result.id == id_task) {
                LOG_VERBOSE("queue_results.push_back", {{"id_task", id_task}});
                queue_results.push_back(result);
                condition_results.notify_all();
                return;
            }
        }
    }
};

struct server_context {
    llama_model * model = nullptr;
    llama_context * ctx = nullptr;

    gpt_params params;

    llama_batch batch;

    bool clean_kv_cache = true;
    bool add_bos_token  = true;

    int32_t n_ctx; // total context for all clients / slots

    // system prompt
    bool system_need_update = false;

    std::string              system_prompt;
    std::vector<llama_token> system_tokens;

    // slots / clients
    std::vector<server_slot> slots;
    json default_generation_settings_for_props;

    server_queue    queue_tasks;
    server_response queue_results;

    server_metrics metrics;

    ~server_context() {
        if (ctx) {
            llama_free(ctx);
            ctx = nullptr;
        }

        if (model) {
            llama_free_model(model);
            model = nullptr;
        }

        // Clear any sampling context
        for (server_slot & slot : slots) {
            if (slot.ctx_sampling != nullptr) {
                llama_sampling_free(slot.ctx_sampling);
            }
        }

        llama_batch_free(batch);
    }

    bool load_model(const gpt_params & params_) {
        params = params_;

        // dedicate one sequence to the system prompt
        params.n_parallel += 1;

        std::tie(model, ctx) = llama_init_from_gpt_params(params);
        params.n_parallel -= 1; // but be sneaky about it
        if (model == nullptr) {
            LOG_ERROR("unable to load model", {{"model", params.model}});
            return false;
        }

        n_ctx = llama_n_ctx(ctx);

        add_bos_token = llama_should_add_bos_token(model);
        GGML_ASSERT(llama_add_eos_token(model) != 1);

        return true;
    }

    bool validate_model_chat_template() const {
        llama_chat_message chat[] = {{"user", "test"}};

        const int res = llama_chat_apply_template(model, nullptr, chat, 1, true, nullptr, 0);

        return res > 0;
    }

    void init() {
        const int32_t n_ctx_slot = n_ctx / params.n_parallel;

        LOG_INFO("initializing slots", {{"n_slots", params.n_parallel}});

        for (int i = 0; i < params.n_parallel; i++) {
            server_slot slot;

            slot.id = i;
            slot.n_ctx = n_ctx_slot;
            slot.n_predict = params.n_predict;

            LOG_INFO("new slot", {
                {"id_slot",    slot.id},
                {"n_ctx_slot", slot.n_ctx}
            });

            const int ga_n = params.grp_attn_n;
            const int ga_w = params.grp_attn_w;

            if (ga_n != 1) {
                GGML_ASSERT(ga_n > 0                    && "ga_n must be positive");                       // NOLINT
                GGML_ASSERT(ga_w % ga_n == 0            && "ga_w must be a multiple of ga_n");             // NOLINT
                //GGML_ASSERT(n_ctx_train % ga_w == 0     && "n_ctx_train must be a multiple of ga_w");    // NOLINT
                //GGML_ASSERT(n_ctx >= n_ctx_train * ga_n && "n_ctx must be at least n_ctx_train * ga_n"); // NOLINT

                LOG_INFO("slot self-extend", {
                    {"id_slot", slot.id},
                    {"ga_n",    ga_n},
                    {"ga_w",    ga_w}
                });
            }

            slot.ga_i = 0;
            slot.ga_n = ga_n;
            slot.ga_w = ga_w;

            slot.reset();

            slots.push_back(slot);
        }

        default_generation_settings_for_props = get_formated_generation(slots.front());
        default_generation_settings_for_props["seed"] = -1;

        // the update_slots() logic will always submit a maximum of n_batch tokens
        // note that n_batch can be > n_ctx (e.g. for non-causal attention models such as BERT where the KV cache is not used)
        {
            const int32_t n_batch = llama_n_batch(ctx);

            // only a single seq_id per token is needed
            batch = llama_batch_init(n_batch, 0, 1);
        }

        metrics.init();
    }

    std::vector<llama_token> tokenize(const json & json_prompt, bool add_special) const {
        // TODO: currently, we tokenize using special tokens by default
        //       this is not always correct (see https://github.com/ggerganov/llama.cpp/pull/4160#issuecomment-1824826216)
        //       but it's better compared to completely ignoring ChatML and other chat templates
        const bool TMP_FORCE_SPECIAL = true;

        // If `add_bos` is true, we only add BOS, when json_prompt is a string,
        // or the first element of the json_prompt array is a string.
        std::vector<llama_token> prompt_tokens;

        if (json_prompt.is_array()) {
            bool first = true;
            for (const auto & p : json_prompt) {
                if (p.is_string()) {
                    auto s = p.template get<std::string>();

                    std::vector<llama_token> p;
                    if (first) {
                        p = ::llama_tokenize(ctx, s, add_special, TMP_FORCE_SPECIAL);
                        first = false;
                    } else {
                        p = ::llama_tokenize(ctx, s, false, TMP_FORCE_SPECIAL);
                    }

                    prompt_tokens.insert(prompt_tokens.end(), p.begin(), p.end());
                } else {
                    if (first) {
                        first = false;
                    }

                    prompt_tokens.push_back(p.template get<llama_token>());
                }
            }
        } else {
            auto s = json_prompt.template get<std::string>();
            prompt_tokens = ::llama_tokenize(ctx, s, add_special, TMP_FORCE_SPECIAL);
        }

        return prompt_tokens;
    }

    server_slot * get_slot(int id) {
        int64_t t_last = ggml_time_us();

        server_slot * last_used = nullptr;

        for (server_slot & slot : slots) {
            if (slot.id == id && slot.available()) {
                return &slot;
            }

            // among all available slots, find the one that has been least recently used
            if (slot.available() && slot.t_last_used < t_last) {
                last_used = &slot;
                t_last = slot.t_last_used;
            }
        }

        return last_used;
    }

    bool launch_slot_with_task(server_slot & slot, const server_task & task) {
        slot_params default_params;
        llama_sampling_params default_sparams;
        auto & data = task.data;

        if (data.count("__oaicompat") != 0) {
            slot.oaicompat = true;
            slot.oaicompat_model = json_value(data, "model", std::string(DEFAULT_OAICOMPAT_MODEL));
        } else {
            slot.oaicompat = false;
            slot.oaicompat_model = "";
        }

        slot.params.stream             = json_value(data, "stream",            false);
        slot.params.cache_prompt       = json_value(data, "cache_prompt",      false);
        slot.params.n_predict          = json_value(data, "n_predict",         default_params.n_predict);
        slot.sparams.top_k             = json_value(data, "top_k",             default_sparams.top_k);
        slot.sparams.top_p             = json_value(data, "top_p",             default_sparams.top_p);
        slot.sparams.min_p             = json_value(data, "min_p",             default_sparams.min_p);
        slot.sparams.tfs_z             = json_value(data, "tfs_z",             default_sparams.tfs_z);
        slot.sparams.typical_p         = json_value(data, "typical_p",         default_sparams.typical_p);
        slot.sparams.temp              = json_value(data, "temperature",       default_sparams.temp);
        slot.sparams.dynatemp_range    = json_value(data, "dynatemp_range",    default_sparams.dynatemp_range);
        slot.sparams.dynatemp_exponent = json_value(data, "dynatemp_exponent", default_sparams.dynatemp_exponent);
        slot.sparams.penalty_last_n    = json_value(data, "repeat_last_n",     default_sparams.penalty_last_n);
        slot.sparams.penalty_repeat    = json_value(data, "repeat_penalty",    default_sparams.penalty_repeat);
        slot.sparams.penalty_freq      = json_value(data, "frequency_penalty", default_sparams.penalty_freq);
        slot.sparams.penalty_present   = json_value(data, "presence_penalty",  default_sparams.penalty_present);
        slot.sparams.mirostat          = json_value(data, "mirostat",          default_sparams.mirostat);
        slot.sparams.mirostat_tau      = json_value(data, "mirostat_tau",      default_sparams.mirostat_tau);
        slot.sparams.mirostat_eta      = json_value(data, "mirostat_eta",      default_sparams.mirostat_eta);
        slot.sparams.penalize_nl       = json_value(data, "penalize_nl",       default_sparams.penalize_nl);
        slot.params.n_keep             = json_value(data, "n_keep",            slot.params.n_keep);
        slot.params.n_discard          = json_value(data, "n_discard",         default_params.n_discard);
        slot.sparams.seed              = json_value(data, "seed",              default_sparams.seed);
        slot.sparams.n_probs           = json_value(data, "n_probs",           default_sparams.n_probs);
        slot.sparams.min_keep          = json_value(data, "min_keep",          default_sparams.min_keep);

        // process "json_schema" and "grammar"
        if (data.contains("json_schema") && !data.at("json_schema").is_null() && data.contains("grammar") && !data.at("grammar").is_null()) {
            send_error(task, "Either \"json_schema\" or \"grammar\" can be specified, but not both", ERROR_TYPE_INVALID_REQUEST);
            return false;
        } else if (data.contains("json_schema") && !data.contains("grammar")) {
            try {
                auto schema                = json_value(data, "json_schema", json::object());
                slot.sparams.grammar       = json_schema_to_grammar(schema);
            } catch (const std::exception & e) {
                send_error(task, std::string("\"json_schema\": ") + e.what(), ERROR_TYPE_INVALID_REQUEST);
                return false;
            }
        } else {
            slot.sparams.grammar       = json_value(data, "grammar",           default_sparams.grammar);
        }

        if (slot.params.cache_prompt && slot.ga_n != 1) {
            LOG_WARNING("cache_prompt is not supported with group-attention", {});
            slot.params.cache_prompt = false;
        }

        if (slot.n_predict > 0 && slot.params.n_predict > slot.n_predict) {
            // Might be better to reject the request with a 400 ?
            LOG_WARNING("Max tokens to predict exceeds server configuration", {
                {"params.n_predict", slot.params.n_predict},
                {"slot.n_predict",   slot.n_predict},
            });
            slot.params.n_predict = slot.n_predict;
        }

        // infill
        slot.params.input_prefix = json_value(data, "input_prefix", default_params.input_prefix);
        slot.params.input_suffix = json_value(data, "input_suffix", default_params.input_suffix);

        // get prompt
        if (!task.infill) {
            const auto & prompt = data.find("prompt");
            if (prompt == data.end()) {
                send_error(task, "Either \"prompt\" or \"messages\" must be provided", ERROR_TYPE_INVALID_REQUEST);
                return false;
            } else {
                slot.prompt = *prompt;
            }
            if (slot.prompt.is_array() && slot.prompt.size() == 0) {
                send_error(task, "\"prompt\" cannot be an empty array", ERROR_TYPE_INVALID_REQUEST);
                return false;
            }
        }

        // penalize user-provided tokens
        {
            slot.sparams.penalty_prompt_tokens.clear();
            slot.sparams.use_penalty_prompt_tokens = false;

            const auto & penalty_prompt = data.find("penalty_prompt");

            if (penalty_prompt != data.end()) {
                if (penalty_prompt->is_string()) {
                    const auto penalty_prompt_string = penalty_prompt->get<std::string>();
                    slot.sparams.penalty_prompt_tokens = llama_tokenize(model, penalty_prompt_string, false);

                    if (slot.params.n_predict > 0) {
                        slot.sparams.penalty_prompt_tokens.reserve(slot.sparams.penalty_prompt_tokens.size() + slot.params.n_predict);
                    }
                    slot.sparams.use_penalty_prompt_tokens = true;

                    LOG_VERBOSE("penalty_prompt_tokens", {
                        {"id_slot", slot.id},
                        {"tokens",  slot.sparams.penalty_prompt_tokens},
                    });
                }
                else if (penalty_prompt->is_array()) {
                    const auto n_tokens = penalty_prompt->size();
                    slot.sparams.penalty_prompt_tokens.reserve(n_tokens + std::max(0, slot.params.n_predict));

                    const int n_vocab = llama_n_vocab(model);
                    for (const auto & penalty_token : *penalty_prompt) {
                        if (penalty_token.is_number_integer()) {
                            const auto tok = penalty_token.get<llama_token>();
                            if (tok >= 0 && tok < n_vocab) {
                                slot.sparams.penalty_prompt_tokens.push_back(tok);
                            }
                        }
                    }
                    slot.sparams.use_penalty_prompt_tokens = true;

                    LOG_VERBOSE("penalty_prompt_tokens", {
                        {"id_slot", slot.id},
                        {"tokens",  slot.sparams.penalty_prompt_tokens},
                    });
                }
            }
        }

        {
            slot.sparams.logit_bias.clear();

            if (json_value(data, "ignore_eos", false)) {
                slot.sparams.logit_bias[llama_token_eos(model)] = -INFINITY;
            }

            const auto & logit_bias = data.find("logit_bias");
            if (logit_bias != data.end() && logit_bias->is_array()) {
                const int n_vocab = llama_n_vocab(model);
                for (const auto & el : *logit_bias) {
                    // TODO: we may want to throw errors here, in case "el" is incorrect
                    if (el.is_array() && el.size() == 2) {
                        float bias;
                        if (el[1].is_number()) {
                            bias = el[1].get<float>();
                        } else if (el[1].is_boolean() && !el[1].get<bool>()) {
                            bias = -INFINITY;
                        } else {
                            continue;
                        }

                        if (el[0].is_number_integer()) {
                            llama_token tok = el[0].get<llama_token>();
                            if (tok >= 0 && tok < n_vocab) {
                                slot.sparams.logit_bias[tok] = bias;
                            }
                        } else if (el[0].is_string()) {
                            auto toks = llama_tokenize(model, el[0].get<std::string>(), false);
                            for (auto tok : toks) {
                                slot.sparams.logit_bias[tok] = bias;
                            }
                        }
                    }
                }
            }
        }

        {
            slot.params.antiprompt.clear();

            const auto & stop = data.find("stop");
            if (stop != data.end() && stop->is_array()) {
                for (const auto & word : *stop) {
                    if (!word.empty()) {
                        slot.params.antiprompt.push_back(word);
                    }
                }
            }
        }

        {
            const auto & samplers_sequence = data.find("samplers");
            if (samplers_sequence != data.end() && samplers_sequence->is_array()) {
                std::vector<std::string> sampler_names;
                for (const auto & sampler_name : *samplers_sequence) {
                    if (sampler_name.is_string()) {
                        sampler_names.emplace_back(sampler_name);
                    }
                }
                slot.sparams.samplers_sequence = llama_sampling_types_from_names(sampler_names, false);
            } else {
                slot.sparams.samplers_sequence = default_sparams.samplers_sequence;
            }
        }

        {
            if (slot.ctx_sampling != nullptr) {
                llama_sampling_free(slot.ctx_sampling);
            }
            slot.ctx_sampling = llama_sampling_init(slot.sparams);
            if (slot.ctx_sampling == nullptr) {
                // for now, the only error that may happen here is invalid grammar
                send_error(task, "Failed to parse grammar", ERROR_TYPE_INVALID_REQUEST);
                return false;
            }
        }

        slot.command = SLOT_COMMAND_LOAD_PROMPT;
        slot.prompt_tokens.clear();

        LOG_INFO("slot is processing task", {
            {"id_slot", slot.id},
            {"id_task", slot.id_task},
        });

        return true;
    }

    void kv_cache_clear() {
        LOG_VERBOSE("clearing KV cache", {});

        // clear the entire KV cache
        llama_kv_cache_clear(ctx);
        clean_kv_cache = false;
    }

    void system_prompt_update() {
        LOG_VERBOSE("system prompt update", {
            {"system_prompt", system_prompt},
        });

        kv_cache_clear();
        system_tokens.clear();

        if (!system_prompt.empty()) {
            system_tokens = ::llama_tokenize(ctx, system_prompt, true);

            llama_batch_clear(batch);

            for (int i = 0; i < (int)system_tokens.size(); ++i) {
                llama_batch_add(batch, system_tokens[i], i, { 0 }, false);
            }

            const int32_t n_batch = llama_n_batch(ctx);

            for (int32_t i = 0; i < batch.n_tokens; i += n_batch) {
                const int32_t n_tokens = std::min(params.n_batch, batch.n_tokens - i);
                llama_batch batch_view = {
                    n_tokens,
                    batch.token    + i,
                    nullptr,
                    batch.pos      + i,
                    batch.n_seq_id + i,
                    batch.seq_id   + i,
                    batch.logits   + i,
                    0, 0, 0, // unused
                };

                if (llama_decode(ctx, batch_view) != 0) {
                    LOG_ERROR("llama_decode() failed", {});
                    return;
                }
            }

            // assign the system KV cache to all parallel sequences
            for (int32_t i = 1; i <= params.n_parallel; ++i) {
                llama_kv_cache_seq_cp(ctx, 0, i, -1, -1);
            }
        }

        system_need_update = false;
    }

    bool system_prompt_set(const std::string & sys_prompt) {
        system_prompt = sys_prompt;

        LOG_VERBOSE("system prompt process", {
            {"system_prompt",  system_prompt},
        });

        // release all slots
        for (server_slot & slot : slots) {
            slot.release();
        }

        system_need_update = true;
        return true;
    }

    bool process_token(completion_token_output & result, server_slot & slot) {
        // remember which tokens were sampled - used for repetition penalties during sampling
        const std::string token_str = llama_token_to_piece(ctx, result.tok, false);
        slot.sampled = result.tok;

        // search stop word and delete it
        slot.generated_text += token_str;
        slot.has_next_token = true;

        if (slot.ctx_sampling->params.use_penalty_prompt_tokens && result.tok != -1) {
            // we can change penalty_prompt_tokens because it is always created from scratch each request
            slot.ctx_sampling->params.penalty_prompt_tokens.push_back(result.tok);
        }

        // check if there is incomplete UTF-8 character at the end
        bool incomplete = false;
        for (unsigned i = 1; i < 5 && i <= slot.generated_text.size(); ++i) {
            unsigned char c = slot.generated_text[slot.generated_text.size() - i];
            if ((c & 0xC0) == 0x80) {
                // continuation byte: 10xxxxxx
                continue;
            }
            if ((c & 0xE0) == 0xC0) {
                // 2-byte character: 110xxxxx ...
                incomplete = i < 2;
            } else if ((c & 0xF0) == 0xE0) {
                // 3-byte character: 1110xxxx ...
                incomplete = i < 3;
            } else if ((c & 0xF8) == 0xF0) {
                // 4-byte character: 11110xxx ...
                incomplete = i < 4;
            }
            // else 1-byte character or invalid byte
            break;
        }

        if (!incomplete) {
            size_t pos = std::min(slot.n_sent_text, slot.generated_text.size());

            const std::string str_test = slot.generated_text.substr(pos);
            bool is_stop_full = false;

            size_t stop_pos = slot.find_stopping_strings(str_test, token_str.size(), STOP_TYPE_FULL);
            if (stop_pos != std::string::npos) {
                is_stop_full = true;
                slot.generated_text.erase(
                    slot.generated_text.begin() + pos + stop_pos,
                    slot.generated_text.end());
                pos = std::min(slot.n_sent_text, slot.generated_text.size());
            } else {
                is_stop_full = false;
                stop_pos = slot.find_stopping_strings(str_test, token_str.size(), STOP_TYPE_PARTIAL);
            }

            // check if there is any token to predict
            if (stop_pos == std::string::npos || (!slot.has_next_token && !is_stop_full && stop_pos > 0)) {
                // no send the stop word in the response
                result.text_to_send = slot.generated_text.substr(pos, std::string::npos);
                slot.n_sent_text += result.text_to_send.size();
                // add the token to slot queue and cache
            }

            slot.add_token_string(result);
            if (slot.params.stream) {
                send_partial_response(slot, result);
            }
        }

        if (incomplete) {
            slot.has_next_token = true;
        }

        // check the limits
        if (slot.n_decoded > 0 && slot.has_next_token && !slot.has_budget(params)) {
            slot.stopped_limit  = true;
            slot.has_next_token = false;

            LOG_VERBOSE("stopped by limit", {
                {"id_slot",   slot.id},
                {"id_task",   slot.id_task},
                {"n_decoded", slot.n_decoded},
                {"n_predict", slot.params.n_predict},
            });
        }

        if (llama_token_is_eog(model, result.tok)) {
            slot.stopped_eos    = true;
            slot.has_next_token = false;

            LOG_VERBOSE("eos token found", {});
        }

        auto n_ctx_train = llama_n_ctx_train(model);
        if (slot.params.n_predict < 1 && slot.n_predict < 1 && slot.ga_n == 1
                    && slot.n_prompt_tokens + slot.n_decoded >= n_ctx_train) {
            LOG_WARNING("n_predict is not set and self-context extend is disabled."
                        " Limiting generated tokens to n_ctx_train to avoid EOS-less generation infinite loop", {
                    { "id_slot",              slot.id },
                    { "params.n_predict",     slot.params.n_predict },
                    { "slot.n_prompt_tokens", slot.n_prompt_tokens },
                    { "slot.n_decoded",       slot.n_decoded },
                    { "slot.n_predict",       slot.n_predict },
                    { "n_slots",              params.n_parallel },
                    { "slot.n_ctx",           slot.n_ctx },
                    { "n_ctx",                n_ctx },
                    { "n_ctx_train",          n_ctx_train },
                    { "ga_n",                 slot.ga_n },
                });
            slot.truncated      = true;
            slot.stopped_limit  = true;
            slot.has_next_token = false; // stop prediction
        }

        LOG_VERBOSE("next token", {
            {"id_slot",        slot.id},
            {"id_task",        slot.id_task},
            {"token",          result.tok},
            {"token_text",     tokens_to_output_formatted_string(ctx, result.tok)},
            {"has_next_token", slot.has_next_token},
            {"n_remain",       slot.n_remaining},
            {"n_decoded",      slot.n_decoded},
            {"stopped_eos",    slot.stopped_eos},
            {"stopped_word",   slot.stopped_word},
            {"stopped_limit",  slot.stopped_limit},
            {"stopping_word",  slot.stopping_word},
        });

        return slot.has_next_token; // continue
    }

    json get_formated_generation(const server_slot & slot) const {
        const auto eos_bias   =             slot.sparams.logit_bias.find(llama_token_eos(model));
        const bool ignore_eos = eos_bias != slot.sparams.logit_bias.end() && eos_bias->second < 0.0f && std::isinf(eos_bias->second);

        std::vector<std::string> samplers_sequence;
        samplers_sequence.reserve(slot.sparams.samplers_sequence.size());
        for (const auto & sampler_type : slot.sparams.samplers_sequence) {
            samplers_sequence.emplace_back(llama_sampling_type_to_str(sampler_type));
        }

        return json {
            {"n_ctx",                     slot.n_ctx},
            {"n_predict",                 slot.n_predict},
            {"model",                     params.model_alias},
            {"seed",                      slot.sparams.seed},
            {"temperature",               slot.sparams.temp},
            {"dynatemp_range",            slot.sparams.dynatemp_range},
            {"dynatemp_exponent",         slot.sparams.dynatemp_exponent},
            {"top_k",                     slot.sparams.top_k},
            {"top_p",                     slot.sparams.top_p},
            {"min_p",                     slot.sparams.min_p},
            {"tfs_z",                     slot.sparams.tfs_z},
            {"typical_p",                 slot.sparams.typical_p},
            {"repeat_last_n",             slot.sparams.penalty_last_n},
            {"repeat_penalty",            slot.sparams.penalty_repeat},
            {"presence_penalty",          slot.sparams.penalty_present},
            {"frequency_penalty",         slot.sparams.penalty_freq},
            {"penalty_prompt_tokens",     slot.sparams.penalty_prompt_tokens},
            {"use_penalty_prompt_tokens", slot.sparams.use_penalty_prompt_tokens},
            {"mirostat",                  slot.sparams.mirostat},
            {"mirostat_tau",              slot.sparams.mirostat_tau},
            {"mirostat_eta",              slot.sparams.mirostat_eta},
            {"penalize_nl",               slot.sparams.penalize_nl},
            {"stop",                      slot.params.antiprompt},
            {"n_predict",                 slot.params.n_predict}, // TODO: fix duplicate key n_predict
            {"n_keep",                    slot.params.n_keep},
            {"n_discard",                 slot.params.n_discard},
            {"ignore_eos",                ignore_eos},
            {"stream",                    slot.params.stream},
            {"logit_bias",                slot.sparams.logit_bias},
            {"n_probs",                   slot.sparams.n_probs},
            {"min_keep",                  slot.sparams.min_keep},
            {"grammar",                   slot.sparams.grammar},
            {"samplers",                  samplers_sequence}
        };
    }

    void send_error(const server_task & task, const std::string & error, const enum error_type type = ERROR_TYPE_SERVER) {
        send_error(task.id, task.id_multi, error, type);
    }

    void send_error(const server_slot & slot, const std::string & error, const enum error_type type = ERROR_TYPE_SERVER) {
        send_error(slot.id_task, slot.id_multi, error, type);
    }

    void send_error(const int id_task, const int id_multi, const std::string & error, const enum error_type type = ERROR_TYPE_SERVER) {
        LOG_ERROR("task error", {
            {"id_multi", id_multi},
            {"id_task", id_task},
            {"error", error},
        });

        server_task_result res;
        res.id       = id_task;
        res.id_multi = id_multi;
        res.stop     = false;
        res.error    = true;
        res.data     = format_error_response(error, type);

        queue_results.send(res);
    }

    void send_partial_response(server_slot & slot, completion_token_output tkn) {
        server_task_result res;
        res.id       = slot.id_task;
        res.id_multi = slot.id_multi;
        res.error    = false;
        res.stop     = false;
        res.data     = json {
            {"content",    tkn.text_to_send},
            {"stop",       false},
            {"id_slot",    slot.id},
            {"multimodal", false}
        };

        if (slot.sparams.n_probs > 0) {
            const std::vector<llama_token> to_send_toks = llama_tokenize(ctx, tkn.text_to_send, false);
            const size_t probs_pos      = std::min(slot.n_sent_token_probs,                       slot.generated_token_probs.size());
            const size_t probs_stop_pos = std::min(slot.n_sent_token_probs + to_send_toks.size(), slot.generated_token_probs.size());

            std::vector<completion_token_output> probs_output;
            if (probs_pos < probs_stop_pos) {
                probs_output = std::vector<completion_token_output>(
                        slot.generated_token_probs.begin() + probs_pos,
                        slot.generated_token_probs.begin() + probs_stop_pos);
            }
            slot.n_sent_token_probs = probs_stop_pos;

            res.data["completion_probabilities"] = probs_vector_to_json(ctx, probs_output);
        }

        if (slot.oaicompat) {
            res.data["oaicompat_token_ctr"] = slot.n_decoded;
            res.data["model"] = slot.oaicompat_model;
        }

        queue_results.send(res);
    }

    void send_final_response(const server_slot & slot) {
        server_task_result res;
        res.id       = slot.id_task;
        res.id_multi = slot.id_multi;
        res.error    = false;
        res.stop     = true;
        res.data     = json {
            {"content",             !slot.params.stream ? slot.generated_text : ""},
            {"id_slot",             slot.id},
            {"stop",                true},
            {"model",               params.model_alias},
            {"tokens_predicted",    slot.n_decoded},
            {"tokens_evaluated",    slot.n_prompt_tokens},
            {"generation_settings", get_formated_generation(slot)},
            {"prompt",              slot.prompt},
            {"truncated",           slot.truncated},
            {"stopped_eos",         slot.stopped_eos},
            {"stopped_word",        slot.stopped_word},
            {"stopped_limit",       slot.stopped_limit},
            {"stopping_word",       slot.stopping_word},
            {"tokens_cached",       slot.n_past},
            {"timings",             slot.get_formated_timings()}
        };

        if (slot.sparams.n_probs > 0) {
            std::vector<completion_token_output> probs;
            if (!slot.params.stream && slot.stopped_word) {
                const std::vector<llama_token> stop_word_toks = llama_tokenize(ctx, slot.stopping_word, false);

                size_t safe_offset = std::min(slot.generated_token_probs.size(), stop_word_toks.size());
                probs = std::vector<completion_token_output>(
                        slot.generated_token_probs.begin(),
                        slot.generated_token_probs.end() - safe_offset);
            } else {
                probs = std::vector<completion_token_output>(
                        slot.generated_token_probs.begin(),
                        slot.generated_token_probs.end());
            }

            res.data["completion_probabilities"] = probs_vector_to_json(ctx, probs);
        }

        if (slot.oaicompat) {
            res.data["oaicompat_token_ctr"] = slot.n_decoded;
            res.data["model"] = slot.oaicompat_model;
        }

        queue_results.send(res);
    }

    void send_embedding(const server_slot & slot, const llama_batch & batch) {
        server_task_result res;
        res.id       = slot.id_task;
        res.id_multi = slot.id_multi;
        res.error    = false;
        res.stop     = true;

        const int n_embd = llama_n_embd(model);

        std::vector<float> embd_res(n_embd, 0.0f);

        for (int i = 0; i < batch.n_tokens; ++i) {
            if (!batch.logits[i] || batch.seq_id[i][0] != slot.id + 1) {
                continue;
            }

            const float * embd = llama_get_embeddings_seq(ctx, batch.seq_id[i][0]);
            if (embd == NULL) {
                embd = llama_get_embeddings_ith(ctx, i);
            }

            if (embd == NULL) {
                LOG_ERROR("failed to get embeddings", {
                    {"token",  batch.token [i]},
                        {"seq_id", batch.seq_id[i][0]}
                });

                res.data = json {
                    {"embedding", std::vector<float>(n_embd, 0.0f)},
                };

                continue;
            }

            llama_embd_normalize(embd, embd_res.data(), n_embd);

            res.data = json {
                {"embedding", embd_res},
            };
        }

        queue_results.send(res);
    }

    void request_completion(int id_task, int id_multi, json data, bool infill, bool embedding) {
        server_task task;
        task.id        = id_task;
        task.id_multi  = id_multi;
        task.id_target = 0;
        task.data      = std::move(data);
        task.infill    = infill;
        task.embedding = embedding;
        task.type      = SERVER_TASK_TYPE_COMPLETION;

        // when a completion task's prompt array is not a singleton, we split it into multiple requests
        // otherwise, it's a single-prompt task, we actually queue it
        // if there's numbers in the prompt array it will be treated as an array of tokens
        if (task.data.count("prompt") != 0 && task.data.at("prompt").size() > 1) {
            bool numbers = false;
            for (const auto & e : task.data.at("prompt")) {
                if (e.is_number()) {
                    numbers = true;
                    break;
                }
            }

            // NOTE: split_multiprompt_task() does not handle a mix of strings and numbers,
            // it will completely stall the server. I don't know where the bug for this is.
            //
            // if there are numbers, it needs to be treated like a single prompt,
            // queue_tasks handles a mix of strings and numbers just fine.
            if (numbers) {
                queue_tasks.post(task);
            } else {
                split_multiprompt_task(id_task, task);
            }
        } else {
            queue_tasks.post(task);
        }
    }

    void request_cancel(int id_task) {
        server_task task;
        task.type      = SERVER_TASK_TYPE_CANCEL;
        task.id_target = id_task;

        queue_tasks.post(task);
    }

    void split_multiprompt_task(int id_multi, const server_task & multiprompt_task) {
        const int prompt_count = multiprompt_task.data.at("prompt").size();
        if (prompt_count <= 1) {
            send_error(multiprompt_task, "error while handling multiple prompts");
            return;
        }

        // generate all the ID for subtask
        std::vector<int> subtask_ids(prompt_count);
        for (int i = 0; i < prompt_count; i++) {
            subtask_ids[i] = queue_tasks.get_new_id();
        }

        // queue up the multitask so we can track its subtask progression
        queue_tasks.add_multitask(id_multi, subtask_ids);

        // add subtasks
        for (int i = 0; i < prompt_count; i++) {
            json subtask_data = multiprompt_task.data;
            subtask_data["prompt"] = subtask_data.at("prompt")[i];

            // subtasks inherit everything else (infill mode, embedding mode, etc.)
            request_completion(subtask_ids[i], id_multi, subtask_data, multiprompt_task.infill, multiprompt_task.embedding);
        }
    }

    void process_single_task(const server_task & task) {
        switch (task.type) {
            case SERVER_TASK_TYPE_COMPLETION:
                {
                    server_slot * slot = get_slot(json_value(task.data, "id_slot", -1));
                    if (slot == nullptr) {
                        // if no slot is available, we defer this task for processing later
                        LOG_VERBOSE("no slot is available", {{"id_task", task.id}});
                        queue_tasks.defer(task);
                        break;
                    }

                    if (task.data.contains("system_prompt")) {
                        std::string sys_prompt = json_value(task.data, "system_prompt", std::string());
                        system_prompt_set(sys_prompt);

                        for (server_slot & slot : slots) {
                            slot.n_past    = 0;
                            slot.n_past_se = 0;
                        }
                    }

                    slot->reset();

                    slot->id_task   = task.id;
                    slot->id_multi  = task.id_multi;
                    slot->infill    = task.infill;
                    slot->embedding = task.embedding;

                    if (!launch_slot_with_task(*slot, task)) {
                        LOG_ERROR("error while launching slot", task.data);
                        break;
                    }
                } break;
            case SERVER_TASK_TYPE_CANCEL:
                {
                    // release slot linked with the task id
                    for (auto & slot : slots) {
                        if (slot.id_task == task.id_target) {
                            slot.release();
                            break;
                        }
                    }
                } break;
            case SERVER_TASK_TYPE_NEXT_RESPONSE:
                {
                    // do nothing
                } break;
            case SERVER_TASK_TYPE_METRICS:
                {
                    json slots_data = json::array();

                    int n_idle_slots       = 0;
                    int n_processing_slots = 0;

                    for (server_slot & slot : slots) {
                        json slot_data = get_formated_generation(slot);
                        slot_data["id"]         = slot.id;
                        slot_data["id_task"]    = slot.id_task;
                        slot_data["state"]      = slot.state;
                        slot_data["prompt"]     = slot.prompt;
                        slot_data["next_token"] = {
                            {"has_next_token", slot.has_next_token},
                            {"n_remain",       slot.n_remaining},
                            {"n_decoded",      slot.n_decoded},
                            {"stopped_eos",    slot.stopped_eos},
                            {"stopped_word",   slot.stopped_word},
                            {"stopped_limit",  slot.stopped_limit},
                            {"stopping_word",  slot.stopping_word},
                        };

                        if (slot_data["state"] == SLOT_STATE_IDLE) {
                            n_idle_slots++;
                        } else {
                            n_processing_slots++;
                        }

                        slots_data.push_back(slot_data);
                    }
                    LOG_INFO("slot data", {
                        {"id_task",            task.id},
                        {"n_idle_slots",       n_idle_slots},
                        {"n_processing_slots", n_processing_slots}
                    });

                    LOG_VERBOSE("slot data", {
                        {"id_task",            task.id},
                        {"n_idle_slots",       n_idle_slots},
                        {"n_processing_slots", n_processing_slots},
                        {"slots",              slots_data}
                    });

                    server_task_result res;
                    res.id       = task.id;
                    res.id_multi = task.id_multi;
                    res.stop     = true;
                    res.error    = false;
                    res.data     = {
                        { "idle",                            n_idle_slots       },
                        { "processing",                      n_processing_slots },
                        { "deferred",                        queue_tasks.queue_tasks_deferred.size() },
                        { "t_start",                         metrics.t_start},

                        { "n_prompt_tokens_processed_total", metrics.n_prompt_tokens_processed_total},
                        { "t_tokens_generation_total",       metrics.t_tokens_generation_total},
                        { "n_tokens_predicted_total",        metrics.n_tokens_predicted_total},
                        { "t_prompt_processing_total",       metrics.t_prompt_processing_total},

                        { "n_prompt_tokens_processed",       metrics.n_prompt_tokens_processed},
                        { "t_prompt_processing",             metrics.t_prompt_processing},
                        { "n_tokens_predicted",              metrics.n_tokens_predicted},
                        { "t_tokens_generation",             metrics.t_tokens_generation},

                        { "kv_cache_tokens_count",           llama_get_kv_cache_token_count(ctx)},
                        { "kv_cache_used_cells",             llama_get_kv_cache_used_cells(ctx)},

                        { "slots",                           slots_data },
                    };

                    if (json_value(task.data, "reset_bucket", false)) {
                        metrics.reset_bucket();
                    }
                    queue_results.send(res);
                } break;
            case SERVER_TASK_TYPE_SLOT_SAVE:
                {
                    int id_slot = task.data.at("id_slot");
                    server_slot * slot = get_slot(id_slot);
                    if (slot == nullptr) {
                        send_error(task, "Invalid slot ID", ERROR_TYPE_INVALID_REQUEST);
                        break;
                    }

                    const size_t token_count = slot->cache_tokens.size();
                    const int64_t t_start = ggml_time_us();

                    std::string filename = task.data.at("filename");
                    std::string filepath = task.data.at("filepath");

                    const size_t nwrite = llama_state_seq_save_file(ctx, filepath.c_str(), slot->id + 1, slot->cache_tokens.data(), token_count);

                    const int64_t t_end = ggml_time_us();
                    const double t_save_ms = (t_end - t_start) / 1000.0;

                    server_task_result result;
                    result.id = task.id;
                    result.stop = true;
                    result.error = false;
                    result.data = json {
                        { "id_slot",   id_slot },
                        { "filename",  filename },
                        { "n_saved",   token_count }, // tokens saved
                        { "n_written", nwrite },      // bytes written
                        { "timings", {
                            { "save_ms", t_save_ms }
                        } }
                    };
                    queue_results.send(result);
                } break;
            case SERVER_TASK_TYPE_SLOT_RESTORE:
                {
                    int id_slot = task.data.at("id_slot");
                    server_slot * slot = get_slot(id_slot);
                    if (slot == nullptr) {
                        send_error(task, "Invalid slot ID", ERROR_TYPE_INVALID_REQUEST);
                        break;
                    }

                    const int64_t t_start = ggml_time_us();

                    std::string filename = task.data.at("filename");
                    std::string filepath = task.data.at("filepath");

                    slot->cache_tokens.resize(slot->n_ctx);
                    size_t token_count = 0;
                    size_t nread = llama_state_seq_load_file(ctx, filepath.c_str(), slot->id + 1, slot->cache_tokens.data(), slot->cache_tokens.size(), &token_count);
                    if (nread == 0) {
                        slot->cache_tokens.resize(0);
                        send_error(task, "Unable to restore slot, no available space in KV cache or invalid slot save file", ERROR_TYPE_INVALID_REQUEST);
                        break;
                    }
                    slot->cache_tokens.resize(token_count);

                    const int64_t t_end = ggml_time_us();
                    const double t_restore_ms = (t_end - t_start) / 1000.0;

                    server_task_result result;
                    result.id = task.id;
                    result.stop = true;
                    result.error = false;
                    result.data = json {
                        { "id_slot",    id_slot },
                        { "filename",   filename },
                        { "n_restored", token_count }, // tokens restored
                        { "n_read",     nread },       // bytes read
                        { "timings", {
                            { "restore_ms", t_restore_ms }
                        } }
                    };
                    queue_results.send(result);
                } break;
            case SERVER_TASK_TYPE_SLOT_ERASE:
                {
                    int id_slot = task.data.at("id_slot");
                    server_slot * slot = get_slot(id_slot);
                    if (slot == nullptr) {
                        send_error(task, "Invalid slot ID", ERROR_TYPE_INVALID_REQUEST);
                        break;
                    }

                    // Erase token cache
                    const size_t n_erased = slot->cache_tokens.size();
                    llama_kv_cache_seq_rm(ctx, slot->id + 1, -1, -1);
                    slot->cache_tokens.clear();

                    server_task_result result;
                    result.id = task.id;
                    result.stop = true;
                    result.error = false;
                    result.data = json {
                        { "id_slot",  id_slot },
                        { "n_erased", n_erased }
                    };
                    queue_results.send(result);
                } break;
        }
    }

    void on_finish_multitask(const server_task_multi & multitask) {
        // all subtasks done == multitask is done
        server_task_result result;
        result.id    = multitask.id;
        result.stop  = true;
        result.error = false;

        // collect json results into one json result
        std::vector<json> result_jsons;
        for (const auto & subres : multitask.results) {
            result_jsons.push_back(subres.data);
            result.error = result.error && subres.error;
        }
        result.data = json {
            { "results", result_jsons }
        };

        queue_results.send(result);
    }

    void update_slots() {
        if (system_need_update) {
            system_prompt_update();
        }

        // release slots
        for (auto & slot : slots) {
            if (slot.command == SLOT_COMMAND_RELEASE) {
                slot.state       = SLOT_STATE_IDLE;
                slot.command     = SLOT_COMMAND_NONE;
                slot.t_last_used = ggml_time_us();

                LOG_INFO("slot released", {
                    {"id_slot",         slot.id},
                    {"id_task",         slot.id_task},
                    {"n_ctx",           n_ctx},
                    {"n_past",          slot.n_past},
                    {"n_system_tokens", system_tokens.size()},
                    {"n_cache_tokens",  slot.cache_tokens.size()},
                    {"truncated",       slot.truncated}
                });

                queue_tasks.notify_slot_changed();
            }
        }

        // check if all slots are idle
        {
            bool all_idle = true;

            for (auto & slot : slots) {
                if (slot.state != SLOT_STATE_IDLE || slot.command != SLOT_COMMAND_NONE) {
                    all_idle = false;
                    break;
                }
            }

            if (all_idle) {
                LOG_INFO("all slots are idle", {});
                if (system_prompt.empty() && clean_kv_cache) {
                    kv_cache_clear();
                }

                return;
            }
        }

        {
            LOG_VERBOSE("posting NEXT_RESPONSE", {});

            server_task task;
            task.type      = SERVER_TASK_TYPE_NEXT_RESPONSE;
            task.id_target = -1;

            queue_tasks.post(task);
        }

        // apply context-shift if needed
        // TODO: simplify and improve
        for (server_slot & slot : slots) {
            if (slot.ga_n == 1) {
                if (slot.is_processing() && (int) system_tokens.size() + slot.n_past >= slot.n_ctx - 1) {
                    // Shift context
                    const int n_keep    = slot.params.n_keep + add_bos_token;
                    const int n_left    = (int) system_tokens.size() + slot.n_past - n_keep;
                    const int n_discard = slot.params.n_discard ? slot.params.n_discard : (n_left / 2);

                    LOG_INFO("slot context shift", {
                        {"id_slot",         slot.id},
                        {"id_task",         slot.id_task},
                        {"n_keep",          n_keep},
                        {"n_left",          n_left},
                        {"n_discard",       n_discard},
                        {"n_ctx",           n_ctx},
                        {"n_past",          slot.n_past},
                        {"n_system_tokens", system_tokens.size()},
                        {"n_cache_tokens",  slot.cache_tokens.size()}
                    });

                    llama_kv_cache_seq_rm (ctx, slot.id + 1, n_keep            , n_keep + n_discard);
                    llama_kv_cache_seq_add(ctx, slot.id + 1, n_keep + n_discard, system_tokens.size() + slot.n_past, -n_discard);

                    if (slot.params.cache_prompt) {
                        for (size_t i = n_keep + n_discard; i < slot.cache_tokens.size(); i++) {
                            slot.cache_tokens[i - n_discard] = slot.cache_tokens[i];
                        }

                        slot.cache_tokens.resize(slot.cache_tokens.size() - n_discard);
                    }

                    slot.n_past -= n_discard;

                    slot.truncated = true;
                }
            }
        }

        // start populating the batch for this iteration
        llama_batch_clear(batch);

        // frist, add sampled tokens from any ongoing sequences
        for (auto & slot : slots) {
            if (slot.state == SLOT_STATE_IDLE) {
                continue;
            }

            slot.i_batch = batch.n_tokens;

            const int32_t slot_npast = slot.n_past_se > 0 ? slot.n_past_se : slot.n_past;

            // TODO: we always have to take into account the "system_tokens"
            //       this is not great and needs to be improved somehow
            llama_batch_add(batch, slot.sampled, system_tokens.size() + slot_npast, { slot.id + 1 }, true);

            slot.n_past += 1;

            if (slot.params.cache_prompt) {
                slot.cache_tokens.push_back(slot.sampled);
            }

            LOG_VERBOSE("slot decode token", {
                {"id_slot",         slot.id},
                {"id_task",         slot.id_task},
                {"n_ctx",           n_ctx},
                {"n_past",          slot.n_past},
                {"n_system_tokens", system_tokens.size()},
                {"n_cache_tokens",  slot.cache_tokens.size()},
                {"truncated",       slot.truncated}
            });
        }

        // process in chunks of params.n_batch
        int32_t n_batch  = llama_n_batch(ctx);
        int32_t n_ubatch = llama_n_ubatch(ctx);

        // next, batch any pending prompts without exceeding n_batch
        if (params.cont_batching || batch.n_tokens == 0) {
            for (auto & slot : slots) {
                // this slot still has a prompt to be processed
                if (slot.state == SLOT_STATE_IDLE && slot.command == SLOT_COMMAND_LOAD_PROMPT) {
                    auto & prompt_tokens = slot.prompt_tokens;

                    // we haven't tokenized the prompt yet - do it now:
                    if (prompt_tokens.empty()) {
                        LOG_VERBOSE("tokenizing prompt", {
                            {"id_slot", slot.id},
                            {"id_task", slot.id_task}
                        });

                        slot.t_start_process_prompt = ggml_time_us();
                        slot.t_start_generation = 0;

                        if (slot.infill) {
                            bool suff_rm_leading_spc = true;
                            if (params.input_suffix.find_first_of(' ') == 0 && params.input_suffix.size() > 1) {
                                params.input_suffix.erase(0, 1);
                                suff_rm_leading_spc = false;
                            }

                            auto prefix_tokens = tokenize(slot.params.input_prefix, false);
                            auto suffix_tokens = tokenize(slot.params.input_suffix, false);

                            const int space_token = 29871; // TODO: this should not be hardcoded
                            if (suff_rm_leading_spc && !suffix_tokens.empty() && suffix_tokens[0] == space_token) {
                                suffix_tokens.erase(suffix_tokens.begin());
                            }

                            prefix_tokens.insert(prefix_tokens.begin(), llama_token_prefix(model));
                            prefix_tokens.insert(prefix_tokens.begin(), llama_token_bos(model)); // always add BOS
                            prefix_tokens.insert(prefix_tokens.end(),   llama_token_suffix(model));
                            prefix_tokens.insert(prefix_tokens.end(),   suffix_tokens.begin(), suffix_tokens.end());
                            prefix_tokens.push_back(llama_token_middle(model));
                            prompt_tokens = prefix_tokens;
                        } else {
                            prompt_tokens = tokenize(slot.prompt, system_prompt.empty()); // add BOS if there isn't system prompt
                        }

                        slot.n_past = 0;
                        slot.n_prompt_tokens = prompt_tokens.size();

                        LOG_VERBOSE("prompt tokenized", {
                            {"id_slot",         slot.id},
                            {"id_task",         slot.id_task},
                            {"n_ctx",           slot.n_ctx},
                            {"n_keep",          slot.params.n_keep},
                            {"n_prompt_tokens", slot.n_prompt_tokens},
                            {"prompt_tokens",   tokens_to_str(ctx, prompt_tokens.cbegin(), prompt_tokens.cend())},
                        });

                        // empty prompt passed -> release the slot and send empty response
                        if (prompt_tokens.empty()) {
                            LOG_INFO("empty prompt - releasing slot", {
                                {"id_slot", slot.id},
                                {"id_task", slot.id_task}
                            });

                            slot.state = SLOT_STATE_PROCESSING;
                            slot.command = SLOT_COMMAND_NONE;
                            slot.release();
                            slot.print_timings();
                            send_final_response(slot);
                            continue;
                        }

                        if (slot.embedding) {
                            // this prompt is too large to process - discard it
                            if (slot.n_prompt_tokens > n_ubatch) {
                                slot.state = SLOT_STATE_PROCESSING;
                                slot.command = SLOT_COMMAND_NONE;
                                slot.release();
                                send_error(slot, "input is too large to process. increase the physical batch size", ERROR_TYPE_SERVER);
                                continue;
                            }
                        } else {
                            if (slot.params.n_keep < 0) {
                                slot.params.n_keep = slot.n_prompt_tokens;
                            }
                            slot.params.n_keep = std::min(slot.n_ctx - 4, slot.params.n_keep);

                            // if input prompt is too big, truncate it (if group attention self-extend is disabled)
                            if (slot.ga_n == 1 && slot.n_prompt_tokens >= slot.n_ctx) {
                                const int n_left = slot.n_ctx - slot.params.n_keep;

                                const int n_block_size = n_left / 2;
                                const int erased_blocks = (slot.n_prompt_tokens - slot.params.n_keep - n_block_size) / n_block_size;

                                std::vector<llama_token> new_tokens(
                                        prompt_tokens.begin(),
                                        prompt_tokens.begin() + slot.params.n_keep);

                                new_tokens.insert(
                                        new_tokens.end(),
                                        prompt_tokens.begin() + slot.params.n_keep + erased_blocks * n_block_size,
                                        prompt_tokens.end());

                                prompt_tokens = std::move(new_tokens);

                                slot.truncated = true;
                                slot.n_prompt_tokens = prompt_tokens.size();

                                LOG_VERBOSE("input truncated", {
                                    {"id_slot",         slot.id},
                                    {"id_task",         slot.id_task},
                                    {"n_ctx",           slot.n_ctx},
                                    {"n_keep",          slot.params.n_keep},
                                    {"n_left",          n_left},
                                    {"n_prompt_tokens", slot.n_prompt_tokens},
                                    {"prompt_tokens",   tokens_to_str(ctx, prompt_tokens.cbegin(), prompt_tokens.cend())},
                                });

                                GGML_ASSERT(slot.n_prompt_tokens < slot.n_ctx);
                            }

                            llama_sampling_reset(slot.ctx_sampling);

                            if (!slot.params.cache_prompt) {
                                slot.n_past_se = 0;
                                slot.ga_i      = 0;
                            } else {
                                GGML_ASSERT(slot.ga_n == 1);

                                // reuse any previously computed tokens that are common with the new prompt
                                slot.n_past = common_part(slot.cache_tokens, prompt_tokens);

                                // push the prompt into the sampling context (do not apply grammar)
                                for (int i = 0; i < slot.n_past; ++i) {
                                    llama_sampling_accept(slot.ctx_sampling, ctx, slot.cache_tokens[i], false);
                                }
                            }
                        }

                        if (slot.n_past == slot.n_prompt_tokens && slot.n_past > 0) {
                            // we have to evaluate at least 1 token to generate logits.
                            LOG_INFO("we have to evaluate at least 1 token to generate logits", {
                                { "id_slot", slot.id },
                                { "id_task", slot.id_task }
                            });

                            slot.n_past--;
                            if (slot.ga_i > 0) {
                                slot.n_past_se--;
                            }
                        }

                        slot.n_prompt_tokens_processed = 0;
                    }

                    if (slot.embedding) {
                        // cannot fit the prompt in the current batch - will try next iter
                        if (batch.n_tokens + slot.n_prompt_tokens > n_batch) {
                            continue;
                        }
                    }

                    // keep only the common part
                    int p0 = (int) system_tokens.size() + slot.n_past;
                    if (!llama_kv_cache_seq_rm(ctx, slot.id + 1, p0, -1)) {
                        // could not partially delete (likely using a non-Transformer model)
                        llama_kv_cache_seq_rm(ctx, slot.id + 1, -1, -1);

                        p0 = (int) system_tokens.size();
                        if (p0 != 0) {
                            // copy over the system prompt when there is one
                            llama_kv_cache_seq_cp(ctx, 0, slot.id + 1, -1, -1);
                        }

                        // there is no common part left (except for the system prompt)
                        slot.n_past = 0;
                        slot.n_past_se = 0;
                        slot.ga_i = 0;
                        // TODO: is the system prompt ever in the sampling context?
                        llama_sampling_reset(slot.ctx_sampling);
                    }

                    // remove the non-common part from the cache
                    slot.cache_tokens.resize(slot.n_past);

                    LOG_INFO("kv cache rm [p0, end)", {
                        { "id_slot", slot.id },
                        { "id_task", slot.id_task },
                        { "p0",      p0 }
                    });

                    int32_t slot_npast = slot.n_past_se > 0 ? slot.n_past_se : slot.n_past;

                    int32_t ga_i = slot.ga_i;
                    int32_t ga_n = slot.ga_n;
                    int32_t ga_w = slot.ga_w;

                    // add prompt tokens for processing in the current batch
                    // TODO: the self-extend stuff here is a mess - simplify and/or abstract it somehow
                    for (; slot.n_past < slot.n_prompt_tokens && batch.n_tokens < n_batch; ++slot.n_past) {
                        if (slot.ga_n != 1) {
                            while (slot_npast >= ga_i + ga_w) {
                                const int bd = (ga_w/ga_n)*(ga_n - 1);
                                slot_npast -= bd;
                                ga_i += ga_w/ga_n;
                            }
                        }

                        llama_batch_add(batch, prompt_tokens[slot.n_past], system_tokens.size() + slot_npast, { slot.id + 1 }, false);

                        if (slot.params.cache_prompt) {
                            slot.cache_tokens.push_back(prompt_tokens[slot.n_past]);
                        }

                        slot.n_prompt_tokens_processed++;
                        slot_npast++;
                    }

                    LOG_VERBOSE("prompt processing progress", {
                        {"id_slot",  slot.id},
                        {"n_past",   slot.n_past},
                        {"n_ctx",    n_ctx},
                        {"n_tokens", batch.n_tokens},
                        {"progress", (float) slot.n_prompt_tokens_processed / slot.n_prompt_tokens},
                    });

                    // entire prompt has been processed - start decoding new tokens
                    if (slot.n_past == slot.n_prompt_tokens) {
                        slot.state   = SLOT_STATE_PROCESSING;
                        slot.command = SLOT_COMMAND_NONE;

                        GGML_ASSERT(batch.n_tokens > 0);

                        // extract the logits only for the last token
                        batch.logits[batch.n_tokens - 1] = true;

                        slot.n_decoded = 0;
                        slot.i_batch   = batch.n_tokens - 1;

                        LOG_VERBOSE("prompt done", {
                            {"id_slot",  slot.id},
                            {"n_past",   slot.n_past},
                            {"n_ctx",    n_ctx},
                            {"n_tokens", batch.n_tokens},
                        });
                    }
                }

                if (batch.n_tokens >= n_batch) {
                    break;
                }
            }
        }

        if (batch.n_tokens == 0) {
            LOG_VERBOSE("no tokens to decode", {});
            return;
        }

        LOG_VERBOSE("decoding batch", {
            {"n_tokens", batch.n_tokens},
        });

        // process the created batch of tokens
        for (int32_t i = 0; i < batch.n_tokens; i += n_batch) {
            const int32_t n_tokens = std::min(n_batch, batch.n_tokens - i);

            for (auto & slot : slots) {
                if (slot.ga_n != 1) {
                    // context extension via Self-Extend
                    // TODO: simplify and/or abstract this
                    while (slot.n_past_se >= slot.ga_i + slot.ga_w) {
                        const int ib = (slot.ga_n * slot.ga_i) / slot.ga_w;
                        const int bd = (slot.ga_w / slot.ga_n) * (slot.ga_n - 1);
                        const int dd = (slot.ga_w / slot.ga_n) - ib * bd - slot.ga_w;

                        LOG_TEE("\n");
                        LOG_TEE("shift: [%6d, %6d] + %6d -> [%6d, %6d]\n", slot.ga_i, slot.n_past_se, ib * bd, slot.ga_i + ib * bd, slot.n_past_se + ib * bd);
                        LOG_TEE("div:   [%6d, %6d] / %6d -> [%6d, %6d]\n", slot.ga_i + ib * bd, slot.ga_i + ib * bd + slot.ga_w, slot.ga_n, (slot.ga_i + ib * bd) / slot.ga_n, (slot.ga_i + ib * bd + slot.ga_w) / slot.ga_n);
                        LOG_TEE("shift: [%6d, %6d] + %6d -> [%6d, %6d]\n", slot.ga_i + ib * bd + slot.ga_w, slot.n_past_se + ib * bd, dd, slot.ga_i + ib * bd + slot.ga_w + dd, slot.n_past_se + ib * bd + dd);

                        llama_kv_cache_seq_add(ctx, slot.id + 1, slot.ga_i, slot.n_past_se, ib * bd);
                        llama_kv_cache_seq_div(ctx, slot.id + 1, slot.ga_i + ib * bd, slot.ga_i + ib * bd + slot.ga_w, slot.ga_n);
                        llama_kv_cache_seq_add(ctx, slot.id + 1, slot.ga_i + ib * bd + slot.ga_w, slot.n_past_se + ib * bd, dd);

                        slot.n_past_se -= bd;

                        slot.ga_i += slot.ga_w / slot.ga_n;

                        LOG_TEE("\nn_past_old = %d, n_past = %d, ga_i = %d\n\n", slot.n_past_se + bd, slot.n_past_se, slot.ga_i);
                    }

                    slot.n_past_se += n_tokens;
                }
            }

            llama_batch batch_view = {
                n_tokens,
                batch.token    + i,
                nullptr,
                batch.pos      + i,
                batch.n_seq_id + i,
                batch.seq_id   + i,
                batch.logits   + i,
                0, 0, 0, // unused
            };

            const int ret = llama_decode(ctx, batch_view);

            if (ret != 0) {
                if (n_batch == 1 || ret < 0) {
                    // if you get here, it means the KV cache is full - try increasing it via the context size
                    LOG_ERROR("failed to decode the batch: KV cache is full - try increasing it via the context size", {
                        {"i",   i},
                        {"n_batch",  ret},
                        {"ret",   ret},
                    });
                    for (auto & slot : slots) {
                        slot.state = SLOT_STATE_PROCESSING;
                        slot.command = SLOT_COMMAND_NONE;
                        slot.release();
                        send_error(slot, "Input prompt is too big compared to KV size. Please try increasing KV size.");
                    }
                    break; // break loop of n_batch
                }

                // retry with half the batch size to try to find a free slot in the KV cache
                n_batch /= 2;
                i -= n_batch;

                LOG_WARNING("failed to find free space in the KV cache, retrying with smaller batch size - try increasing it via the context size or enable defragmentation", {
                    {"i",   i},
                    {"n_batch",  n_batch},
                    {"ret",   ret},
                });

                continue; // continue loop of n_batch
            }

            for (auto & slot : slots) {
                if (slot.state != SLOT_STATE_PROCESSING || slot.i_batch < (int) i || slot.i_batch >= (int) (i + n_tokens)) {
                    continue; // continue loop of slots
                }

                // prompt evaluated for embedding
                if (slot.embedding) {
                    send_embedding(slot, batch_view);
                    slot.release();
                    slot.i_batch = -1;
                    continue; // continue loop of slots
                }

                completion_token_output result;
                const llama_token id = llama_sampling_sample(slot.ctx_sampling, ctx, NULL, slot.i_batch - i);

                llama_sampling_accept(slot.ctx_sampling, ctx, id, true);

                slot.n_decoded += 1;
                if (slot.n_decoded == 1) {
                    slot.t_start_generation = ggml_time_us();
                    slot.t_prompt_processing = (slot.t_start_generation - slot.t_start_process_prompt) / 1e3;
                    metrics.on_prompt_eval(slot);
                }

                llama_token_data_array cur_p = { slot.ctx_sampling->cur.data(), slot.ctx_sampling->cur.size(), false };
                result.tok = id;

                const size_t n_probs = std::min(cur_p.size, (size_t) slot.sparams.n_probs);
                if (n_probs > 0) {
                    const size_t n_valid = slot.ctx_sampling->n_valid;

                    // Make sure at least n_probs top tokens are at the front of the vector:
                    if (slot.sparams.temp == 0.0f && n_probs > n_valid) {
                        llama_sample_top_k(ctx, &cur_p, n_probs, 0);
                    }

                    if (slot.sparams.temp == 0.0f) {
                        // With greedy sampling the probabilities have possibly not been calculated.
                        for (size_t i = 0; i < n_probs; ++i) {
                            result.probs.push_back({
                                cur_p.data[i].id,
                                i == 0 ? 1.0f : 0.0f
                            });
                        }
                    } else {
                        for (size_t i = 0; i < n_probs; ++i) {
                            result.probs.push_back({
                                cur_p.data[i].id,
                                i >= n_valid ? 0.0f : cur_p.data[i].p // Tokens filtered out due to e.g. top_k have 0 probability.
                            });
                        }
                    }
                }

                if (!process_token(result, slot)) {
                    slot.release();
                    slot.print_timings();
                    send_final_response(slot);
                    metrics.on_prediction(slot);
                }

                slot.i_batch = -1;
            }
        }

        LOG_VERBOSE("run slots completed", {});
    }

    json model_meta() const {
        return json {
            {"vocab_type",  llama_vocab_type    (model)},
            {"n_vocab",     llama_n_vocab       (model)},
            {"n_ctx_train", llama_n_ctx_train   (model)},
            {"n_embd",      llama_n_embd        (model)},
            {"n_params",    llama_model_n_params(model)},
            {"size",        llama_model_size    (model)},
        };
    }
};

static void log_server_request(const httplib::Request & req, const httplib::Response & res) {
    // skip GH copilot requests when using default port
    if (req.path == "/v1/health" || req.path == "/v1/completions") {
        return;
    }

    LOG_INFO("request", {
        {"remote_addr", req.remote_addr},
        {"remote_port", req.remote_port},
        {"status",      res.status},
        {"method",      req.method},
        {"path",        req.path},
        {"params",      req.params},
    });

    LOG_VERBOSE("request", {
        {"request",  req.body},
        {"response", res.body},
    });
}

std::function<void(int)> shutdown_handler;
std::atomic_flag is_terminating = ATOMIC_FLAG_INIT;

inline void signal_handler(int signal) {
    if (is_terminating.test_and_set()) {
        // in case it hangs, we can force terminate the server by hitting Ctrl+C twice
        // this is for better developer experience, we can remove when the server is stable enough
        fprintf(stderr, "Received second interrupt, terminating immediately.\n");
        exit(1);
    }

    shutdown_handler(signal);
}

int main(int argc, char ** argv) {
#if SERVER_VERBOSE != 1
    log_disable();
#endif
    // own arguments required by this example
    gpt_params params;

    if (!gpt_params_parse(argc, argv, params)) {
        gpt_params_print_usage(argc, argv, params);
        return 1;
    }

    // TODO: not great to use extern vars
    server_log_json = params.log_json;
    server_verbose = params.verbosity > 0;

    // struct that contains llama context and inference
    server_context ctx_server;

    if (!params.system_prompt.empty()) {
        ctx_server.system_prompt_set(params.system_prompt);
    }

    if (params.model_alias == "unknown") {
        params.model_alias = params.model;
    }

    llama_backend_init();
    llama_numa_init(params.numa);

    LOG_INFO("build info", {
        {"build",  LLAMA_BUILD_NUMBER},
        {"commit", LLAMA_COMMIT}
    });

    LOG_INFO("system info", {
        {"n_threads",       params.n_threads},
        {"n_threads_batch", params.n_threads_batch},
        {"total_threads",   std::thread::hardware_concurrency()},
        {"system_info",     llama_print_system_info()},
    });

    std::unique_ptr<httplib::Server> svr;
#ifdef CPPHTTPLIB_OPENSSL_SUPPORT
    if (params.ssl_file_key != "" && params.ssl_file_cert != "") {
        LOG_INFO("Running with SSL", {{"key", params.ssl_file_key}, {"cert", params.ssl_file_cert}});
        svr.reset(
            new httplib::SSLServer(params.ssl_file_cert.c_str(), params.ssl_file_key.c_str())
        );
    } else {
        LOG_INFO("Running without SSL", {});
        svr.reset(new httplib::Server());
    }
#else
    svr.reset(new httplib::Server());
#endif

    std::atomic<server_state> state{SERVER_STATE_LOADING_MODEL};

    svr->set_default_headers({{"Server", "llama.cpp"}});

    // CORS preflight
    svr->Options(R"(.*)", [](const httplib::Request & req, httplib::Response & res) {
        res.set_header("Access-Control-Allow-Origin",      req.get_header_value("Origin"));
        res.set_header("Access-Control-Allow-Credentials", "true");
        res.set_header("Access-Control-Allow-Methods",     "POST");
        res.set_header("Access-Control-Allow-Headers",     "*");
        return res.set_content("", "application/json; charset=utf-8");
    });

    svr->set_logger(log_server_request);

    auto res_error = [](httplib::Response & res, json error_data) {
        json final_response {{"error", error_data}};
        res.set_content(final_response.dump(), "application/json; charset=utf-8");
        res.status = json_value(error_data, "code", 500);
    };

    svr->set_exception_handler([&res_error](const httplib::Request &, httplib::Response & res, std::exception_ptr ep) {
        std::string message;
        try {
            std::rethrow_exception(std::move(ep));
        } catch (std::exception & e) {
            message = e.what();
        } catch (...) {
            message = "Unknown Exception";
        }

        json formatted_error = format_error_response(message, ERROR_TYPE_SERVER);
        LOG_VERBOSE("Got exception", formatted_error);
        res_error(res, formatted_error);
    });

    svr->set_error_handler([&res_error](const httplib::Request &, httplib::Response & res) {
        if (res.status == 404) {
            res_error(res, format_error_response("File Not Found", ERROR_TYPE_NOT_FOUND));
        }
        // for other error codes, we skip processing here because it's already done by res_error()
    });

    // set timeouts and change hostname and port
    svr->set_read_timeout (params.timeout_read);
    svr->set_write_timeout(params.timeout_write);

<<<<<<< HEAD
#ifndef _WIN32
    if (sparams.hostname.substr(0, 7) == "unix://") {
        svr->set_address_family(AF_UNIX);
        sparams.hostname = sparams.hostname.substr(7);
    }
#endif

    if (!svr->bind_to_port(sparams.hostname, sparams.port)) {
        fprintf(stderr, "\ncouldn't bind to server socket: hostname=%s port=%d\n\n", sparams.hostname.c_str(), sparams.port);
=======
    if (!svr->bind_to_port(params.hostname, params.port)) {
        fprintf(stderr, "\ncouldn't bind to server socket: hostname=%s port=%d\n\n", params.hostname.c_str(), params.port);
>>>>>>> c00fad71
        return 1;
    }

    std::unordered_map<std::string, std::string> log_data;

    log_data["hostname"] = params.hostname;
    log_data["port"]     = std::to_string(params.port);

    if (params.api_keys.size() == 1) {
        auto key = params.api_keys[0];
        log_data["api_key"] = "api_key: ****" + key.substr(std::max((int)(key.length() - 4), 0));
    } else if (params.api_keys.size() > 1) {
        log_data["api_key"] = "api_key: " + std::to_string(params.api_keys.size()) + " keys loaded";
    }

    // load the model
    if (!ctx_server.load_model(params)) {
        state.store(SERVER_STATE_ERROR);
        return 1;
    } else {
        ctx_server.init();
        state.store(SERVER_STATE_READY);
    }

    LOG_INFO("model loaded", {});

    const auto model_meta = ctx_server.model_meta();

    // if a custom chat template is not supplied, we will use the one that comes with the model (if any)
    if (params.chat_template.empty()) {
        if (!ctx_server.validate_model_chat_template()) {
            LOG_ERROR("The chat template that comes with this model is not yet supported, falling back to chatml. This may cause the model to output suboptimal responses", {});
            params.chat_template = "chatml";
        }
    }

    // print sample chat example to make it clear which template is used
    {
        json chat;
        chat.push_back({{"role", "system"},    {"content", "You are a helpful assistant"}});
        chat.push_back({{"role", "user"},      {"content", "Hello"}});
        chat.push_back({{"role", "assistant"}, {"content", "Hi there"}});
        chat.push_back({{"role", "user"},      {"content", "How are you?"}});

        const std::string chat_example = format_chat(ctx_server.model, params.chat_template, chat);

        LOG_INFO("chat template", {
            {"chat_example", chat_example},
            {"built_in", params.chat_template.empty()},
        });
    }

    //
    // Middlewares
    //

    auto middleware_validate_api_key = [&params, &res_error](const httplib::Request & req, httplib::Response & res) {
        // TODO: should we apply API key to all endpoints, including "/health" and "/models"?
        static const std::set<std::string> protected_endpoints = {
            "/props",
            "/completion",
            "/completions",
            "/v1/completions",
            "/chat/completions",
            "/v1/chat/completions",
            "/infill",
            "/tokenize",
            "/detokenize",
            "/embedding",
            "/embeddings",
            "/v1/embeddings",
        };

        // If API key is not set, skip validation
        if (params.api_keys.empty()) {
            return true;
        }

        // If path is not in protected_endpoints list, skip validation
        if (protected_endpoints.find(req.path) == protected_endpoints.end()) {
            return true;
        }

        // Check for API key in the header
        auto auth_header = req.get_header_value("Authorization");

        std::string prefix = "Bearer ";
        if (auth_header.substr(0, prefix.size()) == prefix) {
            std::string received_api_key = auth_header.substr(prefix.size());
            if (std::find(params.api_keys.begin(), params.api_keys.end(), received_api_key) != params.api_keys.end()) {
                return true; // API key is valid
            }
        }

        // API key is invalid or not provided
        // TODO: make another middleware for CORS related logic
        res.set_header("Access-Control-Allow-Origin", req.get_header_value("Origin"));
        res_error(res, format_error_response("Invalid API Key", ERROR_TYPE_AUTHENTICATION));

        LOG_WARNING("Unauthorized: Invalid API Key", {});

        return false;
    };

    // register server middlewares
    svr->set_pre_routing_handler([&middleware_validate_api_key](const httplib::Request & req, httplib::Response & res) {
        if (!middleware_validate_api_key(req, res)) {
            return httplib::Server::HandlerResponse::Handled;
        }
        return httplib::Server::HandlerResponse::Unhandled;
    });

    //
    // Route handlers (or controllers)
    //

    const auto handle_health = [&](const httplib::Request & req, httplib::Response & res) {
        server_state current_state = state.load();
        switch (current_state) {
            case SERVER_STATE_READY:
                {
                    // request slots data using task queue
                    server_task task;
                    task.id   = ctx_server.queue_tasks.get_new_id();
                    task.type = SERVER_TASK_TYPE_METRICS;
                    task.id_target = -1;

                    ctx_server.queue_results.add_waiting_task_id(task.id);
                    ctx_server.queue_tasks.post(task);

                    // get the result
                    server_task_result result = ctx_server.queue_results.recv(task.id);
                    ctx_server.queue_results.remove_waiting_task_id(task.id);

                    const int n_idle_slots       = result.data.at("idle");
                    const int n_processing_slots = result.data.at("processing");

                    json health = {
                        {"status",           "ok"},
                        {"slots_idle",       n_idle_slots},
                        {"slots_processing", n_processing_slots}
                    };

                    res.status = 200; // HTTP OK
                    if (params.endpoint_slots && req.has_param("include_slots")) {
                        health["slots"] = result.data.at("slots");
                    }

                    if (n_idle_slots == 0) {
                        health["status"] = "no slot available";
                        if (req.has_param("fail_on_no_slot")) {
                            res.status = 503; // HTTP Service Unavailable
                        }
                    }

                    res.set_content(health.dump(), "application/json");
                    break;
                }
            case SERVER_STATE_LOADING_MODEL:
                {
                    res_error(res, format_error_response("Loading model", ERROR_TYPE_UNAVAILABLE));
                } break;
            case SERVER_STATE_ERROR:
                {
                    res_error(res, format_error_response("Model failed to load", ERROR_TYPE_SERVER));
                } break;
        }
    };

    const auto handle_slots = [&](const httplib::Request &, httplib::Response & res) {
        if (!params.endpoint_slots) {
            res_error(res, format_error_response("This server does not support slots endpoint.", ERROR_TYPE_NOT_SUPPORTED));
            return;
        }

        // request slots data using task queue
        server_task task;
        task.id = ctx_server.queue_tasks.get_new_id();
        task.id_multi  = -1;
        task.id_target = -1;
        task.type = SERVER_TASK_TYPE_METRICS;

        ctx_server.queue_results.add_waiting_task_id(task.id);
        ctx_server.queue_tasks.post(task);

        // get the result
        server_task_result result = ctx_server.queue_results.recv(task.id);
        ctx_server.queue_results.remove_waiting_task_id(task.id);

        res.set_content(result.data.at("slots").dump(), "application/json");
        res.status = 200; // HTTP OK
    };

    const auto handle_metrics = [&](const httplib::Request &, httplib::Response & res) {
        if (!params.endpoint_metrics) {
            res_error(res, format_error_response("This server does not support metrics endpoint.", ERROR_TYPE_NOT_SUPPORTED));
            return;
        }

        // request slots data using task queue
        server_task task;
        task.id = ctx_server.queue_tasks.get_new_id();
        task.id_multi  = -1;
        task.id_target = -1;
        task.type = SERVER_TASK_TYPE_METRICS;
        task.data.push_back({{"reset_bucket", true}});

        ctx_server.queue_results.add_waiting_task_id(task.id);
        ctx_server.queue_tasks.post(task);

        // get the result
        server_task_result result = ctx_server.queue_results.recv(task.id);
        ctx_server.queue_results.remove_waiting_task_id(task.id);

        json data = result.data;

        const uint64_t n_prompt_tokens_processed = data.at("n_prompt_tokens_processed");
        const uint64_t t_prompt_processing       = data.at("t_prompt_processing");

        const uint64_t n_tokens_predicted  = data.at("n_tokens_predicted");
        const uint64_t t_tokens_generation = data.at("t_tokens_generation");

        const int32_t kv_cache_used_cells = data.at("kv_cache_used_cells");

        // metrics definition: https://prometheus.io/docs/practices/naming/#metric-names
        json all_metrics_def = json {
            {"counter", {{
                    {"name",  "prompt_tokens_total"},
                    {"help",  "Number of prompt tokens processed."},
                    {"value",  (uint64_t) data.at("n_prompt_tokens_processed_total")}
            }, {
                    {"name",  "prompt_seconds_total"},
                    {"help",  "Prompt process time"},
                    {"value",  (uint64_t) data.at("t_prompt_processing_total") / 1.e3}
            }, {
                    {"name",  "tokens_predicted_total"},
                    {"help",  "Number of generation tokens processed."},
                    {"value",  (uint64_t) data.at("n_tokens_predicted_total")}
            }, {
                    {"name",  "tokens_predicted_seconds_total"},
                    {"help",  "Predict process time"},
                    {"value",  (uint64_t) data.at("t_tokens_generation_total") / 1.e3}
            }}},
            {"gauge", {{
                    {"name",  "prompt_tokens_seconds"},
                    {"help",  "Average prompt throughput in tokens/s."},
                    {"value",  n_prompt_tokens_processed ? 1.e3 / t_prompt_processing * n_prompt_tokens_processed : 0.}
            },{
                    {"name",  "predicted_tokens_seconds"},
                    {"help",  "Average generation throughput in tokens/s."},
                    {"value",  n_tokens_predicted ? 1.e3 / t_tokens_generation * n_tokens_predicted : 0.}
            },{
                    {"name",  "kv_cache_usage_ratio"},
                    {"help",  "KV-cache usage. 1 means 100 percent usage."},
                    {"value",  1. * kv_cache_used_cells / params.n_ctx}
            },{
                    {"name",  "kv_cache_tokens"},
                    {"help",  "KV-cache tokens."},
                    {"value",  (uint64_t) data.at("kv_cache_tokens_count")}
            },{
                    {"name",  "requests_processing"},
                    {"help",  "Number of request processing."},
                    {"value",  (uint64_t) data.at("processing")}
            },{
                    {"name",  "requests_deferred"},
                    {"help",  "Number of request deferred."},
                    {"value",  (uint64_t) data.at("deferred")}
            }}}
        };

        std::stringstream prometheus;

        for (const auto & el : all_metrics_def.items()) {
            const auto & type        = el.key();
            const auto & metrics_def = el.value();

            for (const auto & metric_def : metrics_def) {
                const std::string name = metric_def.at("name");
                const std::string help = metric_def.at("help");

                auto value = json_value(metric_def, "value", 0.);
                prometheus << "# HELP llamacpp:" << name << " " << help  << "\n"
                            << "# TYPE llamacpp:" << name << " " << type  << "\n"
                            << "llamacpp:"        << name << " " << value << "\n";
            }
        }

        const int64_t t_start = data.at("t_start");
        res.set_header("Process-Start-Time-Unix", std::to_string(t_start));

        res.set_content(prometheus.str(), "text/plain; version=0.0.4");
        res.status = 200; // HTTP OK
    };

    const auto handle_slots_save = [&ctx_server, &res_error, &params](const httplib::Request & req, httplib::Response & res, int id_slot) {
        json request_data = json::parse(req.body);
        std::string filename = request_data.at("filename");
        if (!fs_validate_filename(filename)) {
            res_error(res, format_error_response("Invalid filename", ERROR_TYPE_INVALID_REQUEST));
            return;
        }
        std::string filepath = params.slot_save_path + filename;

        server_task task;
        task.type = SERVER_TASK_TYPE_SLOT_SAVE;
        task.data = {
            { "id_slot", id_slot },
            { "filename", filename },
            { "filepath", filepath }
        };

        const int id_task = ctx_server.queue_tasks.post(task);
        ctx_server.queue_results.add_waiting_task_id(id_task);

        server_task_result result = ctx_server.queue_results.recv(id_task);
        ctx_server.queue_results.remove_waiting_task_id(id_task);

        if (result.error) {
            res_error(res, result.data);
        } else {
            res.set_content(result.data.dump(), "application/json");
        }
    };

    const auto handle_slots_restore = [&ctx_server, &res_error, &params](const httplib::Request & req, httplib::Response & res, int id_slot) {
        json request_data = json::parse(req.body);
        std::string filename = request_data.at("filename");
        if (!fs_validate_filename(filename)) {
            res_error(res, format_error_response("Invalid filename", ERROR_TYPE_INVALID_REQUEST));
            return;
        }
        std::string filepath = params.slot_save_path + filename;

        server_task task;
        task.type = SERVER_TASK_TYPE_SLOT_RESTORE;
        task.data = {
            { "id_slot", id_slot },
            { "filename", filename },
            { "filepath", filepath }
        };

        const int id_task = ctx_server.queue_tasks.post(task);
        ctx_server.queue_results.add_waiting_task_id(id_task);

        server_task_result result = ctx_server.queue_results.recv(id_task);
        ctx_server.queue_results.remove_waiting_task_id(id_task);

        if (result.error) {
            res_error(res, result.data);
        } else {
            res.set_content(result.data.dump(), "application/json");
        }
    };

    const auto handle_slots_erase = [&ctx_server, &res_error](const httplib::Request & /* req */, httplib::Response & res, int id_slot) {
        server_task task;
        task.type = SERVER_TASK_TYPE_SLOT_ERASE;
        task.data = {
            { "id_slot", id_slot },
        };

        const int id_task = ctx_server.queue_tasks.post(task);
        ctx_server.queue_results.add_waiting_task_id(id_task);

        server_task_result result = ctx_server.queue_results.recv(id_task);
        ctx_server.queue_results.remove_waiting_task_id(id_task);

        if (result.error) {
            res_error(res, result.data);
        } else {
            res.set_content(result.data.dump(), "application/json");
        }
    };

    const auto handle_slots_action = [&res_error, &handle_slots_save, &handle_slots_restore, &handle_slots_erase](const httplib::Request & req, httplib::Response & res) {
        res.set_header("Access-Control-Allow-Origin", req.get_header_value("Origin"));

        std::string id_slot_str = req.path_params.at("id_slot");
        int id_slot;

        try {
            id_slot = std::stoi(id_slot_str);
        } catch (const std::exception &) {
            res_error(res, format_error_response("Invalid slot ID", ERROR_TYPE_INVALID_REQUEST));
            return;
        }

        std::string action = req.get_param_value("action");

        if (action == "save") {
            handle_slots_save(req, res, id_slot);
        } else if (action == "restore") {
            handle_slots_restore(req, res, id_slot);
        } else if (action == "erase") {
            handle_slots_erase(req, res, id_slot);
        } else {
            res_error(res, format_error_response("Invalid action", ERROR_TYPE_INVALID_REQUEST));
        }
    };

    const auto handle_props = [&ctx_server](const httplib::Request & req, httplib::Response & res) {
        res.set_header("Access-Control-Allow-Origin", req.get_header_value("Origin"));
        json data = {
            { "system_prompt",               ctx_server.system_prompt.c_str() },
            { "default_generation_settings", ctx_server.default_generation_settings_for_props },
            { "total_slots",                 ctx_server.params.n_parallel }
        };

        res.set_content(data.dump(), "application/json; charset=utf-8");
    };

    const auto handle_completions = [&ctx_server, &res_error](const httplib::Request & req, httplib::Response & res) {
        res.set_header("Access-Control-Allow-Origin", req.get_header_value("Origin"));

        json data = json::parse(req.body);

        const int id_task = ctx_server.queue_tasks.get_new_id();

        ctx_server.queue_results.add_waiting_task_id(id_task);
        ctx_server.request_completion(id_task, -1, data, false, false);

        if (!json_value(data, "stream", false)) {
            server_task_result result = ctx_server.queue_results.recv(id_task);
            if (!result.error && result.stop) {
                res.set_content(result.data.dump(-1, ' ', false, json::error_handler_t::replace), "application/json; charset=utf-8");
            } else {
                res_error(res, result.data);
            }

            ctx_server.queue_results.remove_waiting_task_id(id_task);
        } else {
            const auto chunked_content_provider = [id_task, &ctx_server](size_t, httplib::DataSink & sink) {
                while (true) {
                    server_task_result result = ctx_server.queue_results.recv(id_task);
                    if (!result.error) {
                        const std::string str =
                            "data: " +
                            result.data.dump(-1, ' ', false, json::error_handler_t::replace) +
                            "\n\n";

                        LOG_VERBOSE("data stream", {
                            { "to_send", str }
                        });

                        if (!sink.write(str.c_str(), str.size())) {
                            ctx_server.queue_results.remove_waiting_task_id(id_task);
                            return false;
                        }

                        if (result.stop) {
                            break;
                        }
                    } else {
                        const std::string str =
                            "error: " +
                            result.data.dump(-1, ' ', false, json::error_handler_t::replace) +
                            "\n\n";

                        LOG_VERBOSE("data stream", {
                            { "to_send", str }
                        });

                        if (!sink.write(str.c_str(), str.size())) {
                            ctx_server.queue_results.remove_waiting_task_id(id_task);
                            return false;
                        }

                        break;
                    }
                }

                ctx_server.queue_results.remove_waiting_task_id(id_task);
                sink.done();

                return true;
            };

            auto on_complete = [id_task, &ctx_server] (bool) {
                // cancel
                ctx_server.request_cancel(id_task);
                ctx_server.queue_results.remove_waiting_task_id(id_task);
            };

            res.set_chunked_content_provider("text/event-stream", chunked_content_provider, on_complete);
        }
    };

    const auto handle_models = [&params, &model_meta](const httplib::Request & req, httplib::Response & res) {
        res.set_header("Access-Control-Allow-Origin", req.get_header_value("Origin"));

        json models = {
            {"object", "list"},
            {"data", {
                 {
                     {"id",       params.model_alias},
                     {"object",   "model"},
                     {"created",  std::time(0)},
                     {"owned_by", "llamacpp"},
                     {"meta",     model_meta}
                 },
             }}
        };

        res.set_content(models.dump(), "application/json; charset=utf-8");
    };

    const auto handle_chat_completions = [&ctx_server, &params, &res_error](const httplib::Request & req, httplib::Response & res) {
        res.set_header("Access-Control-Allow-Origin", req.get_header_value("Origin"));
        json data = oaicompat_completion_params_parse(ctx_server.model, json::parse(req.body), params.chat_template);

        const int id_task = ctx_server.queue_tasks.get_new_id();

        ctx_server.queue_results.add_waiting_task_id(id_task);
        ctx_server.request_completion(id_task, -1, data, false, false);

        const auto completion_id = gen_chatcmplid();
        if (!json_value(data, "stream", false)) {
            server_task_result result = ctx_server.queue_results.recv(id_task);

            if (!result.error && result.stop) {
                json result_oai = format_final_response_oaicompat(data, result.data, completion_id);

                res.set_content(result_oai.dump(-1, ' ', false, json::error_handler_t::replace), "application/json; charset=utf-8");
            } else {
                res_error(res, result.data);
            }
            ctx_server.queue_results.remove_waiting_task_id(id_task);
        } else {
            const auto chunked_content_provider = [id_task, &ctx_server, completion_id](size_t, httplib::DataSink & sink) {
                while (true) {
                    server_task_result result = ctx_server.queue_results.recv(id_task);
                    if (!result.error) {
                        std::vector<json> result_array = format_partial_response_oaicompat(result.data, completion_id);

                        for (auto it = result_array.begin(); it != result_array.end(); ++it) {
                            if (!it->empty()) {
                                const std::string str =
                                    "data: " +
                                    it->dump(-1, ' ', false, json::error_handler_t::replace) +
                                    "\n\n";
                                LOG_VERBOSE("data stream", {{"to_send", str}});
                                if (!sink.write(str.c_str(), str.size())) {
                                    ctx_server.queue_results.remove_waiting_task_id(id_task);
                                    return false;
                                }
                            }
                        }
                        if (result.stop) {
                            break;
                        }
                    } else {
                        const std::string str =
                            "error: " +
                            result.data.dump(-1, ' ', false, json::error_handler_t::replace) +
                            "\n\n";
                        LOG_VERBOSE("data stream", {{"to_send", str}});
                        if (!sink.write(str.c_str(), str.size())) {
                            ctx_server.queue_results.remove_waiting_task_id(id_task);
                            return false;
                        }
                        break;
                    }
                }
                sink.done();
                ctx_server.queue_results.remove_waiting_task_id(id_task);
                return true;
            };

            auto on_complete = [id_task, &ctx_server](bool) {
                // cancel request
                ctx_server.request_cancel(id_task);
                ctx_server.queue_results.remove_waiting_task_id(id_task);
            };

            res.set_chunked_content_provider("text/event-stream", chunked_content_provider, on_complete);
        }
    };

    const auto handle_infill = [&ctx_server, &res_error](const httplib::Request & req, httplib::Response & res) {
        res.set_header("Access-Control-Allow-Origin", req.get_header_value("Origin"));

        json data = json::parse(req.body);

        const int id_task = ctx_server.queue_tasks.get_new_id();

        ctx_server.queue_results.add_waiting_task_id(id_task);
        ctx_server.request_completion(id_task, -1, data, true, false);

        if (!json_value(data, "stream", false)) {
            server_task_result result = ctx_server.queue_results.recv(id_task);
            if (!result.error && result.stop) {
                res.set_content(result.data.dump(-1, ' ', false, json::error_handler_t::replace), "application/json; charset=utf-8");
            } else {
                res_error(res, result.data);
            }

            ctx_server.queue_results.remove_waiting_task_id(id_task);
        } else {
            const auto chunked_content_provider = [id_task, &ctx_server](size_t, httplib::DataSink & sink) {
                while (true) {
                    server_task_result result = ctx_server.queue_results.recv(id_task);
                    if (!result.error) {
                        const std::string str =
                            "data: " +
                            result.data.dump(-1, ' ', false, json::error_handler_t::replace) +
                            "\n\n";

                        LOG_VERBOSE("data stream", {
                            { "to_send", str }
                        });

                        if (!sink.write(str.c_str(), str.size())) {
                            ctx_server.queue_results.remove_waiting_task_id(id_task);
                            return false;
                        }

                        if (result.stop) {
                            break;
                        }
                    } else {
                        break;
                    }
                }

                ctx_server.queue_results.remove_waiting_task_id(id_task);
                sink.done();

                return true;
            };

            auto on_complete = [id_task, &ctx_server] (bool) {
                ctx_server.request_cancel(id_task);
            };

            res.set_chunked_content_provider("text/event-stream", chunked_content_provider, on_complete);
        }
    };

    const auto handle_tokenize = [&ctx_server](const httplib::Request & req, httplib::Response & res) {
        res.set_header("Access-Control-Allow-Origin", req.get_header_value("Origin"));
        const json body = json::parse(req.body);

        std::vector<llama_token> tokens;
        if (body.count("content") != 0) {
            const bool add_special = json_value(body, "add_special", false);
            tokens = ctx_server.tokenize(body.at("content"), add_special);
        }
        const json data = format_tokenizer_response(tokens);
        return res.set_content(data.dump(), "application/json; charset=utf-8");
    };

    const auto handle_detokenize = [&ctx_server](const httplib::Request & req, httplib::Response & res) {
        res.set_header("Access-Control-Allow-Origin", req.get_header_value("Origin"));
        const json body = json::parse(req.body);

        std::string content;
        if (body.count("tokens") != 0) {
            const std::vector<llama_token> tokens = body.at("tokens");
            content = tokens_to_str(ctx_server.ctx, tokens.cbegin(), tokens.cend());
        }

        const json data = format_detokenized_response(content);
        return res.set_content(data.dump(), "application/json; charset=utf-8");
    };

    const auto handle_embeddings = [&params, &ctx_server, &res_error](const httplib::Request & req, httplib::Response & res) {
        res.set_header("Access-Control-Allow-Origin", req.get_header_value("Origin"));
        if (!params.embedding) {
            res.status = 501;
            res.set_content("This server does not support embeddings. Start it with `--embeddings`", "text/plain; charset=utf-8");
            return;
        }

        const json body = json::parse(req.body);
        bool is_openai = false;

        // an input prompt can be a string or a list of tokens (integer)
        json prompt;
        if (body.count("input") != 0) {
            is_openai = true;
            prompt = body.at("input");
        } else if (body.count("content") != 0) {
            // with "content", we only support single prompt
            prompt = std::vector<std::string>{body.at("content")};
        } else {
            res_error(res, format_error_response("\"input\" or \"content\" must be provided", ERROR_TYPE_INVALID_REQUEST));
            return;
        }

        // create and queue the task
        json responses;
        {
            const int id_task = ctx_server.queue_tasks.get_new_id();
            ctx_server.queue_results.add_waiting_task_id(id_task);
            ctx_server.request_completion(id_task, -1, {{"prompt", prompt}}, false, true);

            // get the result
            server_task_result result = ctx_server.queue_results.recv(id_task);
            ctx_server.queue_results.remove_waiting_task_id(id_task);
            if (!result.error) {
                if (result.data.count("results")) {
                    // result for multi-task
                    responses = result.data.at("results");
                } else {
                    // result for single task
                    responses = std::vector<json>{result.data};
                }
            } else {
                // error received, ignore everything else
                res_error(res, result.data);
                return;
            }
        }

        // write JSON response
        json root = is_openai
            ? format_embeddings_response_oaicompat(body, responses)
            : responses[0];
        return res.set_content(root.dump(), "application/json; charset=utf-8");
    };

    auto handle_static_file = [](unsigned char * content, size_t len, const char * mime_type) {
        return [content, len, mime_type](const httplib::Request &, httplib::Response & res) {
            res.set_content(reinterpret_cast<const char*>(content), len, mime_type);
            return false;
        };
    };

    //
    // Router
    //

    // register static assets routes
    if (!params.public_path.empty()) {
        // Set the base directory for serving static files
        svr->set_base_dir(params.public_path);
    }

    // using embedded static files
    svr->Get("/",                           handle_static_file(index_html, index_html_len, "text/html; charset=utf-8"));
    svr->Get("/index.js",                   handle_static_file(index_js, index_js_len, "text/javascript; charset=utf-8"));
    svr->Get("/completion.js",              handle_static_file(completion_js, completion_js_len, "text/javascript; charset=utf-8"));
    svr->Get("/json-schema-to-grammar.mjs", handle_static_file(json_schema_to_grammar_mjs, json_schema_to_grammar_mjs_len, "text/javascript; charset=utf-8"));

    // add new-ui files
    svr->Get("/colorthemes.css",       handle_static_file(colorthemes_css, colorthemes_css_len, "text/css; charset=utf-8"));
    svr->Get("/style.css",             handle_static_file(style_css, style_css_len, "text/css; charset=utf-8"));
    svr->Get("/theme-beeninorder.css", handle_static_file(theme_beeninorder_css, theme_beeninorder_css_len, "text/css; charset=utf-8"));
    svr->Get("/theme-ketivah.css",     handle_static_file(theme_ketivah_css, theme_ketivah_css_len, "text/css; charset=utf-8"));
    svr->Get("/theme-mangotango.css",  handle_static_file(theme_mangotango_css, theme_mangotango_css_len, "text/css; charset=utf-8"));
    svr->Get("/theme-playground.css",  handle_static_file(theme_playground_css, theme_playground_css_len, "text/css; charset=utf-8"));
    svr->Get("/theme-polarnight.css",  handle_static_file(theme_polarnight_css, theme_polarnight_css_len, "text/css; charset=utf-8"));
    svr->Get("/theme-snowstorm.css",   handle_static_file(theme_snowstorm_css, theme_snowstorm_css_len, "text/css; charset=utf-8"));
    svr->Get("/index-new.html",        handle_static_file(index_new_html, index_new_html_len, "text/html; charset=utf-8"));
    svr->Get("/system-prompts.js",     handle_static_file(system_prompts_js, system_prompts_js_len, "text/javascript; charset=utf-8"));
    svr->Get("/prompt-formats.js",     handle_static_file(prompt_formats_js, prompt_formats_js_len, "text/javascript; charset=utf-8"));

    // register API routes
    svr->Get ("/health",              handle_health);
    svr->Get ("/slots",               handle_slots);
    svr->Get ("/metrics",             handle_metrics);
    svr->Get ("/props",               handle_props);
    svr->Get ("/v1/models",           handle_models);
    svr->Post("/completion",          handle_completions); // legacy
    svr->Post("/completions",         handle_completions);
    svr->Post("/v1/completions",      handle_completions);
    svr->Post("/chat/completions",    handle_chat_completions);
    svr->Post("/v1/chat/completions", handle_chat_completions);
    svr->Post("/infill",              handle_infill);
    svr->Post("/embedding",           handle_embeddings); // legacy
    svr->Post("/embeddings",          handle_embeddings);
    svr->Post("/v1/embeddings",       handle_embeddings);
    svr->Post("/tokenize",            handle_tokenize);
    svr->Post("/detokenize",          handle_detokenize);
    if (!params.slot_save_path.empty()) {
        // only enable slot endpoints if slot_save_path is set
        svr->Post("/slots/:id_slot",  handle_slots_action);
    }

    //
    // Start the server
    //
    if (params.n_threads_http < 1) {
        // +2 threads for monitoring endpoints
        params.n_threads_http = std::max(params.n_parallel + 2, (int32_t) std::thread::hardware_concurrency() - 1);
    }
    log_data["n_threads_http"] =  std::to_string(params.n_threads_http);
    svr->new_task_queue = [&params] { return new httplib::ThreadPool(params.n_threads_http); };

    LOG_INFO("HTTP server listening", log_data);

    // run the HTTP server in a thread - see comment below
    std::thread t([&]() {
        if (!svr->listen_after_bind()) {
            state.store(SERVER_STATE_ERROR);
            return 1;
        }

        return 0;
    });

    ctx_server.queue_tasks.on_new_task(std::bind(
        &server_context::process_single_task, &ctx_server, std::placeholders::_1));
    ctx_server.queue_tasks.on_finish_multitask(std::bind(
        &server_context::on_finish_multitask, &ctx_server, std::placeholders::_1));
    ctx_server.queue_tasks.on_update_slots(std::bind(
        &server_context::update_slots, &ctx_server));
    ctx_server.queue_results.on_multitask_update(std::bind(
        &server_queue::update_multitask,
        &ctx_server.queue_tasks,
        std::placeholders::_1,
        std::placeholders::_2,
        std::placeholders::_3
    ));

    shutdown_handler = [&](int) {
        ctx_server.queue_tasks.terminate();
    };

#if defined (__unix__) || (defined (__APPLE__) && defined (__MACH__))
    struct sigaction sigint_action;
    sigint_action.sa_handler = signal_handler;
    sigemptyset (&sigint_action.sa_mask);
    sigint_action.sa_flags = 0;
    sigaction(SIGINT, &sigint_action, NULL);
    sigaction(SIGTERM, &sigint_action, NULL);
#elif defined (_WIN32)
    auto console_ctrl_handler = +[](DWORD ctrl_type) -> BOOL {
        return (ctrl_type == CTRL_C_EVENT) ? (signal_handler(SIGINT), true) : false;
    };
    SetConsoleCtrlHandler(reinterpret_cast<PHANDLER_ROUTINE>(console_ctrl_handler), true);
#endif

    ctx_server.queue_tasks.start_loop();

    svr->stop();
    t.join();

    llama_backend_free();

    return 0;
}<|MERGE_RESOLUTION|>--- conflicted
+++ resolved
@@ -2450,20 +2450,15 @@
     svr->set_read_timeout (params.timeout_read);
     svr->set_write_timeout(params.timeout_write);
 
-<<<<<<< HEAD
 #ifndef _WIN32
-    if (sparams.hostname.substr(0, 7) == "unix://") {
+    if (params.hostname.substr(0, 7) == "unix://") {
         svr->set_address_family(AF_UNIX);
-        sparams.hostname = sparams.hostname.substr(7);
+        params.hostname = params.hostname.substr(7);
     }
 #endif
 
-    if (!svr->bind_to_port(sparams.hostname, sparams.port)) {
-        fprintf(stderr, "\ncouldn't bind to server socket: hostname=%s port=%d\n\n", sparams.hostname.c_str(), sparams.port);
-=======
     if (!svr->bind_to_port(params.hostname, params.port)) {
         fprintf(stderr, "\ncouldn't bind to server socket: hostname=%s port=%d\n\n", params.hostname.c_str(), params.port);
->>>>>>> c00fad71
         return 1;
     }
 
