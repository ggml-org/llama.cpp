#include "common.h"
#include "llama.h"
#include "grammar-parser.h"
#include "utils.hpp"
#include "oai.hpp"

#include "../llava/clip.h"
#include "../llava/llava.h"

#include "stb_image.h"

#ifndef NDEBUG
// crash the server in debug mode, otherwise send an http 500 error
#define CPPHTTPLIB_NO_EXCEPTIONS 1
#endif
// increase max payload length to allow use of larger context size
#define CPPHTTPLIB_FORM_URL_ENCODED_PAYLOAD_MAX_LENGTH 1048576
#include "httplib.h"
#include "json.hpp"

// auto generated files (update with ./deps.sh)
#include "index.html.hpp"
#include "index.js.hpp"
#include "completion.js.hpp"
#include "json-schema-to-grammar.mjs.hpp"

#include <cstddef>
#include <thread>
#include <chrono>
#include <condition_variable>
#include <atomic>
#include <signal.h>

using json = nlohmann::json;

struct server_params {
    std::string hostname = "127.0.0.1";
    std::vector<std::string> api_keys;
    std::string public_path = "examples/server/public";
    std::string chat_template = "";
    int32_t port = 8080;
    int32_t read_timeout = 600;
    int32_t write_timeout = 600;
    bool slots_endpoint = true;
    bool metrics_endpoint = false;
    int n_threads_http = -1;
};

bool server_verbose = false;
bool server_log_json = true;

enum stop_type {
    STOP_FULL,
    STOP_PARTIAL,
};

// TODO: can become bool if we can't find use of more states
enum slot_state {
    IDLE,
    PROCESSING,
};

enum slot_command {
    NONE,
    LOAD_PROMPT,
    RELEASE,
};

struct slot_params {
    bool stream       = true;
    bool cache_prompt = false; // remember the prompt to avoid reprocessing all prompt

    uint32_t seed      = -1; // RNG seed
    int32_t  n_keep    =  0; // number of tokens to keep from initial prompt
    int32_t  n_predict = -1; // new tokens to predict

    std::vector<std::string> antiprompt;

    json input_prefix;
    json input_suffix;
};

struct slot_image {
    int32_t id;

    bool request_encode_image = false;
    float * image_embedding = nullptr;
    int32_t image_tokens = 0;

    clip_image_u8 * img_data;

    std::string prefix_prompt; // before of this image
};

struct server_slot {
    int id;
    int task_id = -1;

    struct slot_params params;

    slot_state state = IDLE;
    slot_command command = NONE;

    // used to determine the slot that has been used the longest
    int64_t t_last_used = -1;

    // generation props
    int32_t n_ctx       = 0;  // context size per slot
    int32_t n_past      = 0;
    int32_t n_decoded   = 0;
    int32_t n_remaining = -1;
    int32_t i_batch     = -1;
    int32_t n_predict   = -1;

    int32_t n_prompt_tokens           = 0;
    int32_t n_prompt_tokens_processed = 0;

    json prompt;
    std::string generated_text;
    llama_token sampled;
    std::vector<llama_token> cache_tokens;
    std::vector<completion_token_output> generated_token_probs;

    bool infill = false;
    bool embedding = false;
    bool has_next_token = true;
    bool truncated = false;
    bool stopped_eos = false;
    bool stopped_word = false;
    bool stopped_limit = false;

    bool oaicompat = false;
    std::string oaicompat_model;

    std::string stopping_word;

    // sampling
    struct llama_sampling_params sparams;
    llama_sampling_context *ctx_sampling = nullptr;

    int32_t ga_i = 0;   // group-attention state
    int32_t ga_n = 1;   // group-attention factor
    int32_t ga_w = 512; // group-attention width

    int32_t n_past_se = 0; // self-extend

    // multimodal
    std::vector<slot_image> images;

    // stats
    size_t n_sent_text = 0; // number of sent text character
    size_t n_sent_token_probs = 0;

    int64_t t_start_process_prompt;
    int64_t t_start_genereration;

    double t_prompt_processing; // ms
    double t_token_generation; // ms

    // multitasks
    int multitask_id = -1;

    void reset() {
        n_prompt_tokens        = 0;
        generated_text         = "";
        truncated              = false;
        stopped_eos            = false;
        stopped_word           = false;
        stopped_limit          = false;
        stopping_word          = "";
        n_past                 = 0;
        n_sent_text            = 0;
        n_sent_token_probs     = 0;
        infill                 = false;
        ga_i                   = 0;
        n_past_se              = 0;

        generated_token_probs.clear();

        for (slot_image & img : images) {
            free(img.image_embedding);
            if (img.img_data) {
                clip_image_u8_free(img.img_data);
            }
            img.prefix_prompt = "";
        }

        images.clear();
    }

    bool has_budget(gpt_params &global_params) {
        if (params.n_predict == -1 && global_params.n_predict == -1) {
            return true; // limitless
        }

        n_remaining = -1;

        if (params.n_predict != -1) {
            n_remaining = params.n_predict - n_decoded;
        } else if (global_params.n_predict != -1) {
            n_remaining = global_params.n_predict - n_decoded;
        }

        return n_remaining > 0; // no budget
    }

    bool available() const {
        return state == IDLE && command == NONE;
    }

    bool is_processing() const {
        return (state == IDLE && command == LOAD_PROMPT) || state == PROCESSING;
    }

    void add_token_string(const completion_token_output &token) {
        if (command == RELEASE) {
            return;
        }
        cache_tokens.push_back(token.tok);
        generated_token_probs.push_back(token);
    }

    void release() {
        if (state == PROCESSING)
        {
            t_token_generation = (ggml_time_us() - t_start_genereration) / 1e3;
            command = RELEASE;
        }
    }

    json get_formated_timings() {
        return json
        {
            {"prompt_n",               n_prompt_tokens_processed},
            {"prompt_ms",              t_prompt_processing},
            {"prompt_per_token_ms",    t_prompt_processing / n_prompt_tokens_processed},
            {"prompt_per_second",      1e3 / t_prompt_processing * n_prompt_tokens_processed},

            {"predicted_n",            n_decoded},
            {"predicted_ms",           t_token_generation},
            {"predicted_per_token_ms", t_token_generation / n_decoded},
            {"predicted_per_second",   1e3 / t_token_generation * n_decoded},
        };
    }

    void print_timings() const {
       char buffer[512];
        double t_token = t_prompt_processing / n_prompt_tokens_processed;
        double n_tokens_second = 1e3 / t_prompt_processing * n_prompt_tokens_processed;
        sprintf(buffer, "prompt eval time     = %10.2f ms / %5d tokens (%8.2f ms per token, %8.2f tokens per second)",
                t_prompt_processing, n_prompt_tokens_processed,
                t_token, n_tokens_second);
        LOG_INFO(buffer, {
            {"slot_id",                   id},
            {"task_id",                   task_id},
            {"t_prompt_processing",       t_prompt_processing},
            {"n_prompt_tokens_processed", n_prompt_tokens_processed},
            {"t_token",                   t_token},
            {"n_tokens_second",           n_tokens_second},
        });

        t_token = t_token_generation / n_decoded;
        n_tokens_second = 1e3 / t_token_generation * n_decoded;
        sprintf(buffer, "generation eval time = %10.2f ms / %5d runs   (%8.2f ms per token, %8.2f tokens per second)",
                t_token_generation, n_decoded,
                t_token, n_tokens_second);
        LOG_INFO(buffer, {
            {"slot_id",            id},
            {"task_id",            task_id},
            {"t_token_generation", t_token_generation},
            {"n_decoded",          n_decoded},
            {"t_token",            t_token},
            {"n_tokens_second",    n_tokens_second},
        });

        sprintf(buffer, "          total time = %10.2f ms", t_prompt_processing + t_token_generation);
        LOG_INFO(buffer, {
            {"slot_id",             id},
            {"task_id",             task_id},
            {"t_prompt_processing", t_prompt_processing},
            {"t_token_generation",  t_token_generation},
            {"t_total",             t_prompt_processing + t_token_generation},
        });
    }
};

struct server_metrics {
    uint64_t n_prompt_tokens_processed_total = 0;
    uint64_t n_tokens_predicted_total        = 0;

    uint64_t n_prompt_tokens_processed = 0;
    uint64_t t_prompt_processing       = 0;

    uint64_t n_tokens_predicted       = 0;
    uint64_t t_tokens_generation      = 0;


    void on_prompt_eval(const server_slot &slot) {
        n_prompt_tokens_processed_total += slot.n_prompt_tokens_processed;
        n_prompt_tokens_processed       += slot.n_prompt_tokens_processed;
        t_prompt_processing             += slot.t_prompt_processing;
    }

    void on_prediction(const server_slot &slot) {
        n_tokens_predicted_total += slot.n_decoded;
        n_tokens_predicted       += slot.n_decoded;
        t_tokens_generation      += slot.t_token_generation;
    }

    void reset_bucket() {
        n_prompt_tokens_processed = 0;
        t_prompt_processing       = 0;
        n_tokens_predicted        = 0;
        t_tokens_generation       = 0;
    }
};

struct llama_server_context
{
    llama_model *model = nullptr;
    llama_context *ctx = nullptr;

    clip_ctx *clp_ctx = nullptr;

    gpt_params params;

    llama_batch batch;

    bool multimodal         = false;
    bool clean_kv_cache     = true;
    bool all_slots_are_idle = false;
    bool add_bos_token      = true;

    int32_t n_ctx;  // total context for all clients / slots

    // system prompt
    bool system_need_update = false;

    std::string              system_prompt;
    std::vector<llama_token> system_tokens;

    std::string name_user;      // this should be the antiprompt
    std::string name_assistant;

    // slots / clients
    std::vector<server_slot> slots;
    json default_generation_settings_for_props;

    llama_server_queue    queue_tasks;
    llama_server_response queue_results;

    server_metrics metrics;

    ~llama_server_context()
    {
        if (ctx)
        {
            llama_free(ctx);
            ctx = nullptr;
        }
        if (model)
        {
            llama_free_model(model);
            model = nullptr;
        }
    }

    bool load_model(const gpt_params &params_)
    {
        params = params_;
        if (!params.mmproj.empty()) {
            multimodal = true;
            LOG_INFO("Multi Modal Mode Enabled", {});
            clp_ctx = clip_model_load(params.mmproj.c_str(), /*verbosity=*/ 1);
            if(clp_ctx == nullptr) {
                LOG_ERROR("unable to load clip model", {{"model", params.mmproj}});
                return false;
            }

            if (params.n_ctx != 0 && params.n_ctx < 2048) { // request larger context for the image embedding
                params.n_ctx = 2048;
            }
        }

        // dedicate one sequence to the system prompt
        params.n_parallel += 1;

        std::tie(model, ctx) = llama_init_from_gpt_params(params);
        params.n_parallel -= 1; // but be sneaky about it
        if (model == nullptr)
        {
            LOG_ERROR("unable to load model", {{"model", params.model}});
            return false;
        }

        if (multimodal) {
            const int n_embd_clip = clip_n_mmproj_embd(clp_ctx);
            const int n_embd_llm  = llama_n_embd(model);
            if (n_embd_clip != n_embd_llm) {
                LOG_TEE("%s: embedding dim of the multimodal projector (%d) is not equal to that of LLaMA (%d). Make sure that you use the correct mmproj file.\n", __func__, n_embd_clip, n_embd_llm);
                llama_free(ctx);
                llama_free_model(model);
                return false;
            }
        }

        n_ctx = llama_n_ctx(ctx);

        add_bos_token = llama_should_add_bos_token(model);

        return true;
    }

    void validate_model_chat_template(server_params & sparams) {
        llama_chat_message chat[] = {{"user", "test"}};
        std::vector<char> buf(1);
        int res = llama_chat_apply_template(model, nullptr, chat, 1, true, buf.data(), buf.size());
        if (res < 0) {
            LOG_ERROR("The chat template comes with this model is not yet supported, falling back to chatml. This may cause the model to output suboptimal responses", {});
            sparams.chat_template = "chatml";
        }
    }

    void initialize() {
        // create slots
        all_slots_are_idle = true;

        const int32_t n_ctx_slot = n_ctx / params.n_parallel;

        LOG_INFO("initializing slots", {{"n_slots", params.n_parallel}});
        for (int i = 0; i < params.n_parallel; i++)
        {
            server_slot slot;

            slot.id = i;
            slot.n_ctx = n_ctx_slot;
            slot.n_predict = params.n_predict;

            LOG_INFO("new slot", {
                {"slot_id",    slot.id},
                {"n_ctx_slot", slot.n_ctx}
            });

            const int ga_n = params.grp_attn_n;
            const int ga_w = params.grp_attn_w;

            if (ga_n != 1) {
                GGML_ASSERT(ga_n > 0                    && "ga_n must be positive");                       // NOLINT
                GGML_ASSERT(ga_w % ga_n == 0            && "ga_w must be a multiple of ga_n");             // NOLINT
                //GGML_ASSERT(n_ctx_train % ga_w == 0     && "n_ctx_train must be a multiple of ga_w");    // NOLINT
                //GGML_ASSERT(n_ctx >= n_ctx_train * ga_n && "n_ctx must be at least n_ctx_train * ga_n"); // NOLINT

                LOG_INFO("slot self-extend", {
                    {"slot_id",   slot.id},
                    {"ga_n",      ga_n},
                    {"ga_w",      ga_w}
                });
            }

            slot.ga_i = 0;
            slot.ga_n = ga_n;
            slot.ga_w = ga_w;

            slot.reset();

            slots.push_back(slot);
        }

        default_generation_settings_for_props = get_formated_generation(slots.front());
        default_generation_settings_for_props["seed"] = -1;

        batch = llama_batch_init(n_ctx, 0, params.n_parallel);
    }

    std::vector<llama_token> tokenize(const json & json_prompt, bool add_bos) const
    {
        // TODO: currently, we tokenize using special tokens by default
        //       this is not always correct (see https://github.com/ggerganov/llama.cpp/pull/4160#issuecomment-1824826216)
        //       but it's better compared to completely ignoring ChatML and other chat templates
        const bool TMP_FORCE_SPECIAL = true;

        // If `add_bos` is true, we only add BOS, when json_prompt is a string,
        // or the first element of the json_prompt array is a string.
        std::vector<llama_token> prompt_tokens;

        if (json_prompt.is_array())
        {
            bool first = true;
            for (const auto& p : json_prompt)
            {
                if (p.is_string())
                {
                    auto s = p.template get<std::string>();
                    std::vector<llama_token> p;
                    if (first)
                    {
                        p = ::llama_tokenize(ctx, s, add_bos, TMP_FORCE_SPECIAL);
                        first = false;
                    }
                    else
                    {
                        p = ::llama_tokenize(ctx, s, false, TMP_FORCE_SPECIAL);
                    }
                    prompt_tokens.insert(prompt_tokens.end(), p.begin(), p.end());
                }
                else
                {
                    if (first)
                    {
                        first = false;
                    }
                    prompt_tokens.push_back(p.template get<llama_token>());
                }
            }
        }
        else
        {
            auto s = json_prompt.template get<std::string>();
            prompt_tokens = ::llama_tokenize(ctx, s, add_bos, TMP_FORCE_SPECIAL);
        }

        return prompt_tokens;
    }

    server_slot* get_slot(int id) {
        int64_t t_last = ggml_time_us();
        server_slot *last_used = nullptr;

        for (server_slot & slot : slots)
        {
            if (slot.id == id && slot.available())
            {
                return &slot;
            }

            if (slot.available() && slot.t_last_used < t_last)
            {
                last_used = &slot;
                t_last = slot.t_last_used;
            }
        }

        return last_used;
    }

    bool launch_slot_with_data(server_slot* &slot, json data) {
        slot_params default_params;
        llama_sampling_params default_sparams;

        if (data.count("__oaicompat") != 0) {
            slot->oaicompat = true;
            slot->oaicompat_model = json_value(data, "model", std::string(DEFAULT_OAICOMPAT_MODEL));
        } else {
            slot->oaicompat = false;
            slot->oaicompat_model = "";
        }

        slot->params.stream             = json_value(data, "stream",            false);
        slot->params.cache_prompt       = json_value(data, "cache_prompt",      false);
        slot->params.n_predict          = json_value(data, "n_predict",         default_params.n_predict);
        slot->sparams.top_k             = json_value(data, "top_k",             default_sparams.top_k);
        slot->sparams.top_p             = json_value(data, "top_p",             default_sparams.top_p);
        slot->sparams.min_p             = json_value(data, "min_p",             default_sparams.min_p);
        slot->sparams.tfs_z             = json_value(data, "tfs_z",             default_sparams.tfs_z);
        slot->sparams.typical_p         = json_value(data, "typical_p",         default_sparams.typical_p);
        slot->sparams.temp              = json_value(data, "temperature",       default_sparams.temp);
        slot->sparams.dynatemp_range    = json_value(data, "dynatemp_range",    default_sparams.dynatemp_range);
        slot->sparams.dynatemp_exponent = json_value(data, "dynatemp_exponent", default_sparams.dynatemp_exponent);
        slot->sparams.penalty_last_n    = json_value(data, "repeat_last_n",     default_sparams.penalty_last_n);
        slot->sparams.penalty_repeat    = json_value(data, "repeat_penalty",    default_sparams.penalty_repeat);
        slot->sparams.penalty_freq      = json_value(data, "frequency_penalty", default_sparams.penalty_freq);
        slot->sparams.penalty_present   = json_value(data, "presence_penalty",  default_sparams.penalty_present);
        slot->sparams.mirostat          = json_value(data, "mirostat",          default_sparams.mirostat);
        slot->sparams.mirostat_tau      = json_value(data, "mirostat_tau",      default_sparams.mirostat_tau);
        slot->sparams.mirostat_eta      = json_value(data, "mirostat_eta",      default_sparams.mirostat_eta);
        slot->sparams.penalize_nl       = json_value(data, "penalize_nl",       default_sparams.penalize_nl);
        slot->params.n_keep             = json_value(data, "n_keep",            slot->params.n_keep);
        slot->params.seed               = json_value(data, "seed",              default_params.seed);
        slot->sparams.grammar           = json_value(data, "grammar",           default_sparams.grammar);
        slot->sparams.n_probs           = json_value(data, "n_probs",           default_sparams.n_probs);
        slot->sparams.min_keep          = json_value(data, "min_keep",          default_sparams.min_keep);

        if (slot->n_predict > 0 && slot->params.n_predict > slot->n_predict) {
            // Might be better to reject the request with a 400 ?
            LOG_WARNING("Max tokens to predict exceeds server configuration", {
                {"params.n_predict", slot->params.n_predict},
                {"slot.n_predict", slot->n_predict},
            });
            slot->params.n_predict = slot->n_predict;
        }

        // infill
        if (data.count("input_prefix") != 0)
        {
            slot->params.input_prefix = data["input_prefix"];
        }
        else
        {
            slot->params.input_prefix = "";
        }

        if (data.count("input_suffix") != 0)
        {
            slot->params.input_suffix = data["input_suffix"];
        }
        else
        {
            slot->params.input_suffix = "";
        }

        if (data.count("prompt") != 0)
        {
            slot->prompt = data["prompt"];
        }
        else
        {
            slot->prompt = "";
        }

        slot->sparams.penalty_prompt_tokens.clear();
        slot->sparams.use_penalty_prompt_tokens = false;
        const auto &penalty_prompt = data.find("penalty_prompt");
        if (penalty_prompt != data.end())
        {
            if (penalty_prompt->is_string())
            {
                const auto penalty_prompt_string = penalty_prompt->get<std::string>();
                auto penalty_tokens = llama_tokenize(model, penalty_prompt_string, false);
                slot->sparams.penalty_prompt_tokens.swap(penalty_tokens);
                if (slot->params.n_predict > 0)
                {
                    slot->sparams.penalty_prompt_tokens.reserve(slot->sparams.penalty_prompt_tokens.size() + slot->params.n_predict);
                }
                slot->sparams.use_penalty_prompt_tokens = true;
            }
            else if (penalty_prompt->is_array())
            {
                const auto n_tokens = penalty_prompt->size();
                slot->sparams.penalty_prompt_tokens.reserve(n_tokens + std::max(0, slot->params.n_predict));
                const int n_vocab = llama_n_vocab(model);
                for (const auto &penalty_token : *penalty_prompt)
                {
                    if (penalty_token.is_number_integer())
                    {
                        const auto tok = penalty_token.get<llama_token>();
                        if (tok >= 0 && tok < n_vocab)
                        {
                            slot->sparams.penalty_prompt_tokens.push_back(tok);
                        }
                    }
                }
                slot->sparams.use_penalty_prompt_tokens = true;
            }
        }

        slot->sparams.logit_bias.clear();

        if (json_value(data, "ignore_eos", false))
        {
            slot->sparams.logit_bias[llama_token_eos(model)] = -INFINITY;
        }

        const auto &logit_bias = data.find("logit_bias");
        if (logit_bias != data.end() && logit_bias->is_array())
        {
            const int n_vocab = llama_n_vocab(model);
            for (const auto &el : *logit_bias)
            {
                if (el.is_array() && el.size() == 2)
                {
                    float bias;
                    if (el[1].is_number())
                    {
                        bias = el[1].get<float>();
                    }
                    else if (el[1].is_boolean() && !el[1].get<bool>())
                    {
                        bias = -INFINITY;
                    }
                    else
                    {
                        continue;
                    }

                    if (el[0].is_number_integer())
                    {
                        llama_token tok = el[0].get<llama_token>();
                        if (tok >= 0 && tok < n_vocab)
                        {
                            slot->sparams.logit_bias[tok] = bias;
                        }
                    }
                    else if (el[0].is_string())
                    {
                        auto toks = llama_tokenize(model, el[0].get<std::string>(), false);
                        for (auto tok : toks)
                        {
                            slot->sparams.logit_bias[tok] = bias;
                        }
                    }
                }
            }
        }

        slot->params.antiprompt.clear();

        const auto &stop = data.find("stop");
        if (stop != data.end() && stop->is_array())
        {
            for (const auto &word : *stop)
            {
                if (!word.empty())
                {
                    slot->params.antiprompt.push_back(word);
                }
            }
        }

        const auto &samplers_sequence = data.find("samplers");
        if (samplers_sequence != data.end() && samplers_sequence->is_array())
        {
            std::vector<std::string> sampler_names;
            for (const auto &sampler_name : *samplers_sequence)
            {
                if (sampler_name.is_string())
                {
                    sampler_names.emplace_back(sampler_name);
                }
            }
            slot->sparams.samplers_sequence = sampler_types_from_names(sampler_names, false);
        }
        else
        {
            slot->sparams.samplers_sequence = default_sparams.samplers_sequence;
        }

        if (multimodal)
        {
            const auto &images_data = data.find("image_data");
            if (images_data != data.end() && images_data->is_array())
            {
                for (const auto &img : *images_data)
                {
                    const std::vector<uint8_t> image_buffer = base64_decode(img["data"].get<std::string>());

                    slot_image img_sl;
                    img_sl.id = img.count("id") != 0 ? img["id"].get<int>() : slot->images.size();
                    img_sl.img_data = clip_image_u8_init();
                    if (!clip_image_load_from_bytes(image_buffer.data(), image_buffer.size(), img_sl.img_data))
                    {
                        LOG_ERROR("failed to load image", {
                            {"slot_id",   slot->id},
                            {"img_sl_id", img_sl.id}
                        });
                        return false;
                    }
                    LOG_VERBOSE("image loaded", {
                        {"slot_id",   slot->id},
                        {"img_sl_id", img_sl.id}
                    });
                    img_sl.request_encode_image = true;
                    slot->images.push_back(img_sl);
                }
                // process prompt
                // example: system prompt [img-102] user [img-103] describe [img-134] -> [{id: 102, prefix: 'system prompt '}, {id: 103, prefix: ' user '}, {id: 134, prefix: ' describe '}]}
                if (slot->images.size() > 0 && !slot->prompt.is_array())
                {
                    std::string prompt = slot->prompt.get<std::string>();
                    size_t pos = 0, begin_prefix = 0;
                    std::string pattern = "[img-";
                    while ((pos = prompt.find(pattern, pos)) != std::string::npos) {
                        size_t end_prefix = pos;
                        pos += pattern.length();
                        size_t end_pos = prompt.find(']', pos);
                        if (end_pos != std::string::npos)
                        {
                            std::string image_id = prompt.substr(pos, end_pos - pos);
                            try
                            {
                                int img_id = std::stoi(image_id);
                                bool found = false;
                                for (slot_image &img : slot->images)
                                {
                                    if (img.id == img_id) {
                                        found = true;
                                        img.prefix_prompt = prompt.substr(begin_prefix, end_prefix - begin_prefix);
                                        begin_prefix = end_pos + 1;
                                        break;
                                    }
                                }
                                if (!found) {
                                    LOG_TEE("ERROR: Image with id: %i, not found.\n", img_id);
                                    slot->images.clear();
                                    return false;
                                }
                            } catch (const std::invalid_argument& e) {
                                LOG_TEE("Invalid image number id in prompt\n");
                                slot->images.clear();
                                return false;
                            }
                        }
                    }
                    slot->prompt = "";
                    slot->params.input_suffix = prompt.substr(begin_prefix);
                    slot->params.cache_prompt = false; // multimodal doesn't support cache prompt
                }
            }
        }

        if (slot->ctx_sampling != nullptr)
        {
            llama_sampling_free(slot->ctx_sampling);
        }
        slot->ctx_sampling = llama_sampling_init(slot->sparams);
        llama_set_rng_seed(ctx, slot->params.seed);
        slot->command = LOAD_PROMPT;

        all_slots_are_idle = false;

        LOG_INFO("slot is processing task", {
            {"slot_id", slot->id},
            {"task_id", slot->task_id},
        });

        return true;
    }

    void kv_cache_clear() {
        // clear the entire KV cache
        llama_kv_cache_clear(ctx);
        clean_kv_cache = false;
    }

    void system_prompt_update() {
        kv_cache_clear();
        system_tokens.clear();

        if (!system_prompt.empty()) {
            system_tokens = ::llama_tokenize(ctx, system_prompt, add_bos_token);

            llama_batch_clear(batch);

            for (int i = 0; i < (int)system_tokens.size(); ++i)
            {
                llama_batch_add(batch, system_tokens[i], i, { 0 }, false);
            }

            for (int32_t i = 0; i < (int32_t) batch.n_tokens; i += params.n_batch)
            {
                const int32_t n_tokens = std::min(params.n_batch, (int32_t) (batch.n_tokens - i));
                llama_batch batch_view = {
                    n_tokens,
                    batch.token    + i,
                    nullptr,
                    batch.pos      + i,
                    batch.n_seq_id + i,
                    batch.seq_id   + i,
                    batch.logits   + i,
                    0, 0, 0, // unused
                };
                if (llama_decode(ctx, batch_view) != 0)
                {
                    LOG_TEE("%s: llama_decode() failed\n", __func__);
                    return;
                }
            }

            // assign the system KV cache to all parallel sequences
            for (int32_t i = 1; i <= params.n_parallel; ++i)
            {
                llama_kv_cache_seq_cp(ctx, 0, i, -1, -1);
            }
        }

        LOG_TEE("system prompt updated\n");
        system_need_update = false;
    }

    void system_prompt_notify() {
        // release all slots
        for (server_slot &slot : slots)
        {
            slot.release();
        }

        system_need_update = true;
    }

    void system_prompt_process(const json &sys_props) {
        system_prompt  = sys_props.value("prompt", "");
        name_user      = sys_props.value("anti_prompt", "");
        name_assistant = sys_props.value("assistant_name", "");


        system_prompt_notify();
    }

    static size_t find_stopping_strings(const std::string &text, const size_t last_token_size,
                                        const stop_type type, server_slot &slot)
    {
        size_t stop_pos = std::string::npos;

        for (const std::string &word : slot.params.antiprompt)
        {
            size_t pos;
            if (type == STOP_FULL)
            {
                const size_t tmp = word.size() + last_token_size;
                const size_t from_pos = text.size() > tmp ? text.size() - tmp : 0;
                pos = text.find(word, from_pos);
            }
            else
            {
                pos = find_partial_stop_string(word, text);
            }
            if (pos != std::string::npos &&
                (stop_pos == std::string::npos || pos < stop_pos))
            {
                if (type == STOP_FULL)
                {
                    slot.stopped_word   = true;
                    slot.stopping_word  = word;
                    slot.has_next_token = false;
                }
                stop_pos = pos;
            }
        }

        return stop_pos;
    }

    bool process_token(completion_token_output &result, server_slot &slot) {
        // remember which tokens were sampled - used for repetition penalties during sampling
        const std::string token_str = llama_token_to_piece(ctx, result.tok);
        slot.sampled = result.tok;

        // search stop word and delete it
        slot.generated_text += token_str;
        slot.has_next_token = true;

        if (slot.ctx_sampling->params.use_penalty_prompt_tokens && result.tok != -1)
        {
            // we can change penalty_prompt_tokens because it is always created from scratch each request
            slot.ctx_sampling->params.penalty_prompt_tokens.push_back(result.tok);
        }

        // check if there is incomplete UTF-8 character at the end
        bool incomplete = false;
        for (unsigned i = 1; i < 5 && i <= slot.generated_text.size(); ++i)
        {
            unsigned char c = slot.generated_text[slot.generated_text.size() - i];
            if ((c & 0xC0) == 0x80)
            {
                // continuation byte: 10xxxxxx
                continue;
            }
            if ((c & 0xE0) == 0xC0)
            {
                // 2-byte character: 110xxxxx ...
                incomplete = i < 2;
            }
            else if ((c & 0xF0) == 0xE0)
            {
                // 3-byte character: 1110xxxx ...
                incomplete = i < 3;
            }
            else if ((c & 0xF8) == 0xF0)
            {
                // 4-byte character: 11110xxx ...
                incomplete = i < 4;
            }
            // else 1-byte character or invalid byte
            break;
        }

        if (!incomplete)
        {
            size_t pos = std::min(slot.n_sent_text, slot.generated_text.size());
            const std::string str_test = slot.generated_text.substr(pos);
            bool is_stop_full = false;
            size_t stop_pos = find_stopping_strings(str_test, token_str.size(), STOP_FULL, slot);
            if (stop_pos != std::string::npos)
            {
                is_stop_full = true;
                slot.generated_text.erase(
                    slot.generated_text.begin() + pos + stop_pos,
                    slot.generated_text.end());
                pos = std::min(slot.n_sent_text, slot.generated_text.size());
            }
            else
            {
                is_stop_full = false;
                stop_pos = find_stopping_strings(str_test, token_str.size(), STOP_PARTIAL, slot);
            }

            // check if there is any token to predict
            if (stop_pos == std::string::npos || (!slot.has_next_token && !is_stop_full && stop_pos > 0))
            {
                // no send the stop word in the response
                result.text_to_send = slot.generated_text.substr(pos, std::string::npos);
                slot.n_sent_text += result.text_to_send.size();
                // add the token to slot queue and cache
            }
            slot.add_token_string(result);
            if (slot.params.stream)
            {
                send_partial_response(slot, result);
            }
        }

        if (incomplete)
        {
            slot.has_next_token = true;
        }

        // check the limits
        if (slot.n_decoded > 0 && slot.has_next_token && !slot.has_budget(params))
        {
            slot.stopped_limit = true;
            slot.has_next_token = false;
        }

        if (!slot.cache_tokens.empty() && result.tok == llama_token_eos(model))
        {
            slot.stopped_eos = true;
            slot.has_next_token = false;
            LOG_VERBOSE("eos token found", {});
        }

        LOG_VERBOSE("next token", {
                                      {"token", result.tok},
                                      {"token_text", tokens_to_output_formatted_string(ctx, result.tok)},
                                      {"has_next_token", slot.has_next_token},
                                      {"n_remain", slot.n_remaining},
                                      {"num_tokens_predicted", slot.n_decoded},
                                      {"stopped_eos", slot.stopped_eos},
                                      {"stopped_word", slot.stopped_word},
                                      {"stopped_limit", slot.stopped_limit},
                                      {"stopping_word", slot.stopping_word},
                                  });

        return slot.has_next_token; // continue
    }

    bool process_images(server_slot &slot) const
    {
        for (slot_image &img : slot.images)
        {
            if (!img.request_encode_image)
            {
                continue;
            }

            if (!llava_image_embed_make_with_clip_img(clp_ctx, params.n_threads, img.img_data, &img.image_embedding, &img.image_tokens)) {
                LOG_TEE("Error processing the given image");
                return false;
            }


            img.request_encode_image = false;
        }

        return slot.images.size() > 0;
    }

    void send_error(task_server& task, const std::string &error)
    {
        LOG_TEE("task %i - error: %s\n", task.id, error.c_str());
        task_result res;
        res.id = task.id;
        res.multitask_id = task.multitask_id;
        res.stop = false;
        res.error = true;
        res.result_json = { { "content", error } };
        queue_results.send(res);
    }

    json get_formated_generation(server_slot &slot)
    {
        const auto eos_bias = slot.sparams.logit_bias.find(llama_token_eos(model));
        const bool ignore_eos = eos_bias != slot.sparams.logit_bias.end() &&
                                eos_bias->second < 0.0f && std::isinf(eos_bias->second);
        std::vector<std::string> samplers_sequence;
        for (const auto &sampler_type : slot.sparams.samplers_sequence)
        {
            samplers_sequence.emplace_back(sampler_type_to_name_string(sampler_type));
        }

        return json {
            {"n_ctx",             slot.n_ctx},
            {"n_predict",         slot.n_predict},
            {"model",             params.model_alias},
            {"seed",              slot.params.seed},
            {"temperature",       slot.sparams.temp},
            {"dynatemp_range",    slot.sparams.dynatemp_range},
            {"dynatemp_exponent", slot.sparams.dynatemp_exponent},
            {"top_k",             slot.sparams.top_k},
            {"top_p",             slot.sparams.top_p},
            {"min_p",             slot.sparams.min_p},
            {"tfs_z",             slot.sparams.tfs_z},
            {"typical_p",         slot.sparams.typical_p},
            {"repeat_last_n",     slot.sparams.penalty_last_n},
            {"repeat_penalty",    slot.sparams.penalty_repeat},
            {"presence_penalty",  slot.sparams.penalty_present},
            {"frequency_penalty", slot.sparams.penalty_freq},
            {"penalty_prompt_tokens", slot.sparams.penalty_prompt_tokens},
            {"use_penalty_prompt_tokens", slot.sparams.use_penalty_prompt_tokens},
            {"mirostat",          slot.sparams.mirostat},
            {"mirostat_tau",      slot.sparams.mirostat_tau},
            {"mirostat_eta",      slot.sparams.mirostat_eta},
            {"penalize_nl",       slot.sparams.penalize_nl},
            {"stop",              slot.params.antiprompt},
            {"n_predict",         slot.params.n_predict},
            {"n_keep",            params.n_keep},
            {"ignore_eos",        ignore_eos},
            {"stream",            slot.params.stream},
            {"logit_bias",        slot.sparams.logit_bias},
            {"n_probs",           slot.sparams.n_probs},
            {"min_keep",          slot.sparams.min_keep},
            {"grammar",           slot.sparams.grammar},
            {"samplers",          samplers_sequence}
        };
    }

    void send_partial_response(server_slot &slot, completion_token_output tkn)
    {
        task_result res;
        res.id = slot.task_id;
        res.multitask_id = slot.multitask_id;
        res.error = false;
        res.stop = false;

        res.result_json = json
        {
            {"content",    tkn.text_to_send},
            {"stop",       false},
            {"slot_id",    slot.id},
            {"multimodal", multimodal}
        };

        if (slot.sparams.n_probs > 0)
        {
            std::vector<completion_token_output> probs_output = {};
            const std::vector<llama_token> to_send_toks = llama_tokenize(ctx, tkn.text_to_send, false);
            size_t probs_pos      = std::min(slot.n_sent_token_probs,                       slot.generated_token_probs.size());
            size_t probs_stop_pos = std::min(slot.n_sent_token_probs + to_send_toks.size(), slot.generated_token_probs.size());
            if (probs_pos < probs_stop_pos)
            {
                probs_output = std::vector<completion_token_output>(slot.generated_token_probs.begin() + probs_pos, slot.generated_token_probs.begin() + probs_stop_pos);
            }
            slot.n_sent_token_probs = probs_stop_pos;
            res.result_json["completion_probabilities"] = probs_vector_to_json(ctx, probs_output);
        }

        if (slot.oaicompat)
        {
            res.result_json["oaicompat_token_ctr"] = slot.n_decoded;
            res.result_json["model"] = slot.oaicompat_model;
        }

        queue_results.send(res);
    }

    void send_final_response(server_slot &slot)
    {
        task_result res;
        res.id = slot.task_id;
        res.multitask_id = slot.multitask_id;
        res.error = false;
        res.stop = true;

        res.result_json = json
        {
            {"content",             !slot.params.stream ? slot.generated_text : ""},
            {"slot_id",             slot.id},
            {"stop",                true},
            {"model",               params.model_alias},
            {"tokens_predicted",    slot.n_decoded},
            {"tokens_evaluated",    slot.n_prompt_tokens},
            {"generation_settings", get_formated_generation(slot)},
            {"prompt",              slot.prompt},
            {"truncated",           slot.truncated},
            {"stopped_eos",         slot.stopped_eos},
            {"stopped_word",        slot.stopped_word},
            {"stopped_limit",       slot.stopped_limit},
            {"stopping_word",       slot.stopping_word},
            {"tokens_cached",       slot.n_past},
            {"timings",             slot.get_formated_timings()}
        };

        if (slot.sparams.n_probs > 0)
        {
            std::vector<completion_token_output> probs = {};
            if (!slot.params.stream && slot.stopped_word)
            {
                const std::vector<llama_token> stop_word_toks = llama_tokenize(ctx, slot.stopping_word, false);
                probs = std::vector<completion_token_output>(slot.generated_token_probs.begin(), slot.generated_token_probs.end() - stop_word_toks.size());
            }
            else
            {
                probs = std::vector<completion_token_output>(
                                    slot.generated_token_probs.begin(),
                                    slot.generated_token_probs.end());
            }
            res.result_json["completion_probabilities"] = probs_vector_to_json(ctx, probs);
        }

        if (slot.oaicompat)
        {
            res.result_json["oaicompat_token_ctr"] = slot.n_decoded;
            res.result_json["model"] = slot.oaicompat_model;
        }

        queue_results.send(res);
    }

    void send_embedding(server_slot & slot, const llama_batch & batch)
    {
        task_result res;
        res.id = slot.task_id;
        res.multitask_id = slot.multitask_id;
        res.error = false;
        res.stop = true;

        const int n_embd = llama_n_embd(model);

        if (!params.embedding)
        {
            LOG_WARNING("embedding disabled", {{"params.embedding", params.embedding}});
            res.result_json = json
            {
                {"embedding", std::vector<float>(n_embd, 0.0f)},
            };
        }
        else
        {
            for (int i = 0; i < batch.n_tokens; ++i) {
                if (!batch.logits[i] || batch.seq_id[i][0] != slot.id) {
                    continue;
                }

                const float * embd = llama_get_embeddings_seq(ctx, batch.seq_id[i][0]);
                if (embd == NULL) {
                    embd = llama_get_embeddings_ith(ctx, i);
                    if (embd == NULL) {
                        LOG_ERROR("failed to get embeddings for token", {{"token", batch.token[i]}, {"seq_id", batch.seq_id[i][0]}});
                        res.result_json = json
                        {
                            {"embedding", std::vector<float>(n_embd, 0.0f)},
                        };
                        continue;
                    }
                }

                res.result_json = json
                {
                    {"embedding", std::vector<float>(embd, embd + n_embd)},
                };
            }
        }
        queue_results.send(res);
    }

    void request_completion(int task_id, json data, bool infill, bool embedding, int multitask_id)
    {
        task_server task;
        task.id = task_id;
        task.target_id = 0;
        task.data = std::move(data);
        task.infill_mode = infill;
        task.embedding_mode = embedding;
        task.type = TASK_TYPE_COMPLETION;
        task.multitask_id = multitask_id;

        // when a completion task's prompt array is not a singleton, we split it into multiple requests
        // otherwise, it's a single-prompt task, we actually queue it
        // if there's numbers in the prompt array it will be treated as an array of tokens
        if (task.data.count("prompt") != 0 && task.data.at("prompt").size() > 1) {
            bool numbers = false;
            for (const auto& e : task.data.at("prompt")) {
                if (e.is_number()) {
                    numbers = true;
                    break;
                }
            }

            // NOTE: split_multiprompt_task() does not handle a mix of strings and numbers,
            // it will completely stall the server. I don't know where the bug for this is.
            //
            // if there are numbers, it needs to be treated like a single prompt,
            // queue_tasks handles a mix of strings and numbers just fine.
            if (numbers) {
                queue_tasks.post(task);
            } else {
                split_multiprompt_task(task_id, task);
            }
        } else {
            // an empty prompt can make slot become buggy
            if (task.data.contains("prompt") && task.data["prompt"].is_string() && task.data["prompt"].get<std::string>().empty()) {
                task.data["prompt"] = " "; // add a space so that we have one token
            }
            queue_tasks.post(task);
        }
    }

    // for multiple images processing
    bool ingest_images(server_slot &slot, int n_batch)
    {
        int image_idx = 0;

        while (image_idx < (int) slot.images.size())
        {
            slot_image &img = slot.images[image_idx];

            // process prefix prompt
            for (int32_t i = 0; i < (int32_t) batch.n_tokens; i += n_batch)
            {
                const int32_t n_tokens = std::min(n_batch, (int32_t) (batch.n_tokens - i));
                llama_batch batch_view = {
                    n_tokens,
                    batch.token    + i,
                    nullptr,
                    batch.pos      + i,
                    batch.n_seq_id + i,
                    batch.seq_id   + i,
                    batch.logits   + i,
                    0, 0, 0, // unused
                };
                if (llama_decode(ctx, batch_view))
                {
                    LOG_TEE("%s : failed to eval\n", __func__);
                    return false;
                }
            }

            // process image with llm
            for (int i = 0; i < img.image_tokens; i += n_batch)
            {
                int n_eval = img.image_tokens - i;
                if (n_eval > n_batch)
                {
                    n_eval = n_batch;
                }

                const int n_embd = llama_n_embd(model);
                llama_batch batch_img = {
                    n_eval,
                    nullptr,
                    (img.image_embedding + i * n_embd),
                    nullptr,
                    nullptr,
                    nullptr,
                    nullptr,
                    slot.n_past,
                    1, 0
                };
                if (llama_decode(ctx, batch_img))
                {
                    LOG_TEE("%s : failed to eval image\n", __func__);
                    return false;
                }
                slot.n_past += n_eval;
            }
            image_idx++;

            llama_batch_clear(batch);

            // append prefix of next image
            const auto json_prompt = (image_idx >= (int) slot.images.size()) ?
                slot.params.input_suffix : // no more images, then process suffix prompt
                (json)(slot.images[image_idx].prefix_prompt);

            std::vector<llama_token> append_tokens = tokenize(json_prompt, false); // has next image
            for (int i = 0; i < (int) append_tokens.size(); ++i)
            {
                llama_batch_add(batch, append_tokens[i], system_tokens.size() + slot.n_past, { slot.id + 1 }, true);
                slot.n_past += 1;
            }
        }

        return true;
    }

    void request_cancel(int task_id)
    {
        task_server task;
        task.type = TASK_TYPE_CANCEL;
        task.target_id = task_id;
        queue_tasks.post(task);
    }

    void split_multiprompt_task(int multitask_id, task_server& multiprompt_task)
    {
        int prompt_count = multiprompt_task.data.at("prompt").size();
        if (prompt_count <= 1) {
            send_error(multiprompt_task, "error while handling multiple prompts");
            return;
        }

        // generate all the ID for subtask
        std::vector<int> subtask_ids(prompt_count);
        for (int i = 0; i < prompt_count; i++)
        {
            subtask_ids[i] = queue_tasks.get_new_id();
        }

        // queue up the multitask so we can track its subtask progression
        queue_tasks.add_multitask(multitask_id, subtask_ids);

        // add subtasks
        for (int i = 0; i < prompt_count; i++)
        {
            json subtask_data = multiprompt_task.data;
            subtask_data["prompt"] = subtask_data["prompt"][i];

            // subtasks inherit everything else (infill mode, embedding mode, etc.)
            request_completion(subtask_ids[i], subtask_data, multiprompt_task.infill_mode, multiprompt_task.embedding_mode, multitask_id);
        }
    }

    void process_single_task(task_server& task)
    {
        switch (task.type)
        {
            case TASK_TYPE_COMPLETION: {
                server_slot *slot = get_slot(json_value(task.data, "slot_id", -1));
                if (slot == nullptr)
                {
                    // if no slot is available, we defer this task for processing later
                    LOG_VERBOSE("no slot is available", {{"task_id", task.id}});
                    queue_tasks.defer(task);
                    break;
                }

                if (task.data.contains("system_prompt"))
                {
                    if (!all_slots_are_idle) {
                        send_error(task, "system prompt can only be updated when all slots are idle");
                        break;
                    }
                    system_prompt_process(task.data["system_prompt"]);

                    // reset cache_tokens for all slots
                    for (server_slot &slot : slots)
                    {
                        slot.cache_tokens.clear();
                        slot.n_past    = 0;
                        slot.n_past_se = 0;
                    }
                }

                slot->reset();

                slot->infill       = task.infill_mode;
                slot->embedding    = task.embedding_mode;
                slot->task_id      = task.id;
                slot->multitask_id = task.multitask_id;

                if (!launch_slot_with_data(slot, task.data))
                {
                    // send error result
                    send_error(task, "internal_error");
                    break;
                }
            } break;
            case TASK_TYPE_CANCEL: { // release slot linked with the task id
                for (auto & slot : slots)
                {
                    if (slot.task_id == task.target_id)
                    {
                        slot.release();
                        break;
                    }
                }
            } break;
            case TASK_TYPE_NEXT_RESPONSE: {
                // do nothing
            } break;
            case TASK_TYPE_METRICS: {
                json slots_data        = json::array();
                int n_idle_slots       = 0;
                int n_processing_slots = 0;

                for (server_slot &slot: slots) {
                    json slot_data = get_formated_generation(slot);
                    slot_data["id"] = slot.id;
                    slot_data["task_id"] = slot.task_id;
                    slot_data["state"] = slot.state;
                    slot_data["prompt"] = slot.prompt;
                    slot_data["next_token"] = {
                            {"has_next_token",       slot.has_next_token},
                            {"n_remain",             slot.n_remaining},
                            {"num_tokens_predicted", slot.n_decoded},
                            {"stopped_eos",          slot.stopped_eos},
                            {"stopped_word",         slot.stopped_word},
                            {"stopped_limit",        slot.stopped_limit},
                            {"stopping_word",        slot.stopping_word},
                    };
                    if (slot_data["state"] == IDLE) {
                        n_idle_slots++;
                    } else {
                        n_processing_slots++;
                    }
                    slots_data.push_back(slot_data);
                }
                LOG_INFO("slot data", {
                    {"task_id",            task.id},
                    {"n_idle_slots",       n_idle_slots},
                    {"n_processing_slots", n_processing_slots}
                });
                LOG_VERBOSE("slot data", {
                    {"task_id",            task.id},
                    {"n_idle_slots",       n_idle_slots},
                    {"n_processing_slots", n_processing_slots},
                    {"slots",              slots_data}
                });
                task_result res;
                res.id = task.id;
                res.multitask_id = task.multitask_id;
                res.stop = true;
                res.error = false;
                res.result_json = {
                        { "idle",                            n_idle_slots       },
                        { "processing",                      n_processing_slots },
                        { "deferred",                        queue_tasks.queue_tasks_deferred.size() },

                        { "n_prompt_tokens_processed_total", metrics.n_prompt_tokens_processed_total},
                        { "n_tokens_predicted_total",        metrics.n_tokens_predicted_total},

                        { "n_prompt_tokens_processed",       metrics.n_prompt_tokens_processed},
                        { "t_prompt_processing",             metrics.t_prompt_processing},
                        { "n_tokens_predicted",              metrics.n_tokens_predicted},
                        { "t_tokens_generation",             metrics.t_tokens_generation},

                        { "kv_cache_tokens_count",           llama_get_kv_cache_token_count(ctx)},
                        { "kv_cache_used_cells",             llama_get_kv_cache_used_cells(ctx)},

                        { "slots",                           slots_data },
                };
                metrics.reset_bucket();
                queue_results.send(res);
            } break;
        }
    }

    void on_finish_multitask(task_multi& multitask)
    {
        // all subtasks done == multitask is done
        task_result result;
        result.id = multitask.id;
        result.stop = true;
        result.error = false;

        // collect json results into one json result
        std::vector<json> result_jsons;
        for (auto& subres : multitask.results)
        {
            result_jsons.push_back(subres.result_json);
            result.error = result.error && subres.error;
        }
        result.result_json = json{ { "results", result_jsons } };
        queue_results.send(result);
    }

    bool update_slots() {
        if (system_need_update)
        {
            LOG_INFO("updating system prompt", {});
            system_prompt_update();
        }

        llama_batch_clear(batch);

        if (all_slots_are_idle)
        {
            if (system_prompt.empty() && clean_kv_cache)
            {
                LOG_INFO("all slots are idle and system prompt is empty, clear the KV cache", {});
                kv_cache_clear();
            }
            return true;
        }

        LOG_VERBOSE("posting NEXT_RESPONSE", {});
        task_server task;
        task.type = TASK_TYPE_NEXT_RESPONSE;
        task.target_id = -1;
        queue_tasks.post(task);

        for (server_slot &slot : slots)
        {
            if (slot.ga_n == 1)
            {
                if (slot.is_processing() && system_tokens.size() + slot.cache_tokens.size() >= (size_t) slot.n_ctx)
                {
                    // Shift context
                    const int n_keep    = slot.params.n_keep + add_bos_token;
                    const int n_left    = (int) system_tokens.size() + slot.n_past - n_keep;
                    const int n_discard = n_left / 2;

                    LOG_INFO("slot context shift", {
                        {"slot_id",         slot.id},
                        {"task_id",         slot.task_id},
                        {"n_keep",          n_keep},
                        {"n_left",          n_left},
                        {"n_discard",       n_discard},
                        {"n_ctx",           n_ctx},
                        {"n_past",          slot.n_past},
                        {"n_system_tokens", system_tokens.size()},
                        {"n_cache_tokens",  slot.cache_tokens.size()}
                    });
                    llama_kv_cache_seq_rm (ctx, slot.id + 1, n_keep            , n_keep + n_discard);
                    llama_kv_cache_seq_add(ctx, slot.id + 1, n_keep + n_discard, system_tokens.size() + slot.n_past, -n_discard);

                    for (size_t i = n_keep + n_discard; i < slot.cache_tokens.size(); i++)
                    {
                        slot.cache_tokens[i - n_discard] = slot.cache_tokens[i];
                    }

                    slot.cache_tokens.resize(slot.cache_tokens.size() - n_discard);

                    slot.n_past -= n_discard;

                    slot.truncated = true;
                }
            }
        }

        // decode any currently ongoing sequences
        LOG_VERBOSE("decoding ongoing sequences", {});
        for (auto & slot : slots)
        {
            // release the slot
            if (slot.command == RELEASE)
            {
                slot.state = IDLE;
                slot.command = NONE;
                slot.t_last_used = ggml_time_us();

                LOG_INFO("slot released", {
                    {"slot_id",         slot.id},
                    {"task_id",         slot.task_id},
                    {"n_ctx",           n_ctx},
                    {"n_past",          slot.n_past},
                    {"n_system_tokens", system_tokens.size()},
                    {"n_cache_tokens",  slot.cache_tokens.size()},
                    {"truncated",       slot.truncated}
                });
                queue_tasks.notify_slot_changed();

                continue;
            }

            if (slot.state == IDLE)
            {
                continue;
            }

            slot.i_batch = batch.n_tokens;

            const int32_t slot_npast = slot.n_past_se > 0 ? slot.n_past_se : slot.n_past;

            // TODO: we always have to take into account the "system_tokens"
            //       this is not great and needs to be improved somehow
            llama_batch_add(batch, slot.sampled, system_tokens.size() + slot_npast, { slot.id + 1 }, true);
            slot.n_past += 1;
        }

        // process in chunks of params.n_batch
        int32_t n_batch = params.n_batch;

        // assign workload to the slots
        if (params.cont_batching || batch.n_tokens == 0)
        {
            for (auto & slot : slots)
            {
                const bool has_prompt = slot.prompt.is_array() || (slot.prompt.is_string() && !slot.prompt.get<std::string>().empty()) || !slot.images.empty();

                // empty prompt passed -> release the slot and send empty response
                // note: infill mode allows empty prompt
                if (slot.state == IDLE && slot.command == LOAD_PROMPT && !has_prompt && !slot.infill)
                {
                    slot.release();
                    slot.print_timings();
                    send_final_response(slot);
                    continue;
                }

                // need process the prompt
                if (slot.state == IDLE && slot.command == LOAD_PROMPT)
                {
                    slot.state = PROCESSING;
                    slot.command = NONE;
                    std::vector<llama_token> prompt_tokens;
                    slot.t_start_process_prompt = ggml_time_us();
                    slot.t_start_genereration = 0;

                    if (slot.infill)
                    {
                        bool suff_rm_leading_spc = true;
                        if (params.input_suffix.find_first_of(' ') == 0 && params.input_suffix.size() > 1)
                        {
                            params.input_suffix.erase(0, 1);
                            suff_rm_leading_spc = false;
                        }
                        auto prefix_tokens = tokenize(slot.params.input_prefix, false);
                        auto suffix_tokens = tokenize(slot.params.input_suffix, false);

                        const int space_token = 29871; // TODO: this should not be hardcoded
                        if (suff_rm_leading_spc && !suffix_tokens.empty() && suffix_tokens[0] == space_token) {
                            suffix_tokens.erase(suffix_tokens.begin());
                        }

                        prefix_tokens.insert(prefix_tokens.begin(), llama_token_prefix(model));
                        prefix_tokens.insert(prefix_tokens.begin(), llama_token_bos(model)); // always add BOS
                        prefix_tokens.insert(prefix_tokens.end(),   llama_token_suffix(model));
                        prefix_tokens.insert(prefix_tokens.end(),   suffix_tokens.begin(), suffix_tokens.end());
                        prefix_tokens.push_back(llama_token_middle(model));
                        prompt_tokens = prefix_tokens;
                    }
                    else
                    {
                        prompt_tokens = tokenize(slot.prompt, system_prompt.empty() && add_bos_token);  // add BOS if there isn't system prompt
                    }

                    slot.n_prompt_tokens = prompt_tokens.size();

                    if (slot.params.n_keep < 0)
                    {
                        slot.params.n_keep = slot.n_prompt_tokens;
                    }
                    slot.params.n_keep = std::min(slot.n_ctx - 4, slot.params.n_keep);

                    // if input prompt is too big, truncate it, if group attention self-extend is disabled
                    if (slot.ga_n == 1 && slot.n_prompt_tokens >= slot.n_ctx)
                    {
                        const int n_left = slot.n_ctx - slot.params.n_keep;
                        const int n_block_size = n_left / 2;
                        const int erased_blocks = (slot.n_prompt_tokens - slot.params.n_keep - n_block_size) / n_block_size;

                        std::vector<llama_token> new_tokens(
                            prompt_tokens.begin(),
                            prompt_tokens.begin() + slot.params.n_keep);
                        new_tokens.insert(
                            new_tokens.end(),
                            prompt_tokens.begin() + slot.params.n_keep + erased_blocks * n_block_size,
                            prompt_tokens.end());

                        LOG_VERBOSE("input truncated", {
                            {"n_ctx",      slot.n_ctx},
                            {"n_keep",     slot.params.n_keep},
                            {"n_left",     n_left},
                            {"new_tokens", tokens_to_str(ctx, new_tokens.cbegin(), new_tokens.cend())},
                        });
                        slot.truncated = true;
                        prompt_tokens = new_tokens;

                        slot.n_prompt_tokens = prompt_tokens.size();
                        GGML_ASSERT(slot.n_prompt_tokens < slot.n_ctx);
                    }

                    if (!slot.params.cache_prompt)
                    {
                        llama_sampling_reset(slot.ctx_sampling);

                        slot.n_past    = 0;
                        slot.n_past_se = 0;
                        slot.ga_i      = 0;
                        slot.n_prompt_tokens_processed = slot.n_prompt_tokens;
                    }
                    else
                    {
                        // push the prompt into the sampling context (do not apply grammar)
                        for (auto &token : prompt_tokens)
                        {
                            llama_sampling_accept(slot.ctx_sampling, ctx, token, false);
                        }

                        slot.n_past = common_part(slot.cache_tokens, prompt_tokens);

                        // the last token of the cache is not in the KV cache until the next call to llama_decode
                        // (it was sampled, pushed into the "cache_tokens", but not yet put in the context)
                        if (slot.n_past > 0 && slot.n_past == (int32_t) slot.cache_tokens.size())
                        {
                            slot.n_past -= 1;
                        }

                        slot.n_prompt_tokens_processed = slot.n_prompt_tokens - slot.n_past;

                        if (slot.ga_n != 1)
                        {
                            int ga_i = 0;
                            int32_t ga_n = slot.ga_n;
                            int32_t ga_w = slot.ga_w;
                            int32_t slot_npast = 0;
                            for (int k = 0; k < slot.n_past; ++k)
                            {
                                while (slot_npast >= ga_i + ga_w) {
                                    const int bd = (ga_w/ga_n)*(ga_n - 1);
                                    slot_npast -= bd;
                                    ga_i += ga_w/ga_n;
                                }
                                slot_npast++;
                            }
                            slot.n_past_se = slot_npast;
                            slot.ga_i = ga_i;
                        }

                        LOG_INFO("slot progression", {
                            { "slot_id",    slot.id },
                            { "task_id",    slot.task_id },
                            { "n_past",     slot.n_past },
                            { "n_past_se",  slot.n_past_se },
                            { "ga_i",       slot.ga_i },
                            { "n_prompt_tokens_processed", slot.n_prompt_tokens_processed }
                        });
                    }

                    slot.cache_tokens = prompt_tokens;

                    if (slot.n_past == slot.n_prompt_tokens && slot.n_past > 0)
                    {
                        // we have to evaluate at least 1 token to generate logits.
                        LOG_INFO("we have to evaluate at least 1 token to generate logits", {
                            { "slot_id", slot.id },
                            { "task_id", slot.task_id }
                        });
                        slot.n_past--;
                        if (slot.ga_i > 0)
                        {
                            slot.n_past_se--;
                        }
                    }

                    // keep only the common part
                    int p0 = (int) system_tokens.size() + slot.n_past;
                    LOG_INFO("kv cache rm [p0, end)", {
                        { "slot_id", slot.id },
                        { "task_id", slot.task_id },
                        { "p0",      p0 }
                    });
                    if (!llama_kv_cache_seq_rm(ctx, slot.id + 1, p0, -1)) {
                        // could not partially delete (likely using a non-Transformer model)
                        // TODO: logging
                        llama_kv_cache_seq_rm(ctx,    slot.id + 1, -1, -1);
                        llama_kv_cache_seq_cp(ctx, 0, slot.id + 1, -1, -1);

                        // there is no common part left (except for the system prompt)
                        // TODO: maybe find a way to refactor this to reuse the !cache_prompt case above
                        slot.n_past = 0;
                        slot.n_past_se = 0;
                        slot.ga_i = 0;
                        slot.n_prompt_tokens_processed = slot.n_prompt_tokens;
                        // TODO: is the system prompt ever in the sampling context?
                        llama_sampling_reset(slot.ctx_sampling);
                    }

                    LOG_VERBOSE("prompt ingested", {
                                                    {"n_past",  slot.n_past},
                                                    {"cached",  tokens_to_str(ctx, slot.cache_tokens.cbegin(), slot.cache_tokens.cbegin() + slot.n_past)},
                                                    {"to_eval", tokens_to_str(ctx, slot.cache_tokens.cbegin() + slot.n_past, slot.cache_tokens.cend())},
                                                });

                    const bool has_images = process_images(slot);

                    // process the prefix of first image
                    std::vector<llama_token> prefix_tokens = has_images ? tokenize(slot.images[0].prefix_prompt, add_bos_token) : prompt_tokens;

                    int32_t slot_npast = slot.n_past_se > 0 ? slot.n_past_se : slot.n_past;

                    int32_t ga_i = slot.ga_i;
                    int32_t ga_n = slot.ga_n;
                    int32_t ga_w = slot.ga_w;

                    for (; slot.n_past < (int) prefix_tokens.size(); ++slot.n_past)
                    {
                        if (slot.ga_n != 1)
                        {
                            while (slot_npast >= ga_i + ga_w) {
                                const int bd = (ga_w/ga_n)*(ga_n - 1);
                                slot_npast -= bd;
                                ga_i += ga_w/ga_n;
                            }
                        }
<<<<<<< HEAD
                        llama_batch_add(batch, prefix_tokens[slot.n_past], system_tokens.size() + slot_npast, { slot.id + 1 }, false);
=======
                        llama_batch_add(batch, prefix_tokens[slot.n_past], system_tokens.size() + slot_npast, { slot.id }, false);
>>>>>>> bd836944
                        slot_npast++;
                    }

                    if (has_images && !ingest_images(slot, n_batch))
                    {
                        LOG_ERROR("failed processing images", {
                            {"slot_id", slot.id},
                            {"task_id", slot.task_id},
                        });
                        // FIXME @phymbert: to be properly tested
                        //  early returning without changing the slot state will block the slot for ever
                        // no one at the moment is checking the return value
                        return false;
                    }

                    // extract the logits only for the last token
                    if (batch.n_tokens > 0)
                    {
                        batch.logits[batch.n_tokens - 1] = true;
                    }

                    slot.n_decoded = 0;
                    slot.i_batch   = batch.n_tokens - 1;
                }
            }
        }

        if (batch.n_tokens == 0)
        {
            all_slots_are_idle = true;
            return true;
        }

        for (int32_t i = 0; i < (int32_t) batch.n_tokens; i += n_batch)
        {
            const int32_t n_tokens = std::min(n_batch, batch.n_tokens - i);

            for (auto & slot : slots)
            {
                if (slot.ga_n != 1)
                {
                    // context extension via Self-Extend
                    while (slot.n_past_se >= slot.ga_i + slot.ga_w)
                    {
                        const int ib = (slot.ga_n * slot.ga_i) / slot.ga_w;
                        const int bd = (slot.ga_w / slot.ga_n) * (slot.ga_n - 1);
                        const int dd = (slot.ga_w / slot.ga_n) - ib * bd - slot.ga_w;

                        LOG_TEE("\n");
                        LOG_TEE("shift: [%6d, %6d] + %6d -> [%6d, %6d]\n", slot.ga_i, slot.n_past_se, ib * bd, slot.ga_i + ib * bd, slot.n_past_se + ib * bd);
                        LOG_TEE("div:   [%6d, %6d] / %6d -> [%6d, %6d]\n", slot.ga_i + ib * bd, slot.ga_i + ib * bd + slot.ga_w, slot.ga_n, (slot.ga_i + ib * bd) / slot.ga_n, (slot.ga_i + ib * bd + slot.ga_w) / slot.ga_n);
                        LOG_TEE("shift: [%6d, %6d] + %6d -> [%6d, %6d]\n", slot.ga_i + ib * bd + slot.ga_w, slot.n_past_se + ib * bd, dd, slot.ga_i + ib * bd + slot.ga_w + dd, slot.n_past_se + ib * bd + dd);

                        llama_kv_cache_seq_add(ctx, slot.id + 1, slot.ga_i, slot.n_past_se, ib * bd);
                        llama_kv_cache_seq_div(ctx, slot.id + 1, slot.ga_i + ib * bd, slot.ga_i + ib * bd + slot.ga_w,slot.ga_n);
                        llama_kv_cache_seq_add(ctx, slot.id + 1, slot.ga_i + ib * bd + slot.ga_w,slot.n_past_se + ib * bd, dd);

                        slot.n_past_se -= bd;

                        slot.ga_i += slot.ga_w / slot.ga_n;

                        LOG_TEE("\nn_past_old = %d, n_past = %d, ga_i = %d\n\n", slot.n_past_se + bd, slot.n_past_se, slot.ga_i);
                    }
                    slot.n_past_se += n_tokens;
                }
            }

            llama_batch batch_view =
            {
                n_tokens,
                batch.token    + i,
                nullptr,
                batch.pos      + i,
                batch.n_seq_id + i,
                batch.seq_id   + i,
                batch.logits   + i,
                0, 0, 0, // unused
            };

            const int ret = llama_decode(ctx, batch_view);

            if (ret != 0)
            {
                if (n_batch == 1 || ret < 0)
                {
                    // if you get here, it means the KV cache is full - try increasing it via the context size
                    LOG_TEE("%s : failed to decode the batch, n_batch = %d, ret = %d\n", __func__, n_batch, ret);
                    return false;
                }

                LOG_TEE("%s : failed to find free space in the KV cache, retrying with smaller n_batch = %d\n", __func__, n_batch / 2);

                // retry with half the batch size to try to find a free slot in the KV cache
                n_batch /= 2;
                i -= n_batch;
                continue;
            }

            for (auto & slot : slots)
            {
                if (slot.i_batch < (int) i || slot.i_batch >= (int) (i + n_tokens))
                {
                    continue;
                }

                // prompt evaluated for embedding
                if (slot.embedding)
                {
                    send_embedding(slot, batch_view);
                    slot.release();
                    slot.i_batch = -1;
                    continue;
                }

                completion_token_output result;
                const llama_token id = llama_sampling_sample(slot.ctx_sampling, ctx, NULL, slot.i_batch - i);

                llama_sampling_accept(slot.ctx_sampling, ctx, id, true);

                slot.n_decoded += 1;
                if (slot.n_decoded == 1)
                {
                    slot.t_start_genereration = ggml_time_us();
                    slot.t_prompt_processing = (slot.t_start_genereration - slot.t_start_process_prompt) / 1e3;
                    metrics.on_prompt_eval(slot);
                }

                llama_token_data_array cur_p = { slot.ctx_sampling->cur.data(), slot.ctx_sampling->cur.size(), false };
                result.tok = id;

                const int32_t n_probs = slot.sparams.n_probs;
                if (slot.sparams.temp <= 0 && n_probs > 0)
                {
                    // for llama_sample_token_greedy we need to sort candidates
                    llama_sample_softmax(ctx, &cur_p);
                }

                for (size_t i = 0; i < std::min(cur_p.size, (size_t)n_probs); ++i)
                {
                    result.probs.push_back({cur_p.data[i].id, cur_p.data[i].p});
                }

                if (!process_token(result, slot))
                {
                    slot.release();
                    slot.print_timings();
                    send_final_response(slot);
                    metrics.on_prediction(slot);
                }

                slot.i_batch = -1;
            }
        }

        LOG_VERBOSE("slots updated", {});
        return true;
    }

    json model_meta() {
        return json{
                {"vocab_type", llama_vocab_type(model)},
                {"n_vocab", llama_n_vocab(model)},
                {"n_ctx_train", llama_n_ctx_train(model)},
                {"n_embd", llama_n_embd(model)},
                {"n_params", llama_model_n_params(model)},
                {"size", llama_model_size(model)},
        };
    }
};

static void server_print_usage(const char *argv0, const gpt_params &params,
                               const server_params &sparams)
{
    printf("usage: %s [options]\n", argv0);
    printf("\n");
    printf("options:\n");
    printf("  -h, --help                show this help message and exit\n");
    printf("  -v, --verbose             verbose output (default: %s)\n", server_verbose ? "enabled" : "disabled");
    printf("  -t N, --threads N         number of threads to use during computation (default: %d)\n", params.n_threads);
    printf("  -tb N, --threads-batch N  number of threads to use during batch and prompt processing (default: same as --threads)\n");
    printf("  --threads-http N          number of threads in the http server pool to process requests (default: max(hardware concurrency - 1, --parallel N + 2))\n");
    printf("  -c N, --ctx-size N        size of the prompt context (default: %d)\n", params.n_ctx);
    printf("  --rope-scaling {none,linear,yarn}\n");
    printf("                            RoPE frequency scaling method, defaults to linear unless specified by the model\n");
    printf("  --rope-freq-base N        RoPE base frequency (default: loaded from model)\n");
    printf("  --rope-freq-scale N       RoPE frequency scaling factor, expands context by a factor of 1/N\n");
    printf("  --yarn-ext-factor N       YaRN: extrapolation mix factor (default: 1.0, 0.0 = full interpolation)\n");
    printf("  --yarn-attn-factor N      YaRN: scale sqrt(t) or attention magnitude (default: 1.0)\n");
    printf("  --yarn-beta-slow N        YaRN: high correction dim or alpha (default: %.1f)\n", params.yarn_beta_slow);
    printf("  --yarn-beta-fast N        YaRN: low correction dim or beta (default: %.1f)\n", params.yarn_beta_fast);
    printf("  --pooling {none,mean,cls}\n");
    printf("                        pooling type for embeddings, use model default if unspecified\n");
    printf("  -b N, --batch-size N      batch size for prompt processing (default: %d)\n", params.n_batch);
    printf("  --memory-f32              use f32 instead of f16 for memory key+value (default: disabled)\n");
    printf("                            not recommended: doubles context memory required and no measurable increase in quality\n");
    if (llama_supports_mlock())
    {
        printf("  --mlock                   force system to keep model in RAM rather than swapping or compressing\n");
    }
    if (llama_supports_mmap())
    {
        printf("  --no-mmap                 do not memory-map model (slower load but may reduce pageouts if not using mlock)\n");
    }
    printf("  --numa TYPE               attempt optimizations that help on some NUMA systems\n");
    printf("                              - distribute: spread execution evenly over all nodes\n");
    printf("                              - isolate: only spawn threads on CPUs on the node that execution started on\n");
    printf("                              - numactl: use the CPU map provided my numactl\n");
    if (llama_supports_gpu_offload()) {
        printf("  -ngl N, --n-gpu-layers N\n");
        printf("                            number of layers to store in VRAM\n");
        printf("  -sm SPLIT_MODE, --split-mode SPLIT_MODE\n");
        printf("                            how to split the model across multiple GPUs, one of:\n");
        printf("                              - none: use one GPU only\n");
        printf("                              - layer (default): split layers and KV across GPUs\n");
        printf("                              - row: split rows across GPUs\n");
        printf("  -ts SPLIT --tensor-split SPLIT\n");
        printf("                            fraction of the model to offload to each GPU, comma-separated list of proportions, e.g. 3,1\n");
        printf("  -mg i, --main-gpu i       the GPU to use for the model (with split-mode = none),\n");
        printf("                            or for intermediate results and KV (with split-mode = row)\n");
    }
    printf("  -m FNAME, --model FNAME\n");
    printf("                            model path (default: %s)\n", params.model.c_str());
    printf("  -a ALIAS, --alias ALIAS\n");
    printf("                            set an alias for the model, will be added as `model` field in completion response\n");
    printf("  --lora FNAME              apply LoRA adapter (implies --no-mmap)\n");
    printf("  --lora-base FNAME         optional model to use as a base for the layers modified by the LoRA adapter\n");
    printf("  --host                    ip address to listen (default  (default: %s)\n", sparams.hostname.c_str());
    printf("  --port PORT               port to listen (default  (default: %d)\n", sparams.port);
    printf("  --path PUBLIC_PATH        path from which to serve static files (default %s)\n", sparams.public_path.c_str());
    printf("  --api-key API_KEY         optional api key to enhance server security. If set, requests must include this key for access.\n");
    printf("  --api-key-file FNAME      path to file containing api keys delimited by new lines. If set, requests must include one of the keys for access.\n");
    printf("  -to N, --timeout N        server read/write timeout in seconds (default: %d)\n", sparams.read_timeout);
    printf("  --embedding               enable embedding vector output (default: %s)\n", params.embedding ? "enabled" : "disabled");
    printf("  -np N, --parallel N       number of slots for process requests (default: %d)\n", params.n_parallel);
    printf("  -cb, --cont-batching      enable continuous batching (a.k.a dynamic batching) (default: disabled)\n");
    printf("  -spf FNAME, --system-prompt-file FNAME\n");
    printf("                            set a file to load a system prompt (initial prompt of all slots), this is useful for chat applications.\n");
    printf("  -ctk TYPE, --cache-type-k TYPE\n");
    printf("                            KV cache data type for K (default: f16)\n");
    printf("  -ctv TYPE, --cache-type-v TYPE\n");
    printf("                            KV cache data type for V (default: f16)\n");
    printf("  --mmproj MMPROJ_FILE      path to a multimodal projector file for LLaVA.\n");
    printf("  --log-format              log output format: json or text (default: json)\n");
    printf("  --log-disable             disables logging to a file.\n");
    printf("  --slots-endpoint-disable  disables slots monitoring endpoint.\n");
    printf("  --metrics                 enable prometheus compatible metrics endpoint (default: %s).\n", sparams.metrics_endpoint ? "enabled" : "disabled");
    printf("\n");
    printf("  -n, --n-predict           maximum tokens to predict (default: %d)\n", params.n_predict);
    printf("  --override-kv KEY=TYPE:VALUE\n");
    printf("                            advanced option to override model metadata by key. may be specified multiple times.\n");
    printf("                            types: int, float, bool. example: --override-kv tokenizer.ggml.add_bos_token=bool:false\n");
    printf("  -gan N, --grp-attn-n N    set the group attention factor to extend context size through self-extend(default: 1=disabled), used together with group attention width `--grp-attn-w`\n");
    printf("  -gaw N, --grp-attn-w N    set the group attention width to extend context size through self-extend(default: 512), used together with group attention factor `--grp-attn-n`\n");
    printf("  --chat-template JINJA_TEMPLATE\n");
    printf("                            set custom jinja chat template (default: template taken from model's metadata)\n");
    printf("                            Note: only commonly used templates are accepted, since we don't have jinja parser\n");
    printf("\n");
}

static void server_params_parse(int argc, char **argv, server_params &sparams,
                                gpt_params &params, llama_server_context& llama)
{
    gpt_params default_params;
    server_params default_sparams;
    std::string arg;
    bool invalid_param = false;

    for (int i = 1; i < argc; i++)
    {
        arg = argv[i];
        if (arg == "--port")
        {
            if (++i >= argc)
            {
                invalid_param = true;
                break;
            }
            sparams.port = std::stoi(argv[i]);
        }
        else if (arg == "--host")
        {
            if (++i >= argc)
            {
                invalid_param = true;
                break;
            }
            sparams.hostname = argv[i];
        }
        else if (arg == "--path")
        {
            if (++i >= argc)
            {
                invalid_param = true;
                break;
            }
            sparams.public_path = argv[i];
        }
        else if (arg == "--api-key")
        {
            if (++i >= argc)
            {
                invalid_param = true;
                break;
            }
            sparams.api_keys.emplace_back(argv[i]);
        }
        else if (arg == "--api-key-file")
        {
            if (++i >= argc)
            {
                invalid_param = true;
                break;
            }
            std::ifstream key_file(argv[i]);
            if (!key_file) {
                fprintf(stderr, "error: failed to open file '%s'\n", argv[i]);
                invalid_param = true;
                break;
            }
            std::string key;
            while (std::getline(key_file, key)) {
               if (key.size() > 0) {
                   sparams.api_keys.push_back(key);
               }
            }
            key_file.close();
        }
        else if (arg == "--timeout" || arg == "-to")
        {
            if (++i >= argc)
            {
                invalid_param = true;
                break;
            }
            sparams.read_timeout = std::stoi(argv[i]);
            sparams.write_timeout = std::stoi(argv[i]);
        }
        else if (arg == "-m" || arg == "--model")
        {
            if (++i >= argc)
            {
                invalid_param = true;
                break;
            }
            params.model = argv[i];
        }
        else if (arg == "-a" || arg == "--alias")
        {
            if (++i >= argc)
            {
                invalid_param = true;
                break;
            }
            params.model_alias = argv[i];
        }
        else if (arg == "-h" || arg == "--help")
        {
            server_print_usage(argv[0], default_params, default_sparams);
            exit(0);
        }
        else if (arg == "-c" || arg == "--ctx-size" || arg == "--ctx_size")
        {
            if (++i >= argc)
            {
                invalid_param = true;
                break;
            }
            params.n_ctx = std::stoi(argv[i]);
        }
        else if (arg == "--rope-scaling")
        {
            if (++i >= argc)
            {
                invalid_param = true;
                break;
            }
            std::string value(argv[i]);
            /**/ if (value == "none")   { params.rope_scaling_type = LLAMA_ROPE_SCALING_TYPE_NONE; }
            else if (value == "linear") { params.rope_scaling_type = LLAMA_ROPE_SCALING_TYPE_LINEAR; }
            else if (value == "yarn")   { params.rope_scaling_type = LLAMA_ROPE_SCALING_TYPE_YARN; }
            else { invalid_param = true; break; }
        }
        else if (arg == "--rope-freq-base")
        {
            if (++i >= argc)
            {
                invalid_param = true;
                break;
            }
            params.rope_freq_base = std::stof(argv[i]);
        }
        else if (arg == "--rope-freq-scale")
        {
            if (++i >= argc)
            {
                invalid_param = true;
                break;
            }
            params.rope_freq_scale = std::stof(argv[i]);
        }
        else if (arg == "--yarn-ext-factor")
        {
            if (++i >= argc) {
                invalid_param = true;
                break;
            }
            params.yarn_ext_factor = std::stof(argv[i]);
        }
        else if (arg == "--yarn-attn-factor")
        {
            if (++i >= argc) {
                invalid_param = true;
                break;
            }
            params.yarn_attn_factor = std::stof(argv[i]);
        }
        else if (arg == "--yarn-beta-fast")
        {
            if (++i >= argc) {
                invalid_param = true;
                break;
            }
            params.yarn_beta_fast = std::stof(argv[i]);
        }
        else if (arg == "--yarn-beta-slow")
        {
            if (++i >= argc) {
                invalid_param = true;
                break;
            }
            params.yarn_beta_slow = std::stof(argv[i]);
        }
        else if (arg == "--pooling")
        {
            if (++i >= argc) {
                invalid_param = true;
                break;
            }
            std::string value(argv[i]);
            /**/ if (value == "none") { params.pooling_type = LLAMA_POOLING_TYPE_NONE; }
            else if (value == "mean") { params.pooling_type = LLAMA_POOLING_TYPE_MEAN; }
            else if (value == "cls")  { params.pooling_type = LLAMA_POOLING_TYPE_CLS; }
            else { invalid_param = true; break; }
        }
        else if (arg == "--threads" || arg == "-t")
        {
            if (++i >= argc)
            {
                invalid_param = true;
                break;
            }
            params.n_threads = std::stoi(argv[i]);
        }
        else if (arg == "--grp-attn-n" || arg == "-gan")
        {
            if (++i >= argc) {
                invalid_param = true;
                break;
            }

            params.grp_attn_n = std::stoi(argv[i]);
        }
        else if (arg == "--grp-attn-w" || arg == "-gaw")
        {
            if (++i >= argc)
            {
                invalid_param = true;
                break;
            }

            params.grp_attn_w = std::stoi(argv[i]);
        }
        else if (arg == "--threads-batch" || arg == "-tb")
        {
            if (++i >= argc)
            {
                invalid_param = true;
                break;
            }
            params.n_threads_batch = std::stoi(argv[i]);
        }
        else if (arg == "--threads-http")
        {
            if (++i >= argc)
            {
                invalid_param = true;
                break;
            }
            sparams.n_threads_http = std::stoi(argv[i]);
        }
        else if (arg == "-b" || arg == "--batch-size")
        {
            if (++i >= argc)
            {
                invalid_param = true;
                break;
            }
            params.n_batch = std::stoi(argv[i]);
        }
        else if (arg == "--gpu-layers" || arg == "-ngl" || arg == "--n-gpu-layers")
        {
            if (++i >= argc)
            {
                invalid_param = true;
                break;
            }
            if (llama_supports_gpu_offload()) {
                params.n_gpu_layers = std::stoi(argv[i]);
            } else {
                LOG_WARNING("Not compiled with GPU offload support, --n-gpu-layers option will be ignored. "
                        "See main README.md for information on enabling GPU BLAS support",
                        {{"n_gpu_layers", params.n_gpu_layers}});
            }
        }
        else if (arg == "--split-mode" || arg == "-sm")
        {
            if (++i >= argc) {
                invalid_param = true;
                break;
            }
            std::string arg_next = argv[i];
            if (arg_next == "none")
            {
                params.split_mode = LLAMA_SPLIT_MODE_NONE;
            }
            else if (arg_next == "layer")
            {
                params.split_mode = LLAMA_SPLIT_MODE_LAYER;
            }
            else if (arg_next == "row")
            {
                params.split_mode = LLAMA_SPLIT_MODE_ROW;
            }
            else {
                invalid_param = true;
                break;
            }
#ifndef GGML_USE_CUBLAS
            fprintf(stderr, "warning: llama.cpp was compiled without cuBLAS. Setting the split mode has no effect.\n");
#endif // GGML_USE_CUBLAS
        }
        else if (arg == "--tensor-split" || arg == "-ts")
        {
            if (++i >= argc)
            {
                invalid_param = true;
                break;
            }
#if defined(GGML_USE_CUBLAS) || defined(GGML_USE_SYCL)
            std::string arg_next = argv[i];

            // split string by , and /
            const std::regex regex{R"([,/]+)"};
            std::sregex_token_iterator it{arg_next.begin(), arg_next.end(), regex, -1};
            std::vector<std::string> split_arg{it, {}};
            GGML_ASSERT(split_arg.size() <= llama_max_devices());

            for (size_t i_device = 0; i_device < llama_max_devices(); ++i_device)
            {
                if (i_device < split_arg.size())
                {
                    params.tensor_split[i_device] = std::stof(split_arg[i_device]);
                }
                else
                {
                    params.tensor_split[i_device] = 0.0f;
                }
            }
#else
            LOG_WARNING("llama.cpp was compiled without cuBLAS. It is not possible to set a tensor split.\n", {});
#endif // GGML_USE_CUBLAS
        }
        else if (arg == "--main-gpu" || arg == "-mg")
        {
            if (++i >= argc)
            {
                invalid_param = true;
                break;
            }
#if defined(GGML_USE_CUBLAS) || defined(GGML_USE_SYCL)
            params.main_gpu = std::stoi(argv[i]);
#else
            LOG_WARNING("llama.cpp was compiled without cuBLAS. It is not possible to set a main GPU.", {});
#endif
        }
        else if (arg == "--lora")
        {
            if (++i >= argc)
            {
                invalid_param = true;
                break;
            }
            params.lora_adapter.emplace_back(argv[i], 1.0f);
            params.use_mmap = false;
        }
        else if (arg == "--lora-scaled")
        {
            if (++i >= argc)
            {
                invalid_param = true;
                break;
            }
            const char * lora_adapter = argv[i];
            if (++i >= argc)
            {
                invalid_param = true;
                break;
            }
            params.lora_adapter.emplace_back(lora_adapter, std::stof(argv[i]));
            params.use_mmap = false;
        }
        else if (arg == "--lora-base")
        {
            if (++i >= argc)
            {
                invalid_param = true;
                break;
            }
            params.lora_base = argv[i];
        }
        else if (arg == "-v" || arg == "--verbose")
        {
#if SERVER_VERBOSE != 1
            LOG_WARNING("server.cpp is not built with verbose logging.", {});
#else
            server_verbose = true;
#endif
        }
        else if (arg == "--mlock")
        {
            params.use_mlock = true;
        }
        else if (arg == "--no-mmap")
        {
            params.use_mmap = false;
        }
        else if (arg == "--numa") {
            if (++i >= argc) {
                invalid_param = true;
                break;
            } else {
                std::string value(argv[i]);
                /**/ if (value == "distribute" || value == "" ) { params.numa = GGML_NUMA_STRATEGY_DISTRIBUTE; }
                else if (value == "isolate") { params.numa = GGML_NUMA_STRATEGY_ISOLATE; }
                else if (value == "numactl") { params.numa = GGML_NUMA_STRATEGY_NUMACTL; }
                else { invalid_param = true; break; }
            }
        }
        else if (arg == "--embedding")
        {
            params.embedding = true;
        }
        else if (arg == "-cb" || arg == "--cont-batching")
        {
            params.cont_batching = true;
        }
        else if (arg == "-np" || arg == "--parallel")
        {
            if (++i >= argc)
            {
                invalid_param = true;
                break;
            }
            params.n_parallel = std::stoi(argv[i]);
        } else if (arg == "-n" || arg == "--n-predict")
        {
            if (++i >= argc)
            {
                invalid_param = true;
                break;
            }
            params.n_predict = std::stoi(argv[i]);
        } else if (arg == "-spf" || arg == "--system-prompt-file")
        {
            if (++i >= argc)
            {
                invalid_param = true;
                break;
            }
            std::ifstream file(argv[i]);
            if (!file) {
                fprintf(stderr, "error: failed to open file '%s'\n", argv[i]);
                invalid_param = true;
                break;
            }
            std::string systm_content;
            std::copy(
                std::istreambuf_iterator<char>(file),
                std::istreambuf_iterator<char>(),
                std::back_inserter(systm_content)
            );
            llama.system_prompt_process(json::parse(systm_content));
        }
        else if (arg == "-ctk" || arg == "--cache-type-k") {
            params.cache_type_k = argv[++i];
        }
        else if (arg == "-ctv" || arg == "--cache-type-v") {
            params.cache_type_v = argv[++i];
        }
        else if(arg == "--mmproj")
        {
            if (++i >= argc)
            {
                invalid_param = true;
                break;
            }
            params.mmproj = argv[i];
        }
        else if (arg == "--log-format")
        {
            if (++i >= argc)
            {
                invalid_param = true;
                break;
            }
            if (std::strcmp(argv[i], "json") == 0)
            {
                server_log_json = true;
            }
            else if (std::strcmp(argv[i], "text") == 0)
            {
                server_log_json = false;
            }
            else
            {
                invalid_param = true;
                break;
            }
        }
        else if (arg == "--log-disable")
        {
            log_set_target(stdout);
            LOG_INFO("logging to file is disabled.", {});
        }
        else if (arg == "--slots-endpoint-disable")
        {
            sparams.slots_endpoint = false;
        }
        else if (arg == "--metrics")
        {
            sparams.metrics_endpoint = true;
        }
        else if (arg == "--chat-template")
        {
            if (++i >= argc)
            {
                invalid_param = true;
                break;
            }
            if (!verify_custom_template(argv[i])) {
                fprintf(stderr, "error: the supplied chat template is not supported: %s\n", argv[i]);
                fprintf(stderr, "note: llama.cpp does not use jinja parser, we only support commonly used templates\n");
                invalid_param = true;
                break;
            }
            sparams.chat_template = argv[i];
        }
        else if (arg == "--override-kv")
        {
            if (++i >= argc) {
                invalid_param = true;
                break;
            }
            char * sep = strchr(argv[i], '=');
            if (sep == nullptr || sep - argv[i] >= 128) {
                fprintf(stderr, "error: Malformed KV override: %s\n", argv[i]);
                invalid_param = true;
                break;
            }
            struct llama_model_kv_override kvo;
            std::strncpy(kvo.key, argv[i], sep - argv[i]);
            kvo.key[sep - argv[i]] = 0;
            sep++;
            if (strncmp(sep, "int:", 4) == 0) {
                sep += 4;
                kvo.tag = LLAMA_KV_OVERRIDE_TYPE_INT;
                kvo.int_value = std::atol(sep);
            } else if (strncmp(sep, "float:", 6) == 0) {
                sep += 6;
                kvo.tag = LLAMA_KV_OVERRIDE_TYPE_FLOAT;
                kvo.float_value = std::atof(sep);
            } else if (strncmp(sep, "bool:", 5) == 0) {
                sep += 5;
                kvo.tag = LLAMA_KV_OVERRIDE_TYPE_BOOL;
                if (std::strcmp(sep, "true") == 0) {
                    kvo.bool_value = true;
                } else if (std::strcmp(sep, "false") == 0) {
                    kvo.bool_value = false;
                } else {
                    fprintf(stderr, "error: Invalid boolean value for KV override: %s\n", argv[i]);
                    invalid_param = true;
                    break;
                }
            } else {
                fprintf(stderr, "error: Invalid type for KV override: %s\n", argv[i]);
                invalid_param = true;
                break;
            }
            params.kv_overrides.push_back(kvo);
        }
        else
        {
            fprintf(stderr, "error: unknown argument: %s\n", arg.c_str());
            server_print_usage(argv[0], default_params, default_sparams);
            exit(1);
        }
    }
    if (!params.kv_overrides.empty()) {
        params.kv_overrides.emplace_back();
        params.kv_overrides.back().key[0] = 0;
    }

    if (invalid_param)
    {
        fprintf(stderr, "error: invalid parameter for argument: %s\n", arg.c_str());
        server_print_usage(argv[0], default_params, default_sparams);
        exit(1);
    }
}

/* llama.cpp completion api semantics */
static json format_partial_response(
    llama_server_context &llama, server_slot *slot, const std::string &content, const std::vector<completion_token_output> &probs
) {
    json res = json
    {
        {"content",    content },
        {"stop",       false},
        {"slot_id",    slot->id },
        {"multimodal", llama.multimodal }
    };

    if (slot->sparams.n_probs > 0)
    {
        res["completion_probabilities"] = probs_vector_to_json(llama.ctx, probs);
    }

    return res;
}

static json format_tokenizer_response(const std::vector<llama_token> &tokens)
{
    return json {
        {"tokens", tokens}
    };
}

static json format_detokenized_response(std::string content)
{
    return json {
        {"content", content}
    };
}


static void log_server_request(const httplib::Request &req, const httplib::Response &res)
{
    // skip GH copilot requests when using default port
    if (req.path == "/v1/health" || req.path == "/v1/completions")
    {
        return;
    }

    LOG_INFO("request", {
        {"remote_addr", req.remote_addr},
        {"remote_port", req.remote_port},
        {"status",      res.status},
        {"method",      req.method},
        {"path",        req.path},
        {"params",      req.params},
    });

    LOG_VERBOSE("request", {
        {"request",  req.body},
        {"response", res.body},
    });
}

static void append_to_generated_text_from_generated_token_probs(llama_server_context &llama, server_slot *slot)
{
    auto & gtps = slot->generated_token_probs;
    auto translator = token_translator{llama.ctx};
    auto add_strlen = [=](size_t sum, const completion_token_output & cto) { return sum + translator(cto).size(); };
    const size_t len = std::accumulate(gtps.begin(), gtps.end(), size_t(0), add_strlen);
    if (slot->generated_text.capacity() < slot->generated_text.size() + len)
    {
        slot->generated_text.reserve(slot->generated_text.size() + len);
    }
    for (const completion_token_output & cto : gtps)
    {
        slot->generated_text += translator(cto);
    }
}

std::function<void(int)> shutdown_handler;
std::atomic_flag is_terminating = ATOMIC_FLAG_INIT;
inline void signal_handler(int signal) {
    if (is_terminating.test_and_set()) {
        // in case it hangs, we can force terminate the server by hitting Ctrl+C twice
        // this is for better developer experience, we can remove when the server is stable enough
        fprintf(stderr, "Received second interrupt, terminating immediately.\n");
        exit(1);
    }
    shutdown_handler(signal);
}

int main(int argc, char **argv)
{
#if SERVER_VERBOSE != 1
    log_disable();
#endif
    // own arguments required by this example
    gpt_params params;
    server_params sparams;

    // struct that contains llama context and inference
    llama_server_context llama;

    server_params_parse(argc, argv, sparams, params, llama);

    if (params.model_alias == "unknown")
    {
        params.model_alias = params.model;
    }

    llama_backend_init();
    llama_numa_init(params.numa);

    LOG_INFO("build info", {{"build", LLAMA_BUILD_NUMBER},
                            {"commit", LLAMA_COMMIT}});

    LOG_INFO("system info", {
                                {"n_threads", params.n_threads},
                                {"n_threads_batch", params.n_threads_batch},
                                {"total_threads", std::thread::hardware_concurrency()},
                                {"system_info", llama_print_system_info()},
                            });

    httplib::Server svr;

    std::atomic<server_state> state{SERVER_STATE_LOADING_MODEL};

    svr.set_default_headers({{"Server", "llama.cpp"}});

    // CORS preflight
    svr.Options(R"(.*)", [](const httplib::Request &req, httplib::Response &res) {
        res.set_header("Access-Control-Allow-Origin", req.get_header_value("Origin"));
        res.set_header("Access-Control-Allow-Credentials", "true");
        res.set_header("Access-Control-Allow-Methods", "POST");
        res.set_header("Access-Control-Allow-Headers", "*");
    });

    svr.Get("/health", [&](const httplib::Request& req, httplib::Response& res) {
        server_state current_state = state.load();
        switch(current_state) {
            case SERVER_STATE_READY: {
                // request slots data using task queue
                task_server task;
                task.id   = llama.queue_tasks.get_new_id();
                task.type = TASK_TYPE_METRICS;
                task.target_id = -1;

                llama.queue_results.add_waiting_task_id(task.id);
                llama.queue_tasks.post(task);

                // get the result
                task_result result = llama.queue_results.recv(task.id);
                llama.queue_results.remove_waiting_task_id(task.id);

                int n_idle_slots       = result.result_json["idle"];
                int n_processing_slots = result.result_json["processing"];

                json health = {
                        {"status",           "ok"},
                        {"slots_idle",       n_idle_slots},
                        {"slots_processing", n_processing_slots}};
                res.status = 200; // HTTP OK
                if (sparams.slots_endpoint && req.has_param("include_slots")) {
                    health["slots"] = result.result_json["slots"];
                }

                if (n_idle_slots == 0) {
                    health["status"] = "no slot available";
                    if (req.has_param("fail_on_no_slot")) {
                        res.status = 503; // HTTP Service Unavailable
                    }
                }
                res.set_content(health.dump(), "application/json");
                break;
            }
            case SERVER_STATE_LOADING_MODEL:
                res.set_content(R"({"status": "loading model"})", "application/json");
                res.status = 503; // HTTP Service Unavailable
                break;
            case SERVER_STATE_ERROR:
                res.set_content(R"({"status": "error", "error": "Model failed to load"})", "application/json");
                res.status = 500; // HTTP Internal Server Error
                break;
        }
    });

    if (sparams.slots_endpoint) {
        svr.Get("/slots", [&](const httplib::Request&, httplib::Response& res) {
            // request slots data using task queue
            task_server task;
            task.id = llama.queue_tasks.get_new_id();
            task.type = TASK_TYPE_METRICS;
            task.target_id = -1;

            llama.queue_results.add_waiting_task_id(task.id);
            llama.queue_tasks.post(task);

            // get the result
            task_result result = llama.queue_results.recv(task.id);
            llama.queue_results.remove_waiting_task_id(task.id);

            res.set_content(result.result_json["slots"].dump(), "application/json");
            res.status = 200; // HTTP OK
        });
    }

    if (sparams.metrics_endpoint) {
        svr.Get("/metrics", [&](const httplib::Request&, httplib::Response& res) {
            // request slots data using task queue
            task_server task;
            task.id = llama.queue_tasks.get_new_id();
            task.type = TASK_TYPE_METRICS;
            task.target_id = -1;

            llama.queue_results.add_waiting_task_id(task.id);
            llama.queue_tasks.post(task);

            // get the result
            task_result result = llama.queue_results.recv(task.id);
            llama.queue_results.remove_waiting_task_id(task.id);

            json data = result.result_json;

            uint64_t n_prompt_tokens_processed = data["n_prompt_tokens_processed"];
            uint64_t t_prompt_processing       = data["t_prompt_processing"];

            uint64_t n_tokens_predicted       = data["n_tokens_predicted"];
            uint64_t t_tokens_generation      = data["t_tokens_generation"];

            int32_t kv_cache_used_cells = data["kv_cache_used_cells"];

            // metrics definition: https://prometheus.io/docs/practices/naming/#metric-names
            json all_metrics_def = json {
                    {"counter", {{
                            {"name",  "prompt_tokens_total"},
                            {"help",  "Number of prompt tokens processed."},
                            {"value",  data["n_prompt_tokens_processed_total"]}
                    }, {
                            {"name",  "tokens_predicted_total"},
                            {"help",  "Number of generation tokens processed."},
                            {"value",  data["n_tokens_predicted_total"]}
                    }}},
                    {"gauge", {{
                            {"name",  "prompt_tokens_seconds"},
                            {"help",  "Average prompt throughput in tokens/s."},
                            {"value",  n_prompt_tokens_processed ? 1e3 / t_prompt_processing * n_prompt_tokens_processed : 0}
                    },{
                            {"name",  "predicted_tokens_seconds"},
                            {"help",  "Average generation throughput in tokens/s."},
                            {"value",  n_tokens_predicted ? 1e3 / t_tokens_generation * n_tokens_predicted : 0}
                     },{
                            {"name",  "kv_cache_usage_ratio"},
                            {"help",  "KV-cache usage. 1 means 100 percent usage."},
                            {"value",  1. * kv_cache_used_cells / params.n_ctx}
                     },{
                            {"name",  "kv_cache_tokens"},
                            {"help",  "KV-cache tokens."},
                            {"value",  data["kv_cache_tokens_count"]}
                    },{
                            {"name",  "requests_processing"},
                            {"help",  "Number of request processing."},
                            {"value",  data["processing"]}
                  },{
                            {"name",  "requests_deferred"},
                            {"help",  "Number of request deferred."},
                            {"value",  data["deferred"]}
                  }}}
            };

            std::stringstream prometheus;
            for (const auto& el : all_metrics_def.items()) {
                const auto& type = el.key();
                const auto& metrics_def = el.value();
                for (const auto& metric_def : metrics_def) {
                    std::string name = metric_def["name"];
                    std::string help = metric_def["help"];
                    auto value = json_value(metric_def, "value", 0);
                    prometheus << "# HELP llamacpp:" << name << " " << help  << "\n"
                               << "# TYPE llamacpp:" << name << " " << type  << "\n"
                               << "llamacpp:"        << name << " " << value << "\n";
                }
            }

            res.set_content(prometheus.str(), "text/plain; version=0.0.4");
            res.status = 200; // HTTP OK
        });
    }

    svr.set_logger(log_server_request);

    svr.set_exception_handler([](const httplib::Request &, httplib::Response &res, std::exception_ptr ep)
            {
                const char fmt[] = "500 Internal Server Error\n%s";
                char buf[BUFSIZ];
                try
                {
                    std::rethrow_exception(std::move(ep));
                }
                catch (std::exception &e)
                {
                    snprintf(buf, sizeof(buf), fmt, e.what());
                }
                catch (...)
                {
                    snprintf(buf, sizeof(buf), fmt, "Unknown Exception");
                }
                res.set_content(buf, "text/plain; charset=utf-8");
                res.status = 500;
            });

    svr.set_error_handler([](const httplib::Request &, httplib::Response &res)
            {
                if (res.status == 401)
                {
                    res.set_content("Unauthorized", "text/plain; charset=utf-8");
                }
                if (res.status == 400)
                {
                    res.set_content("Invalid request", "text/plain; charset=utf-8");
                }
                else if (res.status == 404)
                {
                    res.set_content("File Not Found", "text/plain; charset=utf-8");
                    res.status = 404;
                }
            });

    // set timeouts and change hostname and port
    svr.set_read_timeout (sparams.read_timeout);
    svr.set_write_timeout(sparams.write_timeout);

    if (!svr.bind_to_port(sparams.hostname, sparams.port))
    {
        fprintf(stderr, "\ncouldn't bind to server socket: hostname=%s port=%d\n\n", sparams.hostname.c_str(), sparams.port);
        return 1;
    }

    // Set the base directory for serving static files
    svr.set_base_dir(sparams.public_path);

    std::unordered_map<std::string, std::string> log_data;
    log_data["hostname"] = sparams.hostname;
    log_data["port"] = std::to_string(sparams.port);

    if (sparams.api_keys.size() == 1) {
        log_data["api_key"] = "api_key: ****" + sparams.api_keys[0].substr(sparams.api_keys[0].length() - 4);
    } else if (sparams.api_keys.size() > 1) {
        log_data["api_key"] = "api_key: " + std::to_string(sparams.api_keys.size()) + " keys loaded";
    }

    // load the model
    if (!llama.load_model(params))
    {
        state.store(SERVER_STATE_ERROR);
        return 1;
    } else {
        llama.initialize();
        state.store(SERVER_STATE_READY);
        LOG_INFO("model loaded", {});
    }
    const auto model_meta = llama.model_meta();

    if (sparams.chat_template.empty()) { // custom chat template is not supplied
        // check if the template comes with the model is supported by us
        llama.validate_model_chat_template(sparams);
    }

    // Middleware for API key validation
    auto validate_api_key = [&sparams](const httplib::Request &req, httplib::Response &res) -> bool {
        // If API key is not set, skip validation
        if (sparams.api_keys.empty()) {
            return true;
        }

        // Check for API key in the header
        auto auth_header = req.get_header_value("Authorization");
        std::string prefix = "Bearer ";
        if (auth_header.substr(0, prefix.size()) == prefix) {
            std::string received_api_key = auth_header.substr(prefix.size());
            if (std::find(sparams.api_keys.begin(), sparams.api_keys.end(), received_api_key) != sparams.api_keys.end()) {
                return true; // API key is valid
            }
        }

        // API key is invalid or not provided
        res.set_content("Unauthorized: Invalid API Key", "text/plain; charset=utf-8");
        res.status = 401; // Unauthorized

        LOG_WARNING("Unauthorized: Invalid API Key", {});

        return false;
    };

    // this is only called if no index.html is found in the public --path
    svr.Get("/", [](const httplib::Request &, httplib::Response &res)
            {
                res.set_content(reinterpret_cast<const char*>(&index_html), index_html_len, "text/html; charset=utf-8");
                return false;
            });

    // this is only called if no index.js is found in the public --path
    svr.Get("/index.js", [](const httplib::Request &, httplib::Response &res)
            {
                res.set_content(reinterpret_cast<const char *>(&index_js), index_js_len, "text/javascript; charset=utf-8");
                return false;
            });

    // this is only called if no index.html is found in the public --path
    svr.Get("/completion.js", [](const httplib::Request &, httplib::Response &res)
            {
                res.set_content(reinterpret_cast<const char*>(&completion_js), completion_js_len, "application/javascript; charset=utf-8");
                return false;
            });

    // this is only called if no index.html is found in the public --path
    svr.Get("/json-schema-to-grammar.mjs", [](const httplib::Request &, httplib::Response &res)
            {
                res.set_content(reinterpret_cast<const char*>(&json_schema_to_grammar_mjs), json_schema_to_grammar_mjs_len, "application/javascript; charset=utf-8");
                return false;
            });

    svr.Get("/props", [&llama](const httplib::Request & req, httplib::Response &res)
            {
                res.set_header("Access-Control-Allow-Origin", req.get_header_value("Origin"));
                json data = {
                    { "user_name",      llama.name_user.c_str() },
                    { "assistant_name", llama.name_assistant.c_str() },
                    { "default_generation_settings", llama.default_generation_settings_for_props },
                    { "total_slots",    llama.params.n_parallel }
                };
                res.set_content(data.dump(), "application/json; charset=utf-8");
            });

    svr.Post("/completion", [&llama, &validate_api_key](const httplib::Request &req, httplib::Response &res)
            {
                res.set_header("Access-Control-Allow-Origin", req.get_header_value("Origin"));
                if (!validate_api_key(req, res)) {
                    return;
                }
                json data = json::parse(req.body);
                const int task_id = llama.queue_tasks.get_new_id();
                llama.queue_results.add_waiting_task_id(task_id);
                llama.request_completion(task_id, data, false, false, -1);
                if (!json_value(data, "stream", false)) {
                    std::string completion_text;
                    task_result result = llama.queue_results.recv(task_id);
                    if (!result.error && result.stop) {
                        res.set_content(result.result_json.dump(-1, ' ', false, json::error_handler_t::replace), "application/json; charset=utf-8");
                    }
                    else
                    {
                        res.status = 404;
                        res.set_content(result.result_json["content"], "text/plain; charset=utf-8");
                    }
                    llama.queue_results.remove_waiting_task_id(task_id);
                } else {
                    const auto chunked_content_provider = [task_id, &llama](size_t, httplib::DataSink & sink)
                    {
                        while (true)
                        {
                            task_result result = llama.queue_results.recv(task_id);
                            if (!result.error) {
                                const std::string str =
                                    "data: " +
                                    result.result_json.dump(-1, ' ', false, json::error_handler_t::replace) +
                                    "\n\n";
                                LOG_VERBOSE("data stream", {
                                    { "to_send", str }
                                });
                                if (!sink.write(str.c_str(), str.size()))
                                {
                                    llama.queue_results.remove_waiting_task_id(task_id);
                                    return false;
                                }
                                if (result.stop) {
                                    break;
                                }
                            } else {
                                const std::string str =
                                    "error: " +
                                    result.result_json.dump(-1, ' ', false, json::error_handler_t::replace) +
                                    "\n\n";
                                LOG_VERBOSE("data stream", {
                                    { "to_send", str }
                                });
                                if (!sink.write(str.c_str(), str.size()))
                                {
                                    llama.queue_results.remove_waiting_task_id(task_id);
                                    return false;
                                }
                                break;
                            }
                        }

                        llama.queue_results.remove_waiting_task_id(task_id);
                        sink.done();
                        return true;
                    };

                    auto on_complete = [task_id, &llama] (bool)
                    {
                        // cancel
                        llama.request_cancel(task_id);
                        llama.queue_results.remove_waiting_task_id(task_id);
                    };

                    res.set_chunked_content_provider("text/event-stream", chunked_content_provider, on_complete);
                }
            });

    svr.Get("/v1/models", [&params, &model_meta](const httplib::Request& req, httplib::Response& res)
            {
                res.set_header("Access-Control-Allow-Origin", req.get_header_value("Origin"));
                std::time_t t = std::time(0);

                json models = {
                    {"object", "list"},
                    {"data", {
                        {
                            {"id",       params.model_alias},
                            {"object",   "model"},
                            {"created",  t},
                            {"owned_by", "llamacpp"},
                            {"meta",     model_meta}
                        },
                    }}
                };

                res.set_content(models.dump(), "application/json; charset=utf-8");
            });

    const auto chat_completions = [&llama, &validate_api_key, &sparams](const httplib::Request &req, httplib::Response &res)
    {
        res.set_header("Access-Control-Allow-Origin", req.get_header_value("Origin"));
        if (!validate_api_key(req, res)) {
            return;
        }
        json data = oaicompat_completion_params_parse(llama.model, json::parse(req.body), sparams.chat_template);

        const int task_id = llama.queue_tasks.get_new_id();
        llama.queue_results.add_waiting_task_id(task_id);
        llama.request_completion(task_id, data, false, false, -1);

        if (!json_value(data, "stream", false)) {
            std::string completion_text;
            task_result result = llama.queue_results.recv(task_id);

            if (!result.error && result.stop) {
                json oaicompat_result = format_final_response_oaicompat(data, result);

                res.set_content(oaicompat_result.dump(-1, ' ', false,
                                    json::error_handler_t::replace),
                                    "application/json; charset=utf-8");
            } else {
                res.status = 500;
                res.set_content(result.result_json["content"], "text/plain; charset=utf-8");
            }
            llama.queue_results.remove_waiting_task_id(task_id);
        } else {
            const auto chunked_content_provider = [task_id, &llama](size_t, httplib::DataSink &sink) {
                while (true) {
                    task_result llama_result = llama.queue_results.recv(task_id);
                    if (!llama_result.error) {
                        std::vector<json> result_array = format_partial_response_oaicompat( llama_result);

                        for (auto it = result_array.begin(); it != result_array.end(); ++it)
                        {
                            if (!it->empty()) {
                                const std::string str =
                                    "data: " +
                                    it->dump(-1, ' ', false, json::error_handler_t::replace) +
                                    "\n\n";
                                LOG_VERBOSE("data stream", {{"to_send", str}});
                                if (!sink.write(str.c_str(), str.size())) {
                                    llama.queue_results.remove_waiting_task_id(task_id);
                                    return false;
                                }
                            }
                        }
                        if (llama_result.stop) {
                            break;
                        }
                    } else {
                        const std::string str =
                            "error: " +
                            llama_result.result_json.dump(-1, ' ', false,
                                    json::error_handler_t::replace) +
                            "\n\n";
                        LOG_VERBOSE("data stream", {{"to_send", str}});
                        if (!sink.write(str.c_str(), str.size())) {
                            llama.queue_results.remove_waiting_task_id(task_id);
                            return false;
                        }
                        break;
                    }
                }
                sink.done();
                llama.queue_results.remove_waiting_task_id(task_id);
                return true;
            };

            auto on_complete = [task_id, &llama](bool) {
                // cancel request
                llama.request_cancel(task_id);
                llama.queue_results.remove_waiting_task_id(task_id);
            };

            res.set_chunked_content_provider("text/event-stream", chunked_content_provider, on_complete);
        }
    };

    svr.Post("/chat/completions", chat_completions);
    svr.Post("/v1/chat/completions", chat_completions);

    svr.Post("/infill", [&llama, &validate_api_key](const httplib::Request &req, httplib::Response &res)
            {
                res.set_header("Access-Control-Allow-Origin", req.get_header_value("Origin"));
                if (!validate_api_key(req, res)) {
                    return;
                }
                json data = json::parse(req.body);
                const int task_id = llama.queue_tasks.get_new_id();
                llama.queue_results.add_waiting_task_id(task_id);
                llama.request_completion(task_id, data, true, false, -1);
                if (!json_value(data, "stream", false)) {
                    std::string completion_text;
                    task_result result = llama.queue_results.recv(task_id);
                    if (!result.error && result.stop)
                    {
                        res.set_content(result.result_json.dump(-1, ' ', false, json::error_handler_t::replace), "application/json; charset=utf-8");
                    }
                    else
                    {
                        res.status = 404;
                        res.set_content(result.result_json["content"], "text/plain; charset=utf-8");
                    }
                    llama.queue_results.remove_waiting_task_id(task_id);
                } else {
                    const auto chunked_content_provider = [task_id, &llama](size_t, httplib::DataSink & sink) {
                        while (true)
                        {
                            task_result result = llama.queue_results.recv(task_id);
                            if (!result.error) {
                                const std::string str =
                                "data: " +
                                result.result_json.dump(-1, ' ', false, json::error_handler_t::replace) +
                                "\n\n";
                                LOG_VERBOSE("data stream", {
                                    { "to_send", str }
                                });
                                if (!sink.write(str.c_str(), str.size()))
                                {
                                    llama.queue_results.remove_waiting_task_id(task_id);
                                    return false;
                                }
                                if (result.stop)
                                {
                                    break;
                                }
                            }
                            else
                            {
                                break;
                            }
                        }

                        llama.queue_results.remove_waiting_task_id(task_id);
                        sink.done();
                        return true;
                    };

                    auto on_complete = [task_id, &llama] (bool)
                    {
                        // cancel
                        llama.request_cancel(task_id);
                    };

                    res.set_chunked_content_provider("text/event-stream", chunked_content_provider, on_complete);
                }
            });

    svr.Options(R"(/.*)", [](const httplib::Request &, httplib::Response &res)
                { return res.set_content("", "application/json; charset=utf-8"); });

    svr.Post("/tokenize", [&llama](const httplib::Request &req, httplib::Response &res)
            {
                res.set_header("Access-Control-Allow-Origin", req.get_header_value("Origin"));
                const json body = json::parse(req.body);
                std::vector<llama_token> tokens;
                if (body.count("content") != 0)
                {
                    tokens = llama.tokenize(body["content"], false);
                }
                const json data = format_tokenizer_response(tokens);
                return res.set_content(data.dump(), "application/json; charset=utf-8");
            });

    svr.Post("/detokenize", [&llama](const httplib::Request &req, httplib::Response &res)
            {
                res.set_header("Access-Control-Allow-Origin", req.get_header_value("Origin"));
                const json body = json::parse(req.body);
                std::string content;
                if (body.count("tokens") != 0)
                {
                    const std::vector<llama_token> tokens = body["tokens"];
                    content = tokens_to_str(llama.ctx, tokens.cbegin(), tokens.cend());
                }

                const json data = format_detokenized_response(content);
                return res.set_content(data.dump(), "application/json; charset=utf-8");
            });

    svr.Post("/embedding", [&llama](const httplib::Request &req, httplib::Response &res)
            {
                res.set_header("Access-Control-Allow-Origin", req.get_header_value("Origin"));
                const json body = json::parse(req.body);
                json prompt;
                if (body.count("content") != 0)
                {
                    prompt = body["content"];
                }
                else
                {
                    prompt = "";
                }

                json image_data;
                if (body.count("image_data") != 0) {
                    image_data = body["image_data"];
                }
                else
                {
                    image_data = "";
                }

                // create and queue the task
                const int task_id = llama.queue_tasks.get_new_id();
                llama.queue_results.add_waiting_task_id(task_id);
                llama.request_completion(task_id, { {"prompt", prompt}, { "n_predict", 0}, {"image_data", image_data} }, false, true, -1);

                // get the result
                task_result result = llama.queue_results.recv(task_id);
                llama.queue_results.remove_waiting_task_id(task_id);

                // send the result
                return res.set_content(result.result_json.dump(), "application/json; charset=utf-8");
            });

    svr.Post("/v1/embeddings", [&llama](const httplib::Request &req, httplib::Response &res)
            {
                res.set_header("Access-Control-Allow-Origin", req.get_header_value("Origin"));
                const json body = json::parse(req.body);

                json prompt;
                if (body.count("input") != 0)
                {
                    prompt = body["input"];
                    // batch
                    if(prompt.is_array()) {
                        json data = json::array();
                        int i = 0;
                        for (const json &elem : prompt) {
                            const int task_id = llama.queue_tasks.get_new_id();
                            llama.queue_results.add_waiting_task_id(task_id);
                            llama.request_completion(task_id, { {"prompt", elem}, { "n_predict", 0} }, false, true, -1);

                            // get the result
                            task_result result = llama.queue_results.recv(task_id);
                            llama.queue_results.remove_waiting_task_id(task_id);

                            json embedding = json{
                                {"embedding", json_value(result.result_json, "embedding", json::array())},
                                {"index", i++},
                                {"object", "embedding"}
                            };
                            data.push_back(embedding);
                        }
                        json result = format_embeddings_response_oaicompat(body, data);
                        return res.set_content(result.dump(), "application/json; charset=utf-8");
                    }
                }
                else
                {
                    prompt = "";
                }

                // create and queue the task
                const int task_id = llama.queue_tasks.get_new_id();
                llama.queue_results.add_waiting_task_id(task_id);
                llama.request_completion(task_id, { {"prompt", prompt}, { "n_predict", 0}}, false, true, -1);

                // get the result
                task_result result = llama.queue_results.recv(task_id);
                llama.queue_results.remove_waiting_task_id(task_id);

                json data = json::array({json{
                        {"embedding", json_value(result.result_json, "embedding", json::array())},
                        {"index", 0},
                        {"object", "embedding"}
                    }}
                );

                json root = format_embeddings_response_oaicompat(body, data);

                // send the result
                return res.set_content(root.dump(), "application/json; charset=utf-8");
            });

    // GG: if I put the main loop inside a thread, it crashes on the first request when build in Debug!?
    //     "Bus error: 10" - this is on macOS, it does not crash on Linux
    //std::thread t2([&]()
    /*{
        bool running = true;
        while (running)
        {
            running = llama.update_slots();
        }
    }*/
    //);

    if (sparams.n_threads_http < 1) {
        // +2 threads for monitoring endpoints
        sparams.n_threads_http = std::max(params.n_parallel + 2, (int32_t) std::thread::hardware_concurrency() - 1);
    }
    log_data["n_threads_http"] =  std::to_string(sparams.n_threads_http);
    svr.new_task_queue = [&sparams] { return new httplib::ThreadPool(sparams.n_threads_http); };

    LOG_INFO("HTTP server listening", log_data);
    // run the HTTP server in a thread - see comment below
    std::thread t([&]()
            {
                if (!svr.listen_after_bind())
                {
                    state.store(SERVER_STATE_ERROR);
                    return 1;
                }

                return 0;
            });

    llama.queue_tasks.on_new_task(std::bind(
        &llama_server_context::process_single_task, &llama, std::placeholders::_1));
    llama.queue_tasks.on_finish_multitask(std::bind(
        &llama_server_context::on_finish_multitask, &llama, std::placeholders::_1));
    llama.queue_tasks.on_run_slots(std::bind(
        &llama_server_context::update_slots, &llama));
    llama.queue_results.on_multitask_update(std::bind(
        &llama_server_queue::update_multitask,
        &llama.queue_tasks,
        std::placeholders::_1,
        std::placeholders::_2,
        std::placeholders::_3
    ));

    shutdown_handler = [&](int) {
        llama.queue_tasks.terminate();
    };

#if defined (__unix__) || (defined (__APPLE__) && defined (__MACH__))
    struct sigaction sigint_action;
    sigint_action.sa_handler = signal_handler;
    sigemptyset (&sigint_action.sa_mask);
    sigint_action.sa_flags = 0;
    sigaction(SIGINT, &sigint_action, NULL);
#elif defined (_WIN32)
    auto console_ctrl_handler = +[](DWORD ctrl_type) -> BOOL {
        return (ctrl_type == CTRL_C_EVENT) ? (signal_handler(SIGINT), true) : false;
    };
    SetConsoleCtrlHandler(reinterpret_cast<PHANDLER_ROUTINE>(console_ctrl_handler), true);
#endif
    llama.queue_tasks.start_loop();
    svr.stop();
    t.join();

    llama_backend_free();
    return 0;
}<|MERGE_RESOLUTION|>--- conflicted
+++ resolved
@@ -1235,7 +1235,7 @@
         else
         {
             for (int i = 0; i < batch.n_tokens; ++i) {
-                if (!batch.logits[i] || batch.seq_id[i][0] != slot.id) {
+                if (!batch.logits[i] || batch.seq_id[i][0] != slot.id + 1) {
                     continue;
                 }
 
@@ -1882,11 +1882,7 @@
                                 ga_i += ga_w/ga_n;
                             }
                         }
-<<<<<<< HEAD
                         llama_batch_add(batch, prefix_tokens[slot.n_past], system_tokens.size() + slot_npast, { slot.id + 1 }, false);
-=======
-                        llama_batch_add(batch, prefix_tokens[slot.n_past], system_tokens.size() + slot_npast, { slot.id }, false);
->>>>>>> bd836944
                         slot_npast++;
                     }
 
