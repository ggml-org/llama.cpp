#include "utils.hpp"

#include "common.h"
#include "llama.h"
#include "grammar-parser.h"

#ifndef NDEBUG
// crash the server in debug mode, otherwise send an http 500 error
#define CPPHTTPLIB_NO_EXCEPTIONS 1
#endif
// increase max payload length to allow use of larger context size
#define CPPHTTPLIB_FORM_URL_ENCODED_PAYLOAD_MAX_LENGTH 1048576
#include "httplib.h"
#include "json.hpp"

// auto generated files (update with ./deps.sh)
#include "index.html.hpp"
#include "index.js.hpp"
#include "completion.js.hpp"
#include "json-schema-to-grammar.mjs.hpp"

#include <atomic>
#include <chrono>
#include <condition_variable>
#include <cstddef>
#include <set>
#include <mutex>
#include <thread>
#include <signal.h>

#include <iostream> // do we still need this?

using json = nlohmann::json;

<<<<<<< HEAD
struct server_params
{
    std::string hostname = "127.0.0.1";   // --host switches to use 0.0.0.0 for public network.
    std::map<std::string, std::vector<std::string>> api_keys;   // store for improved api_keys database
    std::string public_path = "examples/server/public";
    std::string chat_template = "";
    int32_t port = 8080;
    int32_t read_timeout = 600;
    int32_t write_timeout = 600;
    bool slots_endpoint = true;
    bool metrics_endpoint = false;
    int n_threads_http = -1;
};

=======
>>>>>>> 76e86882
bool server_verbose = false;
bool server_log_json = true;

enum stop_type {
    STOP_TYPE_FULL,
    STOP_TYPE_PARTIAL,
};

enum slot_state {
    SLOT_STATE_IDLE,
    SLOT_STATE_PROCESSING,
};

enum slot_command {
    SLOT_COMMAND_NONE,
    SLOT_COMMAND_LOAD_PROMPT,
    SLOT_COMMAND_RELEASE,
};

enum server_state {
    SERVER_STATE_LOADING_MODEL,  // Server is starting up, model not fully loaded yet
    SERVER_STATE_READY,          // Server is ready and model is loaded
    SERVER_STATE_ERROR           // An error occurred, load_model failed
};

enum server_task_type {
    SERVER_TASK_TYPE_COMPLETION,
    SERVER_TASK_TYPE_CANCEL,
    SERVER_TASK_TYPE_NEXT_RESPONSE,
    SERVER_TASK_TYPE_METRICS
};

struct server_task {
    int id        = -1; // to be filled by server_queue
    int id_multi  = -1;
    int id_target = -1;

    server_task_type type;
    json data;

    bool infill    = false;
    bool embedding = false;
};

struct server_task_result {
    int id       = -1;
    int id_multi = -1;

    json data;

    bool stop;
    bool error;
};

struct server_task_multi {
    int id = -1;

    std::set<int> subtasks_remaining;
    std::vector<server_task_result> results;
};

struct slot_params {
    bool stream       = true;
    bool cache_prompt = false; // remember the prompt to avoid reprocessing all prompt

    uint32_t seed      = -1; // RNG seed
    int32_t  n_keep    =  0; // number of tokens to keep from initial prompt
    int32_t  n_predict = -1; // new tokens to predict

    std::vector<std::string> antiprompt;

    json input_prefix;
    json input_suffix;
};

struct server_params {
    int32_t port           = 8080;
    int32_t read_timeout   = 600;
    int32_t write_timeout  = 600;
    int32_t n_threads_http = -1;

    std::string hostname      = "127.0.0.1";
    std::string public_path   = "examples/server/public";
    std::string chat_template = "";
    std::string system_prompt = "";

    std::vector<std::string> api_keys;

    bool slots_endpoint   = true;
    bool metrics_endpoint = false;
};

struct server_slot {
    int id;
    int id_task = -1;
    int id_multi = -1;

    struct slot_params params;

    slot_state state = SLOT_STATE_IDLE;
    slot_command command = SLOT_COMMAND_NONE;

    // used to determine the slot that has been used the longest
    int64_t t_last_used = -1;

    // generation props
    int32_t n_ctx       = 0;  // context size per slot
    int32_t n_past      = 0;
    int32_t n_decoded   = 0;
    int32_t n_remaining = -1;
    int32_t i_batch     = -1;
    int32_t n_predict   = -1;

    int32_t n_prompt_tokens           = 0;
    int32_t n_prompt_tokens_processed = 0;

    json prompt;

    // when a task is submitted, we first tokenize the prompt and store it here
    std::vector<llama_token> prompt_tokens;

    std::string generated_text;
    std::vector<llama_token> cache_tokens;
    std::vector<completion_token_output> generated_token_probs;

    bool infill         = false;
    bool embedding      = false;
    bool has_next_token = true;
    bool truncated      = false;
    bool stopped_eos    = false;
    bool stopped_word   = false;
    bool stopped_limit  = false;

    bool oaicompat = false;

    std::string oaicompat_model;
    std::string stopping_word;

    // sampling
    llama_token sampled;
    struct llama_sampling_params sparams;
    llama_sampling_context * ctx_sampling = nullptr;

    int32_t ga_i = 0;   // group-attention state
    int32_t ga_n = 1;   // group-attention factor
    int32_t ga_w = 512; // group-attention width

    int32_t n_past_se = 0; // self-extend

    // stats
    size_t n_sent_text = 0; // number of sent text character
    size_t n_sent_token_probs = 0;

    int64_t t_start_process_prompt;
    int64_t t_start_generation;

    double t_prompt_processing; // ms
    double t_token_generation; // ms

    void reset() {
        n_prompt_tokens    = 0;
        generated_text     = "";
        truncated          = false;
        stopped_eos        = false;
        stopped_word       = false;
        stopped_limit      = false;
        stopping_word      = "";
        n_past             = 0;
        n_sent_text        = 0;
        n_sent_token_probs = 0;
        infill             = false;
        ga_i               = 0;
        n_past_se          = 0;

        generated_token_probs.clear();
    }

    bool has_budget(gpt_params &global_params) {
        if (params.n_predict == -1 && global_params.n_predict == -1) {
            return true; // limitless
        }

        n_remaining = -1;

        if (params.n_predict != -1) {
            n_remaining = params.n_predict - n_decoded;
        } else if (global_params.n_predict != -1) {
            n_remaining = global_params.n_predict - n_decoded;
        }

        return n_remaining > 0; // no budget
    }

    bool available() const {
        return state == SLOT_STATE_IDLE && command == SLOT_COMMAND_NONE;
    }

    // this doesn't set the is_processing; it tests it and returns true only if either condition is met
    bool is_processing() const {
        return (state == SLOT_STATE_IDLE && command == SLOT_COMMAND_LOAD_PROMPT) || state == SLOT_STATE_PROCESSING;
    }

    void add_token_string(const completion_token_output & token) {
        if (command == SLOT_COMMAND_RELEASE) {
            return;
        }
        generated_token_probs.push_back(token);
    }

    void release() {
        if (state == SLOT_STATE_PROCESSING) {
            t_token_generation = (ggml_time_us() - t_start_generation) / 1e3;
            command = SLOT_COMMAND_RELEASE;
        }
    }

<<<<<<< HEAD
    json get_formatted_timings() {      // spelling error changed; only occurs in this file
        return json
        {
=======
    json get_formated_timings() const {
        return json {
>>>>>>> 76e86882
            {"prompt_n",               n_prompt_tokens_processed},
            {"prompt_ms",              t_prompt_processing},
            {"prompt_per_token_ms",    t_prompt_processing / n_prompt_tokens_processed},
            {"prompt_per_second",      1e3 / t_prompt_processing * n_prompt_tokens_processed},

            {"predicted_n",            n_decoded},
            {"predicted_ms",           t_token_generation},
            {"predicted_per_token_ms", t_token_generation / n_decoded},
            {"predicted_per_second",   1e3 / t_token_generation * n_decoded},
        };
    }

    size_t find_stopping_strings(const std::string & text, const size_t last_token_size, const stop_type type) {
        size_t stop_pos = std::string::npos;

        for (const std::string & word : params.antiprompt) {
            size_t pos;

            if (type == STOP_TYPE_FULL) {
                const size_t tmp      = word.size() + last_token_size;
                const size_t from_pos = text.size() > tmp ? text.size() - tmp : 0;

                pos = text.find(word, from_pos);
            } else {
                pos = find_partial_stop_string(word, text);
            }

            if (pos != std::string::npos && (stop_pos == std::string::npos || pos < stop_pos)) {
                if (type == STOP_TYPE_FULL) {
                    stopped_word   = true;
                    stopping_word  = word;
                    has_next_token = false;
                }
                stop_pos = pos;
            }
        }

        return stop_pos;
    }

    void print_timings() const {
        char buffer[512];
<<<<<<< HEAD
        std::string stdout_target;
        std::string stdout_reset;
        std::string stderr_target;
        std::string stderr_reset;
        double t_token = t_prompt_processing / n_prompt_tokens_processed;
        double n_tokens_second = 1e3 / t_prompt_processing * n_prompt_tokens_processed;
        //printf("\033[72;0H]");
        sprintf(buffer, "prompt eval time     = %10.2f ms / %5d tokens (%8.2f ms per token, %8.2f tokens per second)",
=======

        double t_token = t_prompt_processing / n_prompt_tokens_processed;
        double n_tokens_second = 1e3 / t_prompt_processing * n_prompt_tokens_processed;

        snprintf(buffer, 512, "prompt eval time     = %10.2f ms / %5d tokens (%8.2f ms per token, %8.2f tokens per second)",
>>>>>>> 76e86882
                t_prompt_processing, n_prompt_tokens_processed,
                t_token, n_tokens_second);

        LOG_INFO(buffer, {
            {"id_slot",                   id},
            {"id_task",                   id_task},
            {"t_prompt_processing",       t_prompt_processing},
            {"n_prompt_tokens_processed", n_prompt_tokens_processed},
            {"t_token",                   t_token},
            {"n_tokens_second",           n_tokens_second},
        });

        t_token = t_token_generation / n_decoded;
        n_tokens_second = 1e3 / t_token_generation * n_decoded;
<<<<<<< HEAD
        //printf("\033[72;0H]");
        sprintf(buffer, "generation eval time = %10.2f ms / %5d runs   (%8.2f ms per token, %8.2f tokens per second)",
=======

        snprintf(buffer, 512, "generation eval time = %10.2f ms / %5d runs   (%8.2f ms per token, %8.2f tokens per second)",
>>>>>>> 76e86882
                t_token_generation, n_decoded,
                t_token, n_tokens_second);

        LOG_INFO(buffer, {
            {"id_slot",            id},
            {"id_task",            id_task},
            {"t_token_generation", t_token_generation},
            {"n_decoded",          n_decoded},
            {"t_token",            t_token},
            {"n_tokens_second",    n_tokens_second}
        });

<<<<<<< HEAD
        // printf("\033[5;0H]");
        sprintf(buffer, "          total time = %10.2f ms", t_prompt_processing + t_token_generation);
=======
        snprintf(buffer, 512, "          total time = %10.2f ms", t_prompt_processing + t_token_generation);

>>>>>>> 76e86882
        LOG_INFO(buffer, {
            {"id_slot",             id},
            {"id_task",             id_task},
            {"t_prompt_processing", t_prompt_processing},
            {"t_token_generation",  t_token_generation},
            {"t_total",             t_prompt_processing + t_token_generation}
        });
    }
};

struct server_metrics {
    const int64_t t_start = ggml_time_us();

    uint64_t n_prompt_tokens_processed_total = 0;
    uint64_t t_prompt_processing_total       = 0;
    uint64_t n_tokens_predicted_total        = 0;
    uint64_t t_tokens_generation_total       = 0;

    uint64_t n_prompt_tokens_processed = 0;
    uint64_t t_prompt_processing       = 0;

    uint64_t n_tokens_predicted  = 0;
    uint64_t t_tokens_generation = 0;

    void on_prompt_eval(const server_slot &slot) {
        n_prompt_tokens_processed_total += slot.n_prompt_tokens_processed;
        n_prompt_tokens_processed       += slot.n_prompt_tokens_processed;
        t_prompt_processing             += slot.t_prompt_processing;
        t_prompt_processing_total       += slot.t_prompt_processing;
    }

    void on_prediction(const server_slot &slot) {
        n_tokens_predicted_total   += slot.n_decoded;
        n_tokens_predicted         += slot.n_decoded;
        t_tokens_generation        += slot.t_token_generation;
        t_tokens_generation_total  += slot.t_token_generation;
    }

    void reset_bucket() {
        n_prompt_tokens_processed = 0;
        t_prompt_processing       = 0;
        n_tokens_predicted        = 0;
        t_tokens_generation       = 0;
    }
};

<<<<<<< HEAD
// experimental/diagostic graphic to show kvcache status
// requires just `slots` and `params.n_ctx` as parameters
static void kvgraphics(std::vector<server_slot>& slots) {

    int max_length = 144;
    int num_blocks = slots.size();
    size_t slot_cache_size = slots[0].n_ctx;
    bool cls_flag = true;   // this flag only prevents repeated cls inside one call
    std::string slot_symbol1 = "";
    std::string slot_symbol2 = "";
    std::string slot_symbol3 = "";

    #ifdef DEBUG
        return; // do not display graphics when in debug build (doesn't seem to work)
    #endif

    // return if empty
    if (num_blocks == 0) {
        return;
    }

    // Print visualization
    // Always start at the top left of the window (H means 'move cursor to this position'; 2J = cls)
    // See eblow for a rethink because controlling log printing is such a pain in C++11
    // Only clear the screen the first time round
    if (cls_flag) {
        printf("\033[2J");
        cls_flag = false;
    }
    printf("\033[1;0H\033[K***************************************\n\033[KLLAMA SERVER KVcache occupancy by slot:\n\033[K***************************************\n");

    // we can know and control how many lines of output we are printing so just start below that and fix the graphics location
    printf("\033[%d;0H", 5);
    for(int i=0; i<num_blocks; i++) {
        //printf("\033[K");  // clear the current line
        for(int j=0; j < max_length; j++) {
            int used = slots[i].cache_tokens.size() * max_length / slot_cache_size;
            if((j < max_length / 2) && (j < used)) {
                printf("\033[90m█\033[0m");
            } else if (j < used) {
                printf("\033[94m█\033[0m");
            } else {
                printf("\033[91m█\033[0m");
            }
        }
        if(slots[i].state == PROCESSING) {
            slot_symbol1 = "\u23F0"; // clock symbol = processing
        } else if(slots[i].state == IDLE) {
            slot_symbol1 = "\u2705"; // red box white tick
        } else {
            slot_symbol1 = "\u274E"; // white cross on read - not doing anything
        }
        if(slots[i].command == LOAD_PROMPT) {
            slot_symbol2 = "\u24C1"; // dingbat L symbol = loading
        } else if(slots[i].command == RELEASE) {
            slot_symbol2 = "\u24C7"; // dingbat R release
        } else if(slots[i].command == NONE) {
            slot_symbol2 = "\u24C3"; // dingbat N none
        }
        if(slots[i].cache_tokens.size() == slot_cache_size) {
            slot_symbol3 = "\u274E"; // red box white cross
        } else {
            slot_symbol3 = "\u22EE";
        }
        std::string prompt = slots[i].prompt.dump();
    printf(" %4zu/%5zu %2d %s %s %s %s\n", slots[i].cache_tokens.size(), slot_cache_size, slots[i].id, slot_symbol1.c_str(), slot_symbol2.c_str(), slot_symbol3.c_str(), prompt.c_str());
    }
    printf("\033[5;0H");   // just start two lines below the heading
    //printf("\n\033[%d;0H\033[%dJ", 10, num_blocks+5);     // move cursor to end of cache display and clear thereafter
}

struct llama_server_context
{
    llama_model *model = nullptr;
    llama_context *ctx = nullptr;
=======
struct server_queue {
    int id = 0;
    bool running;

    // queues
    std::vector<server_task> queue_tasks;
    std::vector<server_task> queue_tasks_deferred;

    std::vector<server_task_multi> queue_multitasks;

    std::mutex mutex_tasks;
    std::condition_variable condition_tasks;

    // callback functions
    std::function<void(server_task       &)> callback_new_task;
    std::function<void(server_task_multi &)> callback_finish_multitask;
    std::function<void(void)>                callback_run_slots;

    // Add a new task to the end of the queue
    int post(server_task task) {
        std::unique_lock<std::mutex> lock(mutex_tasks);
        if (task.id == -1) {
            task.id = id++;
            LOG_VERBOSE("new task id", {{"new_id", task.id}});
        }
        queue_tasks.push_back(std::move(task));
        condition_tasks.notify_one();
        return task.id;
    }

    // Add a new task, but defer until one slot is available
    void defer(server_task task) {
        std::unique_lock<std::mutex> lock(mutex_tasks);
        queue_tasks_deferred.push_back(std::move(task));
    }

    // Get the next id for creating anew task
    int get_new_id() {
        std::unique_lock<std::mutex> lock(mutex_tasks);
        int new_id = id++;
        LOG_VERBOSE("new task id", {{"new_id", new_id}});
        return new_id;
    }

    // Register function to process a new task
    void on_new_task(std::function<void(server_task &)> callback) {
        callback_new_task = std::move(callback);
    }

    // Register function to process a multitask when it is finished
    void on_finish_multitask(std::function<void(server_task_multi&)> callback) {
        callback_finish_multitask = std::move(callback);
    }

    // Register the function to be called when all slots data is ready to be processed
    void on_run_slots(std::function<void(void)> callback) {
        callback_run_slots = std::move(callback);
    }

    // Call when the state of one slot is changed
    void notify_slot_changed() {
        // move deferred tasks back to main loop
        std::unique_lock<std::mutex> lock(mutex_tasks);
        for (auto & task : queue_tasks_deferred) {
            queue_tasks.push_back(std::move(task));
        }
        queue_tasks_deferred.clear();
    }

    // end the start_loop routine
    void terminate() {
        std::unique_lock<std::mutex> lock(mutex_tasks);
        running = false;
        condition_tasks.notify_all();
    }

    /**
     * Main loop consists of these steps:
     * - Wait until a new task arrives
     * - Process the task (i.e. maybe copy data into slot)
     * - Check if multitask is finished
     * - Run all slots
     */
    void start_loop() {
        running = true;

        while (true) {
            LOG_VERBOSE("new task may arrive", {});

            while (true) {
                std::unique_lock<std::mutex> lock(mutex_tasks);
                if (queue_tasks.empty()) {
                    lock.unlock();
                    break;
                }
                server_task task = queue_tasks.front();
                queue_tasks.erase(queue_tasks.begin());
                lock.unlock();
                LOG_VERBOSE("callback_new_task", {{"id_task", task.id}});
                callback_new_task(task);
            }

            LOG_VERBOSE("update_multitasks", {});

            // check if we have any finished multitasks
            auto queue_iterator = queue_multitasks.begin();
            while (queue_iterator != queue_multitasks.end()) {
                if (queue_iterator->subtasks_remaining.empty()) {
                    // all subtasks done == multitask is done
                    server_task_multi current_multitask = *queue_iterator;
                    callback_finish_multitask(current_multitask);
                    // remove this multitask
                    queue_iterator = queue_multitasks.erase(queue_iterator);
                } else {
                    ++queue_iterator;
                }
            }

            // all tasks in the current loop is processed, slots data is now ready
            LOG_VERBOSE("callback_run_slots", {});

            callback_run_slots();

            LOG_VERBOSE("wait for new task", {});
            {
                std::unique_lock<std::mutex> lock(mutex_tasks);
                if (queue_tasks.empty()) {
                    if (!running) {
                        LOG_VERBOSE("ending start_loop", {});
                        return;
                    }
                    condition_tasks.wait(lock, [&]{
                        return (!queue_tasks.empty() || !running);
                    });
                }
            }
        }
    }

    //
    // functions to manage multitasks
    //

    // add a multitask by specifying the id of all subtask (subtask is a server_task)
    void add_multitask(int id_multi, std::vector<int> & sub_ids) {
        std::lock_guard<std::mutex> lock(mutex_tasks);
        server_task_multi multi;
        multi.id = id_multi;
        std::copy(sub_ids.begin(), sub_ids.end(), std::inserter(multi.subtasks_remaining, multi.subtasks_remaining.end()));
        queue_multitasks.push_back(multi);
    }

    // updatethe remaining subtasks, while appending results to multitask
    void update_multitask(int id_multi, int id_sub, server_task_result & result) {
        std::lock_guard<std::mutex> lock(mutex_tasks);
        for (auto & multitask : queue_multitasks) {
            if (multitask.id == id_multi) {
                multitask.subtasks_remaining.erase(id_sub);
                multitask.results.push_back(result);
            }
        }
    }
};

struct server_response {
    typedef std::function<void(int, int, server_task_result &)> callback_multitask_t;
    callback_multitask_t callback_update_multitask;

    // for keeping track of all tasks waiting for the result
    std::set<int> waiting_task_ids;

    // the main result queue
    std::vector<server_task_result> queue_results;
>>>>>>> 76e86882

    std::mutex mutex_results;
    std::condition_variable condition_results;

    // add the id_task to the list of tasks waiting for response
    void add_waiting_task_id(int id_task) {
        LOG_VERBOSE("waiting for task id", {{"id_task", id_task}});

        std::unique_lock<std::mutex> lock(mutex_results);
        waiting_task_ids.insert(id_task);
    }

    // when the request is finished, we can remove task associated with it
    void remove_waiting_task_id(int id_task) {
        LOG_VERBOSE("remove waiting for task id", {{"id_task", id_task}});

        std::unique_lock<std::mutex> lock(mutex_results);
        waiting_task_ids.erase(id_task);
    }

    // This function blocks the thread until there is a response for this id_task
    server_task_result recv(int id_task) {
        while (true) {
            std::unique_lock<std::mutex> lock(mutex_results);
            condition_results.wait(lock, [&]{
                return !queue_results.empty();
            });

            for (int i = 0; i < (int) queue_results.size(); i++) {
                if (queue_results[i].id == id_task) {
                    assert(queue_results[i].id_multi == -1);
                    server_task_result res = queue_results[i];
                    queue_results.erase(queue_results.begin() + i);
                    return res;
                }
            }
        }

        // should never reach here
    }

    // Register the function to update multitask
    void on_multitask_update(callback_multitask_t callback) {
        callback_update_multitask = std::move(callback);
    }

    // Send a new result to a waiting id_task
    void send(server_task_result result) {
        LOG_VERBOSE("send new result", {{"id_task", result.id}});

        std::unique_lock<std::mutex> lock(mutex_results);
        for (const auto & id_task : waiting_task_ids) {
            // LOG_TEE("waiting task id %i \n", id_task);
            // for now, tasks that have associated parent multitasks just get erased once multitask picks up the result
            if (result.id_multi == id_task) {
                LOG_VERBOSE("callback_update_multitask", {{"id_task", id_task}});
                callback_update_multitask(id_task, result.id, result);
                continue;
            }

            if (result.id == id_task) {
                LOG_VERBOSE("queue_results.push_back", {{"id_task", id_task}});
                queue_results.push_back(result);
                condition_results.notify_all();
                return;
            }
        }
    }
};

struct server_context {
    llama_model * model = nullptr;
    llama_context * ctx = nullptr;

    gpt_params params;

    llama_batch batch;

<<<<<<< HEAD
    bool multimodal         = false;
    bool clean_kv_cache     = true;
    bool all_slots_are_idle = false;
    bool add_bos_token      = true;
    bool skvgraphics        = false;
    bool skvinteract        = false;
=======
    bool clean_kv_cache = true;
    bool add_bos_token  = true;
>>>>>>> 76e86882

    int32_t n_ctx; // total context for all clients / slots

    // system prompt
    bool system_need_update = false;

    std::string              system_prompt;
    std::vector<llama_token> system_tokens;

    std::string name_user;      // this should be the antiprompt
    std::string name_assistant;

    // slots / clients
    std::vector<server_slot> slots;
    json default_generation_settings_for_props;

    server_queue    queue_tasks;
    server_response queue_results;

    server_metrics metrics;

    ~server_context() {
        if (ctx) {
            llama_free(ctx);
            ctx = nullptr;
        }

        if (model) {
            llama_free_model(model);
            model = nullptr;
        }
    }

    bool load_model(const gpt_params & params_) {
        params = params_;

        std::tie(model, ctx) = llama_init_from_gpt_params(params);
        if (model == nullptr) {
            LOG_ERROR("unable to load model", {{"model", params.model}});
            return false;
        }

<<<<<<< HEAD
        if (multimodal) {
            const int n_embd_clip = clip_n_mmproj_embd(clp_ctx);
            const int n_embd_llm  = llama_n_embd(model);
            if (n_embd_clip != n_embd_llm) {
                LOG("%s: embedding dim of the multimodal projector (%d) is not equal to that of LLaMA (%d). Make sure that you use the correct mmproj file.\n", __func__, n_embd_clip, n_embd_llm);
                llama_free(ctx);
                llama_free_model(model);
                return false;
            }
        }

=======
>>>>>>> 76e86882
        n_ctx = llama_n_ctx(ctx);

        add_bos_token = llama_should_add_bos_token(model);

        return true;
    }

    bool validate_model_chat_template() const {
        llama_chat_message chat[] = {{"user", "test"}};

        const int res = llama_chat_apply_template(model, nullptr, chat, 1, true, nullptr, 0);

        return res > 0;
    }

    void initialize() {
        const int32_t n_ctx_slot = n_ctx / params.n_parallel;

        LOG_INFO("initializing slots", {{"n_slots", params.n_parallel}});
        for (int i = 0; i < params.n_parallel; i++) {
            server_slot slot;

            slot.id = i;
            slot.n_ctx = n_ctx_slot;
            slot.n_predict = params.n_predict;

            LOG_INFO("new slot", {
                {"id_slot",    slot.id},
                {"n_ctx_slot", slot.n_ctx}
            });

            const int ga_n = params.grp_attn_n;
            const int ga_w = params.grp_attn_w;

            if (ga_n != 1) {
                GGML_ASSERT(ga_n > 0                    && "ga_n must be positive");                       // NOLINT
                GGML_ASSERT(ga_w % ga_n == 0            && "ga_w must be a multiple of ga_n");             // NOLINT
                //GGML_ASSERT(n_ctx_train % ga_w == 0     && "n_ctx_train must be a multiple of ga_w");    // NOLINT
                //GGML_ASSERT(n_ctx >= n_ctx_train * ga_n && "n_ctx must be at least n_ctx_train * ga_n"); // NOLINT

                LOG_INFO("slot self-extend", {
                    {"id_slot", slot.id},
                    {"ga_n",    ga_n},
                    {"ga_w",    ga_w}
                });
            }

            slot.ga_i = 0;
            slot.ga_n = ga_n;
            slot.ga_w = ga_w;

            slot.reset();

            slots.push_back(slot);
        }

        default_generation_settings_for_props = get_formatted_generation(slots.front());
        default_generation_settings_for_props["seed"] = -1;

        batch = llama_batch_init(n_ctx, 0, params.n_parallel);
    }

    std::vector<llama_token> tokenize(const json & json_prompt, bool add_bos) const {
        // TODO: currently, we tokenize using special tokens by default
        //       this is not always correct (see https://github.com/ggerganov/llama.cpp/pull/4160#issuecomment-1824826216)
        //       but it's better compared to completely ignoring ChatML and other chat templates
        const bool TMP_FORCE_SPECIAL = true;

        // If `add_bos` is true, we only add BOS, when json_prompt is a string,
        // or the first element of the json_prompt array is a string.
        std::vector<llama_token> prompt_tokens;

        if (json_prompt.is_array()) {
            bool first = true;
            for (const auto & p : json_prompt) {
                if (p.is_string()) {
                    auto s = p.template get<std::string>();

                    std::vector<llama_token> p;
                    if (first) {
                        p = ::llama_tokenize(ctx, s, add_bos, TMP_FORCE_SPECIAL);
                        first = false;
                    } else {
                        p = ::llama_tokenize(ctx, s, false, TMP_FORCE_SPECIAL);
                    }

                    prompt_tokens.insert(prompt_tokens.end(), p.begin(), p.end());
                } else {
                    if (first) {
                        first = false;
                    }

                    prompt_tokens.push_back(p.template get<llama_token>());
                }
            }
        } else {
            auto s = json_prompt.template get<std::string>();
            prompt_tokens = ::llama_tokenize(ctx, s, add_bos, TMP_FORCE_SPECIAL);
        }

        return prompt_tokens;
    }

<<<<<<< HEAD
    // the logic seems wrong in this function
    // why should there be an id in a task matching a slot.id before a slot has been assigned?
    // most commonly id = -1 so we deal with that first rather than the specified id > 0
    server_slot* get_slot(int id) {
=======
    server_slot * get_slot(int id) {
>>>>>>> 76e86882
        int64_t t_last = ggml_time_us();

<<<<<<< HEAD
        for (server_slot & slot : slots)
        {
            //printf("\033[5;0H");
            if (slot.id == -1 && slot.available())
            {
                LOG("Unallocated task now using slot %d", slot.id);
                return &slot;
            }

            if (slot.id == id && slot.available())
            {
                LOG("Using id-based available slot called by id: %d\n", slot.id);
=======
        server_slot * last_used = nullptr;

        for (server_slot & slot : slots) {
            if (slot.id == id && slot.available()) {
>>>>>>> 76e86882
                return &slot;
            }

            // among all available slots, find the one that has been least recently used
            if (slot.available() && slot.t_last_used < t_last) {
                last_used = &slot;
                t_last = slot.t_last_used;
                // remove this commented-out break to choose the first available slot rather than the last
                // has the effect of reducing the number of slots used
                // break;
            }
        }

        return last_used;
    }

    bool launch_slot_with_data(server_slot & slot, json data) const {
        slot_params default_params;
        llama_sampling_params default_sparams;

        if (data.count("__oaicompat") != 0) {
            slot.oaicompat = true;
            slot.oaicompat_model = json_value(data, "model", std::string(DEFAULT_OAICOMPAT_MODEL));
        } else {
            slot.oaicompat = false;
            slot.oaicompat_model = "";
        }

        slot.params.stream             = json_value(data, "stream",            false);
        slot.params.cache_prompt       = json_value(data, "cache_prompt",      false);
        slot.params.n_predict          = json_value(data, "n_predict",         default_params.n_predict);
        slot.sparams.top_k             = json_value(data, "top_k",             default_sparams.top_k);
        slot.sparams.top_p             = json_value(data, "top_p",             default_sparams.top_p);
        slot.sparams.min_p             = json_value(data, "min_p",             default_sparams.min_p);
        slot.sparams.tfs_z             = json_value(data, "tfs_z",             default_sparams.tfs_z);
        slot.sparams.typical_p         = json_value(data, "typical_p",         default_sparams.typical_p);
        slot.sparams.temp              = json_value(data, "temperature",       default_sparams.temp);
        slot.sparams.dynatemp_range    = json_value(data, "dynatemp_range",    default_sparams.dynatemp_range);
        slot.sparams.dynatemp_exponent = json_value(data, "dynatemp_exponent", default_sparams.dynatemp_exponent);
        slot.sparams.penalty_last_n    = json_value(data, "repeat_last_n",     default_sparams.penalty_last_n);
        slot.sparams.penalty_repeat    = json_value(data, "repeat_penalty",    default_sparams.penalty_repeat);
        slot.sparams.penalty_freq      = json_value(data, "frequency_penalty", default_sparams.penalty_freq);
        slot.sparams.penalty_present   = json_value(data, "presence_penalty",  default_sparams.penalty_present);
        slot.sparams.mirostat          = json_value(data, "mirostat",          default_sparams.mirostat);
        slot.sparams.mirostat_tau      = json_value(data, "mirostat_tau",      default_sparams.mirostat_tau);
        slot.sparams.mirostat_eta      = json_value(data, "mirostat_eta",      default_sparams.mirostat_eta);
        slot.sparams.penalize_nl       = json_value(data, "penalize_nl",       default_sparams.penalize_nl);
        slot.params.n_keep             = json_value(data, "n_keep",            slot.params.n_keep);
        slot.params.seed               = json_value(data, "seed",              default_params.seed);
        slot.sparams.grammar           = json_value(data, "grammar",           default_sparams.grammar);
        slot.sparams.n_probs           = json_value(data, "n_probs",           default_sparams.n_probs);
        slot.sparams.min_keep          = json_value(data, "min_keep",          default_sparams.min_keep);

        if (slot.params.cache_prompt && slot.ga_n != 1) {
            LOG_WARNING("cache_prompt is not supported with group-attention", {});
            slot.params.cache_prompt = false;
        }

        if (slot.n_predict > 0 && slot.params.n_predict > slot.n_predict) {
            // Might be better to reject the request with a 400 ?
            LOG_WARNING("Max tokens to predict exceeds server configuration", {
                {"params.n_predict", slot.params.n_predict},
                {"slot.n_predict",   slot.n_predict},
            });
            slot.params.n_predict = slot.n_predict;
        }

        // infill
        slot.params.input_prefix = json_value(data, "input_prefix", default_params.input_prefix);
        slot.params.input_suffix = json_value(data, "input_suffix", default_params.input_suffix);
        slot.prompt              = json_value(data, "prompt",       std::string(""));

        // penalize user-provided tokens
        {
            slot.sparams.penalty_prompt_tokens.clear();
            slot.sparams.use_penalty_prompt_tokens = false;

            const auto & penalty_prompt = data.find("penalty_prompt");

            if (penalty_prompt != data.end()) {
                if (penalty_prompt->is_string()) {
                    const auto penalty_prompt_string = penalty_prompt->get<std::string>();
                    slot.sparams.penalty_prompt_tokens = llama_tokenize(model, penalty_prompt_string, false);

                    if (slot.params.n_predict > 0) {
                        slot.sparams.penalty_prompt_tokens.reserve(slot.sparams.penalty_prompt_tokens.size() + slot.params.n_predict);
                    }
                    slot.sparams.use_penalty_prompt_tokens = true;

                    LOG_VERBOSE("penalty_prompt_tokens", {
                        {"id_slot", slot.id},
                        {"tokens",  slot.sparams.penalty_prompt_tokens},
                    });
                }
                else if (penalty_prompt->is_array()) {
                    const auto n_tokens = penalty_prompt->size();
                    slot.sparams.penalty_prompt_tokens.reserve(n_tokens + std::max(0, slot.params.n_predict));

                    const int n_vocab = llama_n_vocab(model);
                    for (const auto & penalty_token : *penalty_prompt) {
                        if (penalty_token.is_number_integer()) {
                            const auto tok = penalty_token.get<llama_token>();
                            if (tok >= 0 && tok < n_vocab) {
                                slot.sparams.penalty_prompt_tokens.push_back(tok);
                            }
                        }
                    }
                    slot.sparams.use_penalty_prompt_tokens = true;

                    LOG_VERBOSE("penalty_prompt_tokens", {
                        {"id_slot", slot.id},
                        {"tokens",  slot.sparams.penalty_prompt_tokens},
                    });
                }
            }
        }

        {
            slot.sparams.logit_bias.clear();

            if (json_value(data, "ignore_eos", false)) {
                slot.sparams.logit_bias[llama_token_eos(model)] = -INFINITY;
            }

            const auto & logit_bias = data.find("logit_bias");
            if (logit_bias != data.end() && logit_bias->is_array()) {
                const int n_vocab = llama_n_vocab(model);
                for (const auto & el : *logit_bias) {
                    if (el.is_array() && el.size() == 2) {
                        float bias;
                        if (el[1].is_number()) {
                            bias = el[1].get<float>();
                        } else if (el[1].is_boolean() && !el[1].get<bool>()) {
                            bias = -INFINITY;
                        } else {
                            continue;
                        }

                        if (el[0].is_number_integer()) {
                            llama_token tok = el[0].get<llama_token>();
                            if (tok >= 0 && tok < n_vocab) {
                                slot.sparams.logit_bias[tok] = bias;
                            }
                        } else if (el[0].is_string()) {
                            auto toks = llama_tokenize(model, el[0].get<std::string>(), false);
                            for (auto tok : toks) {
                                slot.sparams.logit_bias[tok] = bias;
                            }
                        }
                    }
                }
            }
        }

        {
            slot.params.antiprompt.clear();

            const auto & stop = data.find("stop");
            if (stop != data.end() && stop->is_array()) {
                for (const auto & word : *stop) {
                    if (!word.empty()) {
                        slot.params.antiprompt.push_back(word);
                    }
                }
            }
        }

        {
<<<<<<< HEAD
            const auto &images_data = data.find("image_data");
            if (images_data != data.end() && images_data->is_array())
            {
                for (const auto &img : *images_data)
                {
                    const std::vector<uint8_t> image_buffer = base64_decode(img["data"].get<std::string>());

                    slot_image img_sl;
                    img_sl.id = img.count("id") != 0 ? img["id"].get<int>() : slot->images.size();
                    img_sl.img_data = clip_image_u8_init();
                    if (!clip_image_load_from_bytes(image_buffer.data(), image_buffer.size(), img_sl.img_data))
                    {
                        LOG_ERROR("failed to load image", {
                            {"slot_id",   slot->id},
                            {"img_sl_id", img_sl.id}
                        });
                        return false;
                    }
                    LOG_VERBOSE("image loaded", {
                        {"slot_id",   slot->id},
                        {"img_sl_id", img_sl.id}
                    });
                    img_sl.request_encode_image = true;
                    slot->images.push_back(img_sl);
                }
                // process prompt
                // example: system prompt [img-102] user [img-103] describe [img-134] -> [{id: 102, prefix: 'system prompt '}, {id: 103, prefix: ' user '}, {id: 134, prefix: ' describe '}]}
                if (slot->images.size() > 0 && !slot->prompt.is_array())
                {
                    std::string prompt = slot->prompt.get<std::string>();
                    size_t pos = 0, begin_prefix = 0;
                    std::string pattern = "[img-";
                    while ((pos = prompt.find(pattern, pos)) != std::string::npos) {
                        size_t end_prefix = pos;
                        pos += pattern.length();
                        size_t end_pos = prompt.find(']', pos);
                        if (end_pos != std::string::npos)
                        {
                            std::string image_id = prompt.substr(pos, end_pos - pos);
                            try
                            {
                                int img_id = std::stoi(image_id);
                                bool found = false;
                                for (slot_image &img : slot->images)
                                {
                                    if (img.id == img_id) {
                                        found = true;
                                        img.prefix_prompt = prompt.substr(begin_prefix, end_prefix - begin_prefix);
                                        begin_prefix = end_pos + 1;
                                        break;
                                    }
                                }
                                if (!found) {
                                    LOG("ERROR: Image with id: %i, not found.\n", img_id);
                                    slot->images.clear();
                                    return false;
                                }
                            } catch (const std::invalid_argument& e) {
                                LOG("Invalid image number id in prompt\n");
                                slot->images.clear();
                                return false;
                            }
                        }
=======
            const auto & samplers_sequence = data.find("samplers");
            if (samplers_sequence != data.end() && samplers_sequence->is_array()) {
                std::vector<std::string> sampler_names;
                for (const auto & sampler_name : *samplers_sequence) {
                    if (sampler_name.is_string()) {
                        sampler_names.emplace_back(sampler_name);
>>>>>>> 76e86882
                    }
                }
                slot.sparams.samplers_sequence = sampler_types_from_names(sampler_names, false);
            } else {
                slot.sparams.samplers_sequence = default_sparams.samplers_sequence;
            }
        }

        {
            if (slot.ctx_sampling != nullptr) {
                llama_sampling_free(slot.ctx_sampling);
            }
            slot.ctx_sampling = llama_sampling_init(slot.sparams);
            llama_set_rng_seed(ctx, slot.params.seed);
        }

        slot.command = SLOT_COMMAND_LOAD_PROMPT;
        slot.prompt_tokens.clear();

        LOG_INFO("slot is processing task", {
<<<<<<< HEAD
            {"slot_id", slot->id},
            {"task_id", slot->task_id}
=======
            {"id_slot", slot.id},
            {"id_task", slot.id_task},
>>>>>>> 76e86882
        });

        return true;
    }

    void kv_cache_clear() {
        LOG_VERBOSE("clearing KV cache", {});

        // clear the entire KV cache
        llama_kv_cache_clear(ctx);
        clean_kv_cache = false;
    }

    void system_prompt_update() {
        LOG_VERBOSE("system prompt update", {
            {"system_prompt", system_prompt},
        });

        kv_cache_clear();
        system_tokens.clear();

        if (!system_prompt.empty()) {
            system_tokens = ::llama_tokenize(ctx, system_prompt, add_bos_token);

            llama_batch_clear(batch);

            for (int i = 0; i < (int)system_tokens.size(); ++i) {
                llama_batch_add(batch, system_tokens[i], i, { 0 }, false);
            }

            for (int32_t i = 0; i < (int32_t) batch.n_tokens; i += params.n_batch) {
                const int32_t n_tokens = std::min(params.n_batch, (int32_t) (batch.n_tokens - i));
                llama_batch batch_view = {
                    n_tokens,
                    batch.token    + i,
                    nullptr,
                    batch.pos      + i,
                    batch.n_seq_id + i,
                    batch.seq_id   + i,
                    batch.logits   + i,
                    0, 0, 0, // unused
                };

                if (llama_decode(ctx, batch_view) != 0) {
                    LOG_TEE("%s: llama_decode() failed\n", __func__);
                    return;
                }
            }

            // assign the system KV cache to all parallel sequences
            for (int32_t i = 1; i < params.n_parallel; ++i) {
                llama_kv_cache_seq_cp(ctx, 0, i, 0, system_tokens.size());
            }
        }

<<<<<<< HEAD
        LOG("system prompt updated\n");
=======
>>>>>>> 76e86882
        system_need_update = false;
    }

    void system_prompt_set(const json & sys_props) {
        system_prompt  = sys_props.value("prompt", "");
        name_user      = sys_props.value("anti_prompt", "");
        name_assistant = sys_props.value("assistant_name", "");

        LOG_VERBOSE("system prompt process", {
            {"system_prompt",  system_prompt},
            {"name_user",      name_user},
            {"name_assistant", name_assistant},
        });

        // release all slots
        for (server_slot & slot : slots) {
            slot.release();
        }

        system_need_update = true;
    }

    bool process_token(completion_token_output & result, server_slot & slot) {
        // remember which tokens were sampled - used for repetition penalties during sampling
        const std::string token_str = llama_token_to_piece(ctx, result.tok);
        slot.sampled = result.tok;

        // search stop word and delete it
        slot.generated_text += token_str;
        slot.has_next_token = true;

        if (slot.ctx_sampling->params.use_penalty_prompt_tokens && result.tok != -1) {
            // we can change penalty_prompt_tokens because it is always created from scratch each request
            slot.ctx_sampling->params.penalty_prompt_tokens.push_back(result.tok);
        }

        // check if there is incomplete UTF-8 character at the end
        bool incomplete = false;
        for (unsigned i = 1; i < 5 && i <= slot.generated_text.size(); ++i) {
            unsigned char c = slot.generated_text[slot.generated_text.size() - i];
            if ((c & 0xC0) == 0x80) {
                // continuation byte: 10xxxxxx
                continue;
            }
            if ((c & 0xE0) == 0xC0) {
                // 2-byte character: 110xxxxx ...
                incomplete = i < 2;
            } else if ((c & 0xF0) == 0xE0) {
                // 3-byte character: 1110xxxx ...
                incomplete = i < 3;
            } else if ((c & 0xF8) == 0xF0) {
                // 4-byte character: 11110xxx ...
                incomplete = i < 4;
            }
            // else 1-byte character or invalid byte
            break;
        }

        if (!incomplete) {
            size_t pos = std::min(slot.n_sent_text, slot.generated_text.size());

            const std::string str_test = slot.generated_text.substr(pos);
            bool is_stop_full = false;

            size_t stop_pos = slot.find_stopping_strings(str_test, token_str.size(), STOP_TYPE_FULL);
            if (stop_pos != std::string::npos) {
                is_stop_full = true;
                slot.generated_text.erase(
                    slot.generated_text.begin() + pos + stop_pos,
                    slot.generated_text.end());
                pos = std::min(slot.n_sent_text, slot.generated_text.size());
            } else {
                is_stop_full = false;
                stop_pos = slot.find_stopping_strings(str_test, token_str.size(), STOP_TYPE_PARTIAL);
            }

            // check if there is any token to predict
            if (stop_pos == std::string::npos || (!slot.has_next_token && !is_stop_full && stop_pos > 0)) {
                // no send the stop word in the response
                result.text_to_send = slot.generated_text.substr(pos, std::string::npos);
                slot.n_sent_text += result.text_to_send.size();
                // add the token to slot queue and cache
            }

            slot.add_token_string(result);
            if (slot.params.stream) {
                send_partial_response(slot, result);
            }
        }

        if (incomplete) {
            slot.has_next_token = true;
        }

        // check the limits
        if (slot.n_decoded > 0 && slot.has_next_token && !slot.has_budget(params)) {
            slot.stopped_limit  = true;
            slot.has_next_token = false;

            LOG_VERBOSE("stopped by limit", {
                {"id_slot",   slot.id},
                {"n_decoded", slot.n_decoded},
                {"n_predict", slot.params.n_predict},
            });
        }

        if (result.tok == llama_token_eos(model)) {
            slot.stopped_eos    = true;
            slot.has_next_token = false;

            LOG_VERBOSE("eos token found", {});
        }

        LOG_VERBOSE("next token", {
            {"token",          result.tok},
            {"token_text",     tokens_to_output_formatted_string(ctx, result.tok)},
            {"has_next_token", slot.has_next_token},
            {"n_remain",       slot.n_remaining},
            {"n_decoded",      slot.n_decoded},
            {"stopped_eos",    slot.stopped_eos},
            {"stopped_word",   slot.stopped_word},
            {"stopped_limit",  slot.stopped_limit},
            {"stopping_word",  slot.stopping_word},
        });

        return slot.has_next_token; // continue
    }

<<<<<<< HEAD
    bool process_images(server_slot &slot) const
    {
        for (slot_image &img : slot.images)
        {
            if (!img.request_encode_image)
            {
                continue;
            }

            if (!llava_image_embed_make_with_clip_img(clp_ctx, params.n_threads, img.img_data, &img.image_embedding, &img.image_tokens)) {
                LOG("Error processing the given image");
                return false;
            }


            img.request_encode_image = false;
        }

        return slot.images.size() > 0;
    }

    void send_error(task_server& task, const std::string &error)
    {
        LOG("task %i - error: %s\n", task.id, error.c_str());
        task_result res;
        res.id = task.id;
        res.multitask_id = task.multitask_id;
        res.stop = false;
        res.error = true;
        res.result_json = { { "content", error } };
        queue_results.send(res);
    }

    json get_formatted_generation(server_slot &slot)
    {
=======
    json get_formated_generation(const server_slot & slot) const {
>>>>>>> 76e86882
        const auto eos_bias = slot.sparams.logit_bias.find(llama_token_eos(model));
        const bool ignore_eos = eos_bias != slot.sparams.logit_bias.end() && eos_bias->second < 0.0f && std::isinf(eos_bias->second);

        std::vector<std::string> samplers_sequence;
        samplers_sequence.reserve(slot.sparams.samplers_sequence.size());
        for (const auto & sampler_type : slot.sparams.samplers_sequence) {
            samplers_sequence.emplace_back(sampler_type_to_name_string(sampler_type));
        }

        return json {
            {"n_ctx",                     slot.n_ctx},
            {"n_predict",                 slot.n_predict},
            {"model",                     params.model_alias},
            {"seed",                      slot.params.seed},
            {"temperature",               slot.sparams.temp},
            {"dynatemp_range",            slot.sparams.dynatemp_range},
            {"dynatemp_exponent",         slot.sparams.dynatemp_exponent},
            {"top_k",                     slot.sparams.top_k},
            {"top_p",                     slot.sparams.top_p},
            {"min_p",                     slot.sparams.min_p},
            {"tfs_z",                     slot.sparams.tfs_z},
            {"typical_p",                 slot.sparams.typical_p},
            {"repeat_last_n",             slot.sparams.penalty_last_n},
            {"repeat_penalty",            slot.sparams.penalty_repeat},
            {"presence_penalty",          slot.sparams.penalty_present},
            {"frequency_penalty",         slot.sparams.penalty_freq},
            {"penalty_prompt_tokens",     slot.sparams.penalty_prompt_tokens},
            {"use_penalty_prompt_tokens", slot.sparams.use_penalty_prompt_tokens},
            {"mirostat",                  slot.sparams.mirostat},
            {"mirostat_tau",              slot.sparams.mirostat_tau},
            {"mirostat_eta",              slot.sparams.mirostat_eta},
            {"penalize_nl",               slot.sparams.penalize_nl},
            {"stop",                      slot.params.antiprompt},
            {"n_predict",                 slot.params.n_predict},
            {"n_keep",                    params.n_keep},
            {"ignore_eos",                ignore_eos},
            {"stream",                    slot.params.stream},
            {"logit_bias",                slot.sparams.logit_bias},
            {"n_probs",                   slot.sparams.n_probs},
            {"min_keep",                  slot.sparams.min_keep},
            {"grammar",                   slot.sparams.grammar},
            {"samplers",                  samplers_sequence}
        };
    }

    void send_error(const server_task & task, const std::string & error) {
        LOG_TEE("task %i - error: %s\n", task.id, error.c_str());

        server_task_result res;
        res.id       = task.id;
        res.id_multi = task.id_multi;
        res.stop     = false;
        res.error    = true;
        res.data     = { { "content", error } };

        queue_results.send(res);
    }

    void send_partial_response(server_slot & slot, completion_token_output tkn) {
        server_task_result res;
        res.id       = slot.id_task;
        res.id_multi = slot.id_multi;
        res.error    = false;
        res.stop     = false;
        res.data     = json {
            {"content",    tkn.text_to_send},
            {"stop",       false},
            {"id_slot",    slot.id},
            {"multimodal", false}
        };

        if (slot.sparams.n_probs > 0) {
            const std::vector<llama_token> to_send_toks = llama_tokenize(ctx, tkn.text_to_send, false);
            const size_t probs_pos      = std::min(slot.n_sent_token_probs,                       slot.generated_token_probs.size());
            const size_t probs_stop_pos = std::min(slot.n_sent_token_probs + to_send_toks.size(), slot.generated_token_probs.size());

            std::vector<completion_token_output> probs_output;
            if (probs_pos < probs_stop_pos) {
                probs_output = std::vector<completion_token_output>(
                        slot.generated_token_probs.begin() + probs_pos,
                        slot.generated_token_probs.begin() + probs_stop_pos);
            }
            slot.n_sent_token_probs = probs_stop_pos;

            res.data["completion_probabilities"] = probs_vector_to_json(ctx, probs_output);
        }

        if (slot.oaicompat) {
            res.data["oaicompat_token_ctr"] = slot.n_decoded;
            res.data["model"] = slot.oaicompat_model;
        }

        queue_results.send(res);
    }

    void send_final_response(const server_slot & slot) {
        server_task_result res;
        res.id       = slot.id_task;
        res.id_multi = slot.id_multi;
        res.error    = false;
        res.stop     = true;
        res.data     = json {
            {"content",             !slot.params.stream ? slot.generated_text : ""},
            {"id_slot",             slot.id},
            {"stop",                true},
            {"model",               params.model_alias},
            {"tokens_predicted",    slot.n_decoded},
            {"tokens_evaluated",    slot.n_prompt_tokens},
            {"generation_settings", get_formatted_generation(slot)},
            {"prompt",              slot.prompt},
            {"truncated",           slot.truncated},
            {"stopped_eos",         slot.stopped_eos},
            {"stopped_word",        slot.stopped_word},
            {"stopped_limit",       slot.stopped_limit},
            {"stopping_word",       slot.stopping_word},
            {"tokens_cached",       slot.n_past},
            {"timings",             slot.get_formatted_timings()}
        };

        if (slot.sparams.n_probs > 0) {
            std::vector<completion_token_output> probs;
            if (!slot.params.stream && slot.stopped_word) {
                const std::vector<llama_token> stop_word_toks = llama_tokenize(ctx, slot.stopping_word, false);

                probs = std::vector<completion_token_output>(
                        slot.generated_token_probs.begin(),
                        slot.generated_token_probs.end() - stop_word_toks.size());
            } else {
                probs = std::vector<completion_token_output>(
                        slot.generated_token_probs.begin(),
                        slot.generated_token_probs.end());
            }

            res.data["completion_probabilities"] = probs_vector_to_json(ctx, probs);
        }

        if (slot.oaicompat) {
            res.data["oaicompat_token_ctr"] = slot.n_decoded;
            res.data["model"] = slot.oaicompat_model;
        }

        queue_results.send(res);
    }

    void send_embedding(const server_slot & slot, const llama_batch & batch) {
        server_task_result res;
        res.id       = slot.id_task;
        res.id_multi = slot.id_multi;
        res.error    = false;
        res.stop     = true;

        const int n_embd = llama_n_embd(model);

        for (int i = 0; i < batch.n_tokens; ++i) {
            if (!batch.logits[i] || batch.seq_id[i][0] != slot.id) {
                continue;
            }

            const float * embd = llama_get_embeddings_seq(ctx, batch.seq_id[i][0]);
            if (embd == NULL) {
                embd = llama_get_embeddings_ith(ctx, i);
            }

            if (embd == NULL) {
                LOG_ERROR("failed to get embeddings", {
                    {"token",  batch.token [i]},
                        {"seq_id", batch.seq_id[i][0]}
                });

                res.data = json {
                    {"embedding", std::vector<float>(n_embd, 0.0f)},
                };

                continue;
            }

            res.data = json {
                {"embedding", std::vector<float>(embd, embd + n_embd)},
            };
        }

        queue_results.send(res);
    }

<<<<<<< HEAD
    void request_completion(int task_id, json data, bool infill, bool embedding, int multitask_id)
    {
        task_server task;                   // create a task_server instance task
        task.id = task_id;                  // assign it an id based on ... what? Is this the sequential number of the request?
        task.target_id = 0;                 // what is this?
        task.data = std::move(data);
        task.infill_mode = infill;          //
        task.embedding_mode = embedding;    //
        task.type = TASK_TYPE_COMPLETION;   // what to do
        task.multitask_id = multitask_id;   //
=======
    void request_completion(int id_task, int id_multi, json data, bool infill, bool embedding) {
        server_task task;
        task.id        = id_task;
        task.id_multi  = id_multi;
        task.id_target = 0;
        task.data      = std::move(data);
        task.infill    = infill;
        task.embedding = embedding;
        task.type      = SERVER_TASK_TYPE_COMPLETION;
>>>>>>> 76e86882

        // when a completion task's prompt array is not a singleton, we split it into multiple requests
        // otherwise, it's a single-prompt task, we actually queue it
        // if there's numbers in the prompt array it will be treated as an array of tokens
        if (task.data.count("prompt") != 0 && task.data.at("prompt").size() > 1) {
            bool numbers = false;
            for (const auto & e : task.data.at("prompt")) {
                if (e.is_number()) {
                    numbers = true;
                    break;
                }
            }

            // NOTE: split_multiprompt_task() does not handle a mix of strings and numbers,
            // it will completely stall the server. I don't know where the bug for this is.
            //
            // if there are numbers, it needs to be treated like a single prompt,
            // queue_tasks handles a mix of strings and numbers just fine.
            if (numbers) {
                queue_tasks.post(task);
            } else {
                split_multiprompt_task(id_task, task);
            }
        } else {
            queue_tasks.post(task);
        }
    }

<<<<<<< HEAD
    // for multiple images processing
    bool ingest_images(server_slot &slot, int n_batch)
    {
        int image_idx = 0;

        while (image_idx < (int) slot.images.size())
        {
            slot_image &img = slot.images[image_idx];

            // process prefix prompt
            for (int32_t i = 0; i < (int32_t) batch.n_tokens; i += n_batch)
            {
                const int32_t n_tokens = std::min(n_batch, (int32_t) (batch.n_tokens - i));
                llama_batch batch_view = {
                    n_tokens,
                    batch.token    + i,
                    nullptr,
                    batch.pos      + i,
                    batch.n_seq_id + i,
                    batch.seq_id   + i,
                    batch.logits   + i,
                    0, 0, 0, // unused
                };
                if (llama_decode(ctx, batch_view))
                {
                    LOG("%s : failed to eval\n", __func__);
                    return false;
                }
            }

            // process image with llm
            for (int i = 0; i < img.image_tokens; i += n_batch)
            {
                int n_eval = img.image_tokens - i;
                if (n_eval > n_batch)
                {
                    n_eval = n_batch;
                }

                const int n_embd = llama_n_embd(model);
                llama_batch batch_img = {
                    n_eval,
                    nullptr,
                    (img.image_embedding + i * n_embd),
                    nullptr,
                    nullptr,
                    nullptr,
                    nullptr,
                    slot.n_past,
                    1, 0
                };
                if (llama_decode(ctx, batch_img))
                {
                    LOG("%s : failed to eval image\n", __func__);
                    return false;
                }
                slot.n_past += n_eval;
            }
            image_idx++;

            llama_batch_clear(batch);

            // append prefix of next image
            const auto json_prompt = (image_idx >= (int) slot.images.size()) ?
                slot.params.input_suffix : // no more images, then process suffix prompt
                (json)(slot.images[image_idx].prefix_prompt);

            std::vector<llama_token> append_tokens = tokenize(json_prompt, false); // has next image
            for (int i = 0; i < (int) append_tokens.size(); ++i)
            {
                llama_batch_add(batch, append_tokens[i], system_tokens.size() + slot.n_past, { slot.id }, true);
                slot.n_past += 1;
            }
        }

        return true;
    }

    void request_cancel(int task_id)
    {
        task_server task;               // doesn't this assign a completely empty task then cancel it
        task.type = TASK_TYPE_CANCEL;   // seems as though the only relevant parameter is task_id as the target ???
        task.target_id = task_id;       // rather than cancel a task already assigned a task?
        queue_tasks.post(task);         // add the task to cancel to the queue
    }

    void split_multiprompt_task(int multitask_id, task_server& multiprompt_task)    // what exactly is a multiprompt_task?
    {
        int prompt_count = multiprompt_task.data.at("prompt").size();
=======
    void request_cancel(int id_task) {
        server_task task;
        task.type      = SERVER_TASK_TYPE_CANCEL;
        task.id_target = id_task;

        queue_tasks.post(task);
    }

    void split_multiprompt_task(int id_multi, const server_task & multiprompt_task) {
        const int prompt_count = multiprompt_task.data.at("prompt").size();
>>>>>>> 76e86882
        if (prompt_count <= 1) {
            send_error(multiprompt_task, "error while handling multiple prompts");
            return;
        }

        // generate all the ID for subtask
        std::vector<int> subtask_ids(prompt_count);
        for (int i = 0; i < prompt_count; i++) {
            subtask_ids[i] = queue_tasks.get_new_id();
        }

        // queue up the multitask so we can track its subtask progression
        queue_tasks.add_multitask(id_multi, subtask_ids);

        // add subtasks
        for (int i = 0; i < prompt_count; i++) {
            json subtask_data = multiprompt_task.data;
            subtask_data["prompt"] = subtask_data["prompt"][i];

            // subtasks inherit everything else (infill mode, embedding mode, etc.)
            request_completion(subtask_ids[i], id_multi, subtask_data, multiprompt_task.infill, multiprompt_task.embedding);
        }
    }

<<<<<<< HEAD
    void process_single_task(task_server& task)
    {
        switch (task.type)
        {
            case TASK_TYPE_COMPLETION: {
                server_slot *slot = get_slot(json_value(task.data, "slot_id", -1));
                if (slot == nullptr)
                {
                    // if no slot is available, we defer this task for processing later
                    LOG_VERBOSE("no slot is available", {"task_id", task.id});
                    queue_tasks.defer(task);
                    break;
                } else {
                    printf("\033[5;0\033[K");
                    LOG("Activating slot %d.\n", (*slot).id);
                }

                if (task.data.contains("system_prompt"))
=======
    void process_single_task(const server_task & task) {
        switch (task.type) {
            case SERVER_TASK_TYPE_COMPLETION:
>>>>>>> 76e86882
                {
                    server_slot * slot = get_slot(json_value(task.data, "id_slot", -1));
                    if (slot == nullptr) {
                        // if no slot is available, we defer this task for processing later
                        LOG_VERBOSE("no slot is available", {{"id_task", task.id}});
                        queue_tasks.defer(task);
                        break;
                    }

                    if (task.data.contains("system_prompt")) {
                        system_prompt_set(task.data["system_prompt"]);

                        for (server_slot & slot : slots) {
                            slot.n_past    = 0;
                            slot.n_past_se = 0;
                        }
                    }

                    slot->reset();

                    slot->id_task   = task.id;
                    slot->id_multi  = task.id_multi;
                    slot->infill    = task.infill;
                    slot->embedding = task.embedding;

                    if (!launch_slot_with_data(*slot, task.data)) {
                        // send error result
                        send_error(task, "internal_error");
                        break;
                    }
<<<<<<< HEAD
                }
            } break;
            case TASK_TYPE_NEXT_RESPONSE: {
                // do nothing
            } break;
            case TASK_TYPE_METRICS: {
                json slots_data        = json::array();
                int n_idle_slots       = 0;
                int n_processing_slots = 0;

                for (server_slot &slot: slots) {
                    json slot_data = get_formatted_generation(slot);
                    slot_data["id"] = slot.id;
                    slot_data["task_id"] = slot.task_id;
                    slot_data["state"] = slot.state;
                    slot_data["prompt"] = slot.prompt;
                    slot_data["next_token"] = {
                            {"has_next_token",       slot.has_next_token},
                            {"n_remain",             slot.n_remaining},
                            {"num_tokens_predicted", slot.n_decoded},
                            {"stopped_eos",          slot.stopped_eos},
                            {"stopped_word",         slot.stopped_word},
                            {"stopped_limit",        slot.stopped_limit},
                            {"stopping_word",        slot.stopping_word},
                    };
                    if (slot_data["state"] == IDLE) {
                        n_idle_slots++;
                    } else {
                        n_processing_slots++;
=======
                } break;
            case SERVER_TASK_TYPE_CANCEL:
                {
                    // release slot linked with the task id
                    for (auto & slot : slots) {
                        if (slot.id_task == task.id_target) {
                            slot.release();
                            break;
                        }
>>>>>>> 76e86882
                    }
                } break;
            case SERVER_TASK_TYPE_NEXT_RESPONSE:
                {
                    // do nothing
                } break;
            case SERVER_TASK_TYPE_METRICS:
                {
                    json slots_data = json::array();

                    int n_idle_slots       = 0;
                    int n_processing_slots = 0;

                    for (server_slot & slot : slots) {
                        json slot_data = get_formated_generation(slot);
                        slot_data["id"]         = slot.id;
                        slot_data["id_task"]    = slot.id_task;
                        slot_data["state"]      = slot.state;
                        slot_data["prompt"]     = slot.prompt;
                        slot_data["next_token"] = {
                            {"has_next_token", slot.has_next_token},
                            {"n_remain",       slot.n_remaining},
                            {"n_decoded",      slot.n_decoded},
                            {"stopped_eos",    slot.stopped_eos},
                            {"stopped_word",   slot.stopped_word},
                            {"stopped_limit",  slot.stopped_limit},
                            {"stopping_word",  slot.stopping_word},
                        };

                        if (slot_data["state"] == SLOT_STATE_IDLE) {
                            n_idle_slots++;
                        } else {
                            n_processing_slots++;
                        }

                        slots_data.push_back(slot_data);
                    }
                    LOG_INFO("slot data", {
                        {"id_task",            task.id},
                        {"n_idle_slots",       n_idle_slots},
                        {"n_processing_slots", n_processing_slots}
                    });

                    LOG_VERBOSE("slot data", {
                        {"id_task",            task.id},
                        {"n_idle_slots",       n_idle_slots},
                        {"n_processing_slots", n_processing_slots},
                        {"slots",              slots_data}
                    });

                    server_task_result res;
                    res.id       = task.id;
                    res.id_multi = task.id_multi;
                    res.stop     = true;
                    res.error    = false;
                    res.data     = {
                        { "idle",                            n_idle_slots       },
                        { "processing",                      n_processing_slots },
                        { "deferred",                        queue_tasks.queue_tasks_deferred.size() },
                        { "t_start",                         metrics.t_start},

                        { "n_prompt_tokens_processed_total", metrics.n_prompt_tokens_processed_total},
                        { "t_tokens_generation_total",       metrics.t_tokens_generation_total},
                        { "n_tokens_predicted_total",        metrics.n_tokens_predicted_total},
                        { "t_prompt_processing_total",       metrics.t_prompt_processing_total},

                        { "n_prompt_tokens_processed",       metrics.n_prompt_tokens_processed},
                        { "t_prompt_processing",             metrics.t_prompt_processing},
                        { "n_tokens_predicted",              metrics.n_tokens_predicted},
                        { "t_tokens_generation",             metrics.t_tokens_generation},

                        { "kv_cache_tokens_count",           llama_get_kv_cache_token_count(ctx)},
                        { "kv_cache_used_cells",             llama_get_kv_cache_used_cells(ctx)},

                        { "slots",                           slots_data },
                    };

                    if (json_value(task.data, "reset_bucket", false)) {
                        metrics.reset_bucket();
                    }
                    queue_results.send(res);
                } break;
        }
    }

    void on_finish_multitask(const server_task_multi & multitask) {
        // all subtasks done == multitask is done
        server_task_result result;
        result.id    = multitask.id;
        result.stop  = true;
        result.error = false;

        // collect json results into one json result
        std::vector<json> result_jsons;
        for (const auto & subres : multitask.results) {
            result_jsons.push_back(subres.data);
            result.error = result.error && subres.error;
        }
        result.data = json {
            { "results", result_jsons }
        };

        queue_results.send(result);
    }

    bool update_slots() {
        if (system_need_update) {
            system_prompt_update();
        }

        // release slots
        for (auto & slot : slots) {
            if (slot.command == SLOT_COMMAND_RELEASE) {
                slot.state       = SLOT_STATE_IDLE;
                slot.command     = SLOT_COMMAND_NONE;
                slot.t_last_used = ggml_time_us();

                LOG_INFO("slot released", {
                    {"id_slot",         slot.id},
                    {"id_task",         slot.id_task},
                    {"n_ctx",           n_ctx},
                    {"n_past",          slot.n_past},
                    {"n_system_tokens", system_tokens.size()},
                    {"n_cache_tokens",  slot.cache_tokens.size()},
                    {"truncated",       slot.truncated}
                });

                queue_tasks.notify_slot_changed();
            }
        }

        // check if all slots are idle
        {
            bool all_idle = true;

            for (auto & slot : slots) {
                if (slot.state != SLOT_STATE_IDLE || slot.command != SLOT_COMMAND_NONE) {
                    all_idle = false;
                    break;
                }
            }

            if (all_idle) {
                LOG_INFO("all slots are idle", {});
                if (system_prompt.empty() && clean_kv_cache) {
                    kv_cache_clear();
                }

                return true;
            }
        }

        {
<<<<<<< HEAD
            if (slot.ga_n == 1)                 // what is this?
            {
                // if we are processing and SYSTEM + CACHE > SLOT_KVCACHE_SIZE (but is this slot.n_ctx or slot.n_ctx_slot?)
                // we need to do a context shift
                if (slot.is_processing() && system_tokens.size() + slot.cache_tokens.size() >= (size_t) slot.n_ctx)
                {
=======
            LOG_VERBOSE("posting NEXT_RESPONSE", {});

            server_task task;
            task.type      = SERVER_TASK_TYPE_NEXT_RESPONSE;
            task.id_target = -1;

            queue_tasks.post(task);
        }

        // apply context-shift if needed
        // TODO: simplify and improve
        for (server_slot & slot : slots) {
            if (slot.ga_n == 1) {
                if (slot.is_processing() && (int) system_tokens.size() + slot.n_past >= slot.n_ctx - 1) {
>>>>>>> 76e86882
                    // Shift context
                    const int n_keep    = slot.params.n_keep + add_bos_token;
                    const int n_left    = (int) system_tokens.size() + slot.n_past - n_keep;
                    const int n_discard = n_left / 2;

                    LOG_INFO("slot context shift", {
                        {"id_slot",         slot.id},
                        {"id_task",         slot.id_task},
                        {"n_keep",          n_keep},
                        {"n_left",          n_left},
                        {"n_discard",       n_discard},
                        {"n_ctx",           n_ctx},
                        {"n_past",          slot.n_past},
                        {"n_system_tokens", system_tokens.size()},
                        {"n_cache_tokens",  slot.cache_tokens.size()}
                    });

                    llama_kv_cache_seq_rm (ctx, slot.id, n_keep            , n_keep + n_discard);
                    llama_kv_cache_seq_add(ctx, slot.id, n_keep + n_discard, system_tokens.size() + slot.n_past, -n_discard);

                    if (slot.params.cache_prompt) {
                        for (size_t i = n_keep + n_discard; i < slot.cache_tokens.size(); i++) {
                            slot.cache_tokens[i - n_discard] = slot.cache_tokens[i];
                        }

                        slot.cache_tokens.resize(slot.cache_tokens.size() - n_discard);
                    }

                    slot.n_past -= n_discard;

                    slot.truncated = true;
                }
            }
        }

        // start populating the batch for this iteration
        llama_batch_clear(batch);

        // frist, add sampled tokens from any ongoing sequences
        for (auto & slot : slots) {
            if (slot.state == SLOT_STATE_IDLE) {
                continue;
            }

            slot.i_batch = batch.n_tokens;

            const int32_t slot_npast = slot.n_past_se > 0 ? slot.n_past_se : slot.n_past;

            // TODO: we always have to take into account the "system_tokens"
            //       this is not great and needs to be improved somehow
            llama_batch_add(batch, slot.sampled, system_tokens.size() + slot_npast, { slot.id }, true);

            slot.n_past += 1;

            if (slot.params.cache_prompt) {
                slot.cache_tokens.push_back(slot.sampled);
            }

            LOG_VERBOSE("slot decode token", {
                {"id_slot",         slot.id},
                {"id_task",         slot.id_task},
                {"n_ctx",           n_ctx},
                {"n_past",          slot.n_past},
                {"n_system_tokens", system_tokens.size()},
                {"n_cache_tokens",  slot.cache_tokens.size()},
                {"truncated",       slot.truncated}
            });
        }

        // process in chunks of params.n_batch
        int32_t n_batch = params.n_batch;

        // next, batch any pending prompts without exceeding n_batch
        if (params.cont_batching || batch.n_tokens == 0) {
            for (auto & slot : slots) {
                const bool has_prompt = slot.prompt.is_array() || (slot.prompt.is_string() && !slot.prompt.get<std::string>().empty());

                // empty prompt passed -> release the slot and send empty response
                // note: infill mode allows empty prompt
                if (slot.state == SLOT_STATE_IDLE && slot.command == SLOT_COMMAND_LOAD_PROMPT && !has_prompt && !slot.infill) {
                    slot.state = SLOT_STATE_PROCESSING;
                    slot.command = SLOT_COMMAND_NONE;
                    slot.release();
                    slot.print_timings();
                    send_final_response(slot);
                    continue;
                }

                // this slot still has a prompt to be processed
                if (slot.state == SLOT_STATE_IDLE && slot.command == SLOT_COMMAND_LOAD_PROMPT) {
                    auto & prompt_tokens = slot.prompt_tokens;

                    // we haven't tokenized the prompt yet - do it now:
                    if (prompt_tokens.empty()) {
                        LOG_VERBOSE("tokenizing prompt", {
                            {"id_slot", slot.id},
                            {"id_task", slot.id_task}
                        });

                        slot.t_start_process_prompt = ggml_time_us();
                        slot.t_start_generation = 0;

                        if (slot.infill) {
                            bool suff_rm_leading_spc = true;
                            if (params.input_suffix.find_first_of(' ') == 0 && params.input_suffix.size() > 1) {
                                params.input_suffix.erase(0, 1);
                                suff_rm_leading_spc = false;
                            }

                            auto prefix_tokens = tokenize(slot.params.input_prefix, false);
                            auto suffix_tokens = tokenize(slot.params.input_suffix, false);

                            const int space_token = 29871; // TODO: this should not be hardcoded
                            if (suff_rm_leading_spc && !suffix_tokens.empty() && suffix_tokens[0] == space_token) {
                                suffix_tokens.erase(suffix_tokens.begin());
                            }

                            prefix_tokens.insert(prefix_tokens.begin(), llama_token_prefix(model));
                            prefix_tokens.insert(prefix_tokens.begin(), llama_token_bos(model)); // always add BOS
                            prefix_tokens.insert(prefix_tokens.end(),   llama_token_suffix(model));
                            prefix_tokens.insert(prefix_tokens.end(),   suffix_tokens.begin(), suffix_tokens.end());
                            prefix_tokens.push_back(llama_token_middle(model));
                            prompt_tokens = prefix_tokens;
                        } else {
                            prompt_tokens = tokenize(slot.prompt, system_prompt.empty() && add_bos_token);  // add BOS if there isn't system prompt
                        }

                        slot.n_past = 0;
                        slot.n_prompt_tokens = prompt_tokens.size();

                        if (slot.embedding) {
                            // this prompt is too large to process - discard it
                            if (slot.n_prompt_tokens > n_batch) {
                                slot.state = SLOT_STATE_PROCESSING;
                                slot.command = SLOT_COMMAND_NONE;
                                slot.release();
                                slot.print_timings();
                                send_final_response(slot);
                                continue;
                            }
                        } else {
                            if (slot.params.n_keep < 0) {
                                slot.params.n_keep = slot.n_prompt_tokens;
                            }
                            slot.params.n_keep = std::min(slot.n_ctx - 4, slot.params.n_keep);

                            // if input prompt is too big, truncate it (if group attention self-extend is disabled)
                            if (slot.ga_n == 1 && slot.n_prompt_tokens >= slot.n_ctx) {
                                const int n_left = slot.n_ctx - slot.params.n_keep;

                                const int n_block_size = n_left / 2;
                                const int erased_blocks = (slot.n_prompt_tokens - slot.params.n_keep - n_block_size) / n_block_size;

                                std::vector<llama_token> new_tokens(
                                        prompt_tokens.begin(),
                                        prompt_tokens.begin() + slot.params.n_keep);

                                new_tokens.insert(
                                        new_tokens.end(),
                                        prompt_tokens.begin() + slot.params.n_keep + erased_blocks * n_block_size,
                                        prompt_tokens.end());

                                prompt_tokens = std::move(new_tokens);

                                slot.truncated = true;
                                slot.n_prompt_tokens = prompt_tokens.size();

                                LOG_VERBOSE("input truncated", {
                                    {"n_ctx",         slot.n_ctx},
                                    {"n_keep",        slot.params.n_keep},
                                    {"n_left",        n_left},
                                    {"prompt_tokens", tokens_to_str(ctx, prompt_tokens.cbegin(), prompt_tokens.cend())},
                                });

                                GGML_ASSERT(slot.n_prompt_tokens < slot.n_ctx);
                            }

                            llama_sampling_reset(slot.ctx_sampling);

                            if (!slot.params.cache_prompt) {
                                slot.n_past_se = 0;
                                slot.ga_i      = 0;
                            } else {
                                GGML_ASSERT(slot.ga_n == 1);

                                // reuse any previously computed tokens that are common with the new prompt
                                slot.n_past = common_part(slot.cache_tokens, prompt_tokens);

                                // remove the non-common part from the cache
                                slot.cache_tokens.resize(slot.n_past);

                                // push the prompt into the sampling context (do not apply grammar)
                                for (int i = 0; i < slot.n_past; ++i) {
                                    llama_sampling_accept(slot.ctx_sampling, ctx, slot.cache_tokens[i], false);
                                }
                            }
                        }

                        if (slot.n_past == slot.n_prompt_tokens && slot.n_past > 0) {
                            // we have to evaluate at least 1 token to generate logits.
                            LOG_INFO("we have to evaluate at least 1 token to generate logits", {
                                { "id_slot", slot.id },
                                { "id_task", slot.id_task }
                            });

                            slot.n_past--;
                            if (slot.ga_i > 0) {
                                slot.n_past_se--;
                            }
                        }

                        slot.n_prompt_tokens_processed = 0;
                    }

                    if (slot.embedding) {
                        // cannot fit the prompt in the current batch - will try next iter
                        if (batch.n_tokens + slot.n_prompt_tokens > n_batch) {
                            continue;
                        }
                    }

                    const int p0 = (int) system_tokens.size() + slot.n_past;
                    llama_kv_cache_seq_rm(ctx, slot.id, p0, -1);

                    LOG_INFO("kv cache rm [p0, end)", {
                        { "id_slot", slot.id },
                        { "id_task", slot.id_task },
                        { "p0",      p0 }
                    });

                    int32_t slot_npast = slot.n_past_se > 0 ? slot.n_past_se : slot.n_past;

                    int32_t ga_i = slot.ga_i;
                    int32_t ga_n = slot.ga_n;
                    int32_t ga_w = slot.ga_w;

                    // add prompt tokens for processing in the current batch
                    // TODO: the self-extend stuff here is a mess - simplify and/or abstract it somehow
                    for (; slot.n_past < slot.n_prompt_tokens && batch.n_tokens < n_batch; ++slot.n_past) {
                        if (slot.ga_n != 1) {
                            while (slot_npast >= ga_i + ga_w) {
                                const int bd = (ga_w/ga_n)*(ga_n - 1);
                                slot_npast -= bd;
                                ga_i += ga_w/ga_n;
                            }
                        }

                        llama_batch_add(batch, prompt_tokens[slot.n_past], system_tokens.size() + slot_npast, { slot.id }, false);

                        if (slot.params.cache_prompt) {
                            slot.cache_tokens.push_back(prompt_tokens[slot.n_past]);
                        }

                        slot.n_prompt_tokens_processed++;
                        slot_npast++;
                    }

                    LOG_VERBOSE("prompt processing progress", {
                        {"id_slot",  slot.id},
                        {"n_past",   slot.n_past},
                        {"n_ctx",    n_ctx},
                        {"n_tokens", batch.n_tokens},
                        {"progress", (float) slot.n_prompt_tokens_processed / slot.n_prompt_tokens},
                    });

                    // entire prompt has been processed - start decoding new tokens
                    if (slot.n_past == slot.n_prompt_tokens) {
                        slot.state   = SLOT_STATE_PROCESSING;
                        slot.command = SLOT_COMMAND_NONE;

                        GGML_ASSERT(batch.n_tokens > 0);

                        // extract the logits only for the last token
                        batch.logits[batch.n_tokens - 1] = true;

                        slot.n_decoded = 0;
                        slot.i_batch   = batch.n_tokens - 1;

                        LOG_VERBOSE("prompt done", {
                            {"id_slot",  slot.id},
                            {"n_past",   slot.n_past},
                            {"n_ctx",    n_ctx},
                            {"n_tokens", batch.n_tokens},
                        });
                    }
                }

                if (batch.n_tokens >= n_batch) {
                    break;
                }
            }
        }

        if (batch.n_tokens == 0) {
            LOG_VERBOSE("no tokens to decode", {});

            return true;
        }

        LOG_VERBOSE("decoding batch", {
            {"n_tokens", batch.n_tokens},
        });

        // process the created batch of tokens
        for (int32_t i = 0; i < (int32_t) batch.n_tokens; i += n_batch) {
            const int32_t n_tokens = std::min(n_batch, batch.n_tokens - i);

            for (auto & slot : slots) {
                if (slot.ga_n != 1) {
                    // context extension via Self-Extend
                    // TODO: simplify and/or abstract this
                    while (slot.n_past_se >= slot.ga_i + slot.ga_w) {
                        const int ib = (slot.ga_n * slot.ga_i) / slot.ga_w;
                        const int bd = (slot.ga_w / slot.ga_n) * (slot.ga_n - 1);
                        const int dd = (slot.ga_w / slot.ga_n) - ib * bd - slot.ga_w;

                        LOG("\n");
                        LOG("shift: [%6d, %6d] + %6d -> [%6d, %6d]\n", slot.ga_i, slot.n_past_se, ib * bd, slot.ga_i + ib * bd, slot.n_past_se + ib * bd);
                        LOG("div:   [%6d, %6d] / %6d -> [%6d, %6d]\n", slot.ga_i + ib * bd, slot.ga_i + ib * bd + slot.ga_w, slot.ga_n, (slot.ga_i + ib * bd) / slot.ga_n, (slot.ga_i + ib * bd + slot.ga_w) / slot.ga_n);
                        LOG("shift: [%6d, %6d] + %6d -> [%6d, %6d]\n", slot.ga_i + ib * bd + slot.ga_w, slot.n_past_se + ib * bd, dd, slot.ga_i + ib * bd + slot.ga_w + dd, slot.n_past_se + ib * bd + dd);

                        llama_kv_cache_seq_add(ctx, slot.id, slot.ga_i, slot.n_past_se, ib * bd);
                        llama_kv_cache_seq_div(ctx, slot.id, slot.ga_i + ib * bd, slot.ga_i + ib * bd + slot.ga_w, slot.ga_n);
                        llama_kv_cache_seq_add(ctx, slot.id, slot.ga_i + ib * bd + slot.ga_w, slot.n_past_se + ib * bd, dd);

                        slot.n_past_se -= bd;

                        slot.ga_i += slot.ga_w / slot.ga_n;

                        LOG("\nn_past_old = %d, n_past = %d, ga_i = %d\n\n", slot.n_past_se + bd, slot.n_past_se, slot.ga_i);
                    }

                    slot.n_past_se += n_tokens;
                }
            }

            llama_batch batch_view = {
                n_tokens,
                batch.token    + i,
                nullptr,
                batch.pos      + i,
                batch.n_seq_id + i,
                batch.seq_id   + i,
                batch.logits   + i,
                0, 0, 0, // unused
            };

            // llama_decode returns 0 (success); 1 (cannot find space); -1 (error)
            // n_batch is the size of batch we are looking for; ret is whether we succeed
            const int ret = llama_decode(ctx, batch_view);

            if (ret != 0) {
                if (n_batch == 1 || ret < 0) {
                    // if you get here, it means the KV cache is full - try increasing it via the context size
                    LOG("%s : failed to decode the batch, n_batch = %d, ret = %d\n", __func__, n_batch, ret);
                    return false;
                }

                // we get here if ret = 1 and n_batch != 1
                LOG("%s : failed to find free space in the KV cache, retrying with smaller n_batch = %d\n", __func__, n_batch / 2);

                // retry with half the batch size to try to find a free slot in the KV cache
                n_batch /= 2;
<<<<<<< HEAD
                i -= n_batch;   // this modifies a loop variable inside its own loop, which is potentially dangerous
                continue;       // but where do we restore n_batch in cases where we do a context shift?
                                // apparently at line ~1840f but this doesn't always work because slots get jammed when full
=======
                i -= n_batch;

                continue;
>>>>>>> 76e86882
            }

            for (auto & slot : slots) {
                if (slot.state != SLOT_STATE_PROCESSING || slot.i_batch < (int) i || slot.i_batch >= (int) (i + n_tokens)) {
                    continue;
                }

                // prompt evaluated for embedding
                if (slot.embedding) {
                    send_embedding(slot, batch_view);
                    slot.release();
                    slot.i_batch = -1;
                    continue;
                }

                completion_token_output result;
                const llama_token id = llama_sampling_sample(slot.ctx_sampling, ctx, NULL, slot.i_batch - i);

                llama_sampling_accept(slot.ctx_sampling, ctx, id, true);

                slot.n_decoded += 1;
                if (slot.n_decoded == 1) {
                    slot.t_start_generation = ggml_time_us();
                    slot.t_prompt_processing = (slot.t_start_generation - slot.t_start_process_prompt) / 1e3;
                    metrics.on_prompt_eval(slot);
                }

                llama_token_data_array cur_p = { slot.ctx_sampling->cur.data(), slot.ctx_sampling->cur.size(), false };
                result.tok = id;

                const int32_t n_probs = slot.sparams.n_probs;
                if (slot.sparams.temp <= 0 && n_probs > 0) {
                    // for llama_sample_token_greedy we need to sort candidates
                    llama_sample_softmax(ctx, &cur_p);
                }

                for (size_t i = 0; i < std::min(cur_p.size, (size_t) n_probs); ++i) {
                    result.probs.push_back({
                        cur_p.data[i].id,
                        cur_p.data[i].p
                    });
                }

                if (!process_token(result, slot)) {
                    slot.release();
                    slot.print_timings();
                    send_final_response(slot);
                    metrics.on_prediction(slot);
                }

                slot.i_batch = -1;
            }
        }

        LOG_VERBOSE("slots updated", {});

<<<<<<< HEAD
        // we are still inside llama_server_context so we can use an unqualified parameter
        if (skvgraphics) {
            kvgraphics(slots);
            }

=======
>>>>>>> 76e86882
        return true;
    }

    json model_meta() const {
        return json {
            {"vocab_type",  llama_vocab_type    (model)},
            {"n_vocab",     llama_n_vocab       (model)},
            {"n_ctx_train", llama_n_ctx_train   (model)},
            {"n_embd",      llama_n_embd        (model)},
            {"n_params",    llama_model_n_params(model)},
            {"size",        llama_model_size    (model)},
        };
    }
};

static void server_print_usage(const char * argv0, const gpt_params & params, const server_params & sparams) {
    printf("usage: %s [options]\n", argv0);
    printf("\n");
    printf("options:\n");
    printf("  -h, --help                show this help message and exit\n");
    printf("  -v, --verbose             verbose output (default: %s)\n", server_verbose ? "enabled" : "disabled");
    printf("  -t N, --threads N         number of threads to use during computation (default: %d)\n", params.n_threads);
    printf("  -tb N, --threads-batch N  number of threads to use during batch and prompt processing (default: same as --threads)\n");
    printf("  --threads-http N          number of threads in the http server pool to process requests (default: max(hardware concurrency - 1, --parallel N + 2))\n");
    printf("  -c N, --ctx-size N        size of the prompt context (default: %d)\n", params.n_ctx);
    printf("  --rope-scaling {none,linear,yarn}\n");
    printf("                            RoPE frequency scaling method, defaults to linear unless specified by the model\n");
    printf("  --rope-freq-base N        RoPE base frequency (default: loaded from model)\n");
    printf("  --rope-freq-scale N       RoPE frequency scaling factor, expands context by a factor of 1/N\n");
    printf("  --yarn-ext-factor N       YaRN: extrapolation mix factor (default: 1.0, 0.0 = full interpolation)\n");
    printf("  --yarn-attn-factor N      YaRN: scale sqrt(t) or attention magnitude (default: 1.0)\n");
    printf("  --yarn-beta-slow N        YaRN: high correction dim or alpha (default: %.1f)\n", params.yarn_beta_slow);
    printf("  --yarn-beta-fast N        YaRN: low correction dim or beta (default: %.1f)\n", params.yarn_beta_fast);
    printf("  --pooling {none,mean,cls} pooling type for embeddings, use model default if unspecified\n");
    printf("  -b N, --batch-size N      batch size for prompt processing (default: %d)\n", params.n_batch);
    printf("  --memory-f32              use f32 instead of f16 for memory key+value (default: disabled)\n");
    printf("                            not recommended: doubles context memory required and no measurable increase in quality\n");
    if (llama_supports_mlock()) {
        printf("  --mlock                   force system to keep model in RAM rather than swapping or compressing\n");
    }
    if (llama_supports_mmap()) {
        printf("  --no-mmap                 do not memory-map model (slower load but may reduce pageouts if not using mlock)\n");
    }
    printf("  --numa TYPE               attempt optimizations that help on some NUMA systems\n");
    printf("                              - distribute: spread execution evenly over all nodes\n");
    printf("                              - isolate: only spawn threads on CPUs on the node that execution started on\n");
    printf("                              - numactl: use the CPU map provided my numactl\n");
    if (llama_supports_gpu_offload()) {
        printf("  -ngl N, --n-gpu-layers N\n");
        printf("                            number of layers to store in VRAM\n");
        printf("  -sm SPLIT_MODE, --split-mode SPLIT_MODE\n");
        printf("                            how to split the model across multiple GPUs, one of:\n");
        printf("                              - none: use one GPU only\n");
        printf("                              - layer (default): split layers and KV across GPUs\n");
        printf("                              - row: split rows across GPUs\n");
        printf("  -ts SPLIT --tensor-split SPLIT\n");
        printf("                            fraction of the model to offload to each GPU, comma-separated list of proportions, e.g. 3,1\n");
        printf("  -mg i, --main-gpu i       the GPU to use for the model (with split-mode = none),\n");
        printf("                            or for intermediate results and KV (with split-mode = row)\n");
    }
    printf("  -m FNAME, --model FNAME\n");
    printf("                            model path (default: %s)\n", params.model.c_str());
    printf("  -a ALIAS, --alias ALIAS\n");
    printf("                            set an alias for the model, will be added as `model` field in completion response\n");
    printf("  --lora FNAME              apply LoRA adapter (implies --no-mmap)\n");
    printf("  --lora-base FNAME         optional model to use as a base for the layers modified by the LoRA adapter\n");
    printf("  --host                    ip address to listen (default  (default: %s)\n", sparams.hostname.c_str());
    printf("  --port PORT               port to listen (default  (default: %d)\n", sparams.port);
    printf("  --path PUBLIC_PATH        path from which to serve static files (default %s)\n", sparams.public_path.c_str());
    printf("  --api-key API_KEY         optional api key to enhance server security. If set, requests must include this key for access.\n");
    printf("  --api-key-file FNAME      path to file containing api keys delimited by new lines. If set, requests must include one of the keys for access.\n");
    printf("  -to N, --timeout N        server read/write timeout in seconds (default: %d)\n", sparams.read_timeout);
    printf("  --embeddings              enable embedding vector output (default: %s)\n", params.embedding ? "enabled" : "disabled");
    printf("  -np N, --parallel N       number of slots for process requests (default: %d)\n", params.n_parallel);
    printf("  -cb, --cont-batching      enable continuous batching (a.k.a dynamic batching) (default: disabled)\n");
    printf("  -spf FNAME, --system-prompt-file FNAME\n");
    printf("                            set a file to load a system prompt (initial prompt of all slots), this is useful for chat applications.\n");
    printf("  -ctk TYPE, --cache-type-k TYPE\n");
    printf("                            KV cache data type for K (default: f16)\n");
    printf("  -ctv TYPE, --cache-type-v TYPE\n");
    printf("                            KV cache data type for V (default: f16)\n");
    printf("  --log-format              log output format: json or text (default: json)\n");
    printf("  --stdout-log-file FNAME   redirect stdout to a log file.\n");
    printf("  --log-disable             disables logging to a file.\n");
    printf("  --slots-endpoint-disable  disables slots monitoring endpoint.\n");
    printf("  --metrics                 enable prometheus compatible metrics endpoint (default: %s).\n", sparams.metrics_endpoint ? "enabled" : "disabled");
    printf("  -skvg, --show-graphics    enable graphics displaying kvcache occupancy (default: false)\n");
    printf("  -skvi, --show-interactive-graphics\n");
    printf("                            enable graphics displaying kvcache occupancy with user pause (default: false)\n");
    printf("\n");
    printf("  -n, --n-predict           maximum tokens to predict (default: %d)\n", params.n_predict);
    printf("  --override-kv KEY=TYPE:VALUE\n");
    printf("                            advanced option to override model metadata by key. may be specified multiple times.\n");
    printf("                            types: int, float, bool. example: --override-kv tokenizer.ggml.add_bos_token=bool:false\n");
    printf("  -gan N, --grp-attn-n N    set the group attention factor to extend context size through self-extend(default: 1=disabled),\n");
    printf("                            used together with group attention width `--grp-attn-w`\n");
    printf("  -gaw N, --grp-attn-w N    set the group attention width to extend context size through self-extend(default: 512),\n");
    printf("                            used together with group attention factor `--grp-attn-n`\n");
    printf("  --chat-template JINJA_TEMPLATE\n");
    printf("                            set custom jinja chat template (default: template taken from model's metadata)\n");
    printf("                            Note: only commonly used templates are accepted, since we don't have jinja parser\n");
    printf("\n");
}

<<<<<<< HEAD
static std::map<std::string, std::vector<std::string>> get_userdata(std::string file) {

    // Map to store user apikey records {username: {apikey, usercodename}}
    using Record = std::map<std::string, std::vector<std::string>>;

    Record records;

    std::ifstream infile(file);
    nlohmann::json data;
    infile >> data;

    for(auto it = data.begin(); it != data.end(); ++it) {

        //nlohmann::json obj = it.value();

        std::string username = it.key();
        std::vector<std::string> info = it.value();

        records[username] = info;
    }

    return records;
}

static void server_params_parse(int argc, char **argv, server_params &sparams,
                                gpt_params &params, llama_server_context &llama)
{
    gpt_params default_params;
=======
static void server_params_parse(int argc, char ** argv, server_params & sparams, gpt_params & params) {
    gpt_params    default_params;
>>>>>>> 76e86882
    server_params default_sparams;

    std::string arg;
    bool invalid_param = false;

    for (int i = 1; i < argc; i++) {
        arg = argv[i];
        if (arg == "--port") {
            if (++i >= argc) {
                invalid_param = true;
                break;
            }
            sparams.port = std::stoi(argv[i]);
        } else if (arg == "--host") {
            if (++i >= argc) {
                invalid_param = true;
                break;
            }
            sparams.hostname = argv[i];
        } else if (arg == "--path") {
            if (++i >= argc) {
                invalid_param = true;
                break;
            }
            sparams.public_path = argv[i];
<<<<<<< HEAD
        }
        /*
        Do we really need to be able to feed a single user to the server?
        else if (arg == "--api-key")
        {
            if (++i >= argc)
            {
                invalid_param = true;
                break;
            }
            std::string newuser = argv[i][0];
            std::string newuserapi = argv[i][1];
            std::string newusercode = argv[i][2]
            sparams.api_keys.emplace_back({newuser: [newuserapi, newusercode]});
        }
        */
        else if (arg == "--api-key-file")
        {
            if (++i >= argc)
            {
=======
        } else if (arg == "--api-key") {
            if (++i >= argc) {
                invalid_param = true;
                break;
            }
            sparams.api_keys.emplace_back(argv[i]);
        } else if (arg == "--api-key-file") {
            if (++i >= argc) {
>>>>>>> 76e86882
                invalid_param = true;
                break;
            }
            std::ifstream key_file(argv[i]);
            if (!key_file) {
                fprintf(stderr, "error: failed to open file '%s'\n", argv[i]);
                invalid_param = true;
                break;
            }
            sparams.api_keys = get_userdata(argv[i]);   // read apikey json data

            key_file.close();
        } else if (arg == "--timeout" || arg == "-to") {
            if (++i >= argc) {
                invalid_param = true;
                break;
            }
            sparams.read_timeout = std::stoi(argv[i]);
            sparams.write_timeout = std::stoi(argv[i]);
        } else if (arg == "-m" || arg == "--model") {
            if (++i >= argc) {
                invalid_param = true;
                break;
            }
            params.model = argv[i];
        } else if (arg == "-a" || arg == "--alias") {
            if (++i >= argc) {
                invalid_param = true;
                break;
            }
            params.model_alias = argv[i];
        } else if (arg == "-h" || arg == "--help") {
            server_print_usage(argv[0], default_params, default_sparams);
            exit(0);
        } else if (arg == "-c" || arg == "--ctx-size" || arg == "--ctx_size") {
            if (++i >= argc) {
                invalid_param = true;
                break;
            }
            params.n_ctx = std::stoi(argv[i]);
        } else if (arg == "--rope-scaling") {
            if (++i >= argc) {
                invalid_param = true;
                break;
            }
            std::string value(argv[i]);
            /**/ if (value == "none")   { params.rope_scaling_type = LLAMA_ROPE_SCALING_TYPE_NONE; }
            else if (value == "linear") { params.rope_scaling_type = LLAMA_ROPE_SCALING_TYPE_LINEAR; }
            else if (value == "yarn")   { params.rope_scaling_type = LLAMA_ROPE_SCALING_TYPE_YARN; }
            else { invalid_param = true; break; }
        } else if (arg == "--rope-freq-base") {
            if (++i >= argc) {
                invalid_param = true;
                break;
            }
            params.rope_freq_base = std::stof(argv[i]);
        } else if (arg == "--rope-freq-scale") {
            if (++i >= argc) {
                invalid_param = true;
                break;
            }
            params.rope_freq_scale = std::stof(argv[i]);
        } else if (arg == "--yarn-ext-factor") {
            if (++i >= argc) {
                invalid_param = true;
                break;
            }
            params.yarn_ext_factor = std::stof(argv[i]);
        }
        else if (arg == "--yarn-attn-factor") {
            if (++i >= argc) {
                invalid_param = true;
                break;
            }
            params.yarn_attn_factor = std::stof(argv[i]);
        } else if (arg == "--yarn-beta-fast") {
            if (++i >= argc) {
                invalid_param = true;
                break;
            }
            params.yarn_beta_fast = std::stof(argv[i]);
        } else if (arg == "--yarn-beta-slow") {
            if (++i >= argc) {
                invalid_param = true;
                break;
            }
            params.yarn_beta_slow = std::stof(argv[i]);
        } else if (arg == "--pooling") {
            if (++i >= argc) {
                invalid_param = true;
                break;
            }
            std::string value(argv[i]);
            /**/ if (value == "none") { params.pooling_type = LLAMA_POOLING_TYPE_NONE; }
            else if (value == "mean") { params.pooling_type = LLAMA_POOLING_TYPE_MEAN; }
            else if (value == "cls")  { params.pooling_type = LLAMA_POOLING_TYPE_CLS; }
            else { invalid_param = true; break; }
        } else if (arg == "--threads" || arg == "-t") {
            if (++i >= argc)
            {
                invalid_param = true;
                break;
            }
            params.n_threads = std::stoi(argv[i]);
        } else if (arg == "--grp-attn-n" || arg == "-gan") {
            if (++i >= argc) {
                invalid_param = true;
                break;
            }

            params.grp_attn_n = std::stoi(argv[i]);
        } else if (arg == "--grp-attn-w" || arg == "-gaw") {
            if (++i >= argc) {
                invalid_param = true;
                break;
            }

            params.grp_attn_w = std::stoi(argv[i]);
        } else if (arg == "--threads-batch" || arg == "-tb") {
            if (++i >= argc) {
                invalid_param = true;
                break;
            }
            params.n_threads_batch = std::stoi(argv[i]);
        } else if (arg == "--threads-http") {
            if (++i >= argc) {
                invalid_param = true;
                break;
            }
            sparams.n_threads_http = std::stoi(argv[i]);
        } else if (arg == "-b" || arg == "--batch-size") {
            if (++i >= argc) {
                invalid_param = true;
                break;
            }
            params.n_batch = std::stoi(argv[i]);
<<<<<<< HEAD
        }
        else if (arg == "-skvg" || arg == "--show-graphics")
        {
            llama.skvgraphics = true;       // -skvg takes no parameter so we don't test ++i >= argc
            llama.skvinteract = false;
            //log_settings.stdout_target = "/dev/null";   prevent stdout from interfering with the graphics display
        }
        else if (arg == "-skvi" || arg == "--show-interactive-graphics")
        {
            llama.skvgraphics = true;       // -skvi takes no parameter so we don't test ++i >= argc
            llama.skvinteract = true;
            //log_settings.stdout_target = "/dev/null";
        }
        else if (arg == "--gpu-layers" || arg == "-ngl" || arg == "--n-gpu-layers")
        {
            if (++i >= argc)
            {
=======
        } else if (arg == "--gpu-layers" || arg == "-ngl" || arg == "--n-gpu-layers") {
            if (++i >= argc) {
>>>>>>> 76e86882
                invalid_param = true;
                break;
            }
            if (llama_supports_gpu_offload()) {
                params.n_gpu_layers = std::stoi(argv[i]);
            } else {
                LOG_WARNING(
                    "Not compiled with GPU offload support, --n-gpu-layers option will be ignored. "
                    "See main README.md for information on enabling GPU BLAS support",
                    {{"n_gpu_layers", params.n_gpu_layers}});
            }
        } else if (arg == "--split-mode" || arg == "-sm") {
            if (++i >= argc) {
                invalid_param = true;
                break;
            }
            std::string arg_next = argv[i];
            if (arg_next == "none") {
                params.split_mode = LLAMA_SPLIT_MODE_NONE;
            } else if (arg_next == "layer") {
                params.split_mode = LLAMA_SPLIT_MODE_LAYER;
            } else if (arg_next == "row") {
                params.split_mode = LLAMA_SPLIT_MODE_ROW;
            } else {
                invalid_param = true;
                break;
            }
#ifndef GGML_USE_CUBLAS
            fprintf(stderr, "warning: llama.cpp was compiled without cuBLAS. Setting the split mode has no effect.\n");
#endif // GGML_USE_CUBLAS
        } else if (arg == "--tensor-split" || arg == "-ts") {
            if (++i >= argc) {
                invalid_param = true;
                break;
            }
#if defined(GGML_USE_CUBLAS) || defined(GGML_USE_SYCL)
            std::string arg_next = argv[i];

            // split string by , and /
            const std::regex regex{R"([,/]+)"};
            std::sregex_token_iterator it{arg_next.begin(), arg_next.end(), regex, -1};
            std::vector<std::string> split_arg{it, {}};
            GGML_ASSERT(split_arg.size() <= llama_max_devices());

            for (size_t i_device = 0; i_device < llama_max_devices(); ++i_device) {
                if (i_device < split_arg.size()) {
                    params.tensor_split[i_device] = std::stof(split_arg[i_device]);
                } else {
                    params.tensor_split[i_device] = 0.0f;
                }
            }
#else
            LOG_WARNING("llama.cpp was compiled without cuBLAS. It is not possible to set a tensor split.\n", {});
#endif // GGML_USE_CUBLAS
        } else if (arg == "--main-gpu" || arg == "-mg") {
            if (++i >= argc) {
                invalid_param = true;
                break;
            }
#if defined(GGML_USE_CUBLAS) || defined(GGML_USE_SYCL)
            params.main_gpu = std::stoi(argv[i]);
#else
            LOG_WARNING("llama.cpp was compiled without cuBLAS. It is not possible to set a main GPU.", {});
#endif
        } else if (arg == "--lora") {
            if (++i >= argc) {
                invalid_param = true;
                break;
            }
            params.lora_adapter.emplace_back(argv[i], 1.0f);
            params.use_mmap = false;
        } else if (arg == "--lora-scaled") {
            if (++i >= argc) {
                invalid_param = true;
                break;
            }
            const char * lora_adapter = argv[i];
            if (++i >= argc) {
                invalid_param = true;
                break;
            }
            params.lora_adapter.emplace_back(lora_adapter, std::stof(argv[i]));
            params.use_mmap = false;
        } else if (arg == "--lora-base") {
            if (++i >= argc) {
                invalid_param = true;
                break;
            }
            params.lora_base = argv[i];
        } else if (arg == "-v" || arg == "--verbose") {
#if SERVER_VERBOSE != 1
            LOG_WARNING("server.cpp is not built with verbose logging.", {});
#else
            server_verbose = true;
#endif
        } else if (arg == "--mlock") {
            params.use_mlock = true;
        } else if (arg == "--no-mmap") {
            params.use_mmap = false;
        } else if (arg == "--numa") {
            if (++i >= argc) {
                invalid_param = true;
                break;
            } else {
                std::string value(argv[i]);
                /**/ if (value == "distribute" || value == "" ) { params.numa = GGML_NUMA_STRATEGY_DISTRIBUTE; }
                else if (value == "isolate")                    { params.numa = GGML_NUMA_STRATEGY_ISOLATE; }
                else if (value == "numactl")                    { params.numa = GGML_NUMA_STRATEGY_NUMACTL; }
                else { invalid_param = true; break; }
            }
        } else if (arg == "--embedding" || arg == "--embeddings") {
            params.embedding = true;
        } else if (arg == "-cb" || arg == "--cont-batching") {
            params.cont_batching = true;
        } else if (arg == "-np" || arg == "--parallel") {
            if (++i >= argc) {
                invalid_param = true;
                break;
            }
            params.n_parallel = std::stoi(argv[i]);
        } else if (arg == "-n" || arg == "--n-predict") {
            if (++i >= argc) {
                invalid_param = true;
                break;
            }
            params.n_predict = std::stoi(argv[i]);
        } else if (arg == "-spf" || arg == "--system-prompt-file") {
            if (++i >= argc) {
                invalid_param = true;
                break;
            }
            std::ifstream file(argv[i]);
            if (!file) {
                fprintf(stderr, "error: failed to open file '%s'\n", argv[i]);
                invalid_param = true;
                break;
            }
            std::string system_prompt;
            std::copy(
                std::istreambuf_iterator<char>(file),
                std::istreambuf_iterator<char>(),
                std::back_inserter(system_prompt)
            );
            sparams.system_prompt = system_prompt;
        } else if (arg == "-ctk" || arg == "--cache-type-k") {
            params.cache_type_k = argv[++i];
        } else if (arg == "-ctv" || arg == "--cache-type-v") {
            params.cache_type_v = argv[++i];
        } else if (arg == "--log-format") {
            if (++i >= argc) {
                invalid_param = true;
                break;
            }
            if (std::strcmp(argv[i], "json") == 0) {
                server_log_json = true;
            } else if (std::strcmp(argv[i], "text") == 0) {
                server_log_json = false;
            } else {
                invalid_param = true;
                break;
            }
<<<<<<< HEAD
        }
        else if (arg == "--stdout-log-file")    // redirect the stdout logging to a specified file
        {
            if (++i >= argc)
            {
                invalid_param = true;
                break;
            }
            log_settings.stdout_target = argv[i];   // there is a 'log_set_target()' below but says 'INTERNAL USE: DO NOT USE'
        }
        else if (arg == "--log-disable")
        {
=======
        } else if (arg == "--log-disable") {
>>>>>>> 76e86882
            log_set_target(stdout);
            LOG_INFO("logging to file is disabled.", {});
        } else if (arg == "--slots-endpoint-disable") {
            sparams.slots_endpoint = false;
        } else if (arg == "--metrics") {
            sparams.metrics_endpoint = true;
        } else if (arg == "--chat-template") {
            if (++i >= argc) {
                invalid_param = true;
                break;
            }
            if (!verify_custom_template(argv[i])) {
                fprintf(stderr, "error: the supplied chat template is not supported: %s\n", argv[i]);
                fprintf(stderr, "note: llama.cpp does not use jinja parser, we only support commonly used templates\n");
                invalid_param = true;
                break;
            }
            sparams.chat_template = argv[i];
        } else if (arg == "--override-kv") {
            if (++i >= argc) {
                invalid_param = true;
                break;
            }
            char * sep = strchr(argv[i], '=');
            if (sep == nullptr || sep - argv[i] >= 128) {
                fprintf(stderr, "error: Malformed KV override: %s\n", argv[i]);
                invalid_param = true;
                break;
            }

            struct llama_model_kv_override kvo;
            std::strncpy(kvo.key, argv[i], sep - argv[i]);
            kvo.key[sep - argv[i]] = 0;
            sep++;
            if (strncmp(sep, "int:", 4) == 0) {
                sep += 4;
                kvo.tag = LLAMA_KV_OVERRIDE_TYPE_INT;
                kvo.int_value = std::atol(sep);
            } else if (strncmp(sep, "float:", 6) == 0) {
                sep += 6;
                kvo.tag = LLAMA_KV_OVERRIDE_TYPE_FLOAT;
                kvo.float_value = std::atof(sep);
            } else if (strncmp(sep, "bool:", 5) == 0) {
                sep += 5;
                kvo.tag = LLAMA_KV_OVERRIDE_TYPE_BOOL;
                if (std::strcmp(sep, "true") == 0) {
                    kvo.bool_value = true;
                } else if (std::strcmp(sep, "false") == 0) {
                    kvo.bool_value = false;
                } else {
                    fprintf(stderr, "error: Invalid boolean value for KV override: %s\n", argv[i]);
                    invalid_param = true;
                    break;
                }
            } else {
                fprintf(stderr, "error: Invalid type for KV override: %s\n", argv[i]);
                invalid_param = true;
                break;
            }
            params.kv_overrides.push_back(kvo);
        } else {
            fprintf(stderr, "error: unknown argument: %s\n", arg.c_str());
            server_print_usage(argv[0], default_params, default_sparams);
            exit(1);
        }
    }

    if (!params.kv_overrides.empty()) {
        params.kv_overrides.emplace_back();
        params.kv_overrides.back().key[0] = 0;
    }

    if (invalid_param) {
        fprintf(stderr, "error: invalid parameter for argument: %s\n", arg.c_str());
        server_print_usage(argv[0], default_params, default_sparams);
        exit(1);
    }
}

<<<<<<< HEAD
/* llama.cpp completion api semantics */
static json format_partial_response(
    llama_server_context &llama, server_slot *slot, const std::string &content, const std::vector<completion_token_output> &probs
) {
    json res = json
    {
        {"content",    content },
        {"stop",       false},
        {"slot_id",    slot->id },
        {"multimodal", llama.multimodal }
    };

    if (slot->sparams.n_probs > 0)
    {
        res["completion_probabilities"] = probs_vector_to_json(llama.ctx, probs);
    }

    return res;
}

static json format_tokenizer_response(const std::vector<llama_token> &tokens)
{
    return json {
        {"tokens", tokens}
    };
}

static json format_detokenized_response(std::string content)
{
    return json {
        {"content", content}
    };
}

static void log_server_request(const httplib::Request &req, const httplib::Response &res)
{
=======
static void log_server_request(const httplib::Request & req, const httplib::Response & res) {
>>>>>>> 76e86882
    // skip GH copilot requests when using default port
    if (req.path == "/v1/health" || req.path == "/v1/completions") {
        return;
    }

    LOG_INFO("request", {
        {"remote_addr", req.remote_addr},
        {"remote_port", req.remote_port},
        {"status",      res.status},
        {"method",      req.method},
        {"path",        req.path},
        {"params",      req.params}
    });

    LOG_VERBOSE("request", {
        {"request",  req.body},
        {"response", res.body},
    });
}

std::function<void(int)> shutdown_handler;
std::atomic_flag is_terminating = ATOMIC_FLAG_INIT;

inline void signal_handler(int signal) {
    if (is_terminating.test_and_set()) {
        // in case it hangs, we can force terminate the server by hitting Ctrl+C twice
        // this is for better developer experience, we can remove when the server is stable enough
        fprintf(stderr, "Received second interrupt, terminating immediately.\n");
        exit(1);
    }

    shutdown_handler(signal);
}

int main(int argc, char ** argv) {
#if SERVER_VERBOSE != 1
    log_disable();
#endif
    // own arguments required by this example
    gpt_params    params;
    server_params sparams;

    // struct that contains llama context and inference
    server_context ctx_server;

    server_params_parse(argc, argv, sparams, params);

    if (!sparams.system_prompt.empty()) {
        ctx_server.system_prompt_set(json::parse(sparams.system_prompt));
    }

    if (params.model_alias == "unknown") {
        params.model_alias = params.model;
    }

    llama_backend_init();
    llama_numa_init(params.numa);
    ggml_time_init();

    LOG_INFO("build info", {
        {"build",  LLAMA_BUILD_NUMBER},
        {"commit", LLAMA_COMMIT}
    });

    LOG_INFO("system info", {
<<<<<<< HEAD
                                {"n_threads", params.n_threads},
                                {"n_threads_batch", params.n_threads_batch},
                                {"total_threads", std::thread::hardware_concurrency()},
                                {"system_info", llama_print_system_info()}
                            });
=======
        {"n_threads",       params.n_threads},
        {"n_threads_batch", params.n_threads_batch},
        {"total_threads",   std::thread::hardware_concurrency()},
        {"system_info",     llama_print_system_info()},
    });
>>>>>>> 76e86882

    httplib::Server svr;

    std::atomic<server_state> state{SERVER_STATE_LOADING_MODEL};

    svr.set_default_headers({{"Server", "llama.cpp"}});

    // CORS preflight
    svr.Options(R"(.*)", [](const httplib::Request & req, httplib::Response & res) {
        res.set_header("Access-Control-Allow-Origin",      req.get_header_value("Origin"));
        res.set_header("Access-Control-Allow-Credentials", "true");
        res.set_header("Access-Control-Allow-Methods",     "POST");
        res.set_header("Access-Control-Allow-Headers",     "*");
    });

    svr.Get("/health", [&](const httplib::Request & req, httplib::Response & res) {
        server_state current_state = state.load();
        switch (current_state) {
            case SERVER_STATE_READY:
                {
                    // request slots data using task queue
                    server_task task;
                    task.id   = ctx_server.queue_tasks.get_new_id();
                    task.type = SERVER_TASK_TYPE_METRICS;
                    task.id_target = -1;

                    ctx_server.queue_results.add_waiting_task_id(task.id);
                    ctx_server.queue_tasks.post(task);

                    // get the result
                    server_task_result result = ctx_server.queue_results.recv(task.id);
                    ctx_server.queue_results.remove_waiting_task_id(task.id);

                    const int n_idle_slots       = result.data["idle"];
                    const int n_processing_slots = result.data["processing"];

                    json health = {
                        {"status",           "ok"},
                        {"slots_idle",       n_idle_slots},
                        {"slots_processing", n_processing_slots}
                    };

                    res.status = 200; // HTTP OK
                    if (sparams.slots_endpoint && req.has_param("include_slots")) {
                        health["slots"] = result.data["slots"];
                    }

                    if (n_idle_slots == 0) {
                        health["status"] = "no slot available";
                        if (req.has_param("fail_on_no_slot")) {
                            res.status = 503; // HTTP Service Unavailable
                        }
                    }

                    res.set_content(health.dump(), "application/json");
                    break;
                }
            case SERVER_STATE_LOADING_MODEL:
                {
                    res.set_content(R"({"status": "loading model"})", "application/json");
                    res.status = 503; // HTTP Service Unavailable
                } break;
            case SERVER_STATE_ERROR:
                {
                    res.set_content(R"({"status": "error", "error": "Model failed to load"})", "application/json");
                    res.status = 500; // HTTP Internal Server Error
                } break;
        }
    });

    if (sparams.slots_endpoint) {
        svr.Get("/slots", [&](const httplib::Request &, httplib::Response & res) {
            // request slots data using task queue
            server_task task;
            task.id = ctx_server.queue_tasks.get_new_id();
            task.id_multi  = -1;
            task.id_target = -1;
            task.type = SERVER_TASK_TYPE_METRICS;

            ctx_server.queue_results.add_waiting_task_id(task.id);
            ctx_server.queue_tasks.post(task);

            // get the result
            server_task_result result = ctx_server.queue_results.recv(task.id);
            ctx_server.queue_results.remove_waiting_task_id(task.id);

            res.set_content(result.data["slots"].dump(), "application/json");
            res.status = 200; // HTTP OK
        });
    }

    if (sparams.metrics_endpoint) {
        svr.Get("/metrics", [&](const httplib::Request &, httplib::Response & res) {
            // request slots data using task queue
            server_task task;
            task.id = ctx_server.queue_tasks.get_new_id();
            task.id_multi  = -1;
            task.id_target = -1;
            task.type = SERVER_TASK_TYPE_METRICS;
            task.data.push_back({{"reset_bucket", true}});

            ctx_server.queue_results.add_waiting_task_id(task.id);
            ctx_server.queue_tasks.post(task);

            // get the result
            server_task_result result = ctx_server.queue_results.recv(task.id);
            ctx_server.queue_results.remove_waiting_task_id(task.id);

            json data = result.data;

            const uint64_t n_prompt_tokens_processed = data["n_prompt_tokens_processed"];
            const uint64_t t_prompt_processing       = data["t_prompt_processing"];

            const uint64_t n_tokens_predicted  = data["n_tokens_predicted"];
            const uint64_t t_tokens_generation = data["t_tokens_generation"];

            const int32_t kv_cache_used_cells = data["kv_cache_used_cells"];

            // metrics definition: https://prometheus.io/docs/practices/naming/#metric-names
            json all_metrics_def = json {
                {"counter", {{
                        {"name",  "prompt_tokens_total"},
                        {"help",  "Number of prompt tokens processed."},
                        {"value",  (uint64_t) data["n_prompt_tokens_processed_total"]}
                }, {
                        {"name",  "prompt_seconds_total"},
                        {"help",  "Prompt process time"},
                        {"value",  (uint64_t) data["t_prompt_processing_total"] / 1.e3}
                }, {
                        {"name",  "tokens_predicted_total"},
                        {"help",  "Number of generation tokens processed."},
                        {"value",  (uint64_t) data["n_tokens_predicted_total"]}
                }, {
                        {"name",  "tokens_predicted_seconds_total"},
                        {"help",  "Predict process time"},
                        {"value",  (uint64_t) data["t_tokens_generation_total"] / 1.e3}
                }}},
                {"gauge", {{
                        {"name",  "prompt_tokens_seconds"},
                        {"help",  "Average prompt throughput in tokens/s."},
                        {"value",  n_prompt_tokens_processed ? 1.e3 / t_prompt_processing * n_prompt_tokens_processed : 0.}
                },{
                        {"name",  "predicted_tokens_seconds"},
                        {"help",  "Average generation throughput in tokens/s."},
                        {"value",  n_tokens_predicted ? 1.e3 / t_tokens_generation * n_tokens_predicted : 0.}
                },{
                        {"name",  "kv_cache_usage_ratio"},
                        {"help",  "KV-cache usage. 1 means 100 percent usage."},
                        {"value",  1. * kv_cache_used_cells / params.n_ctx}
                },{
                        {"name",  "kv_cache_tokens"},
                        {"help",  "KV-cache tokens."},
                        {"value",  (uint64_t) data["kv_cache_tokens_count"]}
                },{
                        {"name",  "requests_processing"},
                        {"help",  "Number of request processing."},
                        {"value",  (uint64_t) data["processing"]}
                },{
                        {"name",  "requests_deferred"},
                        {"help",  "Number of request deferred."},
                        {"value",  (uint64_t) data["deferred"]}
                }}}
            };

            std::stringstream prometheus;

            for (const auto & el : all_metrics_def.items()) {
                const auto & type        = el.key();
                const auto & metrics_def = el.value();

                for (const auto & metric_def : metrics_def) {
                    const std::string name = metric_def["name"];
                    const std::string help = metric_def["help"];

                    auto value = json_value(metric_def, "value", 0.);
                    prometheus << "# HELP llamacpp:" << name << " " << help  << "\n"
                               << "# TYPE llamacpp:" << name << " " << type  << "\n"
                               << "llamacpp:"        << name << " " << value << "\n";
                }
            }

            const int64_t t_start = data["t_start"];
            res.set_header("Process-Start-Time-Unix", std::to_string(t_start));

            res.set_content(prometheus.str(), "text/plain; version=0.0.4");
            res.status = 200; // HTTP OK
        });
    }

    svr.set_logger(log_server_request);

    svr.set_exception_handler([](const httplib::Request &, httplib::Response & res, std::exception_ptr ep) {
        const char fmt[] = "500 Internal Server Error\n%s";

        char buf[BUFSIZ];
        try {
            std::rethrow_exception(std::move(ep));
        } catch (std::exception &e) {
            snprintf(buf, sizeof(buf), fmt, e.what());
        } catch (...) {
            snprintf(buf, sizeof(buf), fmt, "Unknown Exception");
        }

        res.set_content(buf, "text/plain; charset=utf-8");
        res.status = 500;
    });

    svr.set_error_handler([](const httplib::Request &, httplib::Response & res) {
        if (res.status == 401) {
            res.set_content("Unauthorized", "text/plain; charset=utf-8");
        }
        if (res.status == 400) {
            res.set_content("Invalid request", "text/plain; charset=utf-8");
        }
        if (res.status == 404) {
            res.set_content("File Not Found", "text/plain; charset=utf-8");
        }
    });

    // set timeouts and change hostname and port
    svr.set_read_timeout (sparams.read_timeout);
    svr.set_write_timeout(sparams.write_timeout);

    if (!svr.bind_to_port(sparams.hostname, sparams.port)) {
        fprintf(stderr, "\ncouldn't bind to server socket: hostname=%s port=%d\n\n", sparams.hostname.c_str(), sparams.port);
        return 1;
    }

    // Set the base directory for serving static files
    svr.set_base_dir(sparams.public_path);

    // set the host port to listen on
    std::unordered_map<std::string, std::string> log_data;

    log_data["hostname"] = sparams.hostname;
    log_data["port"]     = std::to_string(sparams.port);

    // process api keys
    if (sparams.api_keys.size() == 1) {     // should we trap what happens if the size is zero?
        log_data["api_key"] = "api_key: ****" + sparams.api_keys[0][0].substr(sparams.api_keys[0][0].length() - 4);
    } else if (sparams.api_keys.size() > 1) {
        log_data["api_key"] = "api_key: " + std::to_string(sparams.api_keys.size()) + " keys loaded"; // diagnostic; suppress eventually
    }
    for (auto &item : sparams.api_keys) {
        std::string username = item.first;
        std::string apikey = item.second[0];
        std::string usercode = item.second[1];

        LOG_TEE("Loaded api key for user %s: %s with usercodename %s\n", username.c_str(), apikey.c_str(), usercode.c_str());
    }

    // load the model
    if (!ctx_server.load_model(params)) {
        state.store(SERVER_STATE_ERROR);
        return 1;
    } else {
        ctx_server.initialize();
        state.store(SERVER_STATE_READY);
    }

    LOG_INFO("model loaded", {});

    const auto model_meta = ctx_server.model_meta();

    if (sparams.chat_template.empty()) { // custom chat template is not supplied
        if (!ctx_server.validate_model_chat_template()) {
            LOG_ERROR("The chat template that comes with this model is not yet supported, falling back to chatml. This may cause the model to output suboptimal responses", {});
            sparams.chat_template = "chatml";
        }
    }

    // Middleware for API key validation
    auto validate_api_key = [&sparams](const httplib::Request &req, httplib::Response &res) -> bool {
        // If API key is not set, because the file is empty, skip validation
        if (sparams.api_keys.empty()) {
            return true;
        }

        // Check for API key in the header (TODO: need to add username eventually but ...)
        auto auth_header = req.get_header_value("Authorization");

        std::string prefix = "Bearer ";
        if (auth_header.substr(0, prefix.size()) == prefix) {
            std::string received_api_key = auth_header.substr(prefix.size());
            LOG("Received API key = %s\n", received_api_key.c_str());

            for (auto& item : sparams.api_keys) {
                std::string username = item.first;
                std::string apikey = item.second[0];
                std::string usercode = item.second[1];  // all three defined in anticipation of later use
                if (received_api_key == apikey) {
                    LOG("Apikey found for user %s with username %s\n", username.c_str(), usercode.c_str());
                    return true;
                    }
                }
            }

        // API key is invalid or not provided
        res.set_content("Unauthorized: Invalid API Key", "text/plain; charset=utf-8");
        res.status = 401; // Unauthorized

        LOG_WARNING("Unauthorized: Invalid API Key", {});

        return false;
    };

    // this is only called if no index.html is found in the public --path
    svr.Get("/", [](const httplib::Request &, httplib::Response & res) {
        res.set_content(reinterpret_cast<const char*>(&index_html), index_html_len, "text/html; charset=utf-8");
        return false;
    });

    // this is only called if no index.js is found in the public --path
    svr.Get("/index.js", [](const httplib::Request &, httplib::Response & res) {
        res.set_content(reinterpret_cast<const char *>(&index_js), index_js_len, "text/javascript; charset=utf-8");
        return false;
    });

    // this is only called if no index.html is found in the public --path
    svr.Get("/completion.js", [](const httplib::Request &, httplib::Response & res) {
        res.set_content(reinterpret_cast<const char*>(&completion_js), completion_js_len, "application/javascript; charset=utf-8");
        return false;
    });

    // this is only called if no index.html is found in the public --path
    svr.Get("/json-schema-to-grammar.mjs", [](const httplib::Request &, httplib::Response & res) {
        res.set_content(reinterpret_cast<const char*>(&json_schema_to_grammar_mjs), json_schema_to_grammar_mjs_len, "application/javascript; charset=utf-8");
        return false;
    });

    svr.Get("/props", [&ctx_server](const httplib::Request & req, httplib::Response & res) {
        res.set_header("Access-Control-Allow-Origin", req.get_header_value("Origin"));
        json data = {
            { "user_name",                   ctx_server.name_user.c_str() },
            { "assistant_name",              ctx_server.name_assistant.c_str() },
            { "default_generation_settings", ctx_server.default_generation_settings_for_props },
            { "total_slots",                 ctx_server.params.n_parallel }
        };

<<<<<<< HEAD
    svr.Post("/completion", [&llama, &validate_api_key](const httplib::Request &req, httplib::Response &res)
            {
                res.set_header("Access-Control-Allow-Origin", req.get_header_value("Origin"));
                if (!validate_api_key(req, res)) {
                    return;
                }
                // it appears that here we first get ONE request to parse; then TEN; then ONE-by-ONE
                //printf("\033[5;0H\033[K");
                LOG("Request body to parse: %s.\n", req.body.c_str());
                if (llama.skvinteract) {
                    getchar();
                }
                json data = json::parse(req.body);
                const int task_id = llama.queue_tasks.get_new_id();         // just returns a new id number
                llama.queue_results.add_waiting_task_id(task_id);
                LOG("Initiated new task %d.\n", task_id);
                llama.request_completion(task_id, data, false, false, -1);
                if (!json_value(data, "stream", false)) {
                    std::string completion_text;    // is this ever used?
                    task_result result = llama.queue_results.recv(task_id);
                    if (!result.error && result.stop) {
                        res.set_content(result.result_json.dump(-1, ' ', false, json::error_handler_t::replace), "application/json; charset=utf-8");
                    }
                    else
                    {
                        res.status = 404;
                        res.set_content(result.result_json["content"], "text/plain; charset=utf-8");
                    }
                    llama.queue_results.remove_waiting_task_id(task_id);
                } else {
                    const auto chunked_content_provider = [task_id, &llama](size_t, httplib::DataSink & sink)
                    {
                        while (true)
                        {
                            task_result result = llama.queue_results.recv(task_id);
                            if (!result.error) {
                                const std::string str =
                                    "data: " +
                                    result.result_json.dump(-1, ' ', false, json::error_handler_t::replace) +
                                    "\n\n";
                                LOG_VERBOSE("data stream", {
                                    { "to_send", str }
                                });
                                if (!sink.write(str.c_str(), str.size()))
                                {
                                    llama.queue_results.remove_waiting_task_id(task_id);
                                    return false;
                                }
                                if (result.stop) {
                                    break;
                                }
                            } else {
                                const std::string str =
                                    "error: " +
                                    result.result_json.dump(-1, ' ', false, json::error_handler_t::replace) +
                                    "\n\n";
                                LOG_VERBOSE("data stream", {
                                    { "to_send", str }
                                });
                                if (!sink.write(str.c_str(), str.size()))
                                {
                                    llama.queue_results.remove_waiting_task_id(task_id);
                                    return false;
                                }
                                break;
                            }
=======
        res.set_content(data.dump(), "application/json; charset=utf-8");
    });

    const auto completions = [&ctx_server, &validate_api_key](const httplib::Request & req, httplib::Response & res) {
        res.set_header("Access-Control-Allow-Origin", req.get_header_value("Origin"));
        if (!validate_api_key(req, res)) {
            return;
        }

        json data = json::parse(req.body);

        const int id_task = ctx_server.queue_tasks.get_new_id();

        ctx_server.queue_results.add_waiting_task_id(id_task);
        ctx_server.request_completion(id_task, -1, data, false, false);

        if (!json_value(data, "stream", false)) {
            server_task_result result = ctx_server.queue_results.recv(id_task);
            if (!result.error && result.stop) {
                res.set_content(result.data.dump(-1, ' ', false, json::error_handler_t::replace), "application/json; charset=utf-8");
            } else {
                res.status = 500;
                res.set_content(result.data["content"], "text/plain; charset=utf-8");
            }

            ctx_server.queue_results.remove_waiting_task_id(id_task);
        } else {
            const auto chunked_content_provider = [id_task, &ctx_server](size_t, httplib::DataSink & sink) {
                while (true) {
                    server_task_result result = ctx_server.queue_results.recv(id_task);
                    if (!result.error) {
                        const std::string str =
                            "data: " +
                            result.data.dump(-1, ' ', false, json::error_handler_t::replace) +
                            "\n\n";

                        LOG_VERBOSE("data stream", {
                            { "to_send", str }
                        });

                        if (!sink.write(str.c_str(), str.size())) {
                            ctx_server.queue_results.remove_waiting_task_id(id_task);
                            return false;
>>>>>>> 76e86882
                        }

                        if (result.stop) {
                            break;
                        }
                    } else {
                        const std::string str =
                            "error: " +
                            result.data.dump(-1, ' ', false, json::error_handler_t::replace) +
                            "\n\n";

                        LOG_VERBOSE("data stream", {
                            { "to_send", str }
                        });

                        if (!sink.write(str.c_str(), str.size())) {
                            ctx_server.queue_results.remove_waiting_task_id(id_task);
                            return false;
                        }

                        break;
                    }
                }

                ctx_server.queue_results.remove_waiting_task_id(id_task);
                sink.done();

                return true;
            };

            auto on_complete = [id_task, &ctx_server] (bool) {
                // cancel
                ctx_server.request_cancel(id_task);
                ctx_server.queue_results.remove_waiting_task_id(id_task);
            };

            res.set_chunked_content_provider("text/event-stream", chunked_content_provider, on_complete);
        }
    };

    svr.Post("/completion", completions); // legacy
    svr.Post("/completions", completions);
    svr.Post("/v1/completions", completions);

    svr.Get("/v1/models", [&params, &model_meta](const httplib::Request & req, httplib::Response & res) {
        res.set_header("Access-Control-Allow-Origin", req.get_header_value("Origin"));

        json models = {
            {"object", "list"},
            {"data", {
                 {
                     {"id",       params.model_alias},
                     {"object",   "model"},
                     {"created",  std::time(0)},
                     {"owned_by", "llamacpp"},
                     {"meta",     model_meta}
                 },
             }}
        };

        res.set_content(models.dump(), "application/json; charset=utf-8");
    });

    const auto chat_completions = [&ctx_server, &validate_api_key, &sparams](const httplib::Request & req, httplib::Response & res) {
        res.set_header("Access-Control-Allow-Origin", req.get_header_value("Origin"));
        if (!validate_api_key(req, res)) {
            return;
        }

        json data = oaicompat_completion_params_parse(ctx_server.model, json::parse(req.body), sparams.chat_template);

        const int id_task = ctx_server.queue_tasks.get_new_id();

        ctx_server.queue_results.add_waiting_task_id(id_task);
        ctx_server.request_completion(id_task, -1, data, false, false);

        if (!json_value(data, "stream", false)) {
            server_task_result result = ctx_server.queue_results.recv(id_task);

            if (!result.error && result.stop) {
                json result_oai = format_final_response_oaicompat(data, result.data);

                res.set_content(result_oai.dump(-1, ' ', false, json::error_handler_t::replace), "application/json; charset=utf-8");
            } else {
                res.status = 500;
                res.set_content(result.data["content"], "text/plain; charset=utf-8");
            }
            ctx_server.queue_results.remove_waiting_task_id(id_task);
        } else {
            const auto chunked_content_provider = [id_task, &ctx_server](size_t, httplib::DataSink & sink) {
                while (true) {
                    server_task_result result = ctx_server.queue_results.recv(id_task);
                    if (!result.error) {
                        std::vector<json> result_array = format_partial_response_oaicompat(result.data);

                        for (auto it = result_array.begin(); it != result_array.end(); ++it) {
                            if (!it->empty()) {
                                const std::string str =
                                    "data: " +
                                    it->dump(-1, ' ', false, json::error_handler_t::replace) +
                                    "\n\n";
                                LOG_VERBOSE("data stream", {{"to_send", str}});
                                if (!sink.write(str.c_str(), str.size())) {
                                    ctx_server.queue_results.remove_waiting_task_id(id_task);
                                    return false;
                                }
                            }
                        }
                        if (result.stop) {
                            break;
                        }
                    } else {
                        const std::string str =
                            "error: " +
                            result.data.dump(-1, ' ', false, json::error_handler_t::replace) +
                            "\n\n";
                        LOG_VERBOSE("data stream", {{"to_send", str}});
                        if (!sink.write(str.c_str(), str.size())) {
                            ctx_server.queue_results.remove_waiting_task_id(id_task);
                            return false;
                        }
                        break;
                    }
                }
                sink.done();
                ctx_server.queue_results.remove_waiting_task_id(id_task);
                return true;
            };

            auto on_complete = [id_task, &ctx_server](bool) {
                // cancel request
                ctx_server.request_cancel(id_task);
                ctx_server.queue_results.remove_waiting_task_id(id_task);
            };

            res.set_chunked_content_provider("text/event-stream", chunked_content_provider, on_complete);
        }
    };

    svr.Post("/chat/completions",    chat_completions);
    svr.Post("/v1/chat/completions", chat_completions);

    svr.Post("/infill", [&ctx_server, &validate_api_key](const httplib::Request & req, httplib::Response & res) {
        res.set_header("Access-Control-Allow-Origin", req.get_header_value("Origin"));
        if (!validate_api_key(req, res)) {
            return;
        }

        json data = json::parse(req.body);

        const int id_task = ctx_server.queue_tasks.get_new_id();

        ctx_server.queue_results.add_waiting_task_id(id_task);
        ctx_server.request_completion(id_task, -1, data, true, false);

        if (!json_value(data, "stream", false)) {
            server_task_result result = ctx_server.queue_results.recv(id_task);
            if (!result.error && result.stop) {
                res.set_content(result.data.dump(-1, ' ', false, json::error_handler_t::replace), "application/json; charset=utf-8");
            } else {
                res.status = 404;
                res.set_content(result.data["content"], "text/plain; charset=utf-8");
            }

            ctx_server.queue_results.remove_waiting_task_id(id_task);
        } else {
            const auto chunked_content_provider = [id_task, &ctx_server](size_t, httplib::DataSink & sink) {
                while (true) {
                    server_task_result result = ctx_server.queue_results.recv(id_task);
                    if (!result.error) {
                        const std::string str =
                            "data: " +
                            result.data.dump(-1, ' ', false, json::error_handler_t::replace) +
                            "\n\n";

                        LOG_VERBOSE("data stream", {
                            { "to_send", str }
                        });

                        if (!sink.write(str.c_str(), str.size())) {
                            ctx_server.queue_results.remove_waiting_task_id(id_task);
                            return false;
                        }

                        if (result.stop) {
                            break;
                        }
                    } else {
                        break;
                    }
                }

                ctx_server.queue_results.remove_waiting_task_id(id_task);
                sink.done();

                return true;
            };

            auto on_complete = [id_task, &ctx_server] (bool) {
                ctx_server.request_cancel(id_task);
            };

            res.set_chunked_content_provider("text/event-stream", chunked_content_provider, on_complete);
        }
    });

    svr.Options(R"(/.*)", [](const httplib::Request &, httplib::Response & res) {
        return res.set_content("", "application/json; charset=utf-8");
    });

    svr.Post("/tokenize", [&ctx_server](const httplib::Request & req, httplib::Response & res) {
        res.set_header("Access-Control-Allow-Origin", req.get_header_value("Origin"));
        const json body = json::parse(req.body);

        std::vector<llama_token> tokens;
        if (body.count("content") != 0) {
            tokens = ctx_server.tokenize(body["content"], false);
        }
        const json data = format_tokenizer_response(tokens);
        return res.set_content(data.dump(), "application/json; charset=utf-8");
    });

    svr.Post("/detokenize", [&ctx_server](const httplib::Request & req, httplib::Response & res) {
        res.set_header("Access-Control-Allow-Origin", req.get_header_value("Origin"));
        const json body = json::parse(req.body);

        std::string content;
        if (body.count("tokens") != 0) {
            const std::vector<llama_token> tokens = body["tokens"];
            content = tokens_to_str(ctx_server.ctx, tokens.cbegin(), tokens.cend());
        }

        const json data = format_detokenized_response(content);
        return res.set_content(data.dump(), "application/json; charset=utf-8");
    });

    svr.Post("/embedding", [&params, &ctx_server](const httplib::Request & req, httplib::Response & res) {
        res.set_header("Access-Control-Allow-Origin", req.get_header_value("Origin"));
        if (!params.embedding) {
            res.status = 501;
            res.set_content("This server does not support embeddings. Start it with `--embeddings`", "text/plain; charset=utf-8");
            return;
        }

<<<<<<< HEAD
    // GG: if I put the main loop inside a thread, it crashes on the first request when build in Debug!?
    //     "Bus error: 10" - this is on macOS, it does not crash on Linux
    // std::thread t2([&]() {
    /*{
        bool running = true;
        while (running)
        {
            running = llama.update_slots();
=======
        const json body = json::parse(req.body);

        json prompt;
        if (body.count("content") != 0) {
            prompt = body["content"];
        } else {
            prompt = "";
        }

        // create and queue the task
        const int id_task = ctx_server.queue_tasks.get_new_id();

        ctx_server.queue_results.add_waiting_task_id(id_task);
        ctx_server.request_completion(id_task, -1, { {"prompt", prompt}, { "n_predict", 0} }, false, true);

        // get the result
        server_task_result result = ctx_server.queue_results.recv(id_task);
        ctx_server.queue_results.remove_waiting_task_id(id_task);

        // send the result
        return res.set_content(result.data.dump(), "application/json; charset=utf-8");
    });

    svr.Post("/v1/embeddings", [&params, &ctx_server](const httplib::Request & req, httplib::Response & res) {
        res.set_header("Access-Control-Allow-Origin", req.get_header_value("Origin"));
        if (!params.embedding) {
            res.status = 501;
            res.set_content("This server does not support embeddings. Start it with `--embeddings`", "text/plain; charset=utf-8");
            return;
>>>>>>> 76e86882
        }

        const json body = json::parse(req.body);

        json prompt;
        if (body.count("input") != 0) {
            prompt = body["input"];
            if (prompt.is_array()) {
                json data = json::array();

                int i = 0;
                for (const json & elem : prompt) {
                    const int id_task = ctx_server.queue_tasks.get_new_id();

                    ctx_server.queue_results.add_waiting_task_id(id_task);
                    ctx_server.request_completion(id_task, -1, { {"prompt", elem}, { "n_predict", 0} }, false, true);

                    // get the result
                    server_task_result result = ctx_server.queue_results.recv(id_task);
                    ctx_server.queue_results.remove_waiting_task_id(id_task);

                    json embedding = json{
                        {"embedding", json_value(result.data, "embedding", json::array())},
                        {"index",     i++},
                        {"object",    "embedding"}
                    };

                    data.push_back(embedding);
                }

                json result = format_embeddings_response_oaicompat(body, data);

                return res.set_content(result.dump(), "application/json; charset=utf-8");
            }
        } else {
            prompt = "";
        }

        // create and queue the task
        const int id_task = ctx_server.queue_tasks.get_new_id();

        ctx_server.queue_results.add_waiting_task_id(id_task);
        ctx_server.request_completion(id_task, -1, { {"prompt", prompt}, { "n_predict", 0}}, false, true);

        // get the result
        server_task_result result = ctx_server.queue_results.recv(id_task);
        ctx_server.queue_results.remove_waiting_task_id(id_task);

        json data = json::array({json{
            {"embedding", json_value(result.data, "embedding", json::array())},
            {"index",     0},
            {"object",    "embedding"}
        }}
        );

        json root = format_embeddings_response_oaicompat(body, data);

        return res.set_content(root.dump(), "application/json; charset=utf-8");
    });

    if (sparams.n_threads_http < 1) {
        // +2 threads for monitoring endpoints
        sparams.n_threads_http = std::max(params.n_parallel + 2, (int32_t) std::thread::hardware_concurrency() - 1);
    }
    log_data["n_threads_http"] =  std::to_string(sparams.n_threads_http);
    svr.new_task_queue = [&sparams] { return new httplib::ThreadPool(sparams.n_threads_http); };

    LOG_INFO("HTTP server listening", log_data);

    // run the HTTP server in a thread - see comment below
    std::thread t([&]() {
        if (!svr.listen_after_bind()) {
            state.store(SERVER_STATE_ERROR);
            return 1;
        }

        return 0;
    });

    ctx_server.queue_tasks.on_new_task(std::bind(
        &server_context::process_single_task, &ctx_server, std::placeholders::_1));
    ctx_server.queue_tasks.on_finish_multitask(std::bind(
        &server_context::on_finish_multitask, &ctx_server, std::placeholders::_1));
    ctx_server.queue_tasks.on_run_slots(std::bind(
        &server_context::update_slots, &ctx_server));
    ctx_server.queue_results.on_multitask_update(std::bind(
        &server_queue::update_multitask,
        &ctx_server.queue_tasks,
        std::placeholders::_1,
        std::placeholders::_2,
        std::placeholders::_3
    ));

    shutdown_handler = [&](int) {
        ctx_server.queue_tasks.terminate();
    };

#if defined (__unix__) || (defined (__APPLE__) && defined (__MACH__))
    struct sigaction sigint_action;
    sigint_action.sa_handler = signal_handler;
    sigemptyset (&sigint_action.sa_mask);
    sigint_action.sa_flags = 0;
    sigaction(SIGINT, &sigint_action, NULL);
#elif defined (_WIN32)
    auto console_ctrl_handler = +[](DWORD ctrl_type) -> BOOL {
        return (ctrl_type == CTRL_C_EVENT) ? (signal_handler(SIGINT), true) : false;
    };
    SetConsoleCtrlHandler(reinterpret_cast<PHANDLER_ROUTINE>(console_ctrl_handler), true);
#endif

    ctx_server.queue_tasks.start_loop();

    svr.stop();
    t.join();

    llama_backend_free();

    return 0;
}<|MERGE_RESOLUTION|>--- conflicted
+++ resolved
@@ -32,23 +32,6 @@
 
 using json = nlohmann::json;
 
-<<<<<<< HEAD
-struct server_params
-{
-    std::string hostname = "127.0.0.1";   // --host switches to use 0.0.0.0 for public network.
-    std::map<std::string, std::vector<std::string>> api_keys;   // store for improved api_keys database
-    std::string public_path = "examples/server/public";
-    std::string chat_template = "";
-    int32_t port = 8080;
-    int32_t read_timeout = 600;
-    int32_t write_timeout = 600;
-    bool slots_endpoint = true;
-    bool metrics_endpoint = false;
-    int n_threads_http = -1;
-};
-
-=======
->>>>>>> 76e86882
 bool server_verbose = false;
 bool server_log_json = true;
 
@@ -265,14 +248,8 @@
         }
     }
 
-<<<<<<< HEAD
-    json get_formatted_timings() {      // spelling error changed; only occurs in this file
-        return json
-        {
-=======
     json get_formated_timings() const {
         return json {
->>>>>>> 76e86882
             {"prompt_n",               n_prompt_tokens_processed},
             {"prompt_ms",              t_prompt_processing},
             {"prompt_per_token_ms",    t_prompt_processing / n_prompt_tokens_processed},
@@ -315,22 +292,11 @@
 
     void print_timings() const {
         char buffer[512];
-<<<<<<< HEAD
-        std::string stdout_target;
-        std::string stdout_reset;
-        std::string stderr_target;
-        std::string stderr_reset;
+
         double t_token = t_prompt_processing / n_prompt_tokens_processed;
         double n_tokens_second = 1e3 / t_prompt_processing * n_prompt_tokens_processed;
-        //printf("\033[72;0H]");
-        sprintf(buffer, "prompt eval time     = %10.2f ms / %5d tokens (%8.2f ms per token, %8.2f tokens per second)",
-=======
-
-        double t_token = t_prompt_processing / n_prompt_tokens_processed;
-        double n_tokens_second = 1e3 / t_prompt_processing * n_prompt_tokens_processed;
 
         snprintf(buffer, 512, "prompt eval time     = %10.2f ms / %5d tokens (%8.2f ms per token, %8.2f tokens per second)",
->>>>>>> 76e86882
                 t_prompt_processing, n_prompt_tokens_processed,
                 t_token, n_tokens_second);
 
@@ -345,13 +311,8 @@
 
         t_token = t_token_generation / n_decoded;
         n_tokens_second = 1e3 / t_token_generation * n_decoded;
-<<<<<<< HEAD
-        //printf("\033[72;0H]");
-        sprintf(buffer, "generation eval time = %10.2f ms / %5d runs   (%8.2f ms per token, %8.2f tokens per second)",
-=======
 
         snprintf(buffer, 512, "generation eval time = %10.2f ms / %5d runs   (%8.2f ms per token, %8.2f tokens per second)",
->>>>>>> 76e86882
                 t_token_generation, n_decoded,
                 t_token, n_tokens_second);
 
@@ -364,13 +325,8 @@
             {"n_tokens_second",    n_tokens_second}
         });
 
-<<<<<<< HEAD
-        // printf("\033[5;0H]");
-        sprintf(buffer, "          total time = %10.2f ms", t_prompt_processing + t_token_generation);
-=======
         snprintf(buffer, 512, "          total time = %10.2f ms", t_prompt_processing + t_token_generation);
 
->>>>>>> 76e86882
         LOG_INFO(buffer, {
             {"id_slot",             id},
             {"id_task",             id_task},
@@ -417,83 +373,6 @@
     }
 };
 
-<<<<<<< HEAD
-// experimental/diagostic graphic to show kvcache status
-// requires just `slots` and `params.n_ctx` as parameters
-static void kvgraphics(std::vector<server_slot>& slots) {
-
-    int max_length = 144;
-    int num_blocks = slots.size();
-    size_t slot_cache_size = slots[0].n_ctx;
-    bool cls_flag = true;   // this flag only prevents repeated cls inside one call
-    std::string slot_symbol1 = "";
-    std::string slot_symbol2 = "";
-    std::string slot_symbol3 = "";
-
-    #ifdef DEBUG
-        return; // do not display graphics when in debug build (doesn't seem to work)
-    #endif
-
-    // return if empty
-    if (num_blocks == 0) {
-        return;
-    }
-
-    // Print visualization
-    // Always start at the top left of the window (H means 'move cursor to this position'; 2J = cls)
-    // See eblow for a rethink because controlling log printing is such a pain in C++11
-    // Only clear the screen the first time round
-    if (cls_flag) {
-        printf("\033[2J");
-        cls_flag = false;
-    }
-    printf("\033[1;0H\033[K***************************************\n\033[KLLAMA SERVER KVcache occupancy by slot:\n\033[K***************************************\n");
-
-    // we can know and control how many lines of output we are printing so just start below that and fix the graphics location
-    printf("\033[%d;0H", 5);
-    for(int i=0; i<num_blocks; i++) {
-        //printf("\033[K");  // clear the current line
-        for(int j=0; j < max_length; j++) {
-            int used = slots[i].cache_tokens.size() * max_length / slot_cache_size;
-            if((j < max_length / 2) && (j < used)) {
-                printf("\033[90m█\033[0m");
-            } else if (j < used) {
-                printf("\033[94m█\033[0m");
-            } else {
-                printf("\033[91m█\033[0m");
-            }
-        }
-        if(slots[i].state == PROCESSING) {
-            slot_symbol1 = "\u23F0"; // clock symbol = processing
-        } else if(slots[i].state == IDLE) {
-            slot_symbol1 = "\u2705"; // red box white tick
-        } else {
-            slot_symbol1 = "\u274E"; // white cross on read - not doing anything
-        }
-        if(slots[i].command == LOAD_PROMPT) {
-            slot_symbol2 = "\u24C1"; // dingbat L symbol = loading
-        } else if(slots[i].command == RELEASE) {
-            slot_symbol2 = "\u24C7"; // dingbat R release
-        } else if(slots[i].command == NONE) {
-            slot_symbol2 = "\u24C3"; // dingbat N none
-        }
-        if(slots[i].cache_tokens.size() == slot_cache_size) {
-            slot_symbol3 = "\u274E"; // red box white cross
-        } else {
-            slot_symbol3 = "\u22EE";
-        }
-        std::string prompt = slots[i].prompt.dump();
-    printf(" %4zu/%5zu %2d %s %s %s %s\n", slots[i].cache_tokens.size(), slot_cache_size, slots[i].id, slot_symbol1.c_str(), slot_symbol2.c_str(), slot_symbol3.c_str(), prompt.c_str());
-    }
-    printf("\033[5;0H");   // just start two lines below the heading
-    //printf("\n\033[%d;0H\033[%dJ", 10, num_blocks+5);     // move cursor to end of cache display and clear thereafter
-}
-
-struct llama_server_context
-{
-    llama_model *model = nullptr;
-    llama_context *ctx = nullptr;
-=======
 struct server_queue {
     int id = 0;
     bool running;
@@ -667,7 +546,6 @@
 
     // the main result queue
     std::vector<server_task_result> queue_results;
->>>>>>> 76e86882
 
     std::mutex mutex_results;
     std::condition_variable condition_results;
@@ -746,17 +624,8 @@
 
     llama_batch batch;
 
-<<<<<<< HEAD
-    bool multimodal         = false;
-    bool clean_kv_cache     = true;
-    bool all_slots_are_idle = false;
-    bool add_bos_token      = true;
-    bool skvgraphics        = false;
-    bool skvinteract        = false;
-=======
     bool clean_kv_cache = true;
     bool add_bos_token  = true;
->>>>>>> 76e86882
 
     int32_t n_ctx; // total context for all clients / slots
 
@@ -799,20 +668,6 @@
             return false;
         }
 
-<<<<<<< HEAD
-        if (multimodal) {
-            const int n_embd_clip = clip_n_mmproj_embd(clp_ctx);
-            const int n_embd_llm  = llama_n_embd(model);
-            if (n_embd_clip != n_embd_llm) {
-                LOG("%s: embedding dim of the multimodal projector (%d) is not equal to that of LLaMA (%d). Make sure that you use the correct mmproj file.\n", __func__, n_embd_clip, n_embd_llm);
-                llama_free(ctx);
-                llama_free_model(model);
-                return false;
-            }
-        }
-
-=======
->>>>>>> 76e86882
         n_ctx = llama_n_ctx(ctx);
 
         add_bos_token = llama_should_add_bos_token(model);
@@ -916,35 +771,13 @@
         return prompt_tokens;
     }
 
-<<<<<<< HEAD
-    // the logic seems wrong in this function
-    // why should there be an id in a task matching a slot.id before a slot has been assigned?
-    // most commonly id = -1 so we deal with that first rather than the specified id > 0
-    server_slot* get_slot(int id) {
-=======
     server_slot * get_slot(int id) {
->>>>>>> 76e86882
         int64_t t_last = ggml_time_us();
 
-<<<<<<< HEAD
-        for (server_slot & slot : slots)
-        {
-            //printf("\033[5;0H");
-            if (slot.id == -1 && slot.available())
-            {
-                LOG("Unallocated task now using slot %d", slot.id);
-                return &slot;
-            }
-
-            if (slot.id == id && slot.available())
-            {
-                LOG("Using id-based available slot called by id: %d\n", slot.id);
-=======
         server_slot * last_used = nullptr;
 
         for (server_slot & slot : slots) {
             if (slot.id == id && slot.available()) {
->>>>>>> 76e86882
                 return &slot;
             }
 
@@ -1113,78 +946,12 @@
         }
 
         {
-<<<<<<< HEAD
-            const auto &images_data = data.find("image_data");
-            if (images_data != data.end() && images_data->is_array())
-            {
-                for (const auto &img : *images_data)
-                {
-                    const std::vector<uint8_t> image_buffer = base64_decode(img["data"].get<std::string>());
-
-                    slot_image img_sl;
-                    img_sl.id = img.count("id") != 0 ? img["id"].get<int>() : slot->images.size();
-                    img_sl.img_data = clip_image_u8_init();
-                    if (!clip_image_load_from_bytes(image_buffer.data(), image_buffer.size(), img_sl.img_data))
-                    {
-                        LOG_ERROR("failed to load image", {
-                            {"slot_id",   slot->id},
-                            {"img_sl_id", img_sl.id}
-                        });
-                        return false;
-                    }
-                    LOG_VERBOSE("image loaded", {
-                        {"slot_id",   slot->id},
-                        {"img_sl_id", img_sl.id}
-                    });
-                    img_sl.request_encode_image = true;
-                    slot->images.push_back(img_sl);
-                }
-                // process prompt
-                // example: system prompt [img-102] user [img-103] describe [img-134] -> [{id: 102, prefix: 'system prompt '}, {id: 103, prefix: ' user '}, {id: 134, prefix: ' describe '}]}
-                if (slot->images.size() > 0 && !slot->prompt.is_array())
-                {
-                    std::string prompt = slot->prompt.get<std::string>();
-                    size_t pos = 0, begin_prefix = 0;
-                    std::string pattern = "[img-";
-                    while ((pos = prompt.find(pattern, pos)) != std::string::npos) {
-                        size_t end_prefix = pos;
-                        pos += pattern.length();
-                        size_t end_pos = prompt.find(']', pos);
-                        if (end_pos != std::string::npos)
-                        {
-                            std::string image_id = prompt.substr(pos, end_pos - pos);
-                            try
-                            {
-                                int img_id = std::stoi(image_id);
-                                bool found = false;
-                                for (slot_image &img : slot->images)
-                                {
-                                    if (img.id == img_id) {
-                                        found = true;
-                                        img.prefix_prompt = prompt.substr(begin_prefix, end_prefix - begin_prefix);
-                                        begin_prefix = end_pos + 1;
-                                        break;
-                                    }
-                                }
-                                if (!found) {
-                                    LOG("ERROR: Image with id: %i, not found.\n", img_id);
-                                    slot->images.clear();
-                                    return false;
-                                }
-                            } catch (const std::invalid_argument& e) {
-                                LOG("Invalid image number id in prompt\n");
-                                slot->images.clear();
-                                return false;
-                            }
-                        }
-=======
             const auto & samplers_sequence = data.find("samplers");
             if (samplers_sequence != data.end() && samplers_sequence->is_array()) {
                 std::vector<std::string> sampler_names;
                 for (const auto & sampler_name : *samplers_sequence) {
                     if (sampler_name.is_string()) {
                         sampler_names.emplace_back(sampler_name);
->>>>>>> 76e86882
                     }
                 }
                 slot.sparams.samplers_sequence = sampler_types_from_names(sampler_names, false);
@@ -1205,13 +972,8 @@
         slot.prompt_tokens.clear();
 
         LOG_INFO("slot is processing task", {
-<<<<<<< HEAD
-            {"slot_id", slot->id},
-            {"task_id", slot->task_id}
-=======
             {"id_slot", slot.id},
             {"id_task", slot.id_task},
->>>>>>> 76e86882
         });
 
         return true;
@@ -1267,10 +1029,6 @@
             }
         }
 
-<<<<<<< HEAD
-        LOG("system prompt updated\n");
-=======
->>>>>>> 76e86882
         system_need_update = false;
     }
 
@@ -1399,45 +1157,7 @@
         return slot.has_next_token; // continue
     }
 
-<<<<<<< HEAD
-    bool process_images(server_slot &slot) const
-    {
-        for (slot_image &img : slot.images)
-        {
-            if (!img.request_encode_image)
-            {
-                continue;
-            }
-
-            if (!llava_image_embed_make_with_clip_img(clp_ctx, params.n_threads, img.img_data, &img.image_embedding, &img.image_tokens)) {
-                LOG("Error processing the given image");
-                return false;
-            }
-
-
-            img.request_encode_image = false;
-        }
-
-        return slot.images.size() > 0;
-    }
-
-    void send_error(task_server& task, const std::string &error)
-    {
-        LOG("task %i - error: %s\n", task.id, error.c_str());
-        task_result res;
-        res.id = task.id;
-        res.multitask_id = task.multitask_id;
-        res.stop = false;
-        res.error = true;
-        res.result_json = { { "content", error } };
-        queue_results.send(res);
-    }
-
-    json get_formatted_generation(server_slot &slot)
-    {
-=======
     json get_formated_generation(const server_slot & slot) const {
->>>>>>> 76e86882
         const auto eos_bias = slot.sparams.logit_bias.find(llama_token_eos(model));
         const bool ignore_eos = eos_bias != slot.sparams.logit_bias.end() && eos_bias->second < 0.0f && std::isinf(eos_bias->second);
 
@@ -1622,18 +1342,6 @@
         queue_results.send(res);
     }
 
-<<<<<<< HEAD
-    void request_completion(int task_id, json data, bool infill, bool embedding, int multitask_id)
-    {
-        task_server task;                   // create a task_server instance task
-        task.id = task_id;                  // assign it an id based on ... what? Is this the sequential number of the request?
-        task.target_id = 0;                 // what is this?
-        task.data = std::move(data);
-        task.infill_mode = infill;          //
-        task.embedding_mode = embedding;    //
-        task.type = TASK_TYPE_COMPLETION;   // what to do
-        task.multitask_id = multitask_id;   //
-=======
     void request_completion(int id_task, int id_multi, json data, bool infill, bool embedding) {
         server_task task;
         task.id        = id_task;
@@ -1643,7 +1351,6 @@
         task.infill    = infill;
         task.embedding = embedding;
         task.type      = SERVER_TASK_TYPE_COMPLETION;
->>>>>>> 76e86882
 
         // when a completion task's prompt array is not a singleton, we split it into multiple requests
         // otherwise, it's a single-prompt task, we actually queue it
@@ -1672,97 +1379,6 @@
         }
     }
 
-<<<<<<< HEAD
-    // for multiple images processing
-    bool ingest_images(server_slot &slot, int n_batch)
-    {
-        int image_idx = 0;
-
-        while (image_idx < (int) slot.images.size())
-        {
-            slot_image &img = slot.images[image_idx];
-
-            // process prefix prompt
-            for (int32_t i = 0; i < (int32_t) batch.n_tokens; i += n_batch)
-            {
-                const int32_t n_tokens = std::min(n_batch, (int32_t) (batch.n_tokens - i));
-                llama_batch batch_view = {
-                    n_tokens,
-                    batch.token    + i,
-                    nullptr,
-                    batch.pos      + i,
-                    batch.n_seq_id + i,
-                    batch.seq_id   + i,
-                    batch.logits   + i,
-                    0, 0, 0, // unused
-                };
-                if (llama_decode(ctx, batch_view))
-                {
-                    LOG("%s : failed to eval\n", __func__);
-                    return false;
-                }
-            }
-
-            // process image with llm
-            for (int i = 0; i < img.image_tokens; i += n_batch)
-            {
-                int n_eval = img.image_tokens - i;
-                if (n_eval > n_batch)
-                {
-                    n_eval = n_batch;
-                }
-
-                const int n_embd = llama_n_embd(model);
-                llama_batch batch_img = {
-                    n_eval,
-                    nullptr,
-                    (img.image_embedding + i * n_embd),
-                    nullptr,
-                    nullptr,
-                    nullptr,
-                    nullptr,
-                    slot.n_past,
-                    1, 0
-                };
-                if (llama_decode(ctx, batch_img))
-                {
-                    LOG("%s : failed to eval image\n", __func__);
-                    return false;
-                }
-                slot.n_past += n_eval;
-            }
-            image_idx++;
-
-            llama_batch_clear(batch);
-
-            // append prefix of next image
-            const auto json_prompt = (image_idx >= (int) slot.images.size()) ?
-                slot.params.input_suffix : // no more images, then process suffix prompt
-                (json)(slot.images[image_idx].prefix_prompt);
-
-            std::vector<llama_token> append_tokens = tokenize(json_prompt, false); // has next image
-            for (int i = 0; i < (int) append_tokens.size(); ++i)
-            {
-                llama_batch_add(batch, append_tokens[i], system_tokens.size() + slot.n_past, { slot.id }, true);
-                slot.n_past += 1;
-            }
-        }
-
-        return true;
-    }
-
-    void request_cancel(int task_id)
-    {
-        task_server task;               // doesn't this assign a completely empty task then cancel it
-        task.type = TASK_TYPE_CANCEL;   // seems as though the only relevant parameter is task_id as the target ???
-        task.target_id = task_id;       // rather than cancel a task already assigned a task?
-        queue_tasks.post(task);         // add the task to cancel to the queue
-    }
-
-    void split_multiprompt_task(int multitask_id, task_server& multiprompt_task)    // what exactly is a multiprompt_task?
-    {
-        int prompt_count = multiprompt_task.data.at("prompt").size();
-=======
     void request_cancel(int id_task) {
         server_task task;
         task.type      = SERVER_TASK_TYPE_CANCEL;
@@ -1773,7 +1389,6 @@
 
     void split_multiprompt_task(int id_multi, const server_task & multiprompt_task) {
         const int prompt_count = multiprompt_task.data.at("prompt").size();
->>>>>>> 76e86882
         if (prompt_count <= 1) {
             send_error(multiprompt_task, "error while handling multiple prompts");
             return;
@@ -1798,30 +1413,9 @@
         }
     }
 
-<<<<<<< HEAD
-    void process_single_task(task_server& task)
-    {
-        switch (task.type)
-        {
-            case TASK_TYPE_COMPLETION: {
-                server_slot *slot = get_slot(json_value(task.data, "slot_id", -1));
-                if (slot == nullptr)
-                {
-                    // if no slot is available, we defer this task for processing later
-                    LOG_VERBOSE("no slot is available", {"task_id", task.id});
-                    queue_tasks.defer(task);
-                    break;
-                } else {
-                    printf("\033[5;0\033[K");
-                    LOG("Activating slot %d.\n", (*slot).id);
-                }
-
-                if (task.data.contains("system_prompt"))
-=======
     void process_single_task(const server_task & task) {
         switch (task.type) {
             case SERVER_TASK_TYPE_COMPLETION:
->>>>>>> 76e86882
                 {
                     server_slot * slot = get_slot(json_value(task.data, "id_slot", -1));
                     if (slot == nullptr) {
@@ -1852,37 +1446,6 @@
                         send_error(task, "internal_error");
                         break;
                     }
-<<<<<<< HEAD
-                }
-            } break;
-            case TASK_TYPE_NEXT_RESPONSE: {
-                // do nothing
-            } break;
-            case TASK_TYPE_METRICS: {
-                json slots_data        = json::array();
-                int n_idle_slots       = 0;
-                int n_processing_slots = 0;
-
-                for (server_slot &slot: slots) {
-                    json slot_data = get_formatted_generation(slot);
-                    slot_data["id"] = slot.id;
-                    slot_data["task_id"] = slot.task_id;
-                    slot_data["state"] = slot.state;
-                    slot_data["prompt"] = slot.prompt;
-                    slot_data["next_token"] = {
-                            {"has_next_token",       slot.has_next_token},
-                            {"n_remain",             slot.n_remaining},
-                            {"num_tokens_predicted", slot.n_decoded},
-                            {"stopped_eos",          slot.stopped_eos},
-                            {"stopped_word",         slot.stopped_word},
-                            {"stopped_limit",        slot.stopped_limit},
-                            {"stopping_word",        slot.stopping_word},
-                    };
-                    if (slot_data["state"] == IDLE) {
-                        n_idle_slots++;
-                    } else {
-                        n_processing_slots++;
-=======
                 } break;
             case SERVER_TASK_TYPE_CANCEL:
                 {
@@ -1892,7 +1455,6 @@
                             slot.release();
                             break;
                         }
->>>>>>> 76e86882
                     }
                 } break;
             case SERVER_TASK_TYPE_NEXT_RESPONSE:
@@ -2046,14 +1608,6 @@
         }
 
         {
-<<<<<<< HEAD
-            if (slot.ga_n == 1)                 // what is this?
-            {
-                // if we are processing and SYSTEM + CACHE > SLOT_KVCACHE_SIZE (but is this slot.n_ctx or slot.n_ctx_slot?)
-                // we need to do a context shift
-                if (slot.is_processing() && system_tokens.size() + slot.cache_tokens.size() >= (size_t) slot.n_ctx)
-                {
-=======
             LOG_VERBOSE("posting NEXT_RESPONSE", {});
 
             server_task task;
@@ -2068,7 +1622,6 @@
         for (server_slot & slot : slots) {
             if (slot.ga_n == 1) {
                 if (slot.is_processing() && (int) system_tokens.size() + slot.n_past >= slot.n_ctx - 1) {
->>>>>>> 76e86882
                     // Shift context
                     const int n_keep    = slot.params.n_keep + add_bos_token;
                     const int n_left    = (int) system_tokens.size() + slot.n_past - n_keep;
@@ -2432,15 +1985,9 @@
 
                 // retry with half the batch size to try to find a free slot in the KV cache
                 n_batch /= 2;
-<<<<<<< HEAD
-                i -= n_batch;   // this modifies a loop variable inside its own loop, which is potentially dangerous
-                continue;       // but where do we restore n_batch in cases where we do a context shift?
-                                // apparently at line ~1840f but this doesn't always work because slots get jammed when full
-=======
                 i -= n_batch;
 
                 continue;
->>>>>>> 76e86882
             }
 
             for (auto & slot : slots) {
@@ -2497,14 +2044,6 @@
 
         LOG_VERBOSE("slots updated", {});
 
-<<<<<<< HEAD
-        // we are still inside llama_server_context so we can use an unqualified parameter
-        if (skvgraphics) {
-            kvgraphics(slots);
-            }
-
-=======
->>>>>>> 76e86882
         return true;
     }
 
@@ -2609,7 +2148,6 @@
     printf("\n");
 }
 
-<<<<<<< HEAD
 static std::map<std::string, std::vector<std::string>> get_userdata(std::string file) {
 
     // Map to store user apikey records {username: {apikey, usercodename}}
@@ -2634,14 +2172,8 @@
     return records;
 }
 
-static void server_params_parse(int argc, char **argv, server_params &sparams,
-                                gpt_params &params, llama_server_context &llama)
-{
-    gpt_params default_params;
-=======
 static void server_params_parse(int argc, char ** argv, server_params & sparams, gpt_params & params) {
     gpt_params    default_params;
->>>>>>> 76e86882
     server_params default_sparams;
 
     std::string arg;
@@ -2667,28 +2199,6 @@
                 break;
             }
             sparams.public_path = argv[i];
-<<<<<<< HEAD
-        }
-        /*
-        Do we really need to be able to feed a single user to the server?
-        else if (arg == "--api-key")
-        {
-            if (++i >= argc)
-            {
-                invalid_param = true;
-                break;
-            }
-            std::string newuser = argv[i][0];
-            std::string newuserapi = argv[i][1];
-            std::string newusercode = argv[i][2]
-            sparams.api_keys.emplace_back({newuser: [newuserapi, newusercode]});
-        }
-        */
-        else if (arg == "--api-key-file")
-        {
-            if (++i >= argc)
-            {
-=======
         } else if (arg == "--api-key") {
             if (++i >= argc) {
                 invalid_param = true;
@@ -2697,7 +2207,6 @@
             sparams.api_keys.emplace_back(argv[i]);
         } else if (arg == "--api-key-file") {
             if (++i >= argc) {
->>>>>>> 76e86882
                 invalid_param = true;
                 break;
             }
@@ -2834,28 +2343,8 @@
                 break;
             }
             params.n_batch = std::stoi(argv[i]);
-<<<<<<< HEAD
-        }
-        else if (arg == "-skvg" || arg == "--show-graphics")
-        {
-            llama.skvgraphics = true;       // -skvg takes no parameter so we don't test ++i >= argc
-            llama.skvinteract = false;
-            //log_settings.stdout_target = "/dev/null";   prevent stdout from interfering with the graphics display
-        }
-        else if (arg == "-skvi" || arg == "--show-interactive-graphics")
-        {
-            llama.skvgraphics = true;       // -skvi takes no parameter so we don't test ++i >= argc
-            llama.skvinteract = true;
-            //log_settings.stdout_target = "/dev/null";
-        }
-        else if (arg == "--gpu-layers" || arg == "-ngl" || arg == "--n-gpu-layers")
-        {
-            if (++i >= argc)
-            {
-=======
         } else if (arg == "--gpu-layers" || arg == "-ngl" || arg == "--n-gpu-layers") {
             if (++i >= argc) {
->>>>>>> 76e86882
                 invalid_param = true;
                 break;
             }
@@ -3017,22 +2506,7 @@
                 invalid_param = true;
                 break;
             }
-<<<<<<< HEAD
-        }
-        else if (arg == "--stdout-log-file")    // redirect the stdout logging to a specified file
-        {
-            if (++i >= argc)
-            {
-                invalid_param = true;
-                break;
-            }
-            log_settings.stdout_target = argv[i];   // there is a 'log_set_target()' below but says 'INTERNAL USE: DO NOT USE'
-        }
-        else if (arg == "--log-disable")
-        {
-=======
         } else if (arg == "--log-disable") {
->>>>>>> 76e86882
             log_set_target(stdout);
             LOG_INFO("logging to file is disabled.", {});
         } else if (arg == "--slots-endpoint-disable") {
@@ -3112,46 +2586,7 @@
     }
 }
 
-<<<<<<< HEAD
-/* llama.cpp completion api semantics */
-static json format_partial_response(
-    llama_server_context &llama, server_slot *slot, const std::string &content, const std::vector<completion_token_output> &probs
-) {
-    json res = json
-    {
-        {"content",    content },
-        {"stop",       false},
-        {"slot_id",    slot->id },
-        {"multimodal", llama.multimodal }
-    };
-
-    if (slot->sparams.n_probs > 0)
-    {
-        res["completion_probabilities"] = probs_vector_to_json(llama.ctx, probs);
-    }
-
-    return res;
-}
-
-static json format_tokenizer_response(const std::vector<llama_token> &tokens)
-{
-    return json {
-        {"tokens", tokens}
-    };
-}
-
-static json format_detokenized_response(std::string content)
-{
-    return json {
-        {"content", content}
-    };
-}
-
-static void log_server_request(const httplib::Request &req, const httplib::Response &res)
-{
-=======
 static void log_server_request(const httplib::Request & req, const httplib::Response & res) {
->>>>>>> 76e86882
     // skip GH copilot requests when using default port
     if (req.path == "/v1/health" || req.path == "/v1/completions") {
         return;
@@ -3217,19 +2652,11 @@
     });
 
     LOG_INFO("system info", {
-<<<<<<< HEAD
-                                {"n_threads", params.n_threads},
-                                {"n_threads_batch", params.n_threads_batch},
-                                {"total_threads", std::thread::hardware_concurrency()},
-                                {"system_info", llama_print_system_info()}
-                            });
-=======
         {"n_threads",       params.n_threads},
         {"n_threads_batch", params.n_threads_batch},
         {"total_threads",   std::thread::hardware_concurrency()},
         {"system_info",     llama_print_system_info()},
     });
->>>>>>> 76e86882
 
     httplib::Server svr;
 
@@ -3569,74 +2996,6 @@
             { "total_slots",                 ctx_server.params.n_parallel }
         };
 
-<<<<<<< HEAD
-    svr.Post("/completion", [&llama, &validate_api_key](const httplib::Request &req, httplib::Response &res)
-            {
-                res.set_header("Access-Control-Allow-Origin", req.get_header_value("Origin"));
-                if (!validate_api_key(req, res)) {
-                    return;
-                }
-                // it appears that here we first get ONE request to parse; then TEN; then ONE-by-ONE
-                //printf("\033[5;0H\033[K");
-                LOG("Request body to parse: %s.\n", req.body.c_str());
-                if (llama.skvinteract) {
-                    getchar();
-                }
-                json data = json::parse(req.body);
-                const int task_id = llama.queue_tasks.get_new_id();         // just returns a new id number
-                llama.queue_results.add_waiting_task_id(task_id);
-                LOG("Initiated new task %d.\n", task_id);
-                llama.request_completion(task_id, data, false, false, -1);
-                if (!json_value(data, "stream", false)) {
-                    std::string completion_text;    // is this ever used?
-                    task_result result = llama.queue_results.recv(task_id);
-                    if (!result.error && result.stop) {
-                        res.set_content(result.result_json.dump(-1, ' ', false, json::error_handler_t::replace), "application/json; charset=utf-8");
-                    }
-                    else
-                    {
-                        res.status = 404;
-                        res.set_content(result.result_json["content"], "text/plain; charset=utf-8");
-                    }
-                    llama.queue_results.remove_waiting_task_id(task_id);
-                } else {
-                    const auto chunked_content_provider = [task_id, &llama](size_t, httplib::DataSink & sink)
-                    {
-                        while (true)
-                        {
-                            task_result result = llama.queue_results.recv(task_id);
-                            if (!result.error) {
-                                const std::string str =
-                                    "data: " +
-                                    result.result_json.dump(-1, ' ', false, json::error_handler_t::replace) +
-                                    "\n\n";
-                                LOG_VERBOSE("data stream", {
-                                    { "to_send", str }
-                                });
-                                if (!sink.write(str.c_str(), str.size()))
-                                {
-                                    llama.queue_results.remove_waiting_task_id(task_id);
-                                    return false;
-                                }
-                                if (result.stop) {
-                                    break;
-                                }
-                            } else {
-                                const std::string str =
-                                    "error: " +
-                                    result.result_json.dump(-1, ' ', false, json::error_handler_t::replace) +
-                                    "\n\n";
-                                LOG_VERBOSE("data stream", {
-                                    { "to_send", str }
-                                });
-                                if (!sink.write(str.c_str(), str.size()))
-                                {
-                                    llama.queue_results.remove_waiting_task_id(task_id);
-                                    return false;
-                                }
-                                break;
-                            }
-=======
         res.set_content(data.dump(), "application/json; charset=utf-8");
     });
 
@@ -3680,7 +3039,6 @@
                         if (!sink.write(str.c_str(), str.size())) {
                             ctx_server.queue_results.remove_waiting_task_id(id_task);
                             return false;
->>>>>>> 76e86882
                         }
 
                         if (result.stop) {
@@ -3925,16 +3283,6 @@
             return;
         }
 
-<<<<<<< HEAD
-    // GG: if I put the main loop inside a thread, it crashes on the first request when build in Debug!?
-    //     "Bus error: 10" - this is on macOS, it does not crash on Linux
-    // std::thread t2([&]() {
-    /*{
-        bool running = true;
-        while (running)
-        {
-            running = llama.update_slots();
-=======
         const json body = json::parse(req.body);
 
         json prompt;
@@ -3964,7 +3312,6 @@
             res.status = 501;
             res.set_content("This server does not support embeddings. Start it with `--embeddings`", "text/plain; charset=utf-8");
             return;
->>>>>>> 76e86882
         }
 
         const json body = json::parse(req.body);
