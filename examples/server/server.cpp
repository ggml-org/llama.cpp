--- conflicted
+++ resolved
@@ -31,23 +31,6 @@
 
 using json = nlohmann::json;
 
-<<<<<<< HEAD
-struct server_params {
-    std::string hostname = "127.0.0.1";
-    std::vector<std::string> api_keys;
-    std::string public_path = "examples/server/public";
-    std::vector<std::string> http_cors_origin = {"http://localhost:8080", "http://127.0.0.1:8080"};
-    std::string chat_template = "";
-    int32_t port = 8080;
-    int32_t read_timeout = 600;
-    int32_t write_timeout = 600;
-    bool slots_endpoint = true;
-    bool metrics_endpoint = false;
-    int n_threads_http = -1;
-};
-
-=======
->>>>>>> c47cf414
 bool server_verbose = false;
 bool server_log_json = true;
 
@@ -2218,12 +2201,8 @@
     printf("  --lora-base FNAME         optional model to use as a base for the layers modified by the LoRA adapter\n");
     printf("  --host                    ip address to listen (default  (default: %s)\n", sparams.hostname.c_str());
     printf("  --port PORT               port to listen (default  (default: %d)\n", sparams.port);
-<<<<<<< HEAD
-    printf("  --path PUBLIC_PATH        path from which to serve static files (default %s)\n", sparams.public_path.c_str());
     printf("  --http-cors-origin DOMAIN Set what origin (example.com) is allowed to access the API. Use * to allow all origins (insecure without --api-key).  If you are using the server as an API from a browser, this parameter is required. Includes localhost and 127.0.0.1 by default.");
-=======
     printf("  --path PUBLIC_PATH        path from which to serve static files (default: disabled)\n");
->>>>>>> c47cf414
     printf("  --api-key API_KEY         optional api key to enhance server security. If set, requests must include this key for access.\n");
     printf("  --api-key-file FNAME      path to file containing api keys delimited by new lines. If set, requests must include one of the keys for access.\n");
 #ifdef CPPHTTPLIB_OPENSSL_SUPPORT
@@ -2279,12 +2258,8 @@
                 break;
             }
             sparams.hostname = argv[i];
-<<<<<<< HEAD
-        }
-        else if (arg == "--http-cors-origin")
-        {
-            if (++i >= argc)
-            {
+        } else if (arg == "--http-cors-origin") {
+            if (++i >= argc) {
                 invalid_param = true;
                 break;
             }
@@ -2294,15 +2269,8 @@
             while (std::getline(ss, cors_origin, ',')) {
                 sparams.http_cors_origin.push_back(cors_origin);
             }
-        }
-        else if (arg == "--path")
-        {
-            if (++i >= argc)
-            {
-=======
         } else if (arg == "--path") {
             if (++i >= argc) {
->>>>>>> c47cf414
                 invalid_param = true;
                 break;
             }
@@ -2816,8 +2784,7 @@
     std::atomic<server_state> state{SERVER_STATE_LOADING_MODEL};
 
     svr->set_default_headers({{"Server", "llama.cpp"}});
-
-<<<<<<< HEAD
+  
     // Disallow CORS requests from any origin not specified in the --http-cors-origin flag
     svr.set_pre_routing_handler([&sparams](const httplib::Request &req, httplib::Response &res) {       
         res.set_header("Access-Control-Allow-Origin", req.get_header_value("Origin"));
@@ -2842,17 +2809,8 @@
         }
 
         return httplib::Server::HandlerResponse::Unhandled;
-=======
-    // CORS preflight
-    svr->Options(R"(.*)", [](const httplib::Request & req, httplib::Response & res) {
-        res.set_header("Access-Control-Allow-Origin",      req.get_header_value("Origin"));
-        res.set_header("Access-Control-Allow-Credentials", "true");
-        res.set_header("Access-Control-Allow-Methods",     "POST");
-        res.set_header("Access-Control-Allow-Headers",     "*");
-        return res.set_content("", "application/json; charset=utf-8");
->>>>>>> c47cf414
     });
-
+  
     svr->set_logger(log_server_request);
 
     auto res_error = [](httplib::Response & res, json error_data) {
@@ -3019,33 +2977,6 @@
                     ctx_server.queue_results.add_waiting_task_id(task.id);
                     ctx_server.queue_tasks.post(task);
 
-<<<<<<< HEAD
-    svr.Get("/props", [&llama](const httplib::Request &, httplib::Response &res)
-            {
-                json data = {
-                    { "user_name",      llama.name_user.c_str() },
-                    { "assistant_name", llama.name_assistant.c_str() },
-                    { "default_generation_settings", llama.default_generation_settings_for_props },
-                    { "total_slots",    llama.params.n_parallel }
-                };
-                res.set_content(data.dump(), "application/json; charset=utf-8");
-            });
-
-    svr.Post("/completion", [&llama, &validate_api_key](const httplib::Request &req, httplib::Response &res)
-            {
-                if (!validate_api_key(req, res)) {
-                    return;
-                }
-                json data = json::parse(req.body);
-                const int task_id = llama.queue_tasks.get_new_id();
-                llama.queue_results.add_waiting_task_id(task_id);
-                llama.request_completion(task_id, data, false, false, -1);
-                if (!json_value(data, "stream", false)) {
-                    std::string completion_text;
-                    task_result result = llama.queue_results.recv(task_id);
-                    if (!result.error && result.stop) {
-                        res.set_content(result.result_json.dump(-1, ' ', false, json::error_handler_t::replace), "application/json; charset=utf-8");
-=======
                     // get the result
                     server_task_result result = ctx_server.queue_results.recv(task.id);
                     ctx_server.queue_results.remove_waiting_task_id(task.id);
@@ -3062,7 +2993,6 @@
                     res.status = 200; // HTTP OK
                     if (sparams.slots_endpoint && req.has_param("include_slots")) {
                         health["slots"] = result.data["slots"];
->>>>>>> c47cf414
                     }
 
                     if (n_idle_slots == 0) {
@@ -3283,37 +3213,12 @@
                     }
                 }
 
-<<<<<<< HEAD
-    svr.Get("/v1/models", [&params, &model_meta](const httplib::Request&, httplib::Response& res)
-            {
-                std::time_t t = std::time(0);
-
-                json models = {
-                    {"object", "list"},
-                    {"data", {
-                        {
-                            {"id",       params.model_alias},
-                            {"object",   "model"},
-                            {"created",  t},
-                            {"owned_by", "llamacpp"},
-                            {"meta",     model_meta}
-                        },
-                    }}
-                };
-=======
                 ctx_server.queue_results.remove_waiting_task_id(id_task);
                 sink.done();
->>>>>>> c47cf414
 
                 return true;
             };
 
-<<<<<<< HEAD
-    const auto chat_completions = [&llama, &validate_api_key, &sparams](const httplib::Request &req, httplib::Response &res)
-    {
-        if (!validate_api_key(req, res)) {
-            return;
-=======
             auto on_complete = [id_task, &ctx_server] (bool) {
                 // cancel
                 ctx_server.request_cancel(id_task);
@@ -3321,7 +3226,6 @@
             };
 
             res.set_chunked_content_provider("text/event-stream", chunked_content_provider, on_complete);
->>>>>>> c47cf414
         }
     };
 
@@ -3416,64 +3320,8 @@
         }
     };
 
-<<<<<<< HEAD
-    svr.Post("/chat/completions", chat_completions);
-    svr.Post("/v1/chat/completions", chat_completions);
-
-    svr.Post("/infill", [&llama, &validate_api_key](const httplib::Request &req, httplib::Response &res)
-            {
-                if (!validate_api_key(req, res)) {
-                    return;
-                }
-                json data = json::parse(req.body);
-                const int task_id = llama.queue_tasks.get_new_id();
-                llama.queue_results.add_waiting_task_id(task_id);
-                llama.request_completion(task_id, data, true, false, -1);
-                if (!json_value(data, "stream", false)) {
-                    std::string completion_text;
-                    task_result result = llama.queue_results.recv(task_id);
-                    if (!result.error && result.stop)
-                    {
-                        res.set_content(result.result_json.dump(-1, ' ', false, json::error_handler_t::replace), "application/json; charset=utf-8");
-                    }
-                    else
-                    {
-                        res.status = 404;
-                        res.set_content(result.result_json["content"], "text/plain; charset=utf-8");
-                    }
-                    llama.queue_results.remove_waiting_task_id(task_id);
-                } else {
-                    const auto chunked_content_provider = [task_id, &llama](size_t, httplib::DataSink & sink) {
-                        while (true)
-                        {
-                            task_result result = llama.queue_results.recv(task_id);
-                            if (!result.error) {
-                                const std::string str =
-                                "data: " +
-                                result.result_json.dump(-1, ' ', false, json::error_handler_t::replace) +
-                                "\n\n";
-                                LOG_VERBOSE("data stream", {
-                                    { "to_send", str }
-                                });
-                                if (!sink.write(str.c_str(), str.size()))
-                                {
-                                    llama.queue_results.remove_waiting_task_id(task_id);
-                                    return false;
-                                }
-                                if (result.stop)
-                                {
-                                    break;
-                                }
-                            }
-                            else
-                            {
-                                break;
-                            }
-                        }
-=======
     const auto handle_infill = [&ctx_server, &res_error](const httplib::Request & req, httplib::Response & res) {
         res.set_header("Access-Control-Allow-Origin", req.get_header_value("Origin"));
->>>>>>> c47cf414
 
         json data = json::parse(req.body);
 
@@ -3490,29 +3338,6 @@
                 res_error(res, result.data);
             }
 
-<<<<<<< HEAD
-    svr.Post("/tokenize", [&llama](const httplib::Request &req, httplib::Response &res)
-            {
-                const json body = json::parse(req.body);
-                std::vector<llama_token> tokens;
-                if (body.count("content") != 0)
-                {
-                    tokens = llama.tokenize(body["content"], false);
-                }
-                const json data = format_tokenizer_response(tokens);
-                return res.set_content(data.dump(), "application/json; charset=utf-8");
-            });
-
-    svr.Post("/detokenize", [&llama](const httplib::Request &req, httplib::Response &res)
-            {
-                const json body = json::parse(req.body);
-                std::string content;
-                if (body.count("tokens") != 0)
-                {
-                    const std::vector<llama_token> tokens = body["tokens"];
-                    content = tokens_to_str(llama.ctx, tokens.cbegin(), tokens.cend());
-                }
-=======
             ctx_server.queue_results.remove_waiting_task_id(id_task);
         } else {
             const auto chunked_content_provider = [id_task, &ctx_server](size_t, httplib::DataSink & sink) {
@@ -3527,33 +3352,18 @@
                         LOG_VERBOSE("data stream", {
                             { "to_send", str }
                         });
->>>>>>> c47cf414
 
                         if (!sink.write(str.c_str(), str.size())) {
                             ctx_server.queue_results.remove_waiting_task_id(id_task);
                             return false;
                         }
 
-<<<<<<< HEAD
-    svr.Post("/embedding", [&llama](const httplib::Request &req, httplib::Response &res)
-            {
-                const json body = json::parse(req.body);
-                json prompt;
-                if (body.count("content") != 0)
-                {
-                    prompt = body["content"];
-                }
-                else
-                {
-                    prompt = "";
-=======
                         if (result.stop) {
                             break;
                         }
                     } else {
                         break;
                     }
->>>>>>> c47cf414
                 }
 
                 ctx_server.queue_results.remove_waiting_task_id(id_task);
@@ -3570,15 +3380,9 @@
         }
     };
 
-<<<<<<< HEAD
-    svr.Post("/v1/embeddings", [&llama](const httplib::Request &req, httplib::Response &res)
-            {
-                const json body = json::parse(req.body);
-=======
     const auto handle_tokenize = [&ctx_server](const httplib::Request & req, httplib::Response & res) {
         res.set_header("Access-Control-Allow-Origin", req.get_header_value("Origin"));
         const json body = json::parse(req.body);
->>>>>>> c47cf414
 
         std::vector<llama_token> tokens;
         if (body.count("content") != 0) {
@@ -3712,20 +3516,6 @@
 
     LOG_INFO("HTTP server listening", log_data);
 
-<<<<<<< HEAD
-    std::string cors_enabled_domains = "";
-    for (const auto &domain : sparams.http_cors_origin) {
-        cors_enabled_domains += domain + " ";
-        if (domain == "*") {
-            if (sparams.api_keys.size() == 0) {
-                LOG_WARNING("CORS requests are enabled for any request without an API key set. This is not recommended.", {});
-            }
-        }
-    }
-    LOG_INFO("CORS enabled domains", {{"domains", cors_enabled_domains}});
-
-=======
->>>>>>> c47cf414
     // run the HTTP server in a thread - see comment below
     std::thread t([&]() {
         if (!svr->listen_after_bind()) {
