--- conflicted
+++ resolved
@@ -1606,15 +1606,6 @@
             return;
         }
 
-<<<<<<< HEAD
-=======
-        LOG_VERBOSE("posting NEXT_RESPONSE", {});
-        task_server task;
-        task.type = TASK_TYPE_NEXT_RESPONSE;
-        task.target_id = -1;
-        queue_tasks.post(task);
-
->>>>>>> 930b1780
         for (llama_client_slot &slot : slots)
         {
             if (slot.ga_n == 1)
@@ -1886,20 +1877,12 @@
 
                     if (has_images && !ingest_images(slot, n_batch))
                     {
-<<<<<<< HEAD
-                        LOG_TEE("failed processing images\n");
-                        send_error(slot, "failed processing images");
-                        continue;
-=======
                         LOG_ERROR("failed processing images", {
                             "slot_id", slot.id,
                             "task_id", slot.task_id,
                         });
-                        // FIXME @phymbert: to be properly tested
-                        //  early returning without changing the slot state will block the slot for ever
-                        // no one at the moment is checking the return value
-                        return false;
->>>>>>> 930b1780
+                        send_error(slot, "failed processing images");
+                        continue;
                     }
 
                     // extract the logits only for the last token
@@ -2051,13 +2034,6 @@
                 slot.i_batch = -1;
             }
         }
-<<<<<<< HEAD
-=======
-
-        LOG_VERBOSE("slots updated", {});
-        return true;
-    }
->>>>>>> 930b1780
 
         if (has_next_response) {
             LOG_VERBOSE("schedule next slot run", {});
@@ -2066,6 +2042,8 @@
             task.target_id = -1;
             queue_tasks.post(task);
         }
+
+        LOG_VERBOSE("slots run completed", {});
     }
 };
 
