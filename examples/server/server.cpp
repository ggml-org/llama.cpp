#include "common.h"
#include "llama.h"
#include "build-info.h"
#include "grammar-parser.h"

#ifndef NDEBUG
// crash the server in debug mode, otherwise send an http 500 error
#define CPPHTTPLIB_NO_EXCEPTIONS 1
#endif

#include "httplib.h"
#include "json.hpp"

// auto generated files (update with ./deps.sh)
#include "index.html.hpp"
#include "index.js.hpp"
#include "completion.js.hpp"
#include "json-schema-to-grammar.mjs.hpp"

#include <cstddef>

#ifndef SERVER_VERBOSE
#define SERVER_VERBOSE 1
#endif

using namespace httplib;
using json = nlohmann::json;

struct server_params
{
    std::string hostname = "127.0.0.1";
    std::string public_path = "examples/server/public";
    int32_t port = 8080;
    int32_t read_timeout = 600;
    int32_t write_timeout = 600;
};

// completion token output with probabilities
struct completion_token_output
{
    struct token_prob
    {
        llama_token tok;
        float prob;
    };

    std::vector<token_prob> probs;
    llama_token tok;
};

static size_t common_part(const std::vector<llama_token> &a, const std::vector<llama_token> &b)
{
    size_t i;
    for (i = 0; i < a.size() && i < b.size() && a[i] == b[i]; i++)
    {
    }
    return i;
}

enum stop_type
{
    STOP_FULL,
    STOP_PARTIAL,
};

static bool ends_with(const std::string &str, const std::string &suffix)
{
    return str.size() >= suffix.size() &&
           0 == str.compare(str.size() - suffix.size(), suffix.size(), suffix);
}

static size_t find_partial_stop_string(const std::string &stop,
                                       const std::string &text)
{
    if (!text.empty() && !stop.empty())
    {
        const char text_last_char = text.back();
        for (int64_t char_index = stop.size() - 1; char_index >= 0; char_index--)
        {
            if (stop[char_index] == text_last_char)
            {
                const std::string current_partial = stop.substr(0, char_index + 1);
                if (ends_with(text, current_partial))
                {
                    return text.size() - char_index - 1;
                }
            }
        }
    }
    return std::string::npos;
}

template <class Iter>
static std::string tokens_to_str(llama_context *ctx, Iter begin, Iter end)
{
    std::string ret;
    for (; begin != end; ++begin)
    {
        ret += llama_token_to_piece(ctx, *begin);
    }
    return ret;
}

static void server_log(const char *level, const char *function, int line,
                       const char *message, const nlohmann::ordered_json &extra)
{
    nlohmann::ordered_json log{
        {"timestamp", time(nullptr)},
        {"level", level},
        {"function", function},
        {"line", line},
        {"message", message},
    };

    if (!extra.empty())
    {
        log.merge_patch(extra);
    }

    const std::string str = log.dump(-1, ' ', false, json::error_handler_t::replace);
    printf("%.*s\n", (int)str.size(), str.data());
    fflush(stdout);
}

// format incomplete utf-8 multibyte character for output
static std::string tokens_to_output_formatted_string(const llama_context *ctx, const llama_token token)
{
    std::string out = token == -1 ? "" : llama_token_to_piece(ctx, token);
    // if the size is 1 and first bit is 1, meaning it's a partial character
    //   (size > 1 meaning it's already a known token)
    if (out.size() == 1 && (out[0] & 0x80) == 0x80)
    {
        std::stringstream ss;
        ss << std::hex << (out[0] & 0xff);
        std::string res(ss.str());
        out = "byte: \\x" + res;
    }
    return out;
}

// convert a vector of completion_token_output to json
static json probs_vector_to_json(const llama_context *ctx, const std::vector<completion_token_output> & probs)
{
    json out = json::array();
    for (const auto &prob : probs)
    {
        json probs_for_token = json::array();
        for (const auto &p : prob.probs)
        {
            std::string tok_str = tokens_to_output_formatted_string(ctx, p.tok);
            probs_for_token.push_back(json{
                {"tok_str", tok_str},
                {"prob", p.prob},
            });
        }
        std::string tok_str = tokens_to_output_formatted_string(ctx, prob.tok);
        out.push_back(json{
            {"content", tok_str},
            {"probs", probs_for_token},
        });
    }
    return out;
}

static bool server_verbose = false;

#if SERVER_VERBOSE != 1
#define LOG_VERBOSE(MSG, ...)
#else
#define LOG_VERBOSE(MSG, ...)                                            \
    do                                                                   \
    {                                                                    \
        if (server_verbose)                                              \
        {                                                                \
            server_log("VERBOSE", __func__, __LINE__, MSG, __VA_ARGS__); \
        }                                                                \
    } while (0)
#endif

#define LOG_ERROR(MSG, ...) server_log("ERROR", __func__, __LINE__, MSG, __VA_ARGS__)
#define LOG_WARNING(MSG, ...) server_log("WARNING", __func__, __LINE__, MSG, __VA_ARGS__)
#define LOG_INFO(MSG, ...) server_log("INFO", __func__, __LINE__, MSG, __VA_ARGS__)

struct llama_server_context
{
    bool stream = false;
    bool has_next_token = false;
    std::string generated_text;
    std::vector<completion_token_output> generated_token_probs;

    size_t num_prompt_tokens = 0;
    size_t num_tokens_predicted = 0;
    size_t n_past = 0;
    size_t n_remain = 0;

    json prompt;
    std::vector<llama_token> embd;
    std::vector<llama_token> last_n_tokens;

    llama_model *model = nullptr;
    llama_context *ctx = nullptr;
    gpt_params params;
    int n_ctx;

    grammar_parser::parse_state parsed_grammar;
    llama_grammar *grammar = nullptr;

    bool truncated = false;
    bool stopped_eos = false;
    bool stopped_word = false;
    bool stopped_limit = false;
    std::string stopping_word;
    int32_t multibyte_pending = 0;

    std::mutex mutex;

    std::unique_lock<std::mutex> lock()
    {
        return std::unique_lock<std::mutex>(mutex);
    }

    ~llama_server_context()
    {
        if (ctx)
        {
            llama_free(ctx);
            ctx = nullptr;
        }
        if (model)
        {
            llama_free_model(model);
            model = nullptr;
        }
    }

    void rewind()
    {
        params.antiprompt.clear();
        params.grammar.clear();
        num_prompt_tokens = 0;
        num_tokens_predicted = 0;
        generated_text = "";
        generated_text.reserve(n_ctx);
        generated_token_probs.clear();
        truncated = false;
        stopped_eos = false;
        stopped_word = false;
        stopped_limit = false;
        stopping_word = "";
        multibyte_pending = 0;
        n_remain = 0;
        n_past = 0;

        if (grammar != nullptr) {
            llama_grammar_free(grammar);
            grammar = nullptr;
        }
    }

    bool loadModel(const gpt_params &params_)
    {
        params = params_;
        std::tie(model, ctx) = llama_init_from_gpt_params(params);
        if (model == nullptr)
        {
            LOG_ERROR("unable to load model", {{"model", params_.model}});
            return false;
        }
        n_ctx = llama_n_ctx(ctx);
        last_n_tokens.resize(n_ctx);
        std::fill(last_n_tokens.begin(), last_n_tokens.end(), 0);
        return true;
    }

    std::vector<llama_token> tokenize(const json & json_prompt, bool add_bos) const
    {
        // If `add_bos` is true, we only add BOS, when json_prompt is a string,
        // or the first element of the json_prompt array is a string.
        std::vector<llama_token> prompt_tokens;

        if (json_prompt.is_array())
        {
            bool first = true;
            for (const auto& p : json_prompt)
            {
                if (p.is_string())
                {
                    auto s = p.template get<std::string>();
                    std::vector<llama_token> p;
                    if (first)
                    {
                        p = ::llama_tokenize(ctx, s, add_bos);
                        first = false;
                    }
                    else
                    {
                        p = ::llama_tokenize(ctx, s, false);
                    }
                    prompt_tokens.insert(prompt_tokens.end(), p.begin(), p.end());
                }
                else
                {
                    if (first)
                    {
                        first = false;
                    }
                    prompt_tokens.push_back(p.template get<llama_token>());
                }
            }
        }
        else
        {
            auto s = json_prompt.template get<std::string>();
            prompt_tokens = ::llama_tokenize(ctx, s, add_bos);
        }

        return prompt_tokens;
    }

    bool loadGrammar()
    {
        if (!params.grammar.empty()) {
            parsed_grammar = grammar_parser::parse(params.grammar.c_str());
            // will be empty (default) if there are parse errors
            if (parsed_grammar.rules.empty()) {
                LOG_ERROR("grammar parse error", {{"grammar", params.grammar}});
                return false;
            }
            grammar_parser::print_grammar(stderr, parsed_grammar);

            {
                auto it = params.logit_bias.find(llama_token_eos(ctx));
                if (it != params.logit_bias.end() && it->second == -INFINITY) {
                    LOG_WARNING("EOS token is disabled, which will cause most grammars to fail", {});
                }
            }

            std::vector<const llama_grammar_element *> grammar_rules(parsed_grammar.c_rules());
            grammar = llama_grammar_init(
                grammar_rules.data(), grammar_rules.size(), parsed_grammar.symbol_ids.at("root"));
        }
        return true;
    }

    void loadPrompt()
    {
        auto prompt_tokens = tokenize(prompt, true);  // always add BOS

        num_prompt_tokens = prompt_tokens.size();

        if (params.n_keep < 0)
        {
            params.n_keep = (int)num_prompt_tokens;
        }
        params.n_keep = std::min(n_ctx - 4, params.n_keep);

        // if input prompt is too big, truncate like normal
        if (num_prompt_tokens >= (size_t)n_ctx)
        {
            const int n_left = (n_ctx - params.n_keep) / 2;
            std::vector<llama_token> new_tokens(prompt_tokens.begin(), prompt_tokens.begin() + params.n_keep);
            const int erased_blocks = (num_prompt_tokens - params.n_keep - n_left - 1) / n_left;
            new_tokens.insert(new_tokens.end(), prompt_tokens.begin() + params.n_keep + erased_blocks * n_left, prompt_tokens.end());
            std::copy(prompt_tokens.end() - n_ctx, prompt_tokens.end(), last_n_tokens.begin());

            LOG_VERBOSE("input truncated", {
                                               {"n_ctx", n_ctx},
                                               {"n_keep", params.n_keep},
                                               {"n_left", n_left},
                                               {"new_tokens", tokens_to_str(ctx, new_tokens.cbegin(), new_tokens.cend())},
                                           });

            truncated = true;
            prompt_tokens = new_tokens;
        }
        else
        {
            const size_t ps = num_prompt_tokens;
            std::fill(last_n_tokens.begin(), last_n_tokens.end() - ps, 0);
            std::copy(prompt_tokens.begin(), prompt_tokens.end(), last_n_tokens.end() - ps);
        }

        // compare the evaluated prompt with the new prompt
        n_past = common_part(embd, prompt_tokens);

        // since #3228 we now have to manually manage the KV cache
        llama_kv_cache_seq_rm(ctx, 0, n_past, params.n_ctx);

        embd = prompt_tokens;
        if (n_past == num_prompt_tokens)
        {
            // we have to evaluate at least 1 token to generate logits.
            n_past--;
        }

        LOG_VERBOSE("prompt ingested", {
                                           {"n_past", n_past},
                                           {"cached", tokens_to_str(ctx, embd.cbegin(), embd.cbegin() + n_past)},
                                           {"to_eval", tokens_to_str(ctx, embd.cbegin() + n_past, embd.cend())},
                                       });

        has_next_token = true;
    }

    void beginCompletion()
    {
        // number of tokens to keep when resetting context
        n_remain = params.n_predict;
        llama_set_rng_seed(ctx, params.seed);
    }

    completion_token_output nextToken()
    {
        completion_token_output result;
        result.tok = -1;

        if (embd.size() >= (size_t)n_ctx)
        {
<<<<<<< HEAD
            // Reset context
            const int n_left = (n_ctx - params.n_keep) / 2;
=======
            // Shift context

            const int n_left    = n_past - params.n_keep - 1;
            const int n_discard = n_left/2;

            llama_kv_cache_seq_rm   (ctx, 0, params.n_keep + 1            , params.n_keep + n_discard + 1);
            llama_kv_cache_seq_shift(ctx, 0, params.n_keep + 1 + n_discard, n_past, -n_discard);

            for (size_t i = params.n_keep + 1 + n_discard; i < embd.size(); i++)
            {
                embd[i - n_discard] = embd[i];
            }
            embd.resize(embd.size() - n_discard);

            n_past -= n_discard;
>>>>>>> ec893798

            truncated = true;
            LOG_VERBOSE("input truncated", {
                                               {"n_ctx", n_ctx},
                                               {"n_keep", params.n_keep},
                                               {"n_left", n_left},
                                           });
        }

        while (n_past < embd.size())
        {
            int n_eval = (int)embd.size() - n_past;
            if (n_eval > params.n_batch)
            {
                n_eval = params.n_batch;
            }
<<<<<<< HEAD
            if (llama_eval(ctx, &embd[n_past], n_eval, n_past))
=======

            if (llama_decode(ctx, llama_batch_get_one(&embd[n_past], n_eval, n_past, 0), params.n_threads))
>>>>>>> ec893798
            {
                LOG_ERROR("failed to eval", {
                                                {"n_eval", n_eval},
                                                {"n_past", n_past},
                                                {"embd", tokens_to_str(ctx, embd.cbegin() + n_past, embd.cend())},
                                            });
                has_next_token = false;
                return result;
            }
            n_past += n_eval;
        }

        if (params.n_predict == 0)
        {
            has_next_token = false;
            result.tok = llama_token_eos(ctx);
            return result;
        }

        // out of user input, sample next token
        const float temp = params.temp;
        const int32_t top_k = params.top_k <= 0 ? llama_n_vocab(ctx) : params.top_k;
        const float top_p = params.top_p;
        const float tfs_z = params.tfs_z;
        const float typical_p = params.typical_p;
        const int32_t repeat_last_n = params.repeat_last_n < 0 ? n_ctx : params.repeat_last_n;
        const float repeat_penalty = params.repeat_penalty;
        const float alpha_presence = params.presence_penalty;
        const float alpha_frequency = params.frequency_penalty;
        const int mirostat = params.mirostat;
        const float mirostat_tau = params.mirostat_tau;
        const float mirostat_eta = params.mirostat_eta;
        const bool penalize_nl = params.penalize_nl;
        const int32_t n_probs = params.n_probs;

        {
            auto *logits = llama_get_logits(ctx);
            auto n_vocab = llama_n_vocab(ctx);

            // Apply params.logit_bias map
            for (const auto &it : params.logit_bias)
            {
                logits[it.first] += it.second;
            }

            std::vector<llama_token_data> candidates;
            candidates.reserve(n_vocab);
            for (llama_token token_id = 0; token_id < n_vocab; token_id++)
            {
                candidates.emplace_back(llama_token_data{token_id, logits[token_id], 0.0f});
            }

            llama_token_data_array candidates_p = {candidates.data(), candidates.size(), false};

            // Apply penalties
            float nl_logit = logits[llama_token_nl(ctx)];
            auto last_n_repeat = std::min(std::min((int)last_n_tokens.size(), repeat_last_n), n_ctx);
            llama_sample_repetition_penalty(ctx, &candidates_p,
                                            last_n_tokens.data() + last_n_tokens.size() - last_n_repeat,
                                            last_n_repeat, repeat_penalty);
            llama_sample_frequency_and_presence_penalties(ctx, &candidates_p,
                                                          last_n_tokens.data() + last_n_tokens.size() - last_n_repeat,
                                                          last_n_repeat, alpha_frequency, alpha_presence);
            if (!penalize_nl)
            {
                logits[llama_token_nl(ctx)] = nl_logit;
            }

            if (grammar != nullptr) {
                llama_sample_grammar(ctx, &candidates_p, grammar);
            }

            if (temp <= 0)
            {
                // Greedy sampling
                result.tok = llama_sample_token_greedy(ctx, &candidates_p);
                if (n_probs > 0)
                {
                    llama_sample_softmax(ctx, &candidates_p);
                }
            }
            else
            {
                if (mirostat == 1)
                {
                    static float mirostat_mu = 2.0f * mirostat_tau;
                    const int mirostat_m = 100;
                    llama_sample_temp(ctx, &candidates_p, temp);
                    result.tok = llama_sample_token_mirostat(ctx, &candidates_p, mirostat_tau, mirostat_eta, mirostat_m, &mirostat_mu);
                }
                else if (mirostat == 2)
                {
                    static float mirostat_mu = 2.0f * mirostat_tau;
                    llama_sample_temp(ctx, &candidates_p, temp);
                    result.tok = llama_sample_token_mirostat_v2(ctx, &candidates_p, mirostat_tau, mirostat_eta, &mirostat_mu);
                }
                else
                {
                    // Temperature sampling
                    size_t min_keep = std::max(1, n_probs);
                    llama_sample_top_k(ctx, &candidates_p, top_k, min_keep);
                    llama_sample_tail_free(ctx, &candidates_p, tfs_z, min_keep);
                    llama_sample_typical(ctx, &candidates_p, typical_p, min_keep);
                    llama_sample_top_p(ctx, &candidates_p, top_p, min_keep);
                    llama_sample_temp(ctx, &candidates_p, temp);
                    result.tok = llama_sample_token(ctx, &candidates_p);
                }
            }

            if (grammar != nullptr) {
                llama_grammar_accept_token(ctx, grammar, result.tok);
            }

            for (size_t i = 0; i < std::min(candidates_p.size, (size_t)n_probs); ++i)
            {
                result.probs.push_back({candidates_p.data[i].id, candidates_p.data[i].p});
            }

            last_n_tokens.erase(last_n_tokens.begin());
            last_n_tokens.push_back(result.tok);
            num_tokens_predicted++;
        }

        // add it to the context
        embd.push_back(result.tok);
        // decrement remaining sampling budget
        --n_remain;

        if (!embd.empty() && embd.back() == llama_token_eos(ctx))
        {
            // stopping_word = llama_token_to_piece(ctx, embd.back());
            has_next_token = false;
            stopped_eos = true;
            LOG_VERBOSE("eos token found", {});
            return result;
        }

        has_next_token = params.n_predict == -1 || n_remain != 0;
        return result;
    }

    size_t findStoppingStrings(const std::string &text, const size_t last_token_size,
                               const stop_type type)
    {
        size_t stop_pos = std::string::npos;
        for (const std::string &word : params.antiprompt)
        {
            size_t pos;
            if (type == STOP_FULL)
            {
                const size_t tmp = word.size() + last_token_size;
                const size_t from_pos = text.size() > tmp ? text.size() - tmp : 0;
                pos = text.find(word, from_pos);
            }
            else
            {
                pos = find_partial_stop_string(word, text);
            }
            if (pos != std::string::npos &&
                (stop_pos == std::string::npos || pos < stop_pos))
            {
                if (type == STOP_FULL)
                {
                    stopping_word = word;
                    stopped_word = true;
                    has_next_token = false;
                }
                stop_pos = pos;
            }
        }
        return stop_pos;
    }

    completion_token_output doCompletion()
    {
        auto token_with_probs = nextToken();

        const std::string token_text = token_with_probs.tok == -1 ? "" : llama_token_to_piece(ctx, token_with_probs.tok);
        generated_text += token_text;

        if (params.n_probs > 0)
        {
            generated_token_probs.push_back(token_with_probs);
        }

        if (multibyte_pending > 0)
        {
            multibyte_pending -= token_text.size();
        }
        else if (token_text.size() == 1)
        {
            const char c = token_text[0];
            // 2-byte characters: 110xxxxx 10xxxxxx
            if ((c & 0xE0) == 0xC0)
            {
                multibyte_pending = 1;
                // 3-byte characters: 1110xxxx 10xxxxxx 10xxxxxx
            }
            else if ((c & 0xF0) == 0xE0)
            {
                multibyte_pending = 2;
                // 4-byte characters: 11110xxx 10xxxxxx 10xxxxxx 10xxxxxx
            }
            else if ((c & 0xF8) == 0xF0)
            {
                multibyte_pending = 3;
            }
            else
            {
                multibyte_pending = 0;
            }
        }

        if (multibyte_pending > 0 && !has_next_token)
        {
            has_next_token = true;
            n_remain++;
        }

        if (!has_next_token && n_remain == 0)
        {
            stopped_limit = true;
        }

        LOG_VERBOSE("next token", {
                                      {"token", token_with_probs.tok},
                                      {"token_text", tokens_to_output_formatted_string(ctx, token_with_probs.tok)},
                                      {"has_next_token", has_next_token},
                                      {"n_remain", n_remain},
                                      {"num_tokens_predicted", num_tokens_predicted},
                                      {"stopped_eos", stopped_eos},
                                      {"stopped_word", stopped_word},
                                      {"stopped_limit", stopped_limit},
                                      {"stopping_word", stopping_word},
                                  });

        return token_with_probs;
    }

    std::vector<float> getEmbedding()
    {
        static const int n_embd = llama_n_embd(ctx);
        if (!params.embedding)
        {
            LOG_WARNING("embedding disabled", {
                                                  {"params.embedding", params.embedding},
                                              });
            return std::vector<float>(n_embd, 0.0f);
        }
        const float *data = llama_get_embeddings(ctx);
        std::vector<float> embedding(data, data + n_embd);
        return embedding;
    }
};

static void server_print_usage(const char *argv0, const gpt_params &params,
                               const server_params &sparams)
{
    printf("usage: %s [options]\n", argv0);
    printf("\n");
    printf("options:\n");
    printf("  -h, --help            show this help message and exit\n");
    printf("  -v, --verbose         verbose output (default: %s)\n", server_verbose ? "enabled" : "disabled");
    printf("  -t N, --threads N     number of threads to use during computation (default: %d)\n", params.n_threads);
    printf("  -c N, --ctx-size N    size of the prompt context (default: %d)\n", params.n_ctx);
    printf("  --rope-freq-base N    RoPE base frequency (default: loaded from model)\n");
    printf("  --rope-freq-scale N   RoPE frequency scaling factor (default: loaded from model)\n");
    printf("  -b N, --batch-size N  batch size for prompt processing (default: %d)\n", params.n_batch);
    printf("  --memory-f32          use f32 instead of f16 for memory key+value (default: disabled)\n");
    printf("                        not recommended: doubles context memory required and no measurable increase in quality\n");
    if (llama_mlock_supported())
    {
        printf("  --mlock               force system to keep model in RAM rather than swapping or compressing\n");
    }
    if (llama_mmap_supported())
    {
        printf("  --no-mmap             do not memory-map model (slower load but may reduce pageouts if not using mlock)\n");
    }
    printf("  --numa                attempt optimizations that help on some NUMA systems\n");
#ifdef LLAMA_SUPPORTS_GPU_OFFLOAD
    printf("  -ngl N, --n-gpu-layers N\n");
    printf("                        number of layers to store in VRAM\n");
    printf("  -ts SPLIT --tensor-split SPLIT\n");
    printf("                        how to split tensors across multiple GPUs, comma-separated list of proportions, e.g. 3,1\n");
    printf("  -mg i, --main-gpu i   the GPU to use for scratch and small tensors\n");
    printf("  -nommq, --no-mul-mat-q\n");
    printf("                        use cuBLAS instead of custom mul_mat_q CUDA kernels.\n");
    printf("                        Not recommended since this is both slower and uses more VRAM.\n");
#endif
    printf("  -m FNAME, --model FNAME\n");
    printf("                        model path (default: %s)\n", params.model.c_str());
    printf("  -a ALIAS, --alias ALIAS\n");
    printf("                        set an alias for the model, will be added as `model` field in completion response\n");
    printf("  --lora FNAME          apply LoRA adapter (implies --no-mmap)\n");
    printf("  --lora-base FNAME     optional model to use as a base for the layers modified by the LoRA adapter\n");
    printf("  --host                ip address to listen (default  (default: %s)\n", sparams.hostname.c_str());
    printf("  --port PORT           port to listen (default  (default: %d)\n", sparams.port);
    printf("  --path PUBLIC_PATH    path from which to serve static files (default %s)\n", sparams.public_path.c_str());
    printf("  -to N, --timeout N    server read/write timeout in seconds (default: %d)\n", sparams.read_timeout);
    printf("  --embedding           enable embedding vector output (default: %s)\n", params.embedding ? "enabled" : "disabled");
    printf("\n");
}

static void server_params_parse(int argc, char **argv, server_params &sparams,
                                gpt_params &params)
{
    gpt_params default_params;
    server_params default_sparams;
    std::string arg;
    bool invalid_param = false;

    for (int i = 1; i < argc; i++)
    {
        arg = argv[i];
        if (arg == "--port")
        {
            if (++i >= argc)
            {
                invalid_param = true;
                break;
            }
            sparams.port = std::stoi(argv[i]);
        }
        else if (arg == "--host")
        {
            if (++i >= argc)
            {
                invalid_param = true;
                break;
            }
            sparams.hostname = argv[i];
        }
        else if (arg == "--path")
        {
            if (++i >= argc)
            {
                invalid_param = true;
                break;
            }
            sparams.public_path = argv[i];
        }
        else if (arg == "--timeout" || arg == "-to")
        {
            if (++i >= argc)
            {
                invalid_param = true;
                break;
            }
            sparams.read_timeout = std::stoi(argv[i]);
            sparams.write_timeout = std::stoi(argv[i]);
        }
        else if (arg == "-m" || arg == "--model")
        {
            if (++i >= argc)
            {
                invalid_param = true;
                break;
            }
            params.model = argv[i];
        }
        else if (arg == "-a" || arg == "--alias")
        {
            if (++i >= argc)
            {
                invalid_param = true;
                break;
            }
            params.model_alias = argv[i];
        }
        else if (arg == "-h" || arg == "--help")
        {
            server_print_usage(argv[0], default_params, default_sparams);
            exit(0);
        }
        else if (arg == "-c" || arg == "--ctx-size" || arg == "--ctx_size")
        {
            if (++i >= argc)
            {
                invalid_param = true;
                break;
            }
            params.n_ctx = std::stoi(argv[i]);
        }
        else if (arg == "--rope-freq-base")
        {
            if (++i >= argc)
            {
                invalid_param = true;
                break;
            }
            params.rope_freq_base = std::stof(argv[i]);
        }
        else if (arg == "--rope-freq-scale")
        {
            if (++i >= argc)
            {
                invalid_param = true;
                break;
            }
            params.rope_freq_scale = std::stof(argv[i]);
        }
        else if (arg == "--memory-f32" || arg == "--memory_f32")
        {
            params.memory_f16 = false;
        }
        else if (arg == "--threads" || arg == "-t")
        {
            if (++i >= argc)
            {
                invalid_param = true;
                break;
            }
            params.n_threads = std::stoi(argv[i]);
        }
        else if (arg == "-b" || arg == "--batch-size")
        {
            if (++i >= argc)
            {
                invalid_param = true;
                break;
            }
            params.n_batch = std::stoi(argv[i]);
            params.n_batch = std::min(512, params.n_batch);
        }
        else if (arg == "--gpu-layers" || arg == "-ngl" || arg == "--n-gpu-layers")
        {
            if (++i >= argc)
            {
                invalid_param = true;
                break;
            }
#ifdef LLAMA_SUPPORTS_GPU_OFFLOAD
            params.n_gpu_layers = std::stoi(argv[i]);
#else
            LOG_WARNING("Not compiled with GPU offload support, --n-gpu-layers option will be ignored. "
                        "See main README.md for information on enabling GPU BLAS support",
                        {{"n_gpu_layers", params.n_gpu_layers}});
#endif
        }
        else if (arg == "--tensor-split" || arg == "-ts")
        {
            if (++i >= argc)
            {
                invalid_param = true;
                break;
            }
#ifdef GGML_USE_CUBLAS
            std::string arg_next = argv[i];

            // split string by , and /
            const std::regex regex{R"([,/]+)"};
            std::sregex_token_iterator it{arg_next.begin(), arg_next.end(), regex, -1};
            std::vector<std::string> split_arg{it, {}};
            GGML_ASSERT(split_arg.size() <= LLAMA_MAX_DEVICES);

            for (size_t i_device = 0; i_device < LLAMA_MAX_DEVICES; ++i_device)
            {
                if (i_device < split_arg.size())
                {
                    params.tensor_split[i_device] = std::stof(split_arg[i_device]);
                }
                else
                {
                    params.tensor_split[i_device] = 0.0f;
                }
            }
#else
            LOG_WARNING("llama.cpp was compiled without cuBLAS. It is not possible to set a tensor split.\n", {});
#endif // GGML_USE_CUBLAS
        }
        else if (arg == "--no-mul-mat-q" || arg == "-nommq")
        {
#ifdef GGML_USE_CUBLAS
            params.mul_mat_q = false;
#else
            LOG_WARNING("warning: llama.cpp was compiled without cuBLAS. Disabling mul_mat_q kernels has no effect.\n", {});
#endif // GGML_USE_CUBLAS
        }
        else if (arg == "--main-gpu" || arg == "-mg")
        {
            if (++i >= argc)
            {
                invalid_param = true;
                break;
            }
#ifdef GGML_USE_CUBLAS
            params.main_gpu = std::stoi(argv[i]);
#else
            LOG_WARNING("llama.cpp was compiled without cuBLAS. It is not possible to set a main GPU.", {});
#endif
        }
        else if (arg == "--lora")
        {
            if (++i >= argc)
            {
                invalid_param = true;
                break;
            }
            params.lora_adapter = argv[i];
            params.use_mmap = false;
        }
        else if (arg == "--lora-base")
        {
            if (++i >= argc)
            {
                invalid_param = true;
                break;
            }
            params.lora_base = argv[i];
        }
        else if (arg == "-v" || arg == "--verbose")
        {
#if SERVER_VERBOSE != 1
            LOG_WARNING("server.cpp is not built with verbose logging.", {});
#else
            server_verbose = true;
#endif
        }
        else if (arg == "--mlock")
        {
            params.use_mlock = true;
        }
        else if (arg == "--no-mmap")
        {
            params.use_mmap = false;
        }
        else if (arg == "--numa")
        {
            params.numa = true;
        }
        else if (arg == "--embedding")
        {
            params.embedding = true;
        }
        else
        {
            fprintf(stderr, "error: unknown argument: %s\n", arg.c_str());
            server_print_usage(argv[0], default_params, default_sparams);
            exit(1);
        }
    }

    if (invalid_param)
    {
        fprintf(stderr, "error: invalid parameter for argument: %s\n", arg.c_str());
        server_print_usage(argv[0], default_params, default_sparams);
        exit(1);
    }
}

static json format_generation_settings(llama_server_context &llama)
{
    const auto eos_bias = llama.params.logit_bias.find(llama_token_eos(llama.ctx));
    const bool ignore_eos = eos_bias != llama.params.logit_bias.end() &&
                            eos_bias->second < 0.0f && std::isinf(eos_bias->second);

    return json{
        {"n_ctx", llama.n_ctx},
        {"model", llama.params.model_alias},
        {"seed", llama.params.seed},
        {"temp", llama.params.temp},
        {"top_k", llama.params.top_k},
        {"top_p", llama.params.top_p},
        {"tfs_z", llama.params.tfs_z},
        {"typical_p", llama.params.typical_p},
        {"repeat_last_n", llama.params.repeat_last_n},
        {"repeat_penalty", llama.params.repeat_penalty},
        {"presence_penalty", llama.params.presence_penalty},
        {"frequency_penalty", llama.params.frequency_penalty},
        {"mirostat", llama.params.mirostat},
        {"mirostat_tau", llama.params.mirostat_tau},
        {"mirostat_eta", llama.params.mirostat_eta},
        {"penalize_nl", llama.params.penalize_nl},
        {"stop", llama.params.antiprompt},
        {"n_predict", llama.params.n_predict},
        {"n_keep", llama.params.n_keep},
        {"ignore_eos", ignore_eos},
        {"stream", llama.stream},
        {"logit_bias", llama.params.logit_bias},
        {"n_probs", llama.params.n_probs},
        {"grammar", llama.params.grammar},
    };
}

static json format_embedding_response(llama_server_context &llama)
{
    return json{
        {"embedding", llama.getEmbedding()},
    };
}

static json format_timings(llama_server_context &llama)
{
    const auto timings = llama_get_timings(llama.ctx);

    assert(timings.n_eval == ptrdiff_t(llama.num_tokens_predicted));

    return json{
        {"prompt_n", timings.n_p_eval},
        {"prompt_ms", timings.t_p_eval_ms},
        {"prompt_per_token_ms", timings.t_p_eval_ms / timings.n_p_eval},
        {"prompt_per_second", 1e3 / timings.t_p_eval_ms * timings.n_p_eval},

        {"predicted_n", timings.n_eval},
        {"predicted_ms", timings.t_eval_ms},
        {"predicted_per_token_ms", timings.t_eval_ms / timings.n_eval},
        {"predicted_per_second", 1e3 / timings.t_eval_ms * timings.n_eval},
    };
}

static json format_final_response(llama_server_context &llama, const std::string &content, const std::vector<completion_token_output> &probs)
{

    json res = json{
        {"content", content},
        {"stop", true},
        {"model", llama.params.model_alias},
        {"tokens_predicted", llama.num_tokens_predicted},
        {"tokens_evaluated", llama.num_prompt_tokens},
        {"generation_settings", format_generation_settings(llama)},
        {"prompt", llama.prompt},
        {"truncated", llama.truncated},
        {"stopped_eos", llama.stopped_eos},
        {"stopped_word", llama.stopped_word},
        {"stopped_limit", llama.stopped_limit},
        {"stopping_word", llama.stopping_word},
        {"tokens_cached", llama.n_past},
        {"timings", format_timings(llama)},
    };

    if (llama.params.n_probs > 0)
    {
        res["completion_probabilities"] = probs_vector_to_json(llama.ctx, probs);
    }

    return res;
}

static json format_partial_response(
    llama_server_context &llama, const std::string &content, const std::vector<completion_token_output> &probs
) {
    json res = json{
        {"content", content},
        {"stop", false},
    };

    if (llama.params.n_probs > 0)
    {
        res["completion_probabilities"] = probs_vector_to_json(llama.ctx, probs);
    }

    return res;
}

static json format_tokenizer_response(const std::vector<llama_token> &tokens)
{
    return json{
        {"tokens", tokens}};
}

static json format_detokenized_response(std::string content)
{
    return json{
        {"content", content}};
}

template <typename T>
static T json_value(const json &body, const std::string &key, const T &default_value)
{
    // Fallback null to default value
    return body.contains(key) && !body.at(key).is_null()
        ? body.value(key, default_value)
        : default_value;
}

static void parse_options_completion(const json &body, llama_server_context &llama)
{
    gpt_params default_params;

    llama.stream = json_value(body, "stream", false);
    llama.params.n_predict = json_value(body, "n_predict", default_params.n_predict);
    llama.params.top_k = json_value(body, "top_k", default_params.top_k);
    llama.params.top_p = json_value(body, "top_p", default_params.top_p);
    llama.params.tfs_z = json_value(body, "tfs_z", default_params.tfs_z);
    llama.params.typical_p = json_value(body, "typical_p", default_params.typical_p);
    llama.params.repeat_last_n = json_value(body, "repeat_last_n", default_params.repeat_last_n);
    llama.params.temp = json_value(body, "temperature", default_params.temp);
    llama.params.repeat_penalty = json_value(body, "repeat_penalty", default_params.repeat_penalty);
    llama.params.presence_penalty = json_value(body, "presence_penalty", default_params.presence_penalty);
    llama.params.frequency_penalty = json_value(body, "frequency_penalty", default_params.frequency_penalty);
    llama.params.mirostat = json_value(body, "mirostat", default_params.mirostat);
    llama.params.mirostat_tau = json_value(body, "mirostat_tau", default_params.mirostat_tau);
    llama.params.mirostat_eta = json_value(body, "mirostat_eta", default_params.mirostat_eta);
    llama.params.penalize_nl = json_value(body, "penalize_nl", default_params.penalize_nl);
    llama.params.n_keep = json_value(body, "n_keep", default_params.n_keep);
    llama.params.seed = json_value(body, "seed", default_params.seed);
    llama.params.grammar = json_value(body, "grammar", default_params.grammar);
    llama.params.n_probs = json_value(body, "n_probs", default_params.n_probs);

    if (body.count("prompt") != 0)
    {
        llama.prompt = body["prompt"];
    }
    else
    {
        llama.prompt = "";
    }

    llama.params.logit_bias.clear();
    if (json_value(body, "ignore_eos", false))
    {
        llama.params.logit_bias[llama_token_eos(llama.ctx)] = -INFINITY;
    }

    const auto &logit_bias = body.find("logit_bias");
    if (logit_bias != body.end() && logit_bias->is_array())
    {
        const int n_vocab = llama_n_vocab(llama.ctx);
        for (const auto &el : *logit_bias)
        {
            if (el.is_array() && el.size() == 2 && el[0].is_number_integer())
            {
                llama_token tok = el[0].get<llama_token>();
                if (tok >= 0 && tok < n_vocab)
                {
                    if (el[1].is_number())
                    {
                        llama.params.logit_bias[tok] = el[1].get<float>();
                    }
                    else if (el[1].is_boolean() && !el[1].get<bool>())
                    {
                        llama.params.logit_bias[tok] = -INFINITY;
                    }
                }
            }
        }
    }

    llama.params.antiprompt.clear();
    const auto &stop = body.find("stop");
    if (stop != body.end() && stop->is_array())
    {
        for (const auto &word : *stop)
        {
            if (!word.empty())
            {
                llama.params.antiprompt.push_back(word);
            }
        }
    }

    LOG_VERBOSE("completion parameters parsed", format_generation_settings(llama));
}

static void log_server_request(const Request &req, const Response &res)
{
    LOG_INFO("request", {
                            {"remote_addr", req.remote_addr},
                            {"remote_port", req.remote_port},
                            {"status", res.status},
                            {"method", req.method},
                            {"path", req.path},
                            {"params", req.params},
                        });

    LOG_VERBOSE("request", {
                               {"request", req.body},
                               {"response", res.body},
                           });
}

static bool is_at_eob(llama_server_context &server_context, const llama_token *tokens, const size_t n_tokens) {
    return n_tokens && tokens[n_tokens-1] == llama_token_eos(server_context.ctx);
}

// Function matching type llama_beam_search_callback_fn_t.
// Custom callback example is called each time the beams lengths increase:
//  * Show progress by printing ',' following by number of convergent beam tokens if any.
//  * When all beams converge to a common prefix, they are made available in beams_state.beams[0].
//    This is also called when the stop condition is met.
//    Collect tokens into std::vector<llama_token> response which is pointed to by callback_data.
static void beam_search_callback(void *callback_data, llama_beams_state beams_state) {
    auto & llama = *static_cast<llama_server_context*>(callback_data);
    // Mark beams as EOS as needed.
    for (size_t i = 0 ; i < beams_state.n_beams ; ++i) {
        llama_beam_view& beam_view = beams_state.beam_views[i];
        if (!beam_view.eob && is_at_eob(llama, beam_view.tokens, beam_view.n_tokens)) {
            beam_view.eob = true;
        }
    }
    printf(",");  // Show progress
    if (const size_t n = beams_state.common_prefix_length) {
        llama.generated_token_probs.resize(llama.generated_token_probs.size() + n);
        assert(0u < beams_state.n_beams);
        const llama_token * tokens = beams_state.beam_views[0].tokens;
        const auto map = [](llama_token tok) { return completion_token_output{{},tok}; };
        std::transform(tokens, tokens + n, llama.generated_token_probs.end() - n, map);
        printf("%zu", n);
    }
    fflush(stdout);
#if 0 // DEBUG: print current beams for this iteration
    std::cout << "\n\nCurrent beams:\n";
    for (size_t i=0 ; i < beams_state.n_beams ; ++i) {
        std::cout << "beams["<<i<<"]: " << ostream_beam_view{state.ctx,beams_state.beam_views[i]} << std::endl;
    }
#endif
}

struct token_translator {
    llama_context * ctx;
    std::string operator()(llama_token tok) const { return llama_token_to_piece(ctx, tok); }
    std::string operator()(const completion_token_output & cto) const { return (*this)(cto.tok); }
};

static void append_to_generated_text_from_generated_token_probs(llama_server_context &llama)
{
    auto & gtps = llama.generated_token_probs;
    auto translator = token_translator{llama.ctx};
    auto add_strlen = [=](size_t sum, const completion_token_output & cto) { return sum + translator(cto).size(); };
    const size_t len = std::accumulate(gtps.begin(), gtps.end(), size_t(0), add_strlen);
    if (llama.generated_text.capacity() < llama.generated_text.size() + len) {
        llama.generated_text.reserve(llama.generated_text.size() + len);
    }
    for (const completion_token_output & cto : gtps) {
        llama.generated_text += translator(cto);
    }
}

int main(int argc, char **argv)
{
    // own arguments required by this example
    gpt_params params;
    server_params sparams;

    // struct that contains llama context and inference
    llama_server_context llama;

    server_params_parse(argc, argv, sparams, params);

    if (params.model_alias == "unknown")
    {
        params.model_alias = params.model;
    }

    llama_backend_init(params.numa);

    LOG_INFO("build info", {{"build", BUILD_NUMBER},
                            {"commit", BUILD_COMMIT}});
    LOG_INFO("system info", {
                                {"n_threads", params.n_threads},
                                {"n_threads_batch", params.n_threads_batch},
                                {"total_threads", std::thread::hardware_concurrency()},
                                {"system_info", llama_print_system_info()},
                            });

    // load the model
    if (!llama.loadModel(params))
    {
        return 1;
    }

    Server svr;

    svr.set_default_headers({{"Server", "llama.cpp"},
                             {"Access-Control-Allow-Origin", "*"},
                             {"Access-Control-Allow-Headers", "content-type"}});

    // this is only called if no index.html is found in the public --path
    svr.Get("/", [](const Request &, Response &res)
            {
        res.set_content(reinterpret_cast<const char*>(&index_html), index_html_len, "text/html");
        return false; });

    // this is only called if no index.js is found in the public --path
    svr.Get("/index.js", [](const Request &, Response &res)
            {
        res.set_content(reinterpret_cast<const char *>(&index_js), index_js_len, "text/javascript");
        return false; });

    // this is only called if no index.html is found in the public --path
    svr.Get("/completion.js", [](const Request &, Response &res)
            {
        res.set_content(reinterpret_cast<const char*>(&completion_js), completion_js_len, "application/javascript");
        return false; });

    // this is only called if no index.html is found in the public --path
    svr.Get("/json-schema-to-grammar.mjs", [](const Request &, Response &res)
            {
        res.set_content(reinterpret_cast<const char*>(&json_schema_to_grammar_mjs), json_schema_to_grammar_mjs_len, "application/javascript");
        return false; });

    svr.Post("/completion", [&llama](const Request &req, Response &res)
             {
        auto lock = llama.lock();

        llama.rewind();

        llama_reset_timings(llama.ctx);

        parse_options_completion(json::parse(req.body), llama);

        if (!llama.loadGrammar())
        {
            res.status = 400;
            return;
        }

        llama.loadPrompt();
        llama.beginCompletion();

        if (!llama.stream) {
            if (llama.params.n_beams) {
                // Fill llama.generated_token_probs vector with final beam.
                llama_beam_search(llama.ctx, beam_search_callback, &llama, llama.params.n_beams,
                                  llama.n_past, llama.n_remain);
                // Translate llama.generated_token_probs to llama.generated_text.
                append_to_generated_text_from_generated_token_probs(llama);
            } else {
                size_t stop_pos = std::string::npos;

                while (llama.has_next_token) {
                    const completion_token_output token_with_probs = llama.doCompletion();
                    const std::string token_text = token_with_probs.tok == -1 ? "" : llama_token_to_piece(llama.ctx, token_with_probs.tok);

                    stop_pos = llama.findStoppingStrings(llama.generated_text,
                        token_text.size(), STOP_FULL);
                }

                if (stop_pos == std::string::npos) {
                    stop_pos = llama.findStoppingStrings(llama.generated_text, 0, STOP_PARTIAL);
                }
                if (stop_pos != std::string::npos) {
                    llama.generated_text.erase(llama.generated_text.begin() + stop_pos,
                        llama.generated_text.end());
                }
            }

            auto probs = llama.generated_token_probs;
            if (llama.params.n_probs > 0 && llama.stopped_word) {
                const std::vector<llama_token> stop_word_toks = llama_tokenize(llama.ctx, llama.stopping_word, false);
                probs = std::vector<completion_token_output>(llama.generated_token_probs.begin(), llama.generated_token_probs.end() - stop_word_toks.size());
            }

            const json data = format_final_response(llama, llama.generated_text, probs);

            llama_print_timings(llama.ctx);

            res.set_content(data.dump(-1, ' ', false, json::error_handler_t::replace),
                            "application/json");
        } else {
            const auto chunked_content_provider = [&](size_t, DataSink & sink) {
                size_t sent_count = 0;
                size_t sent_token_probs_index = 0;

                while (llama.has_next_token) {
                    const completion_token_output token_with_probs = llama.doCompletion();
                    if (token_with_probs.tok == -1 || llama.multibyte_pending > 0) {
                        continue;
                    }
                    const std::string token_text = llama_token_to_piece(llama.ctx, token_with_probs.tok);

                    size_t pos = std::min(sent_count, llama.generated_text.size());

                    const std::string str_test = llama.generated_text.substr(pos);
                    bool is_stop_full = false;
                    size_t stop_pos =
                        llama.findStoppingStrings(str_test, token_text.size(), STOP_FULL);
                    if (stop_pos != std::string::npos) {
                        is_stop_full = true;
                        llama.generated_text.erase(
                            llama.generated_text.begin() + pos + stop_pos,
                            llama.generated_text.end());
                        pos = std::min(sent_count, llama.generated_text.size());
                    } else {
                        is_stop_full = false;
                        stop_pos = llama.findStoppingStrings(str_test, token_text.size(),
                            STOP_PARTIAL);
                    }

                    if (
                        stop_pos == std::string::npos ||
                        // Send rest of the text if we are at the end of the generation
                        (!llama.has_next_token && !is_stop_full && stop_pos > 0)
                    ) {
                        const std::string to_send = llama.generated_text.substr(pos, std::string::npos);

                        sent_count += to_send.size();

                        std::vector<completion_token_output> probs_output = {};

                        if (llama.params.n_probs > 0) {
                            const std::vector<llama_token> to_send_toks = llama_tokenize(llama.ctx, to_send, false);
                            size_t probs_pos = std::min(sent_token_probs_index, llama.generated_token_probs.size());
                            size_t probs_stop_pos = std::min(sent_token_probs_index + to_send_toks.size(), llama.generated_token_probs.size());
                            if (probs_pos < probs_stop_pos) {
                                probs_output = std::vector<completion_token_output>(llama.generated_token_probs.begin() + probs_pos, llama.generated_token_probs.begin() + probs_stop_pos);
                            }
                            sent_token_probs_index = probs_stop_pos;
                        }

                        const json data = format_partial_response(llama, to_send, probs_output);

                        const std::string str =
                            "data: " +
                            data.dump(-1, ' ', false, json::error_handler_t::replace) +
                            "\n\n";

                        LOG_VERBOSE("data stream", {
                            { "to_send", str }
                        });

                        if (!sink.write(str.data(), str.size())) {
                            LOG_VERBOSE("stream closed", {});
                            llama_print_timings(llama.ctx);
                            return false;
                        }
                    }

                    if (!llama.has_next_token) {
                        // Generation is done, send extra information.
                        const json data = format_final_response(
                            llama,
                            "",
                            std::vector<completion_token_output>(llama.generated_token_probs.begin(), llama.generated_token_probs.begin() + sent_token_probs_index)
                        );

                        const std::string str =
                            "data: " +
                            data.dump(-1, ' ', false, json::error_handler_t::replace) +
                            "\n\n";

                        LOG_VERBOSE("data stream", {
                            { "to_send", str }
                        });

                        if (!sink.write(str.data(), str.size())) {
                            LOG_VERBOSE("stream closed", {});
                            llama_print_timings(llama.ctx);
                            return false;
                        }
                    }
                }

                llama_print_timings(llama.ctx);
                sink.done();
                return true;
            };
            const auto on_complete = [&](bool) {
                llama.mutex.unlock();
            };
            lock.release();
            res.set_chunked_content_provider("text/event-stream", chunked_content_provider, on_complete);
        } });

    svr.Get("/model.json", [&llama](const Request &, Response &res)
            {
        const json data = format_generation_settings(llama);
        return res.set_content(data.dump(), "application/json"); });

    svr.Options(R"(/.*)", [](const Request &, Response &res)
                { return res.set_content("", "application/json"); });

    svr.Post("/tokenize", [&llama](const Request &req, Response &res)
             {
        auto lock = llama.lock();

        const json body = json::parse(req.body);
        std::vector<llama_token> tokens;
        if (body.count("content") != 0)
        {
            tokens = llama.tokenize(body["content"], false);
        }
        const json data = format_tokenizer_response(tokens);
        return res.set_content(data.dump(), "application/json"); });

    svr.Post("/detokenize", [&llama](const Request &req, Response &res)
             {
        auto lock = llama.lock();

        const json body = json::parse(req.body);
        std::string content;
        if (body.count("tokens") != 0)
        {
            const std::vector<llama_token> tokens = body["tokens"];
            content = tokens_to_str(llama.ctx, tokens.cbegin(), tokens.cend());
        }

        const json data = format_detokenized_response(content);
        return res.set_content(data.dump(), "application/json"); });

    svr.Post("/embedding", [&llama](const Request &req, Response &res)
             {
        auto lock = llama.lock();

        const json body = json::parse(req.body);

        llama.rewind();
        llama_reset_timings(llama.ctx);
        if (body.count("content") != 0)
        {
            llama.prompt = body["content"];
        }
        else
        {
            llama.prompt = "";
        }
        llama.params.n_predict = 0;
        llama.loadPrompt();
        llama.beginCompletion();
        llama.doCompletion();

        const json data = format_embedding_response(llama);
        return res.set_content(data.dump(), "application/json"); });

    svr.set_logger(log_server_request);

    svr.set_exception_handler([](const Request &, Response &res, std::exception_ptr ep)
                              {
        const char fmt[] = "500 Internal Server Error\n%s";
        char buf[BUFSIZ];
        try {
            std::rethrow_exception(std::move(ep));
        } catch (std::exception & e) {
            snprintf(buf, sizeof(buf), fmt, e.what());
        } catch (...) {
            snprintf(buf, sizeof(buf), fmt, "Unknown Exception");
        }
        res.set_content(buf, "text/plain");
        res.status = 500; });

    svr.set_error_handler([](const Request &, Response &res)
                          {
        if (res.status == 400) {
            res.set_content("Invalid request", "text/plain");
        } else if (res.status != 500) {
            res.set_content("File Not Found", "text/plain");
            res.status = 404;
        } });

    // set timeouts and change hostname and port
    svr.set_read_timeout(sparams.read_timeout);
    svr.set_write_timeout(sparams.write_timeout);

    if (!svr.bind_to_port(sparams.hostname, sparams.port))
    {
        fprintf(stderr, "\ncouldn't bind to server socket: hostname=%s port=%d\n\n", sparams.hostname.c_str(), sparams.port);
        return 1;
    }

    // Set the base directory for serving static files
    svr.set_base_dir(sparams.public_path);

    // to make it ctrl+clickable:
    printf("\nllama server listening at http://%s:%d\n\n", sparams.hostname.c_str(), sparams.port);

    LOG_INFO("HTTP server listening", {
                                          {"hostname", sparams.hostname},
                                          {"port", sparams.port},
                                      });

    if (!svr.listen_after_bind())
    {
        return 1;
    }

    if (llama.grammar != nullptr) {
        llama_grammar_free(llama.grammar);
    }
    llama_backend_free();

    return 0;
}<|MERGE_RESOLUTION|>--- conflicted
+++ resolved
@@ -416,10 +416,6 @@
 
         if (embd.size() >= (size_t)n_ctx)
         {
-<<<<<<< HEAD
-            // Reset context
-            const int n_left = (n_ctx - params.n_keep) / 2;
-=======
             // Shift context
 
             const int n_left    = n_past - params.n_keep - 1;
@@ -435,7 +431,6 @@
             embd.resize(embd.size() - n_discard);
 
             n_past -= n_discard;
->>>>>>> ec893798
 
             truncated = true;
             LOG_VERBOSE("input truncated", {
@@ -452,12 +447,8 @@
             {
                 n_eval = params.n_batch;
             }
-<<<<<<< HEAD
-            if (llama_eval(ctx, &embd[n_past], n_eval, n_past))
-=======
-
-            if (llama_decode(ctx, llama_batch_get_one(&embd[n_past], n_eval, n_past, 0), params.n_threads))
->>>>>>> ec893798
+
+            if (llama_decode(ctx, llama_batch_get_one(&embd[n_past], n_eval, n_past, 0)))
             {
                 LOG_ERROR("failed to eval", {
                                                 {"n_eval", n_eval},
