#include "utils.hpp"

#include "arg.h"
#include "common.h"
#include "log.h"
#include "sampling.h"
#include "json-schema-to-grammar.h"
#include "llama.h"

// Change JSON_ASSERT from assert() to GGML_ASSERT:
#define JSON_ASSERT GGML_ASSERT
#include "json.hpp"
// mime type for sending response
#define MIMETYPE_JSON "application/json; charset=utf-8"

// auto generated files (update with ./deps.sh)
#include "colorthemes.css.hpp"
#include "style.css.hpp"
#include "theme-beeninorder.css.hpp"
#include "theme-ketivah.css.hpp"
#include "theme-mangotango.css.hpp"
#include "theme-playground.css.hpp"
#include "theme-polarnight.css.hpp"
#include "theme-snowstorm.css.hpp"
#include "index.html.hpp"
#include "index-new.html.hpp"
#include "index.js.hpp"
#include "completion.js.hpp"
#include "system-prompts.js.hpp"
#include "prompt-formats.js.hpp"
#include "json-schema-to-grammar.mjs.hpp"
#include "loading.html.hpp"

#include <atomic>
#include <condition_variable>
#include <cstddef>
#include <cinttypes>
#include <deque>
#include <memory>
#include <mutex>
#include <signal.h>
#include <thread>
#include <unordered_map>
#include <unordered_set>

using json = nlohmann::ordered_json;

enum stop_type {
    STOP_TYPE_FULL,
    STOP_TYPE_PARTIAL,
};

// state diagram: https://github.com/ggerganov/llama.cpp/pull/9283
enum slot_state {
    SLOT_STATE_IDLE,
    SLOT_STATE_STARTED, // TODO: this state is only used for setting up the initial prompt processing; maybe merge it with launch_slot_with_task in the future
    SLOT_STATE_PROCESSING_PROMPT,
    SLOT_STATE_DONE_PROMPT,
    SLOT_STATE_GENERATING,
};

enum server_state {
    SERVER_STATE_LOADING_MODEL,  // Server is starting up, model not fully loaded yet
    SERVER_STATE_READY,          // Server is ready and model is loaded
};

enum server_task_type {
    SERVER_TASK_TYPE_INFERENCE,
    SERVER_TASK_TYPE_CANCEL,
    SERVER_TASK_TYPE_NEXT_RESPONSE,
    SERVER_TASK_TYPE_METRICS,
    SERVER_TASK_TYPE_SLOT_SAVE,
    SERVER_TASK_TYPE_SLOT_RESTORE,
    SERVER_TASK_TYPE_SLOT_ERASE,
    SERVER_TASK_TYPE_SET_LORA,
};

enum server_task_inf_type {
    SERVER_TASK_INF_TYPE_COMPLETION,
    SERVER_TASK_INF_TYPE_EMBEDDING,
    SERVER_TASK_INF_TYPE_RERANK,
    SERVER_TASK_INF_TYPE_INFILL,
};

struct server_task {
    int id        = -1; // to be filled by server_queue
    int id_target = -1; // used by SERVER_TASK_TYPE_CANCEL

    llama_tokens prompt_tokens;
    server_task_type type;
    json data;

    server_task_inf_type inf_type = SERVER_TASK_INF_TYPE_COMPLETION;

    // utility function
    static std::unordered_set<int> get_list_id(const std::vector<server_task> & tasks) {
        std::unordered_set<int> ids(tasks.size());
        for (size_t i = 0; i < tasks.size(); i++) {
            ids.insert(tasks[i].id);
        }
        return ids;
    }
};

struct server_task_result {
    int id       = -1;

    json data;

    bool stop;
    bool error;
};

struct slot_params {
    bool stream       = true;
    bool cache_prompt = false; // remember the prompt to avoid reprocessing all prompt

    int32_t n_keep    =  0; // number of tokens to keep from initial prompt
    int32_t n_discard =  0; // number of tokens after n_keep that may be discarded when shifting context, 0 defaults to half
    int32_t n_predict = -1; // new tokens to predict
    int32_t n_indent  =  0; // mininum line indentation for the generated text in number of whitespace characters

    int64_t t_max_prompt_ms  = -1; // TODO: implement
    int64_t t_max_predict_ms = -1; // if positive, limit the generation phase to this time limit

    std::vector<std::string> antiprompt;
};

struct server_slot {
    int id;
    int id_task = -1;

    // the index relative to completion multi-task request
    size_t index = 0;

    struct slot_params params;

    slot_state state = SLOT_STATE_IDLE;

    // used to determine the slot that has been used the longest
    int64_t t_last_used = -1;

    // generation props
    int32_t n_ctx       = 0;  // context size per slot
    int32_t n_past      = 0;
    int32_t n_decoded   = 0;
    int32_t n_remaining = -1;
    int32_t i_batch     = -1;
    int32_t n_predict   = -1; // TODO: disambiguate from params.n_predict

    // n_prompt_tokens may not be equal to prompt_tokens.size(), because prompt maybe truncated
    int32_t n_prompt_tokens           = 0;
    int32_t n_prompt_tokens_processed = 0;

    // input prompt tokens
    llama_tokens prompt_tokens;

    size_t last_nl_pos = 0;

    std::string generated_text;
    llama_tokens cache_tokens;
    std::vector<completion_token_output> generated_token_probs;

    server_task_inf_type inf_type = SERVER_TASK_INF_TYPE_COMPLETION;

    bool has_next_token = true;
    bool has_new_line   = false;
    bool truncated      = false;
    bool stopped_eos    = false;
    bool stopped_word   = false;
    bool stopped_limit  = false;

    bool oaicompat = false;

    std::string oaicompat_model;
    std::string stopping_word;

    // sampling
    json json_schema;

    struct common_sampler_params sparams;
    struct common_sampler * smpl = nullptr;

    llama_token sampled;

    // stats
    size_t n_sent_text        = 0; // number of sent text character
    size_t n_sent_token_probs = 0;

    int64_t t_start_process_prompt;
    int64_t t_start_generation;

    double t_prompt_processing; // ms
    double t_token_generation;  // ms

    std::function<void(int)> callback_on_release;

    void reset() {
        SLT_DBG(*this, "%s", "\n");

        n_prompt_tokens    = 0;
        last_nl_pos        = 0;
        generated_text     = "";
        has_new_line       = false;
        truncated          = false;
        stopped_eos        = false;
        stopped_word       = false;
        stopped_limit      = false;
        stopping_word      = "";
        n_past             = 0;
        n_sent_text        = 0;
        n_sent_token_probs = 0;
        inf_type           = SERVER_TASK_INF_TYPE_COMPLETION;

        generated_token_probs.clear();
    }

    bool has_budget(common_params &global_params) {
        if (params.n_predict == -1 && global_params.n_predict == -1) {
            return true; // limitless
        }

        n_remaining = -1;

        if (params.n_predict != -1) {
            n_remaining = params.n_predict - n_decoded;
        } else if (global_params.n_predict != -1) {
            n_remaining = global_params.n_predict - n_decoded;
        }

        return n_remaining > 0; // no budget
    }

    bool is_processing() const {
        return state != SLOT_STATE_IDLE;
    }

    void add_token(const completion_token_output & token) {
        if (!is_processing()) {
            SLT_WRN(*this, "%s", "slot is not processing\n");
            return;
        }
        generated_token_probs.push_back(token);
    }

    void release() {
        if (is_processing()) {
            SLT_INF(*this, "stop processing: n_past = %d, truncated = %d\n", n_past, truncated);

            t_token_generation = (ggml_time_us() - t_start_generation) / 1e3;
            state = SLOT_STATE_IDLE;
            callback_on_release(id);
        }
    }

    json get_formated_timings() const {
        return json {
            {"prompt_n",               n_prompt_tokens_processed},
            {"prompt_ms",              t_prompt_processing},
            {"prompt_per_token_ms",    t_prompt_processing / n_prompt_tokens_processed},
            {"prompt_per_second",      1e3 / t_prompt_processing * n_prompt_tokens_processed},

            {"predicted_n",            n_decoded},
            {"predicted_ms",           t_token_generation},
            {"predicted_per_token_ms", t_token_generation / n_decoded},
            {"predicted_per_second",   1e3 / t_token_generation * n_decoded},
        };
    }

    size_t find_stopping_strings(const std::string & text, const size_t last_token_size, const stop_type type) {
        size_t stop_pos = std::string::npos;

        for (const std::string & word : params.antiprompt) {
            size_t pos;

            if (type == STOP_TYPE_FULL) {
                const size_t tmp      = word.size() + last_token_size;
                const size_t from_pos = text.size() > tmp ? text.size() - tmp : 0;

                pos = text.find(word, from_pos);
            } else {
                pos = find_partial_stop_string(word, text);
            }

            if (pos != std::string::npos && (stop_pos == std::string::npos || pos < stop_pos)) {
                if (type == STOP_TYPE_FULL) {
                    stopped_word   = true;
                    stopping_word  = word;
                    has_next_token = false;
                }
                stop_pos = pos;
            }
        }

        return stop_pos;
    }

    void print_timings() const {
        const double t_prompt        =       t_prompt_processing / n_prompt_tokens_processed;
        const double n_prompt_second = 1e3 / t_prompt_processing * n_prompt_tokens_processed;

        const double t_gen        =       t_token_generation / n_decoded;
        const double n_gen_second = 1e3 / t_token_generation * n_decoded;

        SLT_INF(*this,
                "\n"
                "\rprompt eval time = %10.2f ms / %5d tokens (%8.2f ms per token, %8.2f tokens per second)\n"
                "\r       eval time = %10.2f ms / %5d tokens (%8.2f ms per token, %8.2f tokens per second)\n"
                "\r      total time = %10.2f ms / %5d tokens\n",
                t_prompt_processing, n_prompt_tokens_processed, t_prompt, n_prompt_second,
                t_token_generation, n_decoded, t_gen, n_gen_second,
                t_prompt_processing + t_token_generation, n_prompt_tokens_processed + n_decoded);
    }
};

struct server_metrics {
    int64_t t_start = 0;

    uint64_t n_prompt_tokens_processed_total = 0;
    uint64_t t_prompt_processing_total       = 0;
    uint64_t n_tokens_predicted_total        = 0;
    uint64_t t_tokens_generation_total       = 0;

    uint64_t n_prompt_tokens_processed = 0;
    uint64_t t_prompt_processing       = 0;

    uint64_t n_tokens_predicted  = 0;
    uint64_t t_tokens_generation = 0;

    uint64_t n_decode_total     = 0;
    uint64_t n_busy_slots_total = 0;

    void init() {
        t_start = ggml_time_us();
    }

    void on_prompt_eval(const server_slot & slot) {
        n_prompt_tokens_processed_total += slot.n_prompt_tokens_processed;
        n_prompt_tokens_processed       += slot.n_prompt_tokens_processed;
        t_prompt_processing             += slot.t_prompt_processing;
        t_prompt_processing_total       += slot.t_prompt_processing;
    }

    void on_prediction(const server_slot & slot) {
        n_tokens_predicted_total   += slot.n_decoded;
        n_tokens_predicted         += slot.n_decoded;
        t_tokens_generation        += slot.t_token_generation;
        t_tokens_generation_total  += slot.t_token_generation;
    }

    void on_decoded(const std::vector<server_slot> & slots) {
        n_decode_total++;
        for (const auto & slot : slots) {
            if (slot.is_processing()) {
                n_busy_slots_total++;
            }
        }
    }

    void reset_bucket() {
        n_prompt_tokens_processed = 0;
        t_prompt_processing       = 0;
        n_tokens_predicted        = 0;
        t_tokens_generation       = 0;
    }
};

struct server_queue {
    int id = 0;
    bool running;

    // queues
    std::deque<server_task> queue_tasks;
    std::deque<server_task> queue_tasks_deferred;

    std::mutex mutex_tasks;
    std::condition_variable condition_tasks;

    // callback functions
    std::function<void(server_task&)> callback_new_task;
    std::function<void(void)>         callback_update_slots;

    // Add a new task to the end of the queue
    int post(server_task task, bool front = false) {
        std::unique_lock<std::mutex> lock(mutex_tasks);
        if (task.id == -1) {
            task.id = id++;
        }
        QUE_DBG("new task, id = %d, front = %d\n", task.id, front);
        if (front) {
            queue_tasks.push_front(std::move(task));
        } else {
            queue_tasks.push_back(std::move(task));
        }
        condition_tasks.notify_one();
        return task.id;
    }

    // multi-task version of post()
    int post(std::vector<server_task> & tasks, bool front = false) {
        std::unique_lock<std::mutex> lock(mutex_tasks);
        for (auto & task : tasks) {
            if (task.id == -1) {
                task.id = id++;
            }
            QUE_DBG("new task, id = %d/%d, front = %d\n", task.id, (int) tasks.size(), front);
            if (front) {
                queue_tasks.push_front(std::move(task));
            } else {
                queue_tasks.push_back(std::move(task));
            }
        }
        condition_tasks.notify_one();
        return 0;
    }

    // Add a new task, but defer until one slot is available
    void defer(server_task task) {
        std::unique_lock<std::mutex> lock(mutex_tasks);
        QUE_DBG("defer task, id = %d\n", task.id);
        queue_tasks_deferred.push_back(std::move(task));
        condition_tasks.notify_one();
    }

    // Get the next id for creating a new task
    int get_new_id() {
        std::unique_lock<std::mutex> lock(mutex_tasks);
        int new_id = id++;
        return new_id;
    }

    // Register function to process a new task
    void on_new_task(std::function<void(server_task &)> callback) {
        callback_new_task = std::move(callback);
    }

    // Register the function to be called when all slots data is ready to be processed
    void on_update_slots(std::function<void(void)> callback) {
        callback_update_slots = std::move(callback);
    }

    // Call when the state of one slot is changed, it will move one task from deferred to main queue
    void pop_deferred_task() {
        std::unique_lock<std::mutex> lock(mutex_tasks);
        if (!queue_tasks_deferred.empty()) {
            queue_tasks.emplace_back(std::move(queue_tasks_deferred.front()));
            queue_tasks_deferred.pop_front();
        }
        condition_tasks.notify_one();
    }

    // end the start_loop routine
    void terminate() {
        std::unique_lock<std::mutex> lock(mutex_tasks);
        running = false;
        condition_tasks.notify_all();
    }

    /**
     * Main loop consists of these steps:
     * - Wait until a new task arrives
     * - Process the task (i.e. maybe copy data into slot)
     * - Check if multitask is finished
     * - Update all slots
     */
    void start_loop() {
        running = true;

        while (true) {
            QUE_DBG("%s", "processing new tasks\n");

            while (true) {
                std::unique_lock<std::mutex> lock(mutex_tasks);
                if (queue_tasks.empty()) {
                    lock.unlock();
                    break;
                }
                server_task task = queue_tasks.front();
                queue_tasks.pop_front();
                lock.unlock();

                QUE_DBG("processing task, id = %d\n", task.id);
                callback_new_task(task);
            }

            // all tasks in the current loop is processed, slots data is now ready
            QUE_DBG("%s", "update slots\n");

            callback_update_slots();

            QUE_DBG("%s", "waiting for new tasks\n");
            {
                std::unique_lock<std::mutex> lock(mutex_tasks);
                if (queue_tasks.empty()) {
                    if (!running) {
                        QUE_DBG("%s", "terminate\n");
                        return;
                    }
                    condition_tasks.wait(lock, [&]{
                        return (!queue_tasks.empty() || !running);
                    });
                }
            }
        }
    }
};

struct server_response {
    // for keeping track of all tasks waiting for the result
    std::unordered_set<int> waiting_task_ids;

    // the main result queue
    std::vector<server_task_result> queue_results;

    std::mutex mutex_results;
    std::condition_variable condition_results;

    // add the id_task to the list of tasks waiting for response
    void add_waiting_task_id(int id_task) {
        SRV_DBG("add task %d to waiting list. current waiting = %d (before add)\n", id_task, (int) waiting_task_ids.size());

        std::unique_lock<std::mutex> lock(mutex_results);
        waiting_task_ids.insert(id_task);
    }

    void add_waiting_tasks(const std::vector<server_task> & tasks) {
        std::unique_lock<std::mutex> lock(mutex_results);

        for (const auto & task : tasks) {
            SRV_DBG("add task %d to waiting list. current waiting = %d (before add)\n", task.id, (int) waiting_task_ids.size());
            waiting_task_ids.insert(task.id);
        }
    }

    // when the request is finished, we can remove task associated with it
    void remove_waiting_task_id(int id_task) {
        SRV_DBG("remove task %d from waiting list. current waiting = %d (before remove)\n", id_task, (int) waiting_task_ids.size());

        std::unique_lock<std::mutex> lock(mutex_results);
        waiting_task_ids.erase(id_task);
    }

    void remove_waiting_task_ids(const std::unordered_set<int> & id_tasks) {
        std::unique_lock<std::mutex> lock(mutex_results);

        for (const auto & id_task : id_tasks) {
            SRV_DBG("remove task %d from waiting list. current waiting = %d (before remove)\n", id_task, (int) waiting_task_ids.size());
            waiting_task_ids.erase(id_task);
        }
    }

    // This function blocks the thread until there is a response for one of the id_tasks
    server_task_result recv(const std::unordered_set<int> & id_tasks) {
        while (true) {
            std::unique_lock<std::mutex> lock(mutex_results);
            condition_results.wait(lock, [&]{
                return !queue_results.empty();
            });

            for (int i = 0; i < (int) queue_results.size(); i++) {
                if (id_tasks.find(queue_results[i].id) != id_tasks.end()) {
                    server_task_result res = queue_results[i];
                    queue_results.erase(queue_results.begin() + i);
                    return res;
                }
            }
        }

        // should never reach here
    }

    // single-task version of recv()
    server_task_result recv(int id_task) {
        std::unordered_set<int> id_tasks = {id_task};
        return recv(id_tasks);
    }

    // Send a new result to a waiting id_task
    void send(server_task_result & result) {
        SRV_DBG("sending result for task id = %d\n", result.id);

        std::unique_lock<std::mutex> lock(mutex_results);
        for (const auto & id_task : waiting_task_ids) {
            if (result.id == id_task) {
                SRV_DBG("task id = %d moved to result queue\n", result.id);

                queue_results.push_back(std::move(result));
                condition_results.notify_all();
                return;
            }
        }
    }
};

struct server_context {
    llama_model * model = nullptr;
    llama_context * ctx = nullptr;
    std::vector<common_lora_adapter_container> loras;

    common_params params;

    llama_batch batch = {};

    bool clean_kv_cache = true;
    bool add_bos_token  = true;
    bool has_eos_token  = false;

    int32_t n_ctx; // total context for all clients / slots

    // slots / clients
    std::vector<server_slot> slots;
    json default_generation_settings_for_props;

    server_queue    queue_tasks;
    server_response queue_results;

    server_metrics metrics;

    // Necessary similarity of prompt for slot selection
    float slot_prompt_similarity = 0.0f;

    ~server_context() {
        if (ctx) {
            llama_free(ctx);
            ctx = nullptr;
        }

        if (model) {
            llama_free_model(model);
            model = nullptr;
        }

        // Clear any sampling context
        for (server_slot & slot : slots) {
            if (slot.smpl != nullptr) {
                common_sampler_free(slot.smpl);
            }
        }

        llama_batch_free(batch);
    }

    bool load_model(const common_params & params_) {
        params = params_;

        // reserve one extra sequence (seq_id == 0) for extra features
        params.n_parallel += 1;

        common_init_result llama_init = common_init_from_params(params);

        model = llama_init.model;
        ctx   = llama_init.context;
        loras = llama_init.lora_adapters;

        params.n_parallel -= 1; // but be sneaky about it

        if (model == nullptr) {
            SRV_ERR("failed to load model, '%s'\n", params.model.c_str());
            return false;
        }

        n_ctx = llama_n_ctx(ctx);

        add_bos_token = llama_add_bos_token(model);
        has_eos_token = !llama_add_eos_token(model);

        return true;
    }

    bool validate_model_chat_template() const {
        llama_chat_message chat[] = {{"user", "test"}};

        const int res = llama_chat_apply_template(model, nullptr, chat, 1, true, nullptr, 0);

        return res > 0;
    }

    void init() {
        const int32_t n_ctx_slot = n_ctx / params.n_parallel;

        SRV_INF("initializing slots, n_slots = %d\n", params.n_parallel);

        for (int i = 0; i < params.n_parallel; i++) {
            server_slot slot;

            slot.id = i;
            slot.n_ctx = n_ctx_slot;
            slot.n_predict = params.n_predict;

            SLT_INF(slot, "new slot n_ctx_slot = %d\n", slot.n_ctx);

            slot.sparams = params.sparams;

            slot.callback_on_release = [this](int) {
                queue_tasks.pop_deferred_task();
            };

            slot.reset();

            slots.push_back(slot);
        }

        default_generation_settings_for_props = get_formated_generation(slots.front());
        default_generation_settings_for_props["seed"] = -1;

        // the update_slots() logic will always submit a maximum of n_batch or n_parallel tokens
        // note that n_batch can be > n_ctx (e.g. for non-causal attention models such as BERT where the KV cache is not used)
        {
            const int32_t n_batch = llama_n_batch(ctx);

            // only a single seq_id per token is needed
            batch = llama_batch_init(std::max(n_batch, params.n_parallel), 0, 1);
        }

        metrics.init();
    }

    server_slot * get_slot_by_id(int id) {
        for (server_slot & slot : slots) {
            if (slot.id == id) {
                return &slot;
            }
        }

        return nullptr;
    }

    server_slot * get_available_slot(const std::string & prompt) {
        server_slot * ret = nullptr;

        // find the slot that has at least n% prompt similarity
        if (ret == nullptr && slot_prompt_similarity != 0.0f && !prompt.empty()) {
            int max_lcp_len = 0;
            float similarity = 0;

            for (server_slot & slot : slots) {
                // skip the slot if it is not available
                if (slot.is_processing()) {
                    continue;
                }

                // skip the slot if it does not contains cached tokens
                if (slot.prompt_tokens.empty()) {
                    continue;
                }

                // length of the Longest Common Prefix between the current slot's prompt and the input prompt
                int lcp_len = longest_common_prefix(slot.cache_tokens, slot.prompt_tokens);

                // fraction of the common substring length compared to the current slot's prompt length
                similarity = static_cast<float>(lcp_len) / static_cast<int>(slot.prompt_tokens.size());

                // select the current slot if the criteria match
                if (lcp_len > max_lcp_len && similarity > slot_prompt_similarity) {
                    max_lcp_len = lcp_len;
                    ret = &slot;
                }
            }

            if (ret != nullptr) {
                SLT_DBG(*ret, "selected slot by lcp similarity, max_lcp_len = %d, similarity = %f\n", max_lcp_len, similarity);
            }
        }

        // find the slot that has been least recently used
        if (ret == nullptr) {
            int64_t t_last = ggml_time_us();
            for (server_slot & slot : slots) {
                // skip the slot if it is not available
                if (slot.is_processing()) {
                    continue;
                }

                // select the current slot if the criteria match
                if (slot.t_last_used < t_last) {
                    t_last = slot.t_last_used;
                    ret = &slot;
                }
            }

            if (ret != nullptr) {
                SLT_DBG(*ret, "selected slot by lru, t_last = %" PRId64 "\n", t_last);
            }
        }

        return ret;
    }

    bool launch_slot_with_task(server_slot & slot, const server_task & task) {
        slot_params default_params;
        // Sampling parameter defaults are loaded from the global server context (but individual requests can still override them)
        auto default_sparams = params.sparams;
        const auto & data = task.data;

        if (data.count("__oaicompat") != 0) {
            slot.oaicompat = true;
            slot.oaicompat_model = json_value(data, "model", std::string(DEFAULT_OAICOMPAT_MODEL));
        } else {
            slot.oaicompat = false;
            slot.oaicompat_model = "";
        }

        slot.params.stream             = json_value(data, "stream",            false);
        slot.params.cache_prompt       = json_value(data, "cache_prompt",      false);
        slot.params.n_predict          = json_value(data, "n_predict",         json_value(data, "max_tokens", default_params.n_predict));
        slot.params.n_indent           = json_value(data, "n_indent",          default_params.n_indent);
        slot.sparams.top_k             = json_value(data, "top_k",             default_sparams.top_k);
        slot.sparams.top_p             = json_value(data, "top_p",             default_sparams.top_p);
        slot.sparams.min_p             = json_value(data, "min_p",             default_sparams.min_p);
        slot.sparams.xtc_probability   = json_value(data, "xtc_probability",   default_sparams.xtc_probability);
        slot.sparams.xtc_threshold     = json_value(data, "xtc_threshold",     default_sparams.xtc_threshold);
        slot.sparams.tfs_z             = json_value(data, "tfs_z",             default_sparams.tfs_z);
        slot.sparams.typ_p             = json_value(data, "typical_p",         default_sparams.typ_p);
        slot.sparams.temp              = json_value(data, "temperature",       default_sparams.temp);
        slot.sparams.dynatemp_range    = json_value(data, "dynatemp_range",    default_sparams.dynatemp_range);
        slot.sparams.dynatemp_exponent = json_value(data, "dynatemp_exponent", default_sparams.dynatemp_exponent);
        slot.sparams.penalty_last_n    = json_value(data, "repeat_last_n",     default_sparams.penalty_last_n);
        slot.sparams.penalty_repeat    = json_value(data, "repeat_penalty",    default_sparams.penalty_repeat);
        slot.sparams.penalty_freq      = json_value(data, "frequency_penalty", default_sparams.penalty_freq);
        slot.sparams.penalty_present   = json_value(data, "presence_penalty",  default_sparams.penalty_present);
        slot.sparams.mirostat          = json_value(data, "mirostat",          default_sparams.mirostat);
        slot.sparams.mirostat_tau      = json_value(data, "mirostat_tau",      default_sparams.mirostat_tau);
        slot.sparams.mirostat_eta      = json_value(data, "mirostat_eta",      default_sparams.mirostat_eta);
        slot.sparams.penalize_nl       = json_value(data, "penalize_nl",       default_sparams.penalize_nl);
        slot.params.n_keep             = json_value(data, "n_keep",            default_params.n_keep);
        slot.params.n_discard          = json_value(data, "n_discard",         default_params.n_discard);
        slot.sparams.seed              = json_value(data, "seed",              default_sparams.seed);
        slot.sparams.n_probs           = json_value(data, "n_probs",           default_sparams.n_probs);
        slot.sparams.min_keep          = json_value(data, "min_keep",          default_sparams.min_keep);
      //slot.params.t_max_prompt_ms    = json_value(data, "t_max_prompt_ms",   default_params.t_max_prompt_ms); // TODO: implement
        slot.params.t_max_predict_ms   = json_value(data, "t_max_predict_ms",  default_params.t_max_predict_ms);

        // process "json_schema" and "grammar"
        if (data.contains("json_schema") && !data.at("json_schema").is_null() && data.contains("grammar") && !data.at("grammar").is_null()) {
            send_error(task, "Either \"json_schema\" or \"grammar\" can be specified, but not both", ERROR_TYPE_INVALID_REQUEST);
            return false;
        }
        if (data.contains("json_schema") && !data.contains("grammar")) {
            try {
                auto schema          = json_value(data, "json_schema", json::object());
                slot.sparams.grammar = json_schema_to_grammar(schema);
            } catch (const std::exception & e) {
                send_error(task, std::string("\"json_schema\": ") + e.what(), ERROR_TYPE_INVALID_REQUEST);
                return false;
            }
        } else {
            slot.sparams.grammar = json_value(data, "grammar", default_sparams.grammar);
        }

        if (slot.n_predict > 0 && slot.params.n_predict > slot.n_predict) {
            // Might be better to reject the request with a 400 ?
            slot.params.n_predict = slot.n_predict;
            SLT_WRN(slot, "n_predict = %d exceeds server configuration, setting to %d", slot.n_predict, slot.n_predict);
        }

        {
            slot.sparams.logit_bias.clear();

            if (json_value(data, "ignore_eos", false) && has_eos_token) {
                slot.sparams.logit_bias.push_back({llama_token_eos(model), -INFINITY});
            }

            const auto & logit_bias = data.find("logit_bias");
            if (logit_bias != data.end() && logit_bias->is_array()) {
                const int n_vocab = llama_n_vocab(model);
                for (const auto & el : *logit_bias) {
                    // TODO: we may want to throw errors here, in case "el" is incorrect
                    if (el.is_array() && el.size() == 2) {
                        float bias;
                        if (el[1].is_number()) {
                            bias = el[1].get<float>();
                        } else if (el[1].is_boolean() && !el[1].get<bool>()) {
                            bias = -INFINITY;
                        } else {
                            continue;
                        }

                        if (el[0].is_number_integer()) {
                            llama_token tok = el[0].get<llama_token>();
                            if (tok >= 0 && tok < n_vocab) {
                                slot.sparams.logit_bias.push_back({tok, bias});
                            }
                        } else if (el[0].is_string()) {
                            auto toks = common_tokenize(model, el[0].get<std::string>(), false);
                            for (auto tok : toks) {
                                slot.sparams.logit_bias.push_back({tok, bias});
                            }
                        }
                    }
                }
            }
        }

        {
            slot.params.antiprompt.clear();

            const auto & stop = data.find("stop");
            if (stop != data.end() && stop->is_array()) {
                for (const auto & word : *stop) {
                    if (!word.empty()) {
                        slot.params.antiprompt.push_back(word);
                    }
                }
            }
        }

        {
            const auto & samplers = data.find("samplers");
            if (samplers != data.end() && samplers->is_array()) {
                std::vector<std::string> sampler_names;
                for (const auto & name : *samplers) {
                    if (name.is_string()) {
                        sampler_names.emplace_back(name);
                    }
                }
                slot.sparams.samplers = common_sampler_types_from_names(sampler_names, false);
            } else {
                slot.sparams.samplers = default_sparams.samplers;
            }
        }

        {
            if (slot.smpl != nullptr) {
                common_sampler_free(slot.smpl);
            }

            slot.smpl = common_sampler_init(model, slot.sparams);
            if (slot.smpl == nullptr) {
                // for now, the only error that may happen here is invalid grammar
                send_error(task, "Failed to parse grammar", ERROR_TYPE_INVALID_REQUEST);
                return false;
            }
        }

        slot.state = SLOT_STATE_STARTED;

        SLT_INF(slot, "%s", "processing task\n");

        return true;
    }

    void kv_cache_clear() {
        SRV_DBG("%s", "clearing KV cache\n");

        // clear the entire KV cache
        llama_kv_cache_clear(ctx);
        clean_kv_cache = false;
    }

    bool process_token(completion_token_output & result, server_slot & slot) {
        // remember which tokens were sampled - used for repetition penalties during sampling
        const std::string token_str = common_token_to_piece(ctx, result.tok, params.special);
        slot.sampled = result.tok;

        // search stop word and delete it
        slot.generated_text += token_str;
        slot.has_next_token = true;

        // check if there is incomplete UTF-8 character at the end
        bool incomplete = false;
        for (unsigned i = 1; i < 5 && i <= slot.generated_text.size(); ++i) {
            unsigned char c = slot.generated_text[slot.generated_text.size() - i];
            if ((c & 0xC0) == 0x80) {
                // continuation byte: 10xxxxxx
                continue;
            }
            if ((c & 0xE0) == 0xC0) {
                // 2-byte character: 110xxxxx ...
                incomplete = i < 2;
            } else if ((c & 0xF0) == 0xE0) {
                // 3-byte character: 1110xxxx ...
                incomplete = i < 3;
            } else if ((c & 0xF8) == 0xF0) {
                // 4-byte character: 11110xxx ...
                incomplete = i < 4;
            }
            // else 1-byte character or invalid byte
            break;
        }

        if (!incomplete) {
            size_t pos = std::min(slot.n_sent_text, slot.generated_text.size());

            const std::string str_test = slot.generated_text.substr(pos);
            bool send_text = true;

            size_t stop_pos = slot.find_stopping_strings(str_test, token_str.size(), STOP_TYPE_FULL);
            if (stop_pos != std::string::npos) {
                slot.generated_text.erase(
                    slot.generated_text.begin() + pos + stop_pos,
                    slot.generated_text.end());
                pos = std::min(slot.n_sent_text, slot.generated_text.size());
            } else if (slot.has_next_token) {
                stop_pos = slot.find_stopping_strings(str_test, token_str.size(), STOP_TYPE_PARTIAL);
                send_text = stop_pos == std::string::npos;
            }

            // check if there is any token to predict
            if (send_text) {
                // no send the stop word in the response
                result.text_to_send = slot.generated_text.substr(pos, std::string::npos);
                slot.n_sent_text += result.text_to_send.size();
                // add the token to slot queue and cache
            }

            slot.add_token(result);
            if (slot.params.stream) {
                send_partial_response(slot, result);
            }
        }

        if (incomplete) {
            slot.has_next_token = true;
        }

        // check the limits
        if (slot.n_decoded > 0 && slot.has_next_token && !slot.has_budget(params)) {
            slot.stopped_limit  = true;
            slot.has_next_token = false;

            SLT_DBG(slot, "stopped by limit, n_decoded = %d, n_predict = %d\n", slot.n_decoded, slot.params.n_predict);
        }

        if (slot.has_new_line) {
            // if we have already seen a new line, we stop after a certain time limit
            if (slot.params.t_max_predict_ms > 0 && (ggml_time_us() - slot.t_start_generation > 1000.0f*slot.params.t_max_predict_ms)) {
                slot.stopped_limit  = true;
                slot.has_next_token = false;

                SLT_DBG(slot, "stopped by time limit, n_decoded = %d, t_max_predict_ms = %d ms\n", slot.n_decoded, (int) slot.params.t_max_predict_ms);
            }

            // require that each new line has a whitespace prefix (i.e. indentation) of at least slot.params.n_indent
            if (slot.params.n_indent > 0) {
                // check the current indentation
                // TODO: improve by not doing it more than once for each new line
                if (slot.last_nl_pos > 0) {
                    size_t pos = slot.last_nl_pos;

                    int n_indent = 0;
                    while (pos < slot.generated_text.size() && (slot.generated_text[pos] == ' ' || slot.generated_text[pos] == '\t')) {
                        n_indent++;
                        pos++;
                    }

                    if (pos < slot.generated_text.size() && n_indent < slot.params.n_indent) {
                        slot.stopped_limit  = true;
                        slot.has_next_token = false;

                        // cut the last line
                        slot.generated_text.erase(pos, std::string::npos);

                        SLT_DBG(slot, "stopped by indentation limit, n_decoded = %d, n_indent = %d\n", slot.n_decoded, n_indent);
                    }
                }

                // find the next new line
                {
                    const size_t pos = slot.generated_text.find('\n', slot.last_nl_pos);

                    if (pos != std::string::npos) {
                        slot.last_nl_pos = pos + 1;
                    }
                }
            }
        }

        // check if there is a new line in the generated text
        if (result.text_to_send.find('\n') != std::string::npos) {
            slot.has_new_line = true;
        }

        // if context shift is disabled, we stop when it reaches the context limit
        if (slot.n_past >= slot.n_ctx) {
            slot.truncated      = true;
            slot.stopped_limit  = true;
            slot.has_next_token = false;

            SLT_DBG(slot, "stopped due to running out of context capacity, n_past = %d, n_prompt_tokens = %d, n_decoded = %d, n_ctx = %d\n",
                    slot.n_decoded, slot.n_prompt_tokens, slot.n_past, slot.n_ctx);
        }

        if (llama_token_is_eog(model, result.tok)) {
            slot.stopped_eos    = true;
            slot.has_next_token = false;

            SLT_DBG(slot, "%s", "stopped by EOS\n");
        }

        const auto n_ctx_train = llama_n_ctx_train(model);

        if (slot.params.n_predict < 1 && slot.n_predict < 1 && slot.n_prompt_tokens + slot.n_decoded >= n_ctx_train) {
            slot.truncated      = true;
            slot.stopped_limit  = true;
            slot.has_next_token = false; // stop prediction

            SLT_WRN(slot,
                    "n_predict (%d) is set for infinite generation. "
                    "Limiting generated tokens to n_ctx_train (%d) to avoid EOS-less generation infinite loop\n",
                    slot.params.n_predict, n_ctx_train);
        }

        SLT_DBG(slot, "n_decoded = %d, n_remaining = %d, next token: %5d '%s'\n", slot.n_decoded, slot.n_remaining, result.tok, token_str.c_str());

        return slot.has_next_token; // continue
    }

    json get_formated_generation(const server_slot & slot) const {
        std::vector<std::string> samplers;
        samplers.reserve(slot.sparams.samplers.size());
        for (const auto & sampler : slot.sparams.samplers) {
            samplers.emplace_back(common_sampler_type_to_str(sampler));
        }

        return json {
            {"n_ctx",                     slot.n_ctx},
            {"n_predict",                 slot.n_predict},     // Server configured n_predict
            {"model",                     params.model_alias},
            {"seed",                      slot.sparams.seed},
            {"seed_cur",                  slot.smpl ? common_sampler_get_seed(slot.smpl) : 0},
            {"temperature",               slot.sparams.temp},
            {"dynatemp_range",            slot.sparams.dynatemp_range},
            {"dynatemp_exponent",         slot.sparams.dynatemp_exponent},
            {"top_k",                     slot.sparams.top_k},
            {"top_p",                     slot.sparams.top_p},
            {"min_p",                     slot.sparams.min_p},
            {"xtc_probability",           slot.sparams.xtc_probability},
            {"xtc_threshold",             slot.sparams.xtc_threshold},
            {"tfs_z",                     slot.sparams.tfs_z},
            {"typical_p",                 slot.sparams.typ_p},
            {"repeat_last_n",             slot.sparams.penalty_last_n},
            {"repeat_penalty",            slot.sparams.penalty_repeat},
            {"presence_penalty",          slot.sparams.penalty_present},
            {"frequency_penalty",         slot.sparams.penalty_freq},
            {"mirostat",                  slot.sparams.mirostat},
            {"mirostat_tau",              slot.sparams.mirostat_tau},
            {"mirostat_eta",              slot.sparams.mirostat_eta},
            {"penalize_nl",               slot.sparams.penalize_nl},
            {"stop",                      slot.params.antiprompt},
            {"max_tokens",                slot.params.n_predict}, // User configured n_predict
            {"n_keep",                    slot.params.n_keep},
            {"n_discard",                 slot.params.n_discard},
            {"ignore_eos",                slot.sparams.ignore_eos},
            {"stream",                    slot.params.stream},
          //{"logit_bias",                slot.sparams.logit_bias},
            {"n_probs",                   slot.sparams.n_probs},
            {"min_keep",                  slot.sparams.min_keep},
            {"grammar",                   slot.sparams.grammar},
            {"samplers",                  samplers},
        };
    }

    void send_error(const server_task & task, const std::string & error, const enum error_type type = ERROR_TYPE_SERVER) {
        send_error(task.id, error, type);
    }

    void send_error(const server_slot & slot, const std::string & error, const enum error_type type = ERROR_TYPE_SERVER) {
        send_error(slot.id_task, error, type);
    }

    void send_error(const int id_task, const std::string & error, const enum error_type type = ERROR_TYPE_SERVER) {
        SRV_ERR("task id = %d, error: %s\n", id_task, error.c_str());

        server_task_result res;
        res.id       = id_task;
        res.stop     = false;
        res.error    = true;
        res.data     = format_error_response(error, type);

        queue_results.send(res);
    }

    void send_partial_response(server_slot & slot, completion_token_output tkn) {
        server_task_result res;
        res.id       = slot.id_task;
        res.error    = false;
        res.stop     = false;
        res.data     = json {
            {"content",    tkn.text_to_send},
            {"stop",       false},
            {"id_slot",    slot.id},
            {"multimodal", false},
            {"index",      slot.index},
        };

        if (slot.sparams.n_probs > 0) {
            const llama_tokens to_send_toks = common_tokenize(ctx, tkn.text_to_send, false);
            const size_t probs_pos      = std::min(slot.n_sent_token_probs,                       slot.generated_token_probs.size());
            const size_t probs_stop_pos = std::min(slot.n_sent_token_probs + to_send_toks.size(), slot.generated_token_probs.size());

            std::vector<completion_token_output> probs_output;
            if (probs_pos < probs_stop_pos) {
                probs_output = std::vector<completion_token_output>(
                        slot.generated_token_probs.begin() + probs_pos,
                        slot.generated_token_probs.begin() + probs_stop_pos);
            }
            slot.n_sent_token_probs = probs_stop_pos;

            res.data["completion_probabilities"] = probs_vector_to_json(ctx, probs_output);
        }

        if (slot.oaicompat) {
            res.data["oaicompat_token_ctr"] = slot.n_decoded;
            res.data["model"] = slot.oaicompat_model;
        }

        queue_results.send(res);
    }

    void send_final_response(const server_slot & slot) {
        server_task_result res;
        res.id       = slot.id_task;
        res.error    = false;
        res.stop     = true;
        res.data     = json {
            {"content",             !slot.params.stream ? slot.generated_text : ""},
            {"id_slot",             slot.id},
            {"stop",                true},
            {"model",               params.model_alias},
            {"tokens_predicted",    slot.n_decoded},
            {"tokens_evaluated",    slot.n_prompt_tokens},
            {"generation_settings", get_formated_generation(slot)},
            {"prompt",              common_detokenize(ctx, slot.prompt_tokens)},
            {"has_new_line",        slot.has_new_line},
            {"truncated",           slot.truncated},
            {"stopped_eos",         slot.stopped_eos},
            {"stopped_word",        slot.stopped_word},
            {"stopped_limit",       slot.stopped_limit},
            {"stopping_word",       slot.stopping_word},
            {"tokens_cached",       slot.n_past},
            {"timings",             slot.get_formated_timings()},
            {"index",               slot.index},
        };

        if (slot.sparams.n_probs > 0) {
            std::vector<completion_token_output> probs;
            if (!slot.params.stream && slot.stopped_word) {
                const llama_tokens stop_word_toks = common_tokenize(ctx, slot.stopping_word, false);

                size_t safe_offset = std::min(slot.generated_token_probs.size(), stop_word_toks.size());
                probs = std::vector<completion_token_output>(
                        slot.generated_token_probs.begin(),
                        slot.generated_token_probs.end() - safe_offset);
            } else {
                probs = std::vector<completion_token_output>(
                        slot.generated_token_probs.begin(),
                        slot.generated_token_probs.end());
            }

            res.data["completion_probabilities"] = probs_vector_to_json(ctx, probs);
        }

        if (slot.oaicompat) {
            res.data["oaicompat_token_ctr"] = slot.n_decoded;
            res.data["model"] = slot.oaicompat_model;
        }

        queue_results.send(res);
    }

    void send_embedding(const server_slot & slot, const llama_batch & batch) {
        server_task_result res;
        res.id       = slot.id_task;
        res.error    = false;
        res.stop     = true;

        const int n_embd = llama_n_embd(model);

        std::vector<float> embd_res(n_embd, 0.0f);

        for (int i = 0; i < batch.n_tokens; ++i) {
            if (!batch.logits[i] || batch.seq_id[i][0] != slot.id + 1) {
                continue;
            }

            const float * embd = llama_get_embeddings_seq(ctx, batch.seq_id[i][0]);
            if (embd == NULL) {
                embd = llama_get_embeddings_ith(ctx, i);
            }

            if (embd == NULL) {
                SLT_ERR(slot, "failed to get embeddings, token = %d, seq_id = %d\n", batch.token[i], batch.seq_id[i][0]);

                res.data = json {
                    {"embedding", std::vector<float>(n_embd, 0.0f)},
                    {"index",     slot.index},
                };

                continue;
            }

            common_embd_normalize(embd, embd_res.data(), n_embd);

            res.data = json {
                {"embedding", embd_res},
                {"index",     slot.index},
            };
        }

        SLT_DBG(slot, "%s", "sending embeddings\n");

        queue_results.send(res);
    }

    void send_rerank(const server_slot & slot, const llama_batch & batch) {
        server_task_result res;
        res.id       = slot.id_task;
        res.error    = false;
        res.stop     = true;

        for (int i = 0; i < batch.n_tokens; ++i) {
            if (!batch.logits[i] || batch.seq_id[i][0] != slot.id + 1) {
                continue;
            }

            const float * embd = llama_get_embeddings_seq(ctx, batch.seq_id[i][0]);
            if (embd == NULL) {
                embd = llama_get_embeddings_ith(ctx, i);
            }

            if (embd == NULL) {
                SLT_ERR(slot, "failed to get embeddings, token = %d, seq_id = %d\n", batch.token[i], batch.seq_id[i][0]);

                res.data = json {
                    {"index", slot.index},
                    {"score", -1e6},
                };

                continue;
            }

            res.data = json {
                {"index", slot.index},
                {"score", embd[0]},
            };
        }

        SLT_DBG(slot, "sending rerank result, res = '%s'\n", res.data.dump().c_str());

        queue_results.send(res);
    }

    //
    // Functions to create new task(s) and receive result(s)
    //

    // break the input "prompt" into multiple tasks if needed, then format and tokenize the input prompt(s)
    std::vector<server_task> create_tasks_inference(json data, server_task_inf_type inf_type) {
        std::vector<server_task> tasks;
        auto create_task = [&](json & task_data, llama_tokens & prompt_tokens) {
            SRV_DBG("create task, n_tokens = %d\n", (int) prompt_tokens.size());
            server_task task;
            task.id            = queue_tasks.get_new_id();
            task.inf_type      = inf_type;
            task.type          = SERVER_TASK_TYPE_INFERENCE;
            task.data          = task_data;
            task.prompt_tokens = std::move(prompt_tokens);
            tasks.push_back(std::move(task));
        };

        static constexpr const char * error_msg = "\"prompt\" must be a string, an array of token ids or an array of prompts";
        if (!data.contains("prompt")) {
            throw std::runtime_error(error_msg);
        }

        // because llama_tokenize api is thread-safe, we can tokenize the prompt from HTTP thread
        bool add_special = inf_type != SERVER_TASK_INF_TYPE_RERANK && inf_type != SERVER_TASK_INF_TYPE_INFILL;
        std::vector<llama_tokens> tokenized_prompts = tokenize_input_prompts(ctx, data.at("prompt"), add_special, true);
        switch (inf_type) {
            case SERVER_TASK_INF_TYPE_RERANK:
                {
                    // prompts[0] is the question
                    // the rest are the answers/documents
                    GGML_ASSERT(tokenized_prompts.size() > 1);
                    SRV_DBG("creating rerank tasks, n_prompts = %d\n", (int) tokenized_prompts.size() - 1);
                    for (size_t i = 1; i < tokenized_prompts.size(); i++) {
                        data["index"] = i - 1;
                        auto tokens = format_rerank(model, tokenized_prompts[0], tokenized_prompts[i]);
                        create_task(data, tokens);
                    }
                } break;
            case SERVER_TASK_INF_TYPE_INFILL:
                {
                    SRV_DBG("creating infill tasks, n_prompts = %d\n", (int) tokenized_prompts.size());
                    for (size_t i = 0; i < tokenized_prompts.size(); i++) {
                        data["index"] = i;
                        auto tokens = format_infill(
                            ctx,
                            data.at("input_prefix"),
                            data.at("input_suffix"),
                            data.at("input_extra"),
                            params.n_batch,
                            params.n_predict,
                            slots[0].n_ctx, // TODO: there should be a better way
                            params.spm_infill,
                            tokenized_prompts[i]
                        );
                        create_task(data, tokens);
                    }
                } break;
            default:
                {
                    SRV_DBG("creating multi-prompt tasks, n_prompts = %d\n", (int) tokenized_prompts.size());
                    for (size_t i = 0; i < tokenized_prompts.size(); i++) {
                        data["index"] = i;
                        create_task(data, tokenized_prompts[i]);
                    }
                }
        }

        return tasks;
    }

    void cancel_tasks(const std::unordered_set<int> & id_tasks) {
        std::vector<server_task> cancel_tasks;
        cancel_tasks.reserve(id_tasks.size());
        for (const auto & id_task : id_tasks) {
            SRV_WRN("cancel task, id_task = %d\n", id_task);

            server_task task;
            task.type      = SERVER_TASK_TYPE_CANCEL;
            task.id_target = id_task;
            cancel_tasks.push_back(task);
            queue_results.remove_waiting_task_id(id_task);
        }
        // push to beginning of the queue, so it has highest priority
        queue_tasks.post(cancel_tasks, true);
    }

    // receive the results from task(s) created by create_tasks_inference
    void receive_cmpl_results(
            const std::unordered_set<int> & id_tasks,
            const std::function<void(std::vector<server_task_result>&)> & result_handler,
            const std::function<void(json)> & error_handler) {
        // TODO: currently, there is no way to detect the client has cancelled the request
        std::vector<server_task_result> results(id_tasks.size());
        for (size_t i = 0; i < id_tasks.size(); i++) {
            server_task_result result = queue_results.recv(id_tasks);

            if (result.error) {
                error_handler(result.data);
                cancel_tasks(id_tasks);
                return;
            }

            const size_t idx = result.data["index"];
            GGML_ASSERT(idx < results.size() && "index out of range");

            results[idx] = result;
        }
        result_handler(results);
    }

    // receive the results from task(s) created by create_tasks_inference, in stream mode
    void receive_cmpl_results_stream(
            const std::unordered_set<int> & id_tasks, const
            std::function<bool(server_task_result&)> & result_handler, const
            std::function<void(json)> & error_handler) {
        size_t n_finished = 0;
        while (true) {
            server_task_result result = queue_results.recv(id_tasks);
            if (!result_handler(result)) {
                cancel_tasks(id_tasks);
                break;
            }

            if (result.error) {
                error_handler(result.data);
                cancel_tasks(id_tasks);
                break;
            }

            if (result.stop) {
                if (++n_finished == id_tasks.size()) {
                    break;
                }
            }
        }
    }

    //
    // Functions to process the task
    //

    void process_single_task(const server_task & task) {
        switch (task.type) {
            case SERVER_TASK_TYPE_INFERENCE:
                {
                    const int id_slot = json_value(task.data, "id_slot", -1);

                    server_slot * slot;

                    if (id_slot != -1) {
                        slot = get_slot_by_id(id_slot);
                    } else {
                        std::string prompt;
                        if (task.data.contains("prompt") && task.data.at("prompt").is_string()) {
                            prompt = json_value(task.data, "prompt", std::string());
                        }

                        slot = get_available_slot(prompt);
                    }

                    if (slot == nullptr) {
                        // if no slot is available, we defer this task for processing later
                        SRV_DBG("no slot is available, defer task, id_task = %d\n", task.id);
                        queue_tasks.defer(task);
                        break;
                    }
                    if (slot->is_processing()) {
                        // if requested slot is unavailable, we defer this task for processing later
                        SRV_DBG("requested slot is unavailable, defer task, id_task = %d\n", task.id);
                        queue_tasks.defer(task);
                        break;
                    }

                    slot->reset();

                    slot->id_task       = task.id;
                    slot->inf_type      = task.inf_type;
                    slot->index         = json_value(task.data, "index", 0);
                    slot->prompt_tokens = std::move(task.prompt_tokens);

                    if (!launch_slot_with_task(*slot, task)) {
                        SRV_ERR("failed to launch slot with task, id_task = %d\n", task.id);
                        break;
                    }
                } break;
            case SERVER_TASK_TYPE_CANCEL:
                {
                    // release slot linked with the task id
                    for (auto & slot : slots) {
                        if (slot.id_task == task.id_target) {
                            slot.release();
                            break;
                        }
                    }
                } break;
            case SERVER_TASK_TYPE_NEXT_RESPONSE:
                {
                    // do nothing
                } break;
            case SERVER_TASK_TYPE_METRICS:
                {
                    json slots_data = json::array();

                    int n_idle_slots       = 0;
                    int n_processing_slots = 0;

                    for (server_slot & slot : slots) {
                        json slot_data = get_formated_generation(slot);
                        slot_data["id"]         = slot.id;
                        slot_data["id_task"]    = slot.id_task;
                        slot_data["state"]      = slot.state;
                        slot_data["prompt"]     = common_detokenize(ctx, slot.prompt_tokens);
                        slot_data["next_token"] = {
                            {"has_next_token", slot.has_next_token},
                            {"has_new_line",   slot.has_new_line},
                            {"n_remain",       slot.n_remaining},
                            {"n_decoded",      slot.n_decoded},
                            {"stopped_eos",    slot.stopped_eos},
                            {"stopped_word",   slot.stopped_word},
                            {"stopped_limit",  slot.stopped_limit},
                            {"stopping_word",  slot.stopping_word},
                        };

                        if (slot_data["state"] == SLOT_STATE_IDLE) {
                            n_idle_slots++;
                        } else {
                            n_processing_slots++;
                        }

                        slots_data.push_back(slot_data);
                    }
                    SRV_DBG("n_idle_slots = %d, n_processing_slots = %d\n", n_idle_slots, n_processing_slots);

                    server_task_result res;
                    res.id       = task.id;
                    res.stop     = true;
                    res.error    = false;
                    res.data     = {
                        { "idle",                            n_idle_slots       },
                        { "processing",                      n_processing_slots },
                        { "deferred",                        queue_tasks.queue_tasks_deferred.size() },
                        { "t_start",                         metrics.t_start},

                        { "n_prompt_tokens_processed_total", metrics.n_prompt_tokens_processed_total},
                        { "t_tokens_generation_total",       metrics.t_tokens_generation_total},
                        { "n_tokens_predicted_total",        metrics.n_tokens_predicted_total},
                        { "t_prompt_processing_total",       metrics.t_prompt_processing_total},

                        { "n_prompt_tokens_processed",       metrics.n_prompt_tokens_processed},
                        { "t_prompt_processing",             metrics.t_prompt_processing},
                        { "n_tokens_predicted",              metrics.n_tokens_predicted},
                        { "t_tokens_generation",             metrics.t_tokens_generation},

                        { "n_decode_total",                  metrics.n_decode_total},
                        { "n_busy_slots_total",              metrics.n_busy_slots_total},

                        { "kv_cache_tokens_count",           llama_get_kv_cache_token_count(ctx)},
                        { "kv_cache_used_cells",             llama_get_kv_cache_used_cells(ctx)},

                        { "slots",                           slots_data },
                    };

                    if (json_value(task.data, "reset_bucket", false)) {
                        metrics.reset_bucket();
                    }
                    queue_results.send(res);
                } break;
            case SERVER_TASK_TYPE_SLOT_SAVE:
                {
                    int id_slot = task.data.at("id_slot");
                    server_slot * slot = get_slot_by_id(id_slot);
                    if (slot == nullptr) {
                        send_error(task, "Invalid slot ID", ERROR_TYPE_INVALID_REQUEST);
                        break;
                    }
                    if (slot->is_processing()) {
                        // if requested slot is unavailable, we defer this task for processing later
                        SRV_DBG("requested slot is unavailable, defer task, id_task = %d\n", task.id);
                        queue_tasks.defer(task);
                        break;
                    }

                    const size_t token_count = slot->cache_tokens.size();
                    const int64_t t_start = ggml_time_us();

                    std::string filename = task.data.at("filename");
                    std::string filepath = task.data.at("filepath");

                    const size_t nwrite = llama_state_seq_save_file(ctx, filepath.c_str(), slot->id + 1, slot->cache_tokens.data(), token_count);

                    const int64_t t_end = ggml_time_us();
                    const double t_save_ms = (t_end - t_start) / 1000.0;

                    server_task_result result;
                    result.id = task.id;
                    result.stop = true;
                    result.error = false;
                    result.data = json {
                        { "id_slot",   id_slot },
                        { "filename",  filename },
                        { "n_saved",   token_count }, // tokens saved
                        { "n_written", nwrite },      // bytes written
                        { "timings", {
                            { "save_ms", t_save_ms }
                        } }
                    };
                    queue_results.send(result);
                } break;
            case SERVER_TASK_TYPE_SLOT_RESTORE:
                {
                    int id_slot = task.data.at("id_slot");
                    server_slot * slot = get_slot_by_id(id_slot);
                    if (slot == nullptr) {
                        send_error(task, "Invalid slot ID", ERROR_TYPE_INVALID_REQUEST);
                        break;
                    }
                    if (slot->is_processing()) {
                        // if requested slot is unavailable, we defer this task for processing later
                        SRV_DBG("requested slot is unavailable, defer task, id_task = %d\n", task.id);
                        queue_tasks.defer(task);
                        break;
                    }

                    const int64_t t_start = ggml_time_us();

                    std::string filename = task.data.at("filename");
                    std::string filepath = task.data.at("filepath");

                    slot->cache_tokens.resize(slot->n_ctx);
                    size_t token_count = 0;
                    size_t nread = llama_state_seq_load_file(ctx, filepath.c_str(), slot->id + 1, slot->cache_tokens.data(), slot->cache_tokens.size(), &token_count);
                    if (nread == 0) {
                        slot->cache_tokens.resize(0);
                        send_error(task, "Unable to restore slot, no available space in KV cache or invalid slot save file", ERROR_TYPE_INVALID_REQUEST);
                        break;
                    }
                    slot->cache_tokens.resize(token_count);

                    const int64_t t_end = ggml_time_us();
                    const double t_restore_ms = (t_end - t_start) / 1000.0;

                    server_task_result result;
                    result.id = task.id;
                    result.stop = true;
                    result.error = false;
                    result.data = json {
                        { "id_slot",    id_slot },
                        { "filename",   filename },
                        { "n_restored", token_count }, // tokens restored
                        { "n_read",     nread },       // bytes read
                        { "timings", {
                            { "restore_ms", t_restore_ms }
                        } }
                    };
                    queue_results.send(result);
                } break;
            case SERVER_TASK_TYPE_SLOT_ERASE:
                {
                    int id_slot = task.data.at("id_slot");
                    server_slot * slot = get_slot_by_id(id_slot);
                    if (slot == nullptr) {
                        send_error(task, "Invalid slot ID", ERROR_TYPE_INVALID_REQUEST);
                        break;
                    }
                    if (slot->is_processing()) {
                        // if requested slot is unavailable, we defer this task for processing later
                        SRV_DBG("requested slot is unavailable, defer task, id_task = %d\n", task.id);
                        queue_tasks.defer(task);
                        break;
                    }

                    // Erase token cache
                    const size_t n_erased = slot->cache_tokens.size();
                    llama_kv_cache_seq_rm(ctx, slot->id + 1, -1, -1);
                    slot->cache_tokens.clear();

                    server_task_result result;
                    result.id = task.id;
                    result.stop = true;
                    result.error = false;
                    result.data = json {
                        { "id_slot",  id_slot },
                        { "n_erased", n_erased }
                    };
                    queue_results.send(result);
                } break;
            case SERVER_TASK_TYPE_SET_LORA:
                {
                    common_lora_adapters_apply(ctx, loras);
                    server_task_result result;
                    result.id = task.id;
                    result.stop = true;
                    result.error = false;
                    result.data = json{{ "success", true }};
                    queue_results.send(result);
                } break;
        }
    }

    void update_slots() {
        // check if all slots are idle
        {
            bool all_idle = true;

            for (auto & slot : slots) {
                if (slot.is_processing()) {
                    all_idle = false;
                    break;
                }
            }

            if (all_idle) {
                SRV_INF("%s", "all slots are idle\n");
                if (clean_kv_cache) {
                    kv_cache_clear();
                }

                return;
            }
        }

        {
            SRV_DBG("%s", "posting NEXT_RESPONSE\n");

            server_task task;
            task.type      = SERVER_TASK_TYPE_NEXT_RESPONSE;
            task.id_target = -1;

            queue_tasks.post(task);
        }

        // apply context-shift if needed
        // TODO: simplify and improve
        for (server_slot & slot : slots) {
            if (slot.is_processing() && slot.n_past + 1 >= slot.n_ctx) {
                if (!params.ctx_shift) {
                    // this check is redundant (for good)
                    // we should never get here, because generation should already stopped in process_token()
                    slot.release();
                    send_error(slot, "context shift is disabled", ERROR_TYPE_SERVER);
                    continue;
                }

                // Shift context
                const int n_keep    = slot.params.n_keep + add_bos_token;
                const int n_left    = slot.n_past - n_keep;
                const int n_discard = slot.params.n_discard ? slot.params.n_discard : (n_left / 2);

                SLT_WRN(slot, "slot context shift, n_keep = %d, n_left = %d, n_discard = %d\n", n_keep, n_left, n_discard);

                llama_kv_cache_seq_rm (ctx, slot.id + 1, n_keep            , n_keep + n_discard);
                llama_kv_cache_seq_add(ctx, slot.id + 1, n_keep + n_discard, slot.n_past,        -n_discard);

                if (slot.params.cache_prompt) {
                    for (size_t i = n_keep + n_discard; i < slot.cache_tokens.size(); i++) {
                        slot.cache_tokens[i - n_discard] = slot.cache_tokens[i];
                    }

                    slot.cache_tokens.resize(slot.cache_tokens.size() - n_discard);
                }

                slot.n_past -= n_discard;

                slot.truncated = true;
            }
        }

        // start populating the batch for this iteration
        common_batch_clear(batch);

        // frist, add sampled tokens from any ongoing sequences
        for (auto & slot : slots) {
            if (slot.state != SLOT_STATE_GENERATING) {
                continue;
            }

            slot.i_batch = batch.n_tokens;

            common_batch_add(batch, slot.sampled, slot.n_past, { slot.id + 1 }, true);

            slot.n_past += 1;

            if (slot.params.cache_prompt) {
                slot.cache_tokens.push_back(slot.sampled);
            }

            SLT_DBG(slot, "slot decode token, n_ctx = %d, n_past = %d, n_cache_tokens = %d, truncated = %d\n",
                    slot.n_ctx, slot.n_past, (int) slot.cache_tokens.size(), slot.truncated);
        }

        // process in chunks of params.n_batch
        int32_t n_batch  = llama_n_batch(ctx);
        int32_t n_ubatch = llama_n_ubatch(ctx);

        // track if this is an embedding or non-embedding batch
        // if we've added sampled tokens above, we are in non-embedding mode
        // -1: none, 0: non-embedding, 1: embedding
        // TODO: make enum
        int32_t batch_type = batch.n_tokens > 0 ? 0 : -1;

        // next, batch any pending prompts without exceeding n_batch
        if (params.cont_batching || batch.n_tokens == 0) {
            for (auto & slot : slots) {
                // this slot still has a prompt to be processed
                if (slot.state == SLOT_STATE_PROCESSING_PROMPT || slot.state == SLOT_STATE_STARTED) {
                    auto & prompt_tokens = slot.prompt_tokens;

                    // TODO: maybe move branch to outside of this loop in the future
                    if (slot.state == SLOT_STATE_STARTED) {
                        slot.t_start_process_prompt = ggml_time_us();
                        slot.t_start_generation = 0;
                        slot.n_past = 0;
                        slot.n_prompt_tokens = prompt_tokens.size();
                        slot.state = SLOT_STATE_PROCESSING_PROMPT;

                        SLT_INF(slot, "new prompt, n_ctx_slot = %d, n_keep = %d, n_prompt_tokens = %d\n", slot.n_ctx, slot.params.n_keep, slot.n_prompt_tokens);

                        // print prompt tokens (for debugging)
                        if (1) {
                            // first 16 tokens (avoid flooding logs)
                            for (int i = 0; i < std::min<int>(16, prompt_tokens.size()); i++) {
                                SLT_DBG(slot, "prompt token %3d: %6d '%s'\n", i, prompt_tokens[i], common_token_to_piece(ctx, prompt_tokens[i]).c_str());
                            }
                        } else {
                            // all
                            for (int i = 0; i < (int) prompt_tokens.size(); i++) {
                                SLT_DBG(slot, "prompt token %3d: %6d '%s'\n", i, prompt_tokens[i], common_token_to_piece(ctx, prompt_tokens[i]).c_str());
                            }
                        }

                        // empty prompt passed -> release the slot and send empty response
                        if (prompt_tokens.empty()) {
                            SLT_WRN(slot, "%s", "empty prompt - releasing slot\n");

                            slot.release();
                            slot.print_timings();
                            send_final_response(slot);
                            continue;
                        }

<<<<<<< HEAD
                        if (slot.cmpl_type == SERVER_TASK_CMPL_TYPE_EMBEDDING || slot.cmpl_type == SERVER_TASK_CMPL_TYPE_RERANK) {
=======
                        if (slot.inf_type == SERVER_TASK_INF_TYPE_EMBEDDING || slot.inf_type == SERVER_TASK_INF_TYPE_RERANK) {
                            // this prompt is too large to process - discard it
>>>>>>> 958367bf
                            if (slot.n_prompt_tokens > n_ubatch) {
                                slot.release();
                                send_error(slot, "input is too large to process. increase the physical batch size", ERROR_TYPE_SERVER);
                                continue;
                            }

                            if (slot.n_prompt_tokens > slot.n_ctx) {
                                slot.release();
                                send_error(slot, "input is larger than the max context size. skipping", ERROR_TYPE_SERVER);
                                continue;
                            }
                        } else {
                            if (!params.ctx_shift) {
                                // if context shift is disabled, we make sure prompt size is smaller than KV size
                                // TODO: there should be a separate parameter that control prompt truncation
                                //       context shift should be applied only during the generation phase
                                if (slot.n_prompt_tokens >= slot.n_ctx) {
                                    slot.release();
                                    send_error(slot, "the request exceeds the available context size. try increasing the context size or enable context shift", ERROR_TYPE_INVALID_REQUEST);
                                    continue;
                                }
                            }
                            if (slot.params.n_keep < 0) {
                                slot.params.n_keep = slot.n_prompt_tokens;
                            }
                            slot.params.n_keep = std::min(slot.n_ctx - 4, slot.params.n_keep);

                            // if input prompt is too big, truncate it
                            if (slot.n_prompt_tokens >= slot.n_ctx) {
                                const int n_left = slot.n_ctx - slot.params.n_keep;

                                const int n_block_size = n_left / 2;
                                const int erased_blocks = (slot.n_prompt_tokens - slot.params.n_keep - n_block_size) / n_block_size;

                                llama_tokens new_tokens(
                                        prompt_tokens.begin(),
                                        prompt_tokens.begin() + slot.params.n_keep);

                                new_tokens.insert(
                                        new_tokens.end(),
                                        prompt_tokens.begin() + slot.params.n_keep + erased_blocks * n_block_size,
                                        prompt_tokens.end());

                                prompt_tokens = std::move(new_tokens);

                                slot.truncated = true;
                                slot.n_prompt_tokens = prompt_tokens.size();

                                SLT_WRN(slot, "input truncated, n_ctx = %d, n_keep = %d, n_left = %d, n_prompt_tokens = %d\n", slot.n_ctx, slot.params.n_keep, n_left, slot.n_prompt_tokens);

                                GGML_ASSERT(slot.n_prompt_tokens < slot.n_ctx);
                            }

                            if (slot.params.cache_prompt) {
                                // reuse any previously computed tokens that are common with the new prompt
                                slot.n_past = longest_common_prefix(slot.cache_tokens, prompt_tokens);

                                // reuse chunks from the cached prompt by shifting their KV cache in the new position
                                if (params.n_cache_reuse > 0) {
                                    size_t head_c = slot.n_past; // cache
                                    size_t head_p = slot.n_past; // current prompt

                                    SLT_DBG(slot, "trying to reuse chunks with size > %d, slot.n_past = %d\n", params.n_cache_reuse, slot.n_past);

                                    while (head_c < slot.cache_tokens.size() &&
                                           head_p < prompt_tokens.size()) {

                                        size_t n_match = 0;
                                        while (head_c + n_match < slot.cache_tokens.size() &&
                                               head_p + n_match < prompt_tokens.size()     &&
                                               slot.cache_tokens[head_c + n_match] == prompt_tokens[head_p + n_match]) {

                                            n_match++;
                                        }

                                        if (n_match >= (size_t) params.n_cache_reuse) {
                                            SLT_INF(slot, "reusing chunk with size %zu, shifting KV cache [%zu, %zu) -> [%zu, %zu)\n", n_match, head_c, head_c + n_match, head_p, head_p + n_match);
                                            //for (size_t i = head_p; i < head_p + n_match; i++) {
                                            //    SLT_DBG(slot, "cache token %3zu: %6d '%s'\n", i, prompt_tokens[i], common_token_to_piece(ctx, prompt_tokens[i]).c_str());
                                            //}

                                            const int64_t kv_shift = (int64_t) head_p - (int64_t) head_c;

                                            llama_kv_cache_seq_rm (ctx, slot.id + 1, head_p, head_c);
                                            llama_kv_cache_seq_add(ctx, slot.id + 1, head_c, -1,     kv_shift);

                                            for (size_t i = 0; i < n_match; i++) {
                                                slot.cache_tokens[head_p + i] = slot.cache_tokens[head_c + i];

                                                slot.n_past++;
                                            }

                                            head_c += n_match;
                                            head_p += n_match;
                                        } else {
                                            head_c += 1;
                                        }
                                    }

                                    SLT_DBG(slot, "after context reuse, new slot.n_past = %d\n", slot.n_past);
                                }
                            }
                        }

                        if (slot.n_past == slot.n_prompt_tokens && slot.n_past > 0) {
                            // we have to evaluate at least 1 token to generate logits.
                            SLT_WRN(slot, "need to evaluate at least 1 token to generate logits, n_past = %d, n_prompt_tokens = %d\n", slot.n_past, slot.n_prompt_tokens);

                            slot.n_past--;
                        }

                        slot.n_prompt_tokens_processed = 0;
                    }

                    // non-causal tasks require to fit the entire prompt in the physical batch
                    if (slot.inf_type == SERVER_TASK_INF_TYPE_EMBEDDING || slot.inf_type == SERVER_TASK_INF_TYPE_RERANK) {
                        // cannot fit the prompt in the current batch - will try next iter
                        if (batch.n_tokens + slot.n_prompt_tokens > n_batch) {
                            continue;
                        }
                    }

                    // check that we are in the right batch_type, if not defer the slot
                    const bool slot_type =
                        slot.inf_type == SERVER_TASK_INF_TYPE_EMBEDDING ||
                        slot.inf_type == SERVER_TASK_INF_TYPE_RERANK     ? 1 : 0;

                    if (batch_type == -1) {
                        batch_type = slot_type;
                    } else if (batch_type != slot_type) {
                        continue;
                    }

                    // keep only the common part
                    if (!llama_kv_cache_seq_rm(ctx, slot.id + 1, slot.n_past, -1)) {
                        // could not partially delete (likely using a non-Transformer model)
                        llama_kv_cache_seq_rm(ctx, slot.id + 1, -1, -1);

                        // there is no common part left
                        slot.n_past = 0;
                    }

                    SLT_INF(slot, "kv cache rm [%d, end)\n", slot.n_past);

                    // remove the non-common part from the cache
                    slot.cache_tokens.resize(slot.n_past);

                    // add prompt tokens for processing in the current batch
                    while (slot.n_past < slot.n_prompt_tokens && batch.n_tokens < n_batch) {
                        common_batch_add(batch, prompt_tokens[slot.n_past], slot.n_past, { slot.id + 1 }, false);

                        if (slot.params.cache_prompt) {
                            slot.cache_tokens.push_back(prompt_tokens[slot.n_past]);
                        }

                        slot.n_prompt_tokens_processed++;
                        slot.n_past++;
                    }

                    SLT_INF(slot, "prompt processing progress, n_past = %d, n_tokens = %d, progress = %f\n", slot.n_past, batch.n_tokens, (float) slot.n_prompt_tokens_processed / slot.n_prompt_tokens);

                    // entire prompt has been processed
                    if (slot.n_past == slot.n_prompt_tokens) {
                        slot.state = SLOT_STATE_DONE_PROMPT;

                        GGML_ASSERT(batch.n_tokens > 0);

                        common_sampler_reset(slot.smpl);

                        // Process all prompt tokens through sampler system
                        for (int i = 0; i < slot.n_prompt_tokens; ++i) {
                            common_sampler_accept(slot.smpl, prompt_tokens[i], false);
                        }

                        // extract the logits only for the last token
                        batch.logits[batch.n_tokens - 1] = true;

                        slot.n_decoded = 0;
                        slot.i_batch   = batch.n_tokens - 1;

                        SLT_INF(slot, "prompt done, n_past = %d, n_tokens = %d\n", slot.n_past, batch.n_tokens);
                    }
                }

                if (batch.n_tokens >= n_batch) {
                    break;
                }
            }
        }

        if (batch.n_tokens == 0) {
            SRV_WRN("%s", "no tokens to decode\n");
            return;
        }

        SRV_DBG("decoding batch, n_tokens = %d\n", batch.n_tokens);

        // make sure we're in the right embedding mode
        llama_set_embeddings(ctx, batch_type == 1);

        // process the created batch of tokens
        for (int32_t i = 0; i < batch.n_tokens; i += n_batch) {
            const int32_t n_tokens = std::min(n_batch, batch.n_tokens - i);

            llama_batch batch_view = {
                n_tokens,
                batch.token    + i,
                nullptr,
                batch.pos      + i,
                batch.n_seq_id + i,
                batch.seq_id   + i,
                batch.logits   + i,
            };

            const int ret = llama_decode(ctx, batch_view);
            metrics.on_decoded(slots);

            if (ret != 0) {
                if (n_batch == 1 || ret < 0) {
                    // if you get here, it means the KV cache is full - try increasing it via the context size
                    SRV_ERR("failed to decode the batch: KV cache is full - try increasing it via the context size, i = %d, n_batch = %d, ret = %d\n", i, n_batch, ret);
                    for (auto & slot : slots) {
                        slot.release();
                        send_error(slot, "Input prompt is too big compared to KV size. Please try increasing KV size.");
                    }
                    break; // break loop of n_batch
                }

                // retry with half the batch size to try to find a free slot in the KV cache
                n_batch /= 2;
                i -= n_batch;

                SRV_WRN("failed to find free space in the KV cache, retrying with smaller batch size - try increasing it via the context size or enable defragmentation, i = %d, n_batch = %d, ret = %d\n", i, n_batch, ret);

                continue; // continue loop of n_batch
            }

            for (auto & slot : slots) {
                if (slot.i_batch < (int) i || slot.i_batch >= (int) (i + n_tokens)) {
                    continue; // continue loop of slots
                }

                if (slot.state == SLOT_STATE_DONE_PROMPT) {
                    if (slot.inf_type == SERVER_TASK_INF_TYPE_EMBEDDING) {
                        // prompt evaluated for embedding
                        send_embedding(slot, batch_view);
                        slot.release();
                        slot.i_batch = -1;
                        continue; // continue loop of slots
                    }

                    if (slot.inf_type == SERVER_TASK_INF_TYPE_RERANK) {
                        send_rerank(slot, batch_view);
                        slot.release();
                        slot.i_batch = -1;
                        continue; // continue loop of slots
                    }

                    // prompt evaluated for next-token prediction
                    slot.state = SLOT_STATE_GENERATING;
                } else if (slot.state != SLOT_STATE_GENERATING) {
                    continue; // continue loop of slots
                }

                completion_token_output result;
                const llama_token id = common_sampler_sample(slot.smpl, ctx, slot.i_batch - i);

                common_sampler_accept(slot.smpl, id, true);

                slot.n_decoded += 1;
                if (slot.n_decoded == 1) {
                    slot.t_start_generation = ggml_time_us();
                    slot.t_prompt_processing = (slot.t_start_generation - slot.t_start_process_prompt) / 1e3;
                    metrics.on_prompt_eval(slot);
                }

                result.tok = id;

                const auto * cur_p = common_sampler_get_candidates(slot.smpl);

                for (size_t i = 0; i < (size_t) slot.sparams.n_probs; ++i) {
                    result.probs.push_back({
                        cur_p->data[i].id,
                        i >= cur_p->size ? 0.0f : cur_p->data[i].p,
                    });
                }

                if (!process_token(result, slot)) {
                    // release slot because of stop condition
                    slot.release();
                    slot.print_timings();
                    send_final_response(slot);
                    metrics.on_prediction(slot);
                }

                slot.i_batch = -1;
            }
        }

        SRV_DBG("%s", "run slots completed\n");
    }

    json model_meta() const {
        return json {
            {"vocab_type",  llama_vocab_type    (model)},
            {"n_vocab",     llama_n_vocab       (model)},
            {"n_ctx_train", llama_n_ctx_train   (model)},
            {"n_embd",      llama_n_embd        (model)},
            {"n_params",    llama_model_n_params(model)},
            {"size",        llama_model_size    (model)},
        };
    }
};

static void log_server_request(const httplib::Request & req, const httplib::Response & res) {
    // skip GH copilot requests when using default port
    if (req.path == "/v1/health" || req.path == "/v1/completions") {
        return;
    }

    LOG_INF("request: %s %s %s %d\n", req.method.c_str(), req.path.c_str(), req.remote_addr.c_str(), res.status);

    LOG_DBG("request:  %s\n", req.body.c_str());
    LOG_DBG("response: %s\n", res.body.c_str());
}

std::function<void(int)> shutdown_handler;
std::atomic_flag is_terminating = ATOMIC_FLAG_INIT;

inline void signal_handler(int signal) {
    if (is_terminating.test_and_set()) {
        // in case it hangs, we can force terminate the server by hitting Ctrl+C twice
        // this is for better developer experience, we can remove when the server is stable enough
        fprintf(stderr, "Received second interrupt, terminating immediately.\n");
        exit(1);
    }

    shutdown_handler(signal);
}

int main(int argc, char ** argv) {
    // own arguments required by this example
    common_params params;

    if (!common_params_parse(argc, argv, params, LLAMA_EXAMPLE_SERVER)) {
        return 1;
    }

    common_init();

    // enabling this will output extra debug information in the HTTP responses from the server
    // see format_final_response_oaicompat()
    const bool verbose = params.verbosity > 9;

    // struct that contains llama context and inference
    server_context ctx_server;

    if (params.model_alias == "unknown") {
        params.model_alias = params.model;
    }

    llama_backend_init();
    llama_numa_init(params.numa);

    LOG_INF("system info: n_threads = %d, n_threads_batch = %d, total_threads = %d\n", params.cpuparams.n_threads, params.cpuparams_batch.n_threads, std::thread::hardware_concurrency());
    LOG_INF("\n");
    LOG_INF("%s\n", common_params_get_system_info(params).c_str());
    LOG_INF("\n");

    std::unique_ptr<httplib::Server> svr;
#ifdef CPPHTTPLIB_OPENSSL_SUPPORT
    if (params.ssl_file_key != "" && params.ssl_file_cert != "") {
        LOG_INF("Running with SSL: key = %s, cert = %s\n", params.ssl_file_key.c_str(), params.ssl_file_cert.c_str());
        svr.reset(
            new httplib::SSLServer(params.ssl_file_cert.c_str(), params.ssl_file_key.c_str())
        );
    } else {
        LOG_INF("Running without SSL\n");
        svr.reset(new httplib::Server());
    }
#else
    if (params.ssl_file_key != "" && params.ssl_file_cert != "") {
        LOG_ERR("Server is built without SSL support\n");
        return 1;
    }
    svr.reset(new httplib::Server());
#endif

    std::atomic<server_state> state{SERVER_STATE_LOADING_MODEL};

    svr->set_default_headers({{"Server", "llama.cpp"}});

    // CORS preflight
    svr->Options(R"(.*)", [](const httplib::Request &, httplib::Response & res) {
        // Access-Control-Allow-Origin is already set by middleware
        res.set_header("Access-Control-Allow-Credentials", "true");
        res.set_header("Access-Control-Allow-Methods",     "POST");
        res.set_header("Access-Control-Allow-Headers",     "*");
        return res.set_content("", "text/html"); // blank response, no data
    });

    svr->set_logger(log_server_request);

    auto res_error = [](httplib::Response & res, const json & error_data) {
        json final_response {{"error", error_data}};
        res.set_content(final_response.dump(-1, ' ', false, json::error_handler_t::replace), MIMETYPE_JSON);
        res.status = json_value(error_data, "code", 500);
    };

    auto res_ok = [](httplib::Response & res, const json & data) {
        res.set_content(data.dump(-1, ' ', false, json::error_handler_t::replace), MIMETYPE_JSON);
        res.status = 200;
    };

    svr->set_exception_handler([&res_error](const httplib::Request &, httplib::Response & res, std::exception_ptr ep) {
        std::string message;
        try {
            std::rethrow_exception(ep);
        } catch (std::exception & e) {
            message = e.what();
        } catch (...) {
            message = "Unknown Exception";
        }

        json formatted_error = format_error_response(message, ERROR_TYPE_SERVER);
        LOG_WRN("got exception: %s\n", formatted_error.dump().c_str());
        res_error(res, formatted_error);
    });

    svr->set_error_handler([&res_error](const httplib::Request &, httplib::Response & res) {
        if (res.status == 404) {
            res_error(res, format_error_response("File Not Found", ERROR_TYPE_NOT_FOUND));
        }
        // for other error codes, we skip processing here because it's already done by res_error()
    });

    // set timeouts and change hostname and port
    svr->set_read_timeout (params.timeout_read);
    svr->set_write_timeout(params.timeout_write);

    std::unordered_map<std::string, std::string> log_data;

    log_data["hostname"] = params.hostname;
    log_data["port"]     = std::to_string(params.port);

    if (params.api_keys.size() == 1) {
        auto key = params.api_keys[0];
        log_data["api_key"] = "api_key: ****" + key.substr(std::max((int)(key.length() - 4), 0));
    } else if (params.api_keys.size() > 1) {
        log_data["api_key"] = "api_key: " + std::to_string(params.api_keys.size()) + " keys loaded";
    }

    // Necessary similarity of prompt for slot selection
    ctx_server.slot_prompt_similarity = params.slot_prompt_similarity;

    //
    // Middlewares
    //

    auto middleware_validate_api_key = [&params, &res_error](const httplib::Request & req, httplib::Response & res) {
        static const std::unordered_set<std::string> public_endpoints = {
            "/health",
            "/models",
            "/v1/models",
        };

        // If API key is not set, skip validation
        if (params.api_keys.empty()) {
            return true;
        }

        // If path is public, skip validation
        if (public_endpoints.find(req.path) != public_endpoints.end()) {
            return true;
        }

        // Check for API key in the header
        auto auth_header = req.get_header_value("Authorization");

        std::string prefix = "Bearer ";
        if (auth_header.substr(0, prefix.size()) == prefix) {
            std::string received_api_key = auth_header.substr(prefix.size());
            if (std::find(params.api_keys.begin(), params.api_keys.end(), received_api_key) != params.api_keys.end()) {
                return true; // API key is valid
            }
        }

        // API key is invalid or not provided
        res_error(res, format_error_response("Invalid API Key", ERROR_TYPE_AUTHENTICATION));

        LOG_WRN("Unauthorized: Invalid API Key\n");

        return false;
    };

    auto middleware_server_state = [&res_error, &state](const httplib::Request & req, httplib::Response & res) {
        server_state current_state = state.load();
        if (current_state == SERVER_STATE_LOADING_MODEL) {
            auto tmp = string_split(req.path, '.');
            if (req.path == "/" || tmp.back() == "html") {
                res.set_content(reinterpret_cast<const char*>(loading_html), loading_html_len, "text/html; charset=utf-8");
                res.status = 503;
            } else {
                res_error(res, format_error_response("Loading model", ERROR_TYPE_UNAVAILABLE));
            }
            return false;
        }
        return true;
    };

    // register server middlewares
    svr->set_pre_routing_handler([&middleware_validate_api_key, &middleware_server_state](const httplib::Request & req, httplib::Response & res) {
        res.set_header("Access-Control-Allow-Origin", req.get_header_value("Origin"));
        if (!middleware_server_state(req, res)) {
            return httplib::Server::HandlerResponse::Handled;
        }
        if (!middleware_validate_api_key(req, res)) {
            return httplib::Server::HandlerResponse::Handled;
        }
        return httplib::Server::HandlerResponse::Unhandled;
    });

    //
    // Route handlers (or controllers)
    //

    const auto handle_health = [&](const httplib::Request &, httplib::Response & res) {
        // error and loading states are handled by middleware
        json health = {{"status", "ok"}};
        res_ok(res, health);
    };

    const auto handle_slots = [&](const httplib::Request & req, httplib::Response & res) {
        if (!params.endpoint_slots) {
            res_error(res, format_error_response("This server does not support slots endpoint. Start it with `--slots`", ERROR_TYPE_NOT_SUPPORTED));
            return;
        }

        // request slots data using task queue
        server_task task;
        task.id = ctx_server.queue_tasks.get_new_id();
        task.type = SERVER_TASK_TYPE_METRICS;

        ctx_server.queue_results.add_waiting_task_id(task.id);
        ctx_server.queue_tasks.post(task, true); // high-priority task

        // get the result
        server_task_result result = ctx_server.queue_results.recv(task.id);
        ctx_server.queue_results.remove_waiting_task_id(task.id);

        // optionally return "fail_on_no_slot" error
        const int n_idle_slots = result.data.at("idle");
        if (req.has_param("fail_on_no_slot")) {
            if (n_idle_slots == 0) {
                res_error(res, format_error_response("no slot available", ERROR_TYPE_UNAVAILABLE));
                return;
            }
        }

        res_ok(res, result.data.at("slots"));
    };

    const auto handle_metrics = [&](const httplib::Request &, httplib::Response & res) {
        if (!params.endpoint_metrics) {
            res_error(res, format_error_response("This server does not support metrics endpoint. Start it with `--metrics`", ERROR_TYPE_NOT_SUPPORTED));
            return;
        }

        // request slots data using task queue
        server_task task;
        task.id = ctx_server.queue_tasks.get_new_id();
        task.id_target = -1;
        task.type = SERVER_TASK_TYPE_METRICS;
        task.data.push_back({{"reset_bucket", true}});

        ctx_server.queue_results.add_waiting_task_id(task.id);
        ctx_server.queue_tasks.post(task, true); // high-priority task

        // get the result
        server_task_result result = ctx_server.queue_results.recv(task.id);
        ctx_server.queue_results.remove_waiting_task_id(task.id);

        json data = result.data;

        const uint64_t n_prompt_tokens_processed = data.at("n_prompt_tokens_processed");
        const uint64_t t_prompt_processing       = data.at("t_prompt_processing");

        const uint64_t n_tokens_predicted  = data.at("n_tokens_predicted");
        const uint64_t t_tokens_generation = data.at("t_tokens_generation");

        const uint64_t n_decode_total     = data.at("n_decode_total");
        const uint64_t n_busy_slots_total = data.at("n_busy_slots_total");

        const int32_t kv_cache_used_cells = data.at("kv_cache_used_cells");

        // metrics definition: https://prometheus.io/docs/practices/naming/#metric-names
        json all_metrics_def = json {
            {"counter", {{
                    {"name",  "prompt_tokens_total"},
                    {"help",  "Number of prompt tokens processed."},
                    {"value",  (uint64_t) data.at("n_prompt_tokens_processed_total")}
            }, {
                    {"name",  "prompt_seconds_total"},
                    {"help",  "Prompt process time"},
                    {"value",  (uint64_t) data.at("t_prompt_processing_total") / 1.e3}
            }, {
                    {"name",  "tokens_predicted_total"},
                    {"help",  "Number of generation tokens processed."},
                    {"value",  (uint64_t) data.at("n_tokens_predicted_total")}
            }, {
                    {"name",  "tokens_predicted_seconds_total"},
                    {"help",  "Predict process time"},
                    {"value",  (uint64_t) data.at("t_tokens_generation_total") / 1.e3}
            }, {
                    {"name",  "n_decode_total"},
                    {"help",  "Total number of llama_decode() calls"},
                    {"value",  n_decode_total}
            }, {
                    {"name",  "n_busy_slots_per_decode"},
                    {"help",  "Average number of busy slots per llama_decode() call"},
                    {"value",  (float) n_busy_slots_total / (float) n_decode_total}
            }}},
            {"gauge", {{
                    {"name",  "prompt_tokens_seconds"},
                    {"help",  "Average prompt throughput in tokens/s."},
                    {"value",  n_prompt_tokens_processed ? 1.e3 / t_prompt_processing * n_prompt_tokens_processed : 0.}
            },{
                    {"name",  "predicted_tokens_seconds"},
                    {"help",  "Average generation throughput in tokens/s."},
                    {"value",  n_tokens_predicted ? 1.e3 / t_tokens_generation * n_tokens_predicted : 0.}
            },{
                    {"name",  "kv_cache_usage_ratio"},
                    {"help",  "KV-cache usage. 1 means 100 percent usage."},
                    {"value",  1. * kv_cache_used_cells / params.n_ctx}
            },{
                    {"name",  "kv_cache_tokens"},
                    {"help",  "KV-cache tokens."},
                    {"value",  (uint64_t) data.at("kv_cache_tokens_count")}
            },{
                    {"name",  "requests_processing"},
                    {"help",  "Number of request processing."},
                    {"value",  (uint64_t) data.at("processing")}
            },{
                    {"name",  "requests_deferred"},
                    {"help",  "Number of request deferred."},
                    {"value",  (uint64_t) data.at("deferred")}
            }}}
        };

        std::stringstream prometheus;

        for (const auto & el : all_metrics_def.items()) {
            const auto & type        = el.key();
            const auto & metrics_def = el.value();

            for (const auto & metric_def : metrics_def) {
                const std::string name = metric_def.at("name");
                const std::string help = metric_def.at("help");

                auto value = json_value(metric_def, "value", 0.);
                prometheus << "# HELP llamacpp:" << name << " " << help  << "\n"
                            << "# TYPE llamacpp:" << name << " " << type  << "\n"
                            << "llamacpp:"        << name << " " << value << "\n";
            }
        }

        const int64_t t_start = data.at("t_start");
        res.set_header("Process-Start-Time-Unix", std::to_string(t_start));

        res.set_content(prometheus.str(), "text/plain; version=0.0.4");
        res.status = 200; // HTTP OK
    };

    const auto handle_slots_save = [&ctx_server, &res_error, &res_ok, &params](const httplib::Request & req, httplib::Response & res, int id_slot) {
        json request_data = json::parse(req.body);
        std::string filename = request_data.at("filename");
        if (!fs_validate_filename(filename)) {
            res_error(res, format_error_response("Invalid filename", ERROR_TYPE_INVALID_REQUEST));
            return;
        }
        std::string filepath = params.slot_save_path + filename;

        server_task task;
        task.type = SERVER_TASK_TYPE_SLOT_SAVE;
        task.data = {
            { "id_slot", id_slot },
            { "filename", filename },
            { "filepath", filepath },
        };

        const int id_task = ctx_server.queue_tasks.post(task);
        ctx_server.queue_results.add_waiting_task_id(id_task);

        server_task_result result = ctx_server.queue_results.recv(id_task);
        ctx_server.queue_results.remove_waiting_task_id(id_task);

        if (result.error) {
            res_error(res, result.data);
        } else {
            res_ok(res, result.data);
        }
    };

    const auto handle_slots_restore = [&ctx_server, &res_error, &res_ok, &params](const httplib::Request & req, httplib::Response & res, int id_slot) {
        json request_data = json::parse(req.body);
        std::string filename = request_data.at("filename");
        if (!fs_validate_filename(filename)) {
            res_error(res, format_error_response("Invalid filename", ERROR_TYPE_INVALID_REQUEST));
            return;
        }
        std::string filepath = params.slot_save_path + filename;

        server_task task;
        task.type = SERVER_TASK_TYPE_SLOT_RESTORE;
        task.data = {
            { "id_slot", id_slot },
            { "filename", filename },
            { "filepath", filepath },
        };

        const int id_task = ctx_server.queue_tasks.post(task);
        ctx_server.queue_results.add_waiting_task_id(id_task);

        server_task_result result = ctx_server.queue_results.recv(id_task);
        ctx_server.queue_results.remove_waiting_task_id(id_task);

        if (result.error) {
            res_error(res, result.data);
        } else {
            res_ok(res, result.data);
        }
    };

    const auto handle_slots_erase = [&ctx_server, &res_error, &res_ok](const httplib::Request & /* req */, httplib::Response & res, int id_slot) {
        server_task task;
        task.type = SERVER_TASK_TYPE_SLOT_ERASE;
        task.data = {
            { "id_slot", id_slot },
        };

        const int id_task = ctx_server.queue_tasks.post(task);
        ctx_server.queue_results.add_waiting_task_id(id_task);

        server_task_result result = ctx_server.queue_results.recv(id_task);
        ctx_server.queue_results.remove_waiting_task_id(id_task);

        if (result.error) {
            res_error(res, result.data);
        } else {
            res_ok(res, result.data);
        }
    };

    const auto handle_slots_action = [&params, &res_error, &handle_slots_save, &handle_slots_restore, &handle_slots_erase](const httplib::Request & req, httplib::Response & res) {
        if (params.slot_save_path.empty()) {
            res_error(res, format_error_response("This server does not support slots action. Start it with `--slot-save-path`", ERROR_TYPE_NOT_SUPPORTED));
            return;
        }

        std::string id_slot_str = req.path_params.at("id_slot");
        int id_slot;

        try {
            id_slot = std::stoi(id_slot_str);
        } catch (const std::exception &) {
            res_error(res, format_error_response("Invalid slot ID", ERROR_TYPE_INVALID_REQUEST));
            return;
        }

        std::string action = req.get_param_value("action");

        if (action == "save") {
            handle_slots_save(req, res, id_slot);
        } else if (action == "restore") {
            handle_slots_restore(req, res, id_slot);
        } else if (action == "erase") {
            handle_slots_erase(req, res, id_slot);
        } else {
            res_error(res, format_error_response("Invalid action", ERROR_TYPE_INVALID_REQUEST));
        }
    };

    const auto handle_props = [&ctx_server, &res_ok](const httplib::Request &, httplib::Response & res) {
        json data = {
            { "default_generation_settings", ctx_server.default_generation_settings_for_props },
            { "total_slots",                 ctx_server.params.n_parallel },
            { "chat_template",               llama_get_chat_template(ctx_server.model) },
        };

        res_ok(res, data);
    };

    const auto handle_props_change = [&ctx_server, &res_error, &res_ok](const httplib::Request & req, httplib::Response & res) {
        if (!ctx_server.params.endpoint_props) {
            res_error(res, format_error_response("This server does not support changing global properties. Start it with `--props`", ERROR_TYPE_NOT_SUPPORTED));
            return;
        }

        json data = json::parse(req.body);

        // update any props here

        res_ok(res, {{ "success", true }});
    };

    const auto handle_completions_generic = [&ctx_server, &res_error, &res_ok](server_task_inf_type inf_type, json & data, httplib::Response & res) {
        if (ctx_server.params.embedding || ctx_server.params.reranking) {
            res_error(res, format_error_response("This server does not support completions. Start it without `--embeddings` or `--reranking`", ERROR_TYPE_NOT_SUPPORTED));
            return;
        }

        std::vector<server_task> tasks = ctx_server.create_tasks_inference(data, inf_type);
        ctx_server.queue_results.add_waiting_tasks(tasks);
        ctx_server.queue_tasks.post(tasks);

        bool stream = json_value(data, "stream", false);
        const auto task_ids = server_task::get_list_id(tasks);

        if (!stream) {
            ctx_server.receive_cmpl_results(task_ids, [&](std::vector<server_task_result> & results) {
                if (results.size() == 1) {
                    // single result
                    res_ok(res, results[0].data);
                } else {
                    // multiple results (multitask)
                    json arr = json::array();
                    for (const auto & res : results) {
                        arr.push_back(res.data);
                    }
                    res_ok(res, arr);
                }
            }, [&](const json & error_data) {
                res_error(res, error_data);
            });

            ctx_server.queue_results.remove_waiting_task_ids(task_ids);
        } else {
            const auto chunked_content_provider = [task_ids, &ctx_server](size_t, httplib::DataSink & sink) {
                ctx_server.receive_cmpl_results_stream(task_ids, [&](const server_task_result & result) -> bool {
                    return server_sent_event(sink, "data", result.data);
                }, [&](const json & error_data) {
                    server_sent_event(sink, "error", error_data);
                });
                sink.done();
                return false;
            };

            auto on_complete = [task_ids, &ctx_server] (bool) {
                ctx_server.queue_results.remove_waiting_task_ids(task_ids);
            };

            res.set_chunked_content_provider("text/event-stream", chunked_content_provider, on_complete);
        }
    };

    const auto handle_completions = [&handle_completions_generic](const httplib::Request & req, httplib::Response & res) {
        json data = json::parse(req.body);
        return handle_completions_generic(SERVER_TASK_INF_TYPE_COMPLETION, data, res);
    };

    const auto handle_infill = [&ctx_server, &res_error, &handle_completions_generic](const httplib::Request & req, httplib::Response & res) {
        // check model compatibility
        std::string err;
        if (llama_token_fim_pre(ctx_server.model) == LLAMA_TOKEN_NULL) {
            err += "prefix token is missing. ";
        }
        if (llama_token_fim_suf(ctx_server.model) == LLAMA_TOKEN_NULL) {
            err += "suffix token is missing. ";
        }
        if (llama_token_fim_mid(ctx_server.model) == LLAMA_TOKEN_NULL) {
            err += "middle token is missing. ";
        }
        if (!err.empty()) {
            res_error(res, format_error_response(string_format("Infill is not supported by this model: %s", err.c_str()), ERROR_TYPE_NOT_SUPPORTED));
            return;
        }

        json data = json::parse(req.body);

        // validate input
        if (!data.contains("input_prefix")) {
            res_error(res, format_error_response("\"input_prefix\" is required", ERROR_TYPE_INVALID_REQUEST));
        }

        if (!data.contains("input_suffix")) {
            res_error(res, format_error_response("\"input_suffix\" is required", ERROR_TYPE_INVALID_REQUEST));
        }

        if (data.contains("input_extra") && !data.at("input_extra").is_array()) {
            res_error(res, format_error_response("\"input_extra\" must be an array of {\"filename\": string, \"text\": string}", ERROR_TYPE_INVALID_REQUEST));
            return;
        }
        json input_extra = json_value(data, "input_extra", json::array());
        for (const auto & chunk : input_extra) {
            // { "text": string, "filename": string }
            if (!chunk.contains("text") || !chunk.at("text").is_string()) {
                res_error(res, format_error_response("extra_context chunk must contain a \"text\" field with a string value", ERROR_TYPE_INVALID_REQUEST));
                return;
            }
            // filename is optional
            if (chunk.contains("filename") && !chunk.at("filename").is_string()) {
                res_error(res, format_error_response("extra_context chunk's \"filename\" field must be a string", ERROR_TYPE_INVALID_REQUEST));
                return;
            }
        }
        data["input_extra"] = input_extra; // default to empty array if it's not exist

        return handle_completions_generic(SERVER_TASK_INF_TYPE_INFILL, data, res);
    };

    // TODO: maybe merge this function with "handle_completions_generic"
    const auto handle_chat_completions = [&ctx_server, &params, &res_error, &res_ok, verbose](const httplib::Request & req, httplib::Response & res) {
        if (ctx_server.params.embedding || ctx_server.params.reranking) {
            res_error(res, format_error_response("This server does not support completions. Start it without `--embeddings` or `--reranking`", ERROR_TYPE_NOT_SUPPORTED));
            return;
        }

        json data = oaicompat_completion_params_parse(ctx_server.model, json::parse(req.body), params.chat_template);

        std::vector<server_task> tasks = ctx_server.create_tasks_inference(data, SERVER_TASK_INF_TYPE_COMPLETION);
        ctx_server.queue_results.add_waiting_tasks(tasks);
        ctx_server.queue_tasks.post(tasks);

        bool stream = json_value(data, "stream", false);
        const auto task_ids = server_task::get_list_id(tasks);
        const auto completion_id = gen_chatcmplid();

        if (!stream) {
            ctx_server.receive_cmpl_results(task_ids, [&](const std::vector<server_task_result> & results) {
                // multitask is never support in chat completion, there is only one result
                json result_oai = format_final_response_oaicompat(data, results[0].data, completion_id, /*.streaming =*/ false, verbose);
                res_ok(res, result_oai);
            }, [&](const json & error_data) {
                res_error(res, error_data);
            });

            ctx_server.queue_results.remove_waiting_task_ids(task_ids);
        } else {
            const auto chunked_content_provider = [task_ids, &ctx_server, completion_id](size_t, httplib::DataSink & sink) {
                ctx_server.receive_cmpl_results_stream(task_ids, [&](const server_task_result & result) -> bool {
                    std::vector<json> result_array = format_partial_response_oaicompat(result.data, completion_id);
                    for (auto & event_data : result_array) {
                        if (event_data.empty()) {
                            continue; // skip the stop token
                        }
                        if (!server_sent_event(sink, "data", event_data)) {
                            return false; // connection is closed
                        }
                    }
                    return true; // ok
                }, [&](const json & error_data) {
                    server_sent_event(sink, "error", error_data);
                });
                static const std::string ev_done = "data: [DONE]\n\n";
                sink.write(ev_done.data(), ev_done.size());
                sink.done();
                return true;
            };

            auto on_complete = [task_ids, &ctx_server] (bool) {
                ctx_server.queue_results.remove_waiting_task_ids(task_ids);
            };

            res.set_chunked_content_provider("text/event-stream", chunked_content_provider, on_complete);
        }
    };

    const auto handle_models = [&params, &ctx_server](const httplib::Request &, httplib::Response & res) {
        json models = {
            {"object", "list"},
            {"data", {
                {
                    {"id",       params.model_alias},
                    {"object",   "model"},
                    {"created",  std::time(0)},
                    {"owned_by", "llamacpp"},
                    {"meta",     ctx_server.model_meta()}
                },
             }}
        };

        res.set_content(models.dump(), MIMETYPE_JSON);
    };

    const auto handle_tokenize = [&ctx_server, &res_ok](const httplib::Request & req, httplib::Response & res) {
        const json body = json::parse(req.body);

        json tokens_response = json::array();
        if (body.count("content") != 0) {
            const bool add_special = json_value(body, "add_special", false);
            const bool with_pieces = json_value(body, "with_pieces", false);

            llama_tokens tokens = tokenize_mixed(ctx_server.ctx, body.at("content"), add_special, true);

            if (with_pieces) {
                for (const auto& token : tokens) {
                    std::string piece = common_token_to_piece(ctx_server.ctx, token);
                    json piece_json;

                    // Check if the piece is valid UTF-8
                    if (is_valid_utf8(piece)) {
                        piece_json = piece;
                    } else {
                        // If not valid UTF-8, store as array of byte values
                        piece_json = json::array();
                        for (unsigned char c : piece) {
                            piece_json.push_back(static_cast<int>(c));
                        }
                    }

                    tokens_response.push_back({
                        {"id", token},
                        {"piece", piece_json}
                    });
                }
            } else {
                tokens_response = tokens;
            }
        }

        const json data = format_tokenizer_response(tokens_response);
        res_ok(res, data);
    };

    const auto handle_detokenize = [&ctx_server, &res_ok](const httplib::Request & req, httplib::Response & res) {
        const json body = json::parse(req.body);

        std::string content;
        if (body.count("tokens") != 0) {
            const llama_tokens tokens = body.at("tokens");
            content = tokens_to_str(ctx_server.ctx, tokens.cbegin(), tokens.cend());
        }

        const json data = format_detokenized_response(content);
        res_ok(res, data);
    };

    const auto handle_embeddings = [&ctx_server, &res_error, &res_ok](const httplib::Request & req, httplib::Response & res) {
        // TODO: somehow clean up this checks in the future
        if (!ctx_server.params.embedding || ctx_server.params.reranking) {
            res_error(res, format_error_response("This server does not support embeddings. Start it with `--embeddings` and without `--reranking`", ERROR_TYPE_NOT_SUPPORTED));
            return;
        }
        const json body = json::parse(req.body);
        bool is_openai = false;

        // an input prompt can be a string or a list of tokens (integer)
        json prompt;
        if (body.count("input") != 0) {
            is_openai = true;
            prompt = body.at("input");
        } else if (body.count("content") != 0) {
            // with "content", we only support single prompt
            prompt = std::vector<std::string>{body.at("content")};
        } else {
            res_error(res, format_error_response("\"input\" or \"content\" must be provided", ERROR_TYPE_INVALID_REQUEST));
            return;
        }

        // create and queue the task
        json responses = json::array();
        bool error = false;
        {
            std::vector<server_task> tasks = ctx_server.create_tasks_inference({{"prompt", prompt}}, SERVER_TASK_INF_TYPE_EMBEDDING);
            ctx_server.queue_results.add_waiting_tasks(tasks);
            ctx_server.queue_tasks.post(tasks);

            // get the result
            std::unordered_set<int> task_ids = server_task::get_list_id(tasks);

            ctx_server.receive_cmpl_results(task_ids, [&](std::vector<server_task_result> & results) {
                for (const auto & res : results) {
                    responses.push_back(res.data);
                }
            }, [&](const json & error_data) {
                res_error(res, error_data);
                error = true;
            });

            ctx_server.queue_results.remove_waiting_task_ids(task_ids);
        }

        if (error) {
            return;
        }

        // write JSON response
        json root = is_openai
            ? format_embeddings_response_oaicompat(body, responses)
            : responses[0];
        res_ok(res, root);
    };

    const auto handle_rerank = [&ctx_server, &res_error, &res_ok](const httplib::Request & req, httplib::Response & res) {
        if (!ctx_server.params.reranking) {
            res_error(res, format_error_response("This server does not support reranking. Start it with `--reranking`", ERROR_TYPE_NOT_SUPPORTED));
            return;
        }
        const json body = json::parse(req.body);

        // TODO: implement
        //int top_n = 1;
        //if (body.count("top_n") != 1) {
        //    top_n = body.at("top_n");
        //} else {
        //    res_error(res, format_error_response("\"top_n\" must be provided", ERROR_TYPE_INVALID_REQUEST));
        //    return;
        //}

        json query;
        if (body.count("query") == 1) {
            query = body.at("query");
            if (!query.is_string()) {
                res_error(res, format_error_response("\"query\" must be a string", ERROR_TYPE_INVALID_REQUEST));
                return;
            }
        } else {
            res_error(res, format_error_response("\"query\" must be provided", ERROR_TYPE_INVALID_REQUEST));
            return;
        }

        std::vector<std::string> documents = json_value(body, "documents", std::vector<std::string>());
        if (documents.empty()) {
            res_error(res, format_error_response("\"documents\" must be a non-empty string array", ERROR_TYPE_INVALID_REQUEST));
            return;
        }

        // construct prompt object: array of ["query", "doc0", "doc1", ...]
        json prompt;
        prompt.push_back(query);
        for (const auto & doc : documents) {
            prompt.push_back(doc);
        }

        LOG_DBG("rerank prompt: %s\n", prompt.dump().c_str());

        // create and queue the task
        json responses = json::array();
        bool error = false;
        {
            std::vector<server_task> tasks = ctx_server.create_tasks_inference({{"prompt", prompt}}, SERVER_TASK_INF_TYPE_RERANK);
            ctx_server.queue_results.add_waiting_tasks(tasks);
            ctx_server.queue_tasks.post(tasks);

            // get the result
            std::unordered_set<int> task_ids = server_task::get_list_id(tasks);

            ctx_server.receive_cmpl_results(task_ids, [&](std::vector<server_task_result> & results) {
                for (const auto & res : results) {
                    responses.push_back(res.data);
                }
            }, [&](const json & error_data) {
                res_error(res, error_data);
                error = true;
            });
        }

        if (error) {
            return;
        }

        // write JSON response
        json root = format_response_rerank(body, responses);
        res_ok(res, root);
    };

    const auto handle_lora_adapters_list = [&](const httplib::Request &, httplib::Response & res) {
        json result = json::array();
        for (size_t i = 0; i < ctx_server.loras.size(); ++i) {
            auto & lora = ctx_server.loras[i];
            result.push_back({
                {"id", i},
                {"path", lora.path},
                {"scale", lora.scale},
            });
        }
        res_ok(res, result);
        res.status = 200; // HTTP OK
    };

    const auto handle_lora_adapters_apply = [&](const httplib::Request & req, httplib::Response & res) {
        const std::vector<json> body = json::parse(req.body);
        int max_idx = ctx_server.loras.size();

        // clear existing value
        for (auto & lora : ctx_server.loras) {
            lora.scale = 0.0f;
        }

        // set value
        for (auto entry : body) {
            int id      = entry.at("id");
            float scale = entry.at("scale");
            if (0 <= id && id < max_idx) {
                ctx_server.loras[id].scale = scale;
            } else {
                throw std::runtime_error("invalid adapter id");
            }
        }

        server_task task;
        task.type = SERVER_TASK_TYPE_SET_LORA;
        const int id_task = ctx_server.queue_tasks.post(task);
        ctx_server.queue_results.add_waiting_task_id(id_task);

        server_task_result result = ctx_server.queue_results.recv(id_task);
        ctx_server.queue_results.remove_waiting_task_id(id_task);

        res_ok(res, result.data);
        res.status = 200; // HTTP OK
    };

    auto handle_static_file = [](unsigned char * content, size_t len, const char * mime_type) {
        return [content, len, mime_type](const httplib::Request &, httplib::Response & res) {
            res.set_content(reinterpret_cast<const char*>(content), len, mime_type);
            return false;
        };
    };

    //
    // Router
    //

    // register static assets routes
    if (!params.public_path.empty()) {
        // Set the base directory for serving static files
        svr->set_base_dir(params.public_path);
    }

    if (!params.api_keys.empty()) {
        // for now, if API key is set, web UI is unusable
        svr->Get("/", [&](const httplib::Request &, httplib::Response & res) {
            return res.set_content("Web UI is disabled because API key is set.", "text/html; charset=utf-8");
        });
    } else {
        // using embedded static files
        svr->Get("/",                           handle_static_file(index_html, index_html_len, "text/html; charset=utf-8"));
        svr->Get("/index.js",                   handle_static_file(index_js, index_js_len, "text/javascript; charset=utf-8"));
        svr->Get("/completion.js",              handle_static_file(completion_js, completion_js_len, "text/javascript; charset=utf-8"));
        svr->Get("/json-schema-to-grammar.mjs", handle_static_file(json_schema_to_grammar_mjs, json_schema_to_grammar_mjs_len, "text/javascript; charset=utf-8"));

        // add new-ui files
        svr->Get("/colorthemes.css",       handle_static_file(colorthemes_css, colorthemes_css_len, "text/css; charset=utf-8"));
        svr->Get("/style.css",             handle_static_file(style_css, style_css_len, "text/css; charset=utf-8"));
        svr->Get("/theme-beeninorder.css", handle_static_file(theme_beeninorder_css, theme_beeninorder_css_len, "text/css; charset=utf-8"));
        svr->Get("/theme-ketivah.css",     handle_static_file(theme_ketivah_css, theme_ketivah_css_len, "text/css; charset=utf-8"));
        svr->Get("/theme-mangotango.css",  handle_static_file(theme_mangotango_css, theme_mangotango_css_len, "text/css; charset=utf-8"));
        svr->Get("/theme-playground.css",  handle_static_file(theme_playground_css, theme_playground_css_len, "text/css; charset=utf-8"));
        svr->Get("/theme-polarnight.css",  handle_static_file(theme_polarnight_css, theme_polarnight_css_len, "text/css; charset=utf-8"));
        svr->Get("/theme-snowstorm.css",   handle_static_file(theme_snowstorm_css, theme_snowstorm_css_len, "text/css; charset=utf-8"));
        svr->Get("/index-new.html",        handle_static_file(index_new_html, index_new_html_len, "text/html; charset=utf-8"));
        svr->Get("/system-prompts.js",     handle_static_file(system_prompts_js, system_prompts_js_len, "text/javascript; charset=utf-8"));
        svr->Get("/prompt-formats.js",     handle_static_file(prompt_formats_js, prompt_formats_js_len, "text/javascript; charset=utf-8"));
    }

    // register API routes
    svr->Get ("/health",              handle_health); // public endpoint (no API key check)
    svr->Get ("/metrics",             handle_metrics);
    svr->Get ("/props",               handle_props);
    svr->Post("/props",               handle_props_change);
    svr->Get ("/models",              handle_models); // public endpoint (no API key check)
    svr->Get ("/v1/models",           handle_models); // public endpoint (no API key check)
    svr->Post("/completion",          handle_completions); // legacy
    svr->Post("/completions",         handle_completions);
    svr->Post("/v1/completions",      handle_completions);
    svr->Post("/chat/completions",    handle_chat_completions);
    svr->Post("/v1/chat/completions", handle_chat_completions);
    svr->Post("/infill",              handle_infill);
    svr->Post("/embedding",           handle_embeddings); // legacy
    svr->Post("/embeddings",          handle_embeddings);
    svr->Post("/v1/embeddings",       handle_embeddings);
    svr->Post("/rerank",              handle_rerank);
    svr->Post("/reranking",           handle_rerank);
    svr->Post("/v1/rerank",           handle_rerank);
    svr->Post("/v1/reranking",        handle_rerank);
    svr->Post("/tokenize",            handle_tokenize);
    svr->Post("/detokenize",          handle_detokenize);
    // LoRA adapters hotswap
    svr->Get ("/lora-adapters",       handle_lora_adapters_list);
    svr->Post("/lora-adapters",       handle_lora_adapters_apply);
    // Save & load slots
    svr->Get ("/slots",               handle_slots);
    svr->Post("/slots/:id_slot",      handle_slots_action);

    //
    // Start the server
    //
    if (params.n_threads_http < 1) {
        // +2 threads for monitoring endpoints
        params.n_threads_http = std::max(params.n_parallel + 2, (int32_t) std::thread::hardware_concurrency() - 1);
    }
    log_data["n_threads_http"] =  std::to_string(params.n_threads_http);
    svr->new_task_queue = [&params] { return new httplib::ThreadPool(params.n_threads_http); };

    // clean up function, to be called before exit
    auto clean_up = [&svr]() {
        svr->stop();
        llama_backend_free();
    };

    // bind HTTP listen port, run the HTTP server in a thread
    if (!svr->bind_to_port(params.hostname, params.port)) {
        //LOG_ERROR("couldn't bind HTTP server socket", {
        //    {"hostname", params.hostname},
        //    {"port", params.port},
        //});
        LOG_ERR("%s: couldn't bind HTTP server socket, hostname: %s, port: %d\n", __func__, params.hostname.c_str(), params.port);
        clean_up();
        return 1;
    }
    std::thread t([&]() { svr->listen_after_bind(); });
    svr->wait_until_ready();

    LOG_INF("%s: HTTP server is listening, hostname: %s, port: %d, http threads: %d\n", __func__, params.hostname.c_str(), params.port, params.n_threads_http);

    // load the model
    LOG_INF("%s: loading model\n", __func__);

    if (!ctx_server.load_model(params)) {
        clean_up();
        t.join();
        LOG_ERR("%s: exiting due to model loading error\n", __func__);
        return 1;
    }

    ctx_server.init();
    state.store(SERVER_STATE_READY);

    LOG_INF("%s: model loaded\n", __func__);

    // if a custom chat template is not supplied, we will use the one that comes with the model (if any)
    if (params.chat_template.empty()) {
        if (!ctx_server.validate_model_chat_template()) {
            LOG_WRN("%s: The chat template that comes with this model is not yet supported, falling back to chatml. This may cause the model to output suboptimal responses\n", __func__);
            params.chat_template = "chatml";
        }
    }

    // print sample chat example to make it clear which template is used
    LOG_INF("%s: chat template, built_in: %d, chat_example: '%s'\n", __func__, params.chat_template.empty(), common_chat_format_example(ctx_server.model, params.chat_template).c_str());

    ctx_server.queue_tasks.on_new_task(std::bind(
                &server_context::process_single_task, &ctx_server, std::placeholders::_1));

    ctx_server.queue_tasks.on_update_slots(std::bind(
                &server_context::update_slots, &ctx_server));

    shutdown_handler = [&](int) {
        ctx_server.queue_tasks.terminate();
    };

    LOG_INF("%s: server is listening on %s:%d - starting the main loop\n", __func__, params.hostname.c_str(), params.port);

    ctx_server.queue_tasks.start_loop();

#if defined (__unix__) || (defined (__APPLE__) && defined (__MACH__))
    struct sigaction sigint_action;
    sigint_action.sa_handler = signal_handler;
    sigemptyset (&sigint_action.sa_mask);
    sigint_action.sa_flags = 0;
    sigaction(SIGINT, &sigint_action, NULL);
    sigaction(SIGTERM, &sigint_action, NULL);
#elif defined (_WIN32)
    auto console_ctrl_handler = +[](DWORD ctrl_type) -> BOOL {
        return (ctrl_type == CTRL_C_EVENT) ? (signal_handler(SIGINT), true) : false;
    };
    SetConsoleCtrlHandler(reinterpret_cast<PHANDLER_ROUTINE>(console_ctrl_handler), true);
#endif

    clean_up();
    t.join();

    return 0;
}<|MERGE_RESOLUTION|>--- conflicted
+++ resolved
@@ -1881,12 +1881,7 @@
                             continue;
                         }
 
-<<<<<<< HEAD
-                        if (slot.cmpl_type == SERVER_TASK_CMPL_TYPE_EMBEDDING || slot.cmpl_type == SERVER_TASK_CMPL_TYPE_RERANK) {
-=======
                         if (slot.inf_type == SERVER_TASK_INF_TYPE_EMBEDDING || slot.inf_type == SERVER_TASK_INF_TYPE_RERANK) {
-                            // this prompt is too large to process - discard it
->>>>>>> 958367bf
                             if (slot.n_prompt_tokens > n_ubatch) {
                                 slot.release();
                                 send_error(slot, "input is too large to process. increase the physical batch size", ERROR_TYPE_SERVER);
