#include "utils.hpp"

#include "common.h"
#include "llama.h"
#include "grammar-parser.h"

#ifndef NDEBUG
// crash the server in debug mode, otherwise send an http 500 error
#define CPPHTTPLIB_NO_EXCEPTIONS 1
#endif
// increase max payload length to allow use of larger context size
#define CPPHTTPLIB_FORM_URL_ENCODED_PAYLOAD_MAX_LENGTH 1048576
#include "httplib.h"
#include "json.hpp"

// auto generated files (update with ./deps.sh)
#include "index.html.hpp"
#include "index.js.hpp"
#include "completion.js.hpp"
#include "json-schema-to-grammar.mjs.hpp"

#include <atomic>
#include <chrono>
#include <condition_variable>
#include <cstddef>
#include <set>
#include <mutex>
#include <thread>
#include <signal.h>

using json = nlohmann::json;

bool server_verbose = false;
bool server_log_json = true;

enum stop_type {
    STOP_TYPE_FULL,
    STOP_TYPE_PARTIAL,
};

enum slot_state {
    SLOT_STATE_IDLE,
    SLOT_STATE_PROCESSING,
};

enum slot_command {
    SLOT_COMMAND_NONE,
    SLOT_COMMAND_LOAD_PROMPT,
    SLOT_COMMAND_RELEASE,
};

enum server_state {
    SERVER_STATE_LOADING_MODEL,  // Server is starting up, model not fully loaded yet
    SERVER_STATE_READY,          // Server is ready and model is loaded
    SERVER_STATE_ERROR           // An error occurred, load_model failed
};

enum server_task_type {
    SERVER_TASK_TYPE_COMPLETION,
    SERVER_TASK_TYPE_CANCEL,
    SERVER_TASK_TYPE_NEXT_RESPONSE,
    SERVER_TASK_TYPE_METRICS
};

struct server_task {
    int id        = -1; // to be filled by server_queue
    int id_multi  = -1;
    int id_target = -1;

    server_task_type type;
    json data;

    bool infill    = false;
    bool embedding = false;
};

struct server_task_result {
    int id       = -1;
    int id_multi = -1;

    json data;

    bool stop;
    bool error;
};

struct server_task_multi {
    int id = -1;

    std::set<int> subtasks_remaining;
    std::vector<server_task_result> results;
};

struct slot_params {
    bool stream       = true;
    bool cache_prompt = false; // remember the prompt to avoid reprocessing all prompt

    uint32_t seed      = -1; // RNG seed
    int32_t  n_keep    =  0; // number of tokens to keep from initial prompt
    int32_t  n_predict = -1; // new tokens to predict

    std::vector<std::string> antiprompt;

    json input_prefix;
    json input_suffix;
};

struct server_params {
    int32_t port           = 8080;
    int32_t read_timeout   = 600;
    int32_t write_timeout  = 600;
    int32_t n_threads_http = -1;

    std::string hostname      = "127.0.0.1";
    std::string public_path   = "";
    std::string chat_template = "";
    std::string system_prompt = "";

    std::vector<std::string> api_keys;

    bool slots_endpoint   = true;
    bool metrics_endpoint = false;
};

struct server_slot {
    int id;
    int id_task = -1;
    int id_multi = -1;

    struct slot_params params;

    slot_state state = SLOT_STATE_IDLE;
    slot_command command = SLOT_COMMAND_NONE;

    // used to determine the slot that has been used the longest
    int64_t t_last_used = -1;

    // generation props
    int32_t n_ctx       = 0;  // context size per slot
    int32_t n_past      = 0;
    int32_t n_decoded   = 0;
    int32_t n_remaining = -1;
    int32_t i_batch     = -1;
    int32_t n_predict   = -1;

    int32_t n_prompt_tokens           = 0;
    int32_t n_prompt_tokens_processed = 0;

    json prompt;

    // when a task is submitted, we first tokenize the prompt and store it here
    std::vector<llama_token> prompt_tokens;

    std::string generated_text;
    std::vector<llama_token> cache_tokens;
    std::vector<completion_token_output> generated_token_probs;

    bool infill         = false;
    bool embedding      = false;
    bool has_next_token = true;
    bool truncated      = false;
    bool stopped_eos    = false;
    bool stopped_word   = false;
    bool stopped_limit  = false;

    bool oaicompat = false;

    std::string oaicompat_model;
    std::string stopping_word;

    // sampling
    llama_token sampled;
    struct llama_sampling_params sparams;
    llama_sampling_context * ctx_sampling = nullptr;

    int32_t ga_i = 0;   // group-attention state
    int32_t ga_n = 1;   // group-attention factor
    int32_t ga_w = 512; // group-attention width

    int32_t n_past_se = 0; // self-extend

    // stats
    size_t n_sent_text = 0; // number of sent text character
    size_t n_sent_token_probs = 0;

    int64_t t_start_process_prompt;
    int64_t t_start_generation;

    double t_prompt_processing; // ms
    double t_token_generation; // ms

    void reset() {
        n_prompt_tokens    = 0;
        generated_text     = "";
        truncated          = false;
        stopped_eos        = false;
        stopped_word       = false;
        stopped_limit      = false;
        stopping_word      = "";
        n_past             = 0;
        n_sent_text        = 0;
        n_sent_token_probs = 0;
        infill             = false;
        ga_i               = 0;
        n_past_se          = 0;

        generated_token_probs.clear();
    }

    bool has_budget(gpt_params &global_params) {
        if (params.n_predict == -1 && global_params.n_predict == -1) {
            return true; // limitless
        }

        n_remaining = -1;

        if (params.n_predict != -1) {
            n_remaining = params.n_predict - n_decoded;
        } else if (global_params.n_predict != -1) {
            n_remaining = global_params.n_predict - n_decoded;
        }

        return n_remaining > 0; // no budget
    }

    bool available() const {
        return state == SLOT_STATE_IDLE && command == SLOT_COMMAND_NONE;
    }

    bool is_processing() const {
        return (state == SLOT_STATE_IDLE && command == SLOT_COMMAND_LOAD_PROMPT) || state == SLOT_STATE_PROCESSING;
    }

    void add_token_string(const completion_token_output & token) {
        if (command == SLOT_COMMAND_RELEASE) {
            return;
        }
        generated_token_probs.push_back(token);
    }

    void release() {
        if (state == SLOT_STATE_PROCESSING) {
            t_token_generation = (ggml_time_us() - t_start_generation) / 1e3;
            command = SLOT_COMMAND_RELEASE;
        }
    }

    json get_formated_timings() const {
        return json {
            {"prompt_n",               n_prompt_tokens_processed},
            {"prompt_ms",              t_prompt_processing},
            {"prompt_per_token_ms",    t_prompt_processing / n_prompt_tokens_processed},
            {"prompt_per_second",      1e3 / t_prompt_processing * n_prompt_tokens_processed},

            {"predicted_n",            n_decoded},
            {"predicted_ms",           t_token_generation},
            {"predicted_per_token_ms", t_token_generation / n_decoded},
            {"predicted_per_second",   1e3 / t_token_generation * n_decoded},
        };
    }

    size_t find_stopping_strings(const std::string & text, const size_t last_token_size, const stop_type type) {
        size_t stop_pos = std::string::npos;

        for (const std::string & word : params.antiprompt) {
            size_t pos;

            if (type == STOP_TYPE_FULL) {
                const size_t tmp      = word.size() + last_token_size;
                const size_t from_pos = text.size() > tmp ? text.size() - tmp : 0;

                pos = text.find(word, from_pos);
            } else {
                pos = find_partial_stop_string(word, text);
            }

            if (pos != std::string::npos && (stop_pos == std::string::npos || pos < stop_pos)) {
                if (type == STOP_TYPE_FULL) {
                    stopped_word   = true;
                    stopping_word  = word;
                    has_next_token = false;
                }
                stop_pos = pos;
            }
        }

        return stop_pos;
    }

    void print_timings() const {
        char buffer[512];

        double t_token = t_prompt_processing / n_prompt_tokens_processed;
        double n_tokens_second = 1e3 / t_prompt_processing * n_prompt_tokens_processed;

        snprintf(buffer, 512, "prompt eval time     = %10.2f ms / %5d tokens (%8.2f ms per token, %8.2f tokens per second)",
                t_prompt_processing, n_prompt_tokens_processed,
                t_token, n_tokens_second);

        LOG_INFO(buffer, {
            {"id_slot",                   id},
            {"id_task",                   id_task},
            {"t_prompt_processing",       t_prompt_processing},
            {"n_prompt_tokens_processed", n_prompt_tokens_processed},
            {"t_token",                   t_token},
            {"n_tokens_second",           n_tokens_second},
        });

        t_token = t_token_generation / n_decoded;
        n_tokens_second = 1e3 / t_token_generation * n_decoded;

        snprintf(buffer, 512, "generation eval time = %10.2f ms / %5d runs   (%8.2f ms per token, %8.2f tokens per second)",
                t_token_generation, n_decoded,
                t_token, n_tokens_second);

        LOG_INFO(buffer, {
            {"id_slot",            id},
            {"id_task",            id_task},
            {"t_token_generation", t_token_generation},
            {"n_decoded",          n_decoded},
            {"t_token",            t_token},
            {"n_tokens_second",    n_tokens_second},
        });

        snprintf(buffer, 512, "          total time = %10.2f ms", t_prompt_processing + t_token_generation);

        LOG_INFO(buffer, {
            {"id_slot",             id},
            {"id_task",             id_task},
            {"t_prompt_processing", t_prompt_processing},
            {"t_token_generation",  t_token_generation},
            {"t_total",             t_prompt_processing + t_token_generation},
        });
    }
};

struct server_metrics {
    const int64_t t_start = ggml_time_us();

    uint64_t n_prompt_tokens_processed_total = 0;
    uint64_t t_prompt_processing_total       = 0;
    uint64_t n_tokens_predicted_total        = 0;
    uint64_t t_tokens_generation_total       = 0;

    uint64_t n_prompt_tokens_processed = 0;
    uint64_t t_prompt_processing       = 0;

    uint64_t n_tokens_predicted  = 0;
    uint64_t t_tokens_generation = 0;

    void on_prompt_eval(const server_slot &slot) {
        n_prompt_tokens_processed_total += slot.n_prompt_tokens_processed;
        n_prompt_tokens_processed       += slot.n_prompt_tokens_processed;
        t_prompt_processing             += slot.t_prompt_processing;
        t_prompt_processing_total       += slot.t_prompt_processing;
    }

    void on_prediction(const server_slot &slot) {
        n_tokens_predicted_total   += slot.n_decoded;
        n_tokens_predicted         += slot.n_decoded;
        t_tokens_generation        += slot.t_token_generation;
        t_tokens_generation_total  += slot.t_token_generation;
    }

    void reset_bucket() {
        n_prompt_tokens_processed = 0;
        t_prompt_processing       = 0;
        n_tokens_predicted        = 0;
        t_tokens_generation       = 0;
    }
};

struct server_queue {
    int id = 0;
    bool running;

    // queues
    std::vector<server_task> queue_tasks;
    std::vector<server_task> queue_tasks_deferred;

    std::vector<server_task_multi> queue_multitasks;

    std::mutex mutex_tasks;
    std::condition_variable condition_tasks;

    // callback functions
    std::function<void(server_task       &)> callback_new_task;
    std::function<void(server_task_multi &)> callback_finish_multitask;
    std::function<void(void)>                callback_run_slots;

    // Add a new task to the end of the queue
    int post(server_task task) {
        std::unique_lock<std::mutex> lock(mutex_tasks);
        if (task.id == -1) {
            task.id = id++;
            LOG_VERBOSE("new task id", {{"new_id", task.id}});
        }
        queue_tasks.push_back(std::move(task));
        condition_tasks.notify_one();
        return task.id;
    }

    // Add a new task, but defer until one slot is available
    void defer(server_task task) {
        std::unique_lock<std::mutex> lock(mutex_tasks);
        queue_tasks_deferred.push_back(std::move(task));
    }

    // Get the next id for creating anew task
    int get_new_id() {
        std::unique_lock<std::mutex> lock(mutex_tasks);
        int new_id = id++;
        LOG_VERBOSE("new task id", {{"new_id", new_id}});
        return new_id;
    }

    // Register function to process a new task
    void on_new_task(std::function<void(server_task &)> callback) {
        callback_new_task = std::move(callback);
    }

    // Register function to process a multitask when it is finished
    void on_finish_multitask(std::function<void(server_task_multi&)> callback) {
        callback_finish_multitask = std::move(callback);
    }

    // Register the function to be called when all slots data is ready to be processed
    void on_run_slots(std::function<void(void)> callback) {
        callback_run_slots = std::move(callback);
    }

    // Call when the state of one slot is changed
    void notify_slot_changed() {
        // move deferred tasks back to main loop
        std::unique_lock<std::mutex> lock(mutex_tasks);
        for (auto & task : queue_tasks_deferred) {
            queue_tasks.push_back(std::move(task));
        }
        queue_tasks_deferred.clear();
    }

    // end the start_loop routine
    void terminate() {
        std::unique_lock<std::mutex> lock(mutex_tasks);
        running = false;
        condition_tasks.notify_all();
    }

    /**
     * Main loop consists of these steps:
     * - Wait until a new task arrives
     * - Process the task (i.e. maybe copy data into slot)
     * - Check if multitask is finished
     * - Run all slots
     */
    void start_loop() {
        running = true;

        while (true) {
            LOG_VERBOSE("new task may arrive", {});

            while (true) {
                std::unique_lock<std::mutex> lock(mutex_tasks);
                if (queue_tasks.empty()) {
                    lock.unlock();
                    break;
                }
                server_task task = queue_tasks.front();
                queue_tasks.erase(queue_tasks.begin());
                lock.unlock();
                LOG_VERBOSE("callback_new_task", {{"id_task", task.id}});
                callback_new_task(task);
            }

            LOG_VERBOSE("update_multitasks", {});

            // check if we have any finished multitasks
            auto queue_iterator = queue_multitasks.begin();
            while (queue_iterator != queue_multitasks.end()) {
                if (queue_iterator->subtasks_remaining.empty()) {
                    // all subtasks done == multitask is done
                    server_task_multi current_multitask = *queue_iterator;
                    callback_finish_multitask(current_multitask);
                    // remove this multitask
                    queue_iterator = queue_multitasks.erase(queue_iterator);
                } else {
                    ++queue_iterator;
                }
            }

            // all tasks in the current loop is processed, slots data is now ready
            LOG_VERBOSE("callback_run_slots", {});

            callback_run_slots();

            LOG_VERBOSE("wait for new task", {});
            {
                std::unique_lock<std::mutex> lock(mutex_tasks);
                if (queue_tasks.empty()) {
                    if (!running) {
                        LOG_VERBOSE("ending start_loop", {});
                        return;
                    }
                    condition_tasks.wait(lock, [&]{
                        return (!queue_tasks.empty() || !running);
                    });
                }
            }
        }
    }

    //
    // functions to manage multitasks
    //

    // add a multitask by specifying the id of all subtask (subtask is a server_task)
    void add_multitask(int id_multi, std::vector<int> & sub_ids) {
        std::lock_guard<std::mutex> lock(mutex_tasks);
        server_task_multi multi;
        multi.id = id_multi;
        std::copy(sub_ids.begin(), sub_ids.end(), std::inserter(multi.subtasks_remaining, multi.subtasks_remaining.end()));
        queue_multitasks.push_back(multi);
    }

    // updatethe remaining subtasks, while appending results to multitask
    void update_multitask(int id_multi, int id_sub, server_task_result & result) {
        std::lock_guard<std::mutex> lock(mutex_tasks);
        for (auto & multitask : queue_multitasks) {
            if (multitask.id == id_multi) {
                multitask.subtasks_remaining.erase(id_sub);
                multitask.results.push_back(result);
            }
        }
    }
};

struct server_response {
    typedef std::function<void(int, int, server_task_result &)> callback_multitask_t;
    callback_multitask_t callback_update_multitask;

    // for keeping track of all tasks waiting for the result
    std::set<int> waiting_task_ids;

    // the main result queue
    std::vector<server_task_result> queue_results;

    std::mutex mutex_results;
    std::condition_variable condition_results;

    // add the id_task to the list of tasks waiting for response
    void add_waiting_task_id(int id_task) {
        LOG_VERBOSE("waiting for task id", {{"id_task", id_task}});

        std::unique_lock<std::mutex> lock(mutex_results);
        waiting_task_ids.insert(id_task);
    }

    // when the request is finished, we can remove task associated with it
    void remove_waiting_task_id(int id_task) {
        LOG_VERBOSE("remove waiting for task id", {{"id_task", id_task}});

        std::unique_lock<std::mutex> lock(mutex_results);
        waiting_task_ids.erase(id_task);
    }

    // This function blocks the thread until there is a response for this id_task
    server_task_result recv(int id_task) {
        while (true) {
            std::unique_lock<std::mutex> lock(mutex_results);
            condition_results.wait(lock, [&]{
                return !queue_results.empty();
            });

            for (int i = 0; i < (int) queue_results.size(); i++) {
                if (queue_results[i].id == id_task) {
                    assert(queue_results[i].id_multi == -1);
                    server_task_result res = queue_results[i];
                    queue_results.erase(queue_results.begin() + i);
                    return res;
                }
            }
        }

        // should never reach here
    }

    // Register the function to update multitask
    void on_multitask_update(callback_multitask_t callback) {
        callback_update_multitask = std::move(callback);
    }

    // Send a new result to a waiting id_task
    void send(server_task_result result) {
        LOG_VERBOSE("send new result", {{"id_task", result.id}});

        std::unique_lock<std::mutex> lock(mutex_results);
        for (const auto & id_task : waiting_task_ids) {
            // LOG_TEE("waiting task id %i \n", id_task);
            // for now, tasks that have associated parent multitasks just get erased once multitask picks up the result
            if (result.id_multi == id_task) {
                LOG_VERBOSE("callback_update_multitask", {{"id_task", id_task}});
                callback_update_multitask(id_task, result.id, result);
                continue;
            }

            if (result.id == id_task) {
                LOG_VERBOSE("queue_results.push_back", {{"id_task", id_task}});
                queue_results.push_back(result);
                condition_results.notify_all();
                return;
            }
        }
    }
};

struct server_context {
    llama_model * model = nullptr;
    llama_context * ctx = nullptr;

    gpt_params params;

    llama_batch batch;

    bool clean_kv_cache = true;
    bool add_bos_token  = true;

    int32_t n_ctx; // total context for all clients / slots

    // system prompt
    bool system_need_update = false;

    std::string              system_prompt;
    std::vector<llama_token> system_tokens;

    std::string name_user;      // this should be the antiprompt
    std::string name_assistant;

    // slots / clients
    std::vector<server_slot> slots;
    json default_generation_settings_for_props;

    server_queue    queue_tasks;
    server_response queue_results;

    server_metrics metrics;

    ~server_context() {
        if (ctx) {
            llama_free(ctx);
            ctx = nullptr;
        }

        if (model) {
            llama_free_model(model);
            model = nullptr;
        }
    }

    bool load_model(const gpt_params & params_) {
        params = params_;

        std::tie(model, ctx) = llama_init_from_gpt_params(params);
        if (model == nullptr) {
            LOG_ERROR("unable to load model", {{"model", params.model}});
            return false;
        }

        n_ctx = llama_n_ctx(ctx);

        add_bos_token = llama_should_add_bos_token(model);

        return true;
    }

    bool validate_model_chat_template() const {
        llama_chat_message chat[] = {{"user", "test"}};

        const int res = llama_chat_apply_template(model, nullptr, chat, 1, true, nullptr, 0);

        return res > 0;
    }

    void initialize() {
        const int32_t n_ctx_slot = n_ctx / params.n_parallel;

        LOG_INFO("initializing slots", {{"n_slots", params.n_parallel}});
        for (int i = 0; i < params.n_parallel; i++) {
            server_slot slot;

            slot.id = i;
            slot.n_ctx = n_ctx_slot;
            slot.n_predict = params.n_predict;

            LOG_INFO("new slot", {
                {"id_slot",    slot.id},
                {"n_ctx_slot", slot.n_ctx}
            });

            const int ga_n = params.grp_attn_n;
            const int ga_w = params.grp_attn_w;

            if (ga_n != 1) {
                GGML_ASSERT(ga_n > 0                    && "ga_n must be positive");                       // NOLINT
                GGML_ASSERT(ga_w % ga_n == 0            && "ga_w must be a multiple of ga_n");             // NOLINT
                //GGML_ASSERT(n_ctx_train % ga_w == 0     && "n_ctx_train must be a multiple of ga_w");    // NOLINT
                //GGML_ASSERT(n_ctx >= n_ctx_train * ga_n && "n_ctx must be at least n_ctx_train * ga_n"); // NOLINT

                LOG_INFO("slot self-extend", {
                    {"id_slot", slot.id},
                    {"ga_n",    ga_n},
                    {"ga_w",    ga_w}
                });
            }

            slot.ga_i = 0;
            slot.ga_n = ga_n;
            slot.ga_w = ga_w;

            slot.reset();

            slots.push_back(slot);
        }

        default_generation_settings_for_props = get_formated_generation(slots.front());
        default_generation_settings_for_props["seed"] = -1;

        batch = llama_batch_init(n_ctx, 0, params.n_parallel);
    }

    std::vector<llama_token> tokenize(const json & json_prompt, bool add_bos) const {
        // TODO: currently, we tokenize using special tokens by default
        //       this is not always correct (see https://github.com/ggerganov/llama.cpp/pull/4160#issuecomment-1824826216)
        //       but it's better compared to completely ignoring ChatML and other chat templates
        const bool TMP_FORCE_SPECIAL = true;

        // If `add_bos` is true, we only add BOS, when json_prompt is a string,
        // or the first element of the json_prompt array is a string.
        std::vector<llama_token> prompt_tokens;

        if (json_prompt.is_array()) {
            bool first = true;
            for (const auto & p : json_prompt) {
                if (p.is_string()) {
                    auto s = p.template get<std::string>();

                    std::vector<llama_token> p;
                    if (first) {
                        p = ::llama_tokenize(ctx, s, add_bos, TMP_FORCE_SPECIAL);
                        first = false;
                    } else {
                        p = ::llama_tokenize(ctx, s, false, TMP_FORCE_SPECIAL);
                    }

                    prompt_tokens.insert(prompt_tokens.end(), p.begin(), p.end());
                } else {
                    if (first) {
                        first = false;
                    }

                    prompt_tokens.push_back(p.template get<llama_token>());
                }
            }
        } else {
            auto s = json_prompt.template get<std::string>();
            prompt_tokens = ::llama_tokenize(ctx, s, add_bos, TMP_FORCE_SPECIAL);
        }

        return prompt_tokens;
    }

    server_slot * get_slot(int id) {
        int64_t t_last = ggml_time_us();

        server_slot * last_used = nullptr;

        for (server_slot & slot : slots) {
            if (slot.id == id && slot.available()) {
                return &slot;
            }

            // among all available slots, find the one that has been least recently used
            if (slot.available() && slot.t_last_used < t_last) {
                last_used = &slot;
                t_last = slot.t_last_used;
            }
        }

        return last_used;
    }

    bool launch_slot_with_data(server_slot & slot, json data) const {
        slot_params default_params;
        llama_sampling_params default_sparams;

        if (data.count("__oaicompat") != 0) {
            slot.oaicompat = true;
            slot.oaicompat_model = json_value(data, "model", std::string(DEFAULT_OAICOMPAT_MODEL));
        } else {
            slot.oaicompat = false;
            slot.oaicompat_model = "";
        }

        slot.params.stream             = json_value(data, "stream",            false);
        slot.params.cache_prompt       = json_value(data, "cache_prompt",      false);
        slot.params.n_predict          = json_value(data, "n_predict",         default_params.n_predict);
        slot.sparams.top_k             = json_value(data, "top_k",             default_sparams.top_k);
        slot.sparams.top_p             = json_value(data, "top_p",             default_sparams.top_p);
        slot.sparams.min_p             = json_value(data, "min_p",             default_sparams.min_p);
        slot.sparams.tfs_z             = json_value(data, "tfs_z",             default_sparams.tfs_z);
        slot.sparams.typical_p         = json_value(data, "typical_p",         default_sparams.typical_p);
        slot.sparams.temp              = json_value(data, "temperature",       default_sparams.temp);
        slot.sparams.dynatemp_range    = json_value(data, "dynatemp_range",    default_sparams.dynatemp_range);
        slot.sparams.dynatemp_exponent = json_value(data, "dynatemp_exponent", default_sparams.dynatemp_exponent);
        slot.sparams.penalty_last_n    = json_value(data, "repeat_last_n",     default_sparams.penalty_last_n);
        slot.sparams.penalty_repeat    = json_value(data, "repeat_penalty",    default_sparams.penalty_repeat);
        slot.sparams.penalty_freq      = json_value(data, "frequency_penalty", default_sparams.penalty_freq);
        slot.sparams.penalty_present   = json_value(data, "presence_penalty",  default_sparams.penalty_present);
        slot.sparams.mirostat          = json_value(data, "mirostat",          default_sparams.mirostat);
        slot.sparams.mirostat_tau      = json_value(data, "mirostat_tau",      default_sparams.mirostat_tau);
        slot.sparams.mirostat_eta      = json_value(data, "mirostat_eta",      default_sparams.mirostat_eta);
        slot.sparams.penalize_nl       = json_value(data, "penalize_nl",       default_sparams.penalize_nl);
        slot.params.n_keep             = json_value(data, "n_keep",            slot.params.n_keep);
        slot.params.seed               = json_value(data, "seed",              default_params.seed);
        slot.sparams.grammar           = json_value(data, "grammar",           default_sparams.grammar);
        slot.sparams.n_probs           = json_value(data, "n_probs",           default_sparams.n_probs);
        slot.sparams.min_keep          = json_value(data, "min_keep",          default_sparams.min_keep);

        if (slot.params.cache_prompt && slot.ga_n != 1) {
            LOG_WARNING("cache_prompt is not supported with group-attention", {});
            slot.params.cache_prompt = false;
        }

        if (slot.n_predict > 0 && slot.params.n_predict > slot.n_predict) {
            // Might be better to reject the request with a 400 ?
            LOG_WARNING("Max tokens to predict exceeds server configuration", {
                {"params.n_predict", slot.params.n_predict},
                {"slot.n_predict",   slot.n_predict},
            });
            slot.params.n_predict = slot.n_predict;
        }

        // infill
        slot.params.input_prefix = json_value(data, "input_prefix", default_params.input_prefix);
        slot.params.input_suffix = json_value(data, "input_suffix", default_params.input_suffix);
        slot.prompt              = json_value(data, "prompt",       std::string(""));

        // penalize user-provided tokens
        {
            slot.sparams.penalty_prompt_tokens.clear();
            slot.sparams.use_penalty_prompt_tokens = false;

            const auto & penalty_prompt = data.find("penalty_prompt");

            if (penalty_prompt != data.end()) {
                if (penalty_prompt->is_string()) {
                    const auto penalty_prompt_string = penalty_prompt->get<std::string>();
                    slot.sparams.penalty_prompt_tokens = llama_tokenize(model, penalty_prompt_string, false);

                    if (slot.params.n_predict > 0) {
                        slot.sparams.penalty_prompt_tokens.reserve(slot.sparams.penalty_prompt_tokens.size() + slot.params.n_predict);
                    }
                    slot.sparams.use_penalty_prompt_tokens = true;

                    LOG_VERBOSE("penalty_prompt_tokens", {
                        {"id_slot", slot.id},
                        {"tokens",  slot.sparams.penalty_prompt_tokens},
                    });
                }
                else if (penalty_prompt->is_array()) {
                    const auto n_tokens = penalty_prompt->size();
                    slot.sparams.penalty_prompt_tokens.reserve(n_tokens + std::max(0, slot.params.n_predict));

                    const int n_vocab = llama_n_vocab(model);
                    for (const auto & penalty_token : *penalty_prompt) {
                        if (penalty_token.is_number_integer()) {
                            const auto tok = penalty_token.get<llama_token>();
                            if (tok >= 0 && tok < n_vocab) {
                                slot.sparams.penalty_prompt_tokens.push_back(tok);
                            }
                        }
                    }
                    slot.sparams.use_penalty_prompt_tokens = true;

                    LOG_VERBOSE("penalty_prompt_tokens", {
                        {"id_slot", slot.id},
                        {"tokens",  slot.sparams.penalty_prompt_tokens},
                    });
                }
            }
        }

        {
            slot.sparams.logit_bias.clear();

            if (json_value(data, "ignore_eos", false)) {
                slot.sparams.logit_bias[llama_token_eos(model)] = -INFINITY;
            }

            const auto & logit_bias = data.find("logit_bias");
            if (logit_bias != data.end() && logit_bias->is_array()) {
                const int n_vocab = llama_n_vocab(model);
                for (const auto & el : *logit_bias) {
                    if (el.is_array() && el.size() == 2) {
                        float bias;
                        if (el[1].is_number()) {
                            bias = el[1].get<float>();
                        } else if (el[1].is_boolean() && !el[1].get<bool>()) {
                            bias = -INFINITY;
                        } else {
                            continue;
                        }

                        if (el[0].is_number_integer()) {
                            llama_token tok = el[0].get<llama_token>();
                            if (tok >= 0 && tok < n_vocab) {
                                slot.sparams.logit_bias[tok] = bias;
                            }
                        } else if (el[0].is_string()) {
                            auto toks = llama_tokenize(model, el[0].get<std::string>(), false);
                            for (auto tok : toks) {
                                slot.sparams.logit_bias[tok] = bias;
                            }
                        }
                    }
                }
            }
        }

        {
            slot.params.antiprompt.clear();

            const auto & stop = data.find("stop");
            if (stop != data.end() && stop->is_array()) {
                for (const auto & word : *stop) {
                    if (!word.empty()) {
                        slot.params.antiprompt.push_back(word);
                    }
                }
            }
        }

        {
            const auto & samplers_sequence = data.find("samplers");
            if (samplers_sequence != data.end() && samplers_sequence->is_array()) {
                std::vector<std::string> sampler_names;
                for (const auto & sampler_name : *samplers_sequence) {
                    if (sampler_name.is_string()) {
                        sampler_names.emplace_back(sampler_name);
                    }
                }
                slot.sparams.samplers_sequence = sampler_types_from_names(sampler_names, false);
            } else {
                slot.sparams.samplers_sequence = default_sparams.samplers_sequence;
            }
        }

        {
            if (slot.ctx_sampling != nullptr) {
                llama_sampling_free(slot.ctx_sampling);
            }
            slot.ctx_sampling = llama_sampling_init(slot.sparams);
            llama_set_rng_seed(ctx, slot.params.seed);
        }

        slot.command = SLOT_COMMAND_LOAD_PROMPT;
        slot.prompt_tokens.clear();

        LOG_INFO("slot is processing task", {
            {"id_slot", slot.id},
            {"id_task", slot.id_task},
        });

        return true;
    }

    void kv_cache_clear() {
        LOG_VERBOSE("clearing KV cache", {});

        // clear the entire KV cache
        llama_kv_cache_clear(ctx);
        clean_kv_cache = false;
    }

    void system_prompt_update() {
        LOG_VERBOSE("system prompt update", {
            {"system_prompt", system_prompt},
        });

        kv_cache_clear();
        system_tokens.clear();

        if (!system_prompt.empty()) {
            system_tokens = ::llama_tokenize(ctx, system_prompt, add_bos_token);

            llama_batch_clear(batch);

            for (int i = 0; i < (int)system_tokens.size(); ++i) {
                llama_batch_add(batch, system_tokens[i], i, { 0 }, false);
            }

            for (int32_t i = 0; i < (int32_t) batch.n_tokens; i += params.n_batch) {
                const int32_t n_tokens = std::min(params.n_batch, (int32_t) (batch.n_tokens - i));
                llama_batch batch_view = {
                    n_tokens,
                    batch.token    + i,
                    nullptr,
                    batch.pos      + i,
                    batch.n_seq_id + i,
                    batch.seq_id   + i,
                    batch.logits   + i,
                    0, 0, 0, // unused
                };

                if (llama_decode(ctx, batch_view) != 0) {
                    LOG_TEE("%s: llama_decode() failed\n", __func__);
                    return;
                }
            }

            // assign the system KV cache to all parallel sequences
            for (int32_t i = 1; i < params.n_parallel; ++i) {
                llama_kv_cache_seq_cp(ctx, 0, i, 0, system_tokens.size());
            }
        }

        system_need_update = false;
    }

    void system_prompt_set(const json & sys_props) {
        system_prompt  = sys_props.value("prompt", "");
        name_user      = sys_props.value("anti_prompt", "");
        name_assistant = sys_props.value("assistant_name", "");

        LOG_VERBOSE("system prompt process", {
            {"system_prompt",  system_prompt},
            {"name_user",      name_user},
            {"name_assistant", name_assistant},
        });

        // release all slots
        for (server_slot & slot : slots) {
            slot.release();
        }

        system_need_update = true;
    }

    bool process_token(completion_token_output & result, server_slot & slot) {
        // remember which tokens were sampled - used for repetition penalties during sampling
        const std::string token_str = llama_token_to_piece(ctx, result.tok);
        slot.sampled = result.tok;

        // search stop word and delete it
        slot.generated_text += token_str;
        slot.has_next_token = true;

        if (slot.ctx_sampling->params.use_penalty_prompt_tokens && result.tok != -1) {
            // we can change penalty_prompt_tokens because it is always created from scratch each request
            slot.ctx_sampling->params.penalty_prompt_tokens.push_back(result.tok);
        }

        // check if there is incomplete UTF-8 character at the end
        bool incomplete = false;
        for (unsigned i = 1; i < 5 && i <= slot.generated_text.size(); ++i) {
            unsigned char c = slot.generated_text[slot.generated_text.size() - i];
            if ((c & 0xC0) == 0x80) {
                // continuation byte: 10xxxxxx
                continue;
            }
            if ((c & 0xE0) == 0xC0) {
                // 2-byte character: 110xxxxx ...
                incomplete = i < 2;
            } else if ((c & 0xF0) == 0xE0) {
                // 3-byte character: 1110xxxx ...
                incomplete = i < 3;
            } else if ((c & 0xF8) == 0xF0) {
                // 4-byte character: 11110xxx ...
                incomplete = i < 4;
            }
            // else 1-byte character or invalid byte
            break;
        }

        if (!incomplete) {
            size_t pos = std::min(slot.n_sent_text, slot.generated_text.size());

            const std::string str_test = slot.generated_text.substr(pos);
            bool is_stop_full = false;

            size_t stop_pos = slot.find_stopping_strings(str_test, token_str.size(), STOP_TYPE_FULL);
            if (stop_pos != std::string::npos) {
                is_stop_full = true;
                slot.generated_text.erase(
                    slot.generated_text.begin() + pos + stop_pos,
                    slot.generated_text.end());
                pos = std::min(slot.n_sent_text, slot.generated_text.size());
            } else {
                is_stop_full = false;
                stop_pos = slot.find_stopping_strings(str_test, token_str.size(), STOP_TYPE_PARTIAL);
            }

            // check if there is any token to predict
            if (stop_pos == std::string::npos || (!slot.has_next_token && !is_stop_full && stop_pos > 0)) {
                // no send the stop word in the response
                result.text_to_send = slot.generated_text.substr(pos, std::string::npos);
                slot.n_sent_text += result.text_to_send.size();
                // add the token to slot queue and cache
            }

            slot.add_token_string(result);
            if (slot.params.stream) {
                send_partial_response(slot, result);
            }
        }

        if (incomplete) {
            slot.has_next_token = true;
        }

        // check the limits
        if (slot.n_decoded > 0 && slot.has_next_token && !slot.has_budget(params)) {
            slot.stopped_limit  = true;
            slot.has_next_token = false;

            LOG_VERBOSE("stopped by limit", {
                {"id_slot",   slot.id},
                {"n_decoded", slot.n_decoded},
                {"n_predict", slot.params.n_predict},
            });
        }

        if (result.tok == llama_token_eos(model)) {
            slot.stopped_eos    = true;
            slot.has_next_token = false;

            LOG_VERBOSE("eos token found", {});
        }

        LOG_VERBOSE("next token", {
            {"token",          result.tok},
            {"token_text",     tokens_to_output_formatted_string(ctx, result.tok)},
            {"has_next_token", slot.has_next_token},
            {"n_remain",       slot.n_remaining},
            {"n_decoded",      slot.n_decoded},
            {"stopped_eos",    slot.stopped_eos},
            {"stopped_word",   slot.stopped_word},
            {"stopped_limit",  slot.stopped_limit},
            {"stopping_word",  slot.stopping_word},
        });

        return slot.has_next_token; // continue
    }

    json get_formated_generation(const server_slot & slot) const {
        const auto eos_bias = slot.sparams.logit_bias.find(llama_token_eos(model));
        const bool ignore_eos = eos_bias != slot.sparams.logit_bias.end() && eos_bias->second < 0.0f && std::isinf(eos_bias->second);

        std::vector<std::string> samplers_sequence;
        samplers_sequence.reserve(slot.sparams.samplers_sequence.size());
        for (const auto & sampler_type : slot.sparams.samplers_sequence) {
            samplers_sequence.emplace_back(sampler_type_to_name_string(sampler_type));
        }

        return json {
            {"n_ctx",                     slot.n_ctx},
            {"n_predict",                 slot.n_predict},
            {"model",                     params.model_alias},
            {"seed",                      slot.params.seed},
            {"temperature",               slot.sparams.temp},
            {"dynatemp_range",            slot.sparams.dynatemp_range},
            {"dynatemp_exponent",         slot.sparams.dynatemp_exponent},
            {"top_k",                     slot.sparams.top_k},
            {"top_p",                     slot.sparams.top_p},
            {"min_p",                     slot.sparams.min_p},
            {"tfs_z",                     slot.sparams.tfs_z},
            {"typical_p",                 slot.sparams.typical_p},
            {"repeat_last_n",             slot.sparams.penalty_last_n},
            {"repeat_penalty",            slot.sparams.penalty_repeat},
            {"presence_penalty",          slot.sparams.penalty_present},
            {"frequency_penalty",         slot.sparams.penalty_freq},
            {"penalty_prompt_tokens",     slot.sparams.penalty_prompt_tokens},
            {"use_penalty_prompt_tokens", slot.sparams.use_penalty_prompt_tokens},
            {"mirostat",                  slot.sparams.mirostat},
            {"mirostat_tau",              slot.sparams.mirostat_tau},
            {"mirostat_eta",              slot.sparams.mirostat_eta},
            {"penalize_nl",               slot.sparams.penalize_nl},
            {"stop",                      slot.params.antiprompt},
            {"n_predict",                 slot.params.n_predict},
            {"n_keep",                    params.n_keep},
            {"ignore_eos",                ignore_eos},
            {"stream",                    slot.params.stream},
            {"logit_bias",                slot.sparams.logit_bias},
            {"n_probs",                   slot.sparams.n_probs},
            {"min_keep",                  slot.sparams.min_keep},
            {"grammar",                   slot.sparams.grammar},
            {"samplers",                  samplers_sequence}
        };
    }

    void send_error(const server_task & task, const std::string & error) {
        LOG_TEE("task %i - error: %s\n", task.id, error.c_str());

        server_task_result res;
        res.id       = task.id;
        res.id_multi = task.id_multi;
        res.stop     = false;
        res.error    = true;
        res.data     = { { "content", error } };

        queue_results.send(res);
    }

    void send_partial_response(server_slot & slot, completion_token_output tkn) {
        server_task_result res;
        res.id       = slot.id_task;
        res.id_multi = slot.id_multi;
        res.error    = false;
        res.stop     = false;
        res.data     = json {
            {"content",    tkn.text_to_send},
            {"stop",       false},
            {"id_slot",    slot.id},
            {"multimodal", false}
        };

        if (slot.sparams.n_probs > 0) {
            const std::vector<llama_token> to_send_toks = llama_tokenize(ctx, tkn.text_to_send, false);
            const size_t probs_pos      = std::min(slot.n_sent_token_probs,                       slot.generated_token_probs.size());
            const size_t probs_stop_pos = std::min(slot.n_sent_token_probs + to_send_toks.size(), slot.generated_token_probs.size());

            std::vector<completion_token_output> probs_output;
            if (probs_pos < probs_stop_pos) {
                probs_output = std::vector<completion_token_output>(
                        slot.generated_token_probs.begin() + probs_pos,
                        slot.generated_token_probs.begin() + probs_stop_pos);
            }
            slot.n_sent_token_probs = probs_stop_pos;

            res.data["completion_probabilities"] = probs_vector_to_json(ctx, probs_output);
        }

        if (slot.oaicompat) {
            res.data["oaicompat_token_ctr"] = slot.n_decoded;
            res.data["model"] = slot.oaicompat_model;
        }

        queue_results.send(res);
    }

    void send_final_response(const server_slot & slot) {
        server_task_result res;
        res.id       = slot.id_task;
        res.id_multi = slot.id_multi;
        res.error    = false;
        res.stop     = true;
        res.data     = json {
            {"content",             !slot.params.stream ? slot.generated_text : ""},
            {"id_slot",             slot.id},
            {"stop",                true},
            {"model",               params.model_alias},
            {"tokens_predicted",    slot.n_decoded},
            {"tokens_evaluated",    slot.n_prompt_tokens},
            {"generation_settings", get_formated_generation(slot)},
            {"prompt",              slot.prompt},
            {"truncated",           slot.truncated},
            {"stopped_eos",         slot.stopped_eos},
            {"stopped_word",        slot.stopped_word},
            {"stopped_limit",       slot.stopped_limit},
            {"stopping_word",       slot.stopping_word},
            {"tokens_cached",       slot.n_past},
            {"timings",             slot.get_formated_timings()}
        };

        if (slot.sparams.n_probs > 0) {
            std::vector<completion_token_output> probs;
            if (!slot.params.stream && slot.stopped_word) {
                const std::vector<llama_token> stop_word_toks = llama_tokenize(ctx, slot.stopping_word, false);

                probs = std::vector<completion_token_output>(
                        slot.generated_token_probs.begin(),
                        slot.generated_token_probs.end() - stop_word_toks.size());
            } else {
                probs = std::vector<completion_token_output>(
                        slot.generated_token_probs.begin(),
                        slot.generated_token_probs.end());
            }

            res.data["completion_probabilities"] = probs_vector_to_json(ctx, probs);
        }

        if (slot.oaicompat) {
            res.data["oaicompat_token_ctr"] = slot.n_decoded;
            res.data["model"] = slot.oaicompat_model;
        }

        queue_results.send(res);
    }

    void send_embedding(const server_slot & slot, const llama_batch & batch) {
        server_task_result res;
        res.id       = slot.id_task;
        res.id_multi = slot.id_multi;
        res.error    = false;
        res.stop     = true;

        const int n_embd = llama_n_embd(model);

        for (int i = 0; i < batch.n_tokens; ++i) {
            if (!batch.logits[i] || batch.seq_id[i][0] != slot.id) {
                continue;
            }

            const float * embd = llama_get_embeddings_seq(ctx, batch.seq_id[i][0]);
            if (embd == NULL) {
                embd = llama_get_embeddings_ith(ctx, i);
            }

            if (embd == NULL) {
                LOG_ERROR("failed to get embeddings", {
                    {"token",  batch.token [i]},
                        {"seq_id", batch.seq_id[i][0]}
                });

                res.data = json {
                    {"embedding", std::vector<float>(n_embd, 0.0f)},
                };

                continue;
            }

            res.data = json {
                {"embedding", std::vector<float>(embd, embd + n_embd)},
            };
        }

        queue_results.send(res);
    }

    void request_completion(int id_task, int id_multi, json data, bool infill, bool embedding) {
        server_task task;
        task.id        = id_task;
        task.id_multi  = id_multi;
        task.id_target = 0;
        task.data      = std::move(data);
        task.infill    = infill;
        task.embedding = embedding;
        task.type      = SERVER_TASK_TYPE_COMPLETION;

        // when a completion task's prompt array is not a singleton, we split it into multiple requests
        // otherwise, it's a single-prompt task, we actually queue it
        // if there's numbers in the prompt array it will be treated as an array of tokens
        if (task.data.count("prompt") != 0 && task.data.at("prompt").size() > 1) {
            bool numbers = false;
            for (const auto & e : task.data.at("prompt")) {
                if (e.is_number()) {
                    numbers = true;
                    break;
                }
            }

            // NOTE: split_multiprompt_task() does not handle a mix of strings and numbers,
            // it will completely stall the server. I don't know where the bug for this is.
            //
            // if there are numbers, it needs to be treated like a single prompt,
            // queue_tasks handles a mix of strings and numbers just fine.
            if (numbers) {
                queue_tasks.post(task);
            } else {
                split_multiprompt_task(id_task, task);
            }
        } else {
            queue_tasks.post(task);
        }
    }

    void request_cancel(int id_task) {
        server_task task;
        task.type      = SERVER_TASK_TYPE_CANCEL;
        task.id_target = id_task;

        queue_tasks.post(task);
    }

    void split_multiprompt_task(int id_multi, const server_task & multiprompt_task) {
        const int prompt_count = multiprompt_task.data.at("prompt").size();
        if (prompt_count <= 1) {
            send_error(multiprompt_task, "error while handling multiple prompts");
            return;
        }

        // generate all the ID for subtask
        std::vector<int> subtask_ids(prompt_count);
        for (int i = 0; i < prompt_count; i++) {
            subtask_ids[i] = queue_tasks.get_new_id();
        }

        // queue up the multitask so we can track its subtask progression
        queue_tasks.add_multitask(id_multi, subtask_ids);

        // add subtasks
        for (int i = 0; i < prompt_count; i++) {
            json subtask_data = multiprompt_task.data;
            subtask_data["prompt"] = subtask_data["prompt"][i];

            // subtasks inherit everything else (infill mode, embedding mode, etc.)
            request_completion(subtask_ids[i], id_multi, subtask_data, multiprompt_task.infill, multiprompt_task.embedding);
        }
    }

    void process_single_task(const server_task & task) {
        switch (task.type) {
            case SERVER_TASK_TYPE_COMPLETION:
                {
                    server_slot * slot = get_slot(json_value(task.data, "id_slot", -1));
                    if (slot == nullptr) {
                        // if no slot is available, we defer this task for processing later
                        LOG_VERBOSE("no slot is available", {{"id_task", task.id}});
                        queue_tasks.defer(task);
                        break;
                    }

                    if (task.data.contains("system_prompt")) {
                        system_prompt_set(task.data["system_prompt"]);

                        for (server_slot & slot : slots) {
                            slot.n_past    = 0;
                            slot.n_past_se = 0;
                        }
                    }

                    slot->reset();

                    slot->id_task   = task.id;
                    slot->id_multi  = task.id_multi;
                    slot->infill    = task.infill;
                    slot->embedding = task.embedding;

                    if (!launch_slot_with_data(*slot, task.data)) {
                        // send error result
                        send_error(task, "internal_error");
                        break;
                    }
                } break;
            case SERVER_TASK_TYPE_CANCEL:
                {
                    // release slot linked with the task id
                    for (auto & slot : slots) {
                        if (slot.id_task == task.id_target) {
                            slot.release();
                            break;
                        }
                    }
                } break;
            case SERVER_TASK_TYPE_NEXT_RESPONSE:
                {
                    // do nothing
                } break;
            case SERVER_TASK_TYPE_METRICS:
                {
                    json slots_data = json::array();

                    int n_idle_slots       = 0;
                    int n_processing_slots = 0;

                    for (server_slot & slot : slots) {
                        json slot_data = get_formated_generation(slot);
                        slot_data["id"]         = slot.id;
                        slot_data["id_task"]    = slot.id_task;
                        slot_data["state"]      = slot.state;
                        slot_data["prompt"]     = slot.prompt;
                        slot_data["next_token"] = {
                            {"has_next_token", slot.has_next_token},
                            {"n_remain",       slot.n_remaining},
                            {"n_decoded",      slot.n_decoded},
                            {"stopped_eos",    slot.stopped_eos},
                            {"stopped_word",   slot.stopped_word},
                            {"stopped_limit",  slot.stopped_limit},
                            {"stopping_word",  slot.stopping_word},
                        };

                        if (slot_data["state"] == SLOT_STATE_IDLE) {
                            n_idle_slots++;
                        } else {
                            n_processing_slots++;
                        }

                        slots_data.push_back(slot_data);
                    }
                    LOG_INFO("slot data", {
                        {"id_task",            task.id},
                        {"n_idle_slots",       n_idle_slots},
                        {"n_processing_slots", n_processing_slots}
                    });

                    LOG_VERBOSE("slot data", {
                        {"id_task",            task.id},
                        {"n_idle_slots",       n_idle_slots},
                        {"n_processing_slots", n_processing_slots},
                        {"slots",              slots_data}
                    });

                    server_task_result res;
                    res.id       = task.id;
                    res.id_multi = task.id_multi;
                    res.stop     = true;
                    res.error    = false;
                    res.data     = {
                        { "idle",                            n_idle_slots       },
                        { "processing",                      n_processing_slots },
                        { "deferred",                        queue_tasks.queue_tasks_deferred.size() },
                        { "t_start",                         metrics.t_start},

                        { "n_prompt_tokens_processed_total", metrics.n_prompt_tokens_processed_total},
                        { "t_tokens_generation_total",       metrics.t_tokens_generation_total},
                        { "n_tokens_predicted_total",        metrics.n_tokens_predicted_total},
                        { "t_prompt_processing_total",       metrics.t_prompt_processing_total},

                        { "n_prompt_tokens_processed",       metrics.n_prompt_tokens_processed},
                        { "t_prompt_processing",             metrics.t_prompt_processing},
                        { "n_tokens_predicted",              metrics.n_tokens_predicted},
                        { "t_tokens_generation",             metrics.t_tokens_generation},

                        { "kv_cache_tokens_count",           llama_get_kv_cache_token_count(ctx)},
                        { "kv_cache_used_cells",             llama_get_kv_cache_used_cells(ctx)},

                        { "slots",                           slots_data },
                    };

                    if (json_value(task.data, "reset_bucket", false)) {
                        metrics.reset_bucket();
                    }
                    queue_results.send(res);
                } break;
        }
    }

    void on_finish_multitask(const server_task_multi & multitask) {
        // all subtasks done == multitask is done
        server_task_result result;
        result.id    = multitask.id;
        result.stop  = true;
        result.error = false;

        // collect json results into one json result
        std::vector<json> result_jsons;
        for (const auto & subres : multitask.results) {
            result_jsons.push_back(subres.data);
            result.error = result.error && subres.error;
        }
        result.data = json {
            { "results", result_jsons }
        };

        queue_results.send(result);
    }

    bool update_slots() {
        if (system_need_update) {
            system_prompt_update();
        }

        // release slots
        for (auto & slot : slots) {
            if (slot.command == SLOT_COMMAND_RELEASE) {
                slot.state       = SLOT_STATE_IDLE;
                slot.command     = SLOT_COMMAND_NONE;
                slot.t_last_used = ggml_time_us();

                LOG_INFO("slot released", {
                    {"id_slot",         slot.id},
                    {"id_task",         slot.id_task},
                    {"n_ctx",           n_ctx},
                    {"n_past",          slot.n_past},
                    {"n_system_tokens", system_tokens.size()},
                    {"n_cache_tokens",  slot.cache_tokens.size()},
                    {"truncated",       slot.truncated}
                });

                queue_tasks.notify_slot_changed();
            }
        }

        // check if all slots are idle
        {
            bool all_idle = true;

            for (auto & slot : slots) {
                if (slot.state != SLOT_STATE_IDLE || slot.command != SLOT_COMMAND_NONE) {
                    all_idle = false;
                    break;
                }
            }

            if (all_idle) {
                LOG_INFO("all slots are idle", {});
                if (system_prompt.empty() && clean_kv_cache) {
                    kv_cache_clear();
                }

                return true;
            }
        }

        {
            LOG_VERBOSE("posting NEXT_RESPONSE", {});

            server_task task;
            task.type      = SERVER_TASK_TYPE_NEXT_RESPONSE;
            task.id_target = -1;

            queue_tasks.post(task);
        }

        // apply context-shift if needed
        // TODO: simplify and improve
        for (server_slot & slot : slots) {
            if (slot.ga_n == 1) {
                if (slot.is_processing() && (int) system_tokens.size() + slot.n_past >= slot.n_ctx - 1) {
                    // Shift context
                    const int n_keep    = slot.params.n_keep + add_bos_token;
                    const int n_left    = (int) system_tokens.size() + slot.n_past - n_keep;
                    const int n_discard = n_left / 2;

                    LOG_INFO("slot context shift", {
                        {"id_slot",         slot.id},
                        {"id_task",         slot.id_task},
                        {"n_keep",          n_keep},
                        {"n_left",          n_left},
                        {"n_discard",       n_discard},
                        {"n_ctx",           n_ctx},
                        {"n_past",          slot.n_past},
                        {"n_system_tokens", system_tokens.size()},
                        {"n_cache_tokens",  slot.cache_tokens.size()}
                    });

                    llama_kv_cache_seq_rm (ctx, slot.id, n_keep            , n_keep + n_discard);
                    llama_kv_cache_seq_add(ctx, slot.id, n_keep + n_discard, system_tokens.size() + slot.n_past, -n_discard);

                    if (slot.params.cache_prompt) {
                        for (size_t i = n_keep + n_discard; i < slot.cache_tokens.size(); i++) {
                            slot.cache_tokens[i - n_discard] = slot.cache_tokens[i];
                        }

                        slot.cache_tokens.resize(slot.cache_tokens.size() - n_discard);
                    }

                    slot.n_past -= n_discard;

                    slot.truncated = true;
                }
            }
        }

        // start populating the batch for this iteration
        llama_batch_clear(batch);

        // frist, add sampled tokens from any ongoing sequences
        for (auto & slot : slots) {
            if (slot.state == SLOT_STATE_IDLE) {
                continue;
            }

            slot.i_batch = batch.n_tokens;

            const int32_t slot_npast = slot.n_past_se > 0 ? slot.n_past_se : slot.n_past;

            // TODO: we always have to take into account the "system_tokens"
            //       this is not great and needs to be improved somehow
            llama_batch_add(batch, slot.sampled, system_tokens.size() + slot_npast, { slot.id }, true);

            slot.n_past += 1;

            if (slot.params.cache_prompt) {
                slot.cache_tokens.push_back(slot.sampled);
            }

            LOG_VERBOSE("slot decode token", {
                {"id_slot",         slot.id},
                {"id_task",         slot.id_task},
                {"n_ctx",           n_ctx},
                {"n_past",          slot.n_past},
                {"n_system_tokens", system_tokens.size()},
                {"n_cache_tokens",  slot.cache_tokens.size()},
                {"truncated",       slot.truncated}
            });
        }

        // process in chunks of params.n_batch
        int32_t n_batch = params.n_batch;

        // next, batch any pending prompts without exceeding n_batch
        if (params.cont_batching || batch.n_tokens == 0) {
            for (auto & slot : slots) {
                const bool has_prompt = slot.prompt.is_array() || (slot.prompt.is_string() && !slot.prompt.get<std::string>().empty());

                // empty prompt passed -> release the slot and send empty response
                // note: infill mode allows empty prompt
                if (slot.state == SLOT_STATE_IDLE && slot.command == SLOT_COMMAND_LOAD_PROMPT && !has_prompt && !slot.infill) {
                    slot.state = SLOT_STATE_PROCESSING;
                    slot.command = SLOT_COMMAND_NONE;
                    slot.release();
                    slot.print_timings();
                    send_final_response(slot);
                    continue;
                }

                // this slot still has a prompt to be processed
                if (slot.state == SLOT_STATE_IDLE && slot.command == SLOT_COMMAND_LOAD_PROMPT) {
                    auto & prompt_tokens = slot.prompt_tokens;

                    // we haven't tokenized the prompt yet - do it now:
                    if (prompt_tokens.empty()) {
                        LOG_VERBOSE("tokenizing prompt", {
                            {"id_slot", slot.id},
                            {"id_task", slot.id_task}
                        });

                        slot.t_start_process_prompt = ggml_time_us();
                        slot.t_start_generation = 0;

                        if (slot.infill) {
                            bool suff_rm_leading_spc = true;
                            if (params.input_suffix.find_first_of(' ') == 0 && params.input_suffix.size() > 1) {
                                params.input_suffix.erase(0, 1);
                                suff_rm_leading_spc = false;
                            }

                            auto prefix_tokens = tokenize(slot.params.input_prefix, false);
                            auto suffix_tokens = tokenize(slot.params.input_suffix, false);

                            const int space_token = 29871; // TODO: this should not be hardcoded
                            if (suff_rm_leading_spc && !suffix_tokens.empty() && suffix_tokens[0] == space_token) {
                                suffix_tokens.erase(suffix_tokens.begin());
                            }

                            prefix_tokens.insert(prefix_tokens.begin(), llama_token_prefix(model));
                            prefix_tokens.insert(prefix_tokens.begin(), llama_token_bos(model)); // always add BOS
                            prefix_tokens.insert(prefix_tokens.end(),   llama_token_suffix(model));
                            prefix_tokens.insert(prefix_tokens.end(),   suffix_tokens.begin(), suffix_tokens.end());
                            prefix_tokens.push_back(llama_token_middle(model));
                            prompt_tokens = prefix_tokens;
                        } else {
                            prompt_tokens = tokenize(slot.prompt, system_prompt.empty() && add_bos_token);  // add BOS if there isn't system prompt
                        }

                        slot.n_past = 0;
                        slot.n_prompt_tokens = prompt_tokens.size();

                        if (slot.embedding) {
                            // this prompt is too large to process - discard it
                            if (slot.n_prompt_tokens > n_batch) {
                                slot.state = SLOT_STATE_PROCESSING;
                                slot.command = SLOT_COMMAND_NONE;
                                slot.release();
                                slot.print_timings();
                                send_final_response(slot);
                                continue;
                            }
                        } else {
                            if (slot.params.n_keep < 0) {
                                slot.params.n_keep = slot.n_prompt_tokens;
                            }
                            slot.params.n_keep = std::min(slot.n_ctx - 4, slot.params.n_keep);

                            // if input prompt is too big, truncate it (if group attention self-extend is disabled)
                            if (slot.ga_n == 1 && slot.n_prompt_tokens >= slot.n_ctx) {
                                const int n_left = slot.n_ctx - slot.params.n_keep;

                                const int n_block_size = n_left / 2;
                                const int erased_blocks = (slot.n_prompt_tokens - slot.params.n_keep - n_block_size) / n_block_size;

                                std::vector<llama_token> new_tokens(
                                        prompt_tokens.begin(),
                                        prompt_tokens.begin() + slot.params.n_keep);

                                new_tokens.insert(
                                        new_tokens.end(),
                                        prompt_tokens.begin() + slot.params.n_keep + erased_blocks * n_block_size,
                                        prompt_tokens.end());

                                prompt_tokens = std::move(new_tokens);

                                slot.truncated = true;
                                slot.n_prompt_tokens = prompt_tokens.size();

                                LOG_VERBOSE("input truncated", {
                                    {"n_ctx",         slot.n_ctx},
                                    {"n_keep",        slot.params.n_keep},
                                    {"n_left",        n_left},
                                    {"prompt_tokens", tokens_to_str(ctx, prompt_tokens.cbegin(), prompt_tokens.cend())},
                                });

                                GGML_ASSERT(slot.n_prompt_tokens < slot.n_ctx);
                            }

                            llama_sampling_reset(slot.ctx_sampling);

                            if (!slot.params.cache_prompt) {
                                slot.n_past_se = 0;
                                slot.ga_i      = 0;
                            } else {
                                GGML_ASSERT(slot.ga_n == 1);

                                // reuse any previously computed tokens that are common with the new prompt
                                slot.n_past = common_part(slot.cache_tokens, prompt_tokens);

                                // remove the non-common part from the cache
                                slot.cache_tokens.resize(slot.n_past);

                                // push the prompt into the sampling context (do not apply grammar)
                                for (int i = 0; i < slot.n_past; ++i) {
                                    llama_sampling_accept(slot.ctx_sampling, ctx, slot.cache_tokens[i], false);
                                }
                            }
                        }

                        if (slot.n_past == slot.n_prompt_tokens && slot.n_past > 0) {
                            // we have to evaluate at least 1 token to generate logits.
                            LOG_INFO("we have to evaluate at least 1 token to generate logits", {
                                { "id_slot", slot.id },
                                { "id_task", slot.id_task }
                            });

                            slot.n_past--;
                            if (slot.ga_i > 0) {
                                slot.n_past_se--;
                            }
                        }

                        slot.n_prompt_tokens_processed = 0;
                    }

                    if (slot.embedding) {
                        // cannot fit the prompt in the current batch - will try next iter
                        if (batch.n_tokens + slot.n_prompt_tokens > n_batch) {
                            continue;
                        }
                    }

                    const int p0 = (int) system_tokens.size() + slot.n_past;
                    llama_kv_cache_seq_rm(ctx, slot.id, p0, -1);

                    LOG_INFO("kv cache rm [p0, end)", {
                        { "id_slot", slot.id },
                        { "id_task", slot.id_task },
                        { "p0",      p0 }
                    });

                    int32_t slot_npast = slot.n_past_se > 0 ? slot.n_past_se : slot.n_past;

                    int32_t ga_i = slot.ga_i;
                    int32_t ga_n = slot.ga_n;
                    int32_t ga_w = slot.ga_w;

                    // add prompt tokens for processing in the current batch
                    // TODO: the self-extend stuff here is a mess - simplify and/or abstract it somehow
                    for (; slot.n_past < slot.n_prompt_tokens && batch.n_tokens < n_batch; ++slot.n_past) {
                        if (slot.ga_n != 1) {
                            while (slot_npast >= ga_i + ga_w) {
                                const int bd = (ga_w/ga_n)*(ga_n - 1);
                                slot_npast -= bd;
                                ga_i += ga_w/ga_n;
                            }
                        }

                        llama_batch_add(batch, prompt_tokens[slot.n_past], system_tokens.size() + slot_npast, { slot.id }, false);

                        if (slot.params.cache_prompt) {
                            slot.cache_tokens.push_back(prompt_tokens[slot.n_past]);
                        }

                        slot.n_prompt_tokens_processed++;
                        slot_npast++;
                    }

                    LOG_VERBOSE("prompt processing progress", {
                        {"id_slot",  slot.id},
                        {"n_past",   slot.n_past},
                        {"n_ctx",    n_ctx},
                        {"n_tokens", batch.n_tokens},
                        {"progress", (float) slot.n_prompt_tokens_processed / slot.n_prompt_tokens},
                    });

                    // entire prompt has been processed - start decoding new tokens
                    if (slot.n_past == slot.n_prompt_tokens) {
                        slot.state   = SLOT_STATE_PROCESSING;
                        slot.command = SLOT_COMMAND_NONE;

                        GGML_ASSERT(batch.n_tokens > 0);

                        // extract the logits only for the last token
                        batch.logits[batch.n_tokens - 1] = true;

                        slot.n_decoded = 0;
                        slot.i_batch   = batch.n_tokens - 1;

                        LOG_VERBOSE("prompt done", {
                            {"id_slot",  slot.id},
                            {"n_past",   slot.n_past},
                            {"n_ctx",    n_ctx},
                            {"n_tokens", batch.n_tokens},
                        });
                    }
                }

                if (batch.n_tokens >= n_batch) {
                    break;
                }
            }
        }

        if (batch.n_tokens == 0) {
            LOG_VERBOSE("no tokens to decode", {});

            return true;
        }

        LOG_VERBOSE("decoding batch", {
            {"n_tokens", batch.n_tokens},
        });

        // process the created batch of tokens
        for (int32_t i = 0; i < (int32_t) batch.n_tokens; i += n_batch) {
            const int32_t n_tokens = std::min(n_batch, batch.n_tokens - i);

            for (auto & slot : slots) {
                if (slot.ga_n != 1) {
                    // context extension via Self-Extend
                    // TODO: simplify and/or abstract this
                    while (slot.n_past_se >= slot.ga_i + slot.ga_w) {
                        const int ib = (slot.ga_n * slot.ga_i) / slot.ga_w;
                        const int bd = (slot.ga_w / slot.ga_n) * (slot.ga_n - 1);
                        const int dd = (slot.ga_w / slot.ga_n) - ib * bd - slot.ga_w;

                        LOG_TEE("\n");
                        LOG_TEE("shift: [%6d, %6d] + %6d -> [%6d, %6d]\n", slot.ga_i, slot.n_past_se, ib * bd, slot.ga_i + ib * bd, slot.n_past_se + ib * bd);
                        LOG_TEE("div:   [%6d, %6d] / %6d -> [%6d, %6d]\n", slot.ga_i + ib * bd, slot.ga_i + ib * bd + slot.ga_w, slot.ga_n, (slot.ga_i + ib * bd) / slot.ga_n, (slot.ga_i + ib * bd + slot.ga_w) / slot.ga_n);
                        LOG_TEE("shift: [%6d, %6d] + %6d -> [%6d, %6d]\n", slot.ga_i + ib * bd + slot.ga_w, slot.n_past_se + ib * bd, dd, slot.ga_i + ib * bd + slot.ga_w + dd, slot.n_past_se + ib * bd + dd);

                        llama_kv_cache_seq_add(ctx, slot.id, slot.ga_i, slot.n_past_se, ib * bd);
                        llama_kv_cache_seq_div(ctx, slot.id, slot.ga_i + ib * bd, slot.ga_i + ib * bd + slot.ga_w, slot.ga_n);
                        llama_kv_cache_seq_add(ctx, slot.id, slot.ga_i + ib * bd + slot.ga_w, slot.n_past_se + ib * bd, dd);

                        slot.n_past_se -= bd;

                        slot.ga_i += slot.ga_w / slot.ga_n;

                        LOG_TEE("\nn_past_old = %d, n_past = %d, ga_i = %d\n\n", slot.n_past_se + bd, slot.n_past_se, slot.ga_i);
                    }

                    slot.n_past_se += n_tokens;
                }
            }

            llama_batch batch_view = {
                n_tokens,
                batch.token    + i,
                nullptr,
                batch.pos      + i,
                batch.n_seq_id + i,
                batch.seq_id   + i,
                batch.logits   + i,
                0, 0, 0, // unused
            };

            const int ret = llama_decode(ctx, batch_view);

            if (ret != 0) {
                if (n_batch == 1 || ret < 0) {
                    // if you get here, it means the KV cache is full - try increasing it via the context size
                    LOG_TEE("%s : failed to decode the batch, n_batch = %d, ret = %d\n", __func__, n_batch, ret);
                    return false;
                }

                LOG_TEE("%s : failed to find free space in the KV cache, retrying with smaller n_batch = %d\n", __func__, n_batch / 2);

                // retry with half the batch size to try to find a free slot in the KV cache
                n_batch /= 2;
                i -= n_batch;

                continue;
            }

            for (auto & slot : slots) {
                if (slot.state != SLOT_STATE_PROCESSING || slot.i_batch < (int) i || slot.i_batch >= (int) (i + n_tokens)) {
                    continue;
                }

                // prompt evaluated for embedding
                if (slot.embedding) {
                    send_embedding(slot, batch_view);
                    slot.release();
                    slot.i_batch = -1;
                    continue;
                }

                completion_token_output result;
                const llama_token id = llama_sampling_sample(slot.ctx_sampling, ctx, NULL, slot.i_batch - i);

                llama_sampling_accept(slot.ctx_sampling, ctx, id, true);

                slot.n_decoded += 1;
                if (slot.n_decoded == 1) {
                    slot.t_start_generation = ggml_time_us();
                    slot.t_prompt_processing = (slot.t_start_generation - slot.t_start_process_prompt) / 1e3;
                    metrics.on_prompt_eval(slot);
                }

                llama_token_data_array cur_p = { slot.ctx_sampling->cur.data(), slot.ctx_sampling->cur.size(), false };
                result.tok = id;

                const int32_t n_probs = slot.sparams.n_probs;
                if (slot.sparams.temp <= 0 && n_probs > 0) {
                    // for llama_sample_token_greedy we need to sort candidates
                    llama_sample_softmax(ctx, &cur_p);
                }

                for (size_t i = 0; i < std::min(cur_p.size, (size_t) n_probs); ++i) {
                    result.probs.push_back({
                        cur_p.data[i].id,
                        cur_p.data[i].p
                    });
                }

                if (!process_token(result, slot)) {
                    slot.release();
                    slot.print_timings();
                    send_final_response(slot);
                    metrics.on_prediction(slot);
                }

                slot.i_batch = -1;
            }
        }

        LOG_VERBOSE("slots updated", {});

        return true;
    }

    json model_meta() const {
        return json {
            {"vocab_type",  llama_vocab_type    (model)},
            {"n_vocab",     llama_n_vocab       (model)},
            {"n_ctx_train", llama_n_ctx_train   (model)},
            {"n_embd",      llama_n_embd        (model)},
            {"n_params",    llama_model_n_params(model)},
            {"size",        llama_model_size    (model)},
        };
    }
};

static void server_print_usage(const char * argv0, const gpt_params & params, const server_params & sparams) {
    printf("usage: %s [options]\n", argv0);
    printf("\n");
    printf("options:\n");
    printf("  -h, --help                show this help message and exit\n");
    printf("  -v, --verbose             verbose output (default: %s)\n", server_verbose ? "enabled" : "disabled");
    printf("  -t N, --threads N         number of threads to use during computation (default: %d)\n", params.n_threads);
    printf("  -tb N, --threads-batch N  number of threads to use during batch and prompt processing (default: same as --threads)\n");
    printf("  --threads-http N          number of threads in the http server pool to process requests (default: max(hardware concurrency - 1, --parallel N + 2))\n");
    printf("  -c N, --ctx-size N        size of the prompt context (default: %d)\n", params.n_ctx);
    printf("  --rope-scaling {none,linear,yarn}\n");
    printf("                            RoPE frequency scaling method, defaults to linear unless specified by the model\n");
    printf("  --rope-freq-base N        RoPE base frequency (default: loaded from model)\n");
    printf("  --rope-freq-scale N       RoPE frequency scaling factor, expands context by a factor of 1/N\n");
    printf("  --yarn-ext-factor N       YaRN: extrapolation mix factor (default: 1.0, 0.0 = full interpolation)\n");
    printf("  --yarn-attn-factor N      YaRN: scale sqrt(t) or attention magnitude (default: 1.0)\n");
    printf("  --yarn-beta-slow N        YaRN: high correction dim or alpha (default: %.1f)\n", params.yarn_beta_slow);
    printf("  --yarn-beta-fast N        YaRN: low correction dim or beta (default: %.1f)\n", params.yarn_beta_fast);
    printf("  --pooling {none,mean,cls} pooling type for embeddings, use model default if unspecified\n");
    printf("  -b N, --batch-size N      batch size for prompt processing (default: %d)\n", params.n_batch);
    printf("  --memory-f32              use f32 instead of f16 for memory key+value (default: disabled)\n");
    printf("                            not recommended: doubles context memory required and no measurable increase in quality\n");
    if (llama_supports_mlock()) {
        printf("  --mlock                   force system to keep model in RAM rather than swapping or compressing\n");
    }
    if (llama_supports_mmap()) {
        printf("  --no-mmap                 do not memory-map model (slower load but may reduce pageouts if not using mlock)\n");
    }
    printf("  --numa TYPE               attempt optimizations that help on some NUMA systems\n");
    printf("                              - distribute: spread execution evenly over all nodes\n");
    printf("                              - isolate: only spawn threads on CPUs on the node that execution started on\n");
    printf("                              - numactl: use the CPU map provided my numactl\n");
    if (llama_supports_gpu_offload()) {
        printf("  -ngl N, --n-gpu-layers N\n");
        printf("                            number of layers to store in VRAM\n");
        printf("  -sm SPLIT_MODE, --split-mode SPLIT_MODE\n");
        printf("                            how to split the model across multiple GPUs, one of:\n");
        printf("                              - none: use one GPU only\n");
        printf("                              - layer (default): split layers and KV across GPUs\n");
        printf("                              - row: split rows across GPUs\n");
        printf("  -ts SPLIT --tensor-split SPLIT\n");
        printf("                            fraction of the model to offload to each GPU, comma-separated list of proportions, e.g. 3,1\n");
        printf("  -mg i, --main-gpu i       the GPU to use for the model (with split-mode = none),\n");
        printf("                            or for intermediate results and KV (with split-mode = row)\n");
    }
    printf("  -m FNAME, --model FNAME\n");
    printf("                            model path (default: %s)\n", params.model.c_str());
    printf("  -a ALIAS, --alias ALIAS\n");
    printf("                            set an alias for the model, will be added as `model` field in completion response\n");
    printf("  --lora FNAME              apply LoRA adapter (implies --no-mmap)\n");
    printf("  --lora-base FNAME         optional model to use as a base for the layers modified by the LoRA adapter\n");
    printf("  --host                    ip address to listen (default  (default: %s)\n", sparams.hostname.c_str());
    printf("  --port PORT               port to listen (default  (default: %d)\n", sparams.port);
    printf("  --path PUBLIC_PATH        path from which to serve static files (default: disabled)\n");
    printf("  --api-key API_KEY         optional api key to enhance server security. If set, requests must include this key for access.\n");
    printf("  --api-key-file FNAME      path to file containing api keys delimited by new lines. If set, requests must include one of the keys for access.\n");
    printf("  -to N, --timeout N        server read/write timeout in seconds (default: %d)\n", sparams.read_timeout);
    printf("  --embeddings              enable embedding vector output (default: %s)\n", params.embedding ? "enabled" : "disabled");
    printf("  -np N, --parallel N       number of slots for process requests (default: %d)\n", params.n_parallel);
    printf("  -cb, --cont-batching      enable continuous batching (a.k.a dynamic batching) (default: disabled)\n");
    printf("  -spf FNAME, --system-prompt-file FNAME\n");
    printf("                            set a file to load a system prompt (initial prompt of all slots), this is useful for chat applications.\n");
    printf("  -ctk TYPE, --cache-type-k TYPE\n");
    printf("                            KV cache data type for K (default: f16)\n");
    printf("  -ctv TYPE, --cache-type-v TYPE\n");
    printf("                            KV cache data type for V (default: f16)\n");
    printf("  --log-format              log output format: json or text (default: json)\n");
    printf("  --log-disable             disables logging to a file.\n");
    printf("  --slots-endpoint-disable  disables slots monitoring endpoint.\n");
    printf("  --metrics                 enable prometheus compatible metrics endpoint (default: %s).\n", sparams.metrics_endpoint ? "enabled" : "disabled");
    printf("\n");
    printf("  -n, --n-predict           maximum tokens to predict (default: %d)\n", params.n_predict);
    printf("  --override-kv KEY=TYPE:VALUE\n");
    printf("                            advanced option to override model metadata by key. may be specified multiple times.\n");
    printf("                            types: int, float, bool. example: --override-kv tokenizer.ggml.add_bos_token=bool:false\n");
    printf("  -gan N, --grp-attn-n N    set the group attention factor to extend context size through self-extend(default: 1=disabled), used together with group attention width `--grp-attn-w`\n");
    printf("  -gaw N, --grp-attn-w N    set the group attention width to extend context size through self-extend(default: 512), used together with group attention factor `--grp-attn-n`\n");
    printf("  --chat-template JINJA_TEMPLATE\n");
    printf("                            set custom jinja chat template (default: template taken from model's metadata)\n");
    printf("                            Note: only commonly used templates are accepted, since we don't have jinja parser\n");
    printf("\n");
}

static void server_params_parse(int argc, char ** argv, server_params & sparams, gpt_params & params) {
    gpt_params    default_params;
    server_params default_sparams;

    std::string arg;
    bool invalid_param = false;

    for (int i = 1; i < argc; i++) {
        arg = argv[i];
        if (arg == "--port") {
            if (++i >= argc) {
                invalid_param = true;
                break;
            }
            sparams.port = std::stoi(argv[i]);
        } else if (arg == "--host") {
            if (++i >= argc) {
                invalid_param = true;
                break;
            }
            sparams.hostname = argv[i];
        } else if (arg == "--path") {
            if (++i >= argc) {
                invalid_param = true;
                break;
            }
            sparams.public_path = argv[i];
        } else if (arg == "--api-key") {
            if (++i >= argc) {
                invalid_param = true;
                break;
            }
            sparams.api_keys.push_back(argv[i]);
        } else if (arg == "--api-key-file") {
            if (++i >= argc) {
                invalid_param = true;
                break;
            }
            std::ifstream key_file(argv[i]);
            if (!key_file) {
                fprintf(stderr, "error: failed to open file '%s'\n", argv[i]);
                invalid_param = true;
                break;
            }
            std::string key;
            while (std::getline(key_file, key)) {
               if (key.size() > 0) {
                   sparams.api_keys.push_back(key);
               }
            }
            key_file.close();
        } else if (arg == "--timeout" || arg == "-to") {
            if (++i >= argc) {
                invalid_param = true;
                break;
            }
            sparams.read_timeout = std::stoi(argv[i]);
            sparams.write_timeout = std::stoi(argv[i]);
        } else if (arg == "-m" || arg == "--model") {
            if (++i >= argc) {
                invalid_param = true;
                break;
            }
            params.model = argv[i];
        } else if (arg == "-a" || arg == "--alias") {
            if (++i >= argc) {
                invalid_param = true;
                break;
            }
            params.model_alias = argv[i];
        } else if (arg == "-h" || arg == "--help") {
            server_print_usage(argv[0], default_params, default_sparams);
            exit(0);
        } else if (arg == "-c" || arg == "--ctx-size" || arg == "--ctx_size") {
            if (++i >= argc) {
                invalid_param = true;
                break;
            }
            params.n_ctx = std::stoi(argv[i]);
        } else if (arg == "--rope-scaling") {
            if (++i >= argc) {
                invalid_param = true;
                break;
            }
            std::string value(argv[i]);
            /**/ if (value == "none")   { params.rope_scaling_type = LLAMA_ROPE_SCALING_TYPE_NONE; }
            else if (value == "linear") { params.rope_scaling_type = LLAMA_ROPE_SCALING_TYPE_LINEAR; }
            else if (value == "yarn")   { params.rope_scaling_type = LLAMA_ROPE_SCALING_TYPE_YARN; }
            else { invalid_param = true; break; }
        } else if (arg == "--rope-freq-base") {
            if (++i >= argc) {
                invalid_param = true;
                break;
            }
            params.rope_freq_base = std::stof(argv[i]);
        } else if (arg == "--rope-freq-scale") {
            if (++i >= argc) {
                invalid_param = true;
                break;
            }
            params.rope_freq_scale = std::stof(argv[i]);
        } else if (arg == "--yarn-ext-factor") {
            if (++i >= argc) {
                invalid_param = true;
                break;
            }
            params.yarn_ext_factor = std::stof(argv[i]);
        }
        else if (arg == "--yarn-attn-factor") {
            if (++i >= argc) {
                invalid_param = true;
                break;
            }
            params.yarn_attn_factor = std::stof(argv[i]);
        } else if (arg == "--yarn-beta-fast") {
            if (++i >= argc) {
                invalid_param = true;
                break;
            }
            params.yarn_beta_fast = std::stof(argv[i]);
        } else if (arg == "--yarn-beta-slow") {
            if (++i >= argc) {
                invalid_param = true;
                break;
            }
            params.yarn_beta_slow = std::stof(argv[i]);
        } else if (arg == "--pooling") {
            if (++i >= argc) {
                invalid_param = true;
                break;
            }
            std::string value(argv[i]);
            /**/ if (value == "none") { params.pooling_type = LLAMA_POOLING_TYPE_NONE; }
            else if (value == "mean") { params.pooling_type = LLAMA_POOLING_TYPE_MEAN; }
            else if (value == "cls")  { params.pooling_type = LLAMA_POOLING_TYPE_CLS; }
            else { invalid_param = true; break; }
        } else if (arg == "--threads" || arg == "-t") {
            if (++i >= argc)
            {
                invalid_param = true;
                break;
            }
            params.n_threads = std::stoi(argv[i]);
        } else if (arg == "--grp-attn-n" || arg == "-gan") {
            if (++i >= argc) {
                invalid_param = true;
                break;
            }

            params.grp_attn_n = std::stoi(argv[i]);
        } else if (arg == "--grp-attn-w" || arg == "-gaw") {
            if (++i >= argc) {
                invalid_param = true;
                break;
            }

            params.grp_attn_w = std::stoi(argv[i]);
        } else if (arg == "--threads-batch" || arg == "-tb") {
            if (++i >= argc) {
                invalid_param = true;
                break;
            }
            params.n_threads_batch = std::stoi(argv[i]);
        } else if (arg == "--threads-http") {
            if (++i >= argc) {
                invalid_param = true;
                break;
            }
            sparams.n_threads_http = std::stoi(argv[i]);
        } else if (arg == "-b" || arg == "--batch-size") {
            if (++i >= argc) {
                invalid_param = true;
                break;
            }
            params.n_batch = std::stoi(argv[i]);
        } else if (arg == "--gpu-layers" || arg == "-ngl" || arg == "--n-gpu-layers") {
            if (++i >= argc) {
                invalid_param = true;
                break;
            }
            if (llama_supports_gpu_offload()) {
                params.n_gpu_layers = std::stoi(argv[i]);
            } else {
                LOG_WARNING(
                    "Not compiled with GPU offload support, --n-gpu-layers option will be ignored. "
                    "See main README.md for information on enabling GPU BLAS support",
                    {{"n_gpu_layers", params.n_gpu_layers}});
            }
        } else if (arg == "--split-mode" || arg == "-sm") {
            if (++i >= argc) {
                invalid_param = true;
                break;
            }
            std::string arg_next = argv[i];
            if (arg_next == "none") {
                params.split_mode = LLAMA_SPLIT_MODE_NONE;
            } else if (arg_next == "layer") {
                params.split_mode = LLAMA_SPLIT_MODE_LAYER;
            } else if (arg_next == "row") {
                params.split_mode = LLAMA_SPLIT_MODE_ROW;
            } else {
                invalid_param = true;
                break;
            }
#ifndef GGML_USE_CUBLAS
            fprintf(stderr, "warning: llama.cpp was compiled without cuBLAS. Setting the split mode has no effect.\n");
#endif // GGML_USE_CUBLAS
        } else if (arg == "--tensor-split" || arg == "-ts") {
            if (++i >= argc) {
                invalid_param = true;
                break;
            }
#if defined(GGML_USE_CUBLAS) || defined(GGML_USE_SYCL)
            std::string arg_next = argv[i];

            // split string by , and /
            const std::regex regex{R"([,/]+)"};
            std::sregex_token_iterator it{arg_next.begin(), arg_next.end(), regex, -1};
            std::vector<std::string> split_arg{it, {}};
            GGML_ASSERT(split_arg.size() <= llama_max_devices());

            for (size_t i_device = 0; i_device < llama_max_devices(); ++i_device) {
                if (i_device < split_arg.size()) {
                    params.tensor_split[i_device] = std::stof(split_arg[i_device]);
                } else {
                    params.tensor_split[i_device] = 0.0f;
                }
            }
#else
            LOG_WARNING("llama.cpp was compiled without cuBLAS. It is not possible to set a tensor split.\n", {});
#endif // GGML_USE_CUBLAS
        } else if (arg == "--main-gpu" || arg == "-mg") {
            if (++i >= argc) {
                invalid_param = true;
                break;
            }
#if defined(GGML_USE_CUBLAS) || defined(GGML_USE_SYCL)
            params.main_gpu = std::stoi(argv[i]);
#else
            LOG_WARNING("llama.cpp was compiled without cuBLAS. It is not possible to set a main GPU.", {});
#endif
        } else if (arg == "--lora") {
            if (++i >= argc) {
                invalid_param = true;
                break;
            }
            params.lora_adapter.emplace_back(argv[i], 1.0f);
            params.use_mmap = false;
        } else if (arg == "--lora-scaled") {
            if (++i >= argc) {
                invalid_param = true;
                break;
            }
            const char * lora_adapter = argv[i];
            if (++i >= argc) {
                invalid_param = true;
                break;
            }
            params.lora_adapter.emplace_back(lora_adapter, std::stof(argv[i]));
            params.use_mmap = false;
        } else if (arg == "--lora-base") {
            if (++i >= argc) {
                invalid_param = true;
                break;
            }
            params.lora_base = argv[i];
        } else if (arg == "-v" || arg == "--verbose") {
#if SERVER_VERBOSE != 1
            LOG_WARNING("server.cpp is not built with verbose logging.", {});
#else
            server_verbose = true;
#endif
        } else if (arg == "--mlock") {
            params.use_mlock = true;
        } else if (arg == "--no-mmap") {
            params.use_mmap = false;
        } else if (arg == "--numa") {
            if (++i >= argc) {
                invalid_param = true;
                break;
            } else {
                std::string value(argv[i]);
                /**/ if (value == "distribute" || value == "" ) { params.numa = GGML_NUMA_STRATEGY_DISTRIBUTE; }
                else if (value == "isolate")                    { params.numa = GGML_NUMA_STRATEGY_ISOLATE; }
                else if (value == "numactl")                    { params.numa = GGML_NUMA_STRATEGY_NUMACTL; }
                else { invalid_param = true; break; }
            }
        } else if (arg == "--embedding" || arg == "--embeddings") {
            params.embedding = true;
        } else if (arg == "-cb" || arg == "--cont-batching") {
            params.cont_batching = true;
        } else if (arg == "-np" || arg == "--parallel") {
            if (++i >= argc) {
                invalid_param = true;
                break;
            }
            params.n_parallel = std::stoi(argv[i]);
        } else if (arg == "-n" || arg == "--n-predict") {
            if (++i >= argc) {
                invalid_param = true;
                break;
            }
            params.n_predict = std::stoi(argv[i]);
        } else if (arg == "-spf" || arg == "--system-prompt-file") {
            if (++i >= argc) {
                invalid_param = true;
                break;
            }
            std::ifstream file(argv[i]);
            if (!file) {
                fprintf(stderr, "error: failed to open file '%s'\n", argv[i]);
                invalid_param = true;
                break;
            }
            std::string system_prompt;
            std::copy(
                std::istreambuf_iterator<char>(file),
                std::istreambuf_iterator<char>(),
                std::back_inserter(system_prompt)
            );
            sparams.system_prompt = system_prompt;
        } else if (arg == "-ctk" || arg == "--cache-type-k") {
            params.cache_type_k = argv[++i];
        } else if (arg == "-ctv" || arg == "--cache-type-v") {
            params.cache_type_v = argv[++i];
        } else if (arg == "--log-format") {
            if (++i >= argc) {
                invalid_param = true;
                break;
            }
            if (std::strcmp(argv[i], "json") == 0) {
                server_log_json = true;
            } else if (std::strcmp(argv[i], "text") == 0) {
                server_log_json = false;
            } else {
                invalid_param = true;
                break;
            }
        } else if (arg == "--log-disable") {
            log_set_target(stdout);
            LOG_INFO("logging to file is disabled.", {});
        } else if (arg == "--slots-endpoint-disable") {
            sparams.slots_endpoint = false;
        } else if (arg == "--metrics") {
            sparams.metrics_endpoint = true;
        } else if (arg == "--chat-template") {
            if (++i >= argc) {
                invalid_param = true;
                break;
            }
            if (!verify_custom_template(argv[i])) {
                fprintf(stderr, "error: the supplied chat template is not supported: %s\n", argv[i]);
                fprintf(stderr, "note: llama.cpp does not use jinja parser, we only support commonly used templates\n");
                invalid_param = true;
                break;
            }
            sparams.chat_template = argv[i];
        } else if (arg == "--override-kv") {
            if (++i >= argc) {
                invalid_param = true;
                break;
            }
            char * sep = strchr(argv[i], '=');
            if (sep == nullptr || sep - argv[i] >= 128) {
                fprintf(stderr, "error: Malformed KV override: %s\n", argv[i]);
                invalid_param = true;
                break;
            }

            struct llama_model_kv_override kvo;
            std::strncpy(kvo.key, argv[i], sep - argv[i]);
            kvo.key[sep - argv[i]] = 0;
            sep++;
            if (strncmp(sep, "int:", 4) == 0) {
                sep += 4;
                kvo.tag = LLAMA_KV_OVERRIDE_TYPE_INT;
                kvo.int_value = std::atol(sep);
            } else if (strncmp(sep, "float:", 6) == 0) {
                sep += 6;
                kvo.tag = LLAMA_KV_OVERRIDE_TYPE_FLOAT;
                kvo.float_value = std::atof(sep);
            } else if (strncmp(sep, "bool:", 5) == 0) {
                sep += 5;
                kvo.tag = LLAMA_KV_OVERRIDE_TYPE_BOOL;
                if (std::strcmp(sep, "true") == 0) {
                    kvo.bool_value = true;
                } else if (std::strcmp(sep, "false") == 0) {
                    kvo.bool_value = false;
                } else {
                    fprintf(stderr, "error: Invalid boolean value for KV override: %s\n", argv[i]);
                    invalid_param = true;
                    break;
                }
            } else {
                fprintf(stderr, "error: Invalid type for KV override: %s\n", argv[i]);
                invalid_param = true;
                break;
            }
            params.kv_overrides.push_back(kvo);
        } else {
            fprintf(stderr, "error: unknown argument: %s\n", arg.c_str());
            server_print_usage(argv[0], default_params, default_sparams);
            exit(1);
        }
    }

    if (!params.kv_overrides.empty()) {
        params.kv_overrides.emplace_back();
        params.kv_overrides.back().key[0] = 0;
    }

    if (invalid_param) {
        fprintf(stderr, "error: invalid parameter for argument: %s\n", arg.c_str());
        server_print_usage(argv[0], default_params, default_sparams);
        exit(1);
    }
}

static void log_server_request(const httplib::Request & req, const httplib::Response & res) {
    // skip GH copilot requests when using default port
    if (req.path == "/v1/health" || req.path == "/v1/completions") {
        return;
    }

    LOG_INFO("request", {
        {"remote_addr", req.remote_addr},
        {"remote_port", req.remote_port},
        {"status",      res.status},
        {"method",      req.method},
        {"path",        req.path},
        {"params",      req.params},
    });

    LOG_VERBOSE("request", {
        {"request",  req.body},
        {"response", res.body},
    });
}

std::function<void(int)> shutdown_handler;
std::atomic_flag is_terminating = ATOMIC_FLAG_INIT;

inline void signal_handler(int signal) {
    if (is_terminating.test_and_set()) {
        // in case it hangs, we can force terminate the server by hitting Ctrl+C twice
        // this is for better developer experience, we can remove when the server is stable enough
        fprintf(stderr, "Received second interrupt, terminating immediately.\n");
        exit(1);
    }

    shutdown_handler(signal);
}

int main(int argc, char ** argv) {
#if SERVER_VERBOSE != 1
    log_disable();
#endif
    // own arguments required by this example
    gpt_params    params;
    server_params sparams;

    // struct that contains llama context and inference
    server_context ctx_server;

    server_params_parse(argc, argv, sparams, params);

    if (!sparams.system_prompt.empty()) {
        ctx_server.system_prompt_set(json::parse(sparams.system_prompt));
    }

    if (params.model_alias == "unknown") {
        params.model_alias = params.model;
    }

    llama_backend_init();
    llama_numa_init(params.numa);

    LOG_INFO("build info", {
        {"build",  LLAMA_BUILD_NUMBER},
        {"commit", LLAMA_COMMIT}
    });

    LOG_INFO("system info", {
        {"n_threads",       params.n_threads},
        {"n_threads_batch", params.n_threads_batch},
        {"total_threads",   std::thread::hardware_concurrency()},
        {"system_info",     llama_print_system_info()},
    });

    httplib::Server svr;

    std::atomic<server_state> state{SERVER_STATE_LOADING_MODEL};

    svr.set_default_headers({{"Server", "llama.cpp"}});

    // CORS preflight
    svr.Options(R"(.*)", [](const httplib::Request & req, httplib::Response & res) {
        res.set_header("Access-Control-Allow-Origin",      req.get_header_value("Origin"));
        res.set_header("Access-Control-Allow-Credentials", "true");
        res.set_header("Access-Control-Allow-Methods",     "POST");
        res.set_header("Access-Control-Allow-Headers",     "*");
    });

<<<<<<< HEAD
=======
    svr.Get("/health", [&](const httplib::Request & req, httplib::Response & res) {
        server_state current_state = state.load();
        switch (current_state) {
            case SERVER_STATE_READY:
                {
                    // request slots data using task queue
                    server_task task;
                    task.id   = ctx_server.queue_tasks.get_new_id();
                    task.type = SERVER_TASK_TYPE_METRICS;
                    task.id_target = -1;

                    ctx_server.queue_results.add_waiting_task_id(task.id);
                    ctx_server.queue_tasks.post(task);

                    // get the result
                    server_task_result result = ctx_server.queue_results.recv(task.id);
                    ctx_server.queue_results.remove_waiting_task_id(task.id);

                    const int n_idle_slots       = result.data["idle"];
                    const int n_processing_slots = result.data["processing"];

                    json health = {
                        {"status",           "ok"},
                        {"slots_idle",       n_idle_slots},
                        {"slots_processing", n_processing_slots}
                    };

                    res.status = 200; // HTTP OK
                    if (sparams.slots_endpoint && req.has_param("include_slots")) {
                        health["slots"] = result.data["slots"];
                    }

                    if (n_idle_slots == 0) {
                        health["status"] = "no slot available";
                        if (req.has_param("fail_on_no_slot")) {
                            res.status = 503; // HTTP Service Unavailable
                        }
                    }

                    res.set_content(health.dump(), "application/json");
                    break;
                }
            case SERVER_STATE_LOADING_MODEL:
                {
                    res.set_content(R"({"status": "loading model"})", "application/json");
                    res.status = 503; // HTTP Service Unavailable
                } break;
            case SERVER_STATE_ERROR:
                {
                    res.set_content(R"({"status": "error", "error": "Model failed to load"})", "application/json");
                    res.status = 500; // HTTP Internal Server Error
                } break;
        }
    });

    if (sparams.slots_endpoint) {
        svr.Get("/slots", [&](const httplib::Request &, httplib::Response & res) {
            // request slots data using task queue
            server_task task;
            task.id = ctx_server.queue_tasks.get_new_id();
            task.id_multi  = -1;
            task.id_target = -1;
            task.type = SERVER_TASK_TYPE_METRICS;

            ctx_server.queue_results.add_waiting_task_id(task.id);
            ctx_server.queue_tasks.post(task);

            // get the result
            server_task_result result = ctx_server.queue_results.recv(task.id);
            ctx_server.queue_results.remove_waiting_task_id(task.id);

            res.set_content(result.data["slots"].dump(), "application/json");
            res.status = 200; // HTTP OK
        });
    }

    if (sparams.metrics_endpoint) {
        svr.Get("/metrics", [&](const httplib::Request &, httplib::Response & res) {
            // request slots data using task queue
            server_task task;
            task.id = ctx_server.queue_tasks.get_new_id();
            task.id_multi  = -1;
            task.id_target = -1;
            task.type = SERVER_TASK_TYPE_METRICS;
            task.data.push_back({{"reset_bucket", true}});

            ctx_server.queue_results.add_waiting_task_id(task.id);
            ctx_server.queue_tasks.post(task);

            // get the result
            server_task_result result = ctx_server.queue_results.recv(task.id);
            ctx_server.queue_results.remove_waiting_task_id(task.id);

            json data = result.data;

            const uint64_t n_prompt_tokens_processed = data["n_prompt_tokens_processed"];
            const uint64_t t_prompt_processing       = data["t_prompt_processing"];

            const uint64_t n_tokens_predicted  = data["n_tokens_predicted"];
            const uint64_t t_tokens_generation = data["t_tokens_generation"];

            const int32_t kv_cache_used_cells = data["kv_cache_used_cells"];

            // metrics definition: https://prometheus.io/docs/practices/naming/#metric-names
            json all_metrics_def = json {
                {"counter", {{
                        {"name",  "prompt_tokens_total"},
                        {"help",  "Number of prompt tokens processed."},
                        {"value",  (uint64_t) data["n_prompt_tokens_processed_total"]}
                }, {
                        {"name",  "prompt_seconds_total"},
                        {"help",  "Prompt process time"},
                        {"value",  (uint64_t) data["t_prompt_processing_total"] / 1.e3}
                }, {
                        {"name",  "tokens_predicted_total"},
                        {"help",  "Number of generation tokens processed."},
                        {"value",  (uint64_t) data["n_tokens_predicted_total"]}
                }, {
                        {"name",  "tokens_predicted_seconds_total"},
                        {"help",  "Predict process time"},
                        {"value",  (uint64_t) data["t_tokens_generation_total"] / 1.e3}
                }}},
                {"gauge", {{
                        {"name",  "prompt_tokens_seconds"},
                        {"help",  "Average prompt throughput in tokens/s."},
                        {"value",  n_prompt_tokens_processed ? 1.e3 / t_prompt_processing * n_prompt_tokens_processed : 0.}
                },{
                        {"name",  "predicted_tokens_seconds"},
                        {"help",  "Average generation throughput in tokens/s."},
                        {"value",  n_tokens_predicted ? 1.e3 / t_tokens_generation * n_tokens_predicted : 0.}
                },{
                        {"name",  "kv_cache_usage_ratio"},
                        {"help",  "KV-cache usage. 1 means 100 percent usage."},
                        {"value",  1. * kv_cache_used_cells / params.n_ctx}
                },{
                        {"name",  "kv_cache_tokens"},
                        {"help",  "KV-cache tokens."},
                        {"value",  (uint64_t) data["kv_cache_tokens_count"]}
                },{
                        {"name",  "requests_processing"},
                        {"help",  "Number of request processing."},
                        {"value",  (uint64_t) data["processing"]}
                },{
                        {"name",  "requests_deferred"},
                        {"help",  "Number of request deferred."},
                        {"value",  (uint64_t) data["deferred"]}
                }}}
            };

            std::stringstream prometheus;

            for (const auto & el : all_metrics_def.items()) {
                const auto & type        = el.key();
                const auto & metrics_def = el.value();

                for (const auto & metric_def : metrics_def) {
                    const std::string name = metric_def["name"];
                    const std::string help = metric_def["help"];

                    auto value = json_value(metric_def, "value", 0.);
                    prometheus << "# HELP llamacpp:" << name << " " << help  << "\n"
                               << "# TYPE llamacpp:" << name << " " << type  << "\n"
                               << "llamacpp:"        << name << " " << value << "\n";
                }
            }

            const int64_t t_start = data["t_start"];
            res.set_header("Process-Start-Time-Unix", std::to_string(t_start));

            res.set_content(prometheus.str(), "text/plain; version=0.0.4");
            res.status = 200; // HTTP OK
        });
    }

>>>>>>> 76e86882
    svr.set_logger(log_server_request);

    svr.set_exception_handler([](const httplib::Request &, httplib::Response & res, std::exception_ptr ep) {
        const char fmt[] = "500 Internal Server Error\n%s";

        char buf[BUFSIZ];
        try {
            std::rethrow_exception(std::move(ep));
        } catch (std::exception &e) {
            snprintf(buf, sizeof(buf), fmt, e.what());
        } catch (...) {
            snprintf(buf, sizeof(buf), fmt, "Unknown Exception");
        }

        res.set_content(buf, "text/plain; charset=utf-8");
        res.status = 500;
    });

    svr.set_error_handler([](const httplib::Request &, httplib::Response & res) {
        if (res.status == 401) {
            res.set_content("Unauthorized", "text/plain; charset=utf-8");
        }
        if (res.status == 400) {
            res.set_content("Invalid request", "text/plain; charset=utf-8");
        }
        if (res.status == 404) {
            res.set_content("File Not Found", "text/plain; charset=utf-8");
        }
    });

    // set timeouts and change hostname and port
    svr.set_read_timeout (sparams.read_timeout);
    svr.set_write_timeout(sparams.write_timeout);

    if (!svr.bind_to_port(sparams.hostname, sparams.port)) {
        fprintf(stderr, "\ncouldn't bind to server socket: hostname=%s port=%d\n\n", sparams.hostname.c_str(), sparams.port);
        return 1;
    }

    std::unordered_map<std::string, std::string> log_data;

    log_data["hostname"] = sparams.hostname;
    log_data["port"]     = std::to_string(sparams.port);

    if (sparams.api_keys.size() == 1) {
        auto key = sparams.api_keys[0];
        log_data["api_key"] = "api_key: ****" + key.substr(std::max((int)(key.length() - 4), 0));
    } else if (sparams.api_keys.size() > 1) {
        log_data["api_key"] = "api_key: " + std::to_string(sparams.api_keys.size()) + " keys loaded";
    }

    // load the model
    if (!ctx_server.load_model(params)) {
        state.store(SERVER_STATE_ERROR);
        return 1;
    } else {
        ctx_server.initialize();
        state.store(SERVER_STATE_READY);
    }

    LOG_INFO("model loaded", {});

    const auto model_meta = ctx_server.model_meta();

    if (sparams.chat_template.empty()) { // custom chat template is not supplied
        if (!ctx_server.validate_model_chat_template()) {
            LOG_ERROR("The chat template that comes with this model is not yet supported, falling back to chatml. This may cause the model to output suboptimal responses", {});
            sparams.chat_template = "chatml";
        }
    }

    //
    // Middlewares
    //

    auto middleware_validate_api_key = [&sparams](const httplib::Request & req, httplib::Response & res) {
        // TODO: should we apply API key to all endpoints, including "/health" and "/models"?
        static const std::set<std::string> protected_endpoints = {
            "/props",
            "/completion",
            "/completions",
            "/v1/completions",
            "/chat/completions",
            "/v1/chat/completions",
            "/infill",
            "/tokenize",
            "/detokenize",
            "/embedding",
            "/embeddings",
            "/v1/embeddings",
        };

        // If API key is not set, skip validation
        if (sparams.api_keys.empty()) {
            return true;
        }

        // If path is not in protected_endpoints list, skip validation
        if (protected_endpoints.find(req.path) == protected_endpoints.end()) {
            return true;
        }

        // Check for API key in the header
        auto auth_header = req.get_header_value("Authorization");

        std::string prefix = "Bearer ";
        if (auth_header.substr(0, prefix.size()) == prefix) {
            std::string received_api_key = auth_header.substr(prefix.size());
            if (std::find(sparams.api_keys.begin(), sparams.api_keys.end(), received_api_key) != sparams.api_keys.end()) {
                return true; // API key is valid
            }
        }

        // API key is invalid or not provided
        res.set_content("Unauthorized: Invalid API Key", "text/plain; charset=utf-8");
        res.status = 401; // Unauthorized

        LOG_WARNING("Unauthorized: Invalid API Key", {});

        return false;
    };

    // register server middlewares
    svr.set_pre_routing_handler([&middleware_validate_api_key](const httplib::Request & req, httplib::Response & res) {
        if (!middleware_validate_api_key(req, res)) {
            return httplib::Server::HandlerResponse::Handled;
        }
        return httplib::Server::HandlerResponse::Unhandled;
    });

    //
    // Route handlers (or controllers)
    //

    const auto handle_health = [&](const httplib::Request & req, httplib::Response & res) {
        server_state current_state = state.load();
        switch (current_state) {
            case SERVER_STATE_READY:
                {
                    // request slots data using task queue
                    server_task task;
                    task.id   = ctx_server.queue_tasks.get_new_id();
                    task.type = SERVER_TASK_TYPE_METRICS;
                    task.id_target = -1;

                    ctx_server.queue_results.add_waiting_task_id(task.id);
                    ctx_server.queue_tasks.post(task);

                    // get the result
                    server_task_result result = ctx_server.queue_results.recv(task.id);
                    ctx_server.queue_results.remove_waiting_task_id(task.id);

                    const int n_idle_slots       = result.data["idle"];
                    const int n_processing_slots = result.data["processing"];

                    json health = {
                        {"status",           "ok"},
                        {"slots_idle",       n_idle_slots},
                        {"slots_processing", n_processing_slots}
                    };

                    res.status = 200; // HTTP OK
                    if (sparams.slots_endpoint && req.has_param("include_slots")) {
                        health["slots"] = result.data["slots"];
                    }

                    if (n_idle_slots == 0) {
                        health["status"] = "no slot available";
                        if (req.has_param("fail_on_no_slot")) {
                            res.status = 503; // HTTP Service Unavailable
                        }
                    }

                    res.set_content(health.dump(), "application/json");
                    break;
                }
            case SERVER_STATE_LOADING_MODEL:
                {
                    res.set_content(R"({"status": "loading model"})", "application/json");
                    res.status = 503; // HTTP Service Unavailable
                } break;
            case SERVER_STATE_ERROR:
                {
                    res.set_content(R"({"status": "error", "error": "Model failed to load"})", "application/json");
                    res.status = 500; // HTTP Internal Server Error
                } break;
        }
    };

    const auto handle_slots = [&](const httplib::Request &, httplib::Response & res) {
        // request slots data using task queue
        server_task task;
        task.id = ctx_server.queue_tasks.get_new_id();
        task.id_multi  = -1;
        task.id_target = -1;
        task.type = SERVER_TASK_TYPE_METRICS;

        ctx_server.queue_results.add_waiting_task_id(task.id);
        ctx_server.queue_tasks.post(task);

        // get the result
        server_task_result result = ctx_server.queue_results.recv(task.id);
        ctx_server.queue_results.remove_waiting_task_id(task.id);

        res.set_content(result.data["slots"].dump(), "application/json");
        res.status = 200; // HTTP OK
    };

    const auto handle_metrics = [&](const httplib::Request &, httplib::Response & res) {
        // request slots data using task queue
        server_task task;
        task.id = ctx_server.queue_tasks.get_new_id();
        task.id_multi  = -1;
        task.id_target = -1;
        task.type = SERVER_TASK_TYPE_METRICS;

        ctx_server.queue_results.add_waiting_task_id(task.id);
        ctx_server.queue_tasks.post(task);

        // get the result
        server_task_result result = ctx_server.queue_results.recv(task.id);
        ctx_server.queue_results.remove_waiting_task_id(task.id);

        json data = result.data;

        const uint64_t n_prompt_tokens_processed = data["n_prompt_tokens_processed"];
        const uint64_t t_prompt_processing       = data["t_prompt_processing"];

        const uint64_t n_tokens_predicted  = data["n_tokens_predicted"];
        const uint64_t t_tokens_generation = data["t_tokens_generation"];

        const int32_t kv_cache_used_cells = data["kv_cache_used_cells"];

        // metrics definition: https://prometheus.io/docs/practices/naming/#metric-names
        json all_metrics_def = json {
            {"counter", {{
                    {"name",  "prompt_tokens_total"},
                    {"help",  "Number of prompt tokens processed."},
                    {"value",  data["n_prompt_tokens_processed_total"]}
            }, {
                    {"name",  "tokens_predicted_total"},
                    {"help",  "Number of generation tokens processed."},
                    {"value",  data["n_tokens_predicted_total"]}
            }}},
            {"gauge", {{
                    {"name",  "prompt_tokens_seconds"},
                    {"help",  "Average prompt throughput in tokens/s."},
                    {"value",  n_prompt_tokens_processed ? 1e3 / t_prompt_processing * n_prompt_tokens_processed : 0}
            },{
                    {"name",  "predicted_tokens_seconds"},
                    {"help",  "Average generation throughput in tokens/s."},
                    {"value",  n_tokens_predicted ? 1e3 / t_tokens_generation * n_tokens_predicted : 0}
            },{
                    {"name",  "kv_cache_usage_ratio"},
                    {"help",  "KV-cache usage. 1 means 100 percent usage."},
                    {"value",  1. * kv_cache_used_cells / params.n_ctx}
            },{
                    {"name",  "kv_cache_tokens"},
                    {"help",  "KV-cache tokens."},
                    {"value",  data["kv_cache_tokens_count"]}
            },{
                    {"name",  "requests_processing"},
                    {"help",  "Number of request processing."},
                    {"value",  data["processing"]}
            },{
                    {"name",  "requests_deferred"},
                    {"help",  "Number of request deferred."},
                    {"value",  data["deferred"]}
            }}}
        };

        std::stringstream prometheus;

        for (const auto & el : all_metrics_def.items()) {
            const auto & type        = el.key();
            const auto & metrics_def = el.value();

            for (const auto & metric_def : metrics_def) {
                const std::string name = metric_def["name"];
                const std::string help = metric_def["help"];

                auto value = json_value(metric_def, "value", 0);
                prometheus << "# HELP llamacpp:" << name << " " << help  << "\n"
                            << "# TYPE llamacpp:" << name << " " << type  << "\n"
                            << "llamacpp:"        << name << " " << value << "\n";
            }
        }

        res.set_content(prometheus.str(), "text/plain; version=0.0.4");
        res.status = 200; // HTTP OK
    };

    const auto handle_props = [&ctx_server](const httplib::Request & req, httplib::Response & res) {
        res.set_header("Access-Control-Allow-Origin", req.get_header_value("Origin"));
        json data = {
            { "user_name",                   ctx_server.name_user.c_str() },
            { "assistant_name",              ctx_server.name_assistant.c_str() },
            { "default_generation_settings", ctx_server.default_generation_settings_for_props },
            { "total_slots",                 ctx_server.params.n_parallel }
        };

        res.set_content(data.dump(), "application/json; charset=utf-8");
    };

    const auto handle_completions = [&ctx_server](const httplib::Request & req, httplib::Response & res) {
        res.set_header("Access-Control-Allow-Origin", req.get_header_value("Origin"));

        json data = json::parse(req.body);

        const int id_task = ctx_server.queue_tasks.get_new_id();

        ctx_server.queue_results.add_waiting_task_id(id_task);
        ctx_server.request_completion(id_task, -1, data, false, false);

        if (!json_value(data, "stream", false)) {
            server_task_result result = ctx_server.queue_results.recv(id_task);
            if (!result.error && result.stop) {
                res.set_content(result.data.dump(-1, ' ', false, json::error_handler_t::replace), "application/json; charset=utf-8");
            } else {
                res.status = 500;
                res.set_content(result.data["content"], "text/plain; charset=utf-8");
            }

            ctx_server.queue_results.remove_waiting_task_id(id_task);
        } else {
            const auto chunked_content_provider = [id_task, &ctx_server](size_t, httplib::DataSink & sink) {
                while (true) {
                    server_task_result result = ctx_server.queue_results.recv(id_task);
                    if (!result.error) {
                        const std::string str =
                            "data: " +
                            result.data.dump(-1, ' ', false, json::error_handler_t::replace) +
                            "\n\n";

                        LOG_VERBOSE("data stream", {
                            { "to_send", str }
                        });

                        if (!sink.write(str.c_str(), str.size())) {
                            ctx_server.queue_results.remove_waiting_task_id(id_task);
                            return false;
                        }

                        if (result.stop) {
                            break;
                        }
                    } else {
                        const std::string str =
                            "error: " +
                            result.data.dump(-1, ' ', false, json::error_handler_t::replace) +
                            "\n\n";

                        LOG_VERBOSE("data stream", {
                            { "to_send", str }
                        });

                        if (!sink.write(str.c_str(), str.size())) {
                            ctx_server.queue_results.remove_waiting_task_id(id_task);
                            return false;
                        }

                        break;
                    }
                }

                ctx_server.queue_results.remove_waiting_task_id(id_task);
                sink.done();

                return true;
            };

            auto on_complete = [id_task, &ctx_server] (bool) {
                // cancel
                ctx_server.request_cancel(id_task);
                ctx_server.queue_results.remove_waiting_task_id(id_task);
            };

            res.set_chunked_content_provider("text/event-stream", chunked_content_provider, on_complete);
        }
    };

    const auto handle_models = [&params, &model_meta](const httplib::Request & req, httplib::Response & res) {
        res.set_header("Access-Control-Allow-Origin", req.get_header_value("Origin"));

        json models = {
            {"object", "list"},
            {"data", {
                 {
                     {"id",       params.model_alias},
                     {"object",   "model"},
                     {"created",  std::time(0)},
                     {"owned_by", "llamacpp"},
                     {"meta",     model_meta}
                 },
             }}
        };

        res.set_content(models.dump(), "application/json; charset=utf-8");
    };

    const auto handle_chat_completions = [&ctx_server, &sparams](const httplib::Request & req, httplib::Response & res) {
        res.set_header("Access-Control-Allow-Origin", req.get_header_value("Origin"));
        json data = oaicompat_completion_params_parse(ctx_server.model, json::parse(req.body), sparams.chat_template);

        const int id_task = ctx_server.queue_tasks.get_new_id();

        ctx_server.queue_results.add_waiting_task_id(id_task);
        ctx_server.request_completion(id_task, -1, data, false, false);

        if (!json_value(data, "stream", false)) {
            server_task_result result = ctx_server.queue_results.recv(id_task);

            if (!result.error && result.stop) {
                json result_oai = format_final_response_oaicompat(data, result.data);

                res.set_content(result_oai.dump(-1, ' ', false, json::error_handler_t::replace), "application/json; charset=utf-8");
            } else {
                res.status = 500;
                res.set_content(result.data["content"], "text/plain; charset=utf-8");
            }
            ctx_server.queue_results.remove_waiting_task_id(id_task);
        } else {
            const auto chunked_content_provider = [id_task, &ctx_server](size_t, httplib::DataSink & sink) {
                while (true) {
                    server_task_result result = ctx_server.queue_results.recv(id_task);
                    if (!result.error) {
                        std::vector<json> result_array = format_partial_response_oaicompat(result.data);

                        for (auto it = result_array.begin(); it != result_array.end(); ++it) {
                            if (!it->empty()) {
                                const std::string str =
                                    "data: " +
                                    it->dump(-1, ' ', false, json::error_handler_t::replace) +
                                    "\n\n";
                                LOG_VERBOSE("data stream", {{"to_send", str}});
                                if (!sink.write(str.c_str(), str.size())) {
                                    ctx_server.queue_results.remove_waiting_task_id(id_task);
                                    return false;
                                }
                            }
                        }
                        if (result.stop) {
                            break;
                        }
                    } else {
                        const std::string str =
                            "error: " +
                            result.data.dump(-1, ' ', false, json::error_handler_t::replace) +
                            "\n\n";
                        LOG_VERBOSE("data stream", {{"to_send", str}});
                        if (!sink.write(str.c_str(), str.size())) {
                            ctx_server.queue_results.remove_waiting_task_id(id_task);
                            return false;
                        }
                        break;
                    }
                }
                sink.done();
                ctx_server.queue_results.remove_waiting_task_id(id_task);
                return true;
            };

            auto on_complete = [id_task, &ctx_server](bool) {
                // cancel request
                ctx_server.request_cancel(id_task);
                ctx_server.queue_results.remove_waiting_task_id(id_task);
            };

            res.set_chunked_content_provider("text/event-stream", chunked_content_provider, on_complete);
        }
    };

    const auto handle_infill = [&ctx_server](const httplib::Request & req, httplib::Response & res) {
        res.set_header("Access-Control-Allow-Origin", req.get_header_value("Origin"));

        json data = json::parse(req.body);

        const int id_task = ctx_server.queue_tasks.get_new_id();

        ctx_server.queue_results.add_waiting_task_id(id_task);
        ctx_server.request_completion(id_task, -1, data, true, false);

        if (!json_value(data, "stream", false)) {
            server_task_result result = ctx_server.queue_results.recv(id_task);
            if (!result.error && result.stop) {
                res.set_content(result.data.dump(-1, ' ', false, json::error_handler_t::replace), "application/json; charset=utf-8");
            } else {
                res.status = 404;
                res.set_content(result.data["content"], "text/plain; charset=utf-8");
            }

            ctx_server.queue_results.remove_waiting_task_id(id_task);
        } else {
            const auto chunked_content_provider = [id_task, &ctx_server](size_t, httplib::DataSink & sink) {
                while (true) {
                    server_task_result result = ctx_server.queue_results.recv(id_task);
                    if (!result.error) {
                        const std::string str =
                            "data: " +
                            result.data.dump(-1, ' ', false, json::error_handler_t::replace) +
                            "\n\n";

                        LOG_VERBOSE("data stream", {
                            { "to_send", str }
                        });

                        if (!sink.write(str.c_str(), str.size())) {
                            ctx_server.queue_results.remove_waiting_task_id(id_task);
                            return false;
                        }

                        if (result.stop) {
                            break;
                        }
                    } else {
                        break;
                    }
                }

                ctx_server.queue_results.remove_waiting_task_id(id_task);
                sink.done();

                return true;
            };

            auto on_complete = [id_task, &ctx_server] (bool) {
                ctx_server.request_cancel(id_task);
            };

            res.set_chunked_content_provider("text/event-stream", chunked_content_provider, on_complete);
        }
    };

    const auto handle_tokenize = [&ctx_server](const httplib::Request & req, httplib::Response & res) {
        res.set_header("Access-Control-Allow-Origin", req.get_header_value("Origin"));
        const json body = json::parse(req.body);

        std::vector<llama_token> tokens;
        if (body.count("content") != 0) {
            tokens = ctx_server.tokenize(body["content"], false);
        }
        const json data = format_tokenizer_response(tokens);
        return res.set_content(data.dump(), "application/json; charset=utf-8");
    };

    const auto handle_detokenize = [&ctx_server](const httplib::Request & req, httplib::Response & res) {
        res.set_header("Access-Control-Allow-Origin", req.get_header_value("Origin"));
        const json body = json::parse(req.body);

        std::string content;
        if (body.count("tokens") != 0) {
            const std::vector<llama_token> tokens = body["tokens"];
            content = tokens_to_str(ctx_server.ctx, tokens.cbegin(), tokens.cend());
        }

        const json data = format_detokenized_response(content);
        return res.set_content(data.dump(), "application/json; charset=utf-8");
    };

    auto handle_embeddings = [&params, &ctx_server](const httplib::Request & req, httplib::Response & res) {
        res.set_header("Access-Control-Allow-Origin", req.get_header_value("Origin"));
        if (!params.embedding) {
            res.status = 501;
            res.set_content("This server does not support embeddings. Start it with `--embeddings`", "text/plain; charset=utf-8");
            return;
        }

        const json body = json::parse(req.body);
        bool is_openai = false;

        // an input prompt can string or a list of tokens (integer) 
        std::vector<json> prompts;
        if (body.count("input") != 0) {
            is_openai = true;
            if (body["input"].is_array()) {
                // support multiple prompts
                for (const json & elem : body["input"]) {
                    prompts.push_back(elem);
                }
            } else {
                // single input prompt
                prompts.push_back(body["input"]);
            }
        } else if (body.count("content") != 0) {
            // only support single prompt here
            std::string content = body["content"];
            prompts.push_back(content);
        } else {
            // TODO @ngxson : should return an error here
            prompts.push_back("");
        }

        // process all prompts
        json responses = json::array();
        for (auto & prompt : prompts) {
            // TODO @ngxson : maybe support multitask for this endpoint?
            // create and queue the task
            const int id_task = ctx_server.queue_tasks.get_new_id();

            ctx_server.queue_results.add_waiting_task_id(id_task);
            ctx_server.request_completion(id_task, -1, { {"prompt", prompt}, { "n_predict", 0}}, false, true);

            // get the result
            server_task_result result = ctx_server.queue_results.recv(id_task);
            ctx_server.queue_results.remove_waiting_task_id(id_task);
            responses.push_back(json_value(result.data, "embedding", json::array()));
        }

        // write JSON response
        json root;
        if (is_openai) {
            json res_oai = json::array();
            int i = 0;
            for (auto & elem : responses) {
                res_oai.push_back(json{
                    {"embedding", elem},
                    {"index",     i++},
                    {"object",    "embedding"}
                });
            }
            root = format_embeddings_response_oaicompat(body, res_oai);
        } else {
            root = responses[0];
        }
        return res.set_content(root.dump(), "application/json; charset=utf-8");
    };

    //
    // Router
    //

    // register static assets routes
    if (!sparams.public_path.empty()) {
        // Set the base directory for serving static files
        svr.set_base_dir(sparams.public_path);
    }

    // using embedded static files 
    auto handle_static_file = [](unsigned char * content, size_t len, const char * mime_type) {
        return [content, len, mime_type](const httplib::Request &, httplib::Response & res) {
            res.set_content(reinterpret_cast<const char*>(content), len, mime_type);
            return false;
        };
    };

    svr.Options(R"(/.*)", [](const httplib::Request &, httplib::Response & res) {
        // TODO @ngxson : I have no idea what it is... maybe this is redundant?
        return res.set_content("", "application/json; charset=utf-8");
    });
    svr.Get("/", handle_static_file(index_html, index_html_len, "text/html; charset=utf-8"));
    svr.Get("/index.js", handle_static_file(index_js, index_js_len, "text/javascript; charset=utf-8"));
    svr.Get("/completion.js", handle_static_file(completion_js, completion_js_len, "text/javascript; charset=utf-8"));
    svr.Get("/json-schema-to-grammar.mjs", handle_static_file(
        json_schema_to_grammar_mjs, json_schema_to_grammar_mjs_len, "text/javascript; charset=utf-8"));

    // register API routes
    svr.Post("/health",              handle_health);
    svr.Post("/props",               handle_props);
    svr.Get ("/v1/models",           handle_models);
    svr.Post("/completion",          handle_completions); // legacy
    svr.Post("/completions",         handle_completions);
    svr.Post("/v1/completions",      handle_completions);
    svr.Post("/chat/completions",    handle_chat_completions);
    svr.Post("/v1/chat/completions", handle_chat_completions);
    svr.Post("/infill",              handle_infill);
    svr.Post("/embedding",           handle_embeddings); // legacy
    svr.Post("/embeddings",          handle_embeddings);
    svr.Post("/v1/embeddings",       handle_embeddings);
    svr.Post("/tokenize",            handle_tokenize);
    svr.Post("/detokenize",          handle_detokenize);
    if (sparams.slots_endpoint) {
        svr.Get("/slots", handle_slots);
    }
    if (sparams.metrics_endpoint) {
        svr.Get("/metrics", handle_metrics);
    }

    //
    // Start the server
    //
    if (sparams.n_threads_http < 1) {
        // +2 threads for monitoring endpoints
        sparams.n_threads_http = std::max(params.n_parallel + 2, (int32_t) std::thread::hardware_concurrency() - 1);
    }
    log_data["n_threads_http"] =  std::to_string(sparams.n_threads_http);
    svr.new_task_queue = [&sparams] { return new httplib::ThreadPool(sparams.n_threads_http); };

    LOG_INFO("HTTP server listening", log_data);

    // run the HTTP server in a thread - see comment below
    std::thread t([&]() {
        if (!svr.listen_after_bind()) {
            state.store(SERVER_STATE_ERROR);
            return 1;
        }

        return 0;
    });

    ctx_server.queue_tasks.on_new_task(std::bind(
        &server_context::process_single_task, &ctx_server, std::placeholders::_1));
    ctx_server.queue_tasks.on_finish_multitask(std::bind(
        &server_context::on_finish_multitask, &ctx_server, std::placeholders::_1));
    ctx_server.queue_tasks.on_run_slots(std::bind(
        &server_context::update_slots, &ctx_server));
    ctx_server.queue_results.on_multitask_update(std::bind(
        &server_queue::update_multitask,
        &ctx_server.queue_tasks,
        std::placeholders::_1,
        std::placeholders::_2,
        std::placeholders::_3
    ));

    shutdown_handler = [&](int) {
        ctx_server.queue_tasks.terminate();
    };

#if defined (__unix__) || (defined (__APPLE__) && defined (__MACH__))
    struct sigaction sigint_action;
    sigint_action.sa_handler = signal_handler;
    sigemptyset (&sigint_action.sa_mask);
    sigint_action.sa_flags = 0;
    sigaction(SIGINT, &sigint_action, NULL);
#elif defined (_WIN32)
    auto console_ctrl_handler = +[](DWORD ctrl_type) -> BOOL {
        return (ctrl_type == CTRL_C_EVENT) ? (signal_handler(SIGINT), true) : false;
    };
    SetConsoleCtrlHandler(reinterpret_cast<PHANDLER_ROUTINE>(console_ctrl_handler), true);
#endif

    ctx_server.queue_tasks.start_loop();

    svr.stop();
    t.join();

    llama_backend_free();

    return 0;
}<|MERGE_RESOLUTION|>--- conflicted
+++ resolved
@@ -2636,183 +2636,6 @@
         res.set_header("Access-Control-Allow-Headers",     "*");
     });
 
-<<<<<<< HEAD
-=======
-    svr.Get("/health", [&](const httplib::Request & req, httplib::Response & res) {
-        server_state current_state = state.load();
-        switch (current_state) {
-            case SERVER_STATE_READY:
-                {
-                    // request slots data using task queue
-                    server_task task;
-                    task.id   = ctx_server.queue_tasks.get_new_id();
-                    task.type = SERVER_TASK_TYPE_METRICS;
-                    task.id_target = -1;
-
-                    ctx_server.queue_results.add_waiting_task_id(task.id);
-                    ctx_server.queue_tasks.post(task);
-
-                    // get the result
-                    server_task_result result = ctx_server.queue_results.recv(task.id);
-                    ctx_server.queue_results.remove_waiting_task_id(task.id);
-
-                    const int n_idle_slots       = result.data["idle"];
-                    const int n_processing_slots = result.data["processing"];
-
-                    json health = {
-                        {"status",           "ok"},
-                        {"slots_idle",       n_idle_slots},
-                        {"slots_processing", n_processing_slots}
-                    };
-
-                    res.status = 200; // HTTP OK
-                    if (sparams.slots_endpoint && req.has_param("include_slots")) {
-                        health["slots"] = result.data["slots"];
-                    }
-
-                    if (n_idle_slots == 0) {
-                        health["status"] = "no slot available";
-                        if (req.has_param("fail_on_no_slot")) {
-                            res.status = 503; // HTTP Service Unavailable
-                        }
-                    }
-
-                    res.set_content(health.dump(), "application/json");
-                    break;
-                }
-            case SERVER_STATE_LOADING_MODEL:
-                {
-                    res.set_content(R"({"status": "loading model"})", "application/json");
-                    res.status = 503; // HTTP Service Unavailable
-                } break;
-            case SERVER_STATE_ERROR:
-                {
-                    res.set_content(R"({"status": "error", "error": "Model failed to load"})", "application/json");
-                    res.status = 500; // HTTP Internal Server Error
-                } break;
-        }
-    });
-
-    if (sparams.slots_endpoint) {
-        svr.Get("/slots", [&](const httplib::Request &, httplib::Response & res) {
-            // request slots data using task queue
-            server_task task;
-            task.id = ctx_server.queue_tasks.get_new_id();
-            task.id_multi  = -1;
-            task.id_target = -1;
-            task.type = SERVER_TASK_TYPE_METRICS;
-
-            ctx_server.queue_results.add_waiting_task_id(task.id);
-            ctx_server.queue_tasks.post(task);
-
-            // get the result
-            server_task_result result = ctx_server.queue_results.recv(task.id);
-            ctx_server.queue_results.remove_waiting_task_id(task.id);
-
-            res.set_content(result.data["slots"].dump(), "application/json");
-            res.status = 200; // HTTP OK
-        });
-    }
-
-    if (sparams.metrics_endpoint) {
-        svr.Get("/metrics", [&](const httplib::Request &, httplib::Response & res) {
-            // request slots data using task queue
-            server_task task;
-            task.id = ctx_server.queue_tasks.get_new_id();
-            task.id_multi  = -1;
-            task.id_target = -1;
-            task.type = SERVER_TASK_TYPE_METRICS;
-            task.data.push_back({{"reset_bucket", true}});
-
-            ctx_server.queue_results.add_waiting_task_id(task.id);
-            ctx_server.queue_tasks.post(task);
-
-            // get the result
-            server_task_result result = ctx_server.queue_results.recv(task.id);
-            ctx_server.queue_results.remove_waiting_task_id(task.id);
-
-            json data = result.data;
-
-            const uint64_t n_prompt_tokens_processed = data["n_prompt_tokens_processed"];
-            const uint64_t t_prompt_processing       = data["t_prompt_processing"];
-
-            const uint64_t n_tokens_predicted  = data["n_tokens_predicted"];
-            const uint64_t t_tokens_generation = data["t_tokens_generation"];
-
-            const int32_t kv_cache_used_cells = data["kv_cache_used_cells"];
-
-            // metrics definition: https://prometheus.io/docs/practices/naming/#metric-names
-            json all_metrics_def = json {
-                {"counter", {{
-                        {"name",  "prompt_tokens_total"},
-                        {"help",  "Number of prompt tokens processed."},
-                        {"value",  (uint64_t) data["n_prompt_tokens_processed_total"]}
-                }, {
-                        {"name",  "prompt_seconds_total"},
-                        {"help",  "Prompt process time"},
-                        {"value",  (uint64_t) data["t_prompt_processing_total"] / 1.e3}
-                }, {
-                        {"name",  "tokens_predicted_total"},
-                        {"help",  "Number of generation tokens processed."},
-                        {"value",  (uint64_t) data["n_tokens_predicted_total"]}
-                }, {
-                        {"name",  "tokens_predicted_seconds_total"},
-                        {"help",  "Predict process time"},
-                        {"value",  (uint64_t) data["t_tokens_generation_total"] / 1.e3}
-                }}},
-                {"gauge", {{
-                        {"name",  "prompt_tokens_seconds"},
-                        {"help",  "Average prompt throughput in tokens/s."},
-                        {"value",  n_prompt_tokens_processed ? 1.e3 / t_prompt_processing * n_prompt_tokens_processed : 0.}
-                },{
-                        {"name",  "predicted_tokens_seconds"},
-                        {"help",  "Average generation throughput in tokens/s."},
-                        {"value",  n_tokens_predicted ? 1.e3 / t_tokens_generation * n_tokens_predicted : 0.}
-                },{
-                        {"name",  "kv_cache_usage_ratio"},
-                        {"help",  "KV-cache usage. 1 means 100 percent usage."},
-                        {"value",  1. * kv_cache_used_cells / params.n_ctx}
-                },{
-                        {"name",  "kv_cache_tokens"},
-                        {"help",  "KV-cache tokens."},
-                        {"value",  (uint64_t) data["kv_cache_tokens_count"]}
-                },{
-                        {"name",  "requests_processing"},
-                        {"help",  "Number of request processing."},
-                        {"value",  (uint64_t) data["processing"]}
-                },{
-                        {"name",  "requests_deferred"},
-                        {"help",  "Number of request deferred."},
-                        {"value",  (uint64_t) data["deferred"]}
-                }}}
-            };
-
-            std::stringstream prometheus;
-
-            for (const auto & el : all_metrics_def.items()) {
-                const auto & type        = el.key();
-                const auto & metrics_def = el.value();
-
-                for (const auto & metric_def : metrics_def) {
-                    const std::string name = metric_def["name"];
-                    const std::string help = metric_def["help"];
-
-                    auto value = json_value(metric_def, "value", 0.);
-                    prometheus << "# HELP llamacpp:" << name << " " << help  << "\n"
-                               << "# TYPE llamacpp:" << name << " " << type  << "\n"
-                               << "llamacpp:"        << name << " " << value << "\n";
-                }
-            }
-
-            const int64_t t_start = data["t_start"];
-            res.set_header("Process-Start-Time-Unix", std::to_string(t_start));
-
-            res.set_content(prometheus.str(), "text/plain; version=0.0.4");
-            res.status = 200; // HTTP OK
-        });
-    }
-
->>>>>>> 76e86882
     svr.set_logger(log_server_request);
 
     svr.set_exception_handler([](const httplib::Request &, httplib::Response & res, std::exception_ptr ep) {
@@ -3028,6 +2851,7 @@
         task.id_multi  = -1;
         task.id_target = -1;
         task.type = SERVER_TASK_TYPE_METRICS;
+        task.data.push_back({{"reset_bucket", true}});
 
         ctx_server.queue_results.add_waiting_task_id(task.id);
         ctx_server.queue_tasks.post(task);
@@ -3051,20 +2875,28 @@
             {"counter", {{
                     {"name",  "prompt_tokens_total"},
                     {"help",  "Number of prompt tokens processed."},
-                    {"value",  data["n_prompt_tokens_processed_total"]}
+                    {"value",  (uint64_t) data["n_prompt_tokens_processed_total"]}
+            }, {
+                    {"name",  "prompt_seconds_total"},
+                    {"help",  "Prompt process time"},
+                    {"value",  (uint64_t) data["t_prompt_processing_total"] / 1.e3}
             }, {
                     {"name",  "tokens_predicted_total"},
                     {"help",  "Number of generation tokens processed."},
-                    {"value",  data["n_tokens_predicted_total"]}
+                    {"value",  (uint64_t) data["n_tokens_predicted_total"]}
+            }, {
+                    {"name",  "tokens_predicted_seconds_total"},
+                    {"help",  "Predict process time"},
+                    {"value",  (uint64_t) data["t_tokens_generation_total"] / 1.e3}
             }}},
             {"gauge", {{
                     {"name",  "prompt_tokens_seconds"},
                     {"help",  "Average prompt throughput in tokens/s."},
-                    {"value",  n_prompt_tokens_processed ? 1e3 / t_prompt_processing * n_prompt_tokens_processed : 0}
+                    {"value",  n_prompt_tokens_processed ? 1.e3 / t_prompt_processing * n_prompt_tokens_processed : 0.}
             },{
                     {"name",  "predicted_tokens_seconds"},
                     {"help",  "Average generation throughput in tokens/s."},
-                    {"value",  n_tokens_predicted ? 1e3 / t_tokens_generation * n_tokens_predicted : 0}
+                    {"value",  n_tokens_predicted ? 1.e3 / t_tokens_generation * n_tokens_predicted : 0.}
             },{
                     {"name",  "kv_cache_usage_ratio"},
                     {"help",  "KV-cache usage. 1 means 100 percent usage."},
@@ -3072,15 +2904,15 @@
             },{
                     {"name",  "kv_cache_tokens"},
                     {"help",  "KV-cache tokens."},
-                    {"value",  data["kv_cache_tokens_count"]}
+                    {"value",  (uint64_t) data["kv_cache_tokens_count"]}
             },{
                     {"name",  "requests_processing"},
                     {"help",  "Number of request processing."},
-                    {"value",  data["processing"]}
+                    {"value",  (uint64_t) data["processing"]}
             },{
                     {"name",  "requests_deferred"},
                     {"help",  "Number of request deferred."},
-                    {"value",  data["deferred"]}
+                    {"value",  (uint64_t) data["deferred"]}
             }}}
         };
 
@@ -3094,12 +2926,15 @@
                 const std::string name = metric_def["name"];
                 const std::string help = metric_def["help"];
 
-                auto value = json_value(metric_def, "value", 0);
+                auto value = json_value(metric_def, "value", 0.);
                 prometheus << "# HELP llamacpp:" << name << " " << help  << "\n"
                             << "# TYPE llamacpp:" << name << " " << type  << "\n"
                             << "llamacpp:"        << name << " " << value << "\n";
             }
         }
+
+        const int64_t t_start = data["t_start"];
+        res.set_header("Process-Start-Time-Unix", std::to_string(t_start));
 
         res.set_content(prometheus.str(), "text/plain; version=0.0.4");
         res.status = 200; // HTTP OK
