#include "utils.hpp"

#include "arg.h"
#include "common.h"
#include "json-schema-to-grammar.h"
#include "llama.h"
#include "log.h"
#include "sampling.h"
#include "speculative.h"

// Change JSON_ASSERT from assert() to GGML_ASSERT:
#define JSON_ASSERT GGML_ASSERT
#include "json.hpp"
// mime type for sending response
#define MIMETYPE_JSON "application/json; charset=utf-8"

// auto generated files (update with ./deps.sh)
#include "index.html.gz.hpp"
#include "loading.html.hpp"

#include <atomic>
#include <condition_variable>
#include <cstddef>
#include <cinttypes>
#include <deque>
#include <memory>
#include <mutex>
#include <signal.h>
#include <thread>
#include <unordered_map>
#include <unordered_set>

using json = nlohmann::ordered_json;

enum stop_type {
    STOP_TYPE_NONE,
    STOP_TYPE_EOS,
    STOP_TYPE_WORD,
    STOP_TYPE_LIMIT,
};

// state diagram: https://github.com/ggerganov/llama.cpp/pull/9283
enum slot_state {
    SLOT_STATE_IDLE,
    SLOT_STATE_STARTED, // TODO: this state is only used for setting up the initial prompt processing; maybe merge it with launch_slot_with_task in the future
    SLOT_STATE_PROCESSING_PROMPT,
    SLOT_STATE_DONE_PROMPT,
    SLOT_STATE_GENERATING,
};

enum server_state {
    SERVER_STATE_LOADING_MODEL,  // Server is starting up, model not fully loaded yet
    SERVER_STATE_READY,          // Server is ready and model is loaded
};

enum server_task_type {
    SERVER_TASK_TYPE_COMPLETION,
    SERVER_TASK_TYPE_EMBEDDING,
    SERVER_TASK_TYPE_RERANK,
    SERVER_TASK_TYPE_INFILL,
    SERVER_TASK_TYPE_CANCEL,
    SERVER_TASK_TYPE_NEXT_RESPONSE,
    SERVER_TASK_TYPE_METRICS,
    SERVER_TASK_TYPE_SLOT_SAVE,
    SERVER_TASK_TYPE_SLOT_RESTORE,
    SERVER_TASK_TYPE_SLOT_ERASE,
    SERVER_TASK_TYPE_SET_LORA,
};

// https://community.openai.com/t/openai-chat-list-of-error-codes-and-types/357791/11
enum error_type {
    ERROR_TYPE_INVALID_REQUEST,
    ERROR_TYPE_AUTHENTICATION,
    ERROR_TYPE_SERVER,
    ERROR_TYPE_NOT_FOUND,
    ERROR_TYPE_PERMISSION,
    ERROR_TYPE_UNAVAILABLE, // custom error
    ERROR_TYPE_NOT_SUPPORTED, // custom error
};

struct slot_params {
    bool stream        = true;
    bool cache_prompt  = true; // remember the prompt to avoid reprocessing all prompt
    bool return_tokens = false;

    int32_t n_keep    =  0; // number of tokens to keep from initial prompt
    int32_t n_discard =  0; // number of tokens after n_keep that may be discarded when shifting context, 0 defaults to half
    int32_t n_predict = -1; // new tokens to predict
    int32_t n_indent  =  0; // mininum line indentation for the generated text in number of whitespace characters

    int64_t t_max_prompt_ms  = -1; // TODO: implement
    int64_t t_max_predict_ms = -1; // if positive, limit the generation phase to this time limit

    std::vector<std::string> antiprompt;
    bool timings_per_token = false;
    bool ignore_eos = false;

    struct common_params_sampling sampling;
    struct common_params_speculative speculative;

    // OAI-compat fields
    bool        verbose        = false;
    bool        oaicompat      = false;
    bool        oaicompat_chat = true;
    std::string oaicompat_model;
    std::string oaicompat_cmpl_id;

    json to_json() const {
        std::vector<std::string> samplers;
        samplers.reserve(sampling.samplers.size());
        for (const auto & sampler : sampling.samplers) {
            samplers.emplace_back(common_sampler_type_to_str(sampler));
        }

        return json {
            {"n_predict",                 n_predict},     // Server configured n_predict
            {"seed",                      sampling.seed},
            {"temperature",               sampling.temp},
            {"dynatemp_range",            sampling.dynatemp_range},
            {"dynatemp_exponent",         sampling.dynatemp_exponent},
            {"top_k",                     sampling.top_k},
            {"top_p",                     sampling.top_p},
            {"min_p",                     sampling.min_p},
            {"xtc_probability",           sampling.xtc_probability},
            {"xtc_threshold",             sampling.xtc_threshold},
            {"typical_p",                 sampling.typ_p},
            {"repeat_last_n",             sampling.penalty_last_n},
            {"repeat_penalty",            sampling.penalty_repeat},
            {"presence_penalty",          sampling.penalty_present},
            {"frequency_penalty",         sampling.penalty_freq},
            {"dry_multiplier",            sampling.dry_multiplier},
            {"dry_base",                  sampling.dry_base},
            {"dry_allowed_length",        sampling.dry_allowed_length},
            {"dry_penalty_last_n",        sampling.dry_penalty_last_n},
            {"dry_sequence_breakers",     sampling.dry_sequence_breakers},
            {"mirostat",                  sampling.mirostat},
            {"mirostat_tau",              sampling.mirostat_tau},
            {"mirostat_eta",              sampling.mirostat_eta},
            {"stop",                      antiprompt},
            {"max_tokens",                n_predict}, // User configured n_predict
            {"n_keep",                    n_keep},
            {"n_discard",                 n_discard},
            {"ignore_eos",                sampling.ignore_eos},
            {"stream",                    stream},
            {"logit_bias",                format_logit_bias(sampling.logit_bias)},
            {"n_probs",                   sampling.n_probs},
            {"min_keep",                  sampling.min_keep},
            {"grammar",                   sampling.grammar},
            {"samplers",                  samplers},
            {"speculative.n_max",         speculative.n_max},
            {"speculative.n_min",         speculative.n_min},
            {"speculative.p_min",         speculative.p_min},
            {"timings_per_token",         timings_per_token},
        };
    }
};

struct server_task {
    int id    = -1; // to be filled by server_queue
    int index = -1; // used when there are multiple prompts (batch request)

    server_task_type type;

    // used by SERVER_TASK_TYPE_CANCEL
    int id_target = -1;

    // used by SERVER_TASK_TYPE_INFERENCE
    slot_params  params;
    llama_tokens prompt_tokens;
    int id_selected_slot = -1;

    // used by SERVER_TASK_TYPE_SLOT_SAVE, SERVER_TASK_TYPE_SLOT_RESTORE, SERVER_TASK_TYPE_SLOT_ERASE
    struct slot_action {
        int slot_id;
        std::string filename;
        std::string filepath;
    };
    slot_action slot_action;

    // used by SERVER_TASK_TYPE_METRICS
    bool metrics_reset_bucket = false;

    server_task(server_task_type type) : type(type) {}

    static slot_params params_from_json_cmpl(
            const llama_model * model,
            const llama_context * ctx,
            const common_params & params_base,
            const json & data) {
        slot_params params;

        // Sampling parameter defaults are loaded from the global server context (but individual requests can still override them)
        slot_params defaults;
        defaults.sampling    = params_base.sampling;
        defaults.speculative = params_base.speculative;

        // enabling this will output extra debug information in the HTTP responses from the server
        params.verbose           = params_base.verbosity > 9;
        params.timings_per_token = json_value(data, "timings_per_token", false);

        params.stream           = json_value(data, "stream",             false);
        params.cache_prompt     = json_value(data, "cache_prompt",       true);
        params.return_tokens    = json_value(data, "return_tokens",      false);
        params.n_predict        = json_value(data, "n_predict",          json_value(data, "max_tokens", defaults.n_predict));
        params.n_indent         = json_value(data, "n_indent",           defaults.n_indent);
        params.n_keep           = json_value(data, "n_keep",             defaults.n_keep);
        params.n_discard        = json_value(data, "n_discard",          defaults.n_discard);
      //params.t_max_prompt_ms  = json_value(data, "t_max_prompt_ms",    defaults.t_max_prompt_ms); // TODO: implement
        params.t_max_predict_ms = json_value(data, "t_max_predict_ms",   defaults.t_max_predict_ms);

        params.sampling.top_k              = json_value(data, "top_k",              defaults.sampling.top_k);
        params.sampling.top_p              = json_value(data, "top_p",              defaults.sampling.top_p);
        params.sampling.min_p              = json_value(data, "min_p",              defaults.sampling.min_p);
        params.sampling.xtc_probability    = json_value(data, "xtc_probability",    defaults.sampling.xtc_probability);
        params.sampling.xtc_threshold      = json_value(data, "xtc_threshold",      defaults.sampling.xtc_threshold);
        params.sampling.typ_p              = json_value(data, "typical_p",          defaults.sampling.typ_p);
        params.sampling.temp               = json_value(data, "temperature",        defaults.sampling.temp);
        params.sampling.dynatemp_range     = json_value(data, "dynatemp_range",     defaults.sampling.dynatemp_range);
        params.sampling.dynatemp_exponent  = json_value(data, "dynatemp_exponent",  defaults.sampling.dynatemp_exponent);
        params.sampling.penalty_last_n     = json_value(data, "repeat_last_n",      defaults.sampling.penalty_last_n);
        params.sampling.penalty_repeat     = json_value(data, "repeat_penalty",     defaults.sampling.penalty_repeat);
        params.sampling.penalty_freq       = json_value(data, "frequency_penalty",  defaults.sampling.penalty_freq);
        params.sampling.penalty_present    = json_value(data, "presence_penalty",   defaults.sampling.penalty_present);
        params.sampling.dry_multiplier     = json_value(data, "dry_multiplier",     defaults.sampling.dry_multiplier);
        params.sampling.dry_base           = json_value(data, "dry_base",           defaults.sampling.dry_base);
        params.sampling.dry_allowed_length = json_value(data, "dry_allowed_length", defaults.sampling.dry_allowed_length);
        params.sampling.dry_penalty_last_n = json_value(data, "dry_penalty_last_n", defaults.sampling.dry_penalty_last_n);
        params.sampling.mirostat           = json_value(data, "mirostat",           defaults.sampling.mirostat);
        params.sampling.mirostat_tau       = json_value(data, "mirostat_tau",       defaults.sampling.mirostat_tau);
        params.sampling.mirostat_eta       = json_value(data, "mirostat_eta",       defaults.sampling.mirostat_eta);
        params.sampling.seed               = json_value(data, "seed",               defaults.sampling.seed);
        params.sampling.n_probs            = json_value(data, "n_probs",            defaults.sampling.n_probs);
        params.sampling.min_keep           = json_value(data, "min_keep",           defaults.sampling.min_keep);

        params.speculative.n_min = json_value(data, "speculative.n_min", defaults.speculative.n_min);
        params.speculative.n_max = json_value(data, "speculative.n_max", defaults.speculative.n_max);
        params.speculative.p_min = json_value(data, "speculative.p_min", defaults.speculative.p_min);

        params.speculative.n_min = std::min(params.speculative.n_max, params.speculative.n_min);
        params.speculative.n_min = std::max(params.speculative.n_min, 2);
        params.speculative.n_max = std::max(params.speculative.n_max, 0);

<<<<<<< HEAD
        if (!params_base.sampling.multi_token_probs && params.n_predict > 1 && params.sampling.n_probs > 0) {
            throw std::runtime_error("For performance reason, n_probs with n_predict > 1 is not allowed. To enable this, start the server with --multi-token-probs");
=======
        // TODO: add more sanity checks for the input parameters

        if (params.sampling.penalty_last_n < -1) {
            throw std::runtime_error("Error: repeat_last_n must be >= -1");
        }

        if (params.sampling.dry_penalty_last_n < -1) {
            throw std::runtime_error("Error: dry_penalty_last_n must be >= -1");
        }

        if (params.sampling.penalty_last_n == -1) {
            // note: should be the slot's context and not the full context, but it's ok
            params.sampling.penalty_last_n = llama_n_ctx(ctx);
        }

        if (params.sampling.dry_penalty_last_n == -1) {
            params.sampling.dry_penalty_last_n = llama_n_ctx(ctx);
>>>>>>> 152610ed
        }

        if (params.sampling.dry_base < 1.0f) {
            params.sampling.dry_base = defaults.sampling.dry_base;
        }

        // sequence breakers for DRY
        {
            // Currently, this is not compatible with TextGen WebUI, Koboldcpp and SillyTavern format
            // Ref: https://github.com/oobabooga/text-generation-webui/blob/d1af7a41ade7bd3c3a463bfa640725edb818ebaf/extensions/openai/typing.py#L39

            if (data.contains("dry_sequence_breakers")) {
                params.sampling.dry_sequence_breakers = json_value(data, "dry_sequence_breakers", std::vector<std::string>());
                if (params.sampling.dry_sequence_breakers.empty()) {
                    throw std::runtime_error("Error: dry_sequence_breakers must be a non-empty array of strings");
                }
            }
        }

        // process "json_schema" and "grammar"
        if (data.contains("json_schema") && !data.at("json_schema").is_null() && data.contains("grammar") && !data.at("grammar").is_null()) {
            throw std::runtime_error("Either \"json_schema\" or \"grammar\" can be specified, but not both");
        }
        if (data.contains("json_schema") && !data.contains("grammar")) {
            try {
                auto schema                  = json_value(data, "json_schema", json::object());
                params.sampling.grammar = json_schema_to_grammar(schema);
            } catch (const std::exception & e) {
                throw std::runtime_error(std::string("\"json_schema\": ") + e.what());
            }
        } else {
            params.sampling.grammar = json_value(data, "grammar", defaults.sampling.grammar);
        }

        {
            params.sampling.logit_bias.clear();
            params.ignore_eos = json_value(data, "ignore_eos", false);

            const auto & logit_bias = data.find("logit_bias");
            if (logit_bias != data.end() && logit_bias->is_array()) {
                const int n_vocab = llama_n_vocab(model);
                for (const auto & el : *logit_bias) {
                    // TODO: we may want to throw errors here, in case "el" is incorrect
                    if (el.is_array() && el.size() == 2) {
                        float bias;
                        if (el[1].is_number()) {
                            bias = el[1].get<float>();
                        } else if (el[1].is_boolean() && !el[1].get<bool>()) {
                            bias = -INFINITY;
                        } else {
                            continue;
                        }

                        if (el[0].is_number_integer()) {
                            llama_token tok = el[0].get<llama_token>();
                            if (tok >= 0 && tok < n_vocab) {
                                params.sampling.logit_bias.push_back({tok, bias});
                            }
                        } else if (el[0].is_string()) {
                            auto toks = common_tokenize(model, el[0].get<std::string>(), false);
                            for (auto tok : toks) {
                                params.sampling.logit_bias.push_back({tok, bias});
                            }
                        }
                    }
                }
            }
        }

        {
            params.antiprompt.clear();

            const auto & stop = data.find("stop");
            if (stop != data.end() && stop->is_array()) {
                for (const auto & word : *stop) {
                    if (!word.empty()) {
                        params.antiprompt.push_back(word);
                    }
                }
            }
        }

        {
            const auto & samplers = data.find("samplers");
            if (samplers != data.end()) {
                if (samplers->is_array()) {
                    std::vector<std::string> sampler_names;
                    for (const auto & name : *samplers) {
                        if (name.is_string()) {
                            sampler_names.emplace_back(name);
                        }
                    }
                    params.sampling.samplers = common_sampler_types_from_names(sampler_names, false);
                } else if (samplers->is_string()){
                    std::string sampler_string;
                    for (const auto & name : *samplers) {
                        sampler_string += name;
                    }
                    params.sampling.samplers = common_sampler_types_from_chars(sampler_string);
                }
            } else {
                params.sampling.samplers = defaults.sampling.samplers;
            }
        }

        std::string model_name = params_base.model_alias.empty() ? DEFAULT_OAICOMPAT_MODEL : params_base.model_alias;
        params.oaicompat_model = json_value(data, "model", model_name);

        return params;
    }

    // utility function
    static std::unordered_set<int> get_list_id(const std::vector<server_task> & tasks) {
        std::unordered_set<int> ids(tasks.size());
        for (size_t i = 0; i < tasks.size(); i++) {
            ids.insert(tasks[i].id);
        }
        return ids;
    }
};

struct result_timings {
    int32_t prompt_n = -1;
    double prompt_ms;
    double prompt_per_token_ms;
    double prompt_per_second;

    int32_t predicted_n = -1;
    double predicted_ms;
    double predicted_per_token_ms;
    double predicted_per_second;

    json to_json() const {
        return {
            {"prompt_n",               prompt_n},
            {"prompt_ms",              prompt_ms},
            {"prompt_per_token_ms",    prompt_per_token_ms},
            {"prompt_per_second",      prompt_per_second},

            {"predicted_n",            predicted_n},
            {"predicted_ms",           predicted_ms},
            {"predicted_per_token_ms", predicted_per_token_ms},
            {"predicted_per_second",   predicted_per_second},
        };
    }
};

struct server_task_result {
    int id           = -1;
    int id_slot      = -1;
    virtual bool is_error() {
        // only used by server_task_result_error
        return false;
    }
    virtual bool is_stop() {
        // only used by server_task_result_cmpl_*
        return false;
    }
    virtual int get_index() {
        return -1;
    }
    virtual json to_json() = 0;
    virtual ~server_task_result() = default;
};

// using shared_ptr for polymorphism of server_task_result
using server_task_result_ptr = std::unique_ptr<server_task_result>;

inline std::string stop_type_to_str(stop_type type) {
    switch (type) {
        case STOP_TYPE_EOS:   return "eos";
        case STOP_TYPE_WORD:  return "word";
        case STOP_TYPE_LIMIT: return "limit";
        default:              return "none";
    }
}

struct completion_token_output {
    llama_token tok;
    float prob;
    std::string text_to_send;
    struct token_prob {
        llama_token tok;
        std::string tok_str;
        float prob;
    };
    std::vector<token_prob> probs;

    json to_json() const {
        json probs_for_token = json::array();
        for (const auto & p : probs) {
            std::string tok_str(p.tok_str);
            tok_str.resize(validate_utf8(tok_str));
            probs_for_token.push_back(json {
                {"id",      p.tok},
                {"token",   tok_str},
                {"bytes",   str_to_bytes(p.tok_str)},
                {"logprob", logarithm(p.prob)},
            });
        }
        return probs_for_token;
    }

    static json probs_vector_to_json(const std::vector<completion_token_output> & probs) {
        json out = json::array();
        for (const auto & it : probs) {
            std::string tok_str(it.text_to_send);
            tok_str.resize(validate_utf8(tok_str));
            out.push_back(json {
                {"id",           it.tok},
                {"token",        tok_str},
                {"logprob",      logarithm(it.prob)},
                {"bytes",        str_to_bytes(it.text_to_send)},
                {"top_logprobs", it.to_json()},
            });
        }
        return out;
    }

    static float logarithm(float x) {
        // nlohmann::json converts -inf to null, so we need to prevent that
        return x == 0.0f ? std::numeric_limits<float>::lowest() : std::log(x);
    }

    static std::vector<unsigned char> str_to_bytes(const std::string & str) {
        std::vector<unsigned char> bytes;
        for (unsigned char c : str) {
            bytes.push_back(c);
        }
        return bytes;
    }
};

struct server_task_result_cmpl_final : server_task_result {
    int index = 0;

    std::string  content;
    llama_tokens tokens;

    bool stream;
    result_timings timings;
    std::string prompt;

    bool truncated;
    int32_t n_decoded;
    int32_t n_prompt_tokens;
    int32_t n_tokens_cached;
    bool has_new_line;
    std::string stopping_word;
    stop_type stop = STOP_TYPE_NONE;

    std::vector<completion_token_output> probs_output;

    slot_params generation_params;

    // OAI-compat fields
    bool        verbose        = false;
    bool        oaicompat      = false;
    bool        oaicompat_chat = true; // TODO: support oaicompat for non-chat
    std::string oaicompat_model;
    std::string oaicompat_cmpl_id;

    virtual int get_index() override {
        return index;
    }

    virtual bool is_stop() override {
        return true; // in stream mode, final responses are considered stop
    }

    virtual json to_json() override {
        return oaicompat
            ? (stream ? to_json_oaicompat_chat_stream() : to_json_oaicompat_chat())
            : to_json_non_oaicompat();
    }

    json to_json_non_oaicompat() {
        json res = json {
            {"index",               index},
            {"content",             stream ? "" : content}, // in stream mode, content is already in last partial chunk
            {"tokens",              stream ? llama_tokens {} : tokens},
            {"id_slot",             id_slot},
            {"stop",                true},
            {"model",               oaicompat_model},
            {"tokens_predicted",    n_decoded},
            {"tokens_evaluated",    n_prompt_tokens},
            {"generation_settings", generation_params.to_json()},
            {"prompt",              prompt},
            {"has_new_line",        has_new_line},
            {"truncated",           truncated},
            {"stop_type",           stop_type_to_str(stop)},
            {"stopping_word",       stopping_word},
            {"tokens_cached",       n_tokens_cached},
            {"timings",             timings.to_json()},
        };
        if (!stream && !probs_output.empty()) {
            res["completion_probabilities"] = completion_token_output::probs_vector_to_json(probs_output);
        }
        return res;
    }

    json to_json_oaicompat_chat() {
        std::string finish_reason = "length";
        if (stop == STOP_TYPE_WORD || stop == STOP_TYPE_EOS) {
            finish_reason = "stop";
        }

        json choice = json{
            {"finish_reason", finish_reason},
            {"index", 0},
            {"message", json {
                {"content", content},
                {"role",    "assistant"}
            }
        }};

        if (!stream && probs_output.size() > 0) {
            choice["logprobs"] = json{
                {"content", completion_token_output::probs_vector_to_json(probs_output)},
            };
        }

        std::time_t t = std::time(0);

        json res = json {
            {"choices", json::array({choice})},
            {"created", t},
            {"model", oaicompat_model},
            {"object", "chat.completion"},
            {"usage", json {
                {"completion_tokens", n_decoded},
                {"prompt_tokens",     n_prompt_tokens},
                {"total_tokens",      n_decoded + n_prompt_tokens}
            }},
            {"id", oaicompat_cmpl_id}
        };

        // extra fields for debugging purposes
        if (verbose) {
            res["__verbose"] = to_json_non_oaicompat();
        }
        if (timings.prompt_n >= 0) {
            res.push_back({"timings", timings.to_json()});
        }

        return res;
    }

    json to_json_oaicompat_chat_stream() {
        std::time_t t = std::time(0);
        std::string finish_reason = "length";
        if (stop == STOP_TYPE_WORD || stop == STOP_TYPE_EOS) {
            finish_reason = "stop";
        }

        json choice = json{
            {"finish_reason", finish_reason},
            {"index", 0},
            {"delta", json::object()}
        };

        json ret = json {
            {"choices", json::array({choice})},
            {"created", t},
            {"id",      oaicompat_cmpl_id},
            {"model",   oaicompat_model},
            {"object",  "chat.completion.chunk"},
            {"usage", json {
                {"completion_tokens", n_decoded},
                {"prompt_tokens",     n_prompt_tokens},
                {"total_tokens",      n_decoded + n_prompt_tokens},
            }},
        };

        if (timings.prompt_n >= 0) {
            ret.push_back({"timings", timings.to_json()});
        }

        return ret;
    }
};

struct server_task_result_cmpl_partial : server_task_result {
    int index = 0;

    std::string  content;
    llama_tokens tokens;

    int32_t n_decoded;
    int32_t n_prompt_tokens;

    completion_token_output prob_output;
    result_timings timings;

    // OAI-compat fields
    bool        verbose        = false;
    bool        oaicompat      = false;
    bool        oaicompat_chat = true; // TODO: support oaicompat for non-chat
    std::string oaicompat_model;
    std::string oaicompat_cmpl_id;

    virtual int get_index() override {
        return index;
    }

    virtual bool is_stop() override {
        return false; // in stream mode, partial responses are not considered stop
    }

    virtual json to_json() override {
        return oaicompat ? to_json_oaicompat() : to_json_non_oaicompat();
    }

    json to_json_non_oaicompat() {
        // non-OAI-compat JSON
        json res = json {
            {"index",            index},
            {"content",          content},
            {"tokens",           tokens},
            {"stop",             false},
            {"id_slot",          id_slot},
            {"tokens_predicted", n_decoded},
            {"tokens_evaluated", n_prompt_tokens},
        };
        // populate the timings object when needed (usually for the last response or with timings_per_token enabled)
        if (timings.prompt_n > 0) {
            res.push_back({"timings", timings.to_json()});
        }
        if (!prob_output.probs.empty()) {
            res["completion_probabilities"] = completion_token_output::probs_vector_to_json({prob_output});
        }
        return res;
    }

    json to_json_oaicompat() {
        bool first = n_decoded == 0;
        std::time_t t = std::time(0);
        json choices;

        if (first) {
            if (content.empty()) {
                choices = json::array({json{{"finish_reason", nullptr},
                                            {"index", 0},
                                            {"delta", json{{"role", "assistant"}}}}});
            } else {
                // We have to send this as two updates to conform to openai behavior
                json initial_ret = json{{"choices", json::array({json{
                                        {"finish_reason", nullptr},
                                        {"index", 0},
                                        {"delta", json{
                                            {"role", "assistant"}
                                        }}}})},
                            {"created", t},
                            {"id", oaicompat_cmpl_id},
                            {"model", oaicompat_model},
                            {"object", "chat.completion.chunk"}};

                json second_ret = json{
                            {"choices", json::array({json{{"finish_reason", nullptr},
                                                            {"index", 0},
                                                            {"delta", json {
                                                            {"content", content}}}
                                                            }})},
                            {"created", t},
                            {"id", oaicompat_cmpl_id},
                            {"model", oaicompat_model},
                            {"object", "chat.completion.chunk"}};

                return std::vector<json>({initial_ret, second_ret});
            }
        } else {
            choices = json::array({json{
                {"finish_reason", nullptr},
                {"index", 0},
                {"delta",
                json {
                    {"content", content},
                }},
            }});
        }

        GGML_ASSERT(choices.size() >= 1);

        if (prob_output.probs.size() > 0) {
            choices[0]["logprobs"] = json{
                {"content", completion_token_output::probs_vector_to_json({prob_output})},
            };
        }

        json ret = json {
            {"choices", choices},
            {"created", t},
            {"id",      oaicompat_cmpl_id},
            {"model",   oaicompat_model},
            {"object",  "chat.completion.chunk"}
        };

        if (timings.prompt_n >= 0) {
            ret.push_back({"timings", timings.to_json()});
        }

        return std::vector<json>({ret});
    }
};

struct server_task_result_embd : server_task_result {
    int index = 0;
    std::vector<std::vector<float>> embedding;

    int32_t n_tokens;

    // OAI-compat fields
    bool oaicompat = false;

    virtual int get_index() override {
        return index;
    }

    virtual json to_json() override {
        return oaicompat ? to_json_oaicompat() : to_json_non_oaicompat();
    }

    json to_json_non_oaicompat() {
        return json {
            {"index",     index},
            {"embedding", embedding},
        };
    }

    json to_json_oaicompat() {
        return json {
            {"index",            index},
            {"embedding",        embedding[0]},
            {"tokens_evaluated", n_tokens},
        };
    }
};

struct server_task_result_rerank : server_task_result {
    int index = 0;
    float score = -1e6;

    int32_t n_tokens;

    virtual int get_index() override {
        return index;
    }

    virtual json to_json() override {
        return json {
            {"index",            index},
            {"score",            score},
            {"tokens_evaluated", n_tokens},
        };
    }
};

// this function maybe used outside of server_task_result_error
static json format_error_response(const std::string & message, const enum error_type type) {
    std::string type_str;
    int code = 500;
    switch (type) {
        case ERROR_TYPE_INVALID_REQUEST:
            type_str = "invalid_request_error";
            code = 400;
            break;
        case ERROR_TYPE_AUTHENTICATION:
            type_str = "authentication_error";
            code = 401;
            break;
        case ERROR_TYPE_NOT_FOUND:
            type_str = "not_found_error";
            code = 404;
            break;
        case ERROR_TYPE_SERVER:
            type_str = "server_error";
            code = 500;
            break;
        case ERROR_TYPE_PERMISSION:
            type_str = "permission_error";
            code = 403;
            break;
        case ERROR_TYPE_NOT_SUPPORTED:
            type_str = "not_supported_error";
            code = 501;
            break;
        case ERROR_TYPE_UNAVAILABLE:
            type_str = "unavailable_error";
            code = 503;
            break;
    }
    return json {
        {"code", code},
        {"message", message},
        {"type", type_str},
    };
}

struct server_task_result_error : server_task_result {
    int index = 0;
    error_type err_type = ERROR_TYPE_SERVER;
    std::string err_msg;

    virtual bool is_error() override {
        return true;
    }

    virtual json to_json() override {
        return format_error_response(err_msg, err_type);
    }
};

struct server_task_result_metrics : server_task_result {
    int n_idle_slots;
    int n_processing_slots;
    int n_tasks_deferred;
    int64_t t_start;

    int32_t kv_cache_tokens_count;
    int32_t kv_cache_used_cells;

    // TODO: somehow reuse server_metrics in the future, instead of duplicating the fields
    uint64_t n_prompt_tokens_processed_total = 0;
    uint64_t t_prompt_processing_total       = 0;
    uint64_t n_tokens_predicted_total        = 0;
    uint64_t t_tokens_generation_total       = 0;

    uint64_t n_prompt_tokens_processed = 0;
    uint64_t t_prompt_processing       = 0;

    uint64_t n_tokens_predicted  = 0;
    uint64_t t_tokens_generation = 0;

    uint64_t n_decode_total     = 0;
    uint64_t n_busy_slots_total = 0;

    // while we can also use std::vector<server_slot> this requires copying the slot object which can be quite messy
    // therefore, we use json to temporarily store the slot.to_json() result
    json slots_data = json::array();

    virtual json to_json() override {
        return json {
            { "idle",                            n_idle_slots },
            { "processing",                      n_processing_slots },
            { "deferred",                        n_tasks_deferred },
            { "t_start",                         t_start },

            { "n_prompt_tokens_processed_total", n_prompt_tokens_processed_total },
            { "t_tokens_generation_total",       t_tokens_generation_total },
            { "n_tokens_predicted_total",        n_tokens_predicted_total },
            { "t_prompt_processing_total",       t_prompt_processing_total },

            { "n_prompt_tokens_processed",       n_prompt_tokens_processed },
            { "t_prompt_processing",             t_prompt_processing },
            { "n_tokens_predicted",              n_tokens_predicted },
            { "t_tokens_generation",             t_tokens_generation },

            { "n_decode_total",                  n_decode_total },
            { "n_busy_slots_total",              n_busy_slots_total },

            { "kv_cache_tokens_count",           kv_cache_tokens_count },
            { "kv_cache_used_cells",             kv_cache_used_cells },

            { "slots",                           slots_data },
        };
    }
};

struct server_task_result_slot_save_load : server_task_result {
    std::string filename;
    bool is_save; // true = save, false = load

    size_t n_tokens;
    size_t n_bytes;
    double t_ms;

    virtual json to_json() override {
        if (is_save) {
            return json {
                { "id_slot",   id_slot },
                { "filename",  filename },
                { "n_saved",   n_tokens },
                { "n_written", n_bytes },
                { "timings", {
                    { "save_ms", t_ms }
                }},
            };
        } else {
            return json {
                { "id_slot",    id_slot },
                { "filename",   filename },
                { "n_restored", n_tokens },
                { "n_read",     n_bytes },
                { "timings", {
                    { "restore_ms", t_ms }
                }},
            };
        }
    }
};

struct server_task_result_slot_erase : server_task_result {
    size_t n_erased;

    virtual json to_json() override {
        return json {
            { "id_slot",  id_slot },
            { "n_erased", n_erased },
        };
    }
};

struct server_task_result_apply_lora : server_task_result {
    virtual json to_json() override {
        return json {{ "success", true }};
    }
};

struct server_slot {
    int id;
    int id_task = -1;

    // only used for completion/embedding/infill/rerank
    server_task_type task_type = SERVER_TASK_TYPE_COMPLETION;

    llama_batch batch_spec = {};

    llama_context * ctx = nullptr;
    llama_context * ctx_dft = nullptr;

    common_speculative * spec = nullptr;

    // the index relative to completion multi-task request
    size_t index = 0;

    struct slot_params params;

    slot_state state = SLOT_STATE_IDLE;

    // used to determine the slot that has been used the longest
    int64_t t_last_used = -1;

    // generation props
    int32_t n_ctx       = 0;  // context size per slot
    int32_t n_past      = 0;
    int32_t n_decoded   = 0;
    int32_t n_remaining = -1;
    int32_t i_batch     = -1;
    int32_t n_predict   = -1; // TODO: disambiguate from params.n_predict

    // n_prompt_tokens may not be equal to prompt_tokens.size(), because prompt maybe truncated
    int32_t n_prompt_tokens           = 0;
    int32_t n_prompt_tokens_processed = 0;

    // input prompt tokens
    llama_tokens prompt_tokens;

    size_t last_nl_pos = 0;

    std::string  generated_text;
    llama_tokens generated_tokens;

    llama_tokens cache_tokens;

    std::vector<completion_token_output> generated_token_probs;

    bool has_next_token = true;
    bool has_new_line   = false;
    bool truncated      = false;
    stop_type stop;

    std::string stopping_word;

    // sampling
    json json_schema;

    struct common_sampler * smpl = nullptr;

    llama_token sampled;

    // stats
    size_t n_sent_text        = 0; // number of sent text character

    int64_t t_start_process_prompt;
    int64_t t_start_generation;

    double t_prompt_processing; // ms
    double t_token_generation;  // ms

    std::function<void(int)> callback_on_release;

    void reset() {
        SLT_DBG(*this, "%s", "\n");

        n_prompt_tokens    = 0;
        last_nl_pos        = 0;
        generated_text     = "";
        has_new_line       = false;
        truncated          = false;
        stop               = STOP_TYPE_NONE;
        stopping_word      = "";
        n_past             = 0;
        n_sent_text        = 0;
        task_type          = SERVER_TASK_TYPE_COMPLETION;

        generated_tokens.clear();
        generated_token_probs.clear();
    }

    bool is_non_causal() const {
        return task_type == SERVER_TASK_TYPE_EMBEDDING || task_type == SERVER_TASK_TYPE_RERANK;
    }

    bool has_budget(const common_params & global_params) {
        if (params.n_predict == -1 && global_params.n_predict == -1) {
            return true; // limitless
        }

        n_remaining = -1;

        if (params.n_predict != -1) {
            n_remaining = params.n_predict - n_decoded;
        } else if (global_params.n_predict != -1) {
            n_remaining = global_params.n_predict - n_decoded;
        }

        return n_remaining > 0; // no budget
    }

    bool is_processing() const {
        return state != SLOT_STATE_IDLE;
    }

    bool can_speculate() const {
        return ctx_dft && params.speculative.n_max > 0 && params.cache_prompt;
    }

    void add_token(const completion_token_output & token) {
        if (!is_processing()) {
            SLT_WRN(*this, "%s", "slot is not processing\n");
            return;
        }
        generated_token_probs.push_back(token);
    }

    void release() {
        if (is_processing()) {
            SLT_INF(*this, "stop processing: n_past = %d, truncated = %d\n", n_past, truncated);

            t_last_used = ggml_time_us();
            t_token_generation = (ggml_time_us() - t_start_generation) / 1e3;
            state = SLOT_STATE_IDLE;
            callback_on_release(id);
        }
    }

    result_timings get_timings() const {
        result_timings timings;
        timings.prompt_n = n_prompt_tokens_processed;
        timings.prompt_ms = t_prompt_processing;
        timings.prompt_per_token_ms = t_prompt_processing / n_prompt_tokens_processed;
        timings.prompt_per_second = 1e3 / t_prompt_processing * n_prompt_tokens_processed;

        timings.predicted_n = n_decoded;
        timings.predicted_ms = t_token_generation;
        timings.predicted_per_token_ms = t_token_generation / n_decoded;
        timings.predicted_per_second = 1e3 / t_token_generation * n_decoded;

        return timings;
    }

    size_t find_stopping_strings(const std::string & text, const size_t last_token_size, bool is_full_stop) {
        size_t stop_pos = std::string::npos;

        for (const std::string & word : params.antiprompt) {
            size_t pos;

            if (is_full_stop) {
                const size_t tmp      = word.size() + last_token_size;
                const size_t from_pos = text.size() > tmp ? text.size() - tmp : 0;

                pos = text.find(word, from_pos);
            } else {
                // otherwise, partial stop
                pos = find_partial_stop_string(word, text);
            }

            if (pos != std::string::npos && (stop_pos == std::string::npos || pos < stop_pos)) {
                if (is_full_stop) {
                    stop           = STOP_TYPE_WORD;
                    stopping_word  = word;
                    has_next_token = false;
                }
                stop_pos = pos;
            }
        }

        return stop_pos;
    }

    void print_timings() const {
        const double t_prompt        =       t_prompt_processing / n_prompt_tokens_processed;
        const double n_prompt_second = 1e3 / t_prompt_processing * n_prompt_tokens_processed;

        const double t_gen        =       t_token_generation / n_decoded;
        const double n_gen_second = 1e3 / t_token_generation * n_decoded;

        SLT_INF(*this,
                "\n"
                "prompt eval time = %10.2f ms / %5d tokens (%8.2f ms per token, %8.2f tokens per second)\n"
                "       eval time = %10.2f ms / %5d tokens (%8.2f ms per token, %8.2f tokens per second)\n"
                "      total time = %10.2f ms / %5d tokens\n",
                t_prompt_processing, n_prompt_tokens_processed, t_prompt, n_prompt_second,
                t_token_generation, n_decoded, t_gen, n_gen_second,
                t_prompt_processing + t_token_generation, n_prompt_tokens_processed + n_decoded);
    }

    json to_json() const {
        return json {
            {"id",            id},
            {"id_task",       id_task},
            {"n_ctx",         n_ctx},
            {"speculative",   can_speculate()},
            {"is_processing", is_processing()},
            {"non_causal",    is_non_causal()},
            {"params",        params.to_json()},
            {"prompt",        common_detokenize(ctx, prompt_tokens)},
            {"next_token",
                {
                    {"has_next_token", has_next_token},
                    {"has_new_line",   has_new_line},
                    {"n_remain",       n_remaining},
                    {"n_decoded",      n_decoded},
                    {"stopping_word",  stopping_word},
                }
            },
        };
    }
};

struct server_metrics {
    int64_t t_start = 0;

    uint64_t n_prompt_tokens_processed_total = 0;
    uint64_t t_prompt_processing_total       = 0;
    uint64_t n_tokens_predicted_total        = 0;
    uint64_t t_tokens_generation_total       = 0;

    uint64_t n_prompt_tokens_processed = 0;
    uint64_t t_prompt_processing       = 0;

    uint64_t n_tokens_predicted  = 0;
    uint64_t t_tokens_generation = 0;

    uint64_t n_decode_total     = 0;
    uint64_t n_busy_slots_total = 0;

    void init() {
        t_start = ggml_time_us();
    }

    void on_prompt_eval(const server_slot & slot) {
        n_prompt_tokens_processed_total += slot.n_prompt_tokens_processed;
        n_prompt_tokens_processed       += slot.n_prompt_tokens_processed;
        t_prompt_processing             += slot.t_prompt_processing;
        t_prompt_processing_total       += slot.t_prompt_processing;
    }

    void on_prediction(const server_slot & slot) {
        n_tokens_predicted_total   += slot.n_decoded;
        n_tokens_predicted         += slot.n_decoded;
        t_tokens_generation        += slot.t_token_generation;
        t_tokens_generation_total  += slot.t_token_generation;
    }

    void on_decoded(const std::vector<server_slot> & slots) {
        n_decode_total++;
        for (const auto & slot : slots) {
            if (slot.is_processing()) {
                n_busy_slots_total++;
            }
        }
    }

    void reset_bucket() {
        n_prompt_tokens_processed = 0;
        t_prompt_processing       = 0;
        n_tokens_predicted        = 0;
        t_tokens_generation       = 0;
    }
};

struct server_queue {
    int id = 0;
    bool running;

    // queues
    std::deque<server_task> queue_tasks;
    std::deque<server_task> queue_tasks_deferred;

    std::mutex mutex_tasks;
    std::condition_variable condition_tasks;

    // callback functions
    std::function<void(server_task)> callback_new_task;
    std::function<void(void)>        callback_update_slots;

    // Add a new task to the end of the queue
    int post(server_task task, bool front = false) {
        std::unique_lock<std::mutex> lock(mutex_tasks);
        GGML_ASSERT(task.id != -1);
        QUE_DBG("new task, id = %d, front = %d\n", task.id, front);
        if (front) {
            queue_tasks.push_front(std::move(task));
        } else {
            queue_tasks.push_back(std::move(task));
        }
        condition_tasks.notify_one();
        return task.id;
    }

    // multi-task version of post()
    int post(std::vector<server_task> & tasks, bool front = false) {
        std::unique_lock<std::mutex> lock(mutex_tasks);
        for (auto & task : tasks) {
            if (task.id == -1) {
                task.id = id++;
            }
            QUE_DBG("new task, id = %d/%d, front = %d\n", task.id, (int) tasks.size(), front);
            if (front) {
                queue_tasks.push_front(std::move(task));
            } else {
                queue_tasks.push_back(std::move(task));
            }
        }
        condition_tasks.notify_one();
        return 0;
    }

    // Add a new task, but defer until one slot is available
    void defer(server_task task) {
        std::unique_lock<std::mutex> lock(mutex_tasks);
        QUE_DBG("defer task, id = %d\n", task.id);
        queue_tasks_deferred.push_back(std::move(task));
        condition_tasks.notify_one();
    }

    // Get the next id for creating a new task
    int get_new_id() {
        std::unique_lock<std::mutex> lock(mutex_tasks);
        int new_id = id++;
        return new_id;
    }

    // Register function to process a new task
    void on_new_task(std::function<void(server_task)> callback) {
        callback_new_task = std::move(callback);
    }

    // Register the function to be called when all slots data is ready to be processed
    void on_update_slots(std::function<void(void)> callback) {
        callback_update_slots = std::move(callback);
    }

    // Call when the state of one slot is changed, it will move one task from deferred to main queue
    void pop_deferred_task() {
        std::unique_lock<std::mutex> lock(mutex_tasks);
        if (!queue_tasks_deferred.empty()) {
            queue_tasks.emplace_back(std::move(queue_tasks_deferred.front()));
            queue_tasks_deferred.pop_front();
        }
        condition_tasks.notify_one();
    }

    // end the start_loop routine
    void terminate() {
        std::unique_lock<std::mutex> lock(mutex_tasks);
        running = false;
        condition_tasks.notify_all();
    }

    /**
     * Main loop consists of these steps:
     * - Wait until a new task arrives
     * - Process the task (i.e. maybe copy data into slot)
     * - Check if multitask is finished
     * - Update all slots
     */
    void start_loop() {
        running = true;

        while (true) {
            QUE_DBG("%s", "processing new tasks\n");

            while (true) {
                std::unique_lock<std::mutex> lock(mutex_tasks);
                if (queue_tasks.empty()) {
                    lock.unlock();
                    break;
                }
                server_task task = queue_tasks.front();
                queue_tasks.pop_front();
                lock.unlock();

                QUE_DBG("processing task, id = %d\n", task.id);
                callback_new_task(std::move(task));
            }

            // all tasks in the current loop is processed, slots data is now ready
            QUE_DBG("%s", "update slots\n");

            callback_update_slots();

            QUE_DBG("%s", "waiting for new tasks\n");
            {
                std::unique_lock<std::mutex> lock(mutex_tasks);
                if (queue_tasks.empty()) {
                    if (!running) {
                        QUE_DBG("%s", "terminate\n");
                        return;
                    }
                    condition_tasks.wait(lock, [&]{
                        return (!queue_tasks.empty() || !running);
                    });
                }
            }
        }
    }
};

struct server_response {
    // for keeping track of all tasks waiting for the result
    std::unordered_set<int> waiting_task_ids;

    // the main result queue (using ptr for polymorphism)
    std::vector<server_task_result_ptr> queue_results;

    std::mutex mutex_results;
    std::condition_variable condition_results;

    // add the id_task to the list of tasks waiting for response
    void add_waiting_task_id(int id_task) {
        SRV_DBG("add task %d to waiting list. current waiting = %d (before add)\n", id_task, (int) waiting_task_ids.size());

        std::unique_lock<std::mutex> lock(mutex_results);
        waiting_task_ids.insert(id_task);
    }

    void add_waiting_tasks(const std::vector<server_task> & tasks) {
        std::unique_lock<std::mutex> lock(mutex_results);

        for (const auto & task : tasks) {
            SRV_DBG("add task %d to waiting list. current waiting = %d (before add)\n", task.id, (int) waiting_task_ids.size());
            waiting_task_ids.insert(task.id);
        }
    }

    // when the request is finished, we can remove task associated with it
    void remove_waiting_task_id(int id_task) {
        SRV_DBG("remove task %d from waiting list. current waiting = %d (before remove)\n", id_task, (int) waiting_task_ids.size());

        std::unique_lock<std::mutex> lock(mutex_results);
        waiting_task_ids.erase(id_task);
    }

    void remove_waiting_task_ids(const std::unordered_set<int> & id_tasks) {
        std::unique_lock<std::mutex> lock(mutex_results);

        for (const auto & id_task : id_tasks) {
            SRV_DBG("remove task %d from waiting list. current waiting = %d (before remove)\n", id_task, (int) waiting_task_ids.size());
            waiting_task_ids.erase(id_task);
        }
    }

    // This function blocks the thread until there is a response for one of the id_tasks
    server_task_result_ptr recv(const std::unordered_set<int> & id_tasks) {
        while (true) {
            std::unique_lock<std::mutex> lock(mutex_results);
            condition_results.wait(lock, [&]{
                return !queue_results.empty();
            });

            for (int i = 0; i < (int) queue_results.size(); i++) {
                if (id_tasks.find(queue_results[i]->id) != id_tasks.end()) {
                    server_task_result_ptr res = std::move(queue_results[i]);
                    queue_results.erase(queue_results.begin() + i);
                    return res;
                }
            }
        }

        // should never reach here
    }

    // single-task version of recv()
    server_task_result_ptr recv(int id_task) {
        std::unordered_set<int> id_tasks = {id_task};
        return recv(id_tasks);
    }

    // Send a new result to a waiting id_task
    void send(server_task_result_ptr && result) {
        SRV_DBG("sending result for task id = %d\n", result->id);

        std::unique_lock<std::mutex> lock(mutex_results);
        for (const auto & id_task : waiting_task_ids) {
            if (result->id == id_task) {
                SRV_DBG("task id = %d pushed to result queue\n", result->id);

                queue_results.emplace_back(std::move(result));
                condition_results.notify_all();
                return;
            }
        }
    }
};

struct server_context {
    common_params params_base;

    llama_model * model = nullptr;
    llama_context * ctx = nullptr;
    std::vector<common_lora_adapter_container> loras;

    llama_model * model_dft = nullptr;
    llama_context_params cparams_dft;

    llama_batch batch = {};

    bool clean_kv_cache = true;
    bool add_bos_token  = true;
    bool has_eos_token  = false;

    int32_t n_ctx; // total context for all clients / slots

    // slots / clients
    std::vector<server_slot> slots;
    json default_generation_settings_for_props;

    server_queue    queue_tasks;
    server_response queue_results;

    server_metrics metrics;

    // Necessary similarity of prompt for slot selection
    float slot_prompt_similarity = 0.0f;

    ~server_context() {
        if (ctx) {
            llama_free(ctx);
            ctx = nullptr;
        }

        if (model) {
            llama_free_model(model);
            model = nullptr;
        }

        if (model_dft) {
            llama_free_model(model_dft);
            model_dft = nullptr;
        }

        // Clear any sampling context
        for (server_slot & slot : slots) {
            common_sampler_free(slot.smpl);
            slot.smpl = nullptr;

            llama_free(slot.ctx_dft);
            slot.ctx_dft = nullptr;

            common_speculative_free(slot.spec);
            slot.spec = nullptr;

            llama_batch_free(slot.batch_spec);
        }

        llama_batch_free(batch);
    }

    bool load_model(const common_params & params) {
        SRV_INF("loading model '%s'\n", params.model.c_str());

        params_base = params;

        common_init_result llama_init = common_init_from_params(params_base);

        model = llama_init.model;
        ctx   = llama_init.context;
        loras = llama_init.lora_adapters;

        if (model == nullptr) {
            SRV_ERR("failed to load model, '%s'\n", params_base.model.c_str());
            return false;
        }

        n_ctx = llama_n_ctx(ctx);

        add_bos_token = llama_add_bos_token(model);
        has_eos_token = llama_token_eos(model) != LLAMA_TOKEN_NULL;

        if (!params_base.speculative.model.empty()) {
            SRV_INF("loading draft model '%s'\n", params_base.speculative.model.c_str());

            auto params_dft = params_base;

            params_dft.devices      = params_base.speculative.devices;
            params_dft.model        = params_base.speculative.model;
            params_dft.n_ctx        = params_base.speculative.n_ctx == 0 ? params_base.n_ctx / params_base.n_parallel : params_base.speculative.n_ctx;
            params_dft.n_gpu_layers = params_base.speculative.n_gpu_layers;
            params_dft.n_parallel   = 1;

            common_init_result llama_init_dft = common_init_from_params(params_dft);

            model_dft = llama_init_dft.model;

            if (model_dft == nullptr) {
                SRV_ERR("failed to load draft model, '%s'\n", params_base.speculative.model.c_str());
                return false;
            }

            if (!common_speculative_are_compatible(ctx, llama_init_dft.context)) {
                SRV_ERR("the draft model '%s' is not compatible with the target model '%s'\n", params_base.speculative.model.c_str(), params_base.model.c_str());

                llama_free      (llama_init_dft.context);
                llama_free_model(llama_init_dft.model);

                return false;
            }

            const int n_ctx_dft = llama_n_ctx(llama_init_dft.context);

            cparams_dft = common_context_params_to_llama(params_dft);
            cparams_dft.n_batch = n_ctx_dft;

            // force F16 KV cache for the draft model for extra performance
            cparams_dft.type_k = GGML_TYPE_F16;
            cparams_dft.type_v = GGML_TYPE_F16;

            // the context is not needed - we will create one for each slot
            llama_free(llama_init_dft.context);
        }

        return true;
    }

    bool validate_model_chat_template() const {
        std::vector<char> model_template(2048, 0); // longest known template is about 1200 bytes
        std::string template_key = "tokenizer.chat_template";
        int32_t res = llama_model_meta_val_str(model, template_key.c_str(), model_template.data(), model_template.size());
        if (res >= 0) {
            llama_chat_message chat[] = {{"user", "test"}};
            std::string tmpl = std::string(model_template.data(), model_template.size());
            int32_t chat_res = llama_chat_apply_template(model, tmpl.c_str(), chat, 1, true, nullptr, 0);
            return chat_res > 0;
        }
        return false;
    }

    void init() {
        const int32_t n_ctx_slot = n_ctx / params_base.n_parallel;

        SRV_INF("initializing slots, n_slots = %d\n", params_base.n_parallel);

        for (int i = 0; i < params_base.n_parallel; i++) {
            server_slot slot;

            slot.id = i;
            slot.ctx = ctx;
            slot.n_ctx = n_ctx_slot;
            slot.n_predict = params_base.n_predict;

            if (model_dft) {
                slot.batch_spec = llama_batch_init(params_base.speculative.n_max + 1, 0, 1);

                slot.ctx_dft = llama_new_context_with_model(model_dft, cparams_dft);
                if (slot.ctx_dft == nullptr) {
                    SRV_ERR("%s", "failed to create draft context\n");
                    return;
                }

                slot.spec = common_speculative_init(slot.ctx_dft);
                if (slot.spec == nullptr) {
                    SRV_ERR("%s", "failed to create speculator\n");
                    return;
                }
            }

            SLT_INF(slot, "new slot n_ctx_slot = %d\n", slot.n_ctx);

            slot.params.sampling = params_base.sampling;

            slot.callback_on_release = [this](int) {
                queue_tasks.pop_deferred_task();
            };

            slot.reset();

            slots.push_back(slot);
        }

        default_generation_settings_for_props = slots[0].to_json();

        // the update_slots() logic will always submit a maximum of n_batch or n_parallel tokens
        // note that n_batch can be > n_ctx (e.g. for non-causal attention models such as BERT where the KV cache is not used)
        {
            const int32_t n_batch = llama_n_batch(ctx);

            // only a single seq_id per token is needed
            batch = llama_batch_init(std::max(n_batch, params_base.n_parallel), 0, 1);
        }

        metrics.init();
    }

    server_slot * get_slot_by_id(int id) {
        for (server_slot & slot : slots) {
            if (slot.id == id) {
                return &slot;
            }
        }

        return nullptr;
    }

    server_slot * get_available_slot(const server_task & task) {
        server_slot * ret = nullptr;

        // find the slot that has at least n% prompt similarity
        if (ret == nullptr && slot_prompt_similarity != 0.0f) {
            int lcs_len = 0;
            float similarity = 0;

            for (server_slot & slot : slots) {
                // skip the slot if it is not available
                if (slot.is_processing()) {
                    continue;
                }

                // skip the slot if it does not contains cached tokens
                if (slot.cache_tokens.empty()) {
                    continue;
                }

                // length of the Longest Common Subsequence between the current slot's prompt and the input prompt
                int cur_lcs_len = common_lcs(slot.cache_tokens, task.prompt_tokens);

                // fraction of the common subsequence length compared to the current slot's prompt length
                float cur_similarity = static_cast<float>(cur_lcs_len) / static_cast<int>(slot.cache_tokens.size());

                // select the current slot if the criteria match
                if (cur_lcs_len > lcs_len && cur_similarity > slot_prompt_similarity) {
                    lcs_len = cur_lcs_len;
                    similarity = cur_similarity;
                    ret = &slot;
                }
            }

            if (ret != nullptr) {
                SLT_DBG(*ret, "selected slot by lcs similarity, lcs_len = %d, similarity = %f\n", lcs_len, similarity);
            }
        }

        // find the slot that has been least recently used
        if (ret == nullptr) {
            int64_t t_last = ggml_time_us();
            for (server_slot & slot : slots) {
                // skip the slot if it is not available
                if (slot.is_processing()) {
                    continue;
                }

                // select the current slot if the criteria match
                if (slot.t_last_used < t_last) {
                    t_last = slot.t_last_used;
                    ret = &slot;
                }
            }

            if (ret != nullptr) {
                SLT_DBG(*ret, "selected slot by lru, t_last = %" PRId64 "\n", t_last);
            }
        }

        return ret;
    }

    bool launch_slot_with_task(server_slot & slot, const server_task & task) {
        slot.reset();
        slot.id_task       = task.id;
        slot.index         = task.index;
        slot.task_type     = task.type;
        slot.params        = std::move(task.params);
        slot.prompt_tokens = std::move(task.prompt_tokens);

        SLT_DBG(slot, "launching slot : %s\n", safe_json_to_str(slot.to_json()).c_str());

        if (slot.n_predict > 0 && slot.params.n_predict > slot.n_predict) {
            // Might be better to reject the request with a 400 ?
            slot.params.n_predict = slot.n_predict;
            SLT_WRN(slot, "n_predict = %d exceeds server configuration, setting to %d", slot.n_predict, slot.n_predict);
        }

        if (slot.params.ignore_eos && has_eos_token) {
            slot.params.sampling.logit_bias.push_back({llama_token_eos(model), -INFINITY});
        }

        {
            if (slot.smpl != nullptr) {
                common_sampler_free(slot.smpl);
            }

            slot.smpl = common_sampler_init(model, slot.params.sampling);
            if (slot.smpl == nullptr) {
                // for now, the only error that may happen here is invalid grammar
                send_error(task, "Failed to parse grammar", ERROR_TYPE_INVALID_REQUEST);
                return false;
            }
        }

        if (slot.ctx_dft) {
            llama_batch_free(slot.batch_spec);

            slot.batch_spec = llama_batch_init(slot.params.speculative.n_max + 1, 0, 1);
        }

        slot.state = SLOT_STATE_STARTED;

        SLT_INF(slot, "%s", "processing task\n");

        return true;
    }

    void kv_cache_clear() {
        SRV_DBG("%s", "clearing KV cache\n");

        // clear the entire KV cache
        llama_kv_cache_clear(ctx);
        clean_kv_cache = false;
    }

    bool process_token(completion_token_output & result, server_slot & slot) {
        // remember which tokens were sampled - used for repetition penalties during sampling
        const std::string token_str = result.text_to_send;
        slot.sampled = result.tok;

        slot.generated_text += token_str;
        if (slot.params.return_tokens) {
            slot.generated_tokens.push_back(result.tok);
        }
        slot.has_next_token = true;

        // check if there is incomplete UTF-8 character at the end
        bool incomplete = validate_utf8(slot.generated_text) < slot.generated_text.size();

        // search stop word and delete it
        if (!incomplete) {
            size_t pos = std::min(slot.n_sent_text, slot.generated_text.size());

            const std::string str_test = slot.generated_text.substr(pos);
            bool send_text = true;

            size_t stop_pos = slot.find_stopping_strings(str_test, token_str.size(), true);
            if (stop_pos != std::string::npos) {
                slot.generated_text.erase(
                    slot.generated_text.begin() + pos + stop_pos,
                    slot.generated_text.end());
                pos = std::min(slot.n_sent_text, slot.generated_text.size());
            } else if (slot.has_next_token) {
                stop_pos = slot.find_stopping_strings(str_test, token_str.size(), false);
                send_text = stop_pos == std::string::npos;
            }

            // check if there is any token to predict
            if (send_text) {
                // no send the stop word in the response
                result.text_to_send = slot.generated_text.substr(pos, std::string::npos);
                slot.n_sent_text += result.text_to_send.size();
                // add the token to slot queue and cache
            }

            slot.add_token(result);
            if (slot.params.stream) {
                send_partial_response(slot, result);
            }
        }

        if (incomplete) {
            slot.has_next_token = true;
        }

        // check the limits
        if (slot.n_decoded > 0 && slot.has_next_token && !slot.has_budget(params_base)) {
            slot.stop           = STOP_TYPE_LIMIT;
            slot.has_next_token = false;

            SLT_DBG(slot, "stopped by limit, n_decoded = %d, n_predict = %d\n", slot.n_decoded, slot.params.n_predict);
        }

        if (slot.has_new_line) {
            // if we have already seen a new line, we stop after a certain time limit
            if (slot.params.t_max_predict_ms > 0 && (ggml_time_us() - slot.t_start_generation > 1000.0f*slot.params.t_max_predict_ms)) {
                slot.stop           = STOP_TYPE_LIMIT;
                slot.has_next_token = false;

                SLT_DBG(slot, "stopped by time limit, n_decoded = %d, t_max_predict_ms = %d ms\n", slot.n_decoded, (int) slot.params.t_max_predict_ms);
            }

            // require that each new line has a whitespace prefix (i.e. indentation) of at least slot.params.n_indent
            if (slot.params.n_indent > 0) {
                // check the current indentation
                // TODO: improve by not doing it more than once for each new line
                if (slot.last_nl_pos > 0) {
                    size_t pos = slot.last_nl_pos;

                    int n_indent = 0;
                    while (pos < slot.generated_text.size() && (slot.generated_text[pos] == ' ' || slot.generated_text[pos] == '\t')) {
                        n_indent++;
                        pos++;
                    }

                    if (pos < slot.generated_text.size() && n_indent < slot.params.n_indent) {
                        slot.stop           = STOP_TYPE_LIMIT;
                        slot.has_next_token = false;

                        // cut the last line
                        slot.generated_text.erase(pos, std::string::npos);

                        SLT_DBG(slot, "stopped by indentation limit, n_decoded = %d, n_indent = %d\n", slot.n_decoded, n_indent);
                    }
                }

                // find the next new line
                {
                    const size_t pos = slot.generated_text.find('\n', slot.last_nl_pos);

                    if (pos != std::string::npos) {
                        slot.last_nl_pos = pos + 1;
                    }
                }
            }
        }

        // check if there is a new line in the generated text
        if (result.text_to_send.find('\n') != std::string::npos) {
            slot.has_new_line = true;
        }

        // if context shift is disabled, we stop when it reaches the context limit
        if (slot.n_past >= slot.n_ctx) {
            slot.truncated      = true;
            slot.stop           = STOP_TYPE_LIMIT;
            slot.has_next_token = false;

            SLT_DBG(slot, "stopped due to running out of context capacity, n_past = %d, n_prompt_tokens = %d, n_decoded = %d, n_ctx = %d\n",
                    slot.n_decoded, slot.n_prompt_tokens, slot.n_past, slot.n_ctx);
        }

        if (llama_token_is_eog(model, result.tok)) {
            slot.stop           = STOP_TYPE_EOS;
            slot.has_next_token = false;

            SLT_DBG(slot, "%s", "stopped by EOS\n");
        }

        const auto n_ctx_train = llama_n_ctx_train(model);

        if (slot.params.n_predict < 1 && slot.n_predict < 1 && slot.n_prompt_tokens + slot.n_decoded >= n_ctx_train) {
            slot.truncated      = true;
            slot.stop           = STOP_TYPE_LIMIT;
            slot.has_next_token = false; // stop prediction

            SLT_WRN(slot,
                    "n_predict (%d) is set for infinite generation. "
                    "Limiting generated tokens to n_ctx_train (%d) to avoid EOS-less generation infinite loop\n",
                    slot.params.n_predict, n_ctx_train);
        }

        SLT_DBG(slot, "n_decoded = %d, n_remaining = %d, next token: %5d '%s'\n", slot.n_decoded, slot.n_remaining, result.tok, token_str.c_str());

        return slot.has_next_token; // continue
    }

    void populate_token_probs(const server_slot & slot, completion_token_output & result, bool special, int idx) {
        std::vector<llama_token_data> cur = get_token_probabilities(ctx, idx);
        int n_vocab = llama_n_vocab(llama_get_model(ctx));
        size_t n_probs = slot.params.sampling.n_probs;

        bool found_sampled_tok = false;
        result.probs.reserve(n_probs);
        for (int i = 0; i < n_vocab; i++) {
            // set probability for sampled token
            if (cur[i].id == result.tok) {
                found_sampled_tok = true;
                result.prob = cur[i].p;
            }
            // set probability for top n_probs tokens
            result.probs.push_back({
                cur[i].id,
                common_detokenize(ctx, {cur[i].id}, special),
                cur[i].p
            });
            // break if we have all the necessary data
            if (result.probs.size() == n_probs && found_sampled_tok) {
                break;
            }
        }
    }

    void send_error(const server_task & task, const std::string & error, const enum error_type type = ERROR_TYPE_SERVER) {
        send_error(task.id, error, type);
    }

    void send_error(const server_slot & slot, const std::string & error, const enum error_type type = ERROR_TYPE_SERVER) {
        send_error(slot.id_task, error, type);
    }

    void send_error(const int id_task, const std::string & error, const enum error_type type = ERROR_TYPE_SERVER) {
        SRV_ERR("task id = %d, error: %s\n", id_task, error.c_str());

        auto res = std::make_unique<server_task_result_error>();
        res->id       = id_task;
        res->err_type = type;
        res->err_msg  = error;

        queue_results.send(std::move(res));
    }

    void send_partial_response(server_slot & slot, const completion_token_output & tkn) {
        auto res = std::make_unique<server_task_result_cmpl_partial>();

        res->id      = slot.id_task;
        res->index   = slot.index;
        res->content = tkn.text_to_send;
        res->tokens  = { tkn.tok };

        res->n_decoded       = slot.n_decoded;
        res->n_prompt_tokens = slot.n_prompt_tokens;

        res->verbose           = slot.params.verbose;
        res->oaicompat         = slot.params.oaicompat;
        res->oaicompat_chat    = slot.params.oaicompat_chat;
        res->oaicompat_model   = slot.params.oaicompat_model;
        res->oaicompat_cmpl_id = slot.params.oaicompat_cmpl_id;

        // populate res.probs_output
        if (slot.params.sampling.n_probs > 0) {
            res->prob_output = tkn; // copy the token probs
        }

        // populate timings if this is final response or timings_per_token is enabled
        if (slot.stop != STOP_TYPE_NONE || slot.params.timings_per_token) {
            res->timings = slot.get_timings();
        }

        queue_results.send(std::move(res));
    }

    void send_final_response(server_slot & slot) {
        auto res = std::make_unique<server_task_result_cmpl_final>();
        res->id              = slot.id_task;
        res->id_slot         = slot.id;

        res->index           = slot.index;
        res->content         = slot.generated_text;
        res->tokens          = slot.generated_tokens;
        res->timings         = slot.get_timings();
        res->prompt          = common_detokenize(ctx, slot.prompt_tokens, true);

        res->truncated       = slot.truncated;
        res->n_decoded       = slot.n_decoded;
        res->n_prompt_tokens = slot.n_prompt_tokens;
        res->n_tokens_cached = slot.n_past;
        res->has_new_line    = slot.has_new_line;
        res->stopping_word   = slot.stopping_word;
        res->stop            = slot.stop;

        res->verbose           = slot.params.verbose;
        res->stream            = slot.params.stream;
        res->oaicompat         = slot.params.oaicompat;
        res->oaicompat_chat    = slot.params.oaicompat_chat;
        res->oaicompat_model   = slot.params.oaicompat_model;
        res->oaicompat_cmpl_id = slot.params.oaicompat_cmpl_id;

        // populate res.probs_output
        if (slot.params.sampling.n_probs > 0) {
            if (!slot.params.stream && slot.stop == STOP_TYPE_WORD) {
                const llama_tokens stop_word_toks = common_tokenize(ctx, slot.stopping_word, false);

                size_t safe_offset = std::min(slot.generated_token_probs.size(), stop_word_toks.size());
                res->probs_output = std::vector<completion_token_output>(
                        slot.generated_token_probs.begin(),
                        slot.generated_token_probs.end() - safe_offset);
            } else {
                res->probs_output = std::vector<completion_token_output>(
                        slot.generated_token_probs.begin(),
                        slot.generated_token_probs.end());
            }
        }

        res->generation_params = slot.params; // copy the parameters

        queue_results.send(std::move(res));
    }

    void send_embedding(const server_slot & slot, const llama_batch & batch) {
        auto res = std::make_unique<server_task_result_embd>();
        res->id        = slot.id_task;
        res->index     = slot.index;
        res->n_tokens  = slot.n_prompt_tokens;
        res->oaicompat = slot.params.oaicompat;

        const int n_embd = llama_n_embd(model);

        std::vector<float> embd_res(n_embd, 0.0f);

        for (int i = 0; i < batch.n_tokens; ++i) {
            if (!batch.logits[i] || batch.seq_id[i][0] != slot.id) {
                continue;
            }

            const float * embd = llama_get_embeddings_seq(ctx, batch.seq_id[i][0]);
            if (embd == NULL) {
                embd = llama_get_embeddings_ith(ctx, i);
            }

            if (embd == NULL) {
                SLT_ERR(slot, "failed to get embeddings, token = %d, seq_id = %d\n", batch.token[i], batch.seq_id[i][0]);

                res->embedding.push_back(std::vector<float>(n_embd, 0.0f));
                continue;
            }

            // normalize only when there is pooling
            // TODO: configurable
            if (llama_pooling_type(slot.ctx) != LLAMA_POOLING_TYPE_NONE) {
                common_embd_normalize(embd, embd_res.data(), n_embd, 2);
                res->embedding.push_back(embd_res);
            } else {
                res->embedding.push_back({ embd, embd + n_embd });
            }
        }

        SLT_DBG(slot, "%s", "sending embeddings\n");

        queue_results.send(std::move(res));
    }

    void send_rerank(const server_slot & slot, const llama_batch & batch) {
        auto res = std::make_unique<server_task_result_rerank>();
        res->id    = slot.id_task;
        res->index = slot.index;
        res->n_tokens = slot.n_prompt_tokens;

        for (int i = 0; i < batch.n_tokens; ++i) {
            if (!batch.logits[i] || batch.seq_id[i][0] != slot.id) {
                continue;
            }

            const float * embd = llama_get_embeddings_seq(ctx, batch.seq_id[i][0]);
            if (embd == NULL) {
                embd = llama_get_embeddings_ith(ctx, i);
            }

            if (embd == NULL) {
                SLT_ERR(slot, "failed to get embeddings, token = %d, seq_id = %d\n", batch.token[i], batch.seq_id[i][0]);

                res->score = -1e6;
                continue;
            }

            res->score = embd[0];
        }

        SLT_DBG(slot, "sending rerank result, res.score = %f\n", res->score);

        queue_results.send(std::move(res));
    }

    //
    // Functions to create new task(s) and receive result(s)
    //

    void cancel_tasks(const std::unordered_set<int> & id_tasks) {
        std::vector<server_task> cancel_tasks;
        cancel_tasks.reserve(id_tasks.size());
        for (const auto & id_task : id_tasks) {
            SRV_WRN("cancel task, id_task = %d\n", id_task);

            server_task task(SERVER_TASK_TYPE_CANCEL);
            task.id_target = id_task;
            cancel_tasks.push_back(task);
            queue_results.remove_waiting_task_id(id_task);
        }
        // push to beginning of the queue, so it has highest priority
        queue_tasks.post(cancel_tasks, true);
    }

    // receive the results from task(s)
    void receive_multi_results(
            const std::unordered_set<int> & id_tasks,
            const std::function<void(std::vector<server_task_result_ptr>&)> & result_handler,
            const std::function<void(json)> & error_handler) {
        std::vector<server_task_result_ptr> results(id_tasks.size());
        for (size_t i = 0; i < id_tasks.size(); i++) {
            server_task_result_ptr result = queue_results.recv(id_tasks);

            if (result->is_error()) {
                error_handler(result->to_json());
                cancel_tasks(id_tasks);
                return;
            }

            GGML_ASSERT(
                dynamic_cast<server_task_result_cmpl_final*>(result.get()) != nullptr
                || dynamic_cast<server_task_result_embd*>(result.get()) != nullptr
                || dynamic_cast<server_task_result_rerank*>(result.get()) != nullptr
            );
            const size_t idx = result->get_index();
            GGML_ASSERT(idx < results.size() && "index out of range");
            results[idx] = std::move(result);
        }
        result_handler(results);
    }

    // receive the results from task(s), in stream mode
    void receive_cmpl_results_stream(
            const std::unordered_set<int> & id_tasks,
            const std::function<bool(server_task_result_ptr&)> & result_handler,
            const std::function<void(json)> & error_handler) {
        size_t n_finished = 0;
        while (true) {
            server_task_result_ptr result = queue_results.recv(id_tasks);

            if (result->is_error()) {
                error_handler(result->to_json());
                cancel_tasks(id_tasks);
                return;
            }

            GGML_ASSERT(
                dynamic_cast<server_task_result_cmpl_partial*>(result.get()) != nullptr
                || dynamic_cast<server_task_result_cmpl_final*>(result.get()) != nullptr
            );
            if (!result_handler(result)) {
                cancel_tasks(id_tasks);
                break;
            }

            if (result->is_stop()) {
                if (++n_finished == id_tasks.size()) {
                    break;
                }
            }
        }
    }

    //
    // Functions to process the task
    //

    void process_single_task(server_task task) {
        switch (task.type) {
            case SERVER_TASK_TYPE_COMPLETION:
            case SERVER_TASK_TYPE_INFILL:
            case SERVER_TASK_TYPE_EMBEDDING:
            case SERVER_TASK_TYPE_RERANK:
                {
                    const int id_slot = task.id_selected_slot;

                    server_slot * slot = id_slot != -1 ? get_slot_by_id(id_slot) : get_available_slot(task);

                    if (slot == nullptr) {
                        // if no slot is available, we defer this task for processing later
                        SRV_DBG("no slot is available, defer task, id_task = %d\n", task.id);
                        queue_tasks.defer(task);
                        break;
                    }
                    if (slot->is_processing()) {
                        // if requested slot is unavailable, we defer this task for processing later
                        SRV_DBG("requested slot is unavailable, defer task, id_task = %d\n", task.id);
                        queue_tasks.defer(task);
                        break;
                    }

                    if (!launch_slot_with_task(*slot, task)) {
                        SRV_ERR("failed to launch slot with task, id_task = %d\n", task.id);
                        break;
                    }
                } break;
            case SERVER_TASK_TYPE_CANCEL:
                {
                    // release slot linked with the task id
                    for (auto & slot : slots) {
                        if (slot.id_task == task.id_target) {
                            slot.release();
                            break;
                        }
                    }
                } break;
            case SERVER_TASK_TYPE_NEXT_RESPONSE:
                {
                    // do nothing
                } break;
            case SERVER_TASK_TYPE_METRICS:
                {
                    json slots_data = json::array();

                    int n_idle_slots       = 0;
                    int n_processing_slots = 0;

                    for (server_slot & slot : slots) {
                        json slot_data = slot.to_json();

                        if (slot.is_processing()) {
                            n_processing_slots++;
                        } else {
                            n_idle_slots++;
                        }

                        slots_data.push_back(slot_data);
                    }
                    SRV_DBG("n_idle_slots = %d, n_processing_slots = %d\n", n_idle_slots, n_processing_slots);

                    auto res = std::make_unique<server_task_result_metrics>();
                    res->id                  = task.id;
                    res->slots_data          = std::move(slots_data);
                    res->n_idle_slots        = n_idle_slots;
                    res->n_processing_slots  = n_processing_slots;
                    res->n_tasks_deferred    = queue_tasks.queue_tasks_deferred.size();
                    res->t_start             = metrics.t_start;

                    res->kv_cache_tokens_count = llama_get_kv_cache_token_count(ctx);
                    res->kv_cache_used_cells   = llama_get_kv_cache_used_cells(ctx);

                    res->n_prompt_tokens_processed_total = metrics.n_prompt_tokens_processed_total;
                    res->t_prompt_processing_total       = metrics.t_prompt_processing_total;
                    res->n_tokens_predicted_total        = metrics.n_tokens_predicted_total;
                    res->t_tokens_generation_total       = metrics.t_tokens_generation_total;

                    res->n_prompt_tokens_processed = metrics.n_prompt_tokens_processed;
                    res->t_prompt_processing       = metrics.t_prompt_processing;
                    res->n_tokens_predicted        = metrics.n_tokens_predicted;
                    res->t_tokens_generation       = metrics.t_tokens_generation;

                    res->n_decode_total          = metrics.n_decode_total;
                    res->n_busy_slots_total      = metrics.n_busy_slots_total;

                    if (task.metrics_reset_bucket) {
                        metrics.reset_bucket();
                    }
                    queue_results.send(std::move(res));
                } break;
            case SERVER_TASK_TYPE_SLOT_SAVE:
                {
                    int id_slot = task.slot_action.slot_id;
                    server_slot * slot = get_slot_by_id(id_slot);
                    if (slot == nullptr) {
                        send_error(task, "Invalid slot ID", ERROR_TYPE_INVALID_REQUEST);
                        break;
                    }
                    if (slot->is_processing()) {
                        // if requested slot is unavailable, we defer this task for processing later
                        SRV_DBG("requested slot is unavailable, defer task, id_task = %d\n", task.id);
                        queue_tasks.defer(task);
                        break;
                    }

                    const size_t token_count = slot->cache_tokens.size();
                    const int64_t t_start = ggml_time_us();

                    std::string filename = task.slot_action.filename;
                    std::string filepath = task.slot_action.filepath;

                    const size_t nwrite = llama_state_seq_save_file(ctx, filepath.c_str(), slot->id, slot->cache_tokens.data(), token_count);

                    const int64_t t_end = ggml_time_us();
                    const double t_save_ms = (t_end - t_start) / 1000.0;

                    auto res = std::make_unique<server_task_result_slot_save_load>();
                    res->id       = task.id;
                    res->id_slot  = id_slot;
                    res->filename = filename;
                    res->is_save  = true;
                    res->n_tokens = token_count;
                    res->n_bytes  = nwrite;
                    res->t_ms     = t_save_ms;
                    queue_results.send(std::move(res));
                } break;
            case SERVER_TASK_TYPE_SLOT_RESTORE:
                {
                    int id_slot = task.slot_action.slot_id;
                    server_slot * slot = get_slot_by_id(id_slot);
                    if (slot == nullptr) {
                        send_error(task, "Invalid slot ID", ERROR_TYPE_INVALID_REQUEST);
                        break;
                    }
                    if (slot->is_processing()) {
                        // if requested slot is unavailable, we defer this task for processing later
                        SRV_DBG("requested slot is unavailable, defer task, id_task = %d\n", task.id);
                        queue_tasks.defer(task);
                        break;
                    }

                    const int64_t t_start = ggml_time_us();

                    std::string filename = task.slot_action.filename;
                    std::string filepath = task.slot_action.filepath;

                    slot->cache_tokens.resize(slot->n_ctx);
                    size_t token_count = 0;
                    size_t nread = llama_state_seq_load_file(ctx, filepath.c_str(), slot->id, slot->cache_tokens.data(), slot->cache_tokens.size(), &token_count);
                    if (nread == 0) {
                        slot->cache_tokens.resize(0);
                        send_error(task, "Unable to restore slot, no available space in KV cache or invalid slot save file", ERROR_TYPE_INVALID_REQUEST);
                        break;
                    }
                    slot->cache_tokens.resize(token_count);

                    const int64_t t_end = ggml_time_us();
                    const double t_restore_ms = (t_end - t_start) / 1000.0;

                    auto res = std::make_unique<server_task_result_slot_save_load>();
                    res->id       = task.id;
                    res->id_slot  = id_slot;
                    res->filename = filename;
                    res->is_save  = false;
                    res->n_tokens = token_count;
                    res->n_bytes  = nread;
                    res->t_ms     = t_restore_ms;
                    queue_results.send(std::move(res));
                } break;
            case SERVER_TASK_TYPE_SLOT_ERASE:
                {
                    int id_slot = task.slot_action.slot_id;
                    server_slot * slot = get_slot_by_id(id_slot);
                    if (slot == nullptr) {
                        send_error(task, "Invalid slot ID", ERROR_TYPE_INVALID_REQUEST);
                        break;
                    }
                    if (slot->is_processing()) {
                        // if requested slot is unavailable, we defer this task for processing later
                        SRV_DBG("requested slot is unavailable, defer task, id_task = %d\n", task.id);
                        queue_tasks.defer(task);
                        break;
                    }

                    // Erase token cache
                    const size_t n_erased = slot->cache_tokens.size();
                    llama_kv_cache_seq_rm(ctx, slot->id, -1, -1);
                    slot->cache_tokens.clear();

                    auto res = std::make_unique<server_task_result_slot_erase>();
                    res->id       = task.id;
                    res->id_slot  = id_slot;
                    res->n_erased = n_erased;
                    queue_results.send(std::move(res));
                } break;
            case SERVER_TASK_TYPE_SET_LORA:
                {
                    common_lora_adapters_apply(ctx, loras);
                    auto res = std::make_unique<server_task_result_apply_lora>();
                    res->id = task.id;
                    queue_results.send(std::move(res));
                } break;
        }
    }

    void update_slots() {
        // check if all slots are idle
        {
            bool all_idle = true;

            for (auto & slot : slots) {
                if (slot.is_processing()) {
                    all_idle = false;
                    break;
                }
            }

            if (all_idle) {
                SRV_INF("%s", "all slots are idle\n");
                if (clean_kv_cache) {
                    kv_cache_clear();
                }

                return;
            }
        }

        {
            SRV_DBG("%s", "posting NEXT_RESPONSE\n");

            server_task task(SERVER_TASK_TYPE_NEXT_RESPONSE);
            task.id = queue_tasks.get_new_id();
            queue_tasks.post(task);
        }

        // apply context-shift if needed
        // TODO: simplify and improve
        for (server_slot & slot : slots) {
            if (slot.is_processing() && slot.n_past + 1 >= slot.n_ctx) {
                if (!params_base.ctx_shift) {
                    // this check is redundant (for good)
                    // we should never get here, because generation should already stopped in process_token()
                    slot.release();
                    send_error(slot, "context shift is disabled", ERROR_TYPE_SERVER);
                    continue;
                }

                // Shift context
                const int n_keep    = slot.params.n_keep + add_bos_token;
                const int n_left    = slot.n_past - n_keep;
                const int n_discard = slot.params.n_discard ? slot.params.n_discard : (n_left / 2);

                SLT_WRN(slot, "slot context shift, n_keep = %d, n_left = %d, n_discard = %d\n", n_keep, n_left, n_discard);

                llama_kv_cache_seq_rm (ctx, slot.id, n_keep            , n_keep + n_discard);
                llama_kv_cache_seq_add(ctx, slot.id, n_keep + n_discard, slot.n_past,        -n_discard);

                if (slot.params.cache_prompt) {
                    for (size_t i = n_keep + n_discard; i < slot.cache_tokens.size(); i++) {
                        slot.cache_tokens[i - n_discard] = slot.cache_tokens[i];
                    }

                    slot.cache_tokens.resize(slot.cache_tokens.size() - n_discard);
                }

                slot.n_past -= n_discard;

                slot.truncated = true;
            }
        }

        // start populating the batch for this iteration
        common_batch_clear(batch);

        // frist, add sampled tokens from any ongoing sequences
        for (auto & slot : slots) {
            if (slot.state != SLOT_STATE_GENERATING) {
                continue;
            }

            slot.i_batch = batch.n_tokens;

            common_batch_add(batch, slot.sampled, slot.n_past, { slot.id }, true);

            slot.n_past += 1;

            if (slot.params.cache_prompt) {
                slot.cache_tokens.push_back(slot.sampled);
            }

            SLT_DBG(slot, "slot decode token, n_ctx = %d, n_past = %d, n_cache_tokens = %d, truncated = %d\n",
                    slot.n_ctx, slot.n_past, (int) slot.cache_tokens.size(), slot.truncated);
        }

        // process in chunks of params.n_batch
        int32_t n_batch  = llama_n_batch(ctx);
        int32_t n_ubatch = llama_n_ubatch(ctx);

        // track if this is an embedding or non-embedding batch
        // if we've added sampled tokens above, we are in non-embedding mode
        // -1: none, 0: non-embedding, 1: embedding
        // TODO: make enum
        int32_t batch_type = batch.n_tokens > 0 ? 0 : -1;

        // next, batch any pending prompts without exceeding n_batch
        if (params_base.cont_batching || batch.n_tokens == 0) {
            for (auto & slot : slots) {
                // this slot still has a prompt to be processed
                if (slot.state == SLOT_STATE_PROCESSING_PROMPT || slot.state == SLOT_STATE_STARTED) {
                    auto & prompt_tokens = slot.prompt_tokens;

                    // TODO: maybe move branch to outside of this loop in the future
                    if (slot.state == SLOT_STATE_STARTED) {
                        slot.t_start_process_prompt = ggml_time_us();
                        slot.t_start_generation = 0;

                        slot.n_past = 0;
                        slot.n_prompt_tokens = prompt_tokens.size();
                        slot.state = SLOT_STATE_PROCESSING_PROMPT;

                        SLT_INF(slot, "new prompt, n_ctx_slot = %d, n_keep = %d, n_prompt_tokens = %d\n", slot.n_ctx, slot.params.n_keep, slot.n_prompt_tokens);

                        // print prompt tokens (for debugging)
                        if (1) {
                            // first 16 tokens (avoid flooding logs)
                            for (int i = 0; i < std::min<int>(16, prompt_tokens.size()); i++) {
                                SLT_DBG(slot, "prompt token %3d: %6d '%s'\n", i, prompt_tokens[i], common_token_to_piece(ctx, prompt_tokens[i]).c_str());
                            }
                        } else {
                            // all
                            for (int i = 0; i < (int) prompt_tokens.size(); i++) {
                                SLT_DBG(slot, "prompt token %3d: %6d '%s'\n", i, prompt_tokens[i], common_token_to_piece(ctx, prompt_tokens[i]).c_str());
                            }
                        }

                        // empty prompt passed -> release the slot and send empty response
                        if (prompt_tokens.empty()) {
                            SLT_WRN(slot, "%s", "empty prompt - releasing slot\n");

                            slot.release();
                            slot.print_timings();
                            send_final_response(slot);
                            continue;
                        }

                        if (slot.is_non_causal()) {
                            if (slot.n_prompt_tokens > n_ubatch) {
                                slot.release();
                                send_error(slot, "input is too large to process. increase the physical batch size", ERROR_TYPE_SERVER);
                                continue;
                            }

                            if (slot.n_prompt_tokens > slot.n_ctx) {
                                slot.release();
                                send_error(slot, "input is larger than the max context size. skipping", ERROR_TYPE_SERVER);
                                continue;
                            }
                        } else {
                            if (!params_base.ctx_shift) {
                                // if context shift is disabled, we make sure prompt size is smaller than KV size
                                // TODO: there should be a separate parameter that control prompt truncation
                                //       context shift should be applied only during the generation phase
                                if (slot.n_prompt_tokens >= slot.n_ctx) {
                                    slot.release();
                                    send_error(slot, "the request exceeds the available context size. try increasing the context size or enable context shift", ERROR_TYPE_INVALID_REQUEST);
                                    continue;
                                }
                            }
                            if (slot.params.n_keep < 0) {
                                slot.params.n_keep = slot.n_prompt_tokens;
                            }
                            slot.params.n_keep = std::min(slot.n_ctx - 4, slot.params.n_keep);

                            // if input prompt is too big, truncate it
                            if (slot.n_prompt_tokens >= slot.n_ctx) {
                                const int n_left = slot.n_ctx - slot.params.n_keep;

                                const int n_block_size = n_left / 2;
                                const int erased_blocks = (slot.n_prompt_tokens - slot.params.n_keep - n_block_size) / n_block_size;

                                llama_tokens new_tokens(
                                        prompt_tokens.begin(),
                                        prompt_tokens.begin() + slot.params.n_keep);

                                new_tokens.insert(
                                        new_tokens.end(),
                                        prompt_tokens.begin() + slot.params.n_keep + erased_blocks * n_block_size,
                                        prompt_tokens.end());

                                prompt_tokens = std::move(new_tokens);

                                slot.truncated = true;
                                slot.n_prompt_tokens = prompt_tokens.size();

                                SLT_WRN(slot, "input truncated, n_ctx = %d, n_keep = %d, n_left = %d, n_prompt_tokens = %d\n", slot.n_ctx, slot.params.n_keep, n_left, slot.n_prompt_tokens);

                                GGML_ASSERT(slot.n_prompt_tokens < slot.n_ctx);
                            }

                            if (slot.params.cache_prompt) {
                                // reuse any previously computed tokens that are common with the new prompt
                                slot.n_past = common_lcp(slot.cache_tokens, prompt_tokens);

                                // reuse chunks from the cached prompt by shifting their KV cache in the new position
                                if (params_base.n_cache_reuse > 0) {
                                    size_t head_c = slot.n_past; // cache
                                    size_t head_p = slot.n_past; // current prompt

                                    SLT_DBG(slot, "trying to reuse chunks with size > %d, slot.n_past = %d\n", params_base.n_cache_reuse, slot.n_past);

                                    while (head_c < slot.cache_tokens.size() &&
                                           head_p < prompt_tokens.size()) {

                                        size_t n_match = 0;
                                        while (head_c + n_match < slot.cache_tokens.size() &&
                                               head_p + n_match < prompt_tokens.size()     &&
                                               slot.cache_tokens[head_c + n_match] == prompt_tokens[head_p + n_match]) {

                                            n_match++;
                                        }

                                        if (n_match >= (size_t) params_base.n_cache_reuse) {
                                            SLT_INF(slot, "reusing chunk with size %zu, shifting KV cache [%zu, %zu) -> [%zu, %zu)\n", n_match, head_c, head_c + n_match, head_p, head_p + n_match);
                                            //for (size_t i = head_p; i < head_p + n_match; i++) {
                                            //    SLT_DBG(slot, "cache token %3zu: %6d '%s'\n", i, prompt_tokens[i], common_token_to_piece(ctx, prompt_tokens[i]).c_str());
                                            //}

                                            const int64_t kv_shift = (int64_t) head_p - (int64_t) head_c;

                                            llama_kv_cache_seq_rm (ctx, slot.id, head_p, head_c);
                                            llama_kv_cache_seq_add(ctx, slot.id, head_c, -1,     kv_shift);

                                            for (size_t i = 0; i < n_match; i++) {
                                                slot.cache_tokens[head_p + i] = slot.cache_tokens[head_c + i];
                                                slot.n_past++;
                                            }

                                            head_c += n_match;
                                            head_p += n_match;
                                        } else {
                                            head_c += 1;
                                        }
                                    }

                                    SLT_DBG(slot, "after context reuse, new slot.n_past = %d\n", slot.n_past);
                                }
                            }
                        }

                        if (slot.n_past == slot.n_prompt_tokens && slot.n_past > 0) {
                            // we have to evaluate at least 1 token to generate logits.
                            SLT_WRN(slot, "need to evaluate at least 1 token to generate logits, n_past = %d, n_prompt_tokens = %d\n", slot.n_past, slot.n_prompt_tokens);

                            slot.n_past--;
                        }

                        slot.n_prompt_tokens_processed = 0;
                    }

                    // non-causal tasks require to fit the entire prompt in the physical batch
                    if (slot.is_non_causal()) {
                        // cannot fit the prompt in the current batch - will try next iter
                        if (batch.n_tokens + slot.n_prompt_tokens > n_batch) {
                            continue;
                        }
                    }

                    // check that we are in the right batch_type, if not defer the slot
                    int slot_type = slot.is_non_causal();
                    if (batch_type == -1) {
                        batch_type = slot_type;
                    } else if (batch_type != slot_type) {
                        continue;
                    }

                    // keep only the common part
                    if (!llama_kv_cache_seq_rm(ctx, slot.id, slot.n_past, -1)) {
                        // could not partially delete (likely using a non-Transformer model)
                        llama_kv_cache_seq_rm(ctx, slot.id, -1, -1);

                        // there is no common part left
                        slot.n_past = 0;
                    }

                    SLT_INF(slot, "kv cache rm [%d, end)\n", slot.n_past);

                    // remove the non-common part from the cache
                    slot.cache_tokens.resize(slot.n_past);

                    // add prompt tokens for processing in the current batch
                    while (slot.n_past < slot.n_prompt_tokens && batch.n_tokens < n_batch) {
                        // without pooling, we want to output the embeddings for all the tokens in the batch
                        const bool need_embd = slot.task_type == SERVER_TASK_TYPE_EMBEDDING && llama_pooling_type(slot.ctx) == LLAMA_POOLING_TYPE_NONE;

                        common_batch_add(batch, prompt_tokens[slot.n_past], slot.n_past, { slot.id }, need_embd);

                        if (slot.params.cache_prompt) {
                            slot.cache_tokens.push_back(prompt_tokens[slot.n_past]);
                        }

                        slot.n_prompt_tokens_processed++;
                        slot.n_past++;
                    }

                    SLT_INF(slot, "prompt processing progress, n_past = %d, n_tokens = %d, progress = %f\n", slot.n_past, batch.n_tokens, (float) slot.n_prompt_tokens_processed / slot.n_prompt_tokens);

                    // entire prompt has been processed
                    if (slot.n_past == slot.n_prompt_tokens) {
                        slot.state = SLOT_STATE_DONE_PROMPT;

                        GGML_ASSERT(batch.n_tokens > 0);

                        common_sampler_reset(slot.smpl);

                        // Process all prompt tokens through sampler system
                        for (int i = 0; i < slot.n_prompt_tokens; ++i) {
                            common_sampler_accept(slot.smpl, prompt_tokens[i], false);
                        }

                        // extract the logits only for the last token
                        batch.logits[batch.n_tokens - 1] = true;

                        slot.n_decoded = 0;
                        slot.i_batch   = batch.n_tokens - 1;

                        SLT_INF(slot, "prompt done, n_past = %d, n_tokens = %d\n", slot.n_past, batch.n_tokens);
                    }
                }

                if (batch.n_tokens >= n_batch) {
                    break;
                }
            }
        }

        if (batch.n_tokens == 0) {
            SRV_WRN("%s", "no tokens to decode\n");
            return;
        }

        SRV_DBG("decoding batch, n_tokens = %d\n", batch.n_tokens);

        // make sure we're in the right embedding mode
        llama_set_embeddings(ctx, batch_type == 1);

        // process the created batch of tokens
        for (int32_t i = 0; i < batch.n_tokens; i += n_batch) {
            const int32_t n_tokens = std::min(n_batch, batch.n_tokens - i);

            llama_batch batch_view = {
                n_tokens,
                batch.token    + i,
                nullptr,
                batch.pos      + i,
                batch.n_seq_id + i,
                batch.seq_id   + i,
                batch.logits   + i,
            };

            const int ret = llama_decode(ctx, batch_view);
            metrics.on_decoded(slots);

            if (ret != 0) {
                if (n_batch == 1 || ret < 0) {
                    // if you get here, it means the KV cache is full - try increasing it via the context size
                    SRV_ERR("failed to decode the batch: KV cache is full - try increasing it via the context size, i = %d, n_batch = %d, ret = %d\n", i, n_batch, ret);
                    for (auto & slot : slots) {
                        slot.release();
                        send_error(slot, "Input prompt is too big compared to KV size. Please try increasing KV size.");
                    }
                    break; // break loop of n_batch
                }

                // retry with half the batch size to try to find a free slot in the KV cache
                n_batch /= 2;
                i -= n_batch;

                SRV_WRN("failed to find free space in the KV cache, retrying with smaller batch size - try increasing it via the context size or enable defragmentation, i = %d, n_batch = %d, ret = %d\n", i, n_batch, ret);

                continue; // continue loop of n_batch
            }

            for (auto & slot : slots) {
                if (slot.i_batch < (int) i || slot.i_batch >= (int) (i + n_tokens)) {
                    continue; // continue loop of slots
                }

                if (slot.state == SLOT_STATE_DONE_PROMPT) {
                    if (slot.task_type == SERVER_TASK_TYPE_EMBEDDING) {
                        // prompt evaluated for embedding
                        send_embedding(slot, batch_view);
                        slot.release();
                        slot.i_batch = -1;
                        continue; // continue loop of slots
                    }

                    if (slot.task_type == SERVER_TASK_TYPE_RERANK) {
                        send_rerank(slot, batch_view);
                        slot.release();
                        slot.i_batch = -1;
                        continue; // continue loop of slots
                    }

                    // prompt evaluated for next-token prediction
                    slot.state = SLOT_STATE_GENERATING;
                } else if (slot.state != SLOT_STATE_GENERATING) {
                    continue; // continue loop of slots
                }

                const int tok_idx = slot.i_batch - i;

                llama_token id = common_sampler_sample(slot.smpl, ctx, tok_idx);

                slot.i_batch = -1;

                common_sampler_accept(slot.smpl, id, true);

                slot.n_decoded += 1;

                const int64_t t_current = ggml_time_us();

                if (slot.n_decoded == 1) {
                    slot.t_start_generation = t_current;
                    slot.t_prompt_processing = (slot.t_start_generation - slot.t_start_process_prompt) / 1e3;
                    metrics.on_prompt_eval(slot);
                }

                slot.t_token_generation = (t_current - slot.t_start_generation) / 1e3;

                completion_token_output result;
                result.tok          = id;
                result.text_to_send = common_token_to_piece(ctx, result.tok, params_base.special);
                result.prob         = 1.0f; // set later

                if (slot.params.sampling.n_probs > 0) {
                    populate_token_probs(slot, result, params_base.special, tok_idx);
                }

                if (!process_token(result, slot)) {
                    // release slot because of stop condition
                    slot.release();
                    slot.print_timings();
                    send_final_response(slot);
                    metrics.on_prediction(slot);
                    continue;
                }
            }

            // do speculative decoding
            for (auto & slot : slots) {
                if (!slot.is_processing() || !slot.can_speculate()) {
                    continue;
                }

                if (slot.state != SLOT_STATE_GENERATING) {
                    continue;
                }

                // determine the max draft that fits the current slot state
                int n_draft_max = slot.params.speculative.n_max;

                // note: n_past is not yet increased for the `id` token sampled above
                //       also, need to leave space for 1 extra token to allow context shifts
                n_draft_max = std::min(n_draft_max, slot.n_ctx - slot.n_past - 2);

                if (slot.n_remaining > 0) {
                    n_draft_max = std::min(n_draft_max, slot.n_remaining - 1);
                }

                SLT_DBG(slot, "max possible draft: %d\n", n_draft_max);

                if (n_draft_max < slot.params.speculative.n_min) {
                    SLT_DBG(slot, "the max possible draft is too small: %d < %d - skipping speculative decoding\n", n_draft_max, slot.params.speculative.n_min);

                    continue;
                }

                llama_token id = slot.sampled;

                struct common_speculative_params params_spec;
                params_spec.n_draft   = n_draft_max;
                params_spec.n_reuse   = llama_n_ctx(slot.ctx_dft) - slot.params.speculative.n_max;
                params_spec.p_min     = slot.params.speculative.p_min;

                llama_tokens draft = common_speculative_gen_draft(slot.spec, params_spec, slot.cache_tokens, id);

                // ignore small drafts
                if (slot.params.speculative.n_min > (int) draft.size()) {
                    SLT_DBG(slot, "ignoring small draft: %d < %d\n", (int) draft.size(), slot.params.speculative.n_min);

                    continue;
                }

                // construct the speculation batch
                common_batch_clear(slot.batch_spec);
                common_batch_add  (slot.batch_spec, id, slot.n_past, { slot.id }, true);

                for (size_t i = 0; i < draft.size(); ++i) {
                    common_batch_add(slot.batch_spec, draft[i], slot.n_past + 1 + i, { slot.id }, true);
                }

                SLT_DBG(slot, "decoding speculative batch, size = %d\n", slot.batch_spec.n_tokens);

                llama_decode(ctx, slot.batch_spec);

                // the accepted tokens from the speculation
                const auto ids = common_sampler_sample_and_accept_n(slot.smpl, ctx, draft);

                slot.n_past    += ids.size();
                slot.n_decoded += ids.size();

                slot.cache_tokens.push_back(id);
                slot.cache_tokens.insert(slot.cache_tokens.end(), ids.begin(), ids.end() - 1);

                llama_kv_cache_seq_rm(ctx, slot.id, slot.n_past, -1);

                for (size_t i = 0; i < ids.size(); ++i) {
                    completion_token_output result;

                    result.tok          = ids[i];
                    result.text_to_send = common_token_to_piece(ctx, result.tok, params_base.special);
                    result.prob         = 1.0f; // set later

                    // TODO: set result.probs

                    if (!process_token(result, slot)) {
                        // release slot because of stop condition
                        slot.release();
                        slot.print_timings();
                        send_final_response(slot);
                        metrics.on_prediction(slot);
                        break;
                    }
                }

                SLT_DBG(slot, "accepted %d/%d draft tokens, new n_past = %d\n", (int) ids.size() - 1, (int) draft.size(), slot.n_past);
            }
        }

        SRV_DBG("%s", "run slots completed\n");
    }

    json model_meta() const {
        return json {
            {"vocab_type",  llama_vocab_type    (model)},
            {"n_vocab",     llama_n_vocab       (model)},
            {"n_ctx_train", llama_n_ctx_train   (model)},
            {"n_embd",      llama_n_embd        (model)},
            {"n_params",    llama_model_n_params(model)},
            {"size",        llama_model_size    (model)},
        };
    }
};

static void log_server_request(const httplib::Request & req, const httplib::Response & res) {
    // skip GH copilot requests when using default port
    if (req.path == "/v1/health" || req.path == "/v1/completions") {
        return;
    }

    LOG_INF("request: %s %s %s %d\n", req.method.c_str(), req.path.c_str(), req.remote_addr.c_str(), res.status);

    LOG_DBG("request:  %s\n", req.body.c_str());
    LOG_DBG("response: %s\n", res.body.c_str());
}

std::function<void(int)> shutdown_handler;
std::atomic_flag is_terminating = ATOMIC_FLAG_INIT;

inline void signal_handler(int signal) {
    if (is_terminating.test_and_set()) {
        // in case it hangs, we can force terminate the server by hitting Ctrl+C twice
        // this is for better developer experience, we can remove when the server is stable enough
        fprintf(stderr, "Received second interrupt, terminating immediately.\n");
        exit(1);
    }

    shutdown_handler(signal);
}

int main(int argc, char ** argv) {
    // own arguments required by this example
    common_params params;

    if (!common_params_parse(argc, argv, params, LLAMA_EXAMPLE_SERVER)) {
        return 1;
    }

    common_init();

    // struct that contains llama context and inference
    server_context ctx_server;

    llama_backend_init();
    llama_numa_init(params.numa);

    LOG_INF("system info: n_threads = %d, n_threads_batch = %d, total_threads = %d\n", params.cpuparams.n_threads, params.cpuparams_batch.n_threads, std::thread::hardware_concurrency());
    LOG_INF("\n");
    LOG_INF("%s\n", common_params_get_system_info(params).c_str());
    LOG_INF("\n");

    std::unique_ptr<httplib::Server> svr;
#ifdef CPPHTTPLIB_OPENSSL_SUPPORT
    if (params.ssl_file_key != "" && params.ssl_file_cert != "") {
        LOG_INF("Running with SSL: key = %s, cert = %s\n", params.ssl_file_key.c_str(), params.ssl_file_cert.c_str());
        svr.reset(
            new httplib::SSLServer(params.ssl_file_cert.c_str(), params.ssl_file_key.c_str())
        );
    } else {
        LOG_INF("Running without SSL\n");
        svr.reset(new httplib::Server());
    }
#else
    if (params.ssl_file_key != "" && params.ssl_file_cert != "") {
        LOG_ERR("Server is built without SSL support\n");
        return 1;
    }
    svr.reset(new httplib::Server());
#endif

    std::atomic<server_state> state{SERVER_STATE_LOADING_MODEL};

    svr->set_default_headers({{"Server", "llama.cpp"}});
    svr->set_logger(log_server_request);

    auto res_error = [](httplib::Response & res, const json & error_data) {
        json final_response {{"error", error_data}};
        res.set_content(safe_json_to_str(final_response), MIMETYPE_JSON);
        res.status = json_value(error_data, "code", 500);
    };

    auto res_ok = [](httplib::Response & res, const json & data) {
        res.set_content(safe_json_to_str(data), MIMETYPE_JSON);
        res.status = 200;
    };

    svr->set_exception_handler([&res_error](const httplib::Request &, httplib::Response & res, const std::exception_ptr & ep) {
        std::string message;
        try {
            std::rethrow_exception(ep);
        } catch (const std::exception & e) {
            message = e.what();
        } catch (...) {
            message = "Unknown Exception";
        }

        json formatted_error = format_error_response(message, ERROR_TYPE_SERVER);
        LOG_WRN("got exception: %s\n", formatted_error.dump().c_str());
        res_error(res, formatted_error);
    });

    svr->set_error_handler([&res_error](const httplib::Request &, httplib::Response & res) {
        if (res.status == 404) {
            res_error(res, format_error_response("File Not Found", ERROR_TYPE_NOT_FOUND));
        }
        // for other error codes, we skip processing here because it's already done by res_error()
    });

    // set timeouts and change hostname and port
    svr->set_read_timeout (params.timeout_read);
    svr->set_write_timeout(params.timeout_write);

    std::unordered_map<std::string, std::string> log_data;

    log_data["hostname"] = params.hostname;
    log_data["port"]     = std::to_string(params.port);

    if (params.api_keys.size() == 1) {
        auto key = params.api_keys[0];
        log_data["api_key"] = "api_key: ****" + key.substr(std::max((int)(key.length() - 4), 0));
    } else if (params.api_keys.size() > 1) {
        log_data["api_key"] = "api_key: " + std::to_string(params.api_keys.size()) + " keys loaded";
    }

    // Necessary similarity of prompt for slot selection
    ctx_server.slot_prompt_similarity = params.slot_prompt_similarity;

    //
    // Middlewares
    //

    auto middleware_validate_api_key = [&params, &res_error](const httplib::Request & req, httplib::Response & res) {
        static const std::unordered_set<std::string> public_endpoints = {
            "/health",
            "/models",
            "/v1/models",
        };

        // If API key is not set, skip validation
        if (params.api_keys.empty()) {
            return true;
        }

        // If path is public or is static file, skip validation
        if (public_endpoints.find(req.path) != public_endpoints.end() || req.path == "/") {
            return true;
        }

        // Check for API key in the header
        auto auth_header = req.get_header_value("Authorization");

        std::string prefix = "Bearer ";
        if (auth_header.substr(0, prefix.size()) == prefix) {
            std::string received_api_key = auth_header.substr(prefix.size());
            if (std::find(params.api_keys.begin(), params.api_keys.end(), received_api_key) != params.api_keys.end()) {
                return true; // API key is valid
            }
        }

        // API key is invalid or not provided
        res_error(res, format_error_response("Invalid API Key", ERROR_TYPE_AUTHENTICATION));

        LOG_WRN("Unauthorized: Invalid API Key\n");

        return false;
    };

    auto middleware_server_state = [&res_error, &state](const httplib::Request & req, httplib::Response & res) {
        server_state current_state = state.load();
        if (current_state == SERVER_STATE_LOADING_MODEL) {
            auto tmp = string_split<std::string>(req.path, '.');
            if (req.path == "/" || tmp.back() == "html") {
                res.set_content(reinterpret_cast<const char*>(loading_html), loading_html_len, "text/html; charset=utf-8");
                res.status = 503;
            } else {
                res_error(res, format_error_response("Loading model", ERROR_TYPE_UNAVAILABLE));
            }
            return false;
        }
        return true;
    };

    // register server middlewares
    svr->set_pre_routing_handler([&middleware_validate_api_key, &middleware_server_state](const httplib::Request & req, httplib::Response & res) {
        res.set_header("Access-Control-Allow-Origin", req.get_header_value("Origin"));
        // If this is OPTIONS request, skip validation because browsers don't include Authorization header
        if (req.method == "OPTIONS") {
            res.set_header("Access-Control-Allow-Credentials", "true");
            res.set_header("Access-Control-Allow-Methods",     "GET, POST");
            res.set_header("Access-Control-Allow-Headers",     "*");
            res.set_content("", "text/html"); // blank response, no data
            return httplib::Server::HandlerResponse::Handled; // skip further processing
        }
        if (!middleware_server_state(req, res)) {
            return httplib::Server::HandlerResponse::Handled;
        }
        if (!middleware_validate_api_key(req, res)) {
            return httplib::Server::HandlerResponse::Handled;
        }
        return httplib::Server::HandlerResponse::Unhandled;
    });

    //
    // Route handlers (or controllers)
    //

    const auto handle_health = [&](const httplib::Request &, httplib::Response & res) {
        // error and loading states are handled by middleware
        json health = {{"status", "ok"}};
        res_ok(res, health);
    };

    const auto handle_slots = [&](const httplib::Request & req, httplib::Response & res) {
        if (!params.endpoint_slots) {
            res_error(res, format_error_response("This server does not support slots endpoint. Start it with `--slots`", ERROR_TYPE_NOT_SUPPORTED));
            return;
        }

        // request slots data using task queue
        server_task task(SERVER_TASK_TYPE_METRICS);
        task.id = ctx_server.queue_tasks.get_new_id();
        ctx_server.queue_results.add_waiting_task_id(task.id);
        ctx_server.queue_tasks.post(task, true); // high-priority task

        // get the result
        server_task_result_ptr result = ctx_server.queue_results.recv(task.id);
        ctx_server.queue_results.remove_waiting_task_id(task.id);

        if (result->is_error()) {
            res_error(res, result->to_json());
            return;
        }

        // TODO: get rid of this dynamic_cast
        auto res_metrics = dynamic_cast<server_task_result_metrics*>(result.get());
        GGML_ASSERT(res_metrics != nullptr);

        // optionally return "fail_on_no_slot" error
        if (req.has_param("fail_on_no_slot")) {
            if (res_metrics->n_idle_slots == 0) {
                res_error(res, format_error_response("no slot available", ERROR_TYPE_UNAVAILABLE));
                return;
            }
        }

        res_ok(res, res_metrics->slots_data);
    };

    const auto handle_metrics = [&](const httplib::Request &, httplib::Response & res) {
        if (!params.endpoint_metrics) {
            res_error(res, format_error_response("This server does not support metrics endpoint. Start it with `--metrics`", ERROR_TYPE_NOT_SUPPORTED));
            return;
        }

        // request slots data using task queue
        server_task task(SERVER_TASK_TYPE_METRICS);
        task.id = ctx_server.queue_tasks.get_new_id();
        task.metrics_reset_bucket = true;

        ctx_server.queue_results.add_waiting_task_id(task.id);
        ctx_server.queue_tasks.post(task, true); // high-priority task

        // get the result
        server_task_result_ptr result = ctx_server.queue_results.recv(task.id);
        ctx_server.queue_results.remove_waiting_task_id(task.id);

        if (result->is_error()) {
            res_error(res, result->to_json());
            return;
        }

        // TODO: get rid of this dynamic_cast
        auto res_metrics = dynamic_cast<server_task_result_metrics*>(result.get());
        GGML_ASSERT(res_metrics != nullptr);

        // metrics definition: https://prometheus.io/docs/practices/naming/#metric-names
        json all_metrics_def = json {
            {"counter", {{
                    {"name",  "prompt_tokens_total"},
                    {"help",  "Number of prompt tokens processed."},
                    {"value",  (uint64_t) res_metrics->n_prompt_tokens_processed_total}
            }, {
                    {"name",  "prompt_seconds_total"},
                    {"help",  "Prompt process time"},
                    {"value",  (uint64_t) res_metrics->t_prompt_processing_total / 1.e3}
            }, {
                    {"name",  "tokens_predicted_total"},
                    {"help",  "Number of generation tokens processed."},
                    {"value",  (uint64_t) res_metrics->n_tokens_predicted_total}
            }, {
                    {"name",  "tokens_predicted_seconds_total"},
                    {"help",  "Predict process time"},
                    {"value",  (uint64_t) res_metrics->t_tokens_generation_total / 1.e3}
            }, {
                    {"name",  "n_decode_total"},
                    {"help",  "Total number of llama_decode() calls"},
                    {"value",  res_metrics->n_decode_total}
            }, {
                    {"name",  "n_busy_slots_per_decode"},
                    {"help",  "Average number of busy slots per llama_decode() call"},
                    {"value",  (float) res_metrics->n_busy_slots_total / (float) res_metrics->n_decode_total}
            }}},
            {"gauge", {{
                    {"name",  "prompt_tokens_seconds"},
                    {"help",  "Average prompt throughput in tokens/s."},
                    {"value",  res_metrics->n_prompt_tokens_processed ? 1.e3 / res_metrics->t_prompt_processing * res_metrics->n_prompt_tokens_processed : 0.}
            },{
                    {"name",  "predicted_tokens_seconds"},
                    {"help",  "Average generation throughput in tokens/s."},
                    {"value",  res_metrics->n_tokens_predicted ? 1.e3 / res_metrics->t_tokens_generation * res_metrics->n_tokens_predicted : 0.}
            },{
                    {"name",  "kv_cache_usage_ratio"},
                    {"help",  "KV-cache usage. 1 means 100 percent usage."},
                    {"value",  1. * res_metrics->kv_cache_used_cells / params.n_ctx}
            },{
                    {"name",  "kv_cache_tokens"},
                    {"help",  "KV-cache tokens."},
                    {"value",  (uint64_t) res_metrics->kv_cache_tokens_count}
            },{
                    {"name",  "requests_processing"},
                    {"help",  "Number of request processing."},
                    {"value",  (uint64_t) res_metrics->n_processing_slots}
            },{
                    {"name",  "requests_deferred"},
                    {"help",  "Number of request deferred."},
                    {"value",  (uint64_t) res_metrics->n_tasks_deferred}
            }}}
        };

        std::stringstream prometheus;

        for (const auto & el : all_metrics_def.items()) {
            const auto & type        = el.key();
            const auto & metrics_def = el.value();

            for (const auto & metric_def : metrics_def) {
                const std::string name = metric_def.at("name");
                const std::string help = metric_def.at("help");

                auto value = json_value(metric_def, "value", 0.);
                prometheus << "# HELP llamacpp:" << name << " " << help  << "\n"
                            << "# TYPE llamacpp:" << name << " " << type  << "\n"
                            << "llamacpp:"        << name << " " << value << "\n";
            }
        }

        res.set_header("Process-Start-Time-Unix", std::to_string(res_metrics->t_start));

        res.set_content(prometheus.str(), "text/plain; version=0.0.4");
        res.status = 200; // HTTP OK
    };

    const auto handle_slots_save = [&ctx_server, &res_error, &res_ok, &params](const httplib::Request & req, httplib::Response & res, int id_slot) {
        json request_data = json::parse(req.body);
        std::string filename = request_data.at("filename");
        if (!fs_validate_filename(filename)) {
            res_error(res, format_error_response("Invalid filename", ERROR_TYPE_INVALID_REQUEST));
            return;
        }
        std::string filepath = params.slot_save_path + filename;

        server_task task(SERVER_TASK_TYPE_SLOT_SAVE);
        task.id = ctx_server.queue_tasks.get_new_id();
        task.slot_action.slot_id  = id_slot;
        task.slot_action.filename = filename;
        task.slot_action.filepath = filepath;

        ctx_server.queue_results.add_waiting_task_id(task.id);
        ctx_server.queue_tasks.post(task);

        server_task_result_ptr result = ctx_server.queue_results.recv(task.id);
        ctx_server.queue_results.remove_waiting_task_id(task.id);

        if (result->is_error()) {
            res_error(res, result->to_json());
            return;
        }

        res_ok(res, result->to_json());
    };

    const auto handle_slots_restore = [&ctx_server, &res_error, &res_ok, &params](const httplib::Request & req, httplib::Response & res, int id_slot) {
        json request_data = json::parse(req.body);
        std::string filename = request_data.at("filename");
        if (!fs_validate_filename(filename)) {
            res_error(res, format_error_response("Invalid filename", ERROR_TYPE_INVALID_REQUEST));
            return;
        }
        std::string filepath = params.slot_save_path + filename;

        server_task task(SERVER_TASK_TYPE_SLOT_RESTORE);
        task.id = ctx_server.queue_tasks.get_new_id();
        task.slot_action.slot_id  = id_slot;
        task.slot_action.filename = filename;
        task.slot_action.filepath = filepath;

        ctx_server.queue_results.add_waiting_task_id(task.id);
        ctx_server.queue_tasks.post(task);

        server_task_result_ptr result = ctx_server.queue_results.recv(task.id);
        ctx_server.queue_results.remove_waiting_task_id(task.id);

        if (result->is_error()) {
            res_error(res, result->to_json());
            return;
        }

        GGML_ASSERT(dynamic_cast<server_task_result_slot_save_load*>(result.get()) != nullptr);
        res_ok(res, result->to_json());
    };

    const auto handle_slots_erase = [&ctx_server, &res_error, &res_ok](const httplib::Request & /* req */, httplib::Response & res, int id_slot) {
        server_task task(SERVER_TASK_TYPE_SLOT_ERASE);
        task.id = ctx_server.queue_tasks.get_new_id();
        task.slot_action.slot_id = id_slot;

        ctx_server.queue_results.add_waiting_task_id(task.id);
        ctx_server.queue_tasks.post(task);

        server_task_result_ptr result = ctx_server.queue_results.recv(task.id);
        ctx_server.queue_results.remove_waiting_task_id(task.id);

        if (result->is_error()) {
            res_error(res, result->to_json());
            return;
        }

        GGML_ASSERT(dynamic_cast<server_task_result_slot_erase*>(result.get()) != nullptr);
        res_ok(res, result->to_json());
    };

    const auto handle_slots_action = [&params, &res_error, &handle_slots_save, &handle_slots_restore, &handle_slots_erase](const httplib::Request & req, httplib::Response & res) {
        if (params.slot_save_path.empty()) {
            res_error(res, format_error_response("This server does not support slots action. Start it with `--slot-save-path`", ERROR_TYPE_NOT_SUPPORTED));
            return;
        }

        std::string id_slot_str = req.path_params.at("id_slot");
        int id_slot;

        try {
            id_slot = std::stoi(id_slot_str);
        } catch (const std::exception &) {
            res_error(res, format_error_response("Invalid slot ID", ERROR_TYPE_INVALID_REQUEST));
            return;
        }

        std::string action = req.get_param_value("action");

        if (action == "save") {
            handle_slots_save(req, res, id_slot);
        } else if (action == "restore") {
            handle_slots_restore(req, res, id_slot);
        } else if (action == "erase") {
            handle_slots_erase(req, res, id_slot);
        } else {
            res_error(res, format_error_response("Invalid action", ERROR_TYPE_INVALID_REQUEST));
        }
    };

    const auto handle_props = [&ctx_server, &res_ok](const httplib::Request &, httplib::Response & res) {
        // this endpoint is publicly available, please only return what is safe to be exposed
        json data = {
            { "default_generation_settings", ctx_server.default_generation_settings_for_props },
            { "total_slots",                 ctx_server.params_base.n_parallel },
            { "model_path",                  ctx_server.params_base.model },
            { "chat_template",               llama_get_chat_template(ctx_server.model) },
        };

        res_ok(res, data);
    };

    const auto handle_props_change = [&ctx_server, &res_error, &res_ok](const httplib::Request & req, httplib::Response & res) {
        if (!ctx_server.params_base.endpoint_props) {
            res_error(res, format_error_response("This server does not support changing global properties. Start it with `--props`", ERROR_TYPE_NOT_SUPPORTED));
            return;
        }

        json data = json::parse(req.body);

        // update any props here

        res_ok(res, {{ "success", true }});
    };

    // handle completion-like requests (completion, chat, infill)
    // we can optionally provide a custom format for partial results and final results
    const auto handle_completions_generic = [&ctx_server, &res_error, &res_ok](
            server_task_type type,
            json & data,
            httplib::Response & res,
            bool oaicompat = false,
            bool oaicompat_chat = false) {
        GGML_ASSERT(type == SERVER_TASK_TYPE_COMPLETION || type == SERVER_TASK_TYPE_INFILL);

        if (ctx_server.params_base.embedding) {
            res_error(res, format_error_response("This server does not support completions. Start it without `--embeddings`", ERROR_TYPE_NOT_SUPPORTED));
            return;
        }

        auto completion_id = gen_chatcmplid();
        std::vector<server_task> tasks;

        try {
            std::vector<llama_tokens> tokenized_prompts = tokenize_input_prompts(ctx_server.ctx, data.at("prompt"), true, true);
            tasks.reserve(tokenized_prompts.size());
            for (size_t i = 0; i < tokenized_prompts.size(); i++) {
                server_task task = server_task(type);

                task.id    = ctx_server.queue_tasks.get_new_id();
                task.index = i;

                task.prompt_tokens    = std::move(tokenized_prompts[i]);
                task.params           = server_task::params_from_json_cmpl(ctx_server.model, ctx_server.ctx, ctx_server.params_base, data);
                task.id_selected_slot = json_value(data, "id_slot", -1);

                // OAI-compat
                task.params.oaicompat           = oaicompat;
                task.params.oaicompat_chat      = oaicompat_chat;
                task.params.oaicompat_cmpl_id   = completion_id;
                // oaicompat_model is already populated by params_from_json_cmpl

                tasks.push_back(task);
            }
        } catch (const std::exception & e) {
            res_error(res, format_error_response(e.what(), ERROR_TYPE_INVALID_REQUEST));
            return;
        }

        ctx_server.queue_results.add_waiting_tasks(tasks);
        ctx_server.queue_tasks.post(tasks);

        bool stream = json_value(data, "stream", false);
        const auto task_ids = server_task::get_list_id(tasks);

        if (!stream) {
            ctx_server.receive_multi_results(task_ids, [&](std::vector<server_task_result_ptr> & results) {
                if (results.size() == 1) {
                    // single result
                    res_ok(res, results[0]->to_json());
                } else {
                    // multiple results (multitask)
                    json arr = json::array();
                    for (auto & res : results) {
                        arr.push_back(res->to_json());
                    }
                    res_ok(res, arr);
                }
            }, [&](const json & error_data) {
                res_error(res, error_data);
            });

            ctx_server.queue_results.remove_waiting_task_ids(task_ids);
        } else {
            const auto chunked_content_provider = [task_ids, &ctx_server, oaicompat](size_t, httplib::DataSink & sink) {
                ctx_server.receive_cmpl_results_stream(task_ids, [&](server_task_result_ptr & result) -> bool {
                    json res_json = result->to_json();
                    if (res_json.is_array()) {
                        for (const auto & res : res_json) {
                            if (!server_sent_event(sink, "data", res)) {
                                return false;
                            }
                        }
                        return true;
                    } else {
                        return server_sent_event(sink, "data", res_json);
                    }
                }, [&](const json & error_data) {
                    server_sent_event(sink, "error", error_data);
                });
                if (oaicompat) {
                    static const std::string ev_done = "data: [DONE]\n\n";
                    sink.write(ev_done.data(), ev_done.size());
                }
                sink.done();
                return false;
            };

            auto on_complete = [task_ids, &ctx_server] (bool) {
                ctx_server.queue_results.remove_waiting_task_ids(task_ids);
            };

            res.set_chunked_content_provider("text/event-stream", chunked_content_provider, on_complete);
        }
    };

    const auto handle_completions = [&handle_completions_generic](const httplib::Request & req, httplib::Response & res) {
        json data = json::parse(req.body);
        return handle_completions_generic(
            SERVER_TASK_TYPE_COMPLETION,
            data,
            res,
            /* oaicompat */ false,
            /* oaicompat_chat */ false);
    };

    const auto handle_infill = [&ctx_server, &res_error, &handle_completions_generic](const httplib::Request & req, httplib::Response & res) {
        // check model compatibility
        std::string err;
        if (llama_token_fim_pre(ctx_server.model) == LLAMA_TOKEN_NULL) {
            err += "prefix token is missing. ";
        }
        if (llama_token_fim_suf(ctx_server.model) == LLAMA_TOKEN_NULL) {
            err += "suffix token is missing. ";
        }
        if (llama_token_fim_mid(ctx_server.model) == LLAMA_TOKEN_NULL) {
            err += "middle token is missing. ";
        }
        if (!err.empty()) {
            res_error(res, format_error_response(string_format("Infill is not supported by this model: %s", err.c_str()), ERROR_TYPE_NOT_SUPPORTED));
            return;
        }

        json data = json::parse(req.body);

        // validate input
        if (data.contains("prompt") && !data.at("prompt").is_string()) {
            // prompt is optional
            res_error(res, format_error_response("\"prompt\" must be a string", ERROR_TYPE_INVALID_REQUEST));
        }

        if (!data.contains("input_prefix")) {
            res_error(res, format_error_response("\"input_prefix\" is required", ERROR_TYPE_INVALID_REQUEST));
        }

        if (!data.contains("input_suffix")) {
            res_error(res, format_error_response("\"input_suffix\" is required", ERROR_TYPE_INVALID_REQUEST));
        }

        if (data.contains("input_extra") && !data.at("input_extra").is_array()) {
            // input_extra is optional
            res_error(res, format_error_response("\"input_extra\" must be an array of {\"filename\": string, \"text\": string}", ERROR_TYPE_INVALID_REQUEST));
            return;
        }

        json input_extra = json_value(data, "input_extra", json::array());
        for (const auto & chunk : input_extra) {
            // { "text": string, "filename": string }
            if (!chunk.contains("text") || !chunk.at("text").is_string()) {
                res_error(res, format_error_response("extra_context chunk must contain a \"text\" field with a string value", ERROR_TYPE_INVALID_REQUEST));
                return;
            }
            // filename is optional
            if (chunk.contains("filename") && !chunk.at("filename").is_string()) {
                res_error(res, format_error_response("extra_context chunk's \"filename\" field must be a string", ERROR_TYPE_INVALID_REQUEST));
                return;
            }
        }
        data["input_extra"] = input_extra; // default to empty array if it's not exist

        std::string prompt = json_value(data, "prompt", std::string());
        std::vector<llama_tokens> tokenized_prompts = tokenize_input_prompts(ctx_server.ctx, prompt, true, true);
        SRV_DBG("creating infill tasks, n_prompts = %d\n", (int) tokenized_prompts.size());
        data["prompt"] = format_infill(
            ctx_server.ctx,
            data.at("input_prefix"),
            data.at("input_suffix"),
            data.at("input_extra"),
            ctx_server.params_base.n_batch,
            ctx_server.params_base.n_predict,
            ctx_server.slots[0].n_ctx, // TODO: there should be a better way
            ctx_server.params_base.spm_infill,
            tokenized_prompts[0]
        );

        return handle_completions_generic(SERVER_TASK_TYPE_INFILL, data, res);
    };

    const auto handle_chat_completions = [&ctx_server, &params, &res_error, &handle_completions_generic](const httplib::Request & req, httplib::Response & res) {
        if (ctx_server.params_base.embedding) {
            res_error(res, format_error_response("This server does not support completions. Start it without `--embeddings`", ERROR_TYPE_NOT_SUPPORTED));
            return;
        }

        json data = oaicompat_completion_params_parse(ctx_server.model, json::parse(req.body), params.chat_template);
        return handle_completions_generic(
            SERVER_TASK_TYPE_COMPLETION,
            data,
            res,
            /* oaicompat */ true,
            /* oaicompat_chat */ true);
    };

    const auto handle_models = [&params, &ctx_server, &res_ok](const httplib::Request &, httplib::Response & res) {
        json models = {
            {"object", "list"},
            {"data", {
                {
                    {"id",       params.model_alias},
                    {"object",   "model"},
                    {"created",  std::time(0)},
                    {"owned_by", "llamacpp"},
                    {"meta",     ctx_server.model_meta()}
                },
             }}
        };

        res_ok(res, models);
    };

    const auto handle_tokenize = [&ctx_server, &res_ok](const httplib::Request & req, httplib::Response & res) {
        const json body = json::parse(req.body);

        json tokens_response = json::array();
        if (body.count("content") != 0) {
            const bool add_special = json_value(body, "add_special", false);
            const bool with_pieces = json_value(body, "with_pieces", false);

            llama_tokens tokens = tokenize_mixed(ctx_server.ctx, body.at("content"), add_special, true);

            if (with_pieces) {
                for (const auto& token : tokens) {
                    std::string piece = common_token_to_piece(ctx_server.ctx, token);
                    json piece_json;

                    // Check if the piece is valid UTF-8
                    if (is_valid_utf8(piece)) {
                        piece_json = piece;
                    } else {
                        // If not valid UTF-8, store as array of byte values
                        piece_json = json::array();
                        for (unsigned char c : piece) {
                            piece_json.push_back(static_cast<int>(c));
                        }
                    }

                    tokens_response.push_back({
                        {"id", token},
                        {"piece", piece_json}
                    });
                }
            } else {
                tokens_response = tokens;
            }
        }

        const json data = format_tokenizer_response(tokens_response);
        res_ok(res, data);
    };

    const auto handle_detokenize = [&ctx_server, &res_ok](const httplib::Request & req, httplib::Response & res) {
        const json body = json::parse(req.body);

        std::string content;
        if (body.count("tokens") != 0) {
            const llama_tokens tokens = body.at("tokens");
            content = tokens_to_str(ctx_server.ctx, tokens.cbegin(), tokens.cend());
        }

        const json data = format_detokenized_response(content);
        res_ok(res, data);
    };

    const auto handle_embeddings_impl = [&ctx_server, &res_error, &res_ok](const httplib::Request & req, httplib::Response & res, bool oaicompat) {
        const json body = json::parse(req.body);

        if (oaicompat && llama_pooling_type(ctx_server.ctx) == LLAMA_POOLING_TYPE_NONE) {
            res_error(res, format_error_response("Pooling type 'none' is not OAI compatible. Please use a different pooling type", ERROR_TYPE_INVALID_REQUEST));
            return;
        }

        // for the shape of input/content, see tokenize_input_prompts()
        json prompt;
        if (body.count("input") != 0) {
            prompt = body.at("input");
        } else if (body.contains("content")) {
            oaicompat = false;
            prompt = body.at("content");
        } else {
            res_error(res, format_error_response("\"input\" or \"content\" must be provided", ERROR_TYPE_INVALID_REQUEST));
            return;
        }

        std::vector<llama_tokens> tokenized_prompts = tokenize_input_prompts(ctx_server.ctx, prompt, true, true);
        for (const auto & tokens : tokenized_prompts) {
            // this check is necessary for models that do not add BOS token to the input
            if (tokens.empty()) {
                res_error(res, format_error_response("Input content cannot be empty", ERROR_TYPE_INVALID_REQUEST));
                return;
            }
        }

        // create and queue the task
        json responses = json::array();
        bool error = false;
        {
            std::vector<server_task> tasks;
            for (size_t i = 0; i < tokenized_prompts.size(); i++) {
                server_task task = server_task(SERVER_TASK_TYPE_EMBEDDING);

                task.id            = ctx_server.queue_tasks.get_new_id();
                task.index         = i;
                task.prompt_tokens = std::move(tokenized_prompts[i]);

                // OAI-compat
                task.params.oaicompat = oaicompat;

                tasks.push_back(task);
            }

            ctx_server.queue_results.add_waiting_tasks(tasks);
            ctx_server.queue_tasks.post(tasks);

            // get the result
            std::unordered_set<int> task_ids = server_task::get_list_id(tasks);

            ctx_server.receive_multi_results(task_ids, [&](std::vector<server_task_result_ptr> & results) {
                for (auto & res : results) {
                    GGML_ASSERT(dynamic_cast<server_task_result_embd*>(res.get()) != nullptr);
                    responses.push_back(res->to_json());
                }
            }, [&](const json & error_data) {
                res_error(res, error_data);
                error = true;
            });

            ctx_server.queue_results.remove_waiting_task_ids(task_ids);
        }

        if (error) {
            return;
        }

        // write JSON response
        json root = oaicompat ? format_embeddings_response_oaicompat(body, responses) : json(responses);
        res_ok(res, root);
    };

    const auto handle_embeddings = [&handle_embeddings_impl](const httplib::Request & req, httplib::Response & res) {
        handle_embeddings_impl(req, res, false);
    };

    const auto handle_embeddings_oai = [&handle_embeddings_impl](const httplib::Request & req, httplib::Response & res) {
        handle_embeddings_impl(req, res, true);
    };

    const auto handle_rerank = [&ctx_server, &res_error, &res_ok](const httplib::Request & req, httplib::Response & res) {
        if (!ctx_server.params_base.reranking || ctx_server.params_base.embedding) {
            res_error(res, format_error_response("This server does not support reranking. Start it with `--reranking` and without `--embedding`", ERROR_TYPE_NOT_SUPPORTED));
            return;
        }

        const json body = json::parse(req.body);

        // TODO: implement
        //int top_n = 1;
        //if (body.count("top_n") != 1) {
        //    top_n = body.at("top_n");
        //} else {
        //    res_error(res, format_error_response("\"top_n\" must be provided", ERROR_TYPE_INVALID_REQUEST));
        //    return;
        //}

        json query;
        if (body.count("query") == 1) {
            query = body.at("query");
            if (!query.is_string()) {
                res_error(res, format_error_response("\"query\" must be a string", ERROR_TYPE_INVALID_REQUEST));
                return;
            }
        } else {
            res_error(res, format_error_response("\"query\" must be provided", ERROR_TYPE_INVALID_REQUEST));
            return;
        }

        std::vector<std::string> documents = json_value(body, "documents", std::vector<std::string>());
        if (documents.empty()) {
            res_error(res, format_error_response("\"documents\" must be a non-empty string array", ERROR_TYPE_INVALID_REQUEST));
            return;
        }

        llama_tokens tokenized_query = tokenize_input_prompts(ctx_server.ctx, query, /* add_special */ false, true)[0];

        // create and queue the task
        json responses = json::array();
        bool error = false;
        {
            std::vector<server_task> tasks;
            std::vector<llama_tokens> tokenized_docs = tokenize_input_prompts(ctx_server.ctx, documents, /* add_special */ false, true);
            tasks.reserve(tokenized_docs.size());
            for (size_t i = 0; i < tokenized_docs.size(); i++) {
                server_task task   = server_task(SERVER_TASK_TYPE_RERANK);
                task.id            = ctx_server.queue_tasks.get_new_id();
                task.index         = i;
                task.prompt_tokens = format_rerank(ctx_server.model, tokenized_query, tokenized_docs[i]);
                tasks.push_back(task);
            }

            ctx_server.queue_results.add_waiting_tasks(tasks);
            ctx_server.queue_tasks.post(tasks);

            // get the result
            std::unordered_set<int> task_ids = server_task::get_list_id(tasks);

            ctx_server.receive_multi_results(task_ids, [&](std::vector<server_task_result_ptr> & results) {
                for (auto & res : results) {
                    GGML_ASSERT(dynamic_cast<server_task_result_rerank*>(res.get()) != nullptr);
                    responses.push_back(res->to_json());
                }
            }, [&](const json & error_data) {
                res_error(res, error_data);
                error = true;
            });
        }

        if (error) {
            return;
        }

        // write JSON response
        json root = format_response_rerank(body, responses);
        res_ok(res, root);
    };

    const auto handle_lora_adapters_list = [&](const httplib::Request &, httplib::Response & res) {
        json result = json::array();
        for (size_t i = 0; i < ctx_server.loras.size(); ++i) {
            auto & lora = ctx_server.loras[i];
            result.push_back({
                {"id", i},
                {"path", lora.path},
                {"scale", lora.scale},
            });
        }
        res_ok(res, result);
        res.status = 200; // HTTP OK
    };

    const auto handle_lora_adapters_apply = [&](const httplib::Request & req, httplib::Response & res) {
        const std::vector<json> body = json::parse(req.body);
        int max_idx = ctx_server.loras.size();

        // clear existing value
        for (auto & lora : ctx_server.loras) {
            lora.scale = 0.0f;
        }

        // set value
        for (auto entry : body) {
            int id      = entry.at("id");
            float scale = entry.at("scale");
            if (0 <= id && id < max_idx) {
                ctx_server.loras[id].scale = scale;
            } else {
                throw std::runtime_error("invalid adapter id");
            }
        }

        server_task task(SERVER_TASK_TYPE_SET_LORA);
        task.id = ctx_server.queue_tasks.get_new_id();
        ctx_server.queue_results.add_waiting_task_id(task.id);
        ctx_server.queue_tasks.post(task);

        server_task_result_ptr result = ctx_server.queue_results.recv(task.id);
        ctx_server.queue_results.remove_waiting_task_id(task.id);

        if (result->is_error()) {
            res_error(res, result->to_json());
            return;
        }

        GGML_ASSERT(dynamic_cast<server_task_result_apply_lora*>(result.get()) != nullptr);
        res_ok(res, result->to_json());
    };

    //
    // Router
    //

    if (!params.webui) {
        LOG_INF("Web UI is disabled\n");
    } else {
        // register static assets routes
        if (!params.public_path.empty()) {
            // Set the base directory for serving static files
            bool is_found = svr->set_mount_point("/", params.public_path);
            if (!is_found) {
                LOG_ERR("%s: static assets path not found: %s\n", __func__, params.public_path.c_str());
                return 1;
            }
        } else {
            // using embedded static index.html
            svr->Get("/", [](const httplib::Request & req, httplib::Response & res) {
                if (req.get_header_value("Accept-Encoding").find("gzip") == std::string::npos) {
                    res.set_content("Error: gzip is not supported by this browser", "text/plain");
                } else {
                    res.set_header("Content-Encoding", "gzip");
                    res.set_content(reinterpret_cast<const char*>(index_html_gz), index_html_gz_len, "text/html; charset=utf-8");
                }
                return false;
            });
        }
    }

    // register API routes
    svr->Get ("/health",              handle_health); // public endpoint (no API key check)
    svr->Get ("/metrics",             handle_metrics);
    svr->Get ("/props",               handle_props);
    svr->Post("/props",               handle_props_change);
    svr->Get ("/models",              handle_models); // public endpoint (no API key check)
    svr->Get ("/v1/models",           handle_models); // public endpoint (no API key check)
    svr->Post("/completion",          handle_completions); // legacy
    svr->Post("/completions",         handle_completions);
    svr->Post("/v1/completions",      handle_completions);
    svr->Post("/chat/completions",    handle_chat_completions);
    svr->Post("/v1/chat/completions", handle_chat_completions);
    svr->Post("/infill",              handle_infill);
    svr->Post("/embedding",           handle_embeddings); // legacy
    svr->Post("/embeddings",          handle_embeddings);
    svr->Post("/v1/embeddings",       handle_embeddings_oai);
    svr->Post("/rerank",              handle_rerank);
    svr->Post("/reranking",           handle_rerank);
    svr->Post("/v1/rerank",           handle_rerank);
    svr->Post("/v1/reranking",        handle_rerank);
    svr->Post("/tokenize",            handle_tokenize);
    svr->Post("/detokenize",          handle_detokenize);
    // LoRA adapters hotswap
    svr->Get ("/lora-adapters",       handle_lora_adapters_list);
    svr->Post("/lora-adapters",       handle_lora_adapters_apply);
    // Save & load slots
    svr->Get ("/slots",               handle_slots);
    svr->Post("/slots/:id_slot",      handle_slots_action);

    //
    // Start the server
    //
    if (params.n_threads_http < 1) {
        // +2 threads for monitoring endpoints
        params.n_threads_http = std::max(params.n_parallel + 2, (int32_t) std::thread::hardware_concurrency() - 1);
    }
    log_data["n_threads_http"] =  std::to_string(params.n_threads_http);
    svr->new_task_queue = [&params] { return new httplib::ThreadPool(params.n_threads_http); };

    // clean up function, to be called before exit
    auto clean_up = [&svr]() {
        svr->stop();
        llama_backend_free();
    };

    // bind HTTP listen port
    bool was_bound = false;
    if (params.port == 0) {
        int bound_port = svr->bind_to_any_port(params.hostname);
        if ((was_bound = (bound_port >= 0))) {
            params.port = bound_port;
        }
    } else {
        was_bound = svr->bind_to_port(params.hostname, params.port);
    }

    if (!was_bound) {
        //LOG_ERROR("couldn't bind HTTP server socket", {
        //    {"hostname", params.hostname},
        //    {"port", params.port},
        //});
        LOG_ERR("%s: couldn't bind HTTP server socket, hostname: %s, port: %d\n", __func__, params.hostname.c_str(), params.port);
        clean_up();
        return 1;
    }

    // run the HTTP server in a thread
    std::thread t([&]() { svr->listen_after_bind(); });
    svr->wait_until_ready();

    LOG_INF("%s: HTTP server is listening, hostname: %s, port: %d, http threads: %d\n", __func__, params.hostname.c_str(), params.port, params.n_threads_http);

    // load the model
    LOG_INF("%s: loading model\n", __func__);

    if (!ctx_server.load_model(params)) {
        clean_up();
        t.join();
        LOG_ERR("%s: exiting due to model loading error\n", __func__);
        return 1;
    }

    ctx_server.init();
    state.store(SERVER_STATE_READY);

    LOG_INF("%s: model loaded\n", __func__);

    // if a custom chat template is not supplied, we will use the one that comes with the model (if any)
    if (params.chat_template.empty()) {
        if (!ctx_server.validate_model_chat_template()) {
            LOG_WRN("%s: The chat template that comes with this model is not yet supported, falling back to chatml. This may cause the model to output suboptimal responses\n", __func__);
            params.chat_template = "chatml";
        }
    }

    // print sample chat example to make it clear which template is used
    LOG_INF("%s: chat template, built_in: %d, chat_example: '%s'\n", __func__, params.chat_template.empty(), common_chat_format_example(ctx_server.model, params.chat_template).c_str());

    ctx_server.queue_tasks.on_new_task(std::bind(
                &server_context::process_single_task, &ctx_server, std::placeholders::_1));

    ctx_server.queue_tasks.on_update_slots(std::bind(
                &server_context::update_slots, &ctx_server));

    shutdown_handler = [&](int) {
        ctx_server.queue_tasks.terminate();
    };

    LOG_INF("%s: server is listening on http://%s:%d - starting the main loop\n", __func__, params.hostname.c_str(), params.port);

    ctx_server.queue_tasks.start_loop();

#if defined (__unix__) || (defined (__APPLE__) && defined (__MACH__))
    struct sigaction sigint_action;
    sigint_action.sa_handler = signal_handler;
    sigemptyset (&sigint_action.sa_mask);
    sigint_action.sa_flags = 0;
    sigaction(SIGINT, &sigint_action, NULL);
    sigaction(SIGTERM, &sigint_action, NULL);
#elif defined (_WIN32)
    auto console_ctrl_handler = +[](DWORD ctrl_type) -> BOOL {
        return (ctrl_type == CTRL_C_EVENT) ? (signal_handler(SIGINT), true) : false;
    };
    SetConsoleCtrlHandler(reinterpret_cast<PHANDLER_ROUTINE>(console_ctrl_handler), true);
#endif

    clean_up();
    t.join();

    return 0;
}<|MERGE_RESOLUTION|>--- conflicted
+++ resolved
@@ -240,10 +240,10 @@
         params.speculative.n_min = std::max(params.speculative.n_min, 2);
         params.speculative.n_max = std::max(params.speculative.n_max, 0);
 
-<<<<<<< HEAD
         if (!params_base.sampling.multi_token_probs && params.n_predict > 1 && params.sampling.n_probs > 0) {
             throw std::runtime_error("For performance reason, n_probs with n_predict > 1 is not allowed. To enable this, start the server with --multi-token-probs");
-=======
+        }
+
         // TODO: add more sanity checks for the input parameters
 
         if (params.sampling.penalty_last_n < -1) {
@@ -261,7 +261,6 @@
 
         if (params.sampling.dry_penalty_last_n == -1) {
             params.sampling.dry_penalty_last_n = llama_n_ctx(ctx);
->>>>>>> 152610ed
         }
 
         if (params.sampling.dry_base < 1.0f) {
