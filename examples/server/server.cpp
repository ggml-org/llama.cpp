--- conflicted
+++ resolved
@@ -2600,11 +2600,7 @@
         chat.push_back({{"role", "assistant"}, {"content", "Hi there"}});
         chat.push_back({{"role", "user"},      {"content", "How are you?"}});
 
-<<<<<<< HEAD
-        const std::string chat_example = format_chat(ctx_server.model, sparams.chat_template, chat, "");
-=======
-        const std::string chat_example = format_chat(ctx_server.model, params.chat_template, chat);
->>>>>>> d4d915d3
+        const std::string chat_example = format_chat(ctx_server.model, params.chat_template, chat, "");
 
         LOG_INFO("chat template", {
             {"chat_example", chat_example},
