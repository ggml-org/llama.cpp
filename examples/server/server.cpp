--- conflicted
+++ resolved
@@ -305,23 +305,6 @@
         };
     }
 
-<<<<<<< HEAD
-    void print_timings(llama_client_slot &slot, bool flag = false) const {
-        if (flag) {
-            printf("\033[5;0H");        // needs to be sensitive to the number of slots
-        };
-        LOG("Finished processing slot %d.\n", slot.id);
-        LOG("%s: prompt eval time = %10.2f ms / %5d tokens (%8.2f ms per token, %8.2f tokens per second)\n",
-            __func__, t_prompt_processing, num_prompt_tokens_processed, t_prompt_processing / num_prompt_tokens_processed, 1e3 / t_prompt_processing * num_prompt_tokens_processed);
-        LOG("%s:        eval time = %10.2f ms / %5d runs   (%8.2f ms per token, %8.2f tokens per second)\n",
-            __func__, t_token_generation, n_decoded,t_token_generation / n_decoded, 1e3 / t_token_generation * n_decoded);
-        LOG("%s:       total time = %10.2f ms\n", __func__, t_prompt_processing + t_token_generation);
-
-        if (flag) {
-            printf("\033[KPress any key ... \n");
-            getchar();
-        }
-=======
     void print_timings() const {
        char buffer[512];
         double t_token = t_prompt_processing / num_prompt_tokens_processed;
@@ -393,7 +376,6 @@
         t_prompt_processing       = 0;
         n_tokens_predicted        = 0;
         t_tokens_generation       = 0;
->>>>>>> 67fd3313
     }
 };
 
@@ -524,11 +506,7 @@
         params = params_;
         if (!params.mmproj.empty()) {
             multimodal = true;
-<<<<<<< HEAD
-            LOG("Multi Modal Mode Enabled");
-=======
             LOG_INFO("Multi Modal Mode Enabled", {});
->>>>>>> 67fd3313
             clp_ctx = clip_model_load(params.mmproj.c_str(), /*verbosity=*/ 1);
             if(clp_ctx == nullptr) {
                 LOG_ERROR("unable to load clip model", {{"model", params.mmproj}});
@@ -590,14 +568,10 @@
             slot.n_ctx = n_ctx_slot;
             slot.n_predict = params.n_predict;
 
-<<<<<<< HEAD
-            LOG_TEE(" -> Slot %2i - max context: %i\n", slot.id, n_ctx_slot);
-=======
             LOG_INFO("new slot", {
                 {"slot_id",    slot.id},
                 {"n_ctx_slot", slot.n_ctx}
             });
->>>>>>> 67fd3313
 
             const int ga_n = params.grp_attn_n;
             const int ga_w = params.grp_attn_w;
@@ -607,16 +581,12 @@
                 GGML_ASSERT(ga_w % ga_n == 0            && "ga_w must be a multiple of ga_n");             // NOLINT
                 //GGML_ASSERT(n_ctx_train % ga_w == 0     && "n_ctx_train must be a multiple of ga_w");    // NOLINT
                 //GGML_ASSERT(n_ctx >= n_ctx_train * ga_n && "n_ctx must be at least n_ctx_train * ga_n"); // NOLINT
-<<<<<<< HEAD
-                LOG(" -> Slot %2i - self-extend: ga_n = %d, ga_w = %d\n", slot.id, ga_n, ga_w);
-=======
 
                 LOG_INFO("slot self-extend", {
                     {"slot_id",   slot.id},
                     {"ga_n",      ga_n},
                     {"ga_w",      ga_w}
                 });
->>>>>>> 67fd3313
             }
 
             slot.ga_i = 0;
@@ -924,12 +894,6 @@
                     img_sl.img_data = clip_image_u8_init();
                     if (!clip_image_load_from_bytes(image_buffer.data(), image_buffer.size(), img_sl.img_data))
                     {
-<<<<<<< HEAD
-                        LOG("slot %i - failed to load image [id: %i]\n", slot->id, img_sl.id);
-                        return false;
-                    }
-                    LOG("slot %i - loaded image\n", slot->id);
-=======
                         LOG_ERROR("failed to load image", {
                             {"slot_id",   slot->id},
                             {"img_sl_id", img_sl.id}
@@ -940,7 +904,6 @@
                         {"slot_id",   slot->id},
                         {"img_sl_id", img_sl.id}
                     });
->>>>>>> 67fd3313
                     img_sl.request_encode_image = true;
                     slot->images.push_back(img_sl);
                 }
@@ -1000,14 +963,10 @@
 
         all_slots_are_idle = false;
 
-<<<<<<< HEAD
-        LOG("slot %i is processing [task id: %i]\n", slot->id, slot->task_id);
-=======
         LOG_INFO("slot is processing task", {
             {"slot_id", slot->id},
             {"task_id", slot->task_id},
         });
->>>>>>> 67fd3313
 
         return true;
     }
@@ -1034,10 +993,6 @@
 
             for (int32_t i = 0; i < (int32_t) batch.n_tokens; i += params.n_batch)
             {
-<<<<<<< HEAD
-                LOG("%s: llama_decode() failed\n", __func__);
-                return;
-=======
                 const int32_t n_tokens = std::min(params.n_batch, (int32_t) (batch.n_tokens - i));
                 llama_batch batch_view = {
                     n_tokens,
@@ -1054,7 +1009,6 @@
                     LOG_TEE("%s: llama_decode() failed\n", __func__);
                     return;
                 }
->>>>>>> 67fd3313
             }
 
             // assign the system KV cache to all parallel sequences
@@ -1598,11 +1552,7 @@
                 if (slot == nullptr)
                 {
                     // if no slot is available, we defer this task for processing later
-<<<<<<< HEAD
-                    LOG("no slot is available for task %d\n", task.id);
-=======
                     LOG_VERBOSE("no slot is available", {{"task_id", task.id}});
->>>>>>> 67fd3313
                     queue_tasks.defer(task);
                     break;
                 } else {
@@ -1743,11 +1693,7 @@
     bool update_slots() {
         if (system_need_update)
         {
-<<<<<<< HEAD
-            LOG("updating system prompt\n");
-=======
             LOG_INFO("updating system prompt", {});
->>>>>>> 67fd3313
             update_system_prompt();
         }
 
@@ -1757,26 +1703,16 @@
         {
             if (system_prompt.empty() && clean_kv_cache)
             {
-<<<<<<< HEAD
-                LOG("all slots are idle and system prompt is empty; clearing the KV cache\n");
-=======
                 LOG_INFO("all slots are idle and system prompt is empty, clear the KV cache", {});
->>>>>>> 67fd3313
                 kv_cache_clear();
             }
             return true;
         }
 
-<<<<<<< HEAD
-        task_server task;                       // where is space made (malloc) for all these tasks of indeterminate number?
-        task.type = TASK_TYPE_NEXT_RESPONSE;    // where is this set?
-        task.target_id = -1;                    // -1 means here as elsewhere 'available to be set'
-=======
         LOG_VERBOSE("posting NEXT_RESPONSE", {});
         task_server task;
         task.type = TASK_TYPE_NEXT_RESPONSE;
         task.target_id = -1;
->>>>>>> 67fd3313
         queue_tasks.post(task);
 
         for (llama_client_slot &slot : slots)
@@ -1788,15 +1724,6 @@
                 if (slot.is_processing() && system_tokens.size() + slot.cache_tokens.size() >= (size_t) slot.n_ctx)
                 {
                     // Shift context
-<<<<<<< HEAD
-                    const int n_left    = system_tokens.size() + slot.n_past - slot.params.n_keep - 1;
-                    const int n_discard = n_left / 2;       // is this arbitrary?
-
-                    printf("\033[5;0H\033[K");
-                    LOG("slot %d: context shift - n_keep = %d, n_left = %d, n_discard = %d\n", slot.id, slot.params.n_keep, n_left, n_discard);
-                    llama_kv_cache_seq_rm   (ctx, slot.id, slot.params.n_keep + 1            , slot.params.n_keep + n_discard + 1);
-                    llama_kv_cache_seq_shift(ctx, slot.id, slot.params.n_keep + 1 + n_discard, system_tokens.size() + slot.n_past, -n_discard);
-=======
                     const int n_keep    = slot.params.n_keep + add_bos_token;
                     const int n_left    = (int) system_tokens.size() + slot.n_past - n_keep;
                     const int n_discard = n_left / 2;
@@ -1814,7 +1741,6 @@
                     });
                     llama_kv_cache_seq_rm (ctx, slot.id, n_keep            , n_keep + n_discard);
                     llama_kv_cache_seq_add(ctx, slot.id, n_keep + n_discard, system_tokens.size() + slot.n_past, -n_discard);
->>>>>>> 67fd3313
 
                     for (size_t i = n_keep + n_discard; i < slot.cache_tokens.size(); i++)
                     {
@@ -1841,11 +1767,6 @@
                 slot.command = NONE;
                 slot.t_last_used = ggml_time_us();
 
-<<<<<<< HEAD
-                printf("\033[6;0H\033[K");
-                LOG("slot %d released (%d tokens remain in cache)\n", slot.id, (int) slot.cache_tokens.size());
-                queue_tasks.notify_slot_changed();  // why don't we immediately reallocate the released slot without waiting? Is this what -cb does?
-=======
                 LOG_INFO("slot released", {
                     {"slot_id",         slot.id},
                     {"task_id",         slot.task_id},
@@ -1856,7 +1777,6 @@
                     {"truncated",       slot.truncated}
                 });
                 queue_tasks.notify_slot_changed();
->>>>>>> 67fd3313
 
                 continue;
             }
@@ -2011,17 +1931,12 @@
                             slot.ga_i = ga_i;
                         }
 
-<<<<<<< HEAD
-                        printf("\033[7;0H\033[K");
-                        LOG("slot %d : in cache: %i tokens | to process: %i tokens\n", slot.id, slot.n_past, slot.num_prompt_tokens_processed);
-=======
                         LOG_INFO("slot progression", {
                             { "slot_id", slot.id },
                             { "task_id", slot.task_id },
                             { "n_past",  slot.n_past },
                             { "num_prompt_tokens_processed", slot.num_prompt_tokens_processed }
                         });
->>>>>>> 67fd3313
                     }
 
                     slot.cache_tokens = prompt_tokens;
@@ -2029,14 +1944,10 @@
                     if (slot.n_past == slot.num_prompt_tokens && slot.n_past > 0)
                     {
                         // we have to evaluate at least 1 token to generate logits.
-<<<<<<< HEAD
-                        LOG("slot %d : we have to evaluate at least 1 token to generate logits\n", slot.id);
-=======
                         LOG_INFO("we have to evaluate at least 1 token to generate logits", {
                             { "slot_id", slot.id },
                             { "task_id", slot.task_id }
                         });
->>>>>>> 67fd3313
                         slot.n_past--;
                         if (slot.ga_i > 0)
                         {
@@ -2044,12 +1955,6 @@
                         }
                     }
 
-<<<<<<< HEAD
-                    printf("\033[5;0H\033[K");
-                    LOG("slot %d : kv cache rm - [%d, end)\n", slot.id, (int) system_tokens.size() + slot.n_past);
-
-                    llama_kv_cache_seq_rm(ctx, slot.id, system_tokens.size() + slot.n_past, -1);
-=======
                     int p0 = (int) system_tokens.size() + slot.n_past;
                     LOG_INFO("kv cache rm [p0, end)", {
                         { "slot_id", slot.id },
@@ -2057,7 +1962,6 @@
                         { "p0",      p0 }
                     });
                     llama_kv_cache_seq_rm(ctx, slot.id, p0, -1);
->>>>>>> 67fd3313
 
                     LOG_VERBOSE("prompt ingested", {
                                                     {"n_past",  slot.n_past},
@@ -2092,9 +1996,6 @@
 
                     if (has_images && !ingest_images(slot, n_batch))
                     {
-<<<<<<< HEAD
-                        LOG("failed processing images\n");
-=======
                         LOG_ERROR("failed processing images", {
                             "slot_id", slot.id,
                             "task_id", slot.task_id,
@@ -2102,7 +2003,6 @@
                         // FIXME @phymbert: to be properly tested
                         //  early returning without changing the slot state will block the slot for ever
                         // no one at the moment is checking the return value
->>>>>>> 67fd3313
                         return false;
                     }
 
@@ -2249,15 +2149,13 @@
             }
         }
 
-<<<<<<< HEAD
+        LOG_VERBOSE("slots updated", {});
+
         // we are still inside llama_server_context so we can use an unqualified parameter
         if (skvgraphics) {
             kvgraphics(slots);
             }
 
-=======
-        LOG_VERBOSE("slots updated", {});
->>>>>>> 67fd3313
         return true;
     }
 
@@ -2338,13 +2236,10 @@
     printf("  --log-format              log output format: json or text (default: json)\n");
     printf("  --log-disable             disables logging to a file.\n");
     printf("  --slots-endpoint-disable  disables slots monitoring endpoint.\n");
-<<<<<<< HEAD
+    printf("  --metrics                 enable prometheus compatible metrics endpoint (default: %s).\n", sparams.metrics_endpoint ? "enabled" : "disabled");
     printf("  -skvg, --show-graphics    enable graphics displaying kvcache occupancy (default: false)\n");
     printf("  -skvi, --show-interactive-graphics\n");
     printf("                            enable graphics displaying kvcache occupancy with user pause (default: false)\n");
-=======
-    printf("  --metrics                 enable prometheus compatible metrics endpoint (default: %s).\n", sparams.metrics_endpoint ? "enabled" : "disabled");
->>>>>>> 67fd3313
     printf("\n");
     printf("  -n, --n-predict           maximum tokens to predict (default: %d)\n", params.n_predict);
     printf("  --override-kv KEY=TYPE:VALUE\n");
@@ -3100,24 +2995,6 @@
 
     if (sparams.slots_endpoint) {
         svr.Get("/slots", [&](const httplib::Request&, httplib::Response& res) {
-<<<<<<< HEAD
-            json slots;
-            for (llama_client_slot & slot : llama.slots) {
-                json slot_data = llama.get_formatted_generation(slot);
-                slot_data["id"] = slot.id;
-                slot_data["task_id"] = slot.task_id;
-                slot_data["state"] = slot.state;
-                slot_data["prompt"] = slot.prompt;
-                slot_data["next_token"] = {
-                        {"has_next_token", slot.has_next_token},
-                        {"n_remain", slot.n_remaining},
-                        {"num_tokens_predicted", slot.n_decoded},
-                        {"stopped_eos", slot.stopped_eos},
-                        {"stopped_word", slot.stopped_word},
-                        {"stopped_limit", slot.stopped_limit},
-                        {"stopping_word", slot.stopping_word},
-                };
-=======
             // request slots data using task queue
             task_server task;
             task.id = llama.queue_tasks.get_new_id();
@@ -3198,7 +3075,6 @@
                             {"value",  data["deferred"]}
                   }}}
             };
->>>>>>> 67fd3313
 
             std::stringstream prometheus;
             for (const auto& el : all_metrics_def.items()) {
@@ -3283,23 +3159,6 @@
         LOG_TEE("Loaded api key #%d: %s\n", i, sparams.api_keys[i].c_str());
     }
 
-<<<<<<< HEAD
-    LOG_INFO("HTTP server listening", log_data);
-    // run the HTTP server in a thread - see comment below
-    // is there a limit on the number of threads the HTTP can handle?
-    std::thread t([&]()
-            {
-                if (!svr.listen_after_bind())
-                {
-                    state.store(SERVER_STATE_ERROR);
-                    return 1;
-                }
-
-                return 0;
-            });         // end of thread t
-
-=======
->>>>>>> 67fd3313
     // load the model
     if (!llama.load_model(params))
     {
