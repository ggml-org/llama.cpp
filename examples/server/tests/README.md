--- conflicted
+++ resolved
@@ -44,18 +44,10 @@
 DEBUG=1 ./tests.sh -s -v -x
 ```
 
-<<<<<<< HEAD
-Some tests (especially `@slow` ones) require model downloads. Since this can time out the tests, you can pre-download them in the cache ahead of time with:
-
-```shell
-pip install -r examples/server/tests/requirements.txt
-python scripts/fetch_server_test_models.py
-=======
 Hint: You can compile and run test in single command, useful for local developement:
 
 ```shell
 cmake --build build -j --target llama-server && ./examples/server/tests/tests.sh
->>>>>>> 26a8406b
 ```
 
 To see all available arguments, please refer to [pytest documentation](https://docs.pytest.org/en/stable/how-to/usage.html)