import asyncio
import collections
import json
import os
import re
import socket
import subprocess
import time
from contextlib import closing
from re import RegexFlag

import aiohttp
import openai
from behave import step
from behave.api.async_step import async_run_until_complete
from prometheus_client import parser


@step(u"a server listening on {server_fqdn}:{server_port}")
def step_server_config(context, server_fqdn, server_port):
    context.server_fqdn = server_fqdn
    context.server_port = int(server_port)
    if 'PORT' in os.environ:
        context.server_port = int(os.environ['PORT'])
        print(f"$PORT set, overriding server port with to {context.server_port}")

    context.base_url = f'http://{context.server_fqdn}:{context.server_port}'

    context.debug = 'DEBUG' in os.environ and os.environ['DEBUG'] == 'ON'
    context.model_alias = None
    context.n_ctx = None
    context.n_predict = None
    context.n_server_predict = None
    context.n_slots = None
    context.server_api_key = None
    context.server_continuous_batching = False
    context.server_embeddings = False
    context.server_metrics = False
    context.server_process = None
    context.server_seed = None
    context.user_api_key = None

    context.tasks_result = []
    context.concurrent_tasks = []
    context.prompts = []


@step(u'a model file {model_file}')
def step_model_file(context, model_file):
    context.model_file = model_file


@step(u'a model alias {model_alias}')
def step_model_alias(context, model_alias):
    context.model_alias = model_alias


@step(u'{seed} as server seed')
def step_seed(context, seed):
    context.server_seed = int(seed)


@step(u'{n_ctx} KV cache size')
def step_n_ctx(context, n_ctx):
    context.n_ctx = int(n_ctx)


@step(u'{n_slots} slots')
def step_n_slots(context, n_slots):
    context.n_slots = int(n_slots)


@step(u'{n_predict} server max tokens to predict')
def step_server_n_predict(context, n_predict):
    context.n_server_predict = int(n_predict)


@step(u'continuous batching')
def step_server_continuous_batching(context):
    context.server_continuous_batching = True


@step(u'embeddings extraction')
def step_server_embeddings(context):
    context.server_embeddings = True


@step(u'prometheus compatible metrics exposed')
def step_server_metrics(context):
    context.server_metrics = True


@step(u"the server is starting")
def step_start_server(context):
    start_server_background(context)
    attempts = 0
    while True:
        with closing(socket.socket(socket.AF_INET, socket.SOCK_STREAM)) as sock:
            result = sock.connect_ex((context.server_fqdn, context.server_port))
            if result == 0:
                print("\x1b[33;46mserver started!\x1b[0m")
                return
            attempts += 1
            if attempts > 20:
                assert False, "server not started"
            print(f"waiting for server to start, connect error code = {result}...")
            time.sleep(0.1)


@step(u"the server is {expecting_status}")
@async_run_until_complete
async def step_wait_for_the_server_to_be_started(context, expecting_status):
    match expecting_status:
        case 'healthy':
            await wait_for_health_status(context, context.base_url, 200, 'ok')

        case 'ready' | 'idle':
            await wait_for_health_status(context, context.base_url, 200, 'ok',
                                         params={'fail_on_no_slot': 0, 'include_slots': 0},
                                         slots_idle=context.n_slots,
                                         slots_processing=0,
                                         expected_slots=[{'id': slot_id, 'state': 0}
                                                         for slot_id in range(context.n_slots)])
        case 'busy':
            await wait_for_health_status(context, context.base_url, 503,
                                         'no slot available',
                                         params={'fail_on_no_slot': 0, 'include_slots': 0},
                                         slots_idle=0,
                                         slots_processing=context.n_slots,
                                         expected_slots=[{'id': slot_id, 'state': 1}
                                                         for slot_id in range(context.n_slots)])
        case _:
            assert False, "unknown status"


@step(u'all slots are {expected_slot_status_string}')
@async_run_until_complete
async def step_all_slots_status(context, expected_slot_status_string):
    match expected_slot_status_string:
        case 'idle':
            expected_slot_status = 0
        case 'busy':
            expected_slot_status = 1
        case _:
            assert False, "unknown status"

    expected_slots = [{'id': slot_id, 'state': expected_slot_status}
                      for slot_id in range(context.n_slots)]
    await request_slots_status(context, expected_slots)


@step(u'a completion request with {api_error} api error')
@async_run_until_complete
async def step_request_completion(context, api_error):
    expect_api_error = api_error == 'raised'
    completion = await request_completion(context.prompts.pop(),
                                          context.base_url,
                                          debug=context.debug,
                                          n_predict=context.n_predict,
                                          server_seed=context.server_seed,
                                          expect_api_error=expect_api_error,
                                          user_api_key=context.user_api_key)
    context.tasks_result.append(completion)
    if context.debug:
        print(f"Completion response: {completion}")
    if expect_api_error:
        assert completion == 401, f"completion must be an 401 status code: {completion}"


@step(u'{predicted_n} tokens are predicted matching {re_content}')
def step_n_tokens_predicted_with_content(context, predicted_n, re_content):
    assert_n_tokens_predicted(context.tasks_result.pop(), int(predicted_n), re_content)


@step(u'{predicted_n} tokens are predicted')
def step_n_tokens_predicted(context, predicted_n):
    assert_n_tokens_predicted(context.tasks_result.pop(), int(predicted_n))


@step(u'a user prompt {user_prompt}')
def step_user_prompt(context, user_prompt):
    context.prompts.append(user_prompt)


@step(u'a system prompt {system_prompt}')
def step_system_prompt(context, system_prompt):
    context.system_prompt = system_prompt


@step(u'a model {model}')
def step_model(context, model):
    context.model = model


@step(u'{max_tokens} max tokens to predict')
def step_max_tokens(context, max_tokens):
    context.n_predict = int(max_tokens)


@step(u'streaming is {enable_streaming}')
def step_streaming(context, enable_streaming):
    context.enable_streaming = enable_streaming == 'enabled'


@step(u'a user api key {user_api_key}')
def step_user_api_key(context, user_api_key):
    context.user_api_key = user_api_key


@step(u'no user api key')
def step_no_user_api_key(context):
    context.user_api_key = None


@step(u'a user api key ')
def step_no_user_api_key_space(context):
    context.user_api_key = None


@step(u'a server api key {server_api_key}')
def step_server_api_key(context, server_api_key):
    context.server_api_key = server_api_key


@step(u'an OAI compatible chat completions request with {api_error} api error')
@async_run_until_complete
async def step_oai_chat_completions(context, api_error):
    if context.debug:
        print(f"Submitting OAI compatible completions request...")
    expect_api_error = api_error == 'raised'
    completion = await oai_chat_completions(context.prompts.pop(),
                                            context.system_prompt,
                                            context.base_url,
                                            '/v1/chat',
                                            False,
                                            model=context.model if hasattr(context, 'model') else None,

                                            n_predict=context.n_predict
                                            if hasattr(context, 'n_predict') else None,

                                            enable_streaming=context.enable_streaming
                                            if hasattr(context, 'enable_streaming') else None,

                                            server_seed=context.server_seed
                                            if hasattr(context, 'server_seed') else None,

                                            user_api_key=context.user_api_key
                                            if hasattr(context, 'user_api_key') else None,

                                            expect_api_error=expect_api_error)
    context.tasks_result.append(completion)
    if context.debug:
        print(f"Completion response: {completion}")
    if expect_api_error:
        assert completion == 401, f"completion must be an 401 status code: {completion}"

    if context.debug:
        print(f"Completion response: {completion}")


@step(u'a prompt')
def step_a_prompt(context):
    context.prompts.append(context.text)


@step(u'a prompt {prompt}')
def step_a_prompt_prompt(context, prompt):
    context.prompts.append(prompt)


@step(u'concurrent completion requests')
@async_run_until_complete()
async def step_concurrent_completion_requests(context):
    await concurrent_requests(context,
                              request_completion,
                              # prompt is inserted automatically
                              context.base_url,
                              debug=context.debug,
                              n_predict=context.n_predict if hasattr(context, 'n_predict') else None,
                              server_seed=context.server_seed if hasattr(context, 'server_seed') else None,
                              user_api_key=context.user_api_key if hasattr(context,
                                                                           'user_api_key') else None)


@step(u'concurrent OAI completions requests')
@async_run_until_complete
async def step_oai_chat_completions(context):
<<<<<<< HEAD
    await concurrent_completion_requests(context, oai_chat_completions,
                                         # user_prompt is inserted automatically
                                         context.system_prompt,
                                         context.base_url,
                                         '/v1/chat/completions',
                                         True,  # async_client
                                         model=context.model
                                         if hasattr(context, 'model') else None,
                                         n_predict=context.n_predict
                                         if hasattr(context, 'n_predict') else None,
                                         enable_streaming=context.enable_streaming
                                         if hasattr(context, 'enable_streaming') else None,
                                         server_seed=context.server_seed
                                         if hasattr(context, 'server_seed') else None,
                                         user_api_key=context.user_api_key
                                         if hasattr(context, 'user_api_key') else None)


@step(u'concurrent OAI completions requests no v1')
@async_run_until_complete
async def step_oai_chat_completions(context):
    await concurrent_completion_requests(context, oai_chat_completions,
                                         # user_prompt is inserted automatically
                                         context.system_prompt,
                                         context.base_url,
                                         '/chat/completions',
                                         True,  # async_client
                                         model=context.model
                                         if hasattr(context, 'model') else None,
                                         n_predict=context.n_predict
                                         if hasattr(context, 'n_predict') else None,
                                         enable_streaming=context.enable_streaming
                                         if hasattr(context, 'enable_streaming') else None,
                                         server_seed=context.server_seed
                                         if hasattr(context, 'server_seed') else None,
                                         user_api_key=context.user_api_key
                                         if hasattr(context, 'user_api_key') else None)
=======
    await concurrent_requests(context, oai_chat_completions,
                              # user_prompt is inserted automatically
                              context.system_prompt,
                              context.base_url,
                              True,  # async_client
                              model=context.model
                              if hasattr(context, 'model') else None,
                              n_predict=context.n_predict
                              if hasattr(context, 'n_predict') else None,
                              enable_streaming=context.enable_streaming
                              if hasattr(context, 'enable_streaming') else None,
                              server_seed=context.server_seed
                              if hasattr(context, 'server_seed') else None,
                              user_api_key=context.user_api_key
                              if hasattr(context, 'user_api_key') else None)
>>>>>>> 269de86b


@step(u'all prompts are predicted')
@async_run_until_complete
async def step_all_prompts_are_predicted(context):
    await all_prompts_are_predicted(context)


@step(u'all prompts are predicted with {n_predict} tokens')
@async_run_until_complete
async def step_all_prompts_are_predicted_with_n_tokens(context, n_predict):
    expected_predicted_n = int(n_predict)
    await all_prompts_are_predicted(context, expected_predicted_n)


async def all_prompts_are_predicted(context, expected_predicted_n=None):
    n_completions = await gather_tasks_results(context)
    assert n_completions > 0
    for i in range(n_completions):
        assert_n_tokens_predicted(context.tasks_result.pop(), expected_predicted_n=expected_predicted_n)
    assert len(context.concurrent_tasks) == 0, f"{len(context.concurrent_tasks)} pending requests"


@step(u'embeddings are computed for')
@async_run_until_complete
async def step_compute_embedding(context):
    context.embeddings = await request_embedding(context.text, base_url=context.base_url)


@step(u'embeddings are generated')
def step_assert_embeddings(context):
    if len(context.prompts) == 0:
        assert_embeddings(context.embeddings)
    else:
        assert len(context.embeddings) == len(context.prompts), (f"unexpected response:\n"
                                                                 f"context.prompts={context.prompts}\n"
                                                                 f"context.embeddings={context.embeddings}")
        for embedding in context.embeddings:
            context.prompts.pop()
            assert_embeddings(embedding)


@step(u'an OAI compatible embeddings computation request for')
@async_run_until_complete
async def step_oai_compute_embeddings(context):
    context.embeddings = await request_oai_embeddings(context.text,
                                                      base_url=context.base_url,
                                                      user_api_key=context.user_api_key,
                                                      model=context.model)


@step(u'an OAI compatible embeddings computation request for multiple inputs')
@async_run_until_complete
async def step_oai_compute_embeddings_multiple_inputs(context):
    context.embeddings = await request_oai_embeddings(context.prompts,
                                                      base_url=context.base_url,
                                                      user_api_key=context.user_api_key,
                                                      model=context.model)


@step(u'concurrent embedding requests')
@async_run_until_complete()
async def step_concurrent_embedding_requests(context):
    await concurrent_requests(context,
                              request_embedding,
                              # prompt is inserted automatically
                              base_url=context.base_url)


@step(u'concurrent OAI embedding requests')
@async_run_until_complete()
async def step_concurrent_oai_embedding_requests(context):
    await concurrent_requests(context,
                              request_oai_embeddings,
                              # prompt is inserted automatically
                              base_url=context.base_url,
                              async_client=True,
                              model=context.model)


@step(u'all embeddings are generated')
@async_run_until_complete()
async def all_embeddings_are_generated(context):
    n_embedding_requests = await gather_tasks_results(context)
    assert n_embedding_requests > 0
    for i in range(n_embedding_requests):
        assert_embeddings(context.tasks_result.pop())


@step(u'tokenizing')
@async_run_until_complete
async def step_tokenize(context):
    context.tokenized_text = context.text
    async with aiohttp.ClientSession() as session:
        async with session.post(f'{context.base_url}/tokenize',
                                json={
                                    "content": context.tokenized_text,
                                }) as response:
            assert response.status == 200
            tokenize_json = await response.json()
            context.tokens = tokenize_json['tokens']


@step(u'tokens can be detokenize')
@async_run_until_complete
async def step_detokenize(context):
    assert len(context.tokens) > 0
    async with aiohttp.ClientSession() as session:
        async with session.post(f'{context.base_url}/detokenize',
                                json={
                                    "tokens": context.tokens,
                                }) as response:
            assert response.status == 200
            detokenize_json = await response.json()
            # SPM tokenizer adds a whitespace prefix: https://github.com/google/sentencepiece/issues/15
            assert context.tokenized_text == detokenize_json['content'].strip()


@step(u'an OPTIONS request is sent from {origin}')
@async_run_until_complete
async def step_options_request(context, origin):
    async with aiohttp.ClientSession() as session:
        async with session.options(f'{context.base_url}/v1/chat/completions',
                                   headers={"Origin": origin}) as response:
            assert response.status == 200
            context.options_response = response


@step(u'CORS header {cors_header} is set to {cors_header_value}')
def step_check_options_header_value(context, cors_header, cors_header_value):
    assert context.options_response.headers[cors_header] == cors_header_value


@step(u'prometheus metrics are exposed')
@async_run_until_complete
async def step_prometheus_metrics_exported(context):
    async with aiohttp.ClientSession() as session:
        async with await session.get(f'{context.base_url}/metrics') as metrics_response:
            assert metrics_response.status == 200
            assert metrics_response.headers['Content-Type'] == "text/plain; version=0.0.4"
            metrics_raw = await metrics_response.text()
            metric_exported = False
            for metric in parser.text_string_to_metric_families(metrics_raw):
                match metric.name:
                    case "llamacpp:kv_cache_usage_ratio":
                        assert len(metric.samples) > 0
                        metric_exported = True
            assert metric_exported, "No metrics exported"


async def concurrent_requests(context, f_completion, *args, **kwargs):
    n_prompts = len(context.prompts)
    if context.debug:
        print(f"starting {n_prompts} concurrent completion requests...")
    assert n_prompts > 0
    for prompt_no in range(n_prompts):
        shifted_args = [context.prompts.pop(), *args]
        context.concurrent_tasks.append(asyncio.create_task(f_completion(*shifted_args, **kwargs)))
    await asyncio.sleep(0.1)


async def request_completion(prompt,
                             base_url,
                             debug=False,
                             n_predict=None,
                             server_seed=None,
                             expect_api_error=None,
                             user_api_key=None):
    if debug:
        print(f"Sending completion request: {prompt}")
    origin = "my.super.domain"
    headers = {
        'Origin': origin
    }
    if user_api_key is not None:
        if debug:
            print(f"Set user_api_key: {user_api_key}")
        headers['Authorization'] = f'Bearer {user_api_key}'

    async with aiohttp.ClientSession() as session:
        async with session.post(f'{base_url}/completion',
                                json={
                                    "prompt": prompt,
                                    "n_predict": int(n_predict) if n_predict is not None else -1,
                                    "seed": server_seed if server_seed is not None else 42
                                },
                                headers=headers) as response:
            if expect_api_error is None or not expect_api_error:
                assert response.status == 200
                assert response.headers['Access-Control-Allow-Origin'] == origin
                return await response.json()
            else:
                return response.status


async def oai_chat_completions(user_prompt,
                               system_prompt,
                               base_url,
                               base_path,
                               async_client,
                               debug=False,
                               model=None,
                               n_predict=None,
                               enable_streaming=None,
                               server_seed=None,
                               user_api_key=None,
                               expect_api_error=None):
    if debug:
        print(f"Sending OAI Chat completions request: {user_prompt}")
    # openai client always expects an api key
    user_api_key = user_api_key if user_api_key is not None else 'nope'
    seed = server_seed if server_seed is not None else 42
    enable_streaming = enable_streaming if enable_streaming is not None else False
    payload = {
        "messages": [
            {
                "role": "system",
                "content": system_prompt,
            },
            {
                "role": "user",
                "content": user_prompt,
            }
        ],
        "model": model,
        "max_tokens": n_predict,
        "stream": enable_streaming,
        "seed": seed
    }
    completion_response = {
        'content': '',
        'timings': {
            'predicted_n': 0
        }
    }
    if async_client:
        origin = 'llama.cpp'
        headers = {'Authorization': f'Bearer {user_api_key}', 'Origin': origin}
        async with aiohttp.ClientSession() as session:
            async with session.post(f'{base_url}{base_path}',
                                    json=payload,
                                    headers=headers) as response:
                if enable_streaming:
                    assert response.status == 200
                    assert response.headers['Access-Control-Allow-Origin'] == origin
                    assert response.headers['Content-Type'] == "text/event-stream"
                    event_received = True
                    while event_received:
                        event_received = False
                        async for line_in_bytes in response.content:
                            line = line_in_bytes.decode('utf8')
                            line = line.rstrip('\n').rstrip('\r')
                            if line == '':
                                continue
                            event_data = line.split(': ', 1)
                            assert event_data[0] == 'data', f'Bad event code received: ```{event_data}```'
                            chunk_raw = event_data[1]

                            chunk = json.loads(chunk_raw)
                            assert len(chunk['choices']) == 1, f"no choices provided, line ```{line}```"
                            delta = chunk['choices'][0]['delta']
                            if 'content' in delta:
                                completion_response['content'] += delta['content']
                                completion_response['timings']['predicted_n'] += 1
                else:
                    if expect_api_error is None or not expect_api_error:
                        assert response.status == 200
                        assert response.headers['Access-Control-Allow-Origin'] == origin
                        assert response.headers['Content-Type'] == "application/json; charset=utf-8"
                        chat_completion_raw = await response.json()
                        completion_response = {
                            'content': chat_completion_raw['choices'][0]['message'],
                            'timings': {
                                'predicted_n': chat_completion_raw['usage']['completion_tokens']
                            }
                        }
                    else:
                        return response.status
    else:
        try:
            openai.api_key = user_api_key
            openai.api_base = f'{base_url}{base_path}'
            chat_completion = openai.Completion.create(
                messages=payload['messages'],
                model=model,
                max_tokens=n_predict,
                stream=enable_streaming,
                seed=seed
            )
        except openai.error.APIError as e:
            if expect_api_error is not None and expect_api_error:
                return 401
            else:
                assert False, f'error raised: {e}'

        if enable_streaming:
            for chunk in chat_completion:
                assert len(chunk.choices) == 1
                delta = chunk.choices[0].delta
                if 'content' in delta:
                    completion_response['content'] += delta['content']
                    completion_response['timings']['predicted_n'] += 1
        else:
            assert len(chat_completion.choices) == 1
            completion_response = {
                'content': chat_completion.choices[0].message.content,
                'timings': {
                    'predicted_n': chat_completion.usage.completion_tokens
                }
            }
    if debug:
        print("OAI response formatted to llama.cpp:", completion_response)
    return completion_response


async def request_embedding(content, base_url=None):
    async with aiohttp.ClientSession() as session:
        async with session.post(f'{base_url}/embedding',
                                json={
                                    "content": content,
                                }) as response:
            assert response.status == 200
            response_json = await response.json()
            return response_json['embedding']


async def request_oai_embeddings(input,
                                 base_url=None, user_api_key=None,
                                 model=None, async_client=False):
    # openai client always expects an api_key
    user_api_key = user_api_key if user_api_key is not None else 'nope'
    if async_client:
        origin = 'llama.cpp'
        if user_api_key is not None:
            headers = {'Authorization': f'Bearer {user_api_key}', 'Origin': origin}
        async with aiohttp.ClientSession() as session:
            async with session.post(f'{base_url}/v1/embeddings',
                                    json={
                                        "input": input,
                                        "model": model,
                                    },
                                    headers=headers) as response:
                assert response.status == 200, f"received status code not expected: {response.status}"
                assert response.headers['Access-Control-Allow-Origin'] == origin
                assert response.headers['Content-Type'] == "application/json; charset=utf-8"
                response_json = await response.json()
                assert response_json['model'] == model, f"invalid model received: {response_json['model']}"
                assert response_json['object'] == 'list'
                return response_json['data']
    else:
        openai.api_key = user_api_key
        openai.api_base = f'{base_url}/v1'
        oai_embeddings = openai.Embedding.create(
            model=model,
            input=input,
        )

        if isinstance(input, collections.abc.Sequence):
            embeddings = []
            for an_oai_embeddings in oai_embeddings.data:
                embeddings.append(an_oai_embeddings.embedding)
        else:
            embeddings = oai_embeddings.data.embedding
        return embeddings


def assert_n_tokens_predicted(completion_response, expected_predicted_n=None, re_content=None):
    content = completion_response['content']
    n_predicted = completion_response['timings']['predicted_n']
    assert len(content) > 0, "no token predicted"
    if expected_predicted_n is not None:
        assert n_predicted == expected_predicted_n, (f'invalid number of tokens predicted:'
                                                     f' {n_predicted} <> {expected_predicted_n}')
    if re_content is not None:
        re_content = '^.*' + re_content.replace('<or>', '|') + '.*$'
        assert re.match(re_content, content, flags=RegexFlag.IGNORECASE | RegexFlag.MULTILINE | RegexFlag.DOTALL), (
            f'invalid tokens predicted:'
            f' ```\n{content}\n``` do not match /{re_content}/')


async def gather_tasks_results(context):
    n_tasks = len(context.concurrent_tasks)
    if context.debug:
        print(f"Waiting for all {n_tasks} tasks results...")
    for task_no in range(n_tasks):
        context.tasks_result.append(await context.concurrent_tasks.pop())
    n_completions = len(context.tasks_result)
    return n_completions


async def wait_for_health_status(context,
                                 base_url,
                                 expected_http_status_code,
                                 expected_health_status,
                                 params=None,
                                 slots_idle=None,
                                 slots_processing=None,
                                 expected_slots=None):
    if context.debug:
        print(f"Starting checking for health for expected_health_status={expected_health_status}")
    timeout = 3  # seconds
    if expected_health_status == 'ok':
        timeout = 10 # CI slow inference
    interval = 0.5
    counter = 0
    async with aiohttp.ClientSession() as session:
        while True:
            async with await session.get(f'{base_url}/health', params=params) as health_response:
                status_code = health_response.status
                health = await health_response.json()
                if context.debug:
                    print(f"HEALTH - response for expected health status='{expected_health_status}' on "
                          f"'{base_url}/health'?{params} is {health}")
                if (status_code == expected_http_status_code
                        and health['status'] == expected_health_status
                        and (slots_idle is None or health['slots_idle'] == slots_idle)
                        and (slots_processing is None or health['slots_processing'] == slots_processing)):
                    if expected_slots is not None:
                        assert_slots_status(health['slots'], expected_slots)
                    return
                if (status_code == expected_http_status_code
                        and health['status'] == expected_health_status
                        and (slots_idle is None or health['slots_idle'] == slots_idle)
                        and (slots_processing is None or health['slots_processing'] == slots_processing)):
                    if expected_slots is not None:
                        assert_slots_status(health['slots'], expected_slots)
                    return
            await asyncio.sleep(interval)

            counter += interval
            if counter >= timeout:
                # Sometimes health requests are triggered after completions are predicted
                if expected_http_status_code == 503:
                    if len(context.tasks_result) == 0:
                        print("\x1b[5;37;43mWARNING: forcing concurrent tasks,"
                              " busy health check missed, probably too fast inference\x1b[0m")
                        n_completions = await gather_tasks_results(context)
                        if n_completions > 0:
                            return

                assert False, f'{expected_health_status} timeout exceeded {counter}s>={timeout}'


def assert_embeddings(embeddings):
    assert len(embeddings) > 0
    embeddings_computed = False
    for emb in embeddings:
        if emb != 0:
            embeddings_computed = True
    assert embeddings_computed, f"Embeddings: {embeddings}"


async def request_slots_status(context, expected_slots):
    async with aiohttp.ClientSession() as session:
        async with await session.get(f'{context.base_url}/slots') as slots_response:
            assert slots_response.status == 200
            slots = await slots_response.json()
            assert_slots_status(slots, expected_slots)


def assert_slots_status(slots, expected_slots):
    assert len(slots) == len(expected_slots)
    for slot_id, (expected, slot) in enumerate(zip(expected_slots, slots)):
        for key in expected:
            assert expected[key] == slot[key], (f"invalid slot {slot_id}"
                                                f" expected[{key}] != slot[{key}]"
                                                f" = {expected[key]} != {slot[key]}")


def start_server_background(context):
    context.server_path = '../../../build/bin/server'
    if 'LLAMA_SERVER_BIN_PATH' in os.environ:
        context.server_path = os.environ['LLAMA_SERVER_BIN_PATH']
    server_args = [
        '--host', context.server_fqdn,
        '--port', context.server_port,
        '--model', context.model_file
    ]
    if context.server_continuous_batching:
        server_args.append('--cont-batching')
    if context.server_embeddings:
        server_args.append('--embedding')
    if context.server_metrics:
        server_args.append('--metrics')
    if context.model_alias is not None:
        server_args.extend(['--alias', context.model_alias])
    if context.n_ctx is not None:
        server_args.extend(['--ctx-size', context.n_ctx])
    if context.n_slots is not None:
        server_args.extend(['--parallel', context.n_slots])
    if context.n_server_predict is not None:
        server_args.extend(['--n-predict', context.n_server_predict])
    if context.server_api_key is not None:
        server_args.extend(['--api-key', context.server_api_key])
    if context.debug:
        server_args.append('--verbose')
    if 'SERVER_LOG_FORMAT_JSON' not in os.environ:
        server_args.extend(['--log-format', "text"])
    print(f"starting server with: {context.server_path}", *server_args)
    context.server_process = subprocess.Popen(
        [str(arg) for arg in [context.server_path, *server_args]],
        close_fds=True)
    print(f"server pid={context.server_process.pid}")<|MERGE_RESOLUTION|>--- conflicted
+++ resolved
@@ -285,45 +285,6 @@
 @step(u'concurrent OAI completions requests')
 @async_run_until_complete
 async def step_oai_chat_completions(context):
-<<<<<<< HEAD
-    await concurrent_completion_requests(context, oai_chat_completions,
-                                         # user_prompt is inserted automatically
-                                         context.system_prompt,
-                                         context.base_url,
-                                         '/v1/chat/completions',
-                                         True,  # async_client
-                                         model=context.model
-                                         if hasattr(context, 'model') else None,
-                                         n_predict=context.n_predict
-                                         if hasattr(context, 'n_predict') else None,
-                                         enable_streaming=context.enable_streaming
-                                         if hasattr(context, 'enable_streaming') else None,
-                                         server_seed=context.server_seed
-                                         if hasattr(context, 'server_seed') else None,
-                                         user_api_key=context.user_api_key
-                                         if hasattr(context, 'user_api_key') else None)
-
-
-@step(u'concurrent OAI completions requests no v1')
-@async_run_until_complete
-async def step_oai_chat_completions(context):
-    await concurrent_completion_requests(context, oai_chat_completions,
-                                         # user_prompt is inserted automatically
-                                         context.system_prompt,
-                                         context.base_url,
-                                         '/chat/completions',
-                                         True,  # async_client
-                                         model=context.model
-                                         if hasattr(context, 'model') else None,
-                                         n_predict=context.n_predict
-                                         if hasattr(context, 'n_predict') else None,
-                                         enable_streaming=context.enable_streaming
-                                         if hasattr(context, 'enable_streaming') else None,
-                                         server_seed=context.server_seed
-                                         if hasattr(context, 'server_seed') else None,
-                                         user_api_key=context.user_api_key
-                                         if hasattr(context, 'user_api_key') else None)
-=======
     await concurrent_requests(context, oai_chat_completions,
                               # user_prompt is inserted automatically
                               context.system_prompt,
@@ -339,7 +300,27 @@
                               if hasattr(context, 'server_seed') else None,
                               user_api_key=context.user_api_key
                               if hasattr(context, 'user_api_key') else None)
->>>>>>> 269de86b
+
+
+@step(u'concurrent OAI completions requests no v1')
+@async_run_until_complete
+async def step_oai_chat_completions(context):
+    await concurrent_requests(context, oai_chat_completions,
+                              # user_prompt is inserted automatically
+                              context.system_prompt,
+                              context.base_url,
+                              '/chat/completions',
+                              True,  # async_client
+                              model=context.model
+                              if hasattr(context, 'model') else None,
+                              n_predict=context.n_predict
+                              if hasattr(context, 'n_predict') else None,
+                              enable_streaming=context.enable_streaming
+                              if hasattr(context, 'enable_streaming') else None,
+                              server_seed=context.server_seed
+                              if hasattr(context, 'server_seed') else None,
+                              user_api_key=context.user_api_key
+                              if hasattr(context, 'user_api_key') else None)
 
 
 @step(u'all prompts are predicted')
