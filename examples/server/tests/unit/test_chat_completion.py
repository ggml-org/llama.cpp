--- conflicted
+++ resolved
@@ -167,7 +167,6 @@
         assert data["timings"]["predicted_n"] <= 10
 
 
-<<<<<<< HEAD
 TEST_TOOL = {
     "type":"function",
     "function": {
@@ -326,7 +325,8 @@
     assert tool["function"]["name"] == tool_call["function"]["name"]
     actual_arguments = json.loads(tool_call["function"]["arguments"])
     assert json.dumps(expected_arguments) == json.dumps(actual_arguments), f"tool arguments: {json.dumps(actual_arguments)}, expected: {json.dumps(expected_arguments)}"
-=======
+
+
 def test_logprobs():
     global server
     server.start()
@@ -385,5 +385,4 @@
                 assert token.bytes is not None
                 assert token.top_logprobs is not None
                 assert len(token.top_logprobs) > 0
-    assert aggregated_text == output_text
->>>>>>> d79d8f39
+    assert aggregated_text == output_text