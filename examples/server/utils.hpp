--- conflicted
+++ resolved
@@ -329,22 +329,6 @@
     return formatted_chat;
 }
 
-<<<<<<< HEAD
-=======
-static std::string llama_get_chat_template(const struct llama_model * model) {
-    std::string template_key = "tokenizer.chat_template";
-    // call with NULL buffer to get the total size of the string
-    int32_t res = llama_model_meta_val_str(model, template_key.c_str(), NULL, 0);
-    if (res < 2) {
-        return "";
-    } else {
-        std::vector<char> model_template(res, 0);
-        llama_model_meta_val_str(model, template_key.c_str(), model_template.data(), model_template.size());
-        return std::string(model_template.data(), model_template.size() - 1);
-    }
-}
-
->>>>>>> 26a8406b
 //
 // base64 utils (TODO: move to common in the future)
 //
@@ -507,14 +491,14 @@
 {
     json llama_params;
 
-<<<<<<< HEAD
-    llama_params["__oaicompat"] = true;
-
     auto tools = json_value(body, "tools", json());
     auto has_tools = tools.is_array() && !tools.empty();
 
-=======
->>>>>>> 26a8406b
+    auto stream = json_value(body, "stream", json());
+    if (stream && has_tools) {
+        throw std::runtime_error("Cannot use tools with stream");
+    }
+
     // Apply chat template to the list of messages
     llama_params["chat_template"] = tmpl.source();
 
@@ -564,22 +548,24 @@
     if (use_jinja) {
         bool allow_content = tool_choice != "required";
         if (tool_choice != "none" && has_tools) {
+            llama_params["tools"] = tools;
+            llama_params["tool_call_style"] = tool_call_style;
+
             auto parallel_tool_calls = body.contains("parallel_tool_calls") ? body.at("parallel_tool_calls") : json();
-            llama_params["parse_tool_calls"] = true;
             llama_params["parallel_tool_calls"] = parallel_tool_calls;
 
             auto handler = llama_tool_call_handler_init(tool_call_style, tmpl, allow_content, parallel_tool_calls, body.at("messages"), tools, llama_params["json_schema"]);
             llama_params["prompt"] = handler.prompt;
 
-            for (const auto & stop : handler.additional_stop_words) {
+            for (const auto & stop : handler.additional_stops) {
                 llama_params["stop"].push_back(stop);
             }
-            if (!handler.grammar_trigger_words.empty()) {
+            if (!handler.grammar_triggers.empty()) {
                 auto triggers = json::array();
-                for (const auto & word : handler.grammar_trigger_words) {
+                for (const auto & word : handler.grammar_triggers) {
                     triggers.push_back(word);
                 }
-                llama_params["grammar_trigger_words"] = triggers;
+                llama_params["grammar_triggers"] = triggers;
             }
             if (!handler.grammar.empty()) {
                 if (llama_params.contains("grammar")) {
@@ -631,195 +617,6 @@
     return llama_params;
 }
 
-<<<<<<< HEAD
-static json format_final_response_oaicompat(const json & request, const json & result, const std::string & completion_id, llama_tool_call_style tool_call_style, bool streaming = false, bool verbose = false) {
-    bool stopped_word        = result.count("stopped_word") != 0;
-    bool stopped_eos         = json_value(result, "stopped_eos", false);
-    int num_tokens_predicted = json_value(result, "tokens_predicted", 0);
-    int num_prompt_tokens    = json_value(result, "tokens_evaluated", 0);
-    std::string content      = json_value(result, "content", std::string(""));
-
-    std::string finish_reason = "length";
-    if (stopped_word || stopped_eos) {
-        finish_reason = "stop";
-    }
-    auto chat_template = json_value(request, "chat_template", std::string());
-    llama_tool_calls parsed_tool_calls;
-    auto tools = json_value(request, "tools", json::array());
-    json tool_calls;
-    json message_content;
-    if (json_value(request, "parse_tool_calls", false)) {
-        parsed_tool_calls = parse_tool_calls(tool_call_style, tools, content);
-        if (!parsed_tool_calls.tool_calls.empty()) {
-            finish_reason = "tool_calls";
-            message_content = parsed_tool_calls.content;
-            tool_calls = json::array();
-            for (const auto & tc : parsed_tool_calls.tool_calls) {
-                tool_calls.push_back({
-                    {"type", "function"},
-                    {"function", {
-                        {"name", tc.name},
-                        {"arguments", tc.arguments},
-                    }},
-                    {"id", tc.id.empty() ? json() : json(tc.id)},
-                });
-            }
-        } else {
-            message_content = parsed_tool_calls.content;
-        }
-    } else {
-        message_content = content;
-    }
-
-    json choices =
-        streaming ? json::array({json{{"finish_reason", finish_reason},
-                                        {"index", 0},
-                                        {"delta", json::object()}}})
-                  : json::array({json{{"finish_reason", finish_reason},
-                                        {"index", 0},
-                                        {"message", json{{"content", message_content},
-                                                         {"tool_calls", tool_calls},
-                                                         {"role", "assistant"}}}}});
-
-    std::time_t t = std::time(0);
-
-    json res = json {
-        {"choices", choices},
-        {"created", t},
-        {"model",
-            json_value(request, "model", std::string(DEFAULT_OAICOMPAT_MODEL))},
-        {"object", streaming ? "chat.completion.chunk" : "chat.completion"},
-        {"usage", json {
-            {"completion_tokens", num_tokens_predicted},
-            {"prompt_tokens",     num_prompt_tokens},
-            {"total_tokens",      num_tokens_predicted + num_prompt_tokens}
-        }},
-        {"id", completion_id}
-    };
-
-    // extra fields for debugging purposes
-    if (verbose) {
-        res["__verbose"] = result;
-    }
-
-    if (result.contains("completion_probabilities")) {
-        res["completion_probabilities"] = json_value(result, "completion_probabilities", json::array());
-    }
-
-    if (result.contains("timings")) {
-        res.push_back({"timings", json_value(result, "timings", json::object())});
-    }
-
-    return res;
-}
-
-// return value is vector as there is one case where we might need to generate two responses
-static std::vector<json> format_partial_response_oaicompat(const json & result, const std::string & completion_id) {
-    if (!result.contains("model") || !result.contains("oaicompat_token_ctr")) {
-        return std::vector<json>({result});
-    }
-
-    bool first = json_value(result, "oaicompat_token_ctr", 0) == 0;
-    std::string modelname = json_value(result, "model", std::string(DEFAULT_OAICOMPAT_MODEL));
-
-    bool stopped_word   = json_value(result, "stopped_word",  false);
-    bool stopped_eos    = json_value(result, "stopped_eos",   false);
-    bool stopped_limit  = json_value(result, "stopped_limit", false);
-    std::string content = json_value(result, "content",       std::string(""));
-
-    std::string finish_reason;
-    if (stopped_word || stopped_eos) {
-        finish_reason = "stop";
-    }
-    if (stopped_limit) {
-        finish_reason = "length";
-    }
-
-    std::time_t t = std::time(0);
-
-    json choices;
-
-    if (!finish_reason.empty()) {
-        choices = json::array({json{{"finish_reason", finish_reason},
-                                    {"index", 0},
-                                    {"delta", json::object()}}});
-    } else {
-        if (first) {
-            if (content.empty()) {
-                choices = json::array({json{{"finish_reason", nullptr},
-                                            {"index", 0},
-                                            {"delta", json{{"role", "assistant"}}}}});
-            } else {
-                // We have to send this as two updates to conform to openai behavior
-                json initial_ret = json{{"choices", json::array({json{
-                                        {"finish_reason", nullptr},
-                                        {"index", 0},
-                                        {"delta", json{
-                                            {"role", "assistant"}
-                                        }}}})},
-                            {"created", t},
-                            {"id", completion_id},
-                            {"model", modelname},
-                            {"object", "chat.completion.chunk"}};
-
-                json second_ret = json{
-                            {"choices", json::array({json{{"finish_reason", nullptr},
-                                                            {"index", 0},
-                                                            {"delta", json{
-                                                            {"content", content}}}
-                                                            }})},
-                            {"created", t},
-                            {"id", completion_id},
-                            {"model", modelname},
-                            {"object", "chat.completion.chunk"}};
-
-                return std::vector<json>({initial_ret, second_ret});
-            }
-        } else {
-            // Some idiosyncrasy in task processing logic makes several trailing calls
-            // with empty content, we ignore these at the calee site.
-            if (content.empty()) {
-                return std::vector<json>({json::object()});
-            }
-
-            choices = json::array({json{
-                {"finish_reason", nullptr},
-                {"index", 0},
-                {"delta",
-                json{
-                    {"content", content},
-                }},
-            }});
-        }
-    }
-
-    json ret = json {
-        {"choices", choices},
-        {"created", t},
-        {"id",      completion_id},
-        {"model",   modelname},
-        {"object",  "chat.completion.chunk"}
-    };
-
-    if (result.contains("timings")) {
-        ret.push_back({"timings", json_value(result, "timings", json::object())});
-    }
-
-    if (!finish_reason.empty()) {
-        int num_tokens_predicted = json_value(result, "tokens_predicted", 0);
-        int num_prompt_tokens    = json_value(result, "tokens_evaluated", 0);
-        ret.push_back({"usage", json {
-            {"completion_tokens", num_tokens_predicted},
-            {"prompt_tokens",     num_prompt_tokens},
-            {"total_tokens",      num_tokens_predicted + num_prompt_tokens}
-        }});
-    }
-
-    return std::vector<json>({ret});
-}
-
-=======
->>>>>>> 26a8406b
 static json format_embeddings_response_oaicompat(const json & request, const json & embeddings) {
     json data = json::array();
     int i = 0;
