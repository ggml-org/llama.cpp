#pragma once

#include "llama.h"
#include "common.h"

#include "json.hpp"

#include <string>
#include <vector>
#include <sstream>
#include <random>

#define DEFAULT_OAICOMPAT_MODEL "gpt-3.5-turbo-0613"

using json = nlohmann::ordered_json;

// https://community.openai.com/t/openai-chat-list-of-error-codes-and-types/357791/11
enum error_type {
    ERROR_TYPE_INVALID_REQUEST,
    ERROR_TYPE_AUTHENTICATION,
    ERROR_TYPE_SERVER,
    ERROR_TYPE_NOT_FOUND,
    ERROR_TYPE_PERMISSION,
    ERROR_TYPE_UNAVAILABLE, // custom error
    ERROR_TYPE_NOT_SUPPORTED, // custom error
};

extern bool server_verbose;
extern bool server_log_json;

#ifndef SERVER_VERBOSE
#define SERVER_VERBOSE 1
#endif

#if SERVER_VERBOSE != 1
#define LOG_VERBOSE(MSG, ...)
#else
#define LOG_VERBOSE(MSG, ...)                                            \
    do                                                                   \
    {                                                                    \
        if (server_verbose)                                              \
        {                                                                \
            server_log("VERB", __func__, __LINE__, MSG, __VA_ARGS__); \
        }                                                                \
    } while (0)
#endif

#define LOG_ERROR(  MSG, ...) server_log("ERR",  __func__, __LINE__, MSG, __VA_ARGS__)
#define LOG_WARNING(MSG, ...) server_log("WARN", __func__, __LINE__, MSG, __VA_ARGS__)
#define LOG_INFO(   MSG, ...) server_log("INFO", __func__, __LINE__, MSG, __VA_ARGS__)

static inline void server_log(const char *level, const char *function, int line, const char *message, const nlohmann::ordered_json &extra);

template <typename T>
static T json_value(const json &body, const std::string &key, const T &default_value) {
    // Fallback null to default value
    if (body.contains(key) && !body.at(key).is_null()){
        try {
            return body.value(key, default_value);
        }
        catch (nlohmann::json_abi_v3_11_3::detail::type_error const&){
            std::string message = "Wrong type supplied for parameter '" + key + "'. Expected '" + typeid(default_value).name() + "', using default value.";
            server_log("WARN", __func__, __LINE__, message.c_str(), body);
            return default_value;
        }
    } else {
        return default_value;
    }
}

static inline void server_log(const char *level, const char *function, int line, const char *message, const nlohmann::ordered_json &extra) {
    std::stringstream ss_tid;
    ss_tid << std::this_thread::get_id();
    json log = nlohmann::ordered_json{
        {"tid",       ss_tid.str()},
        {"timestamp", time(nullptr)},
    };

    if (server_log_json) {
        log.merge_patch( {
            {"level",    level},
            {"function", function},
            {"line",     line},
            {"msg",      message},
        });

        if (!extra.empty()) {
            log.merge_patch(extra);
        }

        printf("%s\n", log.dump(-1, ' ', false, json::error_handler_t::replace).c_str());
    } else {
        char buf[1024];
        snprintf(buf, 1024, "%4s [%24s] %s", level, function, message);

        if (!extra.empty()) {
            log.merge_patch(extra);
        }
        std::stringstream ss;
        ss << buf << " |";
        for (const auto& el : log.items())
        {
            const std::string value = el.value().dump(-1, ' ', false, json::error_handler_t::replace);
            ss << " " << el.key() << "=" << value;
        }

        const std::string str = ss.str();
        printf("%.*s\n", (int)str.size(), str.data());
    }
    fflush(stdout);
}

//
// chat template utils
//

// Check if the template supplied via "--chat-template" is supported or not. Returns true if it's valid
inline bool verify_custom_template(const std::string & tmpl) {
    llama_chat_message chat[] = {{"user", "test"}};
    int res = llama_chat_apply_template(nullptr, tmpl.c_str(), chat, 1, true, nullptr, 0);
    return res >= 0;
}

// Format given chat. If tmpl is empty, we take the template from model metadata
inline std::string format_chat(const struct llama_model * model, const std::string & tmpl, const std::vector<json> & messages) {
    size_t alloc_size = 0;
    // vector holding all allocated string to be passed to llama_chat_apply_template
    std::vector<std::string> str(messages.size() * 2);
    std::vector<llama_chat_message> chat(messages.size());

    for (size_t i = 0; i < messages.size(); ++i) {
        const auto & curr_msg = messages[i];
        str[i*2 + 0]    = json_value(curr_msg, "role",    std::string(""));
        str[i*2 + 1]    = json_value(curr_msg, "content", std::string(""));
        alloc_size     += str[i*2 + 1].length();
        chat[i].role    = str[i*2 + 0].c_str();
        chat[i].content = str[i*2 + 1].c_str();
    }

    const char * ptr_tmpl = tmpl.empty() ? nullptr : tmpl.c_str();
    std::vector<char> buf(alloc_size * 2);

    // run the first time to get the total output length
    int32_t res = llama_chat_apply_template(model, ptr_tmpl, chat.data(), chat.size(), true, buf.data(), buf.size());

    // if it turns out that our buffer is too small, we resize it
    if ((size_t) res > buf.size()) {
        buf.resize(res);
        res = llama_chat_apply_template(model, ptr_tmpl, chat.data(), chat.size(), true, buf.data(), buf.size());
    }

    const std::string formatted_chat(buf.data(), res);

    LOG_VERBOSE("formatted_chat", {{"text", formatted_chat.c_str()}});

    return formatted_chat;
}

//
// base64 utils (TODO: move to common in the future)
//

static const std::string base64_chars =
             "ABCDEFGHIJKLMNOPQRSTUVWXYZ"
             "abcdefghijklmnopqrstuvwxyz"
             "0123456789+/";

static inline bool is_base64(uint8_t c) {
    return (isalnum(c) || (c == '+') || (c == '/'));
}

static inline std::vector<uint8_t> base64_decode(const std::string & encoded_string) {
    int i = 0;
    int j = 0;
    int in_ = 0;

    int in_len = encoded_string.size();

    uint8_t char_array_4[4];
    uint8_t char_array_3[3];

    std::vector<uint8_t> ret;

    while (in_len-- && (encoded_string[in_] != '=') && is_base64(encoded_string[in_])) {
        char_array_4[i++] = encoded_string[in_]; in_++;
        if (i == 4) {
            for (i = 0; i < 4; i++) {
                char_array_4[i] = base64_chars.find(char_array_4[i]);
            }

            char_array_3[0] = ((char_array_4[0]      ) << 2) + ((char_array_4[1] & 0x30) >> 4);
            char_array_3[1] = ((char_array_4[1] & 0xf) << 4) + ((char_array_4[2] & 0x3c) >> 2);
            char_array_3[2] = ((char_array_4[2] & 0x3) << 6) +   char_array_4[3];

            for (i = 0; (i < 3); i++) {
                ret.push_back(char_array_3[i]);
            }

            i = 0;
        }
    }

    if (i) {
        for (j = i; j < 4; j++) {
            char_array_4[j] = 0;
        }

        for (j = 0; j < 4; j++) {
            char_array_4[j] = base64_chars.find(char_array_4[j]);
        }

        char_array_3[0] = ((char_array_4[0]      ) << 2) + ((char_array_4[1] & 0x30) >> 4);
        char_array_3[1] = ((char_array_4[1] & 0xf) << 4) + ((char_array_4[2] & 0x3c) >> 2);
        char_array_3[2] = ((char_array_4[2] & 0x3) << 6) +   char_array_4[3];

        for (j = 0; j < i - 1; j++) {
            ret.push_back(char_array_3[j]);
        }
    }

    return ret;
}

//
// random string / id
//

static std::string random_string() {
    static const std::string str("0123456789ABCDEFGHIJKLMNOPQRSTUVWXYZabcdefghijklmnopqrstuvwxyz");

    std::random_device rd;
    std::mt19937 generator(rd());

    std::string result(32, ' ');

    for (int i = 0; i < 32; ++i) {
        result[i] = str[generator() % str.size()];
    }

    return result;
}

static std::string gen_chatcmplid() {
    std::stringstream chatcmplid;
    chatcmplid << "chatcmpl-" << random_string();

    return chatcmplid.str();
}

//
// other common utils
//

static size_t common_part(const std::vector<llama_token> & a, const std::vector<llama_token> & b) {
    size_t i;
    for (i = 0; i < a.size() && i < b.size() && a[i] == b[i]; i++) {}

    return i;
}

static bool ends_with(const std::string & str, const std::string & suffix) {
    return str.size() >= suffix.size() && 0 == str.compare(str.size() - suffix.size(), suffix.size(), suffix);
}

static size_t find_partial_stop_string(const std::string &stop, const std::string &text) {
    if (!text.empty() && !stop.empty()) {
        const char text_last_char = text.back();
        for (int64_t char_index = stop.size() - 1; char_index >= 0; char_index--) {
            if (stop[char_index] == text_last_char) {
                const std::string current_partial = stop.substr(0, char_index + 1);
                if (ends_with(text, current_partial)) {
                    return text.size() - char_index - 1;
                }
            }
        }
    }

    return std::string::npos;
}

// TODO: reuse llama_detokenize
template <class Iter>
static std::string tokens_to_str(llama_context * ctx, Iter begin, Iter end) {
    std::string ret;
    for (; begin != end; ++begin) {
        ret += llama_token_to_piece(ctx, *begin);
    }

    return ret;
}

// format incomplete utf-8 multibyte character for output
static std::string tokens_to_output_formatted_string(const llama_context * ctx, const llama_token token) {
    std::string out = token == -1 ? "" : llama_token_to_piece(ctx, token);

    // if the size is 1 and first bit is 1, meaning it's a partial character
    //   (size > 1 meaning it's already a known token)
    if (out.size() == 1 && (out[0] & 0x80) == 0x80) {
        std::stringstream ss;
        ss << std::hex << (out[0] & 0xff);
        std::string res(ss.str());
        out = "byte: \\x" + res;
    }

    return out;
}

struct completion_token_output {
    llama_token tok;
    std::string text_to_send;

    struct token_prob {
        llama_token tok;
        float prob;
    };

    std::vector<token_prob> probs;
};

// convert a vector of completion_token_output to json
static json probs_vector_to_json(const llama_context * ctx, const std::vector<completion_token_output> & probs) {
    json out = json::array();

    for (const auto & prob : probs) {
        json probs_for_token = json::array();

        for (const auto & p : prob.probs) {
            const std::string tok_str = tokens_to_output_formatted_string(ctx, p.tok);
            probs_for_token.push_back(json {
                {"tok_str", tok_str},
                {"prob",    p.prob},
            });
        }

        const std::string tok_str = tokens_to_output_formatted_string(ctx, prob.tok);
        out.push_back(json {
            {"content", tok_str},
            {"probs",   probs_for_token},
        });
    }

    return out;
}

//
// OAI utils
//

static json oaicompat_completion_params_parse(
    const struct llama_model * model,
    const json & body, /* openai api json semantics */
    const std::string & chat_template) {
    json llama_params;

    llama_params["__oaicompat"] = true;

    // Map OpenAI parameters to llama.cpp parameters
    //
    // For parameters that are defined by the OpenAI documentation (e.g.
    // temperature), we explicitly specify OpenAI's intended default; we
    // need to do that because sometimes OpenAI disagrees with llama.cpp
    //
    // https://platform.openai.com/docs/api-reference/chat/create
    llama_sampling_params default_sparams;
    llama_params["model"]             = json_value(body,   "model",             std::string("unknown"));
    llama_params["frequency_penalty"] = json_value(body,   "frequency_penalty", 0.0);
    llama_params["logit_bias"]        = json_value(body,   "logit_bias",        json::object());
    llama_params["n_predict"]         = json_value(body,   "max_tokens",        -1);
    llama_params["presence_penalty"]  = json_value(body,   "presence_penalty",  0.0);
    llama_params["seed"]              = json_value(body,   "seed",              LLAMA_DEFAULT_SEED);
    llama_params["stream"]            = json_value(body,   "stream",            false);
    llama_params["temperature"]       = json_value(body,   "temperature",       0.0);
    llama_params["top_p"]             = json_value(body,   "top_p",             1.0);

    // Apply chat template to the list of messages
    llama_params["prompt"] = format_chat(model, chat_template, body["messages"]);

    // Handle "stop" field
    if (body.contains("stop") && body["stop"].is_string()) {
        llama_params["stop"] = json::array({body["stop"].get<std::string>()});
    } else {
        llama_params["stop"] = json_value(body, "stop", json::array());
    }
<<<<<<< HEAD
    // Some chat templates don't use EOS token to stop generation
    // We must add their end sequences to list of stop words
    llama_params["stop"].push_back("<|im_end|>"); // chatml
    llama_params["stop"].push_back("<end_of_turn>"); // gemma
    llama_params["stop"].push_back("<|eot_id|>"); // llama-3
=======
>>>>>>> 89b0bf0d

    // Handle "response_format" field
    if (body.contains("response_format")) {
        json response_format      = json_value(body, "response_format", json::object());
        std::string response_type = json_value(response_format, "type", std::string());
        if (response_type == "json_object") {
            llama_params["json_schema"] = json_value(response_format, "schema", json::object());
        } else if (!response_type.empty() && response_type != "text") {
            throw std::runtime_error("response_format type must be one of \"text\" or \"json_object\", but got: " + response_type);
        }
    }

    // Handle "n" field
    int n_choices = json_value(body, "n", 1);
    if (n_choices != 1) {
        throw std::runtime_error("Only one completion choice is allowed");
    }

    // Handle "logprobs" field
    // TODO: The response format of this option is not yet OAI-compatible, but seems like no one really using it; We may need to fix it in the future
    if (body.contains("logprobs")) {
        llama_params["n_probs"] = json_value(body, "top_logprobs", 20);
    } else if (body.contains("top_logprobs")) {
        throw std::runtime_error("top_logprobs requires logprobs to be set to true");
    }

    // Params supported by OAI but unsupported by llama.cpp
    static const std::vector<std::string> unsupported_params { "tools", "tool_choice" };
    for (auto & param : unsupported_params) {
        if (body.contains(param)) {
            throw std::runtime_error("Unsupported param: " + param);
        }
    }

    // Copy remaining properties to llama_params
    // This allows user to use llama.cpp-specific params like "mirostat", "tfs_z",... via OAI endpoint.
    // See "launch_slot_with_task()" for a complete list of params supported by llama.cpp
    for (const auto & item : body.items()) {
        // Exception: if "n_predict" is present, we overwrite the value specified earlier by "max_tokens"
        if (!llama_params.contains(item.key()) || item.key() == "n_predict") {
            llama_params[item.key()] = item.value();
        }
    }

    return llama_params;
}

static json format_final_response_oaicompat(const json & request, json result, const std::string & completion_id, bool streaming = false) {
    bool stopped_word        = result.count("stopped_word") != 0;
    bool stopped_eos         = json_value(result, "stopped_eos", false);
    int num_tokens_predicted = json_value(result, "tokens_predicted", 0);
    int num_prompt_tokens    = json_value(result, "tokens_evaluated", 0);
    std::string content      = json_value(result, "content", std::string(""));

    std::string finish_reason = "length";
    if (stopped_word || stopped_eos) {
        finish_reason = "stop";
    }

    json choices =
        streaming ? json::array({json{{"finish_reason", finish_reason},
                                        {"index", 0},
                                        {"delta", json::object()}}})
                  : json::array({json{{"finish_reason", finish_reason},
                                        {"index", 0},
                                        {"message", json{{"content", content},
                                                         {"role", "assistant"}}}}});

    std::time_t t = std::time(0);

    json res = json {
        {"choices", choices},
        {"created", t},
        {"model",
            json_value(request, "model", std::string(DEFAULT_OAICOMPAT_MODEL))},
        {"object", streaming ? "chat.completion.chunk" : "chat.completion"},
        {"usage", json {
            {"completion_tokens", num_tokens_predicted},
            {"prompt_tokens",     num_prompt_tokens},
            {"total_tokens",      num_tokens_predicted + num_prompt_tokens}
        }},
        {"id", completion_id}
    };

    if (server_verbose) {
        res["__verbose"] = result;
    }

    if (result.contains("completion_probabilities")) {
        res["completion_probabilities"] = json_value(result, "completion_probabilities", json::array());
    }

    return res;
}

// return value is vector as there is one case where we might need to generate two responses
static std::vector<json> format_partial_response_oaicompat(json result, const std::string & completion_id) {
    if (!result.contains("model") || !result.contains("oaicompat_token_ctr")) {
        return std::vector<json>({result});
    }

    bool first = json_value(result, "oaicompat_token_ctr", 0) == 0;
    std::string modelname = json_value(result, "model", std::string(DEFAULT_OAICOMPAT_MODEL));

    bool stopped_word   = json_value(result, "stopped_word",  false);
    bool stopped_eos    = json_value(result, "stopped_eos",   false);
    bool stopped_limit  = json_value(result, "stopped_limit", false);
    std::string content = json_value(result, "content",       std::string(""));

    std::string finish_reason;
    if (stopped_word || stopped_eos) {
        finish_reason = "stop";
    }
    if (stopped_limit) {
        finish_reason = "length";
    }

    std::time_t t = std::time(0);

    json choices;

    if (!finish_reason.empty()) {
        choices = json::array({json{{"finish_reason", finish_reason},
                                    {"index", 0},
                                    {"delta", json::object()}}});
    } else {
        if (first) {
            if (content.empty()) {
                choices = json::array({json{{"finish_reason", nullptr},
                                            {"index", 0},
                                            {"delta", json{{"role", "assistant"}}}}});
            } else {
                // We have to send this as two updates to conform to openai behavior
                json initial_ret = json{{"choices", json::array({json{
                                        {"finish_reason", nullptr},
                                        {"index", 0},
                                        {"delta", json{
                                            {"role", "assistant"}
                                        }}}})},
                            {"created", t},
                            {"id", completion_id},
                            {"model", modelname},
                            {"object", "chat.completion.chunk"}};

                json second_ret = json{
                            {"choices", json::array({json{{"finish_reason", nullptr},
                                                            {"index", 0},
                                                            {"delta", json{
                                                            {"content", content}}}
                                                            }})},
                            {"created", t},
                            {"id", completion_id},
                            {"model", modelname},
                            {"object", "chat.completion.chunk"}};

                return std::vector<json>({initial_ret, second_ret});
            }
        } else {
            // Some idiosyncrasy in task processing logic makes several trailing calls
            // with empty content, we ignore these at the calee site.
            if (content.empty()) {
                return std::vector<json>({json::object()});
            }

            choices = json::array({json{
                {"finish_reason", nullptr},
                {"index", 0},
                {"delta",
                json{
                    {"content", content},
                }},
            }});
        }
    }

    json ret = json {
        {"choices", choices},
        {"created", t},
        {"id",      completion_id},
        {"model",   modelname},
        {"object",  "chat.completion.chunk"}
    };
    if (!finish_reason.empty()) {
        int num_tokens_predicted = json_value(result, "tokens_predicted", 0);
        int num_prompt_tokens    = json_value(result, "tokens_evaluated", 0);
        ret.push_back({"usage", json {
            {"completion_tokens", num_tokens_predicted},
            {"prompt_tokens",     num_prompt_tokens},
            {"total_tokens",      num_tokens_predicted + num_prompt_tokens}
        }});
    }

    return std::vector<json>({ret});
}

static json format_embeddings_response_oaicompat(const json & request, const json & embeddings) {
    json data = json::array();
    int i = 0;
    for (auto & elem : embeddings) {
        data.push_back(json{
            {"embedding", json_value(elem, "embedding", json::array())},
            {"index",     i++},
            {"object",    "embedding"}
        });
    }

    json res = json {
        {"model", json_value(request, "model", std::string(DEFAULT_OAICOMPAT_MODEL))},
        {"object", "list"},
        {"usage", json {
            {"prompt_tokens", 0},
            {"total_tokens", 0}
        }},
        {"data", data}
    };

    return res;
}

static json format_tokenizer_response(const std::vector<llama_token> & tokens) {
    return json {
        {"tokens", tokens}
    };
}

static json format_detokenized_response(const std::string & content) {
    return json {
        {"content", content}
    };
}

static json format_error_response(const std::string & message, const enum error_type type) {
    std::string type_str;
    int code = 500;
    switch (type) {
        case ERROR_TYPE_INVALID_REQUEST:
            type_str = "invalid_request_error";
            code = 400;
            break;
        case ERROR_TYPE_AUTHENTICATION:
            type_str = "authentication_error";
            code = 401;
            break;
        case ERROR_TYPE_NOT_FOUND:
            type_str = "not_found_error";
            code = 404;
            break;
        case ERROR_TYPE_SERVER:
            type_str = "server_error";
            code = 500;
            break;
        case ERROR_TYPE_PERMISSION:
            type_str = "permission_error";
            code = 403;
            break;
        case ERROR_TYPE_NOT_SUPPORTED:
            type_str = "not_supported_error";
            code = 501;
            break;
        case ERROR_TYPE_UNAVAILABLE:
            type_str = "unavailable_error";
            code = 503;
            break;
    }
    return json {
        {"code", code},
        {"message", message},
        {"type", type_str},
    };
}<|MERGE_RESOLUTION|>--- conflicted
+++ resolved
@@ -381,14 +381,6 @@
     } else {
         llama_params["stop"] = json_value(body, "stop", json::array());
     }
-<<<<<<< HEAD
-    // Some chat templates don't use EOS token to stop generation
-    // We must add their end sequences to list of stop words
-    llama_params["stop"].push_back("<|im_end|>"); // chatml
-    llama_params["stop"].push_back("<end_of_turn>"); // gemma
-    llama_params["stop"].push_back("<|eot_id|>"); // llama-3
-=======
->>>>>>> 89b0bf0d
 
     // Handle "response_format" field
     if (body.contains("response_format")) {
