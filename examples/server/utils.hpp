--- conflicted
+++ resolved
@@ -17,11 +17,8 @@
 #define JSON_ASSERT GGML_ASSERT
 #include "json.hpp"
 #include "minja.hpp"
-<<<<<<< HEAD
+#include "chat-template.hpp"
 #include "tool-call.h"
-=======
-#include "chat-template.hpp"
->>>>>>> 4daae0bf
 
 #include <random>
 #include <sstream>
@@ -586,40 +583,26 @@
     const struct llama_model * model,
     const json & body, /* openai api json semantics */
     const minja::chat_template & tmpl,
-<<<<<<< HEAD
     llama_tool_call_style tool_call_style,
-=======
->>>>>>> 4daae0bf
     bool use_jinja)
 {
     json llama_params;
 
     auto tools = json_value(body, "tools", json());
     auto has_tools = tools.is_array() && !tools.empty();
-
-<<<<<<< HEAD
     auto stream = json_value(body, "stream", false);
-    if (stream && has_tools) {
-        throw std::runtime_error("Cannot use tools with stream");
-    }
-
-    // Apply chat template to the list of messages
-    llama_params["chat_template"] = tmpl.source();
-
-    if (use_jinja) {
-        if (has_tools && tool_call_style == llama_tool_call_style::UnknownToolCallStyle) {
-            throw std::runtime_error("Chat template does not seem to support tools. Override the model template with --chat-template.");
-        }
-    } else if (has_tools) {
-        throw std::runtime_error("Tools are only supported in --jinja mode");
-=======
+
     if (has_tools) {
+        if (stream) {
+            throw std::runtime_error("Cannot use tools with stream");
+        }    
         if (use_jinja) {
-            LOG_WRN("tools param is not fully supported yet\n");
+            if (tool_call_style == llama_tool_call_style::UnknownToolCallStyle) {
+                throw std::runtime_error("Chat template does not seem to support tools. Override the model template with --chat-template.");
+            }
         } else {
             throw std::runtime_error("tools param requires --jinja flag");
         }
->>>>>>> 4daae0bf
     }
 
     // Handle "stop" field
@@ -657,7 +640,6 @@
         }
     }
 
-<<<<<<< HEAD
     if (use_jinja) {
         bool allow_content = tool_choice != "required";
         if (tool_choice != "none" && has_tools) {
@@ -690,11 +672,6 @@
         } else {
             llama_params["prompt"] = tmpl.apply(body.at("messages"), tools, /* add_generation_prompt= */ true);
         }
-=======
-    // Apply chat template to the list of messages
-    if (use_jinja) {
-        llama_params["prompt"] = tmpl.apply(body.at("messages"), tools, /* add_generation_prompt= */ true);
->>>>>>> 4daae0bf
     } else {
         llama_params["prompt"] = format_chat(model, tmpl.source(), body.at("messages"));
     }
@@ -714,19 +691,12 @@
     }
 
     // Params supported by OAI but unsupported by llama.cpp
-<<<<<<< HEAD
     if (!use_jinja) {
-        static const std::vector<std::string> unsupported_params { "tools", "tool_choice" };
+        static const std::vector<std::string> unsupported_params { "tool_choice" };
         for (const auto & param : unsupported_params) {
             if (body.contains(param)) {
                 throw std::runtime_error("Unsupported param: " + param);
             }
-=======
-    static const std::vector<std::string> unsupported_params { "tool_choice" };
-    for (const auto & param : unsupported_params) {
-        if (body.contains(param)) {
-            throw std::runtime_error("Unsupported param: " + param);
->>>>>>> 4daae0bf
         }
     }
 
