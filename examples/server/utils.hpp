--- conflicted
+++ resolved
@@ -37,7 +37,6 @@
 #define LOG_WARNING(MSG, ...) server_log("WARN", __func__, __LINE__, MSG, __VA_ARGS__)
 #define LOG_INFO(   MSG, ...) server_log("INFO", __func__, __LINE__, MSG, __VA_ARGS__)
 
-
 //
 // parallel
 //
@@ -161,11 +160,6 @@
         char buf[1024];
         snprintf(buf, 1024, "%4s [%24s] %s", level, function, message);
 
-<<<<<<< HEAD
-    const std::string str = log.dump(-1, ' ', false, json::error_handler_t::replace);
-    LOG("%.*s\n", (int)str.size(), str.data());
-    fflush(stdout);
-=======
         if (!extra.empty()) {
             log.merge_patch(extra);
         }
@@ -182,7 +176,6 @@
         printf("%.*s\n", (int)str.size(), str.data());
         fflush(stdout);
     }
->>>>>>> 67fd3313
 }
 
 //
@@ -263,12 +256,8 @@
     int post(task_server task) {
         std::unique_lock<std::mutex> lock(mutex_tasks);
         if (task.id == -1) {
-<<<<<<< HEAD
-            task.id = id;   // originally id++ but this repeats get_new_id below
-=======
             task.id = id++;
             LOG_VERBOSE("new task id", {{"new_id", task.id}});
->>>>>>> 67fd3313
         }
         queue_tasks.push_back(std::move(task));
         //LOG("Queue now has %2zu members.\n", queue_tasks.size());
@@ -286,14 +275,9 @@
     // Get the next id for creating a new task
     int get_new_id() {
         std::unique_lock<std::mutex> lock(mutex_tasks);
-<<<<<<< HEAD
-        LOG("New task id returned with value %d.\n", id);
-        return id++;
-=======
         int new_id = id++;
         LOG_VERBOSE("new task id", {{"new_id", new_id}});
         return new_id;
->>>>>>> 67fd3313
     }
 
     // Register function to process a new task
@@ -338,12 +322,7 @@
         running = true;
         //LOG("In start_loop have new task number %d.\n", id);
         while (true) {
-<<<<<<< HEAD
-            // new task arrived
-            // LOG("In start_loop have new task number %d.\n", id);
-=======
             LOG_VERBOSE("new task may arrive", {});
->>>>>>> 67fd3313
             {
                 while (true)
                 {
@@ -355,10 +334,7 @@
                     task_server task = queue_tasks.front();
                     queue_tasks.erase(queue_tasks.begin());
                     lock.unlock();
-<<<<<<< HEAD
-=======
                     LOG_VERBOSE("callback_new_task", {{"task_id", task.id}});
->>>>>>> 67fd3313
                     callback_new_task(task);
                 }
                 // process and update all the multitasks
