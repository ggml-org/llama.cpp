#pragma once

#include "common.h"
#include "log.h"
#include "llama.h"
#include "common/base64.hpp"

// increase max payload length to allow use of larger context size
#define CPPHTTPLIB_FORM_URL_ENCODED_PAYLOAD_MAX_LENGTH 1048576
// disable Nagle's algorithm
#define CPPHTTPLIB_TCP_NODELAY true
#include "httplib.h"

// Change JSON_ASSERT from assert() to GGML_ASSERT:
#define JSON_ASSERT GGML_ASSERT
#include "json.hpp"
#include "chat.h"

#include <random>
#include <sstream>
#include <string>
#include <vector>
#include <memory>

#define DEFAULT_OAICOMPAT_MODEL "gpt-3.5-turbo"

using json = nlohmann::ordered_json;

#define SLT_INF(slot, fmt, ...) LOG_INF("slot %12.*s: id %2d | task %d | " fmt, 12, __func__, (slot).id, (slot).id_task, __VA_ARGS__)
#define SLT_WRN(slot, fmt, ...) LOG_WRN("slot %12.*s: id %2d | task %d | " fmt, 12, __func__, (slot).id, (slot).id_task, __VA_ARGS__)
#define SLT_ERR(slot, fmt, ...) LOG_ERR("slot %12.*s: id %2d | task %d | " fmt, 12, __func__, (slot).id, (slot).id_task, __VA_ARGS__)
#define SLT_DBG(slot, fmt, ...) LOG_DBG("slot %12.*s: id %2d | task %d | " fmt, 12, __func__, (slot).id, (slot).id_task, __VA_ARGS__)

#define SRV_INF(fmt, ...) LOG_INF("srv  %12.*s: " fmt, 12, __func__, __VA_ARGS__)
#define SRV_WRN(fmt, ...) LOG_WRN("srv  %12.*s: " fmt, 12, __func__, __VA_ARGS__)
#define SRV_ERR(fmt, ...) LOG_ERR("srv  %12.*s: " fmt, 12, __func__, __VA_ARGS__)
#define SRV_DBG(fmt, ...) LOG_DBG("srv  %12.*s: " fmt, 12, __func__, __VA_ARGS__)

#define QUE_INF(fmt, ...) LOG_INF("que  %12.*s: " fmt, 12, __func__, __VA_ARGS__)
#define QUE_WRN(fmt, ...) LOG_WRN("que  %12.*s: " fmt, 12, __func__, __VA_ARGS__)
#define QUE_ERR(fmt, ...) LOG_ERR("que  %12.*s: " fmt, 12, __func__, __VA_ARGS__)
#define QUE_DBG(fmt, ...) LOG_DBG("que  %12.*s: " fmt, 12, __func__, __VA_ARGS__)

template <typename T>
static T json_value(const json & body, const std::string & key, const T & default_value) {
    // Fallback null to default value
    if (body.contains(key) && !body.at(key).is_null()) {
        try {
            return body.at(key);
        } catch (NLOHMANN_JSON_NAMESPACE::detail::type_error const &) {
            LOG_WRN("Wrong type supplied for parameter '%s'. Expected '%s', using default value\n", key.c_str(), json(default_value).type_name());
            return default_value;
        }
    } else {
        return default_value;
    }
}

const static std::string build_info("b" + std::to_string(LLAMA_BUILD_NUMBER) + "-" + LLAMA_COMMIT);

//
// tokenizer and input processing utils
//

static bool json_is_array_of_numbers(const json & data) {
    if (data.is_array()) {
        for (const auto & e : data) {
            if (!e.is_number_integer()) {
                return false;
            }
        }
        return true;
    }
    return false;
}

// is array having BOTH numbers & strings?
static bool json_is_array_of_mixed_numbers_strings(const json & data) {
    bool seen_string = false;
    bool seen_number = false;
    if (data.is_array()) {
        for (const auto & e : data) {
            seen_string |= e.is_string();
            seen_number |= e.is_number_integer();
            if (seen_number && seen_string) {
                return true;
            }
        }
    }
    return false;
}

// get value by path(key1 / key2)
static json json_get_nested_values(const std::vector<std::string> & paths, const json & js) {
    json result = json::object();

    for (const std::string & path : paths) {
        json current = js;
        const auto keys = string_split<std::string>(path, /*separator*/ '/');
        bool valid_path = true;
        for (const std::string & k : keys) {
            if (valid_path && current.is_object() && current.contains(k)) {
                current = current[k];
            } else {
                valid_path = false;
            }
        }
        if (valid_path) {
            result[path] = current;
        }
    }
    return result;
}

/**
 * this handles 2 cases:
 * - only string, example: "string"
 * - mixed string and tokens, example: [12, 34, "string", 56, 78]
 */
static llama_tokens tokenize_mixed(const llama_vocab * vocab, const json & json_prompt, bool add_special, bool parse_special) {
    // If `add_bos` is true, we only add BOS, when json_prompt is a string,
    // or the first element of the json_prompt array is a string.
    llama_tokens prompt_tokens;

    if (json_prompt.is_array()) {
        bool first = true;
        for (const auto & p : json_prompt) {
            if (p.is_string()) {
                auto s = p.template get<std::string>();

                llama_tokens p;
                if (first) {
                    p = common_tokenize(vocab, s, add_special, parse_special);
                    first = false;
                } else {
                    p = common_tokenize(vocab, s, false, parse_special);
                }

                prompt_tokens.insert(prompt_tokens.end(), p.begin(), p.end());
            } else {
                if (first) {
                    first = false;
                }

                prompt_tokens.push_back(p.template get<llama_token>());
            }
        }
    } else {
        auto s = json_prompt.template get<std::string>();
        prompt_tokens = common_tokenize(vocab, s, add_special, parse_special);
    }

    return prompt_tokens;
}

/**
 * break the input "prompt" object into multiple prompt if needed, then tokenize them
 * this supports these cases:
 * - "prompt": "string"
 * - "prompt": [12, 34, 56]
 * - "prompt": [12, 34, "string", 56, 78]
 * and multiple prompts (multi-tasks):
 * - "prompt": ["string1", "string2"]
 * - "prompt": ["string1", [12, 34, 56]]
 * - "prompt": [[12, 34, 56], [78, 90, 12]]
 * - "prompt": [[12, 34, "string", 56, 78], [12, 34, 56]]
 */
static std::vector<llama_tokens> tokenize_input_prompts(const llama_vocab * vocab, const json & json_prompt, bool add_special, bool parse_special) {
    std::vector<llama_tokens> result;
    if (json_prompt.is_string() || json_is_array_of_mixed_numbers_strings(json_prompt)) {
        // string or mixed
        result.push_back(tokenize_mixed(vocab, json_prompt, add_special, parse_special));
    } else if (json_is_array_of_numbers(json_prompt)) {
        // array of tokens
        result.push_back(json_prompt.get<llama_tokens>());
    } else if (json_prompt.is_array()) {
        // array of prompts
        result.reserve(json_prompt.size());
        for (const auto & p : json_prompt) {
            if (p.is_string() || json_is_array_of_mixed_numbers_strings(p)) {
                result.push_back(tokenize_mixed(vocab, p, add_special, parse_special));
            } else if (json_is_array_of_numbers(p)) {
                // array of tokens
                result.push_back(p.get<llama_tokens>());
            } else {
                throw std::runtime_error("element of \"prompt\" must be a string, an list of tokens, or a list of mixed strings & tokens");
            }
        }
    } else {
        throw std::runtime_error("\"prompt\" must be a string, an list of tokens, a list of mixed strings & tokens, or a list of prompts");
    }
    if (result.empty()) {
        throw std::runtime_error("\"prompt\" must not be empty");
    }
    return result;
}

// return the last index of character that can form a valid string
// if the last character is potentially cut in half, return the index before the cut
// if validate_utf8(text) == text.size(), then the whole text is valid utf8
static size_t validate_utf8(const std::string& text) {
    size_t len = text.size();
    if (len == 0) return 0;

    // Check the last few bytes to see if a multi-byte character is cut off
    for (size_t i = 1; i <= 4 && i <= len; ++i) {
        unsigned char c = text[len - i];
        // Check for start of a multi-byte sequence from the end
        if ((c & 0xE0) == 0xC0) {
            // 2-byte character start: 110xxxxx
            // Needs at least 2 bytes
            if (i < 2) return len - i;
        } else if ((c & 0xF0) == 0xE0) {
            // 3-byte character start: 1110xxxx
            // Needs at least 3 bytes
            if (i < 3) return len - i;
        } else if ((c & 0xF8) == 0xF0) {
            // 4-byte character start: 11110xxx
            // Needs at least 4 bytes
            if (i < 4) return len - i;
        }
    }

    // If no cut-off multi-byte character is found, return full length
    return len;
}

//
// template utils
//

// format rerank task: [BOS]query[EOS][SEP]doc[EOS]
static llama_tokens format_rerank(const struct llama_vocab * vocab, const llama_tokens & query, const llama_tokens & doc) {
    llama_tokens result;

    result.reserve(doc.size() + query.size() + 4);
    result.push_back(llama_vocab_bos(vocab));
    result.insert(result.end(), query.begin(), query.end());
    result.push_back(llama_vocab_eos(vocab));
    result.push_back(llama_vocab_sep(vocab));
    result.insert(result.end(), doc.begin(), doc.end());
    result.push_back(llama_vocab_eos(vocab));

    return result;
}

// format infill task
static llama_tokens format_infill(
        const llama_vocab * vocab,
        const json & input_prefix,
        const json & input_suffix,
        const json & input_extra,
        const int n_batch,
        const int n_predict,
        const int n_ctx,
        const bool spm_infill,
        const llama_tokens & tokens_prompt
    ) {
    // TODO: optimize this block by reducing memory allocations and movement

    // use FIM repo-level pattern:
    // ref: https://arxiv.org/pdf/2409.12186
    //
    // [FIM_REP]myproject
    // [FIM_SEP]filename0
    // extra chunk 0
    // [FIM_SEP]filename1
    // extra chunk 1
    // ...
    // [FIM_SEP]filename
    // [FIM_PRE]prefix[FIM_SUF]suffix[FIM_MID]prompt
    //
    llama_tokens extra_tokens;
    extra_tokens.reserve(n_ctx);

    auto tokens_prefix = tokenize_mixed(vocab, input_prefix, false, false);
    auto tokens_suffix = tokenize_mixed(vocab, input_suffix, false, false);

    if (llama_vocab_fim_rep(vocab) != LLAMA_TOKEN_NULL) {
        // TODO: make project name an input
        static const auto k_fim_repo = common_tokenize(vocab, "myproject\n", false, false);

        extra_tokens.push_back(llama_vocab_fim_rep(vocab));
        extra_tokens.insert(extra_tokens.end(), k_fim_repo.begin(), k_fim_repo.end());
    }
    for (const auto & chunk : input_extra) {
        // { "text": string, "filename": string }
        const std::string text     = json_value(chunk, "text",     std::string());
        const std::string filename = json_value(chunk, "filename", std::string("tmp"));

        if (llama_vocab_fim_sep(vocab) != LLAMA_TOKEN_NULL) {
            const auto k_fim_file = common_tokenize(vocab, filename + "\n", false, false);

            extra_tokens.insert(extra_tokens.end(), llama_vocab_fim_sep(vocab));
            extra_tokens.insert(extra_tokens.end(), k_fim_file.begin(), k_fim_file.end());
        } else {
            // chunk separator in binary form to avoid confusing the AI
            static const char k_chunk_prefix_str[] = {0x0a, 0x0a, 0x2d, 0x2d, 0x2d, 0x20, 0x73, 0x6e, 0x69, 0x70, 0x70, 0x65, 0x74, 0x20, 0x2d, 0x2d, 0x2d, 0x0a, 0x0a, 0x00};
            static const auto k_chunk_prefix_tokens = common_tokenize(vocab, k_chunk_prefix_str, false, false);

            extra_tokens.insert(extra_tokens.end(), k_chunk_prefix_tokens.begin(), k_chunk_prefix_tokens.end());
        }

        const auto chunk_tokens = common_tokenize(vocab, text, false, false);
        extra_tokens.insert(extra_tokens.end(), chunk_tokens.begin(), chunk_tokens.end());
    }

    if (llama_vocab_fim_sep(vocab) != LLAMA_TOKEN_NULL) {
        // TODO: current filename
        static const auto k_fim_file = common_tokenize(vocab, "filename\n", false, false);

        extra_tokens.insert(extra_tokens.end(), llama_vocab_fim_sep(vocab));
        extra_tokens.insert(extra_tokens.end(), k_fim_file.begin(), k_fim_file.end());
    }

    // for now pick FIM context to fit in a batch (ratio prefix:suffix = 3:1, TODO: configurable?)
    const int n_prefix_take = std::min<int>(tokens_prefix.size(),                3*(n_batch/4));
    const int n_suffix_take = std::min<int>(tokens_suffix.size(), std::max<int>(0, (n_batch/4) - (2 + tokens_prompt.size())));

    SRV_DBG("n_prefix_take = %d, n_suffix_take = %d, total = %d\n", n_prefix_take, n_suffix_take, (n_prefix_take + n_suffix_take));

    // fill the rest of the context with extra chunks
    const int n_extra_take = std::min<int>(std::max<int>(0, n_ctx - (n_batch) - 2*n_predict), extra_tokens.size());

    tokens_prefix.erase(tokens_prefix.begin(), tokens_prefix.begin() + tokens_prefix.size() - n_prefix_take);
    tokens_suffix.resize(n_suffix_take);

    tokens_prefix.insert(tokens_prefix.begin(), llama_vocab_fim_pre(vocab));
    tokens_prefix.insert(tokens_prefix.end(),   tokens_prompt.begin(), tokens_prompt.end());
    tokens_suffix.insert(tokens_suffix.begin(), llama_vocab_fim_suf(vocab));

    auto embd_inp = spm_infill ? tokens_suffix : tokens_prefix;
    auto embd_end = spm_infill ? tokens_prefix : tokens_suffix;

    if (llama_vocab_get_add_bos(vocab)) {
        embd_inp.insert(embd_inp.begin(), llama_vocab_bos(vocab));
    }

    SRV_DBG("extra: n_ctx = %d, n_extra_take = %d, n_extra = %d\n", n_ctx, n_extra_take, (int) extra_tokens.size());

    // put the extra context before the FIM prefix
    embd_inp.insert(embd_inp.begin(), extra_tokens.end() - n_extra_take, extra_tokens.end());

    embd_inp.insert(embd_inp.end(), embd_end.begin(), embd_end.end());
    embd_inp.push_back(llama_vocab_fim_mid(vocab));

    return embd_inp;
}

//
// base64 utils (TODO: move to common in the future)
//

static const std::string base64_chars =
             "ABCDEFGHIJKLMNOPQRSTUVWXYZ"
             "abcdefghijklmnopqrstuvwxyz"
             "0123456789+/";

static inline bool is_base64(uint8_t c) {
    return (isalnum(c) || (c == '+') || (c == '/'));
}

static inline std::vector<uint8_t> base64_decode(const std::string & encoded_string) {
    int i = 0;
    int j = 0;
    int in_ = 0;

    int in_len = encoded_string.size();

    uint8_t char_array_4[4];
    uint8_t char_array_3[3];

    std::vector<uint8_t> ret;

    while (in_len-- && (encoded_string[in_] != '=') && is_base64(encoded_string[in_])) {
        char_array_4[i++] = encoded_string[in_]; in_++;
        if (i == 4) {
            for (i = 0; i < 4; i++) {
                char_array_4[i] = base64_chars.find(char_array_4[i]);
            }

            char_array_3[0] = ((char_array_4[0]      ) << 2) + ((char_array_4[1] & 0x30) >> 4);
            char_array_3[1] = ((char_array_4[1] & 0xf) << 4) + ((char_array_4[2] & 0x3c) >> 2);
            char_array_3[2] = ((char_array_4[2] & 0x3) << 6) +   char_array_4[3];

            for (i = 0; (i < 3); i++) {
                ret.push_back(char_array_3[i]);
            }

            i = 0;
        }
    }

    if (i) {
        for (j = i; j < 4; j++) {
            char_array_4[j] = 0;
        }

        for (j = 0; j < 4; j++) {
            char_array_4[j] = base64_chars.find(char_array_4[j]);
        }

        char_array_3[0] = ((char_array_4[0]      ) << 2) + ((char_array_4[1] & 0x30) >> 4);
        char_array_3[1] = ((char_array_4[1] & 0xf) << 4) + ((char_array_4[2] & 0x3c) >> 2);
        char_array_3[2] = ((char_array_4[2] & 0x3) << 6) +   char_array_4[3];

        for (j = 0; j < i - 1; j++) {
            ret.push_back(char_array_3[j]);
        }
    }

    return ret;
}

//
// random string / id
//

static std::string random_string() {
    static const std::string str("0123456789ABCDEFGHIJKLMNOPQRSTUVWXYZabcdefghijklmnopqrstuvwxyz");

    std::random_device rd;
    std::mt19937 generator(rd());

    std::string result(32, ' ');

    for (int i = 0; i < 32; ++i) {
        result[i] = str[generator() % str.size()];
    }

    return result;
}

static std::string gen_chatcmplid() {
    return "chatcmpl-" + random_string();
}

static std::string gen_tool_call_id() {
    return random_string();
}

//
// other common utils
//

// TODO: reuse llama_detokenize
template <class Iter>
static std::string tokens_to_str(llama_context * ctx, Iter begin, Iter end) {
    std::string ret;
    for (; begin != end; ++begin) {
        ret += common_token_to_piece(ctx, *begin);
    }

    return ret;
}

// format incomplete utf-8 multibyte character for output
static std::string tokens_to_output_formatted_string(const llama_context * ctx, const llama_token token) {
    std::string out = token == LLAMA_TOKEN_NULL ? "" : common_token_to_piece(ctx, token);

    // if the size is 1 and first bit is 1, meaning it's a partial character
    //   (size > 1 meaning it's already a known token)
    if (out.size() == 1 && (out[0] & 0x80) == 0x80) {
        std::stringstream ss;
        ss << std::hex << (out[0] & 0xff);
        std::string res(ss.str());
        out = "byte: \\x" + res;
    }

    return out;
}

static bool server_sent_event(httplib::DataSink & sink, const char * event, const json & data) {
    const std::string str =
        std::string(event) + ": " +
        data.dump(-1, ' ', false, json::error_handler_t::replace) +
        "\n\n"; // required by RFC 8895 - A message is terminated by a blank line (two line terminators in a row).

    LOG_DBG("data stream, to_send: %s", str.c_str());

    return sink.write(str.c_str(), str.size());
}

//
// OAI utils
//

static json oaicompat_completion_params_parse(const json & body) {
    json llama_params;

    if (!body.contains("prompt")) {
        throw std::runtime_error("\"prompt\" is required");
    }

    // Handle "stop" field
    if (body.contains("stop") && body.at("stop").is_string()) {
        llama_params["stop"] = json::array({body.at("stop").get<std::string>()});
    } else {
        llama_params["stop"] = json_value(body, "stop", json::array());
    }

    // Handle "n" field
    int n_choices = json_value(body, "n", 1);
    if (n_choices != 1) {
        throw std::runtime_error("Only one completion choice is allowed");
    }

    // Handle "echo" field
    if (json_value(body, "echo", false)) {
        throw std::runtime_error("Only no echo is supported");
    }

    // Params supported by OAI but unsupported by llama.cpp
    static const std::vector<std::string> unsupported_params { "best_of", "suffix" };
    for (const auto & param : unsupported_params) {
        if (body.contains(param)) {
            throw std::runtime_error("Unsupported param: " + param);
        }
    }

    // Copy remaining properties to llama_params
    for (const auto & item : body.items()) {
        // Exception: if "n_predict" is present, we overwrite the value specified earlier by "max_tokens"
        if (!llama_params.contains(item.key()) || item.key() == "n_predict") {
            llama_params[item.key()] = item.value();
        }
    }

    return llama_params;
}

static json oaicompat_completion_params_parse(
    const json & body, /* openai api json semantics */
    bool use_jinja,
    const struct common_chat_templates * tmpls)
{
    json llama_params;

    auto tools = json_value(body, "tools", json());
    auto has_tools = tools.is_array() && !tools.empty();
    auto stream = json_value(body, "stream", false);

    if (has_tools && !use_jinja) {
        throw std::runtime_error("tools param requires --jinja flag");
    }
    if (!use_jinja) {
        if (body.contains("tool_choice") && !body.at("tool_choice").is_null()) {
            throw std::runtime_error("Unsupported param: tool_choice");
        }
    }

    // Handle "stop" field
    if (body.contains("stop") && body.at("stop").is_string()) {
        llama_params["stop"] = json::array({body.at("stop").get<std::string>()});
    } else {
        llama_params["stop"] = json_value(body, "stop", json::array());
    }

    auto json_schema = json_value(body, "json_schema", json());
    auto grammar = json_value(body, "grammar", std::string());
    if (!json_schema.is_null() && !grammar.empty()) {
        throw std::runtime_error("Cannot use both json_schema and grammar");
    }

    // Handle "response_format" field
    if (body.contains("response_format")) {
        json response_format      = json_value(body, "response_format", json::object());
        std::string response_type = json_value(response_format, "type", std::string());
        if (response_type == "json_object") {
            json_schema = json_value(response_format, "schema", json::object());
        } else if (response_type == "json_schema") {
            auto schema_wrapper = json_value(response_format, "json_schema", json::object());
            json_schema = json_value(schema_wrapper, "schema", json::object());
        } else if (!response_type.empty() && response_type != "text") {
            throw std::runtime_error("response_format type must be one of \"text\" or \"json_object\", but got: " + response_type);
        }
    }

    common_chat_templates_inputs inputs;
    inputs.messages              = common_chat_msgs_parse_oaicompat(body.at("messages"));
    inputs.tools                 = common_chat_tools_parse_oaicompat(tools);
    inputs.tool_choice           = common_chat_tool_choice_parse_oaicompat(json_value(body, "tool_choice", std::string("auto")));
    inputs.json_schema           = json_schema.is_null() ? "" : json_schema.dump();
    inputs.grammar               = grammar;
    inputs.add_generation_prompt = json_value(body, "add_generation_prompt", true);
    inputs.use_jinja             = use_jinja;
    inputs.parallel_tool_calls   = json_value(body, "parallel_tool_calls", false);
    inputs.add_generation_prompt = json_value(body, "add_generation_prompt", true);
    if (!inputs.tools.empty() && inputs.tool_choice != COMMON_CHAT_TOOL_CHOICE_NONE && body.contains("grammar")) {
        throw std::runtime_error("Cannot use custom grammar constraints with tools.");
    }

    // Apply chat template to the list of messages
    auto chat_params = common_chat_templates_apply(tmpls, inputs);

<<<<<<< HEAD
    llama_params["chat_format"]              = static_cast<int>(chat_params.format);
    llama_params["prompt"]                   = chat_params.prompt;
    llama_params["grammar"]                  = chat_params.grammar;
    llama_params["grammar_lazy"]             = chat_params.grammar_lazy;
    llama_params["thinking_forced_open"]     = chat_params.thinking_forced_open;
=======
    llama_params["chat_format"]      = static_cast<int>(chat_params.format);
    llama_params["prompt"]           = chat_params.prompt;
    if (!chat_params.grammar.empty()) {
        llama_params["grammar"] = chat_params.grammar;
    }
    llama_params["grammar_lazy"]     = chat_params.grammar_lazy;
>>>>>>> add2a3aa
    auto grammar_triggers = json::array();
    for (const auto & trigger : chat_params.grammar_triggers) {
        grammar_triggers.push_back(trigger.to_json<json>());
    }
    llama_params["grammar_triggers"] = grammar_triggers;
    llama_params["preserved_tokens"] = chat_params.preserved_tokens;
    for (const auto & stop : chat_params.additional_stops) {
        llama_params["stop"].push_back(stop);
    }

    // Handle "n" field
    int n_choices = json_value(body, "n", 1);
    if (n_choices != 1) {
        throw std::runtime_error("Only one completion choice is allowed");
    }

    // Handle "logprobs" field
    // TODO: The response format of this option is not yet OAI-compatible, but seems like no one really using it; We may need to fix it in the future
    if (json_value(body, "logprobs", false)) {
        if (has_tools && stream) {
            throw std::runtime_error("logprobs is not supported with tools + stream");
        }
        llama_params["n_probs"] = json_value(body, "top_logprobs", 20);
    } else if (body.contains("top_logprobs") && !body.at("top_logprobs").is_null()) {
        throw std::runtime_error("top_logprobs requires logprobs to be set to true");
    }

    // Copy remaining properties to llama_params
    // This allows user to use llama.cpp-specific params like "mirostat", ... via OAI endpoint.
    // See "launch_slot_with_task()" for a complete list of params supported by llama.cpp
    for (const auto & item : body.items()) {
        // Exception: if "n_predict" is present, we overwrite the value specified earlier by "max_tokens"
        if (!llama_params.contains(item.key()) || item.key() == "n_predict") {
            llama_params[item.key()] = item.value();
        }
    }

    return llama_params;
}

static json format_embeddings_response_oaicompat(const json & request, const json & embeddings, bool use_base64 = false) {
    json data = json::array();
    int32_t n_tokens = 0;
    int i = 0;
    for (const auto & elem : embeddings) {
        json embedding_obj;

        if (use_base64) {
            const auto& vec = json_value(elem, "embedding", json::array()).get<std::vector<float>>();
            const char* data_ptr = reinterpret_cast<const char*>(vec.data());
            size_t data_size = vec.size() * sizeof(float);
            embedding_obj = {
                {"embedding", base64::encode(data_ptr, data_size)},
                {"index", i++},
                {"object", "embedding"},
                {"encoding_format", "base64"}
            };
        } else {
            embedding_obj = {
                {"embedding", json_value(elem, "embedding", json::array())},
                {"index", i++},
                {"object", "embedding"}
            };
        }
        data.push_back(embedding_obj);

        n_tokens += json_value(elem, "tokens_evaluated", 0);
    }

    json res = json {
        {"model", json_value(request, "model", std::string(DEFAULT_OAICOMPAT_MODEL))},
        {"object", "list"},
        {"usage", json {
            {"prompt_tokens", n_tokens},
            {"total_tokens", n_tokens}
        }},
        {"data", data}
    };

    return res;
}

static json format_response_rerank(
        const json & request,
        const json & ranks,
        bool is_tei_format,
        std::vector<std::string> & texts) {
    json res;
    if (is_tei_format) {
        // TEI response format
        res = json::array();
        bool return_text = json_value(request, "return_text", false);
        for (const auto & rank : ranks) {
            int index = json_value(rank, "index", 0);
            json elem = json{
                {"index", index},
                {"score", json_value(rank, "score", 0.0)},
            };
            if (return_text) {
                elem["text"] = std::move(texts[index]);
            }
            res.push_back(elem);
        }
    } else {
        // Jina response format
        json results = json::array();
        int32_t n_tokens = 0;
        for (const auto & rank : ranks) {
            results.push_back(json{
                {"index",           json_value(rank, "index", 0)},
                {"relevance_score", json_value(rank, "score", 0.0)},
            });

            n_tokens += json_value(rank, "tokens_evaluated", 0);
        }

        res = json{
            {"model", json_value(request, "model", std::string(DEFAULT_OAICOMPAT_MODEL))},
            {"object", "list"},
            {"usage", json{
                {"prompt_tokens", n_tokens},
                {"total_tokens", n_tokens}
            }},
            {"results", results}
        };
    }

    return res;
}

static bool is_valid_utf8(const std::string & str) {
    const unsigned char* bytes = reinterpret_cast<const unsigned char*>(str.data());
    const unsigned char* end = bytes + str.length();

    while (bytes < end) {
        if (*bytes <= 0x7F) {
            // 1-byte sequence (0xxxxxxx)
            bytes++;
        } else if ((*bytes & 0xE0) == 0xC0) {
            // 2-byte sequence (110xxxxx 10xxxxxx)
            if (end - bytes < 2 || (bytes[1] & 0xC0) != 0x80)
                return false;
            bytes += 2;
        } else if ((*bytes & 0xF0) == 0xE0) {
            // 3-byte sequence (1110xxxx 10xxxxxx 10xxxxxx)
            if (end - bytes < 3 || (bytes[1] & 0xC0) != 0x80 || (bytes[2] & 0xC0) != 0x80)
                return false;
            bytes += 3;
        } else if ((*bytes & 0xF8) == 0xF0) {
            // 4-byte sequence (11110xxx 10xxxxxx 10xxxxxx 10xxxxxx)
            if (end - bytes < 4 || (bytes[1] & 0xC0) != 0x80 ||
                (bytes[2] & 0xC0) != 0x80 || (bytes[3] & 0xC0) != 0x80)
                return false;
            bytes += 4;
        } else {
            // Invalid UTF-8 lead byte
            return false;
        }
    }

    return true;
}

static json format_tokenizer_response(const json & tokens) {
    return json {
        {"tokens", tokens}
    };
}

static json format_detokenized_response(const std::string & content) {
    return json {
        {"content", content}
    };
}

static json format_logit_bias(const std::vector<llama_logit_bias> & logit_bias) {
    json data = json::array();
    for (const auto & lb : logit_bias) {
        data.push_back(json{
            {"bias", lb.bias},
            {"token", lb.token},
        });
    }
    return data;
}

static std::string safe_json_to_str(const json & data) {
    return data.dump(-1, ' ', false, json::error_handler_t::replace);
}

static std::vector<llama_token_data> get_token_probabilities(llama_context * ctx, int idx) {
    std::vector<llama_token_data> cur;
    const auto * logits = llama_get_logits_ith(ctx, idx);

    const llama_model * model = llama_get_model(ctx);
    const llama_vocab * vocab = llama_model_get_vocab(model);

    const int n_vocab = llama_vocab_n_tokens(vocab);

    cur.resize(n_vocab);
    for (llama_token token_id = 0; token_id < n_vocab; token_id++) {
        cur[token_id] = llama_token_data{token_id, logits[token_id], 0.0f};
    }

    // sort tokens by logits
    std::sort(cur.begin(), cur.end(), [](const llama_token_data & a, const llama_token_data & b) {
        return a.logit > b.logit;
    });

    // apply softmax
    float max_l = cur[0].logit;
    float cum_sum = 0.0f;
    for (size_t i = 0; i < cur.size(); ++i) {
        float p = expf(cur[i].logit - max_l);
        cur[i].p = p;
        cum_sum += p;
    }
    for (size_t i = 0; i < cur.size(); ++i) {
        cur[i].p /= cum_sum;
    }

    return cur;
}

static bool are_lora_equal(
        const std::vector<common_adapter_lora_info> & l1,
        const std::vector<common_adapter_lora_info> & l2) {
    if (l1.size() != l2.size()) {
        return false;
    }
    for (size_t i = 0; i < l1.size(); ++i) {
        // we don't check lora.path to reduce the time complexity
        if (l1[i].scale != l2[i].scale || l1[i].ptr != l2[i].ptr) {
            return false;
        }
    }
    return true;
}

// parse lora config from JSON request, returned a copy of lora_base with updated scale
static std::vector<common_adapter_lora_info> parse_lora_request(
        const std::vector<common_adapter_lora_info> & lora_base,
        const json & data) {
    std::vector<common_adapter_lora_info> lora(lora_base);
    int max_idx = lora.size();

    // clear existing value
    for (auto & entry : lora) {
        entry.scale = 0.0f;
    }

    // set value
    for (const auto & entry : data) {
        int id      = json_value(entry, "id", -1);
        float scale = json_value(entry, "scale", 0.0f);
        if (0 <= id && id < max_idx) {
            lora[id].scale = scale;
        } else {
            throw std::runtime_error("invalid adapter id");
        }
    }

    return lora;
}<|MERGE_RESOLUTION|>--- conflicted
+++ resolved
@@ -593,26 +593,19 @@
     // Apply chat template to the list of messages
     auto chat_params = common_chat_templates_apply(tmpls, inputs);
 
-<<<<<<< HEAD
-    llama_params["chat_format"]              = static_cast<int>(chat_params.format);
-    llama_params["prompt"]                   = chat_params.prompt;
-    llama_params["grammar"]                  = chat_params.grammar;
-    llama_params["grammar_lazy"]             = chat_params.grammar_lazy;
-    llama_params["thinking_forced_open"]     = chat_params.thinking_forced_open;
-=======
     llama_params["chat_format"]      = static_cast<int>(chat_params.format);
     llama_params["prompt"]           = chat_params.prompt;
     if (!chat_params.grammar.empty()) {
         llama_params["grammar"] = chat_params.grammar;
     }
     llama_params["grammar_lazy"]     = chat_params.grammar_lazy;
->>>>>>> add2a3aa
     auto grammar_triggers = json::array();
     for (const auto & trigger : chat_params.grammar_triggers) {
         grammar_triggers.push_back(trigger.to_json<json>());
     }
     llama_params["grammar_triggers"] = grammar_triggers;
     llama_params["preserved_tokens"] = chat_params.preserved_tokens;
+    llama_params["thinking_forced_open"]     = chat_params.thinking_forced_open;
     for (const auto & stop : chat_params.additional_stops) {
         llama_params["stop"].push_back(stop);
     }
