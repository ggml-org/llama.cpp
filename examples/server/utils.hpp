#pragma once

#include "common.h"
#include "log.h"
#include "llama.h"
#include "common/base64.hpp"

// increase max payload length to allow use of larger context size
#define CPPHTTPLIB_FORM_URL_ENCODED_PAYLOAD_MAX_LENGTH 1048576
#include "httplib.h"

// Change JSON_ASSERT from assert() to GGML_ASSERT:
#define JSON_ASSERT GGML_ASSERT
#include "json.hpp"
#include "chat.h"

#include <random>
#include <sstream>
#include <string>
#include <vector>
#include <memory>

#define DEFAULT_OAICOMPAT_MODEL "gpt-3.5-turbo"

using json = nlohmann::ordered_json;

#define SLT_INF(slot, fmt, ...) LOG_INF("slot %12.*s: id %2d | task %d | " fmt, 12, __func__, (slot).id, (slot).id_task, __VA_ARGS__)
#define SLT_WRN(slot, fmt, ...) LOG_WRN("slot %12.*s: id %2d | task %d | " fmt, 12, __func__, (slot).id, (slot).id_task, __VA_ARGS__)
#define SLT_ERR(slot, fmt, ...) LOG_ERR("slot %12.*s: id %2d | task %d | " fmt, 12, __func__, (slot).id, (slot).id_task, __VA_ARGS__)
#define SLT_DBG(slot, fmt, ...) LOG_DBG("slot %12.*s: id %2d | task %d | " fmt, 12, __func__, (slot).id, (slot).id_task, __VA_ARGS__)

#define SRV_INF(fmt, ...) LOG_INF("srv  %12.*s: " fmt, 12, __func__, __VA_ARGS__)
#define SRV_WRN(fmt, ...) LOG_WRN("srv  %12.*s: " fmt, 12, __func__, __VA_ARGS__)
#define SRV_ERR(fmt, ...) LOG_ERR("srv  %12.*s: " fmt, 12, __func__, __VA_ARGS__)
#define SRV_DBG(fmt, ...) LOG_DBG("srv  %12.*s: " fmt, 12, __func__, __VA_ARGS__)

#define QUE_INF(fmt, ...) LOG_INF("que  %12.*s: " fmt, 12, __func__, __VA_ARGS__)
#define QUE_WRN(fmt, ...) LOG_WRN("que  %12.*s: " fmt, 12, __func__, __VA_ARGS__)
#define QUE_ERR(fmt, ...) LOG_ERR("que  %12.*s: " fmt, 12, __func__, __VA_ARGS__)
#define QUE_DBG(fmt, ...) LOG_DBG("que  %12.*s: " fmt, 12, __func__, __VA_ARGS__)

template <typename T>
static T json_value(const json & body, const std::string & key, const T & default_value) {
    // Fallback null to default value
    if (body.contains(key) && !body.at(key).is_null()) {
        try {
            return body.at(key);
        } catch (NLOHMANN_JSON_NAMESPACE::detail::type_error const &) {
            LOG_WRN("Wrong type supplied for parameter '%s'. Expected '%s', using default value\n", key.c_str(), json(default_value).type_name());
            return default_value;
        }
    } else {
        return default_value;
    }
}

const static std::string build_info("b" + std::to_string(LLAMA_BUILD_NUMBER) + "-" + LLAMA_COMMIT);

//
// tokenizer and input processing utils
//

static bool json_is_array_of_numbers(const json & data) {
    if (data.is_array()) {
        for (const auto & e : data) {
            if (!e.is_number_integer()) {
                return false;
            }
        }
        return true;
    }
    return false;
}

// is array having BOTH numbers & strings?
static bool json_is_array_of_mixed_numbers_strings(const json & data) {
    bool seen_string = false;
    bool seen_number = false;
    if (data.is_array()) {
        for (const auto & e : data) {
            seen_string |= e.is_string();
            seen_number |= e.is_number_integer();
            if (seen_number && seen_string) {
                return true;
            }
        }
    }
    return false;
}

// get value by path(key1 / key2)
static json json_get_nested_values(const std::vector<std::string> & paths, const json & js) {
    json result = json::object();

    for (const std::string & path : paths) {
        json current = js;
        const auto keys = string_split<std::string>(path, /*separator*/ '/');
        bool valid_path = true;
        for (const std::string & k : keys) {
            if (valid_path && current.is_object() && current.contains(k)) {
                current = current[k];
            } else {
                valid_path = false;
            }
        }
        if (valid_path) {
            result[path] = current;
        }
    }
    return result;
}

/**
 * this handles 2 cases:
 * - only string, example: "string"
 * - mixed string and tokens, example: [12, 34, "string", 56, 78]
 */
static llama_tokens tokenize_mixed(const llama_vocab * vocab, const json & json_prompt, bool add_special, bool parse_special) {
    // If `add_bos` is true, we only add BOS, when json_prompt is a string,
    // or the first element of the json_prompt array is a string.
    llama_tokens prompt_tokens;

    if (json_prompt.is_array()) {
        bool first = true;
        for (const auto & p : json_prompt) {
            if (p.is_string()) {
                auto s = p.template get<std::string>();

                llama_tokens p;
                if (first) {
                    p = common_tokenize(vocab, s, add_special, parse_special);
                    first = false;
                } else {
                    p = common_tokenize(vocab, s, false, parse_special);
                }

                prompt_tokens.insert(prompt_tokens.end(), p.begin(), p.end());
            } else {
                if (first) {
                    first = false;
                }

                prompt_tokens.push_back(p.template get<llama_token>());
            }
        }
    } else {
        auto s = json_prompt.template get<std::string>();
        prompt_tokens = common_tokenize(vocab, s, add_special, parse_special);
    }

    return prompt_tokens;
}

/**
 * break the input "prompt" object into multiple prompt if needed, then tokenize them
 * this supports these cases:
 * - "prompt": "string"
 * - "prompt": [12, 34, 56]
 * - "prompt": [12, 34, "string", 56, 78]
 * and multiple prompts (multi-tasks):
 * - "prompt": ["string1", "string2"]
 * - "prompt": ["string1", [12, 34, 56]]
 * - "prompt": [[12, 34, 56], [78, 90, 12]]
 * - "prompt": [[12, 34, "string", 56, 78], [12, 34, 56]]
 */
static std::vector<llama_tokens> tokenize_input_prompts(const llama_vocab * vocab, const json & json_prompt, bool add_special, bool parse_special) {
    std::vector<llama_tokens> result;
    if (json_prompt.is_string() || json_is_array_of_mixed_numbers_strings(json_prompt)) {
        // string or mixed
        result.push_back(tokenize_mixed(vocab, json_prompt, add_special, parse_special));
    } else if (json_is_array_of_numbers(json_prompt)) {
        // array of tokens
        result.push_back(json_prompt.get<llama_tokens>());
    } else if (json_prompt.is_array()) {
        // array of prompts
        result.reserve(json_prompt.size());
        for (const auto & p : json_prompt) {
            if (p.is_string() || json_is_array_of_mixed_numbers_strings(p)) {
                result.push_back(tokenize_mixed(vocab, p, add_special, parse_special));
            } else if (json_is_array_of_numbers(p)) {
                // array of tokens
                result.push_back(p.get<llama_tokens>());
            } else {
                throw std::runtime_error("element of \"prompt\" must be a string, an list of tokens, or a list of mixed strings & tokens");
            }
        }
    } else {
        throw std::runtime_error("\"prompt\" must be a string, an list of tokens, a list of mixed strings & tokens, or a list of prompts");
    }
    if (result.empty()) {
        throw std::runtime_error("\"prompt\" must not be empty");
    }
    return result;
}

// return the last index of character that can form a valid string
// if the last character is potentially cut in half, return the index before the cut
// if validate_utf8(text) == text.size(), then the whole text is valid utf8
static size_t validate_utf8(const std::string& text) {
    size_t len = text.size();
    if (len == 0) return 0;

    // Check the last few bytes to see if a multi-byte character is cut off
    for (size_t i = 1; i <= 4 && i <= len; ++i) {
        unsigned char c = text[len - i];
        // Check for start of a multi-byte sequence from the end
        if ((c & 0xE0) == 0xC0) {
            // 2-byte character start: 110xxxxx
            // Needs at least 2 bytes
            if (i < 2) return len - i;
        } else if ((c & 0xF0) == 0xE0) {
            // 3-byte character start: 1110xxxx
            // Needs at least 3 bytes
            if (i < 3) return len - i;
        } else if ((c & 0xF8) == 0xF0) {
            // 4-byte character start: 11110xxx
            // Needs at least 4 bytes
            if (i < 4) return len - i;
        }
    }

    // If no cut-off multi-byte character is found, return full length
    return len;
}

//
// template utils
//

// format rerank task: [BOS]query[EOS][SEP]doc[EOS]
static llama_tokens format_rerank(const struct llama_vocab * vocab, const llama_tokens & query, const llama_tokens & doc) {
    llama_tokens result;

    result.reserve(doc.size() + query.size() + 4);
    result.push_back(llama_vocab_bos(vocab));
    result.insert(result.end(), query.begin(), query.end());
    result.push_back(llama_vocab_eos(vocab));
    result.push_back(llama_vocab_sep(vocab));
    result.insert(result.end(), doc.begin(), doc.end());
    result.push_back(llama_vocab_eos(vocab));

    return result;
}

// format infill task
static llama_tokens format_infill(
        const llama_vocab * vocab,
        const json & input_prefix,
        const json & input_suffix,
        const json & input_extra,
        const int n_batch,
        const int n_predict,
        const int n_ctx,
        const bool spm_infill,
        const llama_tokens & tokens_prompt
    ) {
    // TODO: optimize this block by reducing memory allocations and movement

    // use FIM repo-level pattern:
    // ref: https://arxiv.org/pdf/2409.12186
    //
    // [FIM_REP]myproject
    // [FIM_SEP]filename0
    // extra chunk 0
    // [FIM_SEP]filename1
    // extra chunk 1
    // ...
    // [FIM_SEP]filename
    // [FIM_PRE]prefix[FIM_SUF]suffix[FIM_MID]prompt
    //
    llama_tokens extra_tokens;
    extra_tokens.reserve(n_ctx);

    auto tokens_prefix = tokenize_mixed(vocab, input_prefix, false, false);
    auto tokens_suffix = tokenize_mixed(vocab, input_suffix, false, false);

    if (llama_vocab_fim_rep(vocab) != LLAMA_TOKEN_NULL) {
        // TODO: make project name an input
        static const auto k_fim_repo = common_tokenize(vocab, "myproject\n", false, false);

        extra_tokens.push_back(llama_vocab_fim_rep(vocab));
        extra_tokens.insert(extra_tokens.end(), k_fim_repo.begin(), k_fim_repo.end());
    }
    for (const auto & chunk : input_extra) {
        // { "text": string, "filename": string }
        const std::string text     = json_value(chunk, "text",     std::string());
        const std::string filename = json_value(chunk, "filename", std::string("tmp"));

        if (llama_vocab_fim_sep(vocab) != LLAMA_TOKEN_NULL) {
            const auto k_fim_file = common_tokenize(vocab, filename + "\n", false, false);

            extra_tokens.insert(extra_tokens.end(), llama_vocab_fim_sep(vocab));
            extra_tokens.insert(extra_tokens.end(), k_fim_file.begin(), k_fim_file.end());
        } else {
            // chunk separator in binary form to avoid confusing the AI
            static const char k_chunk_prefix_str[] = {0x0a, 0x0a, 0x2d, 0x2d, 0x2d, 0x20, 0x73, 0x6e, 0x69, 0x70, 0x70, 0x65, 0x74, 0x20, 0x2d, 0x2d, 0x2d, 0x0a, 0x0a, 0x00};
            static const auto k_chunk_prefix_tokens = common_tokenize(vocab, k_chunk_prefix_str, false, false);

            extra_tokens.insert(extra_tokens.end(), k_chunk_prefix_tokens.begin(), k_chunk_prefix_tokens.end());
        }

        const auto chunk_tokens = common_tokenize(vocab, text, false, false);
        extra_tokens.insert(extra_tokens.end(), chunk_tokens.begin(), chunk_tokens.end());
    }

    if (llama_vocab_fim_sep(vocab) != LLAMA_TOKEN_NULL) {
        // TODO: current filename
        static const auto k_fim_file = common_tokenize(vocab, "filename\n", false, false);

        extra_tokens.insert(extra_tokens.end(), llama_vocab_fim_sep(vocab));
        extra_tokens.insert(extra_tokens.end(), k_fim_file.begin(), k_fim_file.end());
    }

    // for now pick FIM context to fit in a batch (ratio prefix:suffix = 3:1, TODO: configurable?)
    const int n_prefix_take = std::min<int>(tokens_prefix.size(),                3*(n_batch/4));
    const int n_suffix_take = std::min<int>(tokens_suffix.size(), std::max<int>(0, (n_batch/4) - (2 + tokens_prompt.size())));

    SRV_DBG("n_prefix_take = %d, n_suffix_take = %d, total = %d\n", n_prefix_take, n_suffix_take, (n_prefix_take + n_suffix_take));

    // fill the rest of the context with extra chunks
    const int n_extra_take = std::min<int>(std::max<int>(0, n_ctx - (n_batch) - 2*n_predict), extra_tokens.size());

    tokens_prefix.erase(tokens_prefix.begin(), tokens_prefix.begin() + tokens_prefix.size() - n_prefix_take);
    tokens_suffix.resize(n_suffix_take);

    tokens_prefix.insert(tokens_prefix.begin(), llama_vocab_fim_pre(vocab));
    tokens_prefix.insert(tokens_prefix.end(),   tokens_prompt.begin(), tokens_prompt.end());
    tokens_suffix.insert(tokens_suffix.begin(), llama_vocab_fim_suf(vocab));

    auto embd_inp = spm_infill ? tokens_suffix : tokens_prefix;
    auto embd_end = spm_infill ? tokens_prefix : tokens_suffix;

    if (llama_vocab_get_add_bos(vocab)) {
        embd_inp.insert(embd_inp.begin(), llama_vocab_bos(vocab));
    }

    SRV_DBG("extra: n_ctx = %d, n_extra_take = %d, n_extra = %d\n", n_ctx, n_extra_take, (int) extra_tokens.size());

    // put the extra context before the FIM prefix
    embd_inp.insert(embd_inp.begin(), extra_tokens.end() - n_extra_take, extra_tokens.end());

    embd_inp.insert(embd_inp.end(), embd_end.begin(), embd_end.end());
    embd_inp.push_back(llama_vocab_fim_mid(vocab));

    return embd_inp;
}

<<<<<<< HEAD
// Format given chat. If tmpl is empty, we take the template from model metadata
inline std::string format_chat(const common_chat_templates & tmpl, const std::vector<json> & messages) {
    std::vector<common_chat_msg> chat;

    for (size_t i = 0; i < messages.size(); ++i) {
        const auto & curr_msg = messages[i];

        std::string role = json_value(curr_msg, "role", std::string(""));

        std::string content;
        if (curr_msg.contains("content")) {
            if (curr_msg["content"].is_string()) {
                content = curr_msg["content"].get<std::string>();
            } else if (curr_msg["content"].is_array()) {
                for (const auto & part : curr_msg["content"]) {
                    if (part.contains("text")) {
                        content += "\n" + part["text"].get<std::string>();
                    }
                }
            } else {
                throw std::runtime_error("Invalid 'content' type (ref: https://github.com/ggml-org/llama.cpp/issues/8367)");
            }
        } else {
            throw std::runtime_error("Missing 'content' (ref: https://github.com/ggml-org/llama.cpp/issues/8367)");
        }

        chat.push_back({role, content, /* tool_calls= */ {}});
    }

    const auto formatted_chat = common_chat_apply_template(tmpl, chat, true, /* use_jinja= */ false);
    LOG_DBG("formatted_chat: '%s'\n", formatted_chat.c_str());

    return formatted_chat;
}

=======
>>>>>>> d07c6213
//
// base64 utils (TODO: move to common in the future)
//

static const std::string base64_chars =
             "ABCDEFGHIJKLMNOPQRSTUVWXYZ"
             "abcdefghijklmnopqrstuvwxyz"
             "0123456789+/";

static inline bool is_base64(uint8_t c) {
    return (isalnum(c) || (c == '+') || (c == '/'));
}

static inline std::vector<uint8_t> base64_decode(const std::string & encoded_string) {
    int i = 0;
    int j = 0;
    int in_ = 0;

    int in_len = encoded_string.size();

    uint8_t char_array_4[4];
    uint8_t char_array_3[3];

    std::vector<uint8_t> ret;

    while (in_len-- && (encoded_string[in_] != '=') && is_base64(encoded_string[in_])) {
        char_array_4[i++] = encoded_string[in_]; in_++;
        if (i == 4) {
            for (i = 0; i < 4; i++) {
                char_array_4[i] = base64_chars.find(char_array_4[i]);
            }

            char_array_3[0] = ((char_array_4[0]      ) << 2) + ((char_array_4[1] & 0x30) >> 4);
            char_array_3[1] = ((char_array_4[1] & 0xf) << 4) + ((char_array_4[2] & 0x3c) >> 2);
            char_array_3[2] = ((char_array_4[2] & 0x3) << 6) +   char_array_4[3];

            for (i = 0; (i < 3); i++) {
                ret.push_back(char_array_3[i]);
            }

            i = 0;
        }
    }

    if (i) {
        for (j = i; j < 4; j++) {
            char_array_4[j] = 0;
        }

        for (j = 0; j < 4; j++) {
            char_array_4[j] = base64_chars.find(char_array_4[j]);
        }

        char_array_3[0] = ((char_array_4[0]      ) << 2) + ((char_array_4[1] & 0x30) >> 4);
        char_array_3[1] = ((char_array_4[1] & 0xf) << 4) + ((char_array_4[2] & 0x3c) >> 2);
        char_array_3[2] = ((char_array_4[2] & 0x3) << 6) +   char_array_4[3];

        for (j = 0; j < i - 1; j++) {
            ret.push_back(char_array_3[j]);
        }
    }

    return ret;
}

//
// random string / id
//

static std::string random_string() {
    static const std::string str("0123456789ABCDEFGHIJKLMNOPQRSTUVWXYZabcdefghijklmnopqrstuvwxyz");

    std::random_device rd;
    std::mt19937 generator(rd());

    std::string result(32, ' ');

    for (int i = 0; i < 32; ++i) {
        result[i] = str[generator() % str.size()];
    }

    return result;
}

static std::string gen_chatcmplid() {
    return "chatcmpl-" + random_string();
}

//
// other common utils
//

static bool ends_with(const std::string & str, const std::string & suffix) {
    return str.size() >= suffix.size() && 0 == str.compare(str.size() - suffix.size(), suffix.size(), suffix);
}

static size_t find_partial_stop_string(const std::string &stop, const std::string &text) {
    if (!text.empty() && !stop.empty()) {
        const char text_last_char = text.back();
        for (int64_t char_index = stop.size() - 1; char_index >= 0; char_index--) {
            if (stop[char_index] == text_last_char) {
                const std::string current_partial = stop.substr(0, char_index + 1);
                if (ends_with(text, current_partial)) {
                    return text.size() - char_index - 1;
                }
            }
        }
    }

    return std::string::npos;
}

// TODO: reuse llama_detokenize
template <class Iter>
static std::string tokens_to_str(llama_context * ctx, Iter begin, Iter end) {
    std::string ret;
    for (; begin != end; ++begin) {
        ret += common_token_to_piece(ctx, *begin);
    }

    return ret;
}

// format incomplete utf-8 multibyte character for output
static std::string tokens_to_output_formatted_string(const llama_context * ctx, const llama_token token) {
    std::string out = token == LLAMA_TOKEN_NULL ? "" : common_token_to_piece(ctx, token);

    // if the size is 1 and first bit is 1, meaning it's a partial character
    //   (size > 1 meaning it's already a known token)
    if (out.size() == 1 && (out[0] & 0x80) == 0x80) {
        std::stringstream ss;
        ss << std::hex << (out[0] & 0xff);
        std::string res(ss.str());
        out = "byte: \\x" + res;
    }

    return out;
}

static bool server_sent_event(httplib::DataSink & sink, const char * event, const json & data) {
    const std::string str =
        std::string(event) + ": " +
        data.dump(-1, ' ', false, json::error_handler_t::replace) +
        "\n\n"; // required by RFC 8895 - A message is terminated by a blank line (two line terminators in a row).

    LOG_DBG("data stream, to_send: %s", str.c_str());

    return sink.write(str.c_str(), str.size());
}

//
// OAI utils
//

static json oaicompat_completion_params_parse(const json & body) {
    json llama_params;

    if (!body.contains("prompt")) {
        throw std::runtime_error("\"prompt\" is required");
    }

    // Handle "stop" field
    if (body.contains("stop") && body.at("stop").is_string()) {
        llama_params["stop"] = json::array({body.at("stop").get<std::string>()});
    } else {
        llama_params["stop"] = json_value(body, "stop", json::array());
    }

    // Handle "n" field
    int n_choices = json_value(body, "n", 1);
    if (n_choices != 1) {
        throw std::runtime_error("Only one completion choice is allowed");
    }

    // Params supported by OAI but unsupported by llama.cpp
    static const std::vector<std::string> unsupported_params { "best_of", "echo", "suffix" };
    for (const auto & param : unsupported_params) {
        if (body.contains(param)) {
            throw std::runtime_error("Unsupported param: " + param);
        }
    }

    // Copy remaining properties to llama_params
    for (const auto & item : body.items()) {
        // Exception: if "n_predict" is present, we overwrite the value specified earlier by "max_tokens"
        if (!llama_params.contains(item.key()) || item.key() == "n_predict") {
            llama_params[item.key()] = item.value();
        }
    }

    return llama_params;
}

static json oaicompat_completion_params_parse(
    const json & body, /* openai api json semantics */
    bool use_jinja,
    common_reasoning_format reasoning_format,
    const struct common_chat_templates * tmpls)
{
    json llama_params;

    auto tools = json_value(body, "tools", json());
    auto stream = json_value(body, "stream", false);

    if (tools.is_array() && !tools.empty()) {
        if (stream) {
            throw std::runtime_error("Cannot use tools with stream");
        }
        if (!use_jinja) {
            throw std::runtime_error("tools param requires --jinja flag");
        }
    }
    if (!use_jinja) {
        if (body.contains("tool_choice") && !body.at("tool_choice").is_null()) {
            throw std::runtime_error("Unsupported param: tool_choice");
        }
    }

    // Handle "stop" field
    if (body.contains("stop") && body.at("stop").is_string()) {
        llama_params["stop"] = json::array({body.at("stop").get<std::string>()});
    } else {
        llama_params["stop"] = json_value(body, "stop", json::array());
    }

    auto json_schema = json_value(body, "json_schema", json());
    auto grammar = json_value(body, "grammar", std::string());
    if (!json_schema.is_null() && !grammar.empty()) {
        throw std::runtime_error("Cannot use both json_schema and grammar");
    }

    // Handle "response_format" field
    if (body.contains("response_format")) {
        json response_format      = json_value(body, "response_format", json::object());
        std::string response_type = json_value(response_format, "type", std::string());
        if (response_type == "json_object") {
            json_schema = json_value(response_format, "schema", json::object());
        } else if (response_type == "json_schema") {
            json json_schema = json_value(response_format, "json_schema", json::object());
            json_schema = json_value(json_schema, "schema", json::object());
        } else if (!response_type.empty() && response_type != "text") {
            throw std::runtime_error("response_format type must be one of \"text\" or \"json_object\", but got: " + response_type);
        }
    }

    common_chat_templates_inputs inputs;
    inputs.messages              = common_chat_msgs_parse_oaicompat(body.at("messages"));
    inputs.tools                 = common_chat_tools_parse_oaicompat(tools);
    inputs.tool_choice           = common_chat_tool_choice_parse_oaicompat(json_value(body, "tool_choice", std::string("auto")));
    inputs.json_schema           = json_schema.is_null() ? "" : json_schema.dump();
    inputs.grammar               = grammar;
    inputs.add_generation_prompt = true;
    inputs.use_jinja             = use_jinja;
    inputs.parallel_tool_calls   = json_value(body, "parallel_tool_calls", false);
    inputs.extract_reasoning     = reasoning_format != COMMON_REASONING_FORMAT_NONE;
    if (!inputs.tools.empty() && inputs.tool_choice != COMMON_CHAT_TOOL_CHOICE_NONE && body.contains("grammar")) {
        throw std::runtime_error("Cannot use custom grammar constraints with tools.");
    }

    // Apply chat template to the list of messages
<<<<<<< HEAD
    if (use_jinja) {
        auto tool_choice = json_value(body, "tool_choice", std::string("auto"));
        if (tool_choice != "none" && tool_choice != "auto" && tool_choice != "required") {
            throw std::runtime_error("Invalid tool_choice: " + tool_choice);
        }
        if (tool_choice != "none" && llama_params.contains("grammar")) {
            throw std::runtime_error("Cannot use custom grammar constraints with tools.");
        }
        common_chat_inputs inputs;
        inputs.extract_reasoning   = reasoning_format != COMMON_REASONING_FORMAT_NONE;
        inputs.messages            = body.at("messages");
        inputs.tools               = tools;
        inputs.tool_choice         = tool_choice;
        inputs.parallel_tool_calls = json_value(body, "parallel_tool_calls", false);
        if (inputs.parallel_tool_calls && !tmpl.original_caps().supports_parallel_tool_calls) {
            LOG_DBG("Disabling parallel_tool_calls because the template does not support it\n");
            inputs.parallel_tool_calls = false;
        }
        inputs.stream = stream;
        // TODO: support mixing schema w/ tools beyond generic format.
        inputs.json_schema = json_value(llama_params, "json_schema", json());
        auto chat_params = common_chat_params_init(tmpl, inputs);

        llama_params["chat_format"] = static_cast<int>(chat_params.format);
        llama_params["prompt"] = chat_params.prompt;
        llama_params["grammar"] = chat_params.grammar;
        llama_params["grammar_lazy"] = chat_params.grammar_lazy;
        auto grammar_triggers = json::array();
        for (const auto & trigger : chat_params.grammar_triggers) {
            grammar_triggers.push_back({
                {"word", trigger.word},
                {"at_start", trigger.at_start},
            });
        }
        llama_params["grammar_triggers"] = grammar_triggers;
        llama_params["preserved_tokens"] = chat_params.preserved_tokens;
        for (const auto & stop : chat_params.additional_stops) {
            llama_params["stop"].push_back(stop);
        }
    } else {
        llama_params["prompt"] = format_chat(chat_templates, body.at("messages"));
=======
    auto chat_params = common_chat_templates_apply(tmpls, inputs);

    llama_params["chat_format"]      = static_cast<int>(chat_params.format);
    llama_params["prompt"]           = chat_params.prompt;
    llama_params["grammar"]          = chat_params.grammar;
    llama_params["grammar_lazy"]     = chat_params.grammar_lazy;
    auto grammar_triggers = json::array();
    for (const auto & trigger : chat_params.grammar_triggers) {
        grammar_triggers.push_back({
            {"word", trigger.word},
            {"at_start", trigger.at_start},
        });
    }
    llama_params["grammar_triggers"] = grammar_triggers;
    llama_params["preserved_tokens"] = chat_params.preserved_tokens;
    for (const auto & stop : chat_params.additional_stops) {
        llama_params["stop"].push_back(stop);
>>>>>>> d07c6213
    }

    // Handle "n" field
    int n_choices = json_value(body, "n", 1);
    if (n_choices != 1) {
        throw std::runtime_error("Only one completion choice is allowed");
    }

    // Handle "logprobs" field
    // TODO: The response format of this option is not yet OAI-compatible, but seems like no one really using it; We may need to fix it in the future
    if (json_value(body, "logprobs", false)) {
        llama_params["n_probs"] = json_value(body, "top_logprobs", 20);
    } else if (body.contains("top_logprobs") && !body.at("top_logprobs").is_null()) {
        throw std::runtime_error("top_logprobs requires logprobs to be set to true");
    }

    // Copy remaining properties to llama_params
    // This allows user to use llama.cpp-specific params like "mirostat", ... via OAI endpoint.
    // See "launch_slot_with_task()" for a complete list of params supported by llama.cpp
    for (const auto & item : body.items()) {
        // Exception: if "n_predict" is present, we overwrite the value specified earlier by "max_tokens"
        if (!llama_params.contains(item.key()) || item.key() == "n_predict") {
            llama_params[item.key()] = item.value();
        }
    }

    return llama_params;
}

static json format_embeddings_response_oaicompat(const json & request, const json & embeddings, bool use_base64 = false) {
    json data = json::array();
    int32_t n_tokens = 0;
    int i = 0;
    for (const auto & elem : embeddings) {
        json embedding_obj;

        if (use_base64) {
            const auto& vec = json_value(elem, "embedding", json::array()).get<std::vector<float>>();
            const char* data_ptr = reinterpret_cast<const char*>(vec.data());
            size_t data_size = vec.size() * sizeof(float);
            embedding_obj = {
                {"embedding", base64::encode(data_ptr, data_size)},
                {"index", i++},
                {"object", "embedding"},
                {"encoding_format", "base64"}
            };
        } else {
            embedding_obj = {
                {"embedding", json_value(elem, "embedding", json::array())},
                {"index", i++},
                {"object", "embedding"}
            };
        }
        data.push_back(embedding_obj);

        n_tokens += json_value(elem, "tokens_evaluated", 0);
    }

    json res = json {
        {"model", json_value(request, "model", std::string(DEFAULT_OAICOMPAT_MODEL))},
        {"object", "list"},
        {"usage", json {
            {"prompt_tokens", n_tokens},
            {"total_tokens", n_tokens}
        }},
        {"data", data}
    };

    return res;
}

static json format_response_rerank(
        const json & request,
        const json & ranks,
        bool is_tei_format,
        std::vector<std::string> & texts) {
    json res;
    if (is_tei_format) {
        // TEI response format
        res = json::array();
        bool return_text = json_value(request, "return_text", false);
        for (const auto & rank : ranks) {
            int index = json_value(rank, "index", 0);
            json elem = json{
                {"index", index},
                {"score", json_value(rank, "score", 0.0)},
            };
            if (return_text) {
                elem["text"] = std::move(texts[index]);
            }
            res.push_back(elem);
        }
    } else {
        // Jina response format
        json results = json::array();
        int32_t n_tokens = 0;
        for (const auto & rank : ranks) {
            results.push_back(json{
                {"index",           json_value(rank, "index", 0)},
                {"relevance_score", json_value(rank, "score", 0.0)},
            });

            n_tokens += json_value(rank, "tokens_evaluated", 0);
        }

        res = json{
            {"model", json_value(request, "model", std::string(DEFAULT_OAICOMPAT_MODEL))},
            {"object", "list"},
            {"usage", json{
                {"prompt_tokens", n_tokens},
                {"total_tokens", n_tokens}
            }},
            {"results", results}
        };
    }

    return res;
}

static bool is_valid_utf8(const std::string & str) {
    const unsigned char* bytes = reinterpret_cast<const unsigned char*>(str.data());
    const unsigned char* end = bytes + str.length();

    while (bytes < end) {
        if (*bytes <= 0x7F) {
            // 1-byte sequence (0xxxxxxx)
            bytes++;
        } else if ((*bytes & 0xE0) == 0xC0) {
            // 2-byte sequence (110xxxxx 10xxxxxx)
            if (end - bytes < 2 || (bytes[1] & 0xC0) != 0x80)
                return false;
            bytes += 2;
        } else if ((*bytes & 0xF0) == 0xE0) {
            // 3-byte sequence (1110xxxx 10xxxxxx 10xxxxxx)
            if (end - bytes < 3 || (bytes[1] & 0xC0) != 0x80 || (bytes[2] & 0xC0) != 0x80)
                return false;
            bytes += 3;
        } else if ((*bytes & 0xF8) == 0xF0) {
            // 4-byte sequence (11110xxx 10xxxxxx 10xxxxxx 10xxxxxx)
            if (end - bytes < 4 || (bytes[1] & 0xC0) != 0x80 ||
                (bytes[2] & 0xC0) != 0x80 || (bytes[3] & 0xC0) != 0x80)
                return false;
            bytes += 4;
        } else {
            // Invalid UTF-8 lead byte
            return false;
        }
    }

    return true;
}

static json format_tokenizer_response(const json & tokens) {
    return json {
        {"tokens", tokens}
    };
}

static json format_detokenized_response(const std::string & content) {
    return json {
        {"content", content}
    };
}

static json format_logit_bias(const std::vector<llama_logit_bias> & logit_bias) {
    json data = json::array();
    for (const auto & lb : logit_bias) {
        data.push_back(json{
            {"bias", lb.bias},
            {"token", lb.token},
        });
    }
    return data;
}

static std::string safe_json_to_str(const json & data) {
    return data.dump(-1, ' ', false, json::error_handler_t::replace);
}

static std::vector<llama_token_data> get_token_probabilities(llama_context * ctx, int idx) {
    std::vector<llama_token_data> cur;
    const auto * logits = llama_get_logits_ith(ctx, idx);

    const llama_model * model = llama_get_model(ctx);
    const llama_vocab * vocab = llama_model_get_vocab(model);

    const int n_vocab = llama_vocab_n_tokens(vocab);

    cur.resize(n_vocab);
    for (llama_token token_id = 0; token_id < n_vocab; token_id++) {
        cur[token_id] = llama_token_data{token_id, logits[token_id], 0.0f};
    }

    // sort tokens by logits
    std::sort(cur.begin(), cur.end(), [](const llama_token_data & a, const llama_token_data & b) {
        return a.logit > b.logit;
    });

    // apply softmax
    float max_l = cur[0].logit;
    float cum_sum = 0.0f;
    for (size_t i = 0; i < cur.size(); ++i) {
        float p = expf(cur[i].logit - max_l);
        cur[i].p = p;
        cum_sum += p;
    }
    for (size_t i = 0; i < cur.size(); ++i) {
        cur[i].p /= cum_sum;
    }

    return cur;
}

static bool are_lora_equal(
        const std::vector<common_adapter_lora_info> & l1,
        const std::vector<common_adapter_lora_info> & l2) {
    if (l1.size() != l2.size()) {
        return false;
    }
    for (size_t i = 0; i < l1.size(); ++i) {
        // we don't check lora.path to reduce the time complexity
        if (l1[i].scale != l2[i].scale || l1[i].ptr != l2[i].ptr) {
            return false;
        }
    }
    return true;
}

// parse lora config from JSON request, returned a copy of lora_base with updated scale
static std::vector<common_adapter_lora_info> parse_lora_request(
        const std::vector<common_adapter_lora_info> & lora_base,
        const json & data) {
    std::vector<common_adapter_lora_info> lora(lora_base);
    int max_idx = lora.size();

    // clear existing value
    for (auto & entry : lora) {
        entry.scale = 0.0f;
    }

    // set value
    for (const auto & entry : data) {
        int id      = json_value(entry, "id", -1);
        float scale = json_value(entry, "scale", 0.0f);
        if (0 <= id && id < max_idx) {
            lora[id].scale = scale;
        } else {
            throw std::runtime_error("invalid adapter id");
        }
    }

    return lora;
}<|MERGE_RESOLUTION|>--- conflicted
+++ resolved
@@ -345,44 +345,6 @@
     return embd_inp;
 }
 
-<<<<<<< HEAD
-// Format given chat. If tmpl is empty, we take the template from model metadata
-inline std::string format_chat(const common_chat_templates & tmpl, const std::vector<json> & messages) {
-    std::vector<common_chat_msg> chat;
-
-    for (size_t i = 0; i < messages.size(); ++i) {
-        const auto & curr_msg = messages[i];
-
-        std::string role = json_value(curr_msg, "role", std::string(""));
-
-        std::string content;
-        if (curr_msg.contains("content")) {
-            if (curr_msg["content"].is_string()) {
-                content = curr_msg["content"].get<std::string>();
-            } else if (curr_msg["content"].is_array()) {
-                for (const auto & part : curr_msg["content"]) {
-                    if (part.contains("text")) {
-                        content += "\n" + part["text"].get<std::string>();
-                    }
-                }
-            } else {
-                throw std::runtime_error("Invalid 'content' type (ref: https://github.com/ggml-org/llama.cpp/issues/8367)");
-            }
-        } else {
-            throw std::runtime_error("Missing 'content' (ref: https://github.com/ggml-org/llama.cpp/issues/8367)");
-        }
-
-        chat.push_back({role, content, /* tool_calls= */ {}});
-    }
-
-    const auto formatted_chat = common_chat_apply_template(tmpl, chat, true, /* use_jinja= */ false);
-    LOG_DBG("formatted_chat: '%s'\n", formatted_chat.c_str());
-
-    return formatted_chat;
-}
-
-=======
->>>>>>> d07c6213
 //
 // base64 utils (TODO: move to common in the future)
 //
@@ -643,49 +605,6 @@
     }
 
     // Apply chat template to the list of messages
-<<<<<<< HEAD
-    if (use_jinja) {
-        auto tool_choice = json_value(body, "tool_choice", std::string("auto"));
-        if (tool_choice != "none" && tool_choice != "auto" && tool_choice != "required") {
-            throw std::runtime_error("Invalid tool_choice: " + tool_choice);
-        }
-        if (tool_choice != "none" && llama_params.contains("grammar")) {
-            throw std::runtime_error("Cannot use custom grammar constraints with tools.");
-        }
-        common_chat_inputs inputs;
-        inputs.extract_reasoning   = reasoning_format != COMMON_REASONING_FORMAT_NONE;
-        inputs.messages            = body.at("messages");
-        inputs.tools               = tools;
-        inputs.tool_choice         = tool_choice;
-        inputs.parallel_tool_calls = json_value(body, "parallel_tool_calls", false);
-        if (inputs.parallel_tool_calls && !tmpl.original_caps().supports_parallel_tool_calls) {
-            LOG_DBG("Disabling parallel_tool_calls because the template does not support it\n");
-            inputs.parallel_tool_calls = false;
-        }
-        inputs.stream = stream;
-        // TODO: support mixing schema w/ tools beyond generic format.
-        inputs.json_schema = json_value(llama_params, "json_schema", json());
-        auto chat_params = common_chat_params_init(tmpl, inputs);
-
-        llama_params["chat_format"] = static_cast<int>(chat_params.format);
-        llama_params["prompt"] = chat_params.prompt;
-        llama_params["grammar"] = chat_params.grammar;
-        llama_params["grammar_lazy"] = chat_params.grammar_lazy;
-        auto grammar_triggers = json::array();
-        for (const auto & trigger : chat_params.grammar_triggers) {
-            grammar_triggers.push_back({
-                {"word", trigger.word},
-                {"at_start", trigger.at_start},
-            });
-        }
-        llama_params["grammar_triggers"] = grammar_triggers;
-        llama_params["preserved_tokens"] = chat_params.preserved_tokens;
-        for (const auto & stop : chat_params.additional_stops) {
-            llama_params["stop"].push_back(stop);
-        }
-    } else {
-        llama_params["prompt"] = format_chat(chat_templates, body.at("messages"));
-=======
     auto chat_params = common_chat_templates_apply(tmpls, inputs);
 
     llama_params["chat_format"]      = static_cast<int>(chat_params.format);
@@ -703,7 +622,6 @@
     llama_params["preserved_tokens"] = chat_params.preserved_tokens;
     for (const auto & stop : chat_params.additional_stops) {
         llama_params["stop"].push_back(stop);
->>>>>>> d07c6213
     }
 
     // Handle "n" field
