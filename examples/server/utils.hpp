--- conflicted
+++ resolved
@@ -539,58 +539,51 @@
 // OAI utils
 //
 
-<<<<<<< HEAD
+static json oaicompat_completion_params_parse(const json & body) {
+    json llama_params;
+
+    if (!body.contains("prompt")) {
+        throw std::runtime_error("\"prompt\" is required");
+    }
+
+    // Handle "stop" field
+    if (body.contains("stop") && body.at("stop").is_string()) {
+        llama_params["stop"] = json::array({body.at("stop").get<std::string>()});
+    } else {
+        llama_params["stop"] = json_value(body, "stop", json::array());
+    }
+
+    // Handle "n" field
+    int n_choices = json_value(body, "n", 1);
+    if (n_choices != 1) {
+        throw std::runtime_error("Only one completion choice is allowed");
+    }
+
+    // Params supported by OAI but unsupported by llama.cpp
+    static const std::vector<std::string> unsupported_params { "best_of", "echo", "suffix" };
+    for (const auto & param : unsupported_params) {
+        if (body.contains(param)) {
+            throw std::runtime_error("Unsupported param: " + param);
+        }
+    }
+
+    // Copy remaining properties to llama_params
+    for (const auto & item : body.items()) {
+        // Exception: if "n_predict" is present, we overwrite the value specified earlier by "max_tokens"
+        if (!llama_params.contains(item.key()) || item.key() == "n_predict") {
+            llama_params[item.key()] = item.value();
+        }
+    }
+
+    return llama_params;
+}
+
 static json oaicompat_completion_params_parse(
     const struct llama_model * model,
     const json & body, /* openai api json semantics */
     const minja::chat_template & tmpl,
     bool use_jinja)
 {
-=======
-static json oaicompat_completion_params_parse(const json & body) {
-    json llama_params;
-
-    if (!body.contains("prompt")) {
-        throw std::runtime_error("\"prompt\" is required");
-    }
-
-    // Handle "stop" field
-    if (body.contains("stop") && body.at("stop").is_string()) {
-        llama_params["stop"] = json::array({body.at("stop").get<std::string>()});
-    } else {
-        llama_params["stop"] = json_value(body, "stop", json::array());
-    }
-
-    // Handle "n" field
-    int n_choices = json_value(body, "n", 1);
-    if (n_choices != 1) {
-        throw std::runtime_error("Only one completion choice is allowed");
-    }
-
-    // Params supported by OAI but unsupported by llama.cpp
-    static const std::vector<std::string> unsupported_params { "best_of", "echo", "suffix" };
-    for (const auto & param : unsupported_params) {
-        if (body.contains(param)) {
-            throw std::runtime_error("Unsupported param: " + param);
-        }
-    }
-
-    // Copy remaining properties to llama_params
-    for (const auto & item : body.items()) {
-        // Exception: if "n_predict" is present, we overwrite the value specified earlier by "max_tokens"
-        if (!llama_params.contains(item.key()) || item.key() == "n_predict") {
-            llama_params[item.key()] = item.value();
-        }
-    }
-
-    return llama_params;
-}
-
-static json oaicompat_chat_completion_params_parse(
-        const struct llama_model * model,
-        const json & body, /* openai api json semantics */
-        const std::string & chat_template) {
->>>>>>> 39509fb0
     json llama_params;
 
     auto tools = json_value(body, "tools", json());
