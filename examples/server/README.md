--- conflicted
+++ resolved
@@ -1,6 +1,6 @@
 # llama.cpp/example/server
 
-This example demonstrates a simple HTTP API server and a simple web front end to interact with llama.cpp.
+This example demonstrates a simple HTTP API server and a simple web front end and a simple web front end to interact with llama.cpp.
 
 Command line options:
 
@@ -21,11 +21,7 @@
 -   `-to N`, `--timeout N`: Server read/write timeout in seconds. Default `600`.
 -   `--host`: Set the hostname or ip address to listen. Default `127.0.0.1`.
 -   `--port`: Set the port to listen. Default: `8080`.
-<<<<<<< HEAD
 -   `--path`: path from which to serve static files (default examples/server/public)
-=======
--   `--public`: path from which to serve static files (default examples/server/public)
->>>>>>> 8567c76b
 -   `--embedding`: Enable embedding extraction, Default: disabled.
 
 ## Build
@@ -196,7 +192,38 @@
 bash chat.sh
 ```
 
-<<<<<<< HEAD
+### API like OAI
+
+API example using Python Flask: [api_like_OAI.py](api_like_OAI.py)
+This example must be used with server.cpp
+
+```sh
+python api_like_OAI.py
+```
+
+After running the API server, you can use it in Python by setting the API base URL.
+```python
+openai.api_base = "http://<Your api-server IP>:port"
+```
+
+Then you can utilize llama.cpp as an OpenAI's **chat.completion** or **text_completion** API
+
+### API like OAI
+
+API example using Python Flask: [api_like_OAI.py](api_like_OAI.py)
+This example must be used with server.cpp
+
+```sh
+python api_like_OAI.py
+```
+
+After running the API server, you can use it in Python by setting the API base URL.
+```python
+openai.api_base = "http://<Your api-server IP>:port"
+```
+
+Then you can utilize llama.cpp as an OpenAI's **chat.completion** or **text_completion** API
+
 ### Extending the Web Front End
 
 The default location for the static files is `examples/server/public`. You can extend the front end by running the server binary with `--path` set to `./your-directory` and importing `/completion.js` to get access to the llamaComplete() method. A simple example is below:
@@ -219,21 +246,4 @@
     </pre>
   </body>
 </html>
-```
-=======
-### API like OAI
-
-API example using Python Flask: [api_like_OAI.py](api_like_OAI.py)
-This example must be used with server.cpp
-
-```sh
-python api_like_OAI.py
-```
-
-After running the API server, you can use it in Python by setting the API base URL.
-```python
-openai.api_base = "http://<Your api-server IP>:port"
-```
-
-Then you can utilize llama.cpp as an OpenAI's **chat.completion** or **text_completion** API
->>>>>>> 8567c76b
+```