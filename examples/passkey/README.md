--- conflicted
+++ resolved
@@ -8,9 +8,5 @@
 ### Usage
 
 ```bash
-<<<<<<< HEAD
-make -j && ./passkey -m ./models/llama-7b-v2/ggml-model-f16.gguf --junk 250
-=======
 make -j && ./llama-passkey -m ./models/llama-7b-v2/ggml-model-f16.gguf --junk 250
->>>>>>> f8ec8877
 ```