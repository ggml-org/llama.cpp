--- conflicted
+++ resolved
@@ -116,11 +116,7 @@
 }
 
 for i in 1 ..< n_parallel {
-<<<<<<< HEAD
-    llama_kv_cache_seq_cp(context, 0, Int32(i), -1, -1)
-=======
     llama_memory_seq_cp(llama_get_memory(context), 0, Int32(i), 0, batch.n_tokens)
->>>>>>> 5d46babd
 }
 
 if n_parallel > 1 {
