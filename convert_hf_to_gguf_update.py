--- conflicted
+++ resolved
@@ -264,28 +264,6 @@
                 pre_tokenizer_log = False
 
     # create the tokenizer
-<<<<<<< HEAD
-    try:
-        if name == "t5":
-            tokenizer = AutoTokenizer.from_pretrained(f"models/tokenizers/{name}", use_fast=False)
-        else:
-            tokenizer = AutoTokenizer.from_pretrained(f"models/tokenizers/{name}")
-    except OSError as e:
-        logger.error(f"Error loading tokenizer for model {name}. The model may not exist or is not accessible with the provided token. Error: {e}")
-        continue  # Skip to the next model if the tokenizer can't be loaded
-
-    chktok = tokenizer.encode(CHK_TXT)
-    chkhsh = sha256(str(chktok).encode()).hexdigest()
-
-    logger.info(f"model: {name}")
-    logger.info(f"tokt: {tokt}")
-    logger.info(f"repo: {model['repo']}")
-    logger.info(f"chktok: {chktok}")
-    logger.info(f"chkhsh: {chkhsh}")
-
-    # print the "pre_tokenizer" content from the tokenizer.json
-    if pre_tokenizer_log:
-=======
     if chkhsh is not None:
         # if the model has a pre-computed hash, use it
         logger.info(f"Using pre-computed hash for model {name}: {chkhsh}")
@@ -313,8 +291,8 @@
         logger.info(f"chktok: {chktok}")
         logger.info(f"chkhsh: {chkhsh}")
 
-        # print the "pre_tokenizer" content from the tokenizer.json
->>>>>>> c496fe0b
+    # print the "pre_tokenizer" content from the tokenizer.json
+    if pre_tokenizer_log:
         with open(f"models/tokenizers/{name}/tokenizer.json", "r", encoding="utf-8") as f:
             cfg = json.load(f)
             normalizer = cfg["normalizer"]
@@ -324,11 +302,7 @@
             if "ignore_merges" in cfg["model"]:
                 logger.info("ignore_merges: " + json.dumps(cfg["model"]["ignore_merges"], indent=4))
 
-<<<<<<< HEAD
-    logger.info("")
-=======
         logger.info("")
->>>>>>> c496fe0b
 
     src_ifs += f"        if chkhsh == \"{chkhsh}\":\n"
     src_ifs += f"            # ref: {model['repo']}\n"
