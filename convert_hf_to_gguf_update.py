#!/usr/bin/env python3
# -*- coding: utf-8 -*-

# This script downloads the tokenizer models of the specified models from Huggingface and
# generates the get_vocab_base_pre() function for convert_hf_to_gguf.py
#
# This is necessary in order to analyze the type of pre-tokenizer used by the model and
# provide the necessary information to llama.cpp via the GGUF header in order to implement
# the same pre-tokenizer.
#
# ref: https://github.com/ggml-org/llama.cpp/pull/6920
#
# Instructions:
#
# - Add a new model to the "models" list
# - Run the script with your huggingface token:
#
#   python3 convert_hf_to_gguf_update.py <huggingface_token>
#
# - The convert_hf_to_gguf.py script will have had its get_vocab_base_pre() function updated
# - Update llama.cpp with the new pre-tokenizer if necessary
#
# TODO: generate tokenizer tests for llama.cpp
#

import logging
import os
import pathlib
import re

import requests
import sys
import json
import shutil

from hashlib import sha256
from enum import IntEnum, auto
from transformers import AutoTokenizer

logging.basicConfig(level=logging.DEBUG)
logger = logging.getLogger("convert_hf_to_gguf_update")
sess = requests.Session()


class TOKENIZER_TYPE(IntEnum):
    SPM = auto()
    BPE = auto()
    WPM = auto()
    UGM = auto()


# TODO: this string has to exercise as much pre-tokenizer functionality as possible
#       will be updated with time - contributions welcome
CHK_TXT = '\n \n\n \n\n\n \t \t\t \t\n  \n   \n    \n     \n🚀 (normal) 😶‍🌫️ (multiple emojis concatenated) ✅ 🦙🦙 3 33 333 3333 33333 333333 3333333 33333333 3.3 3..3 3...3 កាន់តែពិសេសអាច😁 ?我想在apple工作1314151天～ ------======= нещо на Български \'\'\'\'\'\'```````\"\"\"\"......!!!!!!?????? I\'ve been \'told he\'s there, \'RE you sure? \'M not sure I\'ll make it, \'D you like some tea? We\'Ve a\'lL'

if len(sys.argv) == 2:
    token = sys.argv[1]
    if not token.startswith("hf_"):
        logger.info("Huggingface token seems invalid")
        logger.info("Usage: python convert_hf_to_gguf_update.py <huggingface_token>")
        sys.exit(1)
else:
    logger.info("Usage: python convert_hf_to_gguf_update.py <huggingface_token>")
    sys.exit(1)

# TODO: add models here, base models preferred
models = [
    {"name": "llama-spm",        "tokt": TOKENIZER_TYPE.SPM, "repo": "https://huggingface.co/meta-llama/Llama-2-7b-hf", },
    {"name": "llama-bpe",        "tokt": TOKENIZER_TYPE.BPE, "repo": "https://huggingface.co/meta-llama/Meta-Llama-3-8B", },
    {"name": "phi-3",            "tokt": TOKENIZER_TYPE.SPM, "repo": "https://huggingface.co/microsoft/Phi-3-mini-4k-instruct", },
    {"name": "deepseek-llm",     "tokt": TOKENIZER_TYPE.BPE, "repo": "https://huggingface.co/deepseek-ai/deepseek-llm-7b-base", },
    {"name": "deepseek-coder",   "tokt": TOKENIZER_TYPE.BPE, "repo": "https://huggingface.co/deepseek-ai/deepseek-coder-6.7b-base", },
    {"name": "falcon",           "tokt": TOKENIZER_TYPE.BPE, "repo": "https://huggingface.co/tiiuae/falcon-7b", },
    {"name": "bert-bge",         "tokt": TOKENIZER_TYPE.WPM, "repo": "https://huggingface.co/BAAI/bge-small-en-v1.5", },
    {"name": "falcon3",          "tokt": TOKENIZER_TYPE.BPE, "repo": "https://huggingface.co/tiiuae/Falcon3-7B-Base", },
    {"name": "bert-bge-large",   "tokt": TOKENIZER_TYPE.BPE, "repo": "https://huggingface.co/BAAI/bge-large-zh-v1.5", },
    {"name": "mpt",              "tokt": TOKENIZER_TYPE.BPE, "repo": "https://huggingface.co/mosaicml/mpt-7b", },
    {"name": "starcoder",        "tokt": TOKENIZER_TYPE.BPE, "repo": "https://huggingface.co/bigcode/starcoder2-3b", },
    {"name": "gpt-2",            "tokt": TOKENIZER_TYPE.BPE, "repo": "https://huggingface.co/openai-community/gpt2", },
    {"name": "stablelm2",        "tokt": TOKENIZER_TYPE.BPE, "repo": "https://huggingface.co/stabilityai/stablelm-2-zephyr-1_6b", },
    {"name": "refact",           "tokt": TOKENIZER_TYPE.BPE, "repo": "https://huggingface.co/smallcloudai/Refact-1_6-base", },
    {"name": "command-r",        "tokt": TOKENIZER_TYPE.BPE, "repo": "https://huggingface.co/CohereForAI/c4ai-command-r-v01", },
    {"name": "qwen2",            "tokt": TOKENIZER_TYPE.BPE, "repo": "https://huggingface.co/Qwen/Qwen1.5-7B", },
    {"name": "olmo",             "tokt": TOKENIZER_TYPE.BPE, "repo": "https://huggingface.co/allenai/OLMo-1.7-7B-hf", },
    {"name": "dbrx",             "tokt": TOKENIZER_TYPE.BPE, "repo": "https://huggingface.co/databricks/dbrx-base", },
    {"name": "jina-v1-en",       "tokt": TOKENIZER_TYPE.BPE, "repo": "https://huggingface.co/jinaai/jina-reranker-v1-tiny-en", },
    {"name": "jina-v2-en",       "tokt": TOKENIZER_TYPE.WPM, "repo": "https://huggingface.co/jinaai/jina-embeddings-v2-base-en", }, # WPM!
    {"name": "jina-v2-es",       "tokt": TOKENIZER_TYPE.BPE, "repo": "https://huggingface.co/jinaai/jina-embeddings-v2-base-es", },
    {"name": "jina-v2-de",       "tokt": TOKENIZER_TYPE.BPE, "repo": "https://huggingface.co/jinaai/jina-embeddings-v2-base-de", },
    {"name": "smaug-bpe",        "tokt": TOKENIZER_TYPE.BPE, "repo": "https://huggingface.co/abacusai/Smaug-Llama-3-70B-Instruct", },
    {"name": "poro-chat",        "tokt": TOKENIZER_TYPE.BPE, "repo": "https://huggingface.co/LumiOpen/Poro-34B-chat", },
    {"name": "jina-v2-code",     "tokt": TOKENIZER_TYPE.BPE, "repo": "https://huggingface.co/jinaai/jina-embeddings-v2-base-code", },
    {"name": "viking",           "tokt": TOKENIZER_TYPE.BPE, "repo": "https://huggingface.co/LumiOpen/Viking-7B", }, # Also used for Viking 13B and 33B
    {"name": "gemma",            "tokt": TOKENIZER_TYPE.SPM, "repo": "https://huggingface.co/google/gemma-2b", },
    {"name": "gemma-2",          "tokt": TOKENIZER_TYPE.SPM, "repo": "https://huggingface.co/google/gemma-2-9b", },
    {"name": "jais",             "tokt": TOKENIZER_TYPE.BPE, "repo": "https://huggingface.co/core42/jais-13b", },
    {"name": "t5",               "tokt": TOKENIZER_TYPE.UGM, "repo": "https://huggingface.co/google-t5/t5-small", },
    {"name": "codeshell",        "tokt": TOKENIZER_TYPE.BPE, "repo": "https://huggingface.co/WisdomShell/CodeShell-7B", },
    {"name": "tekken",           "tokt": TOKENIZER_TYPE.BPE, "repo": "https://huggingface.co/mistralai/Mistral-Nemo-Base-2407", },
    {"name": "smollm",           "tokt": TOKENIZER_TYPE.BPE, "repo": "https://huggingface.co/HuggingFaceTB/SmolLM-135M", },
    {'name': "bloom",            "tokt": TOKENIZER_TYPE.BPE, "repo": "https://huggingface.co/bigscience/bloom", },
    {'name': "gpt3-finnish",     "tokt": TOKENIZER_TYPE.BPE, "repo": "https://huggingface.co/TurkuNLP/gpt3-finnish-small", },
    {"name": "exaone",           "tokt": TOKENIZER_TYPE.BPE, "repo": "https://huggingface.co/LGAI-EXAONE/EXAONE-3.0-7.8B-Instruct", },
    {"name": "phi-2",            "tokt": TOKENIZER_TYPE.BPE, "repo": "https://huggingface.co/microsoft/phi-2", },
    {"name": "chameleon",        "tokt": TOKENIZER_TYPE.BPE, "repo": "https://huggingface.co/facebook/chameleon-7b", },
    {"name": "minerva-7b",       "tokt": TOKENIZER_TYPE.BPE, "repo": "https://huggingface.co/sapienzanlp/Minerva-7B-base-v1.0", },
    {"name": "roberta-bpe",      "tokt": TOKENIZER_TYPE.BPE, "repo": "https://huggingface.co/sentence-transformers/stsb-roberta-base"},
    {"name": "gigachat",         "tokt": TOKENIZER_TYPE.BPE, "repo": "https://huggingface.co/ai-sage/GigaChat-20B-A3B-instruct"},
    {"name": "megrez",           "tokt": TOKENIZER_TYPE.BPE, "repo": "https://huggingface.co/Infinigence/Megrez-3B-Instruct"},
    {"name": "deepseek-v3",      "tokt": TOKENIZER_TYPE.BPE, "repo": "https://huggingface.co/deepseek-ai/DeepSeek-V3"},
    {"name": "deepseek-r1-qwen", "tokt": TOKENIZER_TYPE.BPE, "repo": "https://huggingface.co/deepseek-ai/DeepSeek-R1-Distill-Qwen-1.5B"},
    {"name": "gpt-4o",           "tokt": TOKENIZER_TYPE.BPE, "repo": "https://huggingface.co/Xenova/gpt-4o", },
    {"name": "superbpe",         "tokt": TOKENIZER_TYPE.BPE, "repo": "https://huggingface.co/UW/OLMo2-8B-SuperBPE-t180k", },
<<<<<<< HEAD
    {"name": "bailingmoe",       "tokt": TOKENIZER_TYPE.BPE, "repo": "https://huggingface.co/inclusionAI/Ling-lite", },
=======
    {"name": "trillion",         "tokt": TOKENIZER_TYPE.BPE, "repo": "https://huggingface.co/trillionlabs/Trillion-7B-preview", },
>>>>>>> b3de7cac
]


def download_file_with_auth(url, token, save_path):
    headers = {"Authorization": f"Bearer {token}"}
    response = sess.get(url, headers=headers)
    response.raise_for_status()
    os.makedirs(os.path.dirname(save_path), exist_ok=True)
    with open(save_path, 'wb') as downloaded_file:
        downloaded_file.write(response.content)
    logger.info(f"File {save_path} downloaded successfully")


def download_model(model):
    name = model["name"]
    repo = model["repo"]
    tokt = model["tokt"]

    os.makedirs(f"models/tokenizers/{name}", exist_ok=True)

    files = ["config.json", "tokenizer.json", "tokenizer_config.json"]

    if name == "gpt-4o":
        # Xenova/gpt-4o is tokenizer-only, it does not contain config.json
        files = ["tokenizer.json", "tokenizer_config.json"]

    if tokt == TOKENIZER_TYPE.SPM:
        files.append("tokenizer.model")

    if tokt == TOKENIZER_TYPE.UGM:
        files.append("spiece.model")

    if os.path.isdir(repo):
        # If repo is a path on the file system, copy the directory
        for file in files:
            src_path = os.path.join(repo, file)
            dst_path = f"models/tokenizers/{name}/{file}"
            if os.path.isfile(dst_path):
                logger.info(f"{name}: File {dst_path} already exists - skipping")
                continue
            if os.path.isfile(src_path):
                shutil.copy2(src_path, dst_path)
                logger.info(f"{name}: Copied {src_path} to {dst_path}")
            else:
                logger.warning(f"{name}: Source file {src_path} does not exist")
    else:
        # If repo is a URL, download the files
        for file in files:
            save_path = f"models/tokenizers/{name}/{file}"
            if os.path.isfile(save_path):
                logger.info(f"{name}: File {save_path} already exists - skipping")
                continue
            download_file_with_auth(f"{repo}/resolve/main/{file}", token, save_path)


for model in models:
    try:
        download_model(model)
    except Exception as e:
        logger.error(f"Failed to download model {model['name']}. Error: {e}")


# generate the source code for the convert_hf_to_gguf.py:get_vocab_base_pre() function:

src_ifs = ""
for model in models:
    name = model["name"]
    tokt = model["tokt"]

    if tokt == TOKENIZER_TYPE.SPM or tokt == TOKENIZER_TYPE.UGM:
        continue

    # Skip if the tokenizer folder does not exist or there are other download issues previously
    if not os.path.exists(f"models/tokenizers/{name}"):
        logger.warning(f"Directory for tokenizer {name} not found. Skipping...")
        continue

    # create the tokenizer
    try:
        if name == "t5":
            tokenizer = AutoTokenizer.from_pretrained(f"models/tokenizers/{name}", use_fast=False)
        else:
            tokenizer = AutoTokenizer.from_pretrained(f"models/tokenizers/{name}")
    except OSError as e:
        logger.error(f"Error loading tokenizer for model {name}. The model may not exist or is not accessible with the provided token. Error: {e}")
        continue  # Skip to the next model if the tokenizer can't be loaded

    chktok = tokenizer.encode(CHK_TXT)
    chkhsh = sha256(str(chktok).encode()).hexdigest()

    logger.info(f"model: {name}")
    logger.info(f"tokt: {tokt}")
    logger.info(f"repo: {model['repo']}")
    logger.info(f"chktok: {chktok}")
    logger.info(f"chkhsh: {chkhsh}")

    # print the "pre_tokenizer" content from the tokenizer.json
    with open(f"models/tokenizers/{name}/tokenizer.json", "r", encoding="utf-8") as f:
        cfg = json.load(f)
        normalizer = cfg["normalizer"]
        logger.info("normalizer: " + json.dumps(normalizer, indent=4))
        pre_tokenizer = cfg["pre_tokenizer"]
        logger.info("pre_tokenizer: " + json.dumps(pre_tokenizer, indent=4))
        if "ignore_merges" in cfg["model"]:
            logger.info("ignore_merges: " + json.dumps(cfg["model"]["ignore_merges"], indent=4))

    logger.info("")

    src_ifs += f"        if chkhsh == \"{chkhsh}\":\n"
    src_ifs += f"            # ref: {model['repo']}\n"
    src_ifs += f"            res = \"{name}\"\n"

src_func = f"""
    def get_vocab_base_pre(self, tokenizer) -> str:
        # encoding this string and hashing the resulting tokens would (hopefully) give us a unique identifier that
        # is specific for the BPE pre-tokenizer used by the model
        # we will use this unique identifier to write a "tokenizer.ggml.pre" entry in the GGUF file which we can
        # use in llama.cpp to implement the same pre-tokenizer

        chktxt = {repr(CHK_TXT)}

        chktok = tokenizer.encode(chktxt)
        chkhsh = sha256(str(chktok).encode()).hexdigest()

        logger.debug(f"chktok: {{chktok}}")
        logger.debug(f"chkhsh: {{chkhsh}}")

        res = None

        # NOTE: if you get an error here, you need to update the convert_hf_to_gguf_update.py script
        #       or pull the latest version of the model from Huggingface
        #       don't edit the hashes manually!
{src_ifs}
        if res is None:
            logger.warning("\\n")
            logger.warning("**************************************************************************************")
            logger.warning("** WARNING: The BPE pre-tokenizer was not recognized!")
            logger.warning("**          There are 2 possible reasons for this:")
            logger.warning("**          - the model has not been added to convert_hf_to_gguf_update.py yet")
            logger.warning("**          - the pre-tokenization config has changed upstream")
            logger.warning("**          Check your model files and convert_hf_to_gguf_update.py and update them accordingly.")
            logger.warning("** ref:     https://github.com/ggml-org/llama.cpp/pull/6920")
            logger.warning("**")
            logger.warning(f"** chkhsh:  {{chkhsh}}")
            logger.warning("**************************************************************************************")
            logger.warning("\\n")
            raise NotImplementedError("BPE pre-tokenizer was not recognized - update get_vocab_base_pre()")

        logger.debug(f"tokenizer.ggml.pre: {{repr(res)}}")
        logger.debug(f"chkhsh: {{chkhsh}}")

        return res
"""

convert_py_pth = pathlib.Path("convert_hf_to_gguf.py")
convert_py = convert_py_pth.read_text(encoding="utf-8")
convert_py = re.sub(
    r"(# Marker: Start get_vocab_base_pre)(.+?)( +# Marker: End get_vocab_base_pre)",
    lambda m: m.group(1) + src_func + m.group(3),
    convert_py,
    flags=re.DOTALL | re.MULTILINE,
)

convert_py_pth.write_text(convert_py, encoding="utf-8")

logger.info("+++ convert_hf_to_gguf.py was updated")

# generate tests for each tokenizer model

tests = [
    "ied 4 ½ months",
    "Führer",
    "",
    " ",
    "  ",
    "   ",
    "\t",
    "\n",
    "\n\n",
    "\n\n\n",
    "\t\n",
    "Hello world",
    " Hello world",
    "Hello World",
    " Hello World",
    " Hello World!",
    "Hello, world!",
    " Hello, world!",
    " this is 🦙.cpp",
    "w048 7tuijk dsdfhu",
    "нещо на Български",
    "កាន់តែពិសេសអាចខលចេញ",
    "🚀 (normal) 😶‍🌫️ (multiple emojis concatenated) ✅ (only emoji that has its own token)",
    "Hello",
    " Hello",
    "  Hello",
    "   Hello",
    "    Hello",
    "    Hello\n    Hello",
    " (",
    "\n =",
    "' era",
    "Hello, y'all! How are you 😁 ?我想在apple工作1314151天～",
    "!!!!!!",
    "3",
    "33",
    "333",
    "3333",
    "33333",
    "333333",
    "3333333",
    "33333333",
    "333333333",
    "Cửa Việt", # llama-bpe fails on this
    " discards",
    CHK_TXT,
]

# write the tests to ./models/ggml-vocab-{name}.gguf.inp
# the format is:
#
# test0
# __ggml_vocab_test__
# test1
# __ggml_vocab_test__
# ...
#

# with each model, encode all tests and write the results in ./models/ggml-vocab-{name}.gguf.out
# for each test, write the resulting tokens on a separate line

for model in models:
    name = model["name"]
    tokt = model["tokt"]

    # Skip if the tokenizer folder does not exist or there are other download issues previously
    if not os.path.exists(f"models/tokenizers/{name}"):
        logger.warning(f"Directory for tokenizer {name} not found. Skipping...")
        continue

    # create the tokenizer
    try:
        if name == "t5":
            tokenizer = AutoTokenizer.from_pretrained(f"models/tokenizers/{name}", use_fast=False)
        else:
            tokenizer = AutoTokenizer.from_pretrained(f"models/tokenizers/{name}")
    except OSError as e:
        logger.error(f"Failed to load tokenizer for model {name}. Error: {e}")
        continue  # Skip this model and continue with the next one in the loop

    with open(f"models/ggml-vocab-{name}.gguf.inp", "w", encoding="utf-8") as f:
        for text in tests:
            f.write(f"{text}")
            f.write("\n__ggml_vocab_test__\n")

    with open(f"models/ggml-vocab-{name}.gguf.out", "w") as f:
        for text in tests:
            res = tokenizer.encode(text, add_special_tokens=False)
            for r in res:
                f.write(f" {r}")
            f.write("\n")

    logger.info(f"Tests for {name} written in ./models/ggml-vocab-{name}.gguf.*")

# generate commands for creating vocab files

logger.info("\nRun the following commands to generate the vocab files for testing:\n")

for model in models:
    name = model["name"]

    print(f"python3 convert_hf_to_gguf.py models/tokenizers/{name}/ --outfile models/ggml-vocab-{name}.gguf --vocab-only") # noqa: NP100

logger.info("\n")<|MERGE_RESOLUTION|>--- conflicted
+++ resolved
@@ -111,11 +111,8 @@
     {"name": "deepseek-r1-qwen", "tokt": TOKENIZER_TYPE.BPE, "repo": "https://huggingface.co/deepseek-ai/DeepSeek-R1-Distill-Qwen-1.5B"},
     {"name": "gpt-4o",           "tokt": TOKENIZER_TYPE.BPE, "repo": "https://huggingface.co/Xenova/gpt-4o", },
     {"name": "superbpe",         "tokt": TOKENIZER_TYPE.BPE, "repo": "https://huggingface.co/UW/OLMo2-8B-SuperBPE-t180k", },
-<<<<<<< HEAD
+    {"name": "trillion",         "tokt": TOKENIZER_TYPE.BPE, "repo": "https://huggingface.co/trillionlabs/Trillion-7B-preview", },
     {"name": "bailingmoe",       "tokt": TOKENIZER_TYPE.BPE, "repo": "https://huggingface.co/inclusionAI/Ling-lite", },
-=======
-    {"name": "trillion",         "tokt": TOKENIZER_TYPE.BPE, "repo": "https://huggingface.co/trillionlabs/Trillion-7B-preview", },
->>>>>>> b3de7cac
 ]
 
 
