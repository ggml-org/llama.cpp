#!/usr/bin/env python3
# -*- coding: utf-8 -*-

# This script downloads the tokenizer models of the specified models from Huggingface and
# generates the get_vocab_base_pre() function for convert_hf_to_gguf.py
#
# This is necessary in order to analyze the type of pre-tokenizer used by the model and
# provide the necessary information to llama.cpp via the GGUF header in order to implement
# the same pre-tokenizer.
#
# ref: https://github.com/ggerganov/llama.cpp/pull/6920
#
# Instructions:
#
# - Add a new model to the "models" list
# - Run the script with your huggingface token:
#
#   python3 convert_hf_to_gguf_update.py <huggingface_token>
#
# - Copy-paste the generated get_vocab_base_pre() function into convert_hf_to_gguf.py
# - Update llama.cpp with the new pre-tokenizer if necessary
#
# TODO: generate tokenizer tests for llama.cpp
#

import logging
import os
import pathlib
import re

import requests
import sys
import json

from hashlib import sha256
from enum import IntEnum, auto
from transformers import AutoTokenizer

logging.basicConfig(level=logging.DEBUG)
logger = logging.getLogger("convert_hf_to_gguf_update")
sess = requests.Session()


class TOKENIZER_TYPE(IntEnum):
    SPM = auto()
    BPE = auto()
    WPM = auto()
    UGM = auto()


# TODO: this string has to exercise as much pre-tokenizer functionality as possible
#       will be updated with time - contributions welcome
CHK_TXT = '\n \n\n \n\n\n \t \t\t \t\n  \n   \n    \n     \n🚀 (normal) 😶‍🌫️ (multiple emojis concatenated) ✅ 🦙🦙 3 33 333 3333 33333 333333 3333333 33333333 3.3 3..3 3...3 កាន់តែពិសេសអាច😁 ?我想在apple工作1314151天～ ------======= нещо на Български \'\'\'\'\'\'```````\"\"\"\"......!!!!!!?????? I\'ve been \'told he\'s there, \'RE you sure? \'M not sure I\'ll make it, \'D you like some tea? We\'Ve a\'lL'

if len(sys.argv) == 2:
    token = sys.argv[1]
    if not token.startswith("hf_"):
        logger.info("Huggingface token seems invalid")
        logger.info("Usage: python convert_hf_to_gguf_update.py <huggingface_token>")
        sys.exit(1)
else:
    logger.info("Usage: python convert_hf_to_gguf_update.py <huggingface_token>")
    sys.exit(1)

# TODO: add models here, base models preferred
models = [
    {"name": "llama-spm",      "tokt": TOKENIZER_TYPE.SPM, "repo": "https://huggingface.co/meta-llama/Llama-2-7b-hf", },
    {"name": "llama-bpe",      "tokt": TOKENIZER_TYPE.BPE, "repo": "https://huggingface.co/meta-llama/Meta-Llama-3-8B", },
    {"name": "phi-3",          "tokt": TOKENIZER_TYPE.SPM, "repo": "https://huggingface.co/microsoft/Phi-3-mini-4k-instruct", },
    {"name": "deepseek-llm",   "tokt": TOKENIZER_TYPE.BPE, "repo": "https://huggingface.co/deepseek-ai/deepseek-llm-7b-base", },
    {"name": "deepseek-coder", "tokt": TOKENIZER_TYPE.BPE, "repo": "https://huggingface.co/deepseek-ai/deepseek-coder-6.7b-base", },
    {"name": "falcon",         "tokt": TOKENIZER_TYPE.BPE, "repo": "https://huggingface.co/tiiuae/falcon-7b", },
    {"name": "bert-bge",       "tokt": TOKENIZER_TYPE.WPM, "repo": "https://huggingface.co/BAAI/bge-small-en-v1.5", },
    {"name": "mpt",            "tokt": TOKENIZER_TYPE.BPE, "repo": "https://huggingface.co/mosaicml/mpt-7b", },
    {"name": "starcoder",      "tokt": TOKENIZER_TYPE.BPE, "repo": "https://huggingface.co/bigcode/starcoder2-3b", },
    {"name": "gpt-2",          "tokt": TOKENIZER_TYPE.BPE, "repo": "https://huggingface.co/openai-community/gpt2", },
    {"name": "stablelm2",      "tokt": TOKENIZER_TYPE.BPE, "repo": "https://huggingface.co/stabilityai/stablelm-2-zephyr-1_6b", },
    {"name": "refact",         "tokt": TOKENIZER_TYPE.BPE, "repo": "https://huggingface.co/smallcloudai/Refact-1_6-base", },
    {"name": "command-r",      "tokt": TOKENIZER_TYPE.BPE, "repo": "https://huggingface.co/CohereForAI/c4ai-command-r-v01", },
    {"name": "qwen2",          "tokt": TOKENIZER_TYPE.BPE, "repo": "https://huggingface.co/Qwen/Qwen1.5-7B", },
    {"name": "olmo",           "tokt": TOKENIZER_TYPE.BPE, "repo": "https://huggingface.co/allenai/OLMo-1.7-7B-hf", },
    {"name": "dbrx",           "tokt": TOKENIZER_TYPE.BPE, "repo": "https://huggingface.co/databricks/dbrx-base", },
    {"name": "jina-v2-en",     "tokt": TOKENIZER_TYPE.WPM, "repo": "https://huggingface.co/jinaai/jina-embeddings-v2-base-en", }, # WPM!
    {"name": "jina-v2-es",     "tokt": TOKENIZER_TYPE.BPE, "repo": "https://huggingface.co/jinaai/jina-embeddings-v2-base-es", },
    {"name": "jina-v2-de",     "tokt": TOKENIZER_TYPE.BPE, "repo": "https://huggingface.co/jinaai/jina-embeddings-v2-base-de", },
    {"name": "smaug-bpe",      "tokt": TOKENIZER_TYPE.BPE, "repo": "https://huggingface.co/abacusai/Smaug-Llama-3-70B-Instruct", },
    {"name": "poro-chat",      "tokt": TOKENIZER_TYPE.BPE, "repo": "https://huggingface.co/LumiOpen/Poro-34B-chat", },
    {"name": "jina-v2-code",   "tokt": TOKENIZER_TYPE.BPE, "repo": "https://huggingface.co/jinaai/jina-embeddings-v2-base-code", },
    {"name": "viking",         "tokt": TOKENIZER_TYPE.BPE, "repo": "https://huggingface.co/LumiOpen/Viking-7B", }, # Also used for Viking 13B and 33B
    {"name": "gemma",          "tokt": TOKENIZER_TYPE.SPM, "repo": "https://huggingface.co/google/gemma-2b", },
    {"name": "gemma-2",        "tokt": TOKENIZER_TYPE.SPM, "repo": "https://huggingface.co/google/gemma-2-9b", },
    {"name": "jais",           "tokt": TOKENIZER_TYPE.BPE, "repo": "https://huggingface.co/core42/jais-13b", },
    {"name": "t5",             "tokt": TOKENIZER_TYPE.UGM, "repo": "https://huggingface.co/google-t5/t5-small", },
    {"name": "codeshell",      "tokt": TOKENIZER_TYPE.BPE, "repo": "https://huggingface.co/WisdomShell/CodeShell-7B", },
    {"name": "tekken",         "tokt": TOKENIZER_TYPE.BPE, "repo": "https://huggingface.co/mistralai/Mistral-Nemo-Base-2407", },
<<<<<<< HEAD
    {"name": "chameleon",      "tokt": TOKENIZER_TYPE.BPE, "repo": "https://huggingface.co/facebook/chameleon-7b", },
=======
    {"name": "smollm",         "tokt": TOKENIZER_TYPE.BPE, "repo": "https://huggingface.co/HuggingFaceTB/SmolLM-135M", },
>>>>>>> 06943a69
]


def download_file_with_auth(url, token, save_path):
    headers = {"Authorization": f"Bearer {token}"}
    response = sess.get(url, headers=headers)
    response.raise_for_status()
    os.makedirs(os.path.dirname(save_path), exist_ok=True)
    with open(save_path, 'wb') as downloaded_file:
        downloaded_file.write(response.content)
    logger.info(f"File {save_path} downloaded successfully")


def download_model(model):
    name = model["name"]
    repo = model["repo"]
    tokt = model["tokt"]

    os.makedirs(f"models/tokenizers/{name}", exist_ok=True)

    files = ["config.json", "tokenizer.json", "tokenizer_config.json"]

    if tokt == TOKENIZER_TYPE.SPM:
        files.append("tokenizer.model")

    if tokt == TOKENIZER_TYPE.UGM:
        files.append("spiece.model")

    for file in files:
        save_path = f"models/tokenizers/{name}/{file}"
        if os.path.isfile(save_path):
            logger.info(f"{name}: File {save_path} already exists - skipping")
            continue
        download_file_with_auth(f"{repo}/resolve/main/{file}", token, save_path)


for model in models:
    try:
        download_model(model)
    except Exception as e:
        logger.error(f"Failed to download model {model['name']}. Error: {e}")


# generate the source code for the convert_hf_to_gguf.py:get_vocab_base_pre() function:

src_ifs = ""
for model in models:
    name = model["name"]
    tokt = model["tokt"]

    if tokt == TOKENIZER_TYPE.SPM or tokt == TOKENIZER_TYPE.UGM:
        continue

    # Skip if the tokenizer folder does not exist or there are other download issues previously
    if not os.path.exists(f"models/tokenizers/{name}"):
        logger.warning(f"Directory for tokenizer {name} not found. Skipping...")
        continue

    # create the tokenizer
    try:
        if name == "t5":
            tokenizer = AutoTokenizer.from_pretrained(f"models/tokenizers/{name}", use_fast=False)
        else:
            tokenizer = AutoTokenizer.from_pretrained(f"models/tokenizers/{name}")
    except OSError as e:
        logger.error(f"Error loading tokenizer for model {name}. The model may not exist or is not accessible with the provided token. Error: {e}")
        continue  # Skip to the next model if the tokenizer can't be loaded

    chktok = tokenizer.encode(CHK_TXT)
    chkhsh = sha256(str(chktok).encode()).hexdigest()

    logger.info(f"model: {name}")
    logger.info(f"tokt: {tokt}")
    logger.info(f"repo: {model['repo']}")
    logger.info(f"chktok: {chktok}")
    logger.info(f"chkhsh: {chkhsh}")

    # print the "pre_tokenizer" content from the tokenizer.json
    with open(f"models/tokenizers/{name}/tokenizer.json", "r", encoding="utf-8") as f:
        cfg = json.load(f)
        normalizer = cfg["normalizer"]
        logger.info("normalizer: " + json.dumps(normalizer, indent=4))
        pre_tokenizer = cfg["pre_tokenizer"]
        logger.info("pre_tokenizer: " + json.dumps(pre_tokenizer, indent=4))
        if "ignore_merges" in cfg["model"]:
            logger.info("ignore_merges: " + json.dumps(cfg["model"]["ignore_merges"], indent=4))

    logger.info("")

    src_ifs += f"        if chkhsh == \"{chkhsh}\":\n"
    src_ifs += f"            # ref: {model['repo']}\n"
    src_ifs += f"            res = \"{name}\"\n"

src_func = f"""
    def get_vocab_base_pre(self, tokenizer) -> str:
        # encoding this string and hashing the resulting tokens would (hopefully) give us a unique identifier that
        # is specific for the BPE pre-tokenizer used by the model
        # we will use this unique identifier to write a "tokenizer.ggml.pre" entry in the GGUF file which we can
        # use in llama.cpp to implement the same pre-tokenizer

        chktxt = {repr(CHK_TXT)}

        chktok = tokenizer.encode(chktxt)
        chkhsh = sha256(str(chktok).encode()).hexdigest()

        logger.debug(f"chktok: {{chktok}}")
        logger.debug(f"chkhsh: {{chkhsh}}")

        res = None

        # NOTE: if you get an error here, you need to update the convert_hf_to_gguf_update.py script
        #       or pull the latest version of the model from Huggingface
        #       don't edit the hashes manually!
{src_ifs}
        if res is None:
            logger.warning("\\n")
            logger.warning("**************************************************************************************")
            logger.warning("** WARNING: The BPE pre-tokenizer was not recognized!")
            logger.warning("**          There are 2 possible reasons for this:")
            logger.warning("**          - the model has not been added to convert_hf_to_gguf_update.py yet")
            logger.warning("**          - the pre-tokenization config has changed upstream")
            logger.warning("**          Check your model files and convert_hf_to_gguf_update.py and update them accordingly.")
            logger.warning("** ref:     https://github.com/ggerganov/llama.cpp/pull/6920")
            logger.warning("**")
            logger.warning(f"** chkhsh:  {{chkhsh}}")
            logger.warning("**************************************************************************************")
            logger.warning("\\n")
            raise NotImplementedError("BPE pre-tokenizer was not recognized - update get_vocab_base_pre()")

        logger.debug(f"tokenizer.ggml.pre: {{repr(res)}}")
        logger.debug(f"chkhsh: {{chkhsh}}")

        return res
"""

convert_py_pth = pathlib.Path("convert_hf_to_gguf.py")
convert_py = convert_py_pth.read_text(encoding="utf-8")
convert_py = re.sub(
    r"(# Marker: Start get_vocab_base_pre)(.+?)( +# Marker: End get_vocab_base_pre)",
    lambda m: m.group(1) + src_func + m.group(3),
    convert_py,
    flags=re.DOTALL | re.MULTILINE,
)

convert_py_pth.write_text(convert_py, encoding="utf-8")

logger.info("+++ convert_hf_to_gguf.py was updated")

# generate tests for each tokenizer model

tests = [
    "ied 4 ½ months",
    "Führer",
    "",
    " ",
    "  ",
    "   ",
    "\t",
    "\n",
    "\n\n",
    "\n\n\n",
    "\t\n",
    "Hello world",
    " Hello world",
    "Hello World",
    " Hello World",
    " Hello World!",
    "Hello, world!",
    " Hello, world!",
    " this is 🦙.cpp",
    "w048 7tuijk dsdfhu",
    "нещо на Български",
    "កាន់តែពិសេសអាចខលចេញ",
    "🚀 (normal) 😶‍🌫️ (multiple emojis concatenated) ✅ (only emoji that has its own token)",
    "Hello",
    " Hello",
    "  Hello",
    "   Hello",
    "    Hello",
    "    Hello\n    Hello",
    " (",
    "\n =",
    "' era",
    "Hello, y'all! How are you 😁 ?我想在apple工作1314151天～",
    "!!!!!!",
    "3",
    "33",
    "333",
    "3333",
    "33333",
    "333333",
    "3333333",
    "33333333",
    "333333333",
    "Cửa Việt", # llama-bpe fails on this
    " discards",
    CHK_TXT,
]

# write the tests to ./models/ggml-vocab-{name}.gguf.inp
# the format is:
#
# test0
# __ggml_vocab_test__
# test1
# __ggml_vocab_test__
# ...
#

# with each model, encode all tests and write the results in ./models/ggml-vocab-{name}.gguf.out
# for each test, write the resulting tokens on a separate line

for model in models:
    name = model["name"]
    tokt = model["tokt"]

    # Skip if the tokenizer folder does not exist or there are other download issues previously
    if not os.path.exists(f"models/tokenizers/{name}"):
        logger.warning(f"Directory for tokenizer {name} not found. Skipping...")
        continue

    # create the tokenizer
    try:
        if name == "t5":
            tokenizer = AutoTokenizer.from_pretrained(f"models/tokenizers/{name}", use_fast=False)
        else:
            tokenizer = AutoTokenizer.from_pretrained(f"models/tokenizers/{name}")
    except OSError as e:
        logger.error(f"Failed to load tokenizer for model {name}. Error: {e}")
        continue  # Skip this model and continue with the next one in the loop

    with open(f"models/ggml-vocab-{name}.gguf.inp", "w", encoding="utf-8") as f:
        for text in tests:
            f.write(f"{text}")
            f.write("\n__ggml_vocab_test__\n")

    with open(f"models/ggml-vocab-{name}.gguf.out", "w") as f:
        for text in tests:
            res = tokenizer.encode(text, add_special_tokens=False)
            for r in res:
                f.write(f" {r}")
            f.write("\n")

    logger.info(f"Tests for {name} written in ./models/ggml-vocab-{name}.gguf.*")

# generate commands for creating vocab files

logger.info("\nRun the following commands to generate the vocab files for testing:\n")

for model in models:
    name = model["name"]

    print(f"python3 convert_hf_to_gguf.py models/tokenizers/{name}/ --outfile models/ggml-vocab-{name}.gguf --vocab-only") # noqa: NP100

logger.info("\n")<|MERGE_RESOLUTION|>--- conflicted
+++ resolved
@@ -93,11 +93,8 @@
     {"name": "t5",             "tokt": TOKENIZER_TYPE.UGM, "repo": "https://huggingface.co/google-t5/t5-small", },
     {"name": "codeshell",      "tokt": TOKENIZER_TYPE.BPE, "repo": "https://huggingface.co/WisdomShell/CodeShell-7B", },
     {"name": "tekken",         "tokt": TOKENIZER_TYPE.BPE, "repo": "https://huggingface.co/mistralai/Mistral-Nemo-Base-2407", },
-<<<<<<< HEAD
+    {"name": "smollm",         "tokt": TOKENIZER_TYPE.BPE, "repo": "https://huggingface.co/HuggingFaceTB/SmolLM-135M", },
     {"name": "chameleon",      "tokt": TOKENIZER_TYPE.BPE, "repo": "https://huggingface.co/facebook/chameleon-7b", },
-=======
-    {"name": "smollm",         "tokt": TOKENIZER_TYPE.BPE, "repo": "https://huggingface.co/HuggingFaceTB/SmolLM-135M", },
->>>>>>> 06943a69
 ]
 
 
