--- conflicted
+++ resolved
@@ -129,11 +129,8 @@
     {"name": "pixtral",          "tokt": TOKENIZER_TYPE.BPE, "repo": "https://huggingface.co/mistral-community/pixtral-12b", },
     {"name": "seed-coder",       "tokt": TOKENIZER_TYPE.BPE, "repo": "https://huggingface.co/ByteDance-Seed/Seed-Coder-8B-Base", },
     {"name": "a.x-4.0",          "tokt": TOKENIZER_TYPE.BPE, "repo": "https://huggingface.co/skt/A.X-4.0", },
-<<<<<<< HEAD
+    {"name": "midm-2.0",         "tokt": TOKENIZER_TYPE.BPE, "repo": "https://huggingface.co/K-intelligence/Midm-2.0-Base-Instruct", },
     {"name": "lfm2",             "tokt": TOKENIZER_TYPE.BPE, "repo": "https://huggingface.co/LiquidAI/LFM2-Tokenizer"},
-=======
-    {"name": "midm-2.0",         "tokt": TOKENIZER_TYPE.BPE, "repo": "https://huggingface.co/K-intelligence/Midm-2.0-Base-Instruct", },
->>>>>>> 0d5375d5
 ]
 
 # some models are known to be broken upstream, so we will skip them as exceptions
