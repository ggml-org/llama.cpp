#!/usr/bin/env python3
# -*- coding: utf-8 -*-

import logging
import os
import pathlib
import re

import requests
import sys
import json
import shutil
import argparse

from hashlib import sha256
from enum import IntEnum, auto
from transformers import AutoTokenizer

logging.basicConfig(level=logging.DEBUG)
logger = logging.getLogger("convert_hf_to_gguf_update")
sess = requests.Session()

convert_py_pth = pathlib.Path("convert_hf_to_gguf.py")
convert_py = convert_py_pth.read_text(encoding="utf-8")
hf_token_pth = pathlib.Path.home() / ".cache" / "huggingface" / "token"
hf_token = hf_token_pth.read_text(encoding="utf-8").strip() if hf_token_pth.exists() else None


class TOKENIZER_TYPE(IntEnum):
    SPM = auto()
    BPE = auto()
    WPM = auto()
    UGM = auto()


DOC_STRING = """
This script downloads the tokenizer models of the specified models from Huggingface and
generates the get_vocab_base_pre() function for convert_hf_to_gguf.py

/!\\ It is intended to be used by contributors and is not meant to be run by end users

This is necessary in order to analyze the type of pre-tokenizer used by the model and
provide the necessary information to llama.cpp via the GGUF header in order to implement
the same pre-tokenizer.

ref: https://github.com/ggml-org/llama.cpp/pull/6920

Instructions:

- Add a new model to the "models" list
- Run the script with your huggingface token
    By default, token will be read from ~/.cache/huggingface/token
- The convert_hf_to_gguf.py script will have had its get_vocab_base_pre() function updated
- Update llama.cpp with the new pre-tokenizer if necessary
"""
# TODO: generate tokenizer tests for llama.cpp

parser = argparse.ArgumentParser(description=DOC_STRING, formatter_class=argparse.RawTextHelpFormatter)
parser.add_argument(
    "--full", action="store_true",
    help="download full list of models - make sure you have access to all of them",
)
parser.add_argument(
    "hf_token",
    help="optional HF token",
    nargs="?",
)
args = parser.parse_args()
hf_token = args.hf_token if args.hf_token is not None else hf_token

if hf_token is None:
    logger.error("HF token is required. Please provide it as an argument or set it in ~/.cache/huggingface/token")
    sys.exit(1)

# TODO: this string has to exercise as much pre-tokenizer functionality as possible
#       will be updated with time - contributions welcome
CHK_TXT = '\n \n\n \n\n\n \t \t\t \t\n  \n   \n    \n     \n🚀 (normal) 😶‍🌫️ (multiple emojis concatenated) ✅ 🦙🦙 3 33 333 3333 33333 333333 3333333 33333333 3.3 3..3 3...3 កាន់តែពិសេសអាច😁 ?我想在apple工作1314151天～ ------======= нещо на Български \'\'\'\'\'\'```````\"\"\"\"......!!!!!!?????? I\'ve been \'told he\'s there, \'RE you sure? \'M not sure I\'ll make it, \'D you like some tea? We\'Ve a\'lL'

# TODO: add models here, base models preferred
models = [
    {"name": "llama-spm",        "tokt": TOKENIZER_TYPE.SPM, "repo": "https://huggingface.co/meta-llama/Llama-2-7b-hf", },
    {"name": "llama-bpe",        "tokt": TOKENIZER_TYPE.BPE, "repo": "https://huggingface.co/meta-llama/Meta-Llama-3-8B", },
    {"name": "phi-3",            "tokt": TOKENIZER_TYPE.SPM, "repo": "https://huggingface.co/microsoft/Phi-3-mini-4k-instruct", },
    {"name": "deepseek-llm",     "tokt": TOKENIZER_TYPE.BPE, "repo": "https://huggingface.co/deepseek-ai/deepseek-llm-7b-base", },
    {"name": "deepseek-coder",   "tokt": TOKENIZER_TYPE.BPE, "repo": "https://huggingface.co/deepseek-ai/deepseek-coder-6.7b-base", },
    {"name": "falcon",           "tokt": TOKENIZER_TYPE.BPE, "repo": "https://huggingface.co/tiiuae/falcon-7b", },
    {"name": "bert-bge",         "tokt": TOKENIZER_TYPE.WPM, "repo": "https://huggingface.co/BAAI/bge-small-en-v1.5", },
    {"name": "falcon3",          "tokt": TOKENIZER_TYPE.BPE, "repo": "https://huggingface.co/tiiuae/Falcon3-7B-Base", },
    {"name": "bert-bge-large",   "tokt": TOKENIZER_TYPE.BPE, "repo": "https://huggingface.co/BAAI/bge-large-zh-v1.5", },
    {"name": "mpt",              "tokt": TOKENIZER_TYPE.BPE, "repo": "https://huggingface.co/mosaicml/mpt-7b", },
    {"name": "starcoder",        "tokt": TOKENIZER_TYPE.BPE, "repo": "https://huggingface.co/bigcode/starcoder2-3b", },
    {"name": "gpt-2",            "tokt": TOKENIZER_TYPE.BPE, "repo": "https://huggingface.co/openai-community/gpt2", },
    {"name": "stablelm2",        "tokt": TOKENIZER_TYPE.BPE, "repo": "https://huggingface.co/stabilityai/stablelm-2-zephyr-1_6b", },
    {"name": "refact",           "tokt": TOKENIZER_TYPE.BPE, "repo": "https://huggingface.co/smallcloudai/Refact-1_6-base", },
    {"name": "command-r",        "tokt": TOKENIZER_TYPE.BPE, "repo": "https://huggingface.co/CohereForAI/c4ai-command-r-v01", },
    {"name": "qwen2",            "tokt": TOKENIZER_TYPE.BPE, "repo": "https://huggingface.co/Qwen/Qwen1.5-7B", },
    {"name": "olmo",             "tokt": TOKENIZER_TYPE.BPE, "repo": "https://huggingface.co/allenai/OLMo-1.7-7B-hf", },
    {"name": "dbrx",             "tokt": TOKENIZER_TYPE.BPE, "repo": "https://huggingface.co/databricks/dbrx-base", },
    {"name": "jina-v1-en",       "tokt": TOKENIZER_TYPE.BPE, "repo": "https://huggingface.co/jinaai/jina-reranker-v1-tiny-en", },
    {"name": "jina-v2-en",       "tokt": TOKENIZER_TYPE.WPM, "repo": "https://huggingface.co/jinaai/jina-embeddings-v2-base-en", }, # WPM!
    {"name": "jina-v2-es",       "tokt": TOKENIZER_TYPE.BPE, "repo": "https://huggingface.co/jinaai/jina-embeddings-v2-base-es", },
    {"name": "jina-v2-de",       "tokt": TOKENIZER_TYPE.BPE, "repo": "https://huggingface.co/jinaai/jina-embeddings-v2-base-de", },
    {"name": "smaug-bpe",        "tokt": TOKENIZER_TYPE.BPE, "repo": "https://huggingface.co/abacusai/Smaug-Llama-3-70B-Instruct", },
    {"name": "poro-chat",        "tokt": TOKENIZER_TYPE.BPE, "repo": "https://huggingface.co/LumiOpen/Poro-34B-chat", },
    {"name": "jina-v2-code",     "tokt": TOKENIZER_TYPE.BPE, "repo": "https://huggingface.co/jinaai/jina-embeddings-v2-base-code", },
    {"name": "viking",           "tokt": TOKENIZER_TYPE.BPE, "repo": "https://huggingface.co/LumiOpen/Viking-7B", }, # Also used for Viking 13B and 33B
    {"name": "gemma",            "tokt": TOKENIZER_TYPE.SPM, "repo": "https://huggingface.co/google/gemma-2b", },
    {"name": "gemma-2",          "tokt": TOKENIZER_TYPE.SPM, "repo": "https://huggingface.co/google/gemma-2-9b", },
    {"name": "jais",             "tokt": TOKENIZER_TYPE.BPE, "repo": "https://huggingface.co/core42/jais-13b", },
    {"name": "t5",               "tokt": TOKENIZER_TYPE.UGM, "repo": "https://huggingface.co/google-t5/t5-small", },
    {"name": "codeshell",        "tokt": TOKENIZER_TYPE.BPE, "repo": "https://huggingface.co/WisdomShell/CodeShell-7B", },
    {"name": "tekken",           "tokt": TOKENIZER_TYPE.BPE, "repo": "https://huggingface.co/mistralai/Mistral-Nemo-Base-2407", },
    {"name": "smollm",           "tokt": TOKENIZER_TYPE.BPE, "repo": "https://huggingface.co/HuggingFaceTB/SmolLM-135M", },
    {'name': "bloom",            "tokt": TOKENIZER_TYPE.BPE, "repo": "https://huggingface.co/bigscience/bloom", },
    {'name': "gpt3-finnish",     "tokt": TOKENIZER_TYPE.BPE, "repo": "https://huggingface.co/TurkuNLP/gpt3-finnish-small", },
    {"name": "exaone",           "tokt": TOKENIZER_TYPE.BPE, "repo": "https://huggingface.co/LGAI-EXAONE/EXAONE-3.0-7.8B-Instruct", },
    {"name": "phi-2",            "tokt": TOKENIZER_TYPE.BPE, "repo": "https://huggingface.co/microsoft/phi-2", },
    {"name": "chameleon",        "tokt": TOKENIZER_TYPE.BPE, "repo": "https://huggingface.co/facebook/chameleon-7b", },
    {"name": "roberta-bpe",      "tokt": TOKENIZER_TYPE.BPE, "repo": "https://huggingface.co/sentence-transformers/stsb-roberta-base"},
    {"name": "gigachat",         "tokt": TOKENIZER_TYPE.BPE, "repo": "https://huggingface.co/ai-sage/GigaChat-20B-A3B-instruct"},
    {"name": "megrez",           "tokt": TOKENIZER_TYPE.BPE, "repo": "https://huggingface.co/Infinigence/Megrez-3B-Instruct"},
    {"name": "deepseek-v3",      "tokt": TOKENIZER_TYPE.BPE, "repo": "https://huggingface.co/deepseek-ai/DeepSeek-V3"},
    {"name": "deepseek-r1-qwen", "tokt": TOKENIZER_TYPE.BPE, "repo": "https://huggingface.co/deepseek-ai/DeepSeek-R1-Distill-Qwen-1.5B"},
    {"name": "gpt-4o",           "tokt": TOKENIZER_TYPE.BPE, "repo": "https://huggingface.co/Xenova/gpt-4o", },
    {"name": "superbpe",         "tokt": TOKENIZER_TYPE.BPE, "repo": "https://huggingface.co/UW/OLMo2-8B-SuperBPE-t180k", },
    {"name": "trillion",         "tokt": TOKENIZER_TYPE.BPE, "repo": "https://huggingface.co/trillionlabs/Trillion-7B-preview", },
    {"name": "bailingmoe",       "tokt": TOKENIZER_TYPE.BPE, "repo": "https://huggingface.co/inclusionAI/Ling-lite", },
    {"name": "llama4",           "tokt": TOKENIZER_TYPE.BPE, "repo": "https://huggingface.co/meta-llama/Llama-4-Scout-17B-16E-Instruct", },
    {"name": "pixtral",          "tokt": TOKENIZER_TYPE.BPE, "repo": "https://huggingface.co/mistral-community/pixtral-12b", },
    {"name": "seed-coder",       "tokt": TOKENIZER_TYPE.BPE, "repo": "https://huggingface.co/ByteDance-Seed/Seed-Coder-8B-Base", },
    {"name": "smoldocling",      "tokt": TOKENIZER_TYPE.BPE, "repo": "https://huggingface.co/ds4sd/SmolDocling-256M-preview", },
<<<<<<< HEAD
=======
    {"name": "a.x-4.0",          "tokt": TOKENIZER_TYPE.BPE, "repo": "https://huggingface.co/skt/A.X-4.0", },
>>>>>>> 6ea3b0bf
]

# some models are known to be broken upstream, so we will skip them as exceptions
pre_computed_hashes = [
    # chatglm-bpe has 2 hashes, why?
    {"name": "chatglm-bpe", "tokt": TOKENIZER_TYPE.BPE, "repo": "https://huggingface.co/THUDM/glm-4-9b-chat", "chkhsh": "b6e8e1518dc4305be2fe39c313ed643381c4da5db34a98f6a04c093f8afbe99b"},
    {"name": "chatglm-bpe", "tokt": TOKENIZER_TYPE.BPE, "repo": "https://huggingface.co/THUDM/glm-4-9b-chat", "chkhsh": "81d72c7348a9f0ebe86f23298d37debe0a5e71149e29bd283904c02262b27516"},
    {"name": "glm4", "tokt": TOKENIZER_TYPE.BPE, "repo": "https://huggingface.co/THUDM/glm-4-9b-hf", "chkhsh": "a1336059768a55c99a734006ffb02203cd450fed003e9a71886c88acf24fdbc2"},
    {"name": "minerva-7b", "tokt": TOKENIZER_TYPE.BPE, "repo": "https://huggingface.co/sapienzanlp/Minerva-7B-base-v1.0", "chkhsh": "1431a23e583c97432bc230bff598d103ddb5a1f89960c8f1d1051aaa944d0b35"},
    {"name": "hunyuan", "tokt": TOKENIZER_TYPE.BPE, "repo": "https://huggingface.co/tencent/Hunyuan-A13B-Instruct", "chkhsh": "7e57df22b1fe23a7b1e1c7f3dc4e3f96d43a4eb0836d0c6bdc3436d7b2f1c664"},
    # falcon-h1 series uses 4 different tokenizers across model sizes (0.5b - 34b), hence we need to define 4 different hashes
    {"name": "falcon-h1", "tokt": TOKENIZER_TYPE.BPE, "repo": "https://huggingface.co/tiiuae/Falcon-H1-0.5B-Base", "chkhsh": "a6b57017d60e6edb4d88ecc2845188e0eb333a70357e45dcc9b53964a73bbae6"},
    {"name": "falcon-h1", "tokt": TOKENIZER_TYPE.BPE, "repo": "https://huggingface.co/tiiuae/Falcon-H1-1B-Base", "chkhsh": "60476e1243776c4fb1b993dbd7a5f15ac22f83c80afdf425fa5ae01c8d44ef86"},
    {"name": "falcon-h1", "tokt": TOKENIZER_TYPE.BPE, "repo": "https://huggingface.co/tiiuae/Falcon-H1-7B-Base", "chkhsh": "3eda48b4c4dc7de733d1a8b3e3b4a85243dbbf704da2ee9d42c6beced8897896"},
    {"name": "falcon-h1", "tokt": TOKENIZER_TYPE.BPE, "repo": "https://huggingface.co/tiiuae/Falcon-H1-34B-Base", "chkhsh": "48f8e02c0359c0bbdd82f26909171fac1c18a457bb47573ed1fe3bbb2c1cfd4b"},
]


def download_file_with_auth(url, token, save_path):
    headers = {"Authorization": f"Bearer {token}"}
    response = sess.get(url, headers=headers)
    response.raise_for_status()
    os.makedirs(os.path.dirname(save_path), exist_ok=True)
    with open(save_path, 'wb') as downloaded_file:
        downloaded_file.write(response.content)
    logger.info(f"File {save_path} downloaded successfully")


def download_model(model):
    name = model["name"]
    repo = model["repo"]
    tokt = model["tokt"]

    os.makedirs(f"models/tokenizers/{name}", exist_ok=True)

    files = ["config.json", "tokenizer.json", "tokenizer_config.json"]

    if name == "gpt-4o":
        # Xenova/gpt-4o is tokenizer-only, it does not contain config.json
        files = ["tokenizer.json", "tokenizer_config.json"]

    if tokt == TOKENIZER_TYPE.SPM:
        files.append("tokenizer.model")

    if tokt == TOKENIZER_TYPE.UGM:
        files.append("spiece.model")

    if os.path.isdir(repo):
        # If repo is a path on the file system, copy the directory
        for file in files:
            src_path = os.path.join(repo, file)
            dst_path = f"models/tokenizers/{name}/{file}"
            if os.path.isfile(dst_path):
                logger.info(f"{name}: File {dst_path} already exists - skipping")
                continue
            if os.path.isfile(src_path):
                shutil.copy2(src_path, dst_path)
                logger.info(f"{name}: Copied {src_path} to {dst_path}")
            else:
                logger.warning(f"{name}: Source file {src_path} does not exist")
    else:
        # If repo is a URL, download the files
        for file in files:
            save_path = f"models/tokenizers/{name}/{file}"
            if os.path.isfile(save_path):
                logger.info(f"{name}: File {save_path} already exists - skipping")
                continue
            download_file_with_auth(f"{repo}/resolve/main/{file}", hf_token, save_path)


# get list of existing models and chkhsh from the convert_hf_to_gguf.py file
# returns mapping res --> chkhsh
def get_existing_models(convert_py):
    pattern = r'if chkhsh == "([a-f0-9]{64})":\s*\n\s*.*\s*res = "([^"]+)"'
    matches = re.findall(pattern, convert_py)
    output = {}
    for chkhsh, res in matches:
        output[res] = chkhsh
    return output


existing_models = {}
all_models = models.copy()
if not args.full:
    # Filter out models that already exist in convert_hf_to_gguf.py
    existing_models = get_existing_models(convert_py)
    all_models = models.copy()
    models = [model for model in all_models if model["name"] not in existing_models]

logging.info(f"Downloading {len(models)} models...")
for model in models:
    try:
        download_model(model)
    except Exception as e:
        logger.error(f"Failed to download model {model['name']}. Error: {e}")


# generate the source code for the convert_hf_to_gguf.py:get_vocab_base_pre() function:

src_ifs = ""
for model in [*all_models, *pre_computed_hashes]:
    name = model["name"]
    tokt = model["tokt"]
    chkhsh = model.get("chkhsh")

    if tokt == TOKENIZER_TYPE.SPM or tokt == TOKENIZER_TYPE.UGM:
        continue

    # Skip if the tokenizer folder does not exist or there are other download issues previously
    if not os.path.exists(f"models/tokenizers/{name}"):
        logger.warning(f"Directory for tokenizer {name} not found. Skipping...")
        continue

    # create the tokenizer
    if chkhsh is not None:
        # if the model has a pre-computed hash, use it
        logger.info(f"Using pre-computed hash for model {name}: {chkhsh}")
    elif name in existing_models:
        # if the model already exists in convert_hf_to_gguf.py, skip compute hash
        chkhsh = existing_models[name]
    else:
        # otherwise, compute the hash of the tokenizer
        try:
            logger.info(f"Loading tokenizer from {f'models/tokenizers/{name}'}...")
            if name == "t5":
                tokenizer = AutoTokenizer.from_pretrained(f"models/tokenizers/{name}", use_fast=False)
            else:
                tokenizer = AutoTokenizer.from_pretrained(f"models/tokenizers/{name}")
        except OSError as e:
            logger.error(f"Error loading tokenizer for model {name}. The model may not exist or is not accessible with the provided token. Error: {e}")
            continue  # Skip to the next model if the tokenizer can't be loaded

        chktok = tokenizer.encode(CHK_TXT)
        chkhsh = sha256(str(chktok).encode()).hexdigest()

        logger.info(f"model: {name}")
        logger.info(f"tokt: {tokt}")
        logger.info(f"repo: {model['repo']}")
        logger.info(f"chktok: {chktok}")
        logger.info(f"chkhsh: {chkhsh}")

        # print the "pre_tokenizer" content from the tokenizer.json
        with open(f"models/tokenizers/{name}/tokenizer.json", "r", encoding="utf-8") as f:
            cfg = json.load(f)
            normalizer = cfg["normalizer"]
            logger.info("normalizer: " + json.dumps(normalizer, indent=4))
            pre_tokenizer = cfg["pre_tokenizer"]
            logger.info("pre_tokenizer: " + json.dumps(pre_tokenizer, indent=4))
            if "ignore_merges" in cfg["model"]:
                logger.info("ignore_merges: " + json.dumps(cfg["model"]["ignore_merges"], indent=4))

        logger.info("")

    src_ifs += f"        if chkhsh == \"{chkhsh}\":\n"
    src_ifs += f"            # ref: {model['repo']}\n"
    src_ifs += f"            res = \"{name}\"\n"

src_func = f"""
    def get_vocab_base_pre(self, tokenizer) -> str:
        # encoding this string and hashing the resulting tokens would (hopefully) give us a unique identifier that
        # is specific for the BPE pre-tokenizer used by the model
        # we will use this unique identifier to write a "tokenizer.ggml.pre" entry in the GGUF file which we can
        # use in llama.cpp to implement the same pre-tokenizer

        chktxt = {repr(CHK_TXT)}

        chktok = tokenizer.encode(chktxt)
        chkhsh = sha256(str(chktok).encode()).hexdigest()

        logger.debug(f"chktok: {{chktok}}")
        logger.debug(f"chkhsh: {{chkhsh}}")

        res = None

        # NOTE: if you get an error here, you need to update the convert_hf_to_gguf_update.py script
        #       or pull the latest version of the model from Huggingface
        #       don't edit the hashes manually!
{src_ifs}
        if res is None:
            logger.warning("\\n")
            logger.warning("**************************************************************************************")
            logger.warning("** WARNING: The BPE pre-tokenizer was not recognized!")
            logger.warning("**          There are 2 possible reasons for this:")
            logger.warning("**          - the model has not been added to convert_hf_to_gguf_update.py yet")
            logger.warning("**          - the pre-tokenization config has changed upstream")
            logger.warning("**          Check your model files and convert_hf_to_gguf_update.py and update them accordingly.")
            logger.warning("** ref:     https://github.com/ggml-org/llama.cpp/pull/6920")
            logger.warning("**")
            logger.warning(f"** chkhsh:  {{chkhsh}}")
            logger.warning("**************************************************************************************")
            logger.warning("\\n")
            raise NotImplementedError("BPE pre-tokenizer was not recognized - update get_vocab_base_pre()")

        logger.debug(f"tokenizer.ggml.pre: {{repr(res)}}")
        logger.debug(f"chkhsh: {{chkhsh}}")

        return res
"""

convert_py = re.sub(
    r"(# Marker: Start get_vocab_base_pre)(.+?)( +# Marker: End get_vocab_base_pre)",
    lambda m: m.group(1) + src_func + m.group(3),
    convert_py,
    flags=re.DOTALL | re.MULTILINE,
)

convert_py_pth.write_text(convert_py, encoding="utf-8")

logger.info("+++ convert_hf_to_gguf.py was updated")

# generate tests for each tokenizer model

tests = [
    "ied 4 ½ months",
    "Äpfel",
    "",
    " ",
    "  ",
    "   ",
    "\t",
    "\n",
    "\n\n",
    "\n\n\n",
    "\t\n",
    "Hello world",
    " Hello world",
    "Hello World",
    " Hello World",
    " Hello World!",
    "Hello, world!",
    " Hello, world!",
    " this is 🦙.cpp",
    "w048 7tuijk dsdfhu",
    "нещо на Български",
    "កាន់តែពិសេសអាចខលចេញ",
    "🚀 (normal) 😶‍🌫️ (multiple emojis concatenated) ✅ (only emoji that has its own token)",
    "Hello",
    " Hello",
    "  Hello",
    "   Hello",
    "    Hello",
    "    Hello\n    Hello",
    " (",
    "\n =",
    "' era",
    "Hello, y'all! How are you 😁 ?我想在apple工作1314151天～",
    "!!!!!!",
    "3",
    "33",
    "333",
    "3333",
    "33333",
    "333333",
    "3333333",
    "33333333",
    "333333333",
    "Cửa Việt", # llama-bpe fails on this
    " discards",
    CHK_TXT,
]

# write the tests to ./models/ggml-vocab-{name}.gguf.inp
# the format is:
#
# test0
# __ggml_vocab_test__
# test1
# __ggml_vocab_test__
# ...
#

# with each model, encode all tests and write the results in ./models/ggml-vocab-{name}.gguf.out
# for each test, write the resulting tokens on a separate line

for model in models:
    name = model["name"]
    tokt = model["tokt"]

    # Skip if the tokenizer folder does not exist or there are other download issues previously
    if not os.path.exists(f"models/tokenizers/{name}"):
        logger.warning(f"Directory for tokenizer {name} not found. Skipping...")
        continue

    # create the tokenizer
    try:
        if name == "t5":
            tokenizer = AutoTokenizer.from_pretrained(f"models/tokenizers/{name}", use_fast=False)
        else:
            tokenizer = AutoTokenizer.from_pretrained(f"models/tokenizers/{name}")
    except OSError as e:
        logger.error(f"Failed to load tokenizer for model {name}. Error: {e}")
        continue  # Skip this model and continue with the next one in the loop

    if not os.path.exists(f"models/ggml-vocab-{name}.gguf"):
        logger.info(f"Skip vocab files for model {name}, no GGUF file found")
        continue

    with open(f"models/ggml-vocab-{name}.gguf.inp", "w", encoding="utf-8") as f:
        for text in tests:
            f.write(f"{text}")
            f.write("\n__ggml_vocab_test__\n")

    with open(f"models/ggml-vocab-{name}.gguf.out", "w") as f:
        for text in tests:
            res = tokenizer.encode(text, add_special_tokens=False)
            for r in res:
                f.write(f" {r}")
            f.write("\n")

    logger.info(f"Tests for {name} written in ./models/ggml-vocab-{name}.gguf.*")

# generate commands for creating vocab files

logger.info("\nRun the following commands to generate the vocab files for testing:\n")

for model in models:
    name = model["name"]

    print(f"python3 convert_hf_to_gguf.py models/tokenizers/{name}/ --outfile models/ggml-vocab-{name}.gguf --vocab-only") # noqa: NP100

logger.info("\n")<|MERGE_RESOLUTION|>--- conflicted
+++ resolved
@@ -129,10 +129,7 @@
     {"name": "pixtral",          "tokt": TOKENIZER_TYPE.BPE, "repo": "https://huggingface.co/mistral-community/pixtral-12b", },
     {"name": "seed-coder",       "tokt": TOKENIZER_TYPE.BPE, "repo": "https://huggingface.co/ByteDance-Seed/Seed-Coder-8B-Base", },
     {"name": "smoldocling",      "tokt": TOKENIZER_TYPE.BPE, "repo": "https://huggingface.co/ds4sd/SmolDocling-256M-preview", },
-<<<<<<< HEAD
-=======
     {"name": "a.x-4.0",          "tokt": TOKENIZER_TYPE.BPE, "repo": "https://huggingface.co/skt/A.X-4.0", },
->>>>>>> 6ea3b0bf
 ]
 
 # some models are known to be broken upstream, so we will skip them as exceptions
