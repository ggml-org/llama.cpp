--- conflicted
+++ resolved
@@ -130,11 +130,8 @@
     {"name": "seed-coder",       "tokt": TOKENIZER_TYPE.BPE, "repo": "https://huggingface.co/ByteDance-Seed/Seed-Coder-8B-Base", },
     {"name": "a.x-4.0",          "tokt": TOKENIZER_TYPE.BPE, "repo": "https://huggingface.co/skt/A.X-4.0", },
     {"name": "midm-2.0",         "tokt": TOKENIZER_TYPE.BPE, "repo": "https://huggingface.co/K-intelligence/Midm-2.0-Base-Instruct", },
-<<<<<<< HEAD
+    {"name": "lfm2",             "tokt": TOKENIZER_TYPE.BPE, "repo": "https://huggingface.co/LiquidAI/LFM2-Tokenizer"},
     {"name": "exaone4",          "tokt": TOKENIZER_TYPE.BPE, "repo": "temporary model", },
-=======
-    {"name": "lfm2",             "tokt": TOKENIZER_TYPE.BPE, "repo": "https://huggingface.co/LiquidAI/LFM2-Tokenizer"},
->>>>>>> 98197e5c
 ]
 
 # some models are known to be broken upstream, so we will skip them as exceptions
