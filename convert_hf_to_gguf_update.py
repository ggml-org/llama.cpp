#!/usr/bin/env python3
# -*- coding: utf-8 -*-

import logging
import os
import pathlib
import re

import requests
import json
import shutil
import argparse

from hashlib import sha256
from enum import IntEnum, auto
from transformers import AutoTokenizer

logging.basicConfig(level=logging.DEBUG)
logger = logging.getLogger("convert_hf_to_gguf_update")
sess = requests.Session()

convert_py_pth = pathlib.Path("convert_hf_to_gguf.py")
convert_py = convert_py_pth.read_text(encoding="utf-8")
hf_token_pth = pathlib.Path.home() / ".cache" / "huggingface" / "token"
hf_token = hf_token_pth.read_text(encoding="utf-8").strip() if hf_token_pth.exists() else None


class TOKENIZER_TYPE(IntEnum):
    SPM = auto()
    BPE = auto()
    WPM = auto()
    UGM = auto()


DOC_STRING = """
This script downloads the tokenizer models of the specified models from Huggingface and
generates the get_vocab_base_pre() function for convert_hf_to_gguf.py

/!\\ It is intended to be used by contributors and is not meant to be run by end users

This is necessary in order to analyze the type of pre-tokenizer used by the model and
provide the necessary information to llama.cpp via the GGUF header in order to implement
the same pre-tokenizer.

ref: https://github.com/ggml-org/llama.cpp/pull/6920

Instructions:

- Add a new model to the "models" list
- Run the script with your huggingface token
    By default, token will be read from ~/.cache/huggingface/token
- The convert_hf_to_gguf.py script will have had its get_vocab_base_pre() function updated
- Update llama.cpp with the new pre-tokenizer if necessary
"""
# TODO: generate tokenizer tests for llama.cpp

parser = argparse.ArgumentParser(description=DOC_STRING, formatter_class=argparse.RawTextHelpFormatter)
parser.add_argument(
    "--full", action="store_true",
    help="download full list of models - make sure you have access to all of them",
)
parser.add_argument(
    "--check-missing", action="store_true",
    help="only check for missing pre-tokenizer hashes",
)
parser.add_argument(
    "hf_token",
    help="optional HF token",
    nargs="?",
)
args = parser.parse_args()
hf_token = args.hf_token if args.hf_token is not None else hf_token

if hf_token is None:
    logger.warning("HF token not found. You can provide it as an argument or set it in ~/.cache/huggingface/token")

if args.check_missing and args.full:
    logger.warning("Downloading full list of models requested, ignoring --check-missing!")
    args.check_missing = False

# TODO: this string has to exercise as much pre-tokenizer functionality as possible
#       will be updated with time - contributions welcome
CHK_TXT = '\n \n\n \n\n\n \t \t\t \t\n  \n   \n    \n     \n🚀 (normal) 😶‍🌫️ (multiple emojis concatenated) ✅ 🦙🦙 3 33 333 3333 33333 333333 3333333 33333333 3.3 3..3 3...3 កាន់តែពិសេសអាច😁 ?我想在apple工作1314151天～ ------======= нещо на Български \'\'\'\'\'\'```````\"\"\"\"......!!!!!!?????? I\'ve been \'told he\'s there, \'RE you sure? \'M not sure I\'ll make it, \'D you like some tea? We\'Ve a\'lL'

# TODO: add models here, base models preferred
models = [
    {"name": "llama-spm",        "tokt": TOKENIZER_TYPE.SPM, "repo": "https://huggingface.co/meta-llama/Llama-2-7b-hf", },
    {"name": "llama-bpe",        "tokt": TOKENIZER_TYPE.BPE, "repo": "https://huggingface.co/meta-llama/Meta-Llama-3-8B", },
    {"name": "phi-3",            "tokt": TOKENIZER_TYPE.SPM, "repo": "https://huggingface.co/microsoft/Phi-3-mini-4k-instruct", },
    {"name": "deepseek-llm",     "tokt": TOKENIZER_TYPE.BPE, "repo": "https://huggingface.co/deepseek-ai/deepseek-llm-7b-base", },
    {"name": "deepseek-coder",   "tokt": TOKENIZER_TYPE.BPE, "repo": "https://huggingface.co/deepseek-ai/deepseek-coder-6.7b-base", },
    {"name": "falcon",           "tokt": TOKENIZER_TYPE.BPE, "repo": "https://huggingface.co/tiiuae/falcon-7b", },
    {"name": "bert-bge",         "tokt": TOKENIZER_TYPE.WPM, "repo": "https://huggingface.co/BAAI/bge-small-en-v1.5", },
    {"name": "falcon3",          "tokt": TOKENIZER_TYPE.BPE, "repo": "https://huggingface.co/tiiuae/Falcon3-7B-Base", },
    {"name": "bert-bge-large",   "tokt": TOKENIZER_TYPE.BPE, "repo": "https://huggingface.co/BAAI/bge-large-zh-v1.5", },
    {"name": "mpt",              "tokt": TOKENIZER_TYPE.BPE, "repo": "https://huggingface.co/mosaicml/mpt-7b", },
    {"name": "starcoder",        "tokt": TOKENIZER_TYPE.BPE, "repo": "https://huggingface.co/bigcode/starcoder2-3b", },
    {"name": "gpt-2",            "tokt": TOKENIZER_TYPE.BPE, "repo": "https://huggingface.co/openai-community/gpt2", },
    {"name": "stablelm2",        "tokt": TOKENIZER_TYPE.BPE, "repo": "https://huggingface.co/stabilityai/stablelm-2-zephyr-1_6b", },
    {"name": "refact",           "tokt": TOKENIZER_TYPE.BPE, "repo": "https://huggingface.co/smallcloudai/Refact-1_6-base", },
    {"name": "command-r",        "tokt": TOKENIZER_TYPE.BPE, "repo": "https://huggingface.co/CohereForAI/c4ai-command-r-v01", },
    {"name": "qwen2",            "tokt": TOKENIZER_TYPE.BPE, "repo": "https://huggingface.co/Qwen/Qwen1.5-7B", },
    {"name": "olmo",             "tokt": TOKENIZER_TYPE.BPE, "repo": "https://huggingface.co/allenai/OLMo-1.7-7B-hf", },
    {"name": "dbrx",             "tokt": TOKENIZER_TYPE.BPE, "repo": "https://huggingface.co/databricks/dbrx-base", },
    {"name": "jina-v1-en",       "tokt": TOKENIZER_TYPE.BPE, "repo": "https://huggingface.co/jinaai/jina-reranker-v1-tiny-en", },
    {"name": "jina-v2-en",       "tokt": TOKENIZER_TYPE.WPM, "repo": "https://huggingface.co/jinaai/jina-embeddings-v2-base-en", }, # WPM!
    {"name": "jina-v2-es",       "tokt": TOKENIZER_TYPE.BPE, "repo": "https://huggingface.co/jinaai/jina-embeddings-v2-base-es", },
    {"name": "jina-v2-de",       "tokt": TOKENIZER_TYPE.BPE, "repo": "https://huggingface.co/jinaai/jina-embeddings-v2-base-de", },
    {"name": "smaug-bpe",        "tokt": TOKENIZER_TYPE.BPE, "repo": "https://huggingface.co/abacusai/Smaug-Llama-3-70B-Instruct", },
    {"name": "poro-chat",        "tokt": TOKENIZER_TYPE.BPE, "repo": "https://huggingface.co/LumiOpen/Poro-34B-chat", },
    {"name": "jina-v2-code",     "tokt": TOKENIZER_TYPE.BPE, "repo": "https://huggingface.co/jinaai/jina-embeddings-v2-base-code", },
    {"name": "viking",           "tokt": TOKENIZER_TYPE.BPE, "repo": "https://huggingface.co/LumiOpen/Viking-7B", }, # Also used for Viking 13B and 33B
    {"name": "gemma",            "tokt": TOKENIZER_TYPE.SPM, "repo": "https://huggingface.co/google/gemma-2b", },
    {"name": "gemma-2",          "tokt": TOKENIZER_TYPE.SPM, "repo": "https://huggingface.co/google/gemma-2-9b", },
    {"name": "jais",             "tokt": TOKENIZER_TYPE.BPE, "repo": "https://huggingface.co/core42/jais-13b", },
    {"name": "t5",               "tokt": TOKENIZER_TYPE.UGM, "repo": "https://huggingface.co/google-t5/t5-small", },
    {"name": "codeshell",        "tokt": TOKENIZER_TYPE.BPE, "repo": "https://huggingface.co/WisdomShell/CodeShell-7B", },
    {"name": "tekken",           "tokt": TOKENIZER_TYPE.BPE, "repo": "https://huggingface.co/mistralai/Mistral-Nemo-Base-2407", },
    {"name": "smollm",           "tokt": TOKENIZER_TYPE.BPE, "repo": "https://huggingface.co/HuggingFaceTB/SmolLM-135M", },
    {'name': "bloom",            "tokt": TOKENIZER_TYPE.BPE, "repo": "https://huggingface.co/bigscience/bloom", },
    {'name': "gpt3-finnish",     "tokt": TOKENIZER_TYPE.BPE, "repo": "https://huggingface.co/TurkuNLP/gpt3-finnish-small", },
    {"name": "exaone",           "tokt": TOKENIZER_TYPE.BPE, "repo": "https://huggingface.co/LGAI-EXAONE/EXAONE-3.0-7.8B-Instruct", },
    {"name": "phi-2",            "tokt": TOKENIZER_TYPE.BPE, "repo": "https://huggingface.co/microsoft/phi-2", },
    {"name": "chameleon",        "tokt": TOKENIZER_TYPE.BPE, "repo": "https://huggingface.co/facebook/chameleon-7b", },
    {"name": "roberta-bpe",      "tokt": TOKENIZER_TYPE.BPE, "repo": "https://huggingface.co/sentence-transformers/stsb-roberta-base"},
    {"name": "gigachat",         "tokt": TOKENIZER_TYPE.BPE, "repo": "https://huggingface.co/ai-sage/GigaChat-20B-A3B-instruct"},
    {"name": "megrez",           "tokt": TOKENIZER_TYPE.BPE, "repo": "https://huggingface.co/Infinigence/Megrez-3B-Instruct"},
    {"name": "deepseek-v3",      "tokt": TOKENIZER_TYPE.BPE, "repo": "https://huggingface.co/deepseek-ai/DeepSeek-V3"},
    {"name": "deepseek-r1-qwen", "tokt": TOKENIZER_TYPE.BPE, "repo": "https://huggingface.co/deepseek-ai/DeepSeek-R1-Distill-Qwen-1.5B"},
    {"name": "gpt-4o",           "tokt": TOKENIZER_TYPE.BPE, "repo": "https://huggingface.co/Xenova/gpt-4o", },
    {"name": "superbpe",         "tokt": TOKENIZER_TYPE.BPE, "repo": "https://huggingface.co/UW/OLMo2-8B-SuperBPE-t180k", },
    {"name": "trillion",         "tokt": TOKENIZER_TYPE.BPE, "repo": "https://huggingface.co/trillionlabs/Trillion-7B-preview", },
    {"name": "bailingmoe",       "tokt": TOKENIZER_TYPE.BPE, "repo": "https://huggingface.co/inclusionAI/Ling-lite", },
    {"name": "llama4",           "tokt": TOKENIZER_TYPE.BPE, "repo": "https://huggingface.co/meta-llama/Llama-4-Scout-17B-16E-Instruct", },
    {"name": "pixtral",          "tokt": TOKENIZER_TYPE.BPE, "repo": "https://huggingface.co/mistral-community/pixtral-12b", },
    {"name": "seed-coder",       "tokt": TOKENIZER_TYPE.BPE, "repo": "https://huggingface.co/ByteDance-Seed/Seed-Coder-8B-Base", },
    {"name": "a.x-4.0",          "tokt": TOKENIZER_TYPE.BPE, "repo": "https://huggingface.co/skt/A.X-4.0", },
    {"name": "midm-2.0",         "tokt": TOKENIZER_TYPE.BPE, "repo": "https://huggingface.co/K-intelligence/Midm-2.0-Base-Instruct", },
    {"name": "lfm2",             "tokt": TOKENIZER_TYPE.BPE, "repo": "https://huggingface.co/LiquidAI/LFM2-Tokenizer"},
    {"name": "exaone4",          "tokt": TOKENIZER_TYPE.BPE, "repo": "https://huggingface.co/LGAI-EXAONE/EXAONE-4.0-32B", },
    {"name": "mellum",           "tokt": TOKENIZER_TYPE.BPE, "repo": "https://huggingface.co/JetBrains/Mellum-4b-base", },
<<<<<<< HEAD
    {"name": "modern-bert",      "tokt": TOKENIZER_TYPE.BPE, "repo": "https://huggingface.co/answerdotai/ModernBERT-base", },
    {"name": "llada-moe",        "tokt": TOKENIZER_TYPE.BPE, "repo": "https://huggingface.co/inclusionAI/LLaDA-MoE-7B-A1B-Base", },
=======
    {"name": "bailingmoe2",      "tokt": TOKENIZER_TYPE.BPE, "repo": "https://huggingface.co/inclusionAI/Ling-mini-base-2.0", },
>>>>>>> 9b9201f6
    {"name": "granite-docling",  "tokt": TOKENIZER_TYPE.BPE, "repo": "https://huggingface.co/ibm-granite/granite-docling-258M", },
]

# some models are known to be broken upstream, so we will skip them as exceptions
pre_computed_hashes = [
    # chatglm-bpe has 2 hashes, why?
    {"name": "chatglm-bpe", "tokt": TOKENIZER_TYPE.BPE, "repo": "https://huggingface.co/THUDM/glm-4-9b-chat", "chkhsh": "b6e8e1518dc4305be2fe39c313ed643381c4da5db34a98f6a04c093f8afbe99b"},
    {"name": "chatglm-bpe", "tokt": TOKENIZER_TYPE.BPE, "repo": "https://huggingface.co/THUDM/glm-4-9b-chat", "chkhsh": "81d72c7348a9f0ebe86f23298d37debe0a5e71149e29bd283904c02262b27516"},
    {"name": "glm4", "tokt": TOKENIZER_TYPE.BPE, "repo": "https://huggingface.co/THUDM/glm-4-9b-hf", "chkhsh": "a1336059768a55c99a734006ffb02203cd450fed003e9a71886c88acf24fdbc2"},
    {"name": "glm4", "tokt": TOKENIZER_TYPE.BPE, "repo": "https://huggingface.co/zai-org/GLM-4.5-Air", "chkhsh": "9ca2dd618e8afaf09731a7cf6e2105b373ba6a1821559f258b272fe83e6eb902"},
    {"name": "minerva-7b", "tokt": TOKENIZER_TYPE.BPE, "repo": "https://huggingface.co/sapienzanlp/Minerva-7B-base-v1.0", "chkhsh": "1431a23e583c97432bc230bff598d103ddb5a1f89960c8f1d1051aaa944d0b35"},
    {"name": "hunyuan", "tokt": TOKENIZER_TYPE.BPE, "repo": "https://huggingface.co/tencent/Hunyuan-A13B-Instruct", "chkhsh": "7e57df22b1fe23a7b1e1c7f3dc4e3f96d43a4eb0836d0c6bdc3436d7b2f1c664"},
    {"name": "hunyuan-dense", "tokt": TOKENIZER_TYPE.BPE, "repo": "https://huggingface.co/tencent/Hunyuan-4B-Instruct", "chkhsh": "bba3b3366b646dbdded5dbc42d59598b849371afc42f7beafa914afaa5b70aa6"},
    # falcon-h1 series uses 4 different tokenizers across model sizes (0.5b - 34b), hence we need to define 4 different hashes
    {"name": "falcon-h1", "tokt": TOKENIZER_TYPE.BPE, "repo": "https://huggingface.co/tiiuae/Falcon-H1-0.5B-Base", "chkhsh": "a6b57017d60e6edb4d88ecc2845188e0eb333a70357e45dcc9b53964a73bbae6"},
    {"name": "falcon-h1", "tokt": TOKENIZER_TYPE.BPE, "repo": "https://huggingface.co/tiiuae/Falcon-H1-1B-Base", "chkhsh": "60476e1243776c4fb1b993dbd7a5f15ac22f83c80afdf425fa5ae01c8d44ef86"},
    {"name": "falcon-h1", "tokt": TOKENIZER_TYPE.BPE, "repo": "https://huggingface.co/tiiuae/Falcon-H1-7B-Base", "chkhsh": "3eda48b4c4dc7de733d1a8b3e3b4a85243dbbf704da2ee9d42c6beced8897896"},
    {"name": "falcon-h1", "tokt": TOKENIZER_TYPE.BPE, "repo": "https://huggingface.co/tiiuae/Falcon-H1-34B-Base", "chkhsh": "48f8e02c0359c0bbdd82f26909171fac1c18a457bb47573ed1fe3bbb2c1cfd4b"},
    {"name": "kimi-k2",   "tokt": TOKENIZER_TYPE.BPE, "repo": "https://huggingface.co/moonshotai/Kimi-K2-Base",   "chkhsh": "81212dc7cdb7e0c1074ca62c5aeab0d43c9f52b8a737be7b12a777c953027890"},
    {"name": "qwen2",     "tokt": TOKENIZER_TYPE.BPE, "repo": "https://huggingface.co/Qwen/Qwen3-Embedding-0.6B", "chkhsh": "d4540891389ea895b53b399da6ac824becc30f2fba0e9ddbb98f92e55ca0e97c"},
    {"name": "grok-2",    "tokt": TOKENIZER_TYPE.BPE, "repo": "https://huggingface.co/alvarobartt/grok-2-tokenizer", "chkhsh": "66b8d4e19ab16c3bfd89bce5d785fb7e0155e8648708a1f42077cb9fe002c273"},
]


def download_file_with_auth(url, token, save_path):
    headers = {"Authorization": f"Bearer {token}"} if token else None
    response = sess.get(url, headers=headers)
    response.raise_for_status()
    os.makedirs(os.path.dirname(save_path), exist_ok=True)
    with open(save_path, 'wb') as downloaded_file:
        downloaded_file.write(response.content)
    logger.info(f"File {save_path} downloaded successfully")


def download_model(model):
    name = model["name"]
    repo = model["repo"]
    tokt = model["tokt"]

    os.makedirs(f"models/tokenizers/{name}", exist_ok=True)

    files = ["config.json", "tokenizer.json", "tokenizer_config.json"]

    if name == "gpt-4o":
        # Xenova/gpt-4o is tokenizer-only, it does not contain config.json
        files = ["tokenizer.json", "tokenizer_config.json"]

    if tokt == TOKENIZER_TYPE.SPM:
        files.append("tokenizer.model")

    if tokt == TOKENIZER_TYPE.UGM:
        files.append("spiece.model")

    if os.path.isdir(repo):
        # If repo is a path on the file system, copy the directory
        for file in files:
            src_path = os.path.join(repo, file)
            dst_path = f"models/tokenizers/{name}/{file}"
            if os.path.isfile(dst_path):
                logger.info(f"{name}: File {dst_path} already exists - skipping")
                continue
            if os.path.isfile(src_path):
                shutil.copy2(src_path, dst_path)
                logger.info(f"{name}: Copied {src_path} to {dst_path}")
            else:
                logger.warning(f"{name}: Source file {src_path} does not exist")
    else:
        # If repo is a URL, download the files
        for file in files:
            save_path = f"models/tokenizers/{name}/{file}"
            if os.path.isfile(save_path):
                logger.info(f"{name}: File {save_path} already exists - skipping")
                continue
            download_file_with_auth(f"{repo}/resolve/main/{file}", hf_token, save_path)


# get list of existing models and chkhsh from the convert_hf_to_gguf.py file
# returns mapping res --> chkhsh
def get_existing_models(convert_py):
    pattern = r'if chkhsh == "([a-f0-9]{64})":\s*\n\s*.*\s*res = "([^"]+)"'
    matches = re.findall(pattern, convert_py)
    output = {}
    for chkhsh, res in matches:
        output[res] = chkhsh
    return output


existing_models = {}
all_models = models.copy()
if not args.full:
    # Filter out models that already exist in convert_hf_to_gguf.py
    existing_models = get_existing_models(convert_py)
    all_models = models.copy()
    models = [model for model in all_models if model["name"] not in existing_models]

if not args.check_missing:
    logging.info(f"Downloading {len(models)} models...")
    for model in models:
        try:
            download_model(model)
        except Exception as e:
            logger.error(f"Failed to download model {model['name']}. Error: {e}")


# generate the source code for the convert_hf_to_gguf.py:get_vocab_base_pre() function:

src_ifs = ""
for model in [*pre_computed_hashes, *all_models]:
    name = model["name"]
    tokt = model["tokt"]
    chkhsh = model.get("chkhsh")

    if tokt == TOKENIZER_TYPE.SPM or tokt == TOKENIZER_TYPE.UGM:
        continue

    # create the tokenizer
    if chkhsh is not None:
        # if the model has a pre-computed hash, use it
        logger.info(f"Using pre-computed hash for model {name}: {chkhsh}")
    elif name in existing_models:
        # if the model already exists in convert_hf_to_gguf.py, skip compute hash
        chkhsh = existing_models[name]
    else:
        # otherwise, compute the hash of the tokenizer

        # Fail if the tokenizer folder with config does not exist or there are other download issues previously
        if not os.path.isfile(f"models/tokenizers/{name}/tokenizer_config.json"):
            raise OSError(f"Config for tokenizer {name} not found. The model may not exist or is not accessible with the provided token.")

        try:
            logger.info(f"Loading tokenizer from {f'models/tokenizers/{name}'}...")
            if name == "t5":
                tokenizer = AutoTokenizer.from_pretrained(f"models/tokenizers/{name}", use_fast=False)
            else:
                tokenizer = AutoTokenizer.from_pretrained(f"models/tokenizers/{name}")
        except Exception as e:
            raise OSError(f"Error loading tokenizer for model {name}.") from e

        chktok = tokenizer.encode(CHK_TXT)
        chkhsh = sha256(str(chktok).encode()).hexdigest()

        logger.info(f"model: {name}")
        logger.info(f"tokt: {tokt}")
        logger.info(f"repo: {model['repo']}")
        logger.info(f"chktok: {chktok}")
        logger.info(f"chkhsh: {chkhsh}")

        # print the "pre_tokenizer" content from the tokenizer.json
        with open(f"models/tokenizers/{name}/tokenizer.json", "r", encoding="utf-8") as f:
            cfg = json.load(f)
            normalizer = cfg["normalizer"]
            logger.info("normalizer: " + json.dumps(normalizer, indent=4))
            pre_tokenizer = cfg["pre_tokenizer"]
            logger.info("pre_tokenizer: " + json.dumps(pre_tokenizer, indent=4))
            if "ignore_merges" in cfg["model"]:
                logger.info("ignore_merges: " + json.dumps(cfg["model"]["ignore_merges"], indent=4))

        logger.info("")

    src_ifs += f"        if chkhsh == \"{chkhsh}\":\n"
    src_ifs += f"            # ref: {model['repo']}\n"
    src_ifs += f"            res = \"{name}\"\n"

src_func = f"""
    def get_vocab_base_pre(self, tokenizer) -> str:
        # encoding this string and hashing the resulting tokens would (hopefully) give us a unique identifier that
        # is specific for the BPE pre-tokenizer used by the model
        # we will use this unique identifier to write a "tokenizer.ggml.pre" entry in the GGUF file which we can
        # use in llama.cpp to implement the same pre-tokenizer

        chktxt = {repr(CHK_TXT)}

        chktok = tokenizer.encode(chktxt)
        chkhsh = sha256(str(chktok).encode()).hexdigest()

        logger.debug(f"chktok: {{chktok}}")
        logger.debug(f"chkhsh: {{chkhsh}}")

        res = None

        # NOTE: if you get an error here, you need to update the convert_hf_to_gguf_update.py script
        #       or pull the latest version of the model from Huggingface
        #       don't edit the hashes manually!
{src_ifs}
        if res is None:
            logger.warning("\\n")
            logger.warning("**************************************************************************************")
            logger.warning("** WARNING: The BPE pre-tokenizer was not recognized!")
            logger.warning("**          There are 2 possible reasons for this:")
            logger.warning("**          - the model has not been added to convert_hf_to_gguf_update.py yet")
            logger.warning("**          - the pre-tokenization config has changed upstream")
            logger.warning("**          Check your model files and convert_hf_to_gguf_update.py and update them accordingly.")
            logger.warning("** ref:     https://github.com/ggml-org/llama.cpp/pull/6920")
            logger.warning("**")
            logger.warning(f"** chkhsh:  {{chkhsh}}")
            logger.warning("**************************************************************************************")
            logger.warning("\\n")
            raise NotImplementedError("BPE pre-tokenizer was not recognized - update get_vocab_base_pre()")

        logger.debug(f"tokenizer.ggml.pre: {{repr(res)}}")
        logger.debug(f"chkhsh: {{chkhsh}}")

        return res
"""

convert_py = re.sub(
    r"(# Marker: Start get_vocab_base_pre)(.+?)( +# Marker: End get_vocab_base_pre)",
    lambda m: m.group(1) + src_func + m.group(3),
    convert_py,
    flags=re.DOTALL | re.MULTILINE,
)

convert_py_pth.write_text(convert_py, encoding="utf-8")

logger.info("+++ convert_hf_to_gguf.py was updated")

# generate tests for each tokenizer model

tests = [
    "ied 4 ½ months",
    "Äpfel",
    "",
    " ",
    "  ",
    "   ",
    "\t",
    "\n",
    "\n\n",
    "\n\n\n",
    "\t\n",
    "Hello world",
    " Hello world",
    "Hello World",
    " Hello World",
    " Hello World!",
    "Hello, world!",
    " Hello, world!",
    " this is 🦙.cpp",
    "w048 7tuijk dsdfhu",
    "нещо на Български",
    "កាន់តែពិសេសអាចខលចេញ",
    "🚀 (normal) 😶‍🌫️ (multiple emojis concatenated) ✅ (only emoji that has its own token)",
    "Hello",
    " Hello",
    "  Hello",
    "   Hello",
    "    Hello",
    "    Hello\n    Hello",
    " (",
    "\n =",
    "' era",
    "Hello, y'all! How are you 😁 ?我想在apple工作1314151天～",
    "!!!!!!",
    "3",
    "33",
    "333",
    "3333",
    "33333",
    "333333",
    "3333333",
    "33333333",
    "333333333",
    "Cửa Việt", # llama-bpe fails on this
    " discards",
    CHK_TXT,
]

# write the tests to ./models/ggml-vocab-{name}.gguf.inp
# the format is:
#
# test0
# __ggml_vocab_test__
# test1
# __ggml_vocab_test__
# ...
#

# with each model, encode all tests and write the results in ./models/ggml-vocab-{name}.gguf.out
# for each test, write the resulting tokens on a separate line

for model in models:
    name = model["name"]
    tokt = model["tokt"]

    # Skip if the tokenizer folder does not exist or there are other download issues previously
    if not os.path.exists(f"models/tokenizers/{name}"):
        logger.warning(f"Directory for tokenizer {name} not found. Skipping...")
        continue

    # create the tokenizer
    try:
        if name == "t5":
            tokenizer = AutoTokenizer.from_pretrained(f"models/tokenizers/{name}", use_fast=False)
        else:
            tokenizer = AutoTokenizer.from_pretrained(f"models/tokenizers/{name}")
    except OSError as e:
        logger.error(f"Failed to load tokenizer for model {name}. Error: {e}")
        continue  # Skip this model and continue with the next one in the loop

    if not os.path.exists(f"models/ggml-vocab-{name}.gguf"):
        logger.info(f"Skip vocab files for model {name}, no GGUF file found")
        continue

    with open(f"models/ggml-vocab-{name}.gguf.inp", "w", encoding="utf-8") as f:
        for text in tests:
            f.write(f"{text}")
            f.write("\n__ggml_vocab_test__\n")

    with open(f"models/ggml-vocab-{name}.gguf.out", "w") as f:
        for text in tests:
            res = tokenizer.encode(text, add_special_tokens=False)
            for r in res:
                f.write(f" {r}")
            f.write("\n")

    logger.info(f"Tests for {name} written in ./models/ggml-vocab-{name}.gguf.*")

# generate commands for creating vocab files

logger.info("\nRun the following commands to generate the vocab files for testing:\n")

for model in models:
    name = model["name"]

    print(f"python3 convert_hf_to_gguf.py models/tokenizers/{name}/ --outfile models/ggml-vocab-{name}.gguf --vocab-only") # noqa: NP100

logger.info("\n")<|MERGE_RESOLUTION|>--- conflicted
+++ resolved
@@ -139,12 +139,8 @@
     {"name": "lfm2",             "tokt": TOKENIZER_TYPE.BPE, "repo": "https://huggingface.co/LiquidAI/LFM2-Tokenizer"},
     {"name": "exaone4",          "tokt": TOKENIZER_TYPE.BPE, "repo": "https://huggingface.co/LGAI-EXAONE/EXAONE-4.0-32B", },
     {"name": "mellum",           "tokt": TOKENIZER_TYPE.BPE, "repo": "https://huggingface.co/JetBrains/Mellum-4b-base", },
-<<<<<<< HEAD
     {"name": "modern-bert",      "tokt": TOKENIZER_TYPE.BPE, "repo": "https://huggingface.co/answerdotai/ModernBERT-base", },
-    {"name": "llada-moe",        "tokt": TOKENIZER_TYPE.BPE, "repo": "https://huggingface.co/inclusionAI/LLaDA-MoE-7B-A1B-Base", },
-=======
     {"name": "bailingmoe2",      "tokt": TOKENIZER_TYPE.BPE, "repo": "https://huggingface.co/inclusionAI/Ling-mini-base-2.0", },
->>>>>>> 9b9201f6
     {"name": "granite-docling",  "tokt": TOKENIZER_TYPE.BPE, "repo": "https://huggingface.co/ibm-granite/granite-docling-258M", },
 ]
 
