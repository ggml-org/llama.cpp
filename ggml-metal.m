#import "ggml-metal.h"

#import "ggml.h"

#import <Foundation/Foundation.h>

#import <Metal/Metal.h>

#undef MIN
#undef MAX
#define MIN(a, b) ((a) < (b) ? (a) : (b))
#define MAX(a, b) ((a) > (b) ? (a) : (b))

#ifdef GGML_METAL_NDEBUG
#define GGML_METAL_LOG_INFO(...)
#define GGML_METAL_LOG_WARN(...)
#define GGML_METAL_LOG_ERROR(...)
#else
#define GGML_METAL_LOG_INFO(...)  ggml_metal_log(GGML_LOG_LEVEL_INFO, __VA_ARGS__)
#define GGML_METAL_LOG_WARN(...)  ggml_metal_log(GGML_LOG_LEVEL_WARN, __VA_ARGS__)
#define GGML_METAL_LOG_ERROR(...) ggml_metal_log(GGML_LOG_LEVEL_ERROR, __VA_ARGS__)
#endif

#define UNUSED(x) (void)(x)

#define GGML_MAX_CONCUR (2*GGML_MAX_NODES)

struct ggml_metal_buffer {
    const char * name;

    void   * data;
    size_t   size;

    id<MTLBuffer> metal;
};

struct ggml_metal_context {
    int n_cb;

    id<MTLDevice>       device;
    id<MTLCommandQueue> queue;
    id<MTLLibrary>      library;

    id<MTLCommandBuffer>         command_buffers [GGML_METAL_MAX_COMMAND_BUFFERS];
    id<MTLComputeCommandEncoder> command_encoders[GGML_METAL_MAX_COMMAND_BUFFERS];

    dispatch_queue_t d_queue;

    int n_buffers;
    struct ggml_metal_buffer buffers[GGML_METAL_MAX_BUFFERS];

    int concur_list[GGML_MAX_CONCUR];
    int concur_list_len;

    // custom kernels
#define GGML_METAL_DECL_KERNEL(name) \
    id<MTLFunction>             function_##name; \
    id<MTLComputePipelineState> pipeline_##name

    GGML_METAL_DECL_KERNEL(add);
    GGML_METAL_DECL_KERNEL(add_row); // TODO: avoid this extra kernel, instead extend the "add" kernel to support broadcast
    GGML_METAL_DECL_KERNEL(mul);
    GGML_METAL_DECL_KERNEL(mul_row); // TODO: avoid this extra kernel, instead extend the "mul" kernel to support broadcast
    GGML_METAL_DECL_KERNEL(scale);
    GGML_METAL_DECL_KERNEL(silu);
    GGML_METAL_DECL_KERNEL(relu);
    GGML_METAL_DECL_KERNEL(gelu);
    GGML_METAL_DECL_KERNEL(soft_max);
    GGML_METAL_DECL_KERNEL(soft_max_4);
    GGML_METAL_DECL_KERNEL(diag_mask_inf);
    GGML_METAL_DECL_KERNEL(diag_mask_inf_8);
    GGML_METAL_DECL_KERNEL(get_rows_f32);
    GGML_METAL_DECL_KERNEL(get_rows_f16);
    GGML_METAL_DECL_KERNEL(get_rows_q4_0);
    GGML_METAL_DECL_KERNEL(get_rows_q4_1);
    GGML_METAL_DECL_KERNEL(get_rows_q8_0);
    GGML_METAL_DECL_KERNEL(get_rows_q2_K);
    GGML_METAL_DECL_KERNEL(get_rows_q3_K);
    GGML_METAL_DECL_KERNEL(get_rows_q4_K);
    GGML_METAL_DECL_KERNEL(get_rows_q5_K);
    GGML_METAL_DECL_KERNEL(get_rows_q6_K);
    GGML_METAL_DECL_KERNEL(rms_norm);
    GGML_METAL_DECL_KERNEL(norm);
    GGML_METAL_DECL_KERNEL(mul_mat_f32_f32);
    GGML_METAL_DECL_KERNEL(mul_mat_f16_f32);
    GGML_METAL_DECL_KERNEL(mul_mat_f16_f32_1row);
    GGML_METAL_DECL_KERNEL(mul_mat_f16_f32_l4);
    GGML_METAL_DECL_KERNEL(mul_mat_q4_0_f32);
    GGML_METAL_DECL_KERNEL(mul_mat_q4_1_f32);
    GGML_METAL_DECL_KERNEL(mul_mat_q8_0_f32);
    GGML_METAL_DECL_KERNEL(mul_mat_q2_K_f32);
    GGML_METAL_DECL_KERNEL(mul_mat_q3_K_f32);
    GGML_METAL_DECL_KERNEL(mul_mat_q4_K_f32);
    GGML_METAL_DECL_KERNEL(mul_mat_q5_K_f32);
    GGML_METAL_DECL_KERNEL(mul_mat_q6_K_f32);
    GGML_METAL_DECL_KERNEL(mul_mm_f32_f32);
    GGML_METAL_DECL_KERNEL(mul_mm_f16_f32);
    GGML_METAL_DECL_KERNEL(mul_mm_q4_0_f32);
    GGML_METAL_DECL_KERNEL(mul_mm_q4_1_f32);
    GGML_METAL_DECL_KERNEL(mul_mm_q8_0_f32);
    GGML_METAL_DECL_KERNEL(mul_mm_q2_K_f32);
    GGML_METAL_DECL_KERNEL(mul_mm_q3_K_f32);
    GGML_METAL_DECL_KERNEL(mul_mm_q4_K_f32);
    GGML_METAL_DECL_KERNEL(mul_mm_q5_K_f32);
    GGML_METAL_DECL_KERNEL(mul_mm_q6_K_f32);
    GGML_METAL_DECL_KERNEL(rope);
    GGML_METAL_DECL_KERNEL(alibi_f32);
    GGML_METAL_DECL_KERNEL(cpy_f32_f16);
    GGML_METAL_DECL_KERNEL(cpy_f32_f32);
    GGML_METAL_DECL_KERNEL(cpy_f16_f16);

#undef GGML_METAL_DECL_KERNEL
};

// MSL code
// TODO: move the contents here when ready
//       for now it is easier to work in a separate file
static NSString * const msl_library_source = @"see metal.metal";

// Here to assist with NSBundle Path Hack
@interface GGMLMetalClass : NSObject
@end
@implementation GGMLMetalClass
@end

ggml_log_callback ggml_metal_log_callback = NULL;
void * ggml_metal_log_user_data = NULL;

void ggml_metal_log_set_callback(ggml_log_callback log_callback, void * user_data) {
    ggml_metal_log_callback  = log_callback;
    ggml_metal_log_user_data = user_data;
}

static void ggml_metal_log(enum ggml_log_level level, const char* format, ...){
    if (ggml_metal_log_callback != NULL) {
        va_list args;
        va_start(args, format);
        char buffer[128];
        int len = vsnprintf(buffer, 128, format, args);
        if (len < 128) {
            ggml_metal_log_callback(level, buffer, ggml_metal_log_user_data);
        } else {
            char* buffer2 = malloc(len+1);
            vsnprintf(buffer2, len+1, format, args);
            buffer2[len] = 0;
            ggml_metal_log_callback(level, buffer2, ggml_metal_log_user_data);
            free(buffer2);
        }
        va_end(args);
    }
}



struct ggml_metal_context * ggml_metal_init(int n_cb) {
    GGML_METAL_LOG_INFO("%s: allocating\n", __func__);

    id <MTLDevice> device;
    NSString * s;

#if TARGET_OS_OSX
    // Show all the Metal device instances in the system
    NSArray * devices = MTLCopyAllDevices();
    for (device in devices) {
        s = [device name];
        GGML_METAL_LOG_INFO("%s: found device: %s\n", __func__, [s UTF8String]);
    }
#endif

    // Pick and show default Metal device
    device = MTLCreateSystemDefaultDevice();
    s = [device name];
    GGML_METAL_LOG_INFO("%s: picking default device: %s\n", __func__, [s UTF8String]);

    // Configure context
    struct ggml_metal_context * ctx = malloc(sizeof(struct ggml_metal_context));
    ctx->device = device;
    ctx->n_cb   = MIN(n_cb, GGML_METAL_MAX_BUFFERS);
    ctx->queue  = [ctx->device newCommandQueue];
    ctx->n_buffers = 0;
    ctx->concur_list_len = 0;

    ctx->d_queue = dispatch_queue_create("ggml-metal", DISPATCH_QUEUE_CONCURRENT);

#ifdef GGML_SWIFT
    // load the default.metallib file
    {
        NSError * error = nil;

        NSBundle * bundle = [NSBundle bundleForClass:[GGMLMetalClass class]];
        NSString * llamaBundlePath = [bundle pathForResource:@"llama_llama" ofType:@"bundle"];
        NSBundle * llamaBundle = [NSBundle bundleWithPath:llamaBundlePath];
        NSString * libPath = [llamaBundle pathForResource:@"default" ofType:@"metallib"];
        NSURL * libURL = [NSURL fileURLWithPath:libPath];

        // Load the metallib file into a Metal library
        ctx->library = [ctx->device newLibraryWithURL:libURL error:&error];

        if (error) {
            GGML_METAL_LOG_ERROR("%s: error: %s\n", __func__, [[error description] UTF8String]);
            return NULL;
        }
    }
#else
    UNUSED(msl_library_source);

    // read the source from "ggml-metal.metal" into a string and use newLibraryWithSource
    {
        NSError * error = nil;

        //NSString * path = [[NSBundle mainBundle] pathForResource:@"../../examples/metal/metal" ofType:@"metal"];
        NSBundle * bundle = [NSBundle bundleForClass:[GGMLMetalClass class]];
        NSString * path   = [bundle pathForResource:@"ggml-metal" ofType:@"metal"];
        GGML_METAL_LOG_INFO("%s: loading '%s'\n", __func__, [path UTF8String]);

        NSString * src  = [NSString stringWithContentsOfFile:path encoding:NSUTF8StringEncoding error:&error];
        if (error) {
            GGML_METAL_LOG_ERROR("%s: error: %s\n", __func__, [[error description] UTF8String]);
            return NULL;
        }

#ifdef GGML_QKK_64
        MTLCompileOptions* options = [MTLCompileOptions new];
        options.preprocessorMacros = @{ @"QK_K" : @(64) };
        ctx->library = [ctx->device newLibraryWithSource:src options:options error:&error];
#else
        ctx->library = [ctx->device newLibraryWithSource:src options:nil error:&error];
#endif
        if (error) {
            GGML_METAL_LOG_ERROR("%s: error: %s\n", __func__, [[error description] UTF8String]);
            return NULL;
        }
    }
#endif

    // load kernels
    {
        NSError * error = nil;
#define GGML_METAL_ADD_KERNEL(name) \
        ctx->function_##name = [ctx->library newFunctionWithName:@"kernel_"#name]; \
        ctx->pipeline_##name = [ctx->device newComputePipelineStateWithFunction:ctx->function_##name error:&error]; \
        GGML_METAL_LOG_INFO("%s: loaded %-32s %16p | th_max = %4d | th_width = %4d\n", __func__, "kernel_"#name, (void *) ctx->pipeline_##name, \
                (int) ctx->pipeline_##name.maxTotalThreadsPerThreadgroup, \
                (int) ctx->pipeline_##name.threadExecutionWidth); \
        if (error) { \
          GGML_METAL_LOG_ERROR("%s: error: load pipeline error: %s\n", __func__, [[error description] UTF8String]); \
            return NULL; \
        }

        GGML_METAL_ADD_KERNEL(add);
        GGML_METAL_ADD_KERNEL(add_row);
        GGML_METAL_ADD_KERNEL(mul);
        GGML_METAL_ADD_KERNEL(mul_row);
        GGML_METAL_ADD_KERNEL(scale);
        GGML_METAL_ADD_KERNEL(silu);
        GGML_METAL_ADD_KERNEL(relu);
        GGML_METAL_ADD_KERNEL(gelu);
        GGML_METAL_ADD_KERNEL(soft_max);
        GGML_METAL_ADD_KERNEL(soft_max_4);
        GGML_METAL_ADD_KERNEL(diag_mask_inf);
        GGML_METAL_ADD_KERNEL(diag_mask_inf_8);
        GGML_METAL_ADD_KERNEL(get_rows_f32);
        GGML_METAL_ADD_KERNEL(get_rows_f16);
        GGML_METAL_ADD_KERNEL(get_rows_q4_0);
        GGML_METAL_ADD_KERNEL(get_rows_q4_1);
        GGML_METAL_ADD_KERNEL(get_rows_q8_0);
        GGML_METAL_ADD_KERNEL(get_rows_q2_K);
        GGML_METAL_ADD_KERNEL(get_rows_q3_K);
        GGML_METAL_ADD_KERNEL(get_rows_q4_K);
        GGML_METAL_ADD_KERNEL(get_rows_q5_K);
        GGML_METAL_ADD_KERNEL(get_rows_q6_K);
        GGML_METAL_ADD_KERNEL(rms_norm);
        GGML_METAL_ADD_KERNEL(norm);
        GGML_METAL_ADD_KERNEL(mul_mat_f32_f32);
        GGML_METAL_ADD_KERNEL(mul_mat_f16_f32);
        GGML_METAL_ADD_KERNEL(mul_mat_f16_f32_1row);
        GGML_METAL_ADD_KERNEL(mul_mat_f16_f32_l4);
        GGML_METAL_ADD_KERNEL(mul_mat_q4_0_f32);
        GGML_METAL_ADD_KERNEL(mul_mat_q4_1_f32);
        GGML_METAL_ADD_KERNEL(mul_mat_q8_0_f32);
        GGML_METAL_ADD_KERNEL(mul_mat_q2_K_f32);
        GGML_METAL_ADD_KERNEL(mul_mat_q3_K_f32);
        GGML_METAL_ADD_KERNEL(mul_mat_q4_K_f32);
        GGML_METAL_ADD_KERNEL(mul_mat_q5_K_f32);
        GGML_METAL_ADD_KERNEL(mul_mat_q6_K_f32);
        GGML_METAL_ADD_KERNEL(mul_mm_f32_f32);
        GGML_METAL_ADD_KERNEL(mul_mm_f16_f32);
        GGML_METAL_ADD_KERNEL(mul_mm_q4_0_f32);
        GGML_METAL_ADD_KERNEL(mul_mm_q8_0_f32);
        GGML_METAL_ADD_KERNEL(mul_mm_q4_1_f32);
        GGML_METAL_ADD_KERNEL(mul_mm_q2_K_f32);
        GGML_METAL_ADD_KERNEL(mul_mm_q3_K_f32);
        GGML_METAL_ADD_KERNEL(mul_mm_q4_K_f32);
        GGML_METAL_ADD_KERNEL(mul_mm_q5_K_f32);
        GGML_METAL_ADD_KERNEL(mul_mm_q6_K_f32);
        GGML_METAL_ADD_KERNEL(rope);
        GGML_METAL_ADD_KERNEL(alibi_f32);
        GGML_METAL_ADD_KERNEL(cpy_f32_f16);
        GGML_METAL_ADD_KERNEL(cpy_f32_f32);
        GGML_METAL_ADD_KERNEL(cpy_f16_f16);

#undef GGML_METAL_ADD_KERNEL
    }

    GGML_METAL_LOG_INFO("%s: hasUnifiedMemory              = %s\n",       __func__, ctx->device.hasUnifiedMemory ? "true" : "false");
#if TARGET_OS_OSX
    GGML_METAL_LOG_INFO("%s: recommendedMaxWorkingSetSize  = %8.2f MB\n", __func__, ctx->device.recommendedMaxWorkingSetSize / 1024.0 / 1024.0);
    if (ctx->device.maxTransferRate != 0) {
        GGML_METAL_LOG_INFO("%s: maxTransferRate               = %8.2f MB/s\n", __func__, ctx->device.maxTransferRate / 1024.0 / 1024.0);
    } else {
        GGML_METAL_LOG_INFO("%s: maxTransferRate               = built-in GPU\n", __func__);
    }
#endif

    return ctx;
}

void ggml_metal_free(struct ggml_metal_context * ctx) {
    GGML_METAL_LOG_INFO("%s: deallocating\n", __func__);
#define GGML_METAL_DEL_KERNEL(name) \
    [ctx->function_##name release]; \
    [ctx->pipeline_##name release];

    GGML_METAL_DEL_KERNEL(add);
    GGML_METAL_DEL_KERNEL(add_row);
    GGML_METAL_DEL_KERNEL(mul);
    GGML_METAL_DEL_KERNEL(mul_row);
    GGML_METAL_DEL_KERNEL(scale);
    GGML_METAL_DEL_KERNEL(silu);
    GGML_METAL_DEL_KERNEL(relu);
    GGML_METAL_DEL_KERNEL(gelu);
    GGML_METAL_DEL_KERNEL(soft_max);
    GGML_METAL_DEL_KERNEL(soft_max_4);
    GGML_METAL_DEL_KERNEL(diag_mask_inf);
    GGML_METAL_DEL_KERNEL(diag_mask_inf_8);
    GGML_METAL_DEL_KERNEL(get_rows_f32);
    GGML_METAL_DEL_KERNEL(get_rows_f16);
    GGML_METAL_DEL_KERNEL(get_rows_q4_0);
    GGML_METAL_DEL_KERNEL(get_rows_q4_1);
    GGML_METAL_DEL_KERNEL(get_rows_q8_0);
    GGML_METAL_DEL_KERNEL(get_rows_q2_K);
    GGML_METAL_DEL_KERNEL(get_rows_q3_K);
    GGML_METAL_DEL_KERNEL(get_rows_q4_K);
    GGML_METAL_DEL_KERNEL(get_rows_q5_K);
    GGML_METAL_DEL_KERNEL(get_rows_q6_K);
    GGML_METAL_DEL_KERNEL(rms_norm);
    GGML_METAL_DEL_KERNEL(norm);
    GGML_METAL_DEL_KERNEL(mul_mat_f32_f32);
    GGML_METAL_DEL_KERNEL(mul_mat_f16_f32);
    GGML_METAL_DEL_KERNEL(mul_mat_f16_f32_1row);
    GGML_METAL_DEL_KERNEL(mul_mat_f16_f32_l4);
    GGML_METAL_DEL_KERNEL(mul_mat_q4_0_f32);
    GGML_METAL_DEL_KERNEL(mul_mat_q4_1_f32);
    GGML_METAL_DEL_KERNEL(mul_mat_q8_0_f32);
    GGML_METAL_DEL_KERNEL(mul_mat_q2_K_f32);
    GGML_METAL_DEL_KERNEL(mul_mat_q3_K_f32);
    GGML_METAL_DEL_KERNEL(mul_mat_q4_K_f32);
    GGML_METAL_DEL_KERNEL(mul_mat_q5_K_f32);
    GGML_METAL_DEL_KERNEL(mul_mat_q6_K_f32);
    GGML_METAL_DEL_KERNEL(mul_mm_f32_f32);
    GGML_METAL_DEL_KERNEL(mul_mm_f16_f32);
    GGML_METAL_DEL_KERNEL(mul_mm_q4_0_f32);
    GGML_METAL_DEL_KERNEL(mul_mm_q8_0_f32);
    GGML_METAL_DEL_KERNEL(mul_mm_q4_1_f32);
    GGML_METAL_DEL_KERNEL(mul_mm_q2_K_f32);
    GGML_METAL_DEL_KERNEL(mul_mm_q3_K_f32);
    GGML_METAL_DEL_KERNEL(mul_mm_q4_K_f32);
    GGML_METAL_DEL_KERNEL(mul_mm_q5_K_f32);
    GGML_METAL_DEL_KERNEL(mul_mm_q6_K_f32);
    GGML_METAL_DEL_KERNEL(rope);
    GGML_METAL_DEL_KERNEL(alibi_f32);
    GGML_METAL_DEL_KERNEL(cpy_f32_f16);
    GGML_METAL_DEL_KERNEL(cpy_f32_f32);
    GGML_METAL_DEL_KERNEL(cpy_f16_f16);

#undef GGML_METAL_DEL_KERNEL

    for (int i = 0; i < ctx->n_buffers; ++i) {
        [ctx->buffers[i].metal release];
    }

    [ctx->library release];
    [ctx->queue release];
    [ctx->device release];

    dispatch_release(ctx->d_queue);

    free(ctx);
}

void * ggml_metal_host_malloc(size_t n) {
    void * data = NULL;
    const int result = posix_memalign((void **) &data, sysconf(_SC_PAGESIZE), n);
    if (result != 0) {
        GGML_METAL_LOG_ERROR("%s: error: posix_memalign failed\n", __func__);
        return NULL;
    }

    return data;
}

void ggml_metal_host_free(void * data) {
    free(data);
}

void ggml_metal_set_n_cb(struct ggml_metal_context * ctx, int n_cb) {
    ctx->n_cb = MIN(n_cb, GGML_METAL_MAX_BUFFERS);
}

int ggml_metal_if_optimized(struct ggml_metal_context * ctx) {
    return ctx->concur_list_len;
}

int * ggml_metal_get_concur_list(struct ggml_metal_context * ctx) {
    return ctx->concur_list;
}

// finds the Metal buffer that contains the tensor data on the GPU device
// the assumption is that there is 1-to-1 mapping between the host and device memory buffers, so we can find the
// Metal buffer based on the host memory pointer
//
static id<MTLBuffer> ggml_metal_get_buffer(struct ggml_metal_context * ctx, struct ggml_tensor * t, size_t * offs) {
    //GGML_METAL_LOG_INFO("%s: data tensor '%16s', offs_data = %8ld, offs_eval = %8ld, offs_cach = %8ld\n", __func__, t->name, offs_data, offs_eval, offs_cach);

    const int64_t tsize = ggml_nbytes(t);

    // find the view that contains the tensor fully
    for (int i = 0; i < ctx->n_buffers; ++i) {
        const int64_t ioffs = (int64_t) t->data - (int64_t) ctx->buffers[i].data;

        //metal_printf("ioffs = %10ld, tsize = %10ld, sum = %10ld, ctx->buffers[%d].size = %10ld, name = %s\n", ioffs, tsize, ioffs + tsize, i, ctx->buffers[i].size, ctx->buffers[i].name);
        if (ioffs >= 0 && ioffs + tsize <= (int64_t) ctx->buffers[i].size) {
            *offs = (size_t) ioffs;

            //GGML_METAL_LOG_INFO("%s: '%s' tensor '%16s', offs = %8ld\n", __func__, ctx->buffers[i].name, t->name, *offs);

            return ctx->buffers[i].metal;
        }
    }

    GGML_METAL_LOG_ERROR("%s: error: buffer is nil\n", __func__);

    return nil;
}

bool ggml_metal_add_buffer(
        struct ggml_metal_context * ctx,
                     const char * name,
                           void * data,
                         size_t   size,
                         size_t   max_size) {
    if (ctx->n_buffers >= GGML_METAL_MAX_BUFFERS) {
        GGML_METAL_LOG_ERROR("%s: error: too many buffers\n", __func__);
        return false;
    }

    if (data) {
        // verify that the buffer does not overlap with any of the existing buffers
        for (int i = 0; i < ctx->n_buffers; ++i) {
            const int64_t ioffs = (int64_t) data - (int64_t) ctx->buffers[i].data;

            if (ioffs >= 0 && ioffs < (int64_t) ctx->buffers[i].size) {
                GGML_METAL_LOG_ERROR("%s: error: buffer '%s' overlaps with '%s'\n", __func__, name, ctx->buffers[i].name);
                return false;
            }
        }

        const size_t size_page = sysconf(_SC_PAGESIZE);

        size_t size_aligned = size;
        if ((size_aligned % size_page) != 0) {
            size_aligned += (size_page - (size_aligned % size_page));
        }

        // the buffer fits into the max buffer size allowed by the device
        if (size_aligned <= ctx->device.maxBufferLength) {
            ctx->buffers[ctx->n_buffers].name = name;
            ctx->buffers[ctx->n_buffers].data = data;
            ctx->buffers[ctx->n_buffers].size = size;

            ctx->buffers[ctx->n_buffers].metal = [ctx->device newBufferWithBytesNoCopy:data length:size_aligned options:MTLResourceStorageModeShared deallocator:nil];

            if (ctx->buffers[ctx->n_buffers].metal == nil) {
                GGML_METAL_LOG_ERROR("%s: error: failed to allocate '%-16s' buffer, size = %8.2f MB\n", __func__, name, size_aligned / 1024.0 / 1024.0);
                return false;
            }

            GGML_METAL_LOG_INFO("%s: allocated '%-16s' buffer, size = %8.2f MB", __func__, name, size_aligned / 1024.0 / 1024.0);

            ++ctx->n_buffers;
        } else {
            // this overlap between the views will guarantee that the tensor with the maximum size will fully fit into
            // one of the views
            const size_t size_ovlp = ((max_size + size_page - 1) / size_page + 1) * size_page; // round-up 2 pages just in case
            const size_t size_step = ctx->device.maxBufferLength - size_ovlp;
            const size_t size_view = ctx->device.maxBufferLength;

            for (size_t i = 0; i < size; i += size_step) {
                const size_t size_step_aligned = (i + size_view <= size) ? size_view : (size_aligned - i);

                ctx->buffers[ctx->n_buffers].name = name;
                ctx->buffers[ctx->n_buffers].data = (void *) ((uint8_t *) data + i);
                ctx->buffers[ctx->n_buffers].size = size_step_aligned;

                ctx->buffers[ctx->n_buffers].metal = [ctx->device newBufferWithBytesNoCopy:(void *) ((uint8_t *) data + i) length:size_step_aligned options:MTLResourceStorageModeShared deallocator:nil];

                if (ctx->buffers[ctx->n_buffers].metal == nil) {
                    GGML_METAL_LOG_ERROR("%s: error: failed to allocate '%-16s' buffer, size = %8.2f MB\n", __func__, name, size_step_aligned / 1024.0 / 1024.0);
                    return false;
                }

                GGML_METAL_LOG_INFO("%s: allocated '%-16s' buffer, size = %8.2f MB, offs = %12ld", __func__, name, size_step_aligned / 1024.0 / 1024.0, i);
                if (i + size_step < size) {
                    GGML_METAL_LOG_INFO("\n");
                }

                ++ctx->n_buffers;
            }
        }

#if TARGET_OS_OSX
        GGML_METAL_LOG_INFO(", (%8.2f / %8.2f)",
                ctx->device.currentAllocatedSize / 1024.0 / 1024.0,
                ctx->device.recommendedMaxWorkingSetSize / 1024.0 / 1024.0);

        if (ctx->device.currentAllocatedSize > ctx->device.recommendedMaxWorkingSetSize) {
            GGML_METAL_LOG_WARN(", warning: current allocated size is greater than the recommended max working set size\n", __func__);
        } else {
            GGML_METAL_LOG_INFO("\n");
        }
#else
        GGML_METAL_LOG_INFO(", (%8.2f)\n", ctx->device.currentAllocatedSize / 1024.0 / 1024.0);
#endif
    }

    return true;
}

void ggml_metal_set_tensor(
        struct ggml_metal_context * ctx,
        struct ggml_tensor * t) {
    size_t offs;
    id<MTLBuffer> id_dst = ggml_metal_get_buffer(ctx, t, &offs);

    memcpy((void *) ((uint8_t *) id_dst.contents + offs), t->data, ggml_nbytes(t));
}

void ggml_metal_get_tensor(
        struct ggml_metal_context * ctx,
        struct ggml_tensor * t) {
    size_t offs;
    id<MTLBuffer> id_src = ggml_metal_get_buffer(ctx, t, &offs);

    memcpy(t->data, (void *) ((uint8_t *) id_src.contents + offs), ggml_nbytes(t));
}

void ggml_metal_graph_find_concurrency(
        struct ggml_metal_context * ctx,
        struct ggml_cgraph * gf, bool check_mem) {
    int search_depth = gf->n_nodes; //we only find concurrency in this range to avoid wasting too much time
    int nodes_unused[GGML_MAX_CONCUR];

    for (int i = 0; i < GGML_MAX_CONCUR; i++) { ctx->concur_list[i] = 0; }
    for (int i = 0; i < gf->n_nodes;     i++) { nodes_unused[i]     = 1; }
    ctx->concur_list_len = 0;

    int n_left    = gf->n_nodes;
    int n_start   = 0; // all nodes before n_start at nodes_unused array have been sorted and store back to ctx->concur_list
    int level_pos = 0; // at ctx->concur_list, the last layer (level) ends at level_pos

    while (n_left > 0) {
        // number of nodes at a layer (that can be issued concurrently)
        int concurrency = 0;
        for (int i = n_start; i < ((n_start + search_depth > gf->n_nodes) ? gf->n_nodes : n_start + search_depth); i++) {
            if (nodes_unused[i]) {
                // if the requirements for gf->nodes[i] are satisfied
                int exe_flag = 1;

                // scan all srcs
                for (int src_ind = 0; src_ind < GGML_MAX_SRC; src_ind++) {
                    struct ggml_tensor * src_cur = gf->nodes[i]->src[src_ind];
                    if (src_cur) {
                        // if is leaf nodes it's satisfied.
                        // TODO: ggml_is_leaf()
                        if (src_cur->op == GGML_OP_NONE && src_cur->grad == NULL) {
                            continue;
                        }

                        // otherwise this src should be the output from previous nodes.
                        int is_found = 0;

                        // scan 2*search_depth back because we inserted barrier.
                        //for (int j = ((level_pos - 2*search_depth) < 0 ? 0 : (level_pos - 2*search_depth)); j < level_pos; j++) {
                        for (int j = MAX(0, level_pos - 2*search_depth); j < level_pos; j++) {
                            if (ctx->concur_list[j] >= 0 && gf->nodes[ctx->concur_list[j]] == src_cur) {
                                is_found = 1;
                                break;
                            }
                        }
                        if (is_found == 0) {
                            exe_flag = 0;
                            break;
                        }
                    }
                }
                if (exe_flag && check_mem) {
                    // check if nodes[i]'s data will be overwritten by a node before nodes[i].
                    // if node[5] and node[3] write to the same memory region, then we can't issue node[5] before node[3]
                    int64_t data_start = (int64_t) gf->nodes[i]->data;
                    int64_t length     = (int64_t) ggml_nbytes(gf->nodes[i]);
                    for (int j = n_start; j < i; j++) {
                        if (nodes_unused[j] && gf->nodes[j]->op != GGML_OP_RESHAPE \
                                            && gf->nodes[j]->op != GGML_OP_VIEW \
                                            && gf->nodes[j]->op != GGML_OP_TRANSPOSE \
                                            && gf->nodes[j]->op != GGML_OP_PERMUTE) {
                            if (((int64_t)gf->nodes[j]->data) >= data_start + length || \
                                ((int64_t)gf->nodes[j]->data) + (int64_t) ggml_nbytes(gf->nodes[j]) <= data_start) {
                                continue;
                            }

                            exe_flag = 0;
                        }
                    }
                }
                if (exe_flag) {
                    ctx->concur_list[level_pos + concurrency] = i;
                    nodes_unused[i] = 0;
                    concurrency++;
                    ctx->concur_list_len++;
                }
            }
        }
        n_left -= concurrency;
        // adding a barrier different layer
        ctx->concur_list[level_pos + concurrency] = -1;
        ctx->concur_list_len++;
        // jump all sorted nodes at nodes_bak
        while (!nodes_unused[n_start]) {
            n_start++;
        }
        level_pos += concurrency + 1;
    }

    if (ctx->concur_list_len > GGML_MAX_CONCUR) {
        GGML_METAL_LOG_WARN("%s: too many elements for metal ctx->concur_list!\n", __func__);
    }
}

void ggml_metal_graph_compute(
        struct ggml_metal_context * ctx,
               struct ggml_cgraph * gf) {
    @autoreleasepool {

    // if there is ctx->concur_list, dispatch concurrently
    // else fallback to serial dispatch
    MTLComputePassDescriptor * edesc = MTLComputePassDescriptor.computePassDescriptor;

    const bool has_concur = ctx->concur_list_len && ctx->concur_list_len <= GGML_MAX_CONCUR;

    const int n_nodes  = has_concur ? ctx->concur_list_len      : gf->n_nodes;
    edesc.dispatchType = has_concur ? MTLDispatchTypeConcurrent : MTLDispatchTypeSerial;

    // create multiple command buffers and enqueue them
    // then, we encode the graph into the command buffers in parallel

    const int n_cb = ctx->n_cb;

    for (int i = 0; i < n_cb; ++i) {
        ctx->command_buffers[i] = [ctx->queue commandBuffer];

        // enqueue the command buffers in order to specify their execution order
        [ctx->command_buffers[i] enqueue];

        ctx->command_encoders[i] = [ctx->command_buffers[i] computeCommandEncoderWithDescriptor: edesc];
    }

    for (int cb_idx = 0; cb_idx < n_cb; ++cb_idx) {
        const int n_nodes_per_cb = (n_nodes + n_cb - 1) / n_cb;

        dispatch_async(ctx->d_queue, ^{
            size_t offs_src0 = 0;
            size_t offs_src1 = 0;
            size_t offs_dst  = 0;

            id<MTLCommandBuffer> command_buffer  = ctx->command_buffers[cb_idx];
            id<MTLComputeCommandEncoder> encoder = ctx->command_encoders[cb_idx];

            const int node_start =                                      (cb_idx + 0) * n_nodes_per_cb;
            const int node_end   = MIN((cb_idx == n_cb - 1) ? n_nodes : (cb_idx + 1) * n_nodes_per_cb, n_nodes);

            for (int ind = node_start; ind < node_end; ++ind) {
                const int i = has_concur ? ctx->concur_list[ind] : ind;

                if (i == -1) {
                    [encoder memoryBarrierWithScope:MTLBarrierScopeBuffers];
                    continue;
                }

                //GGML_METAL_LOG_INFO("%s: encoding node %3d, op = %8s\n", __func__, i, ggml_op_name(gf->nodes[i]->op));

                struct ggml_tensor * src0 = gf->nodes[i]->src[0];
                struct ggml_tensor * src1 = gf->nodes[i]->src[1];
                struct ggml_tensor * dst  = gf->nodes[i];

                const int64_t  ne00 = src0 ? src0->ne[0] : 0;
                const int64_t  ne01 = src0 ? src0->ne[1] : 0;
                const int64_t  ne02 = src0 ? src0->ne[2] : 0;
                const int64_t  ne03 = src0 ? src0->ne[3] : 0;

                const uint64_t nb00 = src0 ? src0->nb[0] : 0;
                const uint64_t nb01 = src0 ? src0->nb[1] : 0;
                const uint64_t nb02 = src0 ? src0->nb[2] : 0;
                const uint64_t nb03 = src0 ? src0->nb[3] : 0;

                const int64_t  ne10 = src1 ? src1->ne[0] : 0;
                const int64_t  ne11 = src1 ? src1->ne[1] : 0;
                const int64_t  ne12 = src1 ? src1->ne[2] : 0;
                const int64_t  ne13 = src1 ? src1->ne[3] : 0; UNUSED(ne13);

                const uint64_t nb10 = src1 ? src1->nb[0] : 0;
                const uint64_t nb11 = src1 ? src1->nb[1] : 0;
                const uint64_t nb12 = src1 ? src1->nb[2] : 0;
                const uint64_t nb13 = src1 ? src1->nb[3] : 0; UNUSED(nb13);

                const int64_t  ne0  = dst ? dst->ne[0] : 0;
                const int64_t  ne1  = dst ? dst->ne[1] : 0;
                const int64_t  ne2  = dst ? dst->ne[2] : 0;
                const int64_t  ne3  = dst ? dst->ne[3] : 0;

                const uint64_t nb0  = dst ? dst->nb[0] : 0;
                const uint64_t nb1  = dst ? dst->nb[1] : 0;
                const uint64_t nb2  = dst ? dst->nb[2] : 0;
                const uint64_t nb3  = dst ? dst->nb[3] : 0;

                const enum ggml_type src0t = src0 ? src0->type : GGML_TYPE_COUNT;
                const enum ggml_type src1t = src1 ? src1->type : GGML_TYPE_COUNT;
                const enum ggml_type dstt  = dst  ? dst->type  : GGML_TYPE_COUNT;

                id<MTLBuffer> id_src0 = src0 ? ggml_metal_get_buffer(ctx, src0, &offs_src0) : nil;
                id<MTLBuffer> id_src1 = src1 ? ggml_metal_get_buffer(ctx, src1, &offs_src1) : nil;
                id<MTLBuffer> id_dst  = dst  ? ggml_metal_get_buffer(ctx, dst,  &offs_dst)  : nil;

                //GGML_METAL_LOG_INFO("%s: op - %s\n", __func__, ggml_op_name(dst->op));
                //if (src0) {
                //    GGML_METAL_LOG_INFO("%s: src0 - %4s [%5lld, %5lld, %5lld], %d, %s\n", __func__, ggml_type_name(src0t), ne00, ne01, ne02,
                //            ggml_is_contiguous(src0), src0->name);
                //}
                //if (src1) {
                //    GGML_METAL_LOG_INFO("%s: src1 - %4s [%5lld, %5lld, %5lld], %d, %s\n", __func__, ggml_type_name(src1t), ne10, ne11, ne12,
                //            ggml_is_contiguous(src1), src1->name);
                //}
                //if (dst) {
                //    GGML_METAL_LOG_INFO("%s: dst  - %4s [%5lld, %5lld, %5lld], 1, %s\n",  __func__, ggml_type_name(dstt),  ne0,  ne1,  ne2,
                //            dst->name);
                //}

                switch (dst->op) {
                    case GGML_OP_NONE:
                    case GGML_OP_RESHAPE:
                    case GGML_OP_VIEW:
                    case GGML_OP_TRANSPOSE:
                    case GGML_OP_PERMUTE:
                        {
                            // noop
                        } break;
                    case GGML_OP_ADD:
                        {
                            GGML_ASSERT(ggml_is_contiguous(src0));
                            GGML_ASSERT(ggml_is_contiguous(src1));

                            // utilize float4
                            GGML_ASSERT(ne00 % 4 == 0);
                            const int64_t nb = ne00/4;

                            if (ggml_nelements(src1) == ne10) {
                                // src1 is a row
                                GGML_ASSERT(ne11 == 1);
                                [encoder setComputePipelineState:ctx->pipeline_add_row];
                            } else {
                                [encoder setComputePipelineState:ctx->pipeline_add];
                            }
                            [encoder setBuffer:id_src0 offset:offs_src0 atIndex:0];
                            [encoder setBuffer:id_src1 offset:offs_src1 atIndex:1];
                            [encoder setBuffer:id_dst  offset:offs_dst  atIndex:2];
                            [encoder setBytes:&nb     length:sizeof(nb) atIndex:3];

                            const int64_t n = ggml_nelements(dst)/4;

                            [encoder dispatchThreadgroups:MTLSizeMake(n, 1, 1) threadsPerThreadgroup:MTLSizeMake(1, 1, 1)];
                        } break;
                    case GGML_OP_MUL:
                        {
                            GGML_ASSERT(ggml_is_contiguous(src0));
                            GGML_ASSERT(ggml_is_contiguous(src1));

                            // utilize float4
                            GGML_ASSERT(ne00 % 4 == 0);
                            const int64_t nb = ne00/4;

                            if (ggml_nelements(src1) == ne10) {
                                // src1 is a row
                                GGML_ASSERT(ne11 == 1);
                                [encoder setComputePipelineState:ctx->pipeline_mul_row];
                            } else {
                                [encoder setComputePipelineState:ctx->pipeline_mul];
                            }
                            [encoder setBuffer:id_src0 offset:offs_src0 atIndex:0];
                            [encoder setBuffer:id_src1 offset:offs_src1 atIndex:1];
                            [encoder setBuffer:id_dst  offset:offs_dst  atIndex:2];
                            [encoder setBytes:&nb     length:sizeof(nb) atIndex:3];

                            const int64_t n = ggml_nelements(dst)/4;

                            [encoder dispatchThreadgroups:MTLSizeMake(n, 1, 1) threadsPerThreadgroup:MTLSizeMake(1, 1, 1)];
                        } break;
                    case GGML_OP_SCALE:
                        {
                            GGML_ASSERT(ggml_is_contiguous(src0));

                            const float scale = *(const float *) src1->data;

                            [encoder setComputePipelineState:ctx->pipeline_scale];
                            [encoder setBuffer:id_src0 offset:offs_src0 atIndex:0];
                            [encoder setBuffer:id_dst  offset:offs_dst  atIndex:1];
                            [encoder setBytes:&scale length:sizeof(scale) atIndex:2];

                            const int64_t n = ggml_nelements(dst)/4;

                            [encoder dispatchThreadgroups:MTLSizeMake(n, 1, 1) threadsPerThreadgroup:MTLSizeMake(1, 1, 1)];
                        } break;
                    case GGML_OP_UNARY:
                        switch (ggml_get_unary_op(gf->nodes[i])) {
                            case GGML_UNARY_OP_SILU:
                                {
                                    [encoder setComputePipelineState:ctx->pipeline_silu];
                                    [encoder setBuffer:id_src0 offset:offs_src0 atIndex:0];
                                    [encoder setBuffer:id_dst  offset:offs_dst  atIndex:1];

                                    const int64_t n = ggml_nelements(dst)/4;

                                    [encoder dispatchThreadgroups:MTLSizeMake(n, 1, 1) threadsPerThreadgroup:MTLSizeMake(1, 1, 1)];
                                } break;
                            case GGML_UNARY_OP_RELU:
                                {
                                    [encoder setComputePipelineState:ctx->pipeline_relu];
                                    [encoder setBuffer:id_src0 offset:offs_src0 atIndex:0];
                                    [encoder setBuffer:id_dst  offset:offs_dst  atIndex:1];

                                    const int64_t n = ggml_nelements(dst);

                                    [encoder dispatchThreadgroups:MTLSizeMake(n, 1, 1) threadsPerThreadgroup:MTLSizeMake(1, 1, 1)];
                                } break;
                            case GGML_UNARY_OP_GELU:
                                {
                                    [encoder setComputePipelineState:ctx->pipeline_gelu];
                                    [encoder setBuffer:id_src0 offset:offs_src0 atIndex:0];
                                    [encoder setBuffer:id_dst  offset:offs_dst  atIndex:1];

                                    const int64_t n = ggml_nelements(dst)/4;

                                    [encoder dispatchThreadgroups:MTLSizeMake(n, 1, 1) threadsPerThreadgroup:MTLSizeMake(1, 1, 1)];
                                } break;
                            default:
                                {
                                    GGML_METAL_LOG_WARN("%s: node %3d, op = %8s not implemented\n", __func__, i, ggml_op_name(dst->op));
                                    GGML_ASSERT(false);
                                }
                        } break;
                    case GGML_OP_SOFT_MAX:
                        {
                            const int nth = 32;

                            if (ne00%4 == 0) {
                                [encoder setComputePipelineState:ctx->pipeline_soft_max_4];
                            } else {
                                [encoder setComputePipelineState:ctx->pipeline_soft_max];
                            }
                            [encoder setBuffer:id_src0 offset:offs_src0 atIndex:0];
                            [encoder setBuffer:id_dst  offset:offs_dst  atIndex:1];
                            [encoder setBytes:&ne00 length:sizeof(ne00) atIndex:2];
                            [encoder setBytes:&ne01 length:sizeof(ne01) atIndex:3];
                            [encoder setBytes:&ne02 length:sizeof(ne02) atIndex:4];

                            [encoder dispatchThreadgroups:MTLSizeMake(ne01, ne02, ne03) threadsPerThreadgroup:MTLSizeMake(nth, 1, 1)];
                        } break;
                    case GGML_OP_DIAG_MASK_INF:
                        {
                            const int n_past = ((int32_t *)(dst->op_params))[0];

                            if (ne00%8 == 0) {
                                [encoder setComputePipelineState:ctx->pipeline_diag_mask_inf_8];
                            } else {
                                [encoder setComputePipelineState:ctx->pipeline_diag_mask_inf];
                            }
                            [encoder setBuffer:id_src0 offset:offs_src0 atIndex:0];
                            [encoder setBuffer:id_dst  offset:offs_dst  atIndex:1];
                            [encoder setBytes:&ne00   length:sizeof(ne00) atIndex:2];
                            [encoder setBytes:&ne01   length:sizeof(ne01) atIndex:3];
                            [encoder setBytes:&n_past length:sizeof(int)  atIndex:4];

                            if (ne00%8 == 0) {
                                [encoder dispatchThreadgroups:MTLSizeMake(ne00*ne01*ne02/8, 1, 1) threadsPerThreadgroup:MTLSizeMake(1, 1, 1)];
                            }
                            else {
                                [encoder dispatchThreadgroups:MTLSizeMake(ne00, ne01, ne02) threadsPerThreadgroup:MTLSizeMake(1, 1, 1)];
                            }
                        } break;
                    case GGML_OP_MUL_MAT:
                        {
                            // TODO: needs to be updated after PR: https://github.com/ggerganov/ggml/pull/224

                            GGML_ASSERT(ne00 == ne10);
                            // GGML_ASSERT(ne02 == ne12); // Should be checked on individual data types until broadcast is implemented everywhere
                            uint gqa = ne12/ne02;
                            GGML_ASSERT(ne03 == ne13);

                            // for now the matrix-matrix multiplication kernel only works on A14+/M1+ SoCs
                            // AMD GPU and older A-chips will reuse matrix-vector multiplication kernel
                            if (!ggml_is_transposed(src0) &&
                                !ggml_is_transposed(src1) &&
                                src1t == GGML_TYPE_F32 &&
                                [ctx->device supportsFamily:MTLGPUFamilyApple7] &&
                                ne00%32 == 0 &&
                                ne11 > 1) {
                                switch (src0->type) {
                                    case GGML_TYPE_F32:  [encoder setComputePipelineState:ctx->pipeline_mul_mm_f32_f32];  break;
                                    case GGML_TYPE_F16:  [encoder setComputePipelineState:ctx->pipeline_mul_mm_f16_f32];  break;
                                    case GGML_TYPE_Q4_0: [encoder setComputePipelineState:ctx->pipeline_mul_mm_q4_0_f32]; break;
                                    case GGML_TYPE_Q4_1: [encoder setComputePipelineState:ctx->pipeline_mul_mm_q4_1_f32]; break;
                                    case GGML_TYPE_Q8_0: [encoder setComputePipelineState:ctx->pipeline_mul_mm_q8_0_f32]; break;
                                    case GGML_TYPE_Q2_K: [encoder setComputePipelineState:ctx->pipeline_mul_mm_q2_K_f32]; break;
                                    case GGML_TYPE_Q3_K: [encoder setComputePipelineState:ctx->pipeline_mul_mm_q3_K_f32]; break;
                                    case GGML_TYPE_Q4_K: [encoder setComputePipelineState:ctx->pipeline_mul_mm_q4_K_f32]; break;
                                    case GGML_TYPE_Q5_K: [encoder setComputePipelineState:ctx->pipeline_mul_mm_q5_K_f32]; break;
                                    case GGML_TYPE_Q6_K: [encoder setComputePipelineState:ctx->pipeline_mul_mm_q6_K_f32]; break;
                                    default: GGML_ASSERT(false && "MUL MAT-MAT not implemented");
                                }
                                [encoder setBuffer:id_src0 offset:offs_src0    atIndex:0];
                                [encoder setBuffer:id_src1 offset:offs_src1    atIndex:1];
                                [encoder setBuffer:id_dst  offset:offs_dst     atIndex:2];
                                [encoder setBytes:&ne00    length:sizeof(ne00) atIndex:3];
                                [encoder setBytes:&ne02    length:sizeof(ne02) atIndex:4];
                                [encoder setBytes:&nb01    length:sizeof(nb01) atIndex:5];
                                [encoder setBytes:&nb02    length:sizeof(nb02) atIndex:6];
                                [encoder setBytes:&ne12    length:sizeof(ne12) atIndex:7];
                                [encoder setBytes:&nb10    length:sizeof(nb10) atIndex:8];
                                [encoder setBytes:&nb11    length:sizeof(nb11) atIndex:9];
                                [encoder setBytes:&nb12    length:sizeof(nb12) atIndex:10];
                                [encoder setBytes:&ne0     length:sizeof(ne0)  atIndex:11];
                                [encoder setBytes:&ne1     length:sizeof(ne1)  atIndex:12];
                                [encoder setBytes:&gqa     length:sizeof(gqa)  atIndex:13];
                                [encoder setThreadgroupMemoryLength:8192 atIndex:0];
                                [encoder dispatchThreadgroups:MTLSizeMake( (ne11+31)/32, (ne01+63) / 64, ne12) threadsPerThreadgroup:MTLSizeMake(128, 1, 1)];
                            } else {
                                int nth0 = 32;
                                int nth1 = 1;
                                int nrows = 1;

                                // use custom matrix x vector kernel
                                switch (src0t) {
                                    case GGML_TYPE_F32:
                                        {
                                            [encoder setComputePipelineState:ctx->pipeline_mul_mat_f32_f32];
                                            nrows = 4;
                                        } break;
                                    case GGML_TYPE_F16:
                                        {
                                            nth0 = 32;
                                            nth1 = 1;
                                            if (ne11 * ne12 < 4) {
                                                [encoder setComputePipelineState:ctx->pipeline_mul_mat_f16_f32_1row];
                                            } else if (ne00 >= 128 && ne01 >= 8 && ne00%4 == 0) {
                                                [encoder setComputePipelineState:ctx->pipeline_mul_mat_f16_f32_l4];
                                                nrows = ne11;
                                            } else {
                                                [encoder setComputePipelineState:ctx->pipeline_mul_mat_f16_f32];
                                                nrows = 4;
                                            }
                                        } break;
                                    case GGML_TYPE_Q4_0:
                                        {
                                            GGML_ASSERT(ne02 == 1);
                                            GGML_ASSERT(ne12 == 1);

                                            nth0 = 8;
                                            nth1 = 8;
                                            [encoder setComputePipelineState:ctx->pipeline_mul_mat_q4_0_f32];
                                        } break;
                                    case GGML_TYPE_Q4_1:
                                        {
                                            GGML_ASSERT(ne02 == 1);
                                            GGML_ASSERT(ne12 == 1);

                                            nth0 = 8;
                                            nth1 = 8;
                                            [encoder setComputePipelineState:ctx->pipeline_mul_mat_q4_1_f32];
                                        } break;
                                    case GGML_TYPE_Q8_0:
                                        {
                                            GGML_ASSERT(ne02 == 1);
                                            GGML_ASSERT(ne12 == 1);

                                            nth0 = 8;
                                            nth1 = 8;
                                            [encoder setComputePipelineState:ctx->pipeline_mul_mat_q8_0_f32];
                                        } break;
                                    case GGML_TYPE_Q2_K:
                                        {
                                            GGML_ASSERT(ne02 == 1);
                                            GGML_ASSERT(ne12 == 1);

                                            nth0 = 2;
                                            nth1 = 32;
                                            [encoder setComputePipelineState:ctx->pipeline_mul_mat_q2_K_f32];
                                        } break;
                                    case GGML_TYPE_Q3_K:
                                        {
                                            GGML_ASSERT(ne02 == 1);
                                            GGML_ASSERT(ne12 == 1);

                                            nth0 = 2;
                                            nth1 = 32;
                                            [encoder setComputePipelineState:ctx->pipeline_mul_mat_q3_K_f32];
                                        } break;
                                    case GGML_TYPE_Q4_K:
                                        {
                                            GGML_ASSERT(ne02 == 1);
                                            GGML_ASSERT(ne12 == 1);

                                            nth0 = 4; //1;
                                            nth1 = 8; //32;
                                            [encoder setComputePipelineState:ctx->pipeline_mul_mat_q4_K_f32];
                                        } break;
                                    case GGML_TYPE_Q5_K:
                                        {
                                            GGML_ASSERT(ne02 == 1);
                                            GGML_ASSERT(ne12 == 1);

                                            nth0 = 2;
                                            nth1 = 32;
                                            [encoder setComputePipelineState:ctx->pipeline_mul_mat_q5_K_f32];
                                        } break;
                                    case GGML_TYPE_Q6_K:
                                        {
                                            GGML_ASSERT(ne02 == 1);
                                            GGML_ASSERT(ne12 == 1);

                                            nth0 = 2;
                                            nth1 = 32;
                                            [encoder setComputePipelineState:ctx->pipeline_mul_mat_q6_K_f32];
                                        } break;
                                    default:
                                        {
                                            GGML_METAL_LOG_ERROR("Asserting on type %d\n", (int)src0t);
                                            GGML_ASSERT(false && "not implemented");
                                        }
                                };

                                [encoder setBuffer:id_src0 offset:offs_src0 atIndex:0];
                                [encoder setBuffer:id_src1 offset:offs_src1 atIndex:1];
                                [encoder setBuffer:id_dst  offset:offs_dst  atIndex:2];
                                [encoder setBytes:&ne00 length:sizeof(ne00) atIndex:3];
                                [encoder setBytes:&ne01 length:sizeof(ne01) atIndex:4];
                                [encoder setBytes:&ne02 length:sizeof(ne02) atIndex:5];
                                [encoder setBytes:&nb00 length:sizeof(nb00) atIndex:6];
                                [encoder setBytes:&nb01 length:sizeof(nb01) atIndex:7];
                                [encoder setBytes:&nb02 length:sizeof(nb02) atIndex:8];
                                [encoder setBytes:&ne10 length:sizeof(ne10) atIndex:9];
                                [encoder setBytes:&ne11 length:sizeof(ne11) atIndex:10];
                                [encoder setBytes:&ne12 length:sizeof(ne12) atIndex:11];
                                [encoder setBytes:&nb10 length:sizeof(nb10) atIndex:12];
                                [encoder setBytes:&nb11 length:sizeof(nb11) atIndex:13];
                                [encoder setBytes:&nb12 length:sizeof(nb12) atIndex:14];
                                [encoder setBytes:&ne0  length:sizeof(ne0)  atIndex:15];
                                [encoder setBytes:&ne1  length:sizeof(ne1)  atIndex:16];
                                [encoder setBytes:&gqa  length:sizeof(gqa)  atIndex:17];

                                if (src0t == GGML_TYPE_Q4_0 || src0t == GGML_TYPE_Q4_1 || src0t == GGML_TYPE_Q8_0 ||
                                    src0t == GGML_TYPE_Q2_K) {// || src0t == GGML_TYPE_Q4_K) {
                                    [encoder dispatchThreadgroups:MTLSizeMake((ne01 + 7)/8, ne11, ne12) threadsPerThreadgroup:MTLSizeMake(nth0, nth1, 1)];
                                }
                                else if (src0t == GGML_TYPE_Q4_K) {
                                    [encoder dispatchThreadgroups:MTLSizeMake((ne01 + 3)/4, ne11, ne12) threadsPerThreadgroup:MTLSizeMake(nth0, nth1, 1)];
                                }
                                else if (src0t == GGML_TYPE_Q3_K) {
#ifdef GGML_QKK_64
                                    [encoder dispatchThreadgroups:MTLSizeMake((ne01 + 1)/2, ne11, ne12) threadsPerThreadgroup:MTLSizeMake(nth0, nth1, 1)];
#else
                                    [encoder dispatchThreadgroups:MTLSizeMake((ne01 + 3)/4, ne11, ne12) threadsPerThreadgroup:MTLSizeMake(nth0, nth1, 1)];
#endif
                                }
                                else if (src0t == GGML_TYPE_Q5_K) {
                                    [encoder dispatchThreadgroups:MTLSizeMake((ne01 + 3)/4, ne11, ne12) threadsPerThreadgroup:MTLSizeMake(nth0, nth1, 1)];
                                }
                                else if (src0t == GGML_TYPE_Q6_K) {
                                    [encoder dispatchThreadgroups:MTLSizeMake((ne01 + 1)/2, ne11, ne12) threadsPerThreadgroup:MTLSizeMake(nth0, nth1, 1)];
                                } else {
                                    int64_t ny = (ne11 + nrows - 1)/nrows;
                                    [encoder dispatchThreadgroups:MTLSizeMake(ne01, ny, ne12) threadsPerThreadgroup:MTLSizeMake(nth0, nth1, 1)];
                                }
                            }
                        } break;
                    case GGML_OP_GET_ROWS:
                        {
                            switch (src0->type) {
                                case GGML_TYPE_F32:  [encoder setComputePipelineState:ctx->pipeline_get_rows_f32];  break;
                                case GGML_TYPE_F16:  [encoder setComputePipelineState:ctx->pipeline_get_rows_f16];  break;
                                case GGML_TYPE_Q4_0: [encoder setComputePipelineState:ctx->pipeline_get_rows_q4_0]; break;
                                case GGML_TYPE_Q4_1: [encoder setComputePipelineState:ctx->pipeline_get_rows_q4_1]; break;
                                case GGML_TYPE_Q8_0: [encoder setComputePipelineState:ctx->pipeline_get_rows_q8_0]; break;
                                case GGML_TYPE_Q2_K: [encoder setComputePipelineState:ctx->pipeline_get_rows_q2_K]; break;
                                case GGML_TYPE_Q3_K: [encoder setComputePipelineState:ctx->pipeline_get_rows_q3_K]; break;
                                case GGML_TYPE_Q4_K: [encoder setComputePipelineState:ctx->pipeline_get_rows_q4_K]; break;
                                case GGML_TYPE_Q5_K: [encoder setComputePipelineState:ctx->pipeline_get_rows_q5_K]; break;
                                case GGML_TYPE_Q6_K: [encoder setComputePipelineState:ctx->pipeline_get_rows_q6_K]; break;
                                default: GGML_ASSERT(false && "not implemented");
                            }

                            [encoder setBuffer:id_src0 offset:offs_src0 atIndex:0];
                            [encoder setBuffer:id_src1 offset:offs_src1 atIndex:1];
                            [encoder setBuffer:id_dst  offset:offs_dst  atIndex:2];
                            [encoder setBytes:&ne00 length:sizeof( int64_t) atIndex:3];
                            [encoder setBytes:&nb01 length:sizeof(uint64_t) atIndex:4];
                            [encoder setBytes:&nb1  length:sizeof(uint64_t) atIndex:5];

                            const int64_t n = ggml_nelements(src1);

                            [encoder dispatchThreadgroups:MTLSizeMake(n, 1, 1) threadsPerThreadgroup:MTLSizeMake(1, 1, 1)];
                        } break;
                    case GGML_OP_RMS_NORM:
                        {
                            float eps;
                            memcpy(&eps, dst->op_params, sizeof(float));

                            const int nth = 512;

                            [encoder setComputePipelineState:ctx->pipeline_rms_norm];
                            [encoder setBuffer:id_src0 offset:offs_src0 atIndex:0];
                            [encoder setBuffer:id_dst  offset:offs_dst  atIndex:1];
                            [encoder setBytes:&ne00 length:sizeof( int64_t) atIndex:2];
                            [encoder setBytes:&nb01 length:sizeof(uint64_t) atIndex:3];
                            [encoder setBytes:&eps  length:sizeof(   float) atIndex:4];
                            [encoder setThreadgroupMemoryLength:nth/32*sizeof(float) atIndex:0];

                            const int64_t nrows = ggml_nrows(src0);

                            [encoder dispatchThreadgroups:MTLSizeMake(nrows, 1, 1) threadsPerThreadgroup:MTLSizeMake(nth, 1, 1)];
                        } break;
                    case GGML_OP_NORM:
                        {
                            float eps;
                            memcpy(&eps, dst->op_params, sizeof(float));

                            const int nth = 256;

                            [encoder setComputePipelineState:ctx->pipeline_norm];
                            [encoder setBuffer:id_src0 offset:offs_src0        atIndex:0];
                            [encoder setBuffer:id_dst  offset:offs_dst         atIndex:1];
                            [encoder setBytes:&ne00    length:sizeof( int64_t) atIndex:2];
                            [encoder setBytes:&nb01    length:sizeof(uint64_t) atIndex:3];
                            [encoder setBytes:&eps     length:sizeof(   float) atIndex:4];
                            [encoder setThreadgroupMemoryLength:nth*sizeof(float) atIndex:0];

                            const int64_t nrows = ggml_nrows(src0);

                            [encoder dispatchThreadgroups:MTLSizeMake(nrows, 1, 1) threadsPerThreadgroup:MTLSizeMake(nth, 1, 1)];
                        } break;
                    case GGML_OP_ALIBI:
                        {
                            GGML_ASSERT((src0t == GGML_TYPE_F32));

                            const int n_past = ((int32_t *) dst->op_params)[0]; UNUSED(n_past);
                            const int n_head = ((int32_t *) dst->op_params)[1];
                            float max_bias;
                            memcpy(&max_bias, (int32_t *) dst->op_params + 2, sizeof(float));

                            if (__builtin_popcount(n_head) != 1) {
                                GGML_ASSERT(false && "only power-of-two n_head implemented");
                            }

                            const int n_heads_log2_floor = 1 << (int) floor(log2(n_head));
                            const float m0 = powf(2.0f, -(max_bias) / n_heads_log2_floor);

                            [encoder setComputePipelineState:ctx->pipeline_alibi_f32];
                            [encoder setBuffer:id_src0 offset:offs_src0 atIndex:0];
                            [encoder setBuffer:id_dst  offset:offs_dst  atIndex:1];
                            [encoder setBytes:&ne00 length:sizeof( int64_t) atIndex:2];
                            [encoder setBytes:&ne01 length:sizeof( int64_t) atIndex:3];
                            [encoder setBytes:&ne02 length:sizeof( int64_t) atIndex:4];
                            [encoder setBytes:&ne03 length:sizeof( int64_t) atIndex:5];
                            [encoder setBytes:&nb00 length:sizeof(uint64_t) atIndex:6];
                            [encoder setBytes:&nb01 length:sizeof(uint64_t) atIndex:7];
                            [encoder setBytes:&nb02 length:sizeof(uint64_t) atIndex:8];
                            [encoder setBytes:&nb03 length:sizeof(uint64_t) atIndex:9];
                            [encoder setBytes:&ne0  length:sizeof( int64_t) atIndex:10];
                            [encoder setBytes:&ne1  length:sizeof( int64_t) atIndex:11];
                            [encoder setBytes:&ne2  length:sizeof( int64_t) atIndex:12];
                            [encoder setBytes:&ne3  length:sizeof( int64_t) atIndex:13];
                            [encoder setBytes:&nb0  length:sizeof(uint64_t) atIndex:14];
                            [encoder setBytes:&nb1  length:sizeof(uint64_t) atIndex:15];
                            [encoder setBytes:&nb2  length:sizeof(uint64_t) atIndex:16];
                            [encoder setBytes:&nb3  length:sizeof(uint64_t) atIndex:17];
                            [encoder setBytes:&m0  length:sizeof(    float) atIndex:18];

                            const int nth = 32;

                            [encoder dispatchThreadgroups:MTLSizeMake(ne01, ne02, ne03) threadsPerThreadgroup:MTLSizeMake(nth, 1, 1)];
                        } break;
                    case GGML_OP_ROPE:
                        {
                            const int n_past = ((int32_t *) dst->op_params)[0];
                            const int n_dims = ((int32_t *) dst->op_params)[1];
                            const int mode   = ((int32_t *) dst->op_params)[2];

                            float freq_base;
                            float freq_scale;
                            memcpy(&freq_base,  (int32_t *) dst->op_params + 4, sizeof(float));
                            memcpy(&freq_scale, (int32_t *) dst->op_params + 5, sizeof(float));

                            [encoder setComputePipelineState:ctx->pipeline_rope];
                            [encoder setBuffer:id_src0 offset:offs_src0        atIndex:0];
                            [encoder setBuffer:id_dst  offset:offs_dst         atIndex:1];
                            [encoder setBytes:&ne00    length:sizeof( int64_t) atIndex:2];
                            [encoder setBytes:&ne01    length:sizeof( int64_t) atIndex:3];
                            [encoder setBytes:&ne02    length:sizeof( int64_t) atIndex:4];
                            [encoder setBytes:&ne03    length:sizeof( int64_t) atIndex:5];
                            [encoder setBytes:&nb00    length:sizeof(uint64_t) atIndex:6];
                            [encoder setBytes:&nb01    length:sizeof(uint64_t) atIndex:7];
                            [encoder setBytes:&nb02    length:sizeof(uint64_t) atIndex:8];
                            [encoder setBytes:&nb03    length:sizeof(uint64_t) atIndex:9];
                            [encoder setBytes:&ne0     length:sizeof( int64_t) atIndex:10];
                            [encoder setBytes:&ne1     length:sizeof( int64_t) atIndex:11];
                            [encoder setBytes:&ne2     length:sizeof( int64_t) atIndex:12];
                            [encoder setBytes:&ne3     length:sizeof( int64_t) atIndex:13];
                            [encoder setBytes:&nb0     length:sizeof(uint64_t) atIndex:14];
                            [encoder setBytes:&nb1     length:sizeof(uint64_t) atIndex:15];
                            [encoder setBytes:&nb2     length:sizeof(uint64_t) atIndex:16];
                            [encoder setBytes:&nb3     length:sizeof(uint64_t) atIndex:17];
                            [encoder setBytes:&n_past  length:sizeof(     int) atIndex:18];
                            [encoder setBytes:&n_dims  length:sizeof(     int) atIndex:19];
                            [encoder setBytes:&mode    length:sizeof(     int) atIndex:20];
                            [encoder setBytes:&freq_base  length:sizeof(float) atIndex:21];
                            [encoder setBytes:&freq_scale length:sizeof(float) atIndex:22];

                            [encoder dispatchThreadgroups:MTLSizeMake(ne01, ne02, ne03) threadsPerThreadgroup:MTLSizeMake(32, 1, 1)];
                        } break;
                    case GGML_OP_DUP:
                    case GGML_OP_CPY:
                    case GGML_OP_CONT:
                        {
                            const int nth = 32;

                            switch (src0t) {
                                case GGML_TYPE_F32:
                                    {
                                        switch (dstt) {
                                            case GGML_TYPE_F16: [encoder setComputePipelineState:ctx->pipeline_cpy_f32_f16]; break;
                                            case GGML_TYPE_F32: [encoder setComputePipelineState:ctx->pipeline_cpy_f32_f32]; break;
                                            default: GGML_ASSERT(false && "not implemented");
                                        };
                                    } break;
                                case GGML_TYPE_F16:
                                    {
                                        switch (dstt) {
                                            case GGML_TYPE_F16: [encoder setComputePipelineState:ctx->pipeline_cpy_f16_f16]; break;
                                            case GGML_TYPE_F32: GGML_ASSERT(false && "cpy_f16_f32 not implemented"); break;
                                            default: GGML_ASSERT(false && "not implemented");
                                        };
                                    } break;
                                default: GGML_ASSERT(false && "not implemented");
                            }

                            [encoder setBuffer:id_src0 offset:offs_src0        atIndex:0];
                            [encoder setBuffer:id_dst  offset:offs_dst         atIndex:1];
                            [encoder setBytes:&ne00    length:sizeof( int64_t) atIndex:2];
                            [encoder setBytes:&ne01    length:sizeof( int64_t) atIndex:3];
                            [encoder setBytes:&ne02    length:sizeof( int64_t) atIndex:4];
                            [encoder setBytes:&ne03    length:sizeof( int64_t) atIndex:5];
                            [encoder setBytes:&nb00    length:sizeof(uint64_t) atIndex:6];
                            [encoder setBytes:&nb01    length:sizeof(uint64_t) atIndex:7];
                            [encoder setBytes:&nb02    length:sizeof(uint64_t) atIndex:8];
                            [encoder setBytes:&nb03    length:sizeof(uint64_t) atIndex:9];
                            [encoder setBytes:&ne0     length:sizeof( int64_t) atIndex:10];
                            [encoder setBytes:&ne1     length:sizeof( int64_t) atIndex:11];
                            [encoder setBytes:&ne2     length:sizeof( int64_t) atIndex:12];
                            [encoder setBytes:&ne3     length:sizeof( int64_t) atIndex:13];
                            [encoder setBytes:&nb0     length:sizeof(uint64_t) atIndex:14];
                            [encoder setBytes:&nb1     length:sizeof(uint64_t) atIndex:15];
                            [encoder setBytes:&nb2     length:sizeof(uint64_t) atIndex:16];
                            [encoder setBytes:&nb3     length:sizeof(uint64_t) atIndex:17];

                            [encoder dispatchThreadgroups:MTLSizeMake(ne01, ne02, ne03) threadsPerThreadgroup:MTLSizeMake(nth, 1, 1)];
                        } break;
                    default:
                        {
                            GGML_METAL_LOG_ERROR("%s: error: node %3d, op = %8s not implemented\n", __func__, i, ggml_op_name(dst->op));
                            GGML_ASSERT(false);
                        }
                }
            }

            if (encoder != nil) {
                [encoder endEncoding];
                encoder = nil;
            }

            [command_buffer commit];
        });
    }

    // wait for all threads to finish
    dispatch_barrier_sync(ctx->d_queue, ^{});

    // check status of command buffers
    // needed to detect if the device ran out-of-memory for example (#1881)
    for (int i = 0; i < n_cb; i++) {
        [ctx->command_buffers[i] waitUntilCompleted];

        MTLCommandBufferStatus status = (MTLCommandBufferStatus) [ctx->command_buffers[i] status];
        if (status != MTLCommandBufferStatusCompleted) {
<<<<<<< HEAD
            if (status == MTLCommandBufferStatusError) {
                // Check Metal error code
                NSError *error = (MTLCommandBufferError) [ctx->command_buffers[i] error];
                int mtl_error_code = [error code];
                if (([error domain] == MTLCommandBufferErrorDomain) && ([error code] == MTLCommandBufferErrorOutOfMemory)) {
                    metal_printf("%s: command buffer %d failed with status MTLCommandBufferStatus.error (5) and error code \
MTLCommandBufferError.outOfMemory (8)\n");
                    printf("Metal ran out of memory. Maybe try a smaller context size, or a smaller (more coarsely quantized) model, \
preferably one under the recommended max working set size, or else fall back to running on CPU only.\n");
                } else {
                    metal_printf("%s: command buffer %d failed with status MTLCommandBufferStatus.error (5) and error code %d\n",
                                 __func__, i, mtl_error_code);
                }
            } else {
                metal_printf("%s: command buffer %d failed with status %lu\n", __func__, i, status);
            }
=======
            GGML_METAL_LOG_INFO("%s: command buffer %d failed with status %lu\n", __func__, i, status);
>>>>>>> 45855b3f
            GGML_ASSERT(false);
        }
    }

    }
}<|MERGE_RESOLUTION|>--- conflicted
+++ resolved
@@ -1318,26 +1318,22 @@
 
         MTLCommandBufferStatus status = (MTLCommandBufferStatus) [ctx->command_buffers[i] status];
         if (status != MTLCommandBufferStatusCompleted) {
-<<<<<<< HEAD
             if (status == MTLCommandBufferStatusError) {
                 // Check Metal error code
                 NSError *error = (MTLCommandBufferError) [ctx->command_buffers[i] error];
                 int mtl_error_code = [error code];
                 if (([error domain] == MTLCommandBufferErrorDomain) && ([error code] == MTLCommandBufferErrorOutOfMemory)) {
-                    metal_printf("%s: command buffer %d failed with status MTLCommandBufferStatus.error (5) and error code \
+                    GGML_METAL_LOG_INFO("%s: command buffer %d failed with status MTLCommandBufferStatus.error (5) and error code \
 MTLCommandBufferError.outOfMemory (8)\n");
                     printf("Metal ran out of memory. Maybe try a smaller context size, or a smaller (more coarsely quantized) model, \
 preferably one under the recommended max working set size, or else fall back to running on CPU only.\n");
                 } else {
-                    metal_printf("%s: command buffer %d failed with status MTLCommandBufferStatus.error (5) and error code %d\n",
+                    GGML_METAL_LOG_INFO("%s: command buffer %d failed with status MTLCommandBufferStatus.error (5) and error code %d\n",
                                  __func__, i, mtl_error_code);
                 }
             } else {
-                metal_printf("%s: command buffer %d failed with status %lu\n", __func__, i, status);
+                 GGML_METAL_LOG_INFO("%s: command buffer %d failed with status %lu\n", __func__, i, status);
             }
-=======
-            GGML_METAL_LOG_INFO("%s: command buffer %d failed with status %lu\n", __func__, i, status);
->>>>>>> 45855b3f
             GGML_ASSERT(false);
         }
     }
