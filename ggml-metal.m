#import "ggml-metal.h"

#import "ggml.h"

#import <Foundation/Foundation.h>

#import <Metal/Metal.h>
#import <MetalPerformanceShaders/MetalPerformanceShaders.h>

#ifdef GGML_METAL_NDEBUG
#define metal_printf(...)
#else
#define metal_printf(...) fprintf(stderr, __VA_ARGS__)
#endif

#define UNUSED(x) (void)(x)

struct ggml_metal_buffer {
    const char * name;

    void   * data;
    size_t   size;

    id<MTLBuffer> metal;
};

struct ggml_metal_context {
    int n_cb;

    float * logits;

    id<MTLDevice>       device;
    id<MTLCommandQueue> queue;
    id<MTLLibrary>      library;

    int n_buffers;
    struct ggml_metal_buffer buffers[GGML_METAL_MAX_BUFFERS];

    int concur_list[GGML_MAX_NODES];
    int concur_list_len;

    // custom kernels
#define GGML_METAL_DECL_KERNEL(name) \
    id<MTLFunction>             function_##name; \
    id<MTLComputePipelineState> pipeline_##name

    GGML_METAL_DECL_KERNEL(add);
    GGML_METAL_DECL_KERNEL(add_row); // TODO: avoid this extra kernel, instead extend the "add" kernel to support broadcast
    GGML_METAL_DECL_KERNEL(mul);
    GGML_METAL_DECL_KERNEL(mul_row); // TODO: avoid this extra kernel, instead extend the "mul" kernel to support broadcast
    GGML_METAL_DECL_KERNEL(scale);
    GGML_METAL_DECL_KERNEL(silu);
    GGML_METAL_DECL_KERNEL(relu);
    GGML_METAL_DECL_KERNEL(gelu);
    GGML_METAL_DECL_KERNEL(soft_max);
    GGML_METAL_DECL_KERNEL(diag_mask_inf);
    GGML_METAL_DECL_KERNEL(get_rows_f16);
    GGML_METAL_DECL_KERNEL(get_rows_q4_0);
    GGML_METAL_DECL_KERNEL(get_rows_q4_1);
    GGML_METAL_DECL_KERNEL(get_rows_q2_K);
    GGML_METAL_DECL_KERNEL(get_rows_q3_K);
    GGML_METAL_DECL_KERNEL(get_rows_q4_K);
    GGML_METAL_DECL_KERNEL(get_rows_q5_K);
    GGML_METAL_DECL_KERNEL(get_rows_q6_K);
    GGML_METAL_DECL_KERNEL(rms_norm);
    GGML_METAL_DECL_KERNEL(norm);
    GGML_METAL_DECL_KERNEL(mul_mat_f16_f32);
    GGML_METAL_DECL_KERNEL(mul_mat_q4_0_f32);
    GGML_METAL_DECL_KERNEL(mul_mat_q4_1_f32);
    GGML_METAL_DECL_KERNEL(mul_mat_q2_K_f32);
    GGML_METAL_DECL_KERNEL(mul_mat_q3_K_f32);
    GGML_METAL_DECL_KERNEL(mul_mat_q4_K_f32);
    GGML_METAL_DECL_KERNEL(mul_mat_q5_K_f32);
    GGML_METAL_DECL_KERNEL(mul_mat_q6_K_f32);
    GGML_METAL_DECL_KERNEL(rope);
    GGML_METAL_DECL_KERNEL(alibi_f32);
    GGML_METAL_DECL_KERNEL(cpy_f32_f16);
    GGML_METAL_DECL_KERNEL(cpy_f32_f32);
    GGML_METAL_DECL_KERNEL(cpy_f16_f16);

#undef GGML_METAL_DECL_KERNEL
};

// MSL code
// TODO: move the contents here when ready
//       for now it is easier to work in a separate file
static NSString * const msl_library_source = @"see metal.metal";

// Here to assist with NSBundle Path Hack
@interface GGMLMetalClass : NSObject
@end
@implementation GGMLMetalClass
@end

struct ggml_metal_context * ggml_metal_init(int n_cb) {
    fprintf(stderr, "%s: allocating\n", __func__);

    struct ggml_metal_context * ctx = malloc(sizeof(struct ggml_metal_context));

    ctx->n_cb   = n_cb;
    ctx->device = MTLCreateSystemDefaultDevice();
    ctx->queue  = [ctx->device newCommandQueue];
    ctx->n_buffers = 0;
    ctx->concur_list_len = 0;

    // determine if we can use MPS
    if (MPSSupportsMTLDevice(ctx->device)) {
        fprintf(stderr, "%s: using MPS\n", __func__);
    } else {
        fprintf(stderr, "%s: not using MPS\n", __func__);
        GGML_ASSERT(false && "MPS not supported");
    }

#if 0
    // compile from source string and show compile log
    {
        NSError * error = nil;

        ctx->library = [ctx->device newLibraryWithSource:msl_library_source options:nil error:&error];
        if (error) {
            fprintf(stderr, "%s: error: %s\n", __func__, [[error description] UTF8String]);
            exit(1);
        }
    }
#else
    UNUSED(msl_library_source);

    // read the source from "ggml-metal.metal" into a string and use newLibraryWithSource
    {
        NSError * error = nil;

        //NSString * path = [[NSBundle mainBundle] pathForResource:@"../../examples/metal/metal" ofType:@"metal"];
        NSBundle * bundle = [NSBundle bundleForClass:[GGMLMetalClass class]];
        NSString * path = [bundle pathForResource:@"ggml-metal" ofType:@"metal"];
        fprintf(stderr, "%s: loading '%s'\n", __func__, [path UTF8String]);

        NSString * src  = [NSString stringWithContentsOfFile:path encoding:NSUTF8StringEncoding error:&error];
        if (error) {
            fprintf(stderr, "%s: error: %s\n", __func__, [[error description] UTF8String]);
            exit(1);
        }

#ifdef GGML_QKK_64
        MTLCompileOptions* options = [MTLCompileOptions new];
        options.preprocessorMacros = @{ @"QK_K" : @(64) };
        ctx->library = [ctx->device newLibraryWithSource:src options:options error:&error];
#else
        ctx->library = [ctx->device newLibraryWithSource:src options:nil error:&error];
#endif
        if (error) {
            fprintf(stderr, "%s: error: %s\n", __func__, [[error description] UTF8String]);
            exit(1);
        }
    }
#endif

    // load kernels
    {
#define GGML_METAL_ADD_KERNEL(name) \
        ctx->function_##name = [ctx->library newFunctionWithName:@"kernel_"#name]; \
        ctx->pipeline_##name = [ctx->device newComputePipelineStateWithFunction:ctx->function_##name error:nil]; \
        fprintf(stderr, "%s: loaded %-32s %16p\n", __func__, "kernel_"#name, (void *) ctx->pipeline_##name);

        GGML_METAL_ADD_KERNEL(add);
        GGML_METAL_ADD_KERNEL(add_row);
        GGML_METAL_ADD_KERNEL(mul);
        GGML_METAL_ADD_KERNEL(mul_row);
        GGML_METAL_ADD_KERNEL(scale);
        GGML_METAL_ADD_KERNEL(silu);
        GGML_METAL_ADD_KERNEL(relu);
        GGML_METAL_ADD_KERNEL(gelu);
        GGML_METAL_ADD_KERNEL(soft_max);
        GGML_METAL_ADD_KERNEL(diag_mask_inf);
        GGML_METAL_ADD_KERNEL(get_rows_f16);
        GGML_METAL_ADD_KERNEL(get_rows_q4_0);
        GGML_METAL_ADD_KERNEL(get_rows_q4_1);
        GGML_METAL_ADD_KERNEL(get_rows_q2_K);
        GGML_METAL_ADD_KERNEL(get_rows_q3_K);
        GGML_METAL_ADD_KERNEL(get_rows_q4_K);
        GGML_METAL_ADD_KERNEL(get_rows_q5_K);
        GGML_METAL_ADD_KERNEL(get_rows_q6_K);
        GGML_METAL_ADD_KERNEL(rms_norm);
        GGML_METAL_ADD_KERNEL(norm);
        GGML_METAL_ADD_KERNEL(mul_mat_f16_f32);
        GGML_METAL_ADD_KERNEL(mul_mat_q4_0_f32);
        GGML_METAL_ADD_KERNEL(mul_mat_q4_1_f32);
        GGML_METAL_ADD_KERNEL(mul_mat_q2_K_f32);
        GGML_METAL_ADD_KERNEL(mul_mat_q3_K_f32);
        GGML_METAL_ADD_KERNEL(mul_mat_q4_K_f32);
        GGML_METAL_ADD_KERNEL(mul_mat_q5_K_f32);
        GGML_METAL_ADD_KERNEL(mul_mat_q6_K_f32);
        GGML_METAL_ADD_KERNEL(rope);
        GGML_METAL_ADD_KERNEL(alibi_f32);
        GGML_METAL_ADD_KERNEL(cpy_f32_f16);
        GGML_METAL_ADD_KERNEL(cpy_f32_f32);
        GGML_METAL_ADD_KERNEL(cpy_f16_f16);

#undef GGML_METAL_ADD_KERNEL
    }

    fprintf(stderr, "%s: recommendedMaxWorkingSetSize = %8.2f MB\n", __func__, ctx->device.recommendedMaxWorkingSetSize / 1024.0 / 1024.0);
    fprintf(stderr, "%s: hasUnifiedMemory             = %s\n",       __func__, ctx->device.hasUnifiedMemory ? "true" : "false");
    if (ctx->device.maxTransferRate != 0) {
        fprintf(stderr, "%s: maxTransferRate              = %8.2f MB/s\n", __func__, ctx->device.maxTransferRate / 1024.0 / 1024.0);
    } else {
        fprintf(stderr, "%s: maxTransferRate              = built-in GPU\n", __func__);
    }

    return ctx;
}

void ggml_metal_free(struct ggml_metal_context * ctx) {
    fprintf(stderr, "%s: deallocating\n", __func__);
    for (int i = 0; i < ctx->n_buffers; ++i) {
        [ctx->buffers[i].metal release];
    }
    free(ctx);
}

void ggml_metal_set_n_cb(struct ggml_metal_context * ctx, int n_cb) {
    ctx->n_cb = n_cb;
}

bool ggml_metal_if_optimized(struct ggml_metal_context * ctx) {
    if (ctx->concur_list_len) {
        return true;
    }
    return false;
}

// finds the Metal buffer that contains the tensor data on the GPU device
// the assumption is that there is 1-to-1 mapping between the host and device memory buffers, so we can find the
// Metal buffer based on the host memory pointer
//
static id<MTLBuffer> ggml_metal_get_buffer(struct ggml_metal_context * ctx, struct ggml_tensor * t, size_t * offs) {
    //fprintf(stderr, "%s: data tensor '%16s', offs_data = %8ld, offs_eval = %8ld, offs_cach = %8ld\n", __func__, t->name, offs_data, offs_eval, offs_cach);

    const int64_t tsize = ggml_nbytes(t);

    // find the view that contains the tensor fully
    for (int i = 0; i < ctx->n_buffers; ++i) {
        const int64_t ioffs = (int64_t) t->data - (int64_t) ctx->buffers[i].data;

        if (ioffs >= 0 && ioffs + tsize <= (int64_t) ctx->buffers[i].size) {
            *offs = (size_t) ioffs;

            //fprintf(stderr, "%s: '%s' tensor '%16s', offs = %8ld\n", __func__, ctx->buffers[i].name, t->name, *offs);

            return ctx->buffers[i].metal;
        }
    }

    fprintf(stderr, "%s: error: buffer is nil\n", __func__);

    return nil;
}

bool ggml_metal_add_buffer(
        struct ggml_metal_context * ctx,
                     const char * name,
                           void * data,
                         size_t   size,
                         size_t   max_size) {
    if (ctx->n_buffers >= GGML_METAL_MAX_BUFFERS) {
        fprintf(stderr, "%s: too many buffers\n", __func__);
        return false;
    }

    if (data) {
        // verify that the buffer does not overlap with any of the existing buffers
        for (int i = 0; i < ctx->n_buffers; ++i) {
            const int64_t ioffs = (int64_t) data - (int64_t) ctx->buffers[i].data;

            if (ioffs >= 0 && ioffs < (int64_t) ctx->buffers[i].size) {
                fprintf(stderr, "%s: error: buffer '%s' overlaps with '%s'\n", __func__, name, ctx->buffers[i].name);
                return false;
            }
        }

        const size_t size_page = getpagesize();

        size_t size_aligned = size;
        if ((size_aligned % size_page) != 0) {
            size_aligned += (size_page - (size_aligned % size_page));
        }

        // the buffer fits into the max buffer size allowed by the device
        if (size_aligned <= ctx->device.maxBufferLength) {
            ctx->buffers[ctx->n_buffers].name = name;
            ctx->buffers[ctx->n_buffers].data = data;
            ctx->buffers[ctx->n_buffers].size = size;

            ctx->buffers[ctx->n_buffers].metal = [ctx->device newBufferWithBytesNoCopy:data length:size_aligned options:MTLResourceStorageModeShared deallocator:nil];

            if (ctx->buffers[ctx->n_buffers].metal == nil) {
                fprintf(stderr, "%s: failed to allocate '%-16s' buffer, size = %8.2f MB\n", __func__, name, size_aligned / 1024.0 / 1024.0);
                return false;
            }

            fprintf(stderr, "%s: allocated '%-16s' buffer, size = %8.2f MB", __func__, name, size_aligned / 1024.0 / 1024.0);

            ++ctx->n_buffers;
        } else {
            // this overlap between the views will guarantee that the tensor with the maximum size will fully fit into
            // one of the views
            const size_t size_ovlp = ((max_size + size_page - 1) / size_page + 1) * size_page; // round-up 2 pages just in case
            const size_t size_step = ctx->device.maxBufferLength - size_ovlp;
            const size_t size_view = ctx->device.maxBufferLength;

            for (size_t i = 0; i < size; i += size_step) {
                const size_t size_step_aligned = (i + size_view <= size) ? size_view : (size_aligned - i);

                ctx->buffers[ctx->n_buffers].name = name;
                ctx->buffers[ctx->n_buffers].data = (void *) ((uint8_t *) data + i);
                ctx->buffers[ctx->n_buffers].size = size_step_aligned;

                ctx->buffers[ctx->n_buffers].metal = [ctx->device newBufferWithBytesNoCopy:(void *) ((uint8_t *) data + i) length:size_step_aligned options:MTLResourceStorageModeShared deallocator:nil];

                if (ctx->buffers[ctx->n_buffers].metal == nil) {
                    fprintf(stderr, "%s: failed to allocate '%-16s' buffer, size = %8.2f MB\n", __func__, name, size_step_aligned / 1024.0 / 1024.0);
                    return false;
                }

                fprintf(stderr, "%s: allocated '%-16s' buffer, size = %8.2f MB, offs = %12ld", __func__, name, size_step_aligned / 1024.0 / 1024.0, i);
                if (i + size_step < size) {
                    fprintf(stderr, "\n");
                }

                ++ctx->n_buffers;
            }
        }

        fprintf(stderr, ", (%8.2f / %8.2f)",
                ctx->device.currentAllocatedSize / 1024.0 / 1024.0,
                ctx->device.recommendedMaxWorkingSetSize / 1024.0 / 1024.0);

        if (ctx->device.currentAllocatedSize > ctx->device.recommendedMaxWorkingSetSize) {
            fprintf(stderr, ", warning: current allocated size is greater than the recommended max working set size\n");
        } else {
            fprintf(stderr, "\n");
        }
    }

    return true;
}

void ggml_metal_set_tensor(
        struct ggml_metal_context * ctx,
        struct ggml_tensor * t) {
    metal_printf("%s: set input for tensor '%s'\n", __func__, t->name);

    size_t offs;
    id<MTLBuffer> id_dst = ggml_metal_get_buffer(ctx, t, &offs);

    memcpy((void *) ((uint8_t *) id_dst.contents + offs), t->data, ggml_nbytes(t));
}

void ggml_metal_get_tensor(
        struct ggml_metal_context * ctx,
        struct ggml_tensor * t) {
    metal_printf("%s: extract results for tensor '%s'\n", __func__, t->name);

    size_t offs;
    id<MTLBuffer> id_src = ggml_metal_get_buffer(ctx, t, &offs);

    memcpy(t->data, (void *) ((uint8_t *) id_src.contents + offs), ggml_nbytes(t));
}

void ggml_metal_graph_find_concurrency(
        struct ggml_metal_context * ctx,
        struct ggml_cgraph * gf) {
    int search_depth = gf->n_nodes; //we only find concurrency in this range to avoid wasting too much time
    int nodes_unused[GGML_MAX_NODES];

    for (int i = 0; i < GGML_MAX_NODES; i++) {ctx->concur_list[i] = 0;}
    for (int i = 0; i < gf->n_nodes; i++) {nodes_unused[i] = 1;}
    ctx->concur_list_len = 0;

    int n_left = gf->n_nodes;
    int n_start = 0; // all nodes before n_start at nodes_unused array have been sorted and store back to ctx->concur_list
    int level_pos = 0;  // at ctx->concur_list, the last layer (level) ends at level_pos

    while (n_left > 0) {
        // number of nodes at a layer (that can be issued concurrently)
        int concurrency = 0;
        for (int i = n_start; i < ((n_start + search_depth > gf->n_nodes) ? gf->n_nodes : n_start + search_depth); i++) {
            if (nodes_unused[i]) {
                // if the requirements for gf->nodes[i] are satisfied
                int exe_flag=1;
                // scan all srcs
                for (int src_ind = 0; src_ind < GGML_MAX_SRC; src_ind++) {
                    struct ggml_tensor * src_cur = gf->nodes[i]->src[src_ind];
                    if (src_cur) {
                        // if is leaf nodes it's satisfied.
                        if (src_cur->op == GGML_OP_NONE && src_cur->grad == NULL) {continue;}

                        // otherwise this src should be the output from previous nodes.
                        int is_found = 0;
                        // scan 2*search_depth back because we inserted barrier.
                        for (int j = ((level_pos - 2*search_depth) < 0 ? 0 : (level_pos - 2*search_depth)); j < level_pos; j++) {
                            if (gf->nodes[ctx->concur_list[j]] == src_cur) {is_found = 1; break;}
                        }
                        if (is_found == 0) {exe_flag = 0; break;}
                    }
                }
                if (exe_flag) {
                    // check if nodes[i]'s data will be overwritten by a node before nodes[i].
                    // if node[5] and node[3] write to the same memory region, then we can't issue node[5] before node[3]
                    int64_t data_start = (int64_t) gf->nodes[i]->data;
                    int64_t length = (int64_t) ggml_nbytes(gf->nodes[i]);
                    for (int j = n_start; j < i; j++) {
                        if (nodes_unused[j] && gf->nodes[j]->op != GGML_OP_RESHAPE \
                                            && gf->nodes[j]->op != GGML_OP_VIEW \
                                            && gf->nodes[j]->op != GGML_OP_TRANSPOSE \
                                            && gf->nodes[j]->op != GGML_OP_PERMUTE) {
                            if (((int64_t)gf->nodes[j]->data) >= data_start + length || \
                                ((int64_t)gf->nodes[j]->data) + (int64_t) ggml_nbytes(gf->nodes[j]) <= data_start) {
                                continue;
                            } else {
                                exe_flag = 0;
                            }
                        }
                    }
                }
                if (exe_flag) {
                    ctx->concur_list[level_pos + concurrency] = i;
                    nodes_unused[i] = 0;
                    concurrency++;
                    ctx->concur_list_len++;
                }
            }
        }
        n_left -= concurrency;
        // adding a barrier different layer
        ctx->concur_list[level_pos + concurrency] = -1;
        ctx->concur_list_len++;
        // jump all sorted nodes at nodes_bak
        while (!nodes_unused[n_start]) {n_start++;}
        level_pos += concurrency + 1;
    }

    if (ctx->concur_list_len > GGML_MAX_NODES) {
        fprintf(stderr, "%s: too many elements for metal ctx->concur_list!\n", __func__);
    }
}

void ggml_metal_graph_compute(
        struct ggml_metal_context * ctx,
               struct ggml_cgraph * gf) {
    metal_printf("%s: evaluating graph\n", __func__);
    
    // if there is ctx->concur_list, dispatch concurrently
    // else fallback to serial dispatch
    MTLComputePassDescriptor * encoder_descriptor = MTLComputePassDescriptor.computePassDescriptor;
    encoder_descriptor.dispatchType = MTLDispatchTypeSerial;
    int all_nodes_len = gf->n_nodes;
    if (ctx->concur_list_len) {
        encoder_descriptor.dispatchType = MTLDispatchTypeConcurrent;
        all_nodes_len = ctx->concur_list_len;
    }
    // create multiple command buffers and enqueue them
    // then, we encode the graph into the command buffers in parallel

    const int n_cb = ctx->n_cb;

    NSMutableArray * command_buffers = [NSMutableArray arrayWithCapacity:n_cb];

    for (int i = 0; i < n_cb; ++i) {
        command_buffers[i] = [ctx->queue commandBuffer];

        // enqueue the command buffers in order to specify their execution order
        [command_buffers[i] enqueue];
    }

    // TODO: is this the best way to start threads?
    dispatch_queue_t queue = dispatch_queue_create("llama.cpp", DISPATCH_QUEUE_CONCURRENT);

    for (int cb_idx = 0; cb_idx < n_cb; ++cb_idx) {
        const int n_nodes_per_cb = (all_nodes_len + n_cb - 1) / n_cb;

        dispatch_async(queue, ^{
            size_t offs_src0 = 0;
            size_t offs_src1 = 0;
            size_t offs_dst  = 0;

            id<MTLCommandBuffer> command_buffer = command_buffers[cb_idx];

            id<MTLComputeCommandEncoder> encoder = nil;

            const int node_start =                                      (cb_idx + 0) * n_nodes_per_cb;
            const int node_end   = (cb_idx == n_cb - 1) ? all_nodes_len : (cb_idx + 1) * n_nodes_per_cb;

            for (int ind = node_start; ind < node_end; ++ind) {
                int i = ind;
                if (ctx->concur_list_len) {
                    i = ctx->concur_list[ind];
                }
                if (i == -1) {
                    if (encoder == nil) {
                        encoder = [command_buffer computeCommandEncoderWithDescriptor: encoder_descriptor];
                        continue;
                    }
                    [encoder memoryBarrierWithScope:MTLBarrierScopeBuffers];
                    continue;
                }
                metal_printf("%s: encoding node %3d, op = %8s\n", __func__, i, ggml_op_name(gf->nodes[i]->op));

                struct ggml_tensor * src0 = gf->nodes[i]->src[0];
                struct ggml_tensor * src1 = gf->nodes[i]->src[1];
                struct ggml_tensor * dst  = gf->nodes[i];

                const int64_t  ne00 = src0 ? src0->ne[0] : 0;
                const int64_t  ne01 = src0 ? src0->ne[1] : 0;
                const int64_t  ne02 = src0 ? src0->ne[2] : 0;
                const int64_t  ne03 = src0 ? src0->ne[3] : 0;

                const uint64_t nb00 = src0 ? src0->nb[0] : 0;
                const uint64_t nb01 = src0 ? src0->nb[1] : 0;
                const uint64_t nb02 = src0 ? src0->nb[2] : 0;
                const uint64_t nb03 = src0 ? src0->nb[3] : 0;

                const int64_t  ne10 = src1 ? src1->ne[0] : 0;
                const int64_t  ne11 = src1 ? src1->ne[1] : 0;
                const int64_t  ne12 = src1 ? src1->ne[2] : 0;
                const int64_t  ne13 = src1 ? src1->ne[3] : 0; UNUSED(ne13);

                const uint64_t nb10 = src1 ? src1->nb[0] : 0;
                const uint64_t nb11 = src1 ? src1->nb[1] : 0;
                const uint64_t nb12 = src1 ? src1->nb[2] : 0;
                const uint64_t nb13 = src1 ? src1->nb[3] : 0; UNUSED(nb13);

                const int64_t  ne0  = dst ? dst->ne[0] : 0;
                const int64_t  ne1  = dst ? dst->ne[1] : 0;
                const int64_t  ne2  = dst ? dst->ne[2] : 0;
                const int64_t  ne3  = dst ? dst->ne[3] : 0;

                const uint64_t nb0  = dst ? dst->nb[0] : 0;
                const uint64_t nb1  = dst ? dst->nb[1] : 0;
                const uint64_t nb2  = dst ? dst->nb[2] : 0;
                const uint64_t nb3  = dst ? dst->nb[3] : 0;

                const enum ggml_type src0t = src0 ? src0->type : GGML_TYPE_COUNT;
                const enum ggml_type src1t = src1 ? src1->type : GGML_TYPE_COUNT;
                const enum ggml_type dstt  = dst  ? dst->type  : GGML_TYPE_COUNT;

                id<MTLBuffer> id_src0 = src0 ? ggml_metal_get_buffer(ctx, src0, &offs_src0) : nil;
                id<MTLBuffer> id_src1 = src1 ? ggml_metal_get_buffer(ctx, src1, &offs_src1) : nil;
                id<MTLBuffer> id_dst  = dst  ? ggml_metal_get_buffer(ctx, dst,  &offs_dst)  : nil;

                //metal_printf("%s: op - %s\n", __func__, ggml_op_name(dst->op));
                //if (src0) {
                //    metal_printf("%s: src0 - %4s [%5lld, %5lld, %5lld], %d, %s\n", __func__, ggml_type_name(src0t), ne00, ne01, ne02,
                //            ggml_is_contiguous(src0), src0->name);
                //}
                //if (src1) {
                //    metal_printf("%s: src1 - %4s [%5lld, %5lld, %5lld], %d, %s\n", __func__, ggml_type_name(src1t), ne10, ne11, ne12,
                //            ggml_is_contiguous(src1), src1->name);
                //}
                //if (dst) {
                //    metal_printf("%s: dst  - %4s [%5lld, %5lld, %5lld], 1, %s\n",  __func__, ggml_type_name(dstt),  ne0,  ne1,  ne2,
                //            dst->name);
                //}

                switch (dst->op) {
                    case GGML_OP_NONE:
                    case GGML_OP_RESHAPE:
                    case GGML_OP_VIEW:
                    case GGML_OP_TRANSPOSE:
                    case GGML_OP_PERMUTE:
                        {
                            // noop
                        } break;
                    case GGML_OP_ADD:
                        {
                            if (encoder == nil) {
                                encoder = [command_buffer computeCommandEncoderWithDescriptor: encoder_descriptor];
                            }

                            if (ggml_nelements(src1) == ne10) {
                                // src1 is a row
                                [encoder setComputePipelineState:ctx->pipeline_add_row];
                            } else {
                                [encoder setComputePipelineState:ctx->pipeline_add];
                            }
                            [encoder setBuffer:id_src0 offset:offs_src0 atIndex:0];
                            [encoder setBuffer:id_src1 offset:offs_src1 atIndex:1];
                            [encoder setBuffer:id_dst  offset:offs_dst  atIndex:2];
                            [encoder setBytes:&ne00 length:sizeof(ne00) atIndex:3];

                            const int64_t n = ggml_nelements(dst);

                            [encoder dispatchThreadgroups:MTLSizeMake(n, 1, 1) threadsPerThreadgroup:MTLSizeMake(1, 1, 1)];
                        } break;
                    case GGML_OP_MUL:
                        {
                            if (encoder == nil) {
                                encoder = [command_buffer computeCommandEncoderWithDescriptor: encoder_descriptor];
                            }

                            if (ggml_nelements(src1) == ne10) {
                                // src1 is a row
                                [encoder setComputePipelineState:ctx->pipeline_mul_row];
                            } else {
                                [encoder setComputePipelineState:ctx->pipeline_mul];
                            }
                            [encoder setBuffer:id_src0 offset:offs_src0 atIndex:0];
                            [encoder setBuffer:id_src1 offset:offs_src1 atIndex:1];
                            [encoder setBuffer:id_dst  offset:offs_dst  atIndex:2];
                            [encoder setBytes:&ne00 length:sizeof(ne00) atIndex:3];

                            const int64_t n = ggml_nelements(dst);

                            [encoder dispatchThreadgroups:MTLSizeMake(n, 1, 1) threadsPerThreadgroup:MTLSizeMake(1, 1, 1)];
                        } break;
                    case GGML_OP_SCALE:
                        {
                            if (encoder == nil) {
                                encoder = [command_buffer computeCommandEncoderWithDescriptor: encoder_descriptor];
                            }

                            const float scale = *(const float *) src1->data;

                            [encoder setComputePipelineState:ctx->pipeline_scale];
                            [encoder setBuffer:id_src0 offset:offs_src0 atIndex:0];
                            [encoder setBuffer:id_dst  offset:offs_dst  atIndex:1];
                            [encoder setBytes:&scale length:sizeof(scale) atIndex:2];

                            const int64_t n = ggml_nelements(dst);

                            [encoder dispatchThreadgroups:MTLSizeMake(n, 1, 1) threadsPerThreadgroup:MTLSizeMake(1, 1, 1)];
                        } break;
<<<<<<< HEAD
                    case GGML_OP_SILU:
                        {
                            if (encoder == nil) {
                                encoder = [command_buffer computeCommandEncoderWithDescriptor: encoder_descriptor];
                            }

                            [encoder setComputePipelineState:ctx->pipeline_silu];
                            [encoder setBuffer:id_src0 offset:offs_src0 atIndex:0];
                            [encoder setBuffer:id_dst  offset:offs_dst  atIndex:1];

                            const int64_t n = ggml_nelements(dst);

                            [encoder dispatchThreadgroups:MTLSizeMake(n, 1, 1) threadsPerThreadgroup:MTLSizeMake(1, 1, 1)];
                        } break;
                    case GGML_OP_RELU:
                        {
                            if (encoder == nil) {
                                encoder = [command_buffer computeCommandEncoderWithDescriptor: encoder_descriptor];
                            }

                            [encoder setComputePipelineState:ctx->pipeline_relu];
                            [encoder setBuffer:id_src0 offset:offs_src0 atIndex:0];
                            [encoder setBuffer:id_dst  offset:offs_dst  atIndex:1];

                            const int64_t n = ggml_nelements(dst);

                            [encoder dispatchThreadgroups:MTLSizeMake(n, 1, 1) threadsPerThreadgroup:MTLSizeMake(1, 1, 1)];
                        } break;
                    case GGML_OP_GELU:
                    {
                            if (encoder == nil) {
                                encoder = [command_buffer computeCommandEncoderWithDescriptor: encoder_descriptor];
                            }

                            [encoder setComputePipelineState:ctx->pipeline_gelu];
                            [encoder setBuffer:id_src0 offset:offs_src0 atIndex:0];
                            [encoder setBuffer:id_dst  offset:offs_dst  atIndex:1];

                            const int64_t n = ggml_nelements(dst);

                            [encoder dispatchThreadgroups:MTLSizeMake(n, 1, 1) threadsPerThreadgroup:MTLSizeMake(1, 1, 1)];
                    } break;
=======
                    case GGML_OP_UNARY:
                        switch (ggml_get_unary_op(gf->nodes[i])) {
                            case GGML_UNARY_OP_SILU:
                                {
                                    if (encoder == nil) {
                                        encoder = [command_buffer computeCommandEncoder];
                                    }

                                    [encoder setComputePipelineState:ctx->pipeline_silu];
                                    [encoder setBuffer:id_src0 offset:offs_src0 atIndex:0];
                                    [encoder setBuffer:id_dst  offset:offs_dst  atIndex:1];

                                    const int64_t n = ggml_nelements(dst);

                                    [encoder dispatchThreadgroups:MTLSizeMake(n, 1, 1) threadsPerThreadgroup:MTLSizeMake(1, 1, 1)];
                                } break;
                            case GGML_UNARY_OP_RELU:
                                {
                                    if (encoder == nil) {
                                        encoder = [command_buffer computeCommandEncoder];
                                    }

                                    [encoder setComputePipelineState:ctx->pipeline_relu];
                                    [encoder setBuffer:id_src0 offset:offs_src0 atIndex:0];
                                    [encoder setBuffer:id_dst  offset:offs_dst  atIndex:1];

                                    const int64_t n = ggml_nelements(dst);

                                    [encoder dispatchThreadgroups:MTLSizeMake(n, 1, 1) threadsPerThreadgroup:MTLSizeMake(1, 1, 1)];
                                } break;
                            case GGML_UNARY_OP_GELU:
                                {
                                    if (encoder == nil) {
                                        encoder = [command_buffer computeCommandEncoder];
                                    }

                                    [encoder setComputePipelineState:ctx->pipeline_gelu];
                                    [encoder setBuffer:id_src0 offset:offs_src0 atIndex:0];
                                    [encoder setBuffer:id_dst  offset:offs_dst  atIndex:1];

                                    const int64_t n = ggml_nelements(dst);

                                    [encoder dispatchThreadgroups:MTLSizeMake(n, 1, 1) threadsPerThreadgroup:MTLSizeMake(1, 1, 1)];
                                } break;
                            default:
                                {
                                    fprintf(stderr, "%s: node %3d, op = %8s not implemented\n", __func__, i, ggml_op_name(dst->op));
                                    GGML_ASSERT(false);
                                }
                        } break;
>>>>>>> 9a08eaf3
                    case GGML_OP_SOFT_MAX:
                        {
                            if (encoder == nil) {
                                encoder = [command_buffer computeCommandEncoderWithDescriptor: encoder_descriptor];
                            }

                            const int nth = 32;

                            [encoder setComputePipelineState:ctx->pipeline_soft_max];
                            [encoder setBuffer:id_src0 offset:offs_src0 atIndex:0];
                            [encoder setBuffer:id_dst  offset:offs_dst  atIndex:1];
                            [encoder setBytes:&ne00 length:sizeof(ne00) atIndex:2];
                            [encoder setBytes:&ne01 length:sizeof(ne01) atIndex:3];
                            [encoder setBytes:&ne02 length:sizeof(ne02) atIndex:4];
                            [encoder setThreadgroupMemoryLength:nth*sizeof(float) atIndex:0];

                            [encoder dispatchThreadgroups:MTLSizeMake(ne01, ne02, ne03) threadsPerThreadgroup:MTLSizeMake(nth, 1, 1)];
                        } break;
                    case GGML_OP_DIAG_MASK_INF:
                        {
                            if (encoder == nil) {
                                encoder = [command_buffer computeCommandEncoderWithDescriptor: encoder_descriptor];
                            }

                            const int n_past = ((int32_t *)(dst->op_params))[0];

                            [encoder setComputePipelineState:ctx->pipeline_diag_mask_inf];
                            [encoder setBuffer:id_src0 offset:offs_src0 atIndex:0];
                            [encoder setBuffer:id_dst  offset:offs_dst  atIndex:1];
                            [encoder setBytes:&ne00   length:sizeof(ne00) atIndex:2];
                            [encoder setBytes:&ne01   length:sizeof(ne01) atIndex:3];
                            [encoder setBytes:&n_past length:sizeof(int)  atIndex:4];

                            [encoder dispatchThreadgroups:MTLSizeMake(ne00, ne01, ne02) threadsPerThreadgroup:MTLSizeMake(1, 1, 1)];
                        } break;
                    case GGML_OP_MUL_MAT:
                        {
                            // TODO: needs to be updated after PR: https://github.com/ggerganov/ggml/pull/224

                            GGML_ASSERT(ne00 == ne10);
                            GGML_ASSERT(ne02 == ne12);

                            if (ggml_is_contiguous(src0) &&
                                ggml_is_contiguous(src1) &&
                                (src0t == GGML_TYPE_F32 || src0t == GGML_TYPE_F16) && ne11 > 1) {

                                if (encoder != nil) {
                                    [encoder endEncoding];
                                    encoder = nil;
                                }

                                MPSDataType src0dt = src0t == GGML_TYPE_F32 ? MPSDataTypeFloat32 : MPSDataTypeFloat16;
                                MPSDataType src1dt = src1t == GGML_TYPE_F32 ? MPSDataTypeFloat32 : MPSDataTypeFloat16;

                                // for F32 x F32 we use MPS
                                MPSMatrixDescriptor * desc0 = [MPSMatrixDescriptor
                                    matrixDescriptorWithRows:ne01 columns:ne00 rowBytes:src0->nb[1] dataType:src0dt];

                                MPSMatrixDescriptor * desc1 = [MPSMatrixDescriptor
                                    matrixDescriptorWithRows:ne11 columns:ne10 rowBytes:src1->nb[1] dataType:src1dt];

                                MPSMatrixDescriptor * desc  = [MPSMatrixDescriptor
                                    matrixDescriptorWithRows:ne1 columns:ne0 rowBytes:dst->nb[1] dataType:MPSDataTypeFloat32];

                                MPSMatrixMultiplication * mul = [[MPSMatrixMultiplication alloc]
                                    initWithDevice:ctx->device transposeLeft:false transposeRight:true
                                        resultRows:ne11 resultColumns:ne01 interiorColumns:ne00 alpha:1.0 beta:0.0];

                                // we need to do ne02 multiplications
                                // TODO: is there a way to do this in parallel - currently very slow ..
                                // TODO: might be possible to offload part of the computation to ANE using Accelerate's CBLAS
                                for (int64_t i02 = 0; i02 < ne02; ++i02) {
                                    size_t offs_src0_cur = offs_src0 + i02*nb02;
                                    size_t offs_src1_cur = offs_src1 + i02*nb12;
                                    size_t offs_dst_cur  = offs_dst  + i02*nb2;

                                    MPSMatrix * mat_src0 = [[MPSMatrix alloc] initWithBuffer:id_src0 offset:offs_src0_cur descriptor:desc0];
                                    MPSMatrix * mat_src1 = [[MPSMatrix alloc] initWithBuffer:id_src1 offset:offs_src1_cur descriptor:desc1];
                                    MPSMatrix * mat_dst  = [[MPSMatrix alloc] initWithBuffer:id_dst  offset:offs_dst_cur  descriptor:desc ];

                                    [mul encodeToCommandBuffer:command_buffer leftMatrix:mat_src1 rightMatrix:mat_src0 resultMatrix:mat_dst];
                                }
                            } else {
                                if (encoder == nil) {
                                    encoder = [command_buffer computeCommandEncoderWithDescriptor: encoder_descriptor];
                                }

                                int nth0 = 32;
                                int nth1 = 1;

                                // use custom matrix x vector kernel
                                switch (src0t) {
                                    case GGML_TYPE_F16:
                                        {
                                            GGML_ASSERT(ne02 == ne12);

                                            nth0 = 64;
                                            nth1 = 1;
                                            [encoder setComputePipelineState:ctx->pipeline_mul_mat_f16_f32];
                                        } break;
                                    case GGML_TYPE_Q4_0:
                                        {
                                            GGML_ASSERT(ne02 == 1);
                                            GGML_ASSERT(ne12 == 1);

                                            nth0 = 8;
                                            nth1 = 8;
                                            [encoder setComputePipelineState:ctx->pipeline_mul_mat_q4_0_f32];
                                        } break;
                                    case GGML_TYPE_Q4_1:
                                        {
                                            GGML_ASSERT(ne02 == 1);
                                            GGML_ASSERT(ne12 == 1);

                                            nth0 = 8;
                                            nth1 = 8;
                                            [encoder setComputePipelineState:ctx->pipeline_mul_mat_q4_1_f32];
                                        } break;
                                    case GGML_TYPE_Q2_K:
                                        {
                                            GGML_ASSERT(ne02 == 1);
                                            GGML_ASSERT(ne12 == 1);

                                            nth0 = 2;
                                            nth1 = 32;
                                            [encoder setComputePipelineState:ctx->pipeline_mul_mat_q2_K_f32];
                                        } break;
                                    case GGML_TYPE_Q3_K:
                                        {
                                            GGML_ASSERT(ne02 == 1);
                                            GGML_ASSERT(ne12 == 1);

                                            nth0 = 2;
                                            nth1 = 32;
                                            [encoder setComputePipelineState:ctx->pipeline_mul_mat_q3_K_f32];
                                        } break;
                                    case GGML_TYPE_Q4_K:
                                        {
                                            GGML_ASSERT(ne02 == 1);
                                            GGML_ASSERT(ne12 == 1);

                                            nth0 = 2;
                                            nth1 = 32;
                                            [encoder setComputePipelineState:ctx->pipeline_mul_mat_q4_K_f32];
                                        } break;
                                    case GGML_TYPE_Q5_K:
                                        {
                                            GGML_ASSERT(ne02 == 1);
                                            GGML_ASSERT(ne12 == 1);

                                            nth0 = 2;
                                            nth1 = 32;
                                            [encoder setComputePipelineState:ctx->pipeline_mul_mat_q5_K_f32];
                                        } break;
                                    case GGML_TYPE_Q6_K:
                                        {
                                            GGML_ASSERT(ne02 == 1);
                                            GGML_ASSERT(ne12 == 1);

                                            nth0 = 2;
                                            nth1 = 32;
                                            [encoder setComputePipelineState:ctx->pipeline_mul_mat_q6_K_f32];
                                        } break;
                                    default:
                                        {
                                            fprintf(stderr, "Asserting on type %d\n",(int)src0t);
                                            GGML_ASSERT(false && "not implemented");
                                        }
                                };

                                [encoder setBuffer:id_src0 offset:offs_src0 atIndex:0];
                                [encoder setBuffer:id_src1 offset:offs_src1 atIndex:1];
                                [encoder setBuffer:id_dst  offset:offs_dst  atIndex:2];
                                [encoder setBytes:&ne00 length:sizeof(ne00) atIndex:3];
                                [encoder setBytes:&ne01 length:sizeof(ne01) atIndex:4];
                                [encoder setBytes:&nb00 length:sizeof(nb00) atIndex:5];
                                [encoder setBytes:&nb01 length:sizeof(nb01) atIndex:6];
                                [encoder setBytes:&nb02 length:sizeof(nb02) atIndex:7];
                                [encoder setBytes:&ne10 length:sizeof(ne10) atIndex:8];
                                [encoder setBytes:&ne11 length:sizeof(ne11) atIndex:9];
                                [encoder setBytes:&nb10 length:sizeof(nb10) atIndex:10];
                                [encoder setBytes:&nb11 length:sizeof(nb11) atIndex:11];
                                [encoder setBytes:&nb12 length:sizeof(nb12) atIndex:12];
                                [encoder setBytes:&ne0  length:sizeof(ne0)  atIndex:13];
                                [encoder setBytes:&ne1  length:sizeof(ne1)  atIndex:14];

                                if (src0t == GGML_TYPE_Q4_0 || src0t == GGML_TYPE_Q4_1 ||
                                    src0t == GGML_TYPE_Q2_K || src0t == GGML_TYPE_Q4_K) {
                                    [encoder dispatchThreadgroups:MTLSizeMake((ne01 + 7) / 8, ne11, 1) threadsPerThreadgroup:MTLSizeMake(nth0, nth1, 1)];
                                }
                                else if (src0t == GGML_TYPE_Q3_K) {
#ifdef GGML_QKK_64
                                    [encoder dispatchThreadgroups:MTLSizeMake((ne01+1)/2, ne11, 1) threadsPerThreadgroup:MTLSizeMake(nth0, nth1, 1)];
#else
                                    [encoder dispatchThreadgroups:MTLSizeMake((ne01+3)/4, ne11, 1) threadsPerThreadgroup:MTLSizeMake(nth0, nth1, 1)];
#endif
                                }
                                else if (src0t == GGML_TYPE_Q5_K) {
                                    [encoder dispatchThreadgroups:MTLSizeMake((ne01 + 3) / 4, ne11, 1) threadsPerThreadgroup:MTLSizeMake(nth0, nth1, 1)];
                                }
                                else if (src0t == GGML_TYPE_Q6_K) {
                                    [encoder dispatchThreadgroups:MTLSizeMake((ne01+1)/2, ne11, 1) threadsPerThreadgroup:MTLSizeMake(nth0, nth1, 1)];
                                } else {
                                    [encoder setThreadgroupMemoryLength:nth0*sizeof(float) atIndex:0];
                                    [encoder dispatchThreadgroups:MTLSizeMake(ne01, ne11, ne12) threadsPerThreadgroup:MTLSizeMake(nth0, nth1, 1)];
                                }
                            }
                        } break;
                    case GGML_OP_GET_ROWS:
                        {
                            if (encoder == nil) {
                                encoder = [command_buffer computeCommandEncoderWithDescriptor: encoder_descriptor];
                            }

                            switch (src0->type) {
                                case GGML_TYPE_F16:  [encoder setComputePipelineState:ctx->pipeline_get_rows_f16]; break;
                                case GGML_TYPE_Q4_0: [encoder setComputePipelineState:ctx->pipeline_get_rows_q4_0]; break;
                                case GGML_TYPE_Q4_1: [encoder setComputePipelineState:ctx->pipeline_get_rows_q4_1]; break;
                                case GGML_TYPE_Q2_K: [encoder setComputePipelineState:ctx->pipeline_get_rows_q2_K]; break;
                                case GGML_TYPE_Q3_K: [encoder setComputePipelineState:ctx->pipeline_get_rows_q3_K]; break;
                                case GGML_TYPE_Q4_K: [encoder setComputePipelineState:ctx->pipeline_get_rows_q4_K]; break;
                                case GGML_TYPE_Q5_K: [encoder setComputePipelineState:ctx->pipeline_get_rows_q5_K]; break;
                                case GGML_TYPE_Q6_K: [encoder setComputePipelineState:ctx->pipeline_get_rows_q6_K]; break;
                                default: GGML_ASSERT(false && "not implemented");
                            }

                            [encoder setBuffer:id_src0 offset:offs_src0 atIndex:0];
                            [encoder setBuffer:id_src1 offset:offs_src1 atIndex:1];
                            [encoder setBuffer:id_dst  offset:offs_dst  atIndex:2];
                            [encoder setBytes:&(src0->ne[0]) length:sizeof( int64_t) atIndex:3];
                            [encoder setBytes:&(src0->nb[1]) length:sizeof(uint64_t) atIndex:4];
                            [encoder setBytes:&(dst->nb[1])  length:sizeof(uint64_t) atIndex:5];

                            const int64_t n = ggml_nelements(src1);

                            [encoder dispatchThreadgroups:MTLSizeMake(n, 1, 1) threadsPerThreadgroup:MTLSizeMake(1, 1, 1)];
                        } break;
                    case GGML_OP_RMS_NORM:
                        {
                            if (encoder == nil) {
                                encoder = [command_buffer computeCommandEncoderWithDescriptor: encoder_descriptor];
                            }

                            float eps;
                            memcpy(&eps, dst->op_params, sizeof(float));

                            const int nth = 512;

                            [encoder setComputePipelineState:ctx->pipeline_rms_norm];
                            [encoder setBuffer:id_src0 offset:offs_src0 atIndex:0];
                            [encoder setBuffer:id_dst  offset:offs_dst  atIndex:1];
                            [encoder setBytes:&ne00 length:sizeof( int64_t) atIndex:2];
                            [encoder setBytes:&nb01 length:sizeof(uint64_t) atIndex:3];
                            [encoder setBytes:&eps  length:sizeof(   float) atIndex:4];
                            [encoder setThreadgroupMemoryLength:nth/32*sizeof(float) atIndex:0];

                            const int64_t nrows = ggml_nrows(src0);

                            [encoder dispatchThreadgroups:MTLSizeMake(nrows, 1, 1) threadsPerThreadgroup:MTLSizeMake(nth, 1, 1)];
                        } break;
                    case GGML_OP_NORM:
                        {
                            if (encoder == nil) {
                                encoder = [command_buffer computeCommandEncoderWithDescriptor: encoder_descriptor];
                            }

                            const float eps = 1e-5f;

                            const int nth = 256;

                            [encoder setComputePipelineState:ctx->pipeline_norm];
                            [encoder setBuffer:id_src0 offset:offs_src0 atIndex:0];
                            [encoder setBuffer:id_dst  offset:offs_dst  atIndex:1];
                            [encoder setBytes:&ne00 length:sizeof( int64_t) atIndex:2];
                            [encoder setBytes:&nb01 length:sizeof(uint64_t) atIndex:3];
                            [encoder setBytes:&eps  length:sizeof(   float) atIndex:4];
                            [encoder setThreadgroupMemoryLength:nth*sizeof(float) atIndex:0];

                            const int64_t nrows = ggml_nrows(src0);

                            [encoder dispatchThreadgroups:MTLSizeMake(nrows, 1, 1) threadsPerThreadgroup:MTLSizeMake(nth, 1, 1)];
                        } break;
                    case GGML_OP_ALIBI:
                        {
                            if (encoder == nil) {
                                encoder = [command_buffer computeCommandEncoderWithDescriptor: encoder_descriptor];
                            }

                            GGML_ASSERT((src0t == GGML_TYPE_F32));

                            const int n_past = ((int32_t *) dst->op_params)[0]; UNUSED(n_past);
                            const int n_head = ((int32_t *) dst->op_params)[1];
                            float max_bias;
                            memcpy(&max_bias, (int32_t *) dst->op_params + 2, sizeof(float));

                            if (__builtin_popcount(n_head) != 1) {
                                GGML_ASSERT(false && "only power-of-two n_head implemented");
                            }

                            const int n_heads_log2_floor = 1 << (int) floor(log2(n_head));
                            const float m0 = powf(2.0f, -(max_bias) / n_heads_log2_floor);

                            [encoder setComputePipelineState:ctx->pipeline_alibi_f32];
                            [encoder setBuffer:id_src0 offset:offs_src0 atIndex:0];
                            [encoder setBuffer:id_dst  offset:offs_dst  atIndex:1];
                            [encoder setBytes:&ne00 length:sizeof( int64_t) atIndex:2];
                            [encoder setBytes:&ne01 length:sizeof( int64_t) atIndex:3];
                            [encoder setBytes:&ne02 length:sizeof( int64_t) atIndex:4];
                            [encoder setBytes:&ne03 length:sizeof( int64_t) atIndex:5];
                            [encoder setBytes:&nb00 length:sizeof(uint64_t) atIndex:6];
                            [encoder setBytes:&nb01 length:sizeof(uint64_t) atIndex:7];
                            [encoder setBytes:&nb02 length:sizeof(uint64_t) atIndex:8];
                            [encoder setBytes:&nb03 length:sizeof(uint64_t) atIndex:9];
                            [encoder setBytes:&ne0  length:sizeof( int64_t) atIndex:10];
                            [encoder setBytes:&ne1  length:sizeof( int64_t) atIndex:11];
                            [encoder setBytes:&ne2  length:sizeof( int64_t) atIndex:12];
                            [encoder setBytes:&ne3  length:sizeof( int64_t) atIndex:13];
                            [encoder setBytes:&nb0  length:sizeof(uint64_t) atIndex:14];
                            [encoder setBytes:&nb1  length:sizeof(uint64_t) atIndex:15];
                            [encoder setBytes:&nb2  length:sizeof(uint64_t) atIndex:16];
                            [encoder setBytes:&nb3  length:sizeof(uint64_t) atIndex:17];
                            [encoder setBytes:&m0  length:sizeof(    float) atIndex:18];
                            const int nth = 32;
                            [encoder dispatchThreadgroups:MTLSizeMake(ne01, ne02, ne03) threadsPerThreadgroup:MTLSizeMake(nth, 1, 1)];
                        } break;
                    case GGML_OP_ROPE:
                        {
                            if (encoder == nil) {
                                encoder = [command_buffer computeCommandEncoderWithDescriptor: encoder_descriptor];
                            }

                            const int n_past = ((int32_t *) dst->op_params)[0];
                            const int n_dims = ((int32_t *) dst->op_params)[1];
                            const int mode   = ((int32_t *) dst->op_params)[2];

                            float freq_base;
                            float freq_scale;
                            memcpy(&freq_base,  (int32_t *) dst->op_params + 4, sizeof(float));
                            memcpy(&freq_scale, (int32_t *) dst->op_params + 5, sizeof(float));

                            [encoder setComputePipelineState:ctx->pipeline_rope];
                            [encoder setBuffer:id_src0 offset:offs_src0 atIndex:0];
                            [encoder setBuffer:id_dst  offset:offs_dst  atIndex:1];
                            [encoder setBytes:&ne00    length:sizeof( int64_t) atIndex:2];
                            [encoder setBytes:&ne01    length:sizeof( int64_t) atIndex:3];
                            [encoder setBytes:&ne02    length:sizeof( int64_t) atIndex:4];
                            [encoder setBytes:&ne03    length:sizeof( int64_t) atIndex:5];
                            [encoder setBytes:&nb00    length:sizeof(uint64_t) atIndex:6];
                            [encoder setBytes:&nb01    length:sizeof(uint64_t) atIndex:7];
                            [encoder setBytes:&nb02    length:sizeof(uint64_t) atIndex:8];
                            [encoder setBytes:&nb03    length:sizeof(uint64_t) atIndex:9];
                            [encoder setBytes:&ne0     length:sizeof( int64_t) atIndex:10];
                            [encoder setBytes:&ne1     length:sizeof( int64_t) atIndex:11];
                            [encoder setBytes:&ne2     length:sizeof( int64_t) atIndex:12];
                            [encoder setBytes:&ne3     length:sizeof( int64_t) atIndex:13];
                            [encoder setBytes:&nb0     length:sizeof(uint64_t) atIndex:14];
                            [encoder setBytes:&nb1     length:sizeof(uint64_t) atIndex:15];
                            [encoder setBytes:&nb2     length:sizeof(uint64_t) atIndex:16];
                            [encoder setBytes:&nb3     length:sizeof(uint64_t) atIndex:17];
                            [encoder setBytes:&n_past  length:sizeof(     int) atIndex:18];
                            [encoder setBytes:&n_dims  length:sizeof(     int) atIndex:19];
                            [encoder setBytes:&mode    length:sizeof(     int) atIndex:20];
                            [encoder setBytes:&freq_base  length:sizeof(float) atIndex:21];
                            [encoder setBytes:&freq_scale length:sizeof(float) atIndex:22];

                            [encoder dispatchThreadgroups:MTLSizeMake(ne01, ne02, ne03) threadsPerThreadgroup:MTLSizeMake(1, 1, 1)];
                        } break;
                    case GGML_OP_DUP:
                    case GGML_OP_CPY:
                    case GGML_OP_CONT:
                        {
                            if (encoder == nil) {
                                encoder = [command_buffer computeCommandEncoderWithDescriptor: encoder_descriptor];
                            }

                            const int nth = 32;

                            switch (src0t) {
                                case GGML_TYPE_F32:
                                    {
                                        switch (dstt) {
                                            case GGML_TYPE_F16: [encoder setComputePipelineState:ctx->pipeline_cpy_f32_f16]; break;
                                            case GGML_TYPE_F32: [encoder setComputePipelineState:ctx->pipeline_cpy_f32_f32]; break;
                                            default: GGML_ASSERT(false && "not implemented");
                                        };
                                    } break;
                                case GGML_TYPE_F16:
                                    {
                                        switch (dstt) {
                                            case GGML_TYPE_F16: [encoder setComputePipelineState:ctx->pipeline_cpy_f16_f16]; break;
                                            case GGML_TYPE_F32: GGML_ASSERT(false && "cpy_f16_f32 not implemented"); break;
                                            default: GGML_ASSERT(false && "not implemented");
                                        };
                                    } break;
                                default: GGML_ASSERT(false && "not implemented");
                            }

                            [encoder setBuffer:id_src0 offset:offs_src0 atIndex:0];
                            [encoder setBuffer:id_dst  offset:offs_dst  atIndex:1];
                            [encoder setBytes:&ne00 length:sizeof( int64_t) atIndex:2];
                            [encoder setBytes:&ne01 length:sizeof( int64_t) atIndex:3];
                            [encoder setBytes:&ne02 length:sizeof( int64_t) atIndex:4];
                            [encoder setBytes:&ne03 length:sizeof( int64_t) atIndex:5];
                            [encoder setBytes:&nb00 length:sizeof(uint64_t) atIndex:6];
                            [encoder setBytes:&nb01 length:sizeof(uint64_t) atIndex:7];
                            [encoder setBytes:&nb02 length:sizeof(uint64_t) atIndex:8];
                            [encoder setBytes:&nb03 length:sizeof(uint64_t) atIndex:9];
                            [encoder setBytes:&ne0  length:sizeof( int64_t) atIndex:10];
                            [encoder setBytes:&ne1  length:sizeof( int64_t) atIndex:11];
                            [encoder setBytes:&ne2  length:sizeof( int64_t) atIndex:12];
                            [encoder setBytes:&ne3  length:sizeof( int64_t) atIndex:13];
                            [encoder setBytes:&nb0  length:sizeof(uint64_t) atIndex:14];
                            [encoder setBytes:&nb1  length:sizeof(uint64_t) atIndex:15];
                            [encoder setBytes:&nb2  length:sizeof(uint64_t) atIndex:16];
                            [encoder setBytes:&nb3  length:sizeof(uint64_t) atIndex:17];

                            [encoder dispatchThreadgroups:MTLSizeMake(ne01, ne02, ne03) threadsPerThreadgroup:MTLSizeMake(nth, 1, 1)];
                        } break;
                    default:
                        {
                            fprintf(stderr, "%s: node %3d, op = %8s not implemented\n", __func__, i, ggml_op_name(dst->op));
                            GGML_ASSERT(false);
                        }
                }
            }

            if (encoder != nil) {
                [encoder endEncoding];
                encoder = nil;
            }

            [command_buffer commit];
        });
    }

    // wait for all threads to finish
    dispatch_barrier_sync(queue, ^{});

    [command_buffers[n_cb - 1] waitUntilCompleted];

    // check status of command buffers
    // needed to detect if the device ran out-of-memory for example (#1881)
    for (int i = 0; i < n_cb; i++) {
        MTLCommandBufferStatus status = (MTLCommandBufferStatus) [command_buffers[i] status];
        if (status != MTLCommandBufferStatusCompleted) {
            fprintf(stderr, "%s: command buffer %d failed with status %lu\n", __func__, i, status);
            GGML_ASSERT(false);
        }
    }
}<|MERGE_RESOLUTION|>--- conflicted
+++ resolved
@@ -448,7 +448,7 @@
         struct ggml_metal_context * ctx,
                struct ggml_cgraph * gf) {
     metal_printf("%s: evaluating graph\n", __func__);
-    
+
     // if there is ctx->concur_list, dispatch concurrently
     // else fallback to serial dispatch
     MTLComputePassDescriptor * encoder_descriptor = MTLComputePassDescriptor.computePassDescriptor;
@@ -629,56 +629,12 @@
 
                             [encoder dispatchThreadgroups:MTLSizeMake(n, 1, 1) threadsPerThreadgroup:MTLSizeMake(1, 1, 1)];
                         } break;
-<<<<<<< HEAD
-                    case GGML_OP_SILU:
-                        {
-                            if (encoder == nil) {
-                                encoder = [command_buffer computeCommandEncoderWithDescriptor: encoder_descriptor];
-                            }
-
-                            [encoder setComputePipelineState:ctx->pipeline_silu];
-                            [encoder setBuffer:id_src0 offset:offs_src0 atIndex:0];
-                            [encoder setBuffer:id_dst  offset:offs_dst  atIndex:1];
-
-                            const int64_t n = ggml_nelements(dst);
-
-                            [encoder dispatchThreadgroups:MTLSizeMake(n, 1, 1) threadsPerThreadgroup:MTLSizeMake(1, 1, 1)];
-                        } break;
-                    case GGML_OP_RELU:
-                        {
-                            if (encoder == nil) {
-                                encoder = [command_buffer computeCommandEncoderWithDescriptor: encoder_descriptor];
-                            }
-
-                            [encoder setComputePipelineState:ctx->pipeline_relu];
-                            [encoder setBuffer:id_src0 offset:offs_src0 atIndex:0];
-                            [encoder setBuffer:id_dst  offset:offs_dst  atIndex:1];
-
-                            const int64_t n = ggml_nelements(dst);
-
-                            [encoder dispatchThreadgroups:MTLSizeMake(n, 1, 1) threadsPerThreadgroup:MTLSizeMake(1, 1, 1)];
-                        } break;
-                    case GGML_OP_GELU:
-                    {
-                            if (encoder == nil) {
-                                encoder = [command_buffer computeCommandEncoderWithDescriptor: encoder_descriptor];
-                            }
-
-                            [encoder setComputePipelineState:ctx->pipeline_gelu];
-                            [encoder setBuffer:id_src0 offset:offs_src0 atIndex:0];
-                            [encoder setBuffer:id_dst  offset:offs_dst  atIndex:1];
-
-                            const int64_t n = ggml_nelements(dst);
-
-                            [encoder dispatchThreadgroups:MTLSizeMake(n, 1, 1) threadsPerThreadgroup:MTLSizeMake(1, 1, 1)];
-                    } break;
-=======
                     case GGML_OP_UNARY:
                         switch (ggml_get_unary_op(gf->nodes[i])) {
                             case GGML_UNARY_OP_SILU:
                                 {
                                     if (encoder == nil) {
-                                        encoder = [command_buffer computeCommandEncoder];
+                                        encoder = [command_buffer computeCommandEncoderWithDescriptor: encoder_descriptor];
                                     }
 
                                     [encoder setComputePipelineState:ctx->pipeline_silu];
@@ -692,7 +648,7 @@
                             case GGML_UNARY_OP_RELU:
                                 {
                                     if (encoder == nil) {
-                                        encoder = [command_buffer computeCommandEncoder];
+                                        encoder = [command_buffer computeCommandEncoderWithDescriptor: encoder_descriptor];
                                     }
 
                                     [encoder setComputePipelineState:ctx->pipeline_relu];
@@ -706,7 +662,7 @@
                             case GGML_UNARY_OP_GELU:
                                 {
                                     if (encoder == nil) {
-                                        encoder = [command_buffer computeCommandEncoder];
+                                        encoder = [command_buffer computeCommandEncoderWithDescriptor: encoder_descriptor];
                                     }
 
                                     [encoder setComputePipelineState:ctx->pipeline_gelu];
@@ -723,7 +679,6 @@
                                     GGML_ASSERT(false);
                                 }
                         } break;
->>>>>>> 9a08eaf3
                     case GGML_OP_SOFT_MAX:
                         {
                             if (encoder == nil) {
