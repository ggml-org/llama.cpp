#import "ggml-metal.h"

#import "ggml.h"

#import <Foundation/Foundation.h>

#import <Metal/Metal.h>

#undef MIN
#undef MAX
#define MIN(a, b) ((a) < (b) ? (a) : (b))
#define MAX(a, b) ((a) > (b) ? (a) : (b))

#ifdef GGML_METAL_NDEBUG
#define GGML_METAL_LOG_INFO(...)
#define GGML_METAL_LOG_WARN(...)
#define GGML_METAL_LOG_ERROR(...)
#else
#define GGML_METAL_LOG_INFO(...)  ggml_metal_log(LLAMA_LOG_LEVEL_INFO, __VA_ARGS__)
#define GGML_METAL_LOG_WARN(...)  ggml_metal_log(LLAMA_LOG_LEVEL_WARN, __VA_ARGS__)
#define GGML_METAL_LOG_ERROR(...) ggml_metal_log(LLAMA_LOG_LEVEL_ERROR, __VA_ARGS__)
#endif

#define UNUSED(x) (void)(x)

#define GGML_MAX_CONCUR (2*GGML_MAX_NODES)

struct ggml_metal_buffer {
    const char * name;

    void   * data;
    size_t   size;

    id<MTLBuffer> metal;
};

struct ggml_metal_context {
    int n_cb;

    id<MTLDevice>       device;
    id<MTLCommandQueue> queue;
    id<MTLLibrary>      library;

    id<MTLCommandBuffer>         command_buffers [GGML_METAL_MAX_COMMAND_BUFFERS];
    id<MTLComputeCommandEncoder> command_encoders[GGML_METAL_MAX_COMMAND_BUFFERS];

    dispatch_queue_t d_queue;

    int n_buffers;
    struct ggml_metal_buffer buffers[GGML_METAL_MAX_BUFFERS];

    int concur_list[GGML_MAX_CONCUR];
    int concur_list_len;

    // custom kernels
#define GGML_METAL_DECL_KERNEL(name) \
    id<MTLFunction>             function_##name; \
    id<MTLComputePipelineState> pipeline_##name

    GGML_METAL_DECL_KERNEL(add);
    GGML_METAL_DECL_KERNEL(add_row); // TODO: avoid this extra kernel, instead extend the "add" kernel to support broadcast
    GGML_METAL_DECL_KERNEL(mul);
    GGML_METAL_DECL_KERNEL(mul_row); // TODO: avoid this extra kernel, instead extend the "mul" kernel to support broadcast
    GGML_METAL_DECL_KERNEL(scale);
    GGML_METAL_DECL_KERNEL(silu);
    GGML_METAL_DECL_KERNEL(relu);
    GGML_METAL_DECL_KERNEL(gelu);
    GGML_METAL_DECL_KERNEL(soft_max);
    GGML_METAL_DECL_KERNEL(soft_max_4);
    GGML_METAL_DECL_KERNEL(diag_mask_inf);
    GGML_METAL_DECL_KERNEL(diag_mask_inf_8);
    GGML_METAL_DECL_KERNEL(get_rows_f32);
    GGML_METAL_DECL_KERNEL(get_rows_f16);
    GGML_METAL_DECL_KERNEL(get_rows_q4_0);
    GGML_METAL_DECL_KERNEL(get_rows_q4_1);
    GGML_METAL_DECL_KERNEL(get_rows_q8_0);
    GGML_METAL_DECL_KERNEL(get_rows_q2_K);
    GGML_METAL_DECL_KERNEL(get_rows_q3_K);
    GGML_METAL_DECL_KERNEL(get_rows_q4_K);
    GGML_METAL_DECL_KERNEL(get_rows_q5_K);
    GGML_METAL_DECL_KERNEL(get_rows_q6_K);
    GGML_METAL_DECL_KERNEL(rms_norm);
    GGML_METAL_DECL_KERNEL(norm);
    GGML_METAL_DECL_KERNEL(mul_mat_f16_f32);
    GGML_METAL_DECL_KERNEL(mul_mat_f16_f32_1row);
    GGML_METAL_DECL_KERNEL(mul_mat_f16_f32_l4);
    GGML_METAL_DECL_KERNEL(mul_mat_q4_0_f32);
    GGML_METAL_DECL_KERNEL(mul_mat_q4_1_f32);
    GGML_METAL_DECL_KERNEL(mul_mat_q8_0_f32);
    GGML_METAL_DECL_KERNEL(mul_mat_q2_K_f32);
    GGML_METAL_DECL_KERNEL(mul_mat_q3_K_f32);
    GGML_METAL_DECL_KERNEL(mul_mat_q4_K_f32);
    GGML_METAL_DECL_KERNEL(mul_mat_q5_K_f32);
    GGML_METAL_DECL_KERNEL(mul_mat_q6_K_f32);
    GGML_METAL_DECL_KERNEL(mul_mm_f16_f32);
    GGML_METAL_DECL_KERNEL(mul_mm_q4_0_f32);
    GGML_METAL_DECL_KERNEL(mul_mm_q4_1_f32);
    GGML_METAL_DECL_KERNEL(mul_mm_q8_0_f32);
    GGML_METAL_DECL_KERNEL(mul_mm_q2_K_f32);
    GGML_METAL_DECL_KERNEL(mul_mm_q3_K_f32);
    GGML_METAL_DECL_KERNEL(mul_mm_q4_K_f32);
    GGML_METAL_DECL_KERNEL(mul_mm_q5_K_f32);
    GGML_METAL_DECL_KERNEL(mul_mm_q6_K_f32);
    GGML_METAL_DECL_KERNEL(rope);
    GGML_METAL_DECL_KERNEL(alibi_f32);
    GGML_METAL_DECL_KERNEL(cpy_f32_f16);
    GGML_METAL_DECL_KERNEL(cpy_f32_f32);
    GGML_METAL_DECL_KERNEL(cpy_f16_f16);

#undef GGML_METAL_DECL_KERNEL
};

// MSL code
// TODO: move the contents here when ready
//       for now it is easier to work in a separate file
static NSString * const msl_library_source = @"see metal.metal";

// Here to assist with NSBundle Path Hack
@interface GGMLMetalClass : NSObject
@end
@implementation GGMLMetalClass
@end

void (*ggml_metal_log_callback)(enum llama_log_level level, const char * text, void * user_data) = NULL;
void *ggml_metal_log_user_data = NULL;

void ggml_metal_log_set_callback(void (*log_callback)(enum llama_log_level level, const char * text, void * user_data), void * user_data) {
  ggml_metal_log_callback = log_callback;
  ggml_metal_log_user_data = user_data;
}

static void ggml_metal_log(enum llama_log_level level, const char* format, ...){
  if ( ggml_metal_log_callback != NULL ) {
    va_list args;
    va_start(args, format);
    char buffer[128];
    int len = vsnprintf(buffer, 128, format, args);
    if (len < 128) {
      ggml_metal_log_callback(level, buffer, ggml_metal_log_user_data);
    } else {
        char* buffer2 = malloc(len+1);
        vsnprintf(buffer2, len+1, format, args);
        buffer2[len] = 0;
        ggml_metal_log_callback(level, buffer2, ggml_metal_log_user_data);
        free(buffer2);
    }
    va_end(args);
  }
}



struct ggml_metal_context * ggml_metal_init(int n_cb) {
    GGML_METAL_LOG_INFO("%s: allocating\n", __func__);

    id <MTLDevice> device;
    NSString * s;

#if TARGET_OS_OSX
    // Show all the Metal device instances in the system
    NSArray * devices = MTLCopyAllDevices();
    for (device in devices) {
        s = [device name];
        GGML_METAL_LOG_INFO("%s: found device: %s\n", __func__, [s UTF8String]);
    }
#endif

    // Pick and show default Metal device
    device = MTLCreateSystemDefaultDevice();
    s = [device name];
    GGML_METAL_LOG_INFO("%s: picking default device: %s\n", __func__, [s UTF8String]);

    // Configure context
    struct ggml_metal_context * ctx = malloc(sizeof(struct ggml_metal_context));
    ctx->device = device;
    ctx->n_cb   = MIN(n_cb, GGML_METAL_MAX_BUFFERS);
    ctx->queue  = [ctx->device newCommandQueue];
    ctx->n_buffers = 0;
    ctx->concur_list_len = 0;

    ctx->d_queue = dispatch_queue_create("ggml-metal", DISPATCH_QUEUE_CONCURRENT);

#ifdef GGML_SWIFT
    // load the default.metallib file
    {
        NSError * error = nil;

        NSBundle * bundle = [NSBundle bundleForClass:[GGMLMetalClass class]];
        NSString * llamaBundlePath = [bundle pathForResource:@"llama_llama" ofType:@"bundle"];
        NSBundle * llamaBundle = [NSBundle bundleWithPath:llamaBundlePath];
        NSString * libPath = [llamaBundle pathForResource:@"default" ofType:@"metallib"];
        NSURL * libURL = [NSURL fileURLWithPath:libPath];

        // Load the metallib file into a Metal library
        ctx->library = [ctx->device newLibraryWithURL:libURL error:&error];

        if (error) {
            GGML_METAL_LOG_ERROR("%s: error: %s\n", __func__, [[error description] UTF8String]);
            return NULL;
        }
    }
#else
    UNUSED(msl_library_source);

    // read the source from "ggml-metal.metal" into a string and use newLibraryWithSource
    {
        NSError * error = nil;

        //NSString * path = [[NSBundle mainBundle] pathForResource:@"../../examples/metal/metal" ofType:@"metal"];
        NSBundle * bundle = [NSBundle bundleForClass:[GGMLMetalClass class]];
<<<<<<< HEAD
        NSString * path = [bundle pathForResource:@"ggml-metal" ofType:@"metal"];
        GGML_METAL_LOG_INFO("%s: loading '%s'\n", __func__, [path UTF8String]);
=======
        NSString * path   = [bundle pathForResource:@"ggml-metal" ofType:@"metal"];
        metal_printf("%s: loading '%s'\n", __func__, [path UTF8String]);
>>>>>>> 7e50d34b

        NSString * src  = [NSString stringWithContentsOfFile:path encoding:NSUTF8StringEncoding error:&error];
        if (error) {
            GGML_METAL_LOG_ERROR("%s: error: %s\n", __func__, [[error description] UTF8String]);
            return NULL;
        }

#ifdef GGML_QKK_64
        MTLCompileOptions* options = [MTLCompileOptions new];
        options.preprocessorMacros = @{ @"QK_K" : @(64) };
        ctx->library = [ctx->device newLibraryWithSource:src options:options error:&error];
#else
        ctx->library = [ctx->device newLibraryWithSource:src options:nil error:&error];
#endif
        if (error) {
            GGML_METAL_LOG_ERROR("%s: error: %s\n", __func__, [[error description] UTF8String]);
            return NULL;
        }
    }
#endif

    // load kernels
    {
        NSError * error = nil;
#define GGML_METAL_ADD_KERNEL(name) \
        ctx->function_##name = [ctx->library newFunctionWithName:@"kernel_"#name]; \
        ctx->pipeline_##name = [ctx->device newComputePipelineStateWithFunction:ctx->function_##name error:&error]; \
        GGML_METAL_LOG_INFO("%s: loaded %-32s %16p | th_max = %4d | th_width = %4d\n", __func__, "kernel_"#name, (void *) ctx->pipeline_##name, \
                (int) ctx->pipeline_##name.maxTotalThreadsPerThreadgroup, \
                (int) ctx->pipeline_##name.threadExecutionWidth); \
        if (error) { \
          GGML_METAL_LOG_ERROR("%s: error: load pipeline error: %s\n", __func__, [[error description] UTF8String]); \
            return NULL; \
        }

        GGML_METAL_ADD_KERNEL(add);
        GGML_METAL_ADD_KERNEL(add_row);
        GGML_METAL_ADD_KERNEL(mul);
        GGML_METAL_ADD_KERNEL(mul_row);
        GGML_METAL_ADD_KERNEL(scale);
        GGML_METAL_ADD_KERNEL(silu);
        GGML_METAL_ADD_KERNEL(relu);
        GGML_METAL_ADD_KERNEL(gelu);
        GGML_METAL_ADD_KERNEL(soft_max);
        GGML_METAL_ADD_KERNEL(soft_max_4);
        GGML_METAL_ADD_KERNEL(diag_mask_inf);
        GGML_METAL_ADD_KERNEL(diag_mask_inf_8);
        GGML_METAL_ADD_KERNEL(get_rows_f32);
        GGML_METAL_ADD_KERNEL(get_rows_f16);
        GGML_METAL_ADD_KERNEL(get_rows_q4_0);
        GGML_METAL_ADD_KERNEL(get_rows_q4_1);
        GGML_METAL_ADD_KERNEL(get_rows_q8_0);
        GGML_METAL_ADD_KERNEL(get_rows_q2_K);
        GGML_METAL_ADD_KERNEL(get_rows_q3_K);
        GGML_METAL_ADD_KERNEL(get_rows_q4_K);
        GGML_METAL_ADD_KERNEL(get_rows_q5_K);
        GGML_METAL_ADD_KERNEL(get_rows_q6_K);
        GGML_METAL_ADD_KERNEL(rms_norm);
        GGML_METAL_ADD_KERNEL(norm);
        GGML_METAL_ADD_KERNEL(mul_mat_f16_f32);
        GGML_METAL_ADD_KERNEL(mul_mat_f16_f32_1row);
        GGML_METAL_ADD_KERNEL(mul_mat_f16_f32_l4);
        GGML_METAL_ADD_KERNEL(mul_mat_q4_0_f32);
        GGML_METAL_ADD_KERNEL(mul_mat_q4_1_f32);
        GGML_METAL_ADD_KERNEL(mul_mat_q8_0_f32);
        GGML_METAL_ADD_KERNEL(mul_mat_q2_K_f32);
        GGML_METAL_ADD_KERNEL(mul_mat_q3_K_f32);
        GGML_METAL_ADD_KERNEL(mul_mat_q4_K_f32);
        GGML_METAL_ADD_KERNEL(mul_mat_q5_K_f32);
        GGML_METAL_ADD_KERNEL(mul_mat_q6_K_f32);
        GGML_METAL_ADD_KERNEL(mul_mm_f16_f32);
        GGML_METAL_ADD_KERNEL(mul_mm_q4_0_f32);
        GGML_METAL_ADD_KERNEL(mul_mm_q8_0_f32);
        GGML_METAL_ADD_KERNEL(mul_mm_q4_1_f32);
        GGML_METAL_ADD_KERNEL(mul_mm_q2_K_f32);
        GGML_METAL_ADD_KERNEL(mul_mm_q3_K_f32);
        GGML_METAL_ADD_KERNEL(mul_mm_q4_K_f32);
        GGML_METAL_ADD_KERNEL(mul_mm_q5_K_f32);
        GGML_METAL_ADD_KERNEL(mul_mm_q6_K_f32);
        GGML_METAL_ADD_KERNEL(rope);
        GGML_METAL_ADD_KERNEL(alibi_f32);
        GGML_METAL_ADD_KERNEL(cpy_f32_f16);
        GGML_METAL_ADD_KERNEL(cpy_f32_f32);
        GGML_METAL_ADD_KERNEL(cpy_f16_f16);

#undef GGML_METAL_ADD_KERNEL
    }

    GGML_METAL_LOG_INFO("%s: hasUnifiedMemory              = %s\n",       __func__, ctx->device.hasUnifiedMemory ? "true" : "false");
#if TARGET_OS_OSX
    GGML_METAL_LOG_INFO("%s: recommendedMaxWorkingSetSize  = %8.2f MB\n", __func__, ctx->device.recommendedMaxWorkingSetSize / 1024.0 / 1024.0);
    if (ctx->device.maxTransferRate != 0) {
        GGML_METAL_LOG_INFO("%s: maxTransferRate               = %8.2f MB/s\n", __func__, ctx->device.maxTransferRate / 1024.0 / 1024.0);
    } else {
        GGML_METAL_LOG_INFO("%s: maxTransferRate               = built-in GPU\n", __func__);
    }
#endif

    return ctx;
}

void ggml_metal_free(struct ggml_metal_context * ctx) {
    GGML_METAL_LOG_INFO("%s: deallocating\n", __func__);
#define GGML_METAL_DEL_KERNEL(name) \
    [ctx->function_##name release]; \
    [ctx->pipeline_##name release];

    GGML_METAL_DEL_KERNEL(add);
    GGML_METAL_DEL_KERNEL(add_row);
    GGML_METAL_DEL_KERNEL(mul);
    GGML_METAL_DEL_KERNEL(mul_row);
    GGML_METAL_DEL_KERNEL(scale);
    GGML_METAL_DEL_KERNEL(silu);
    GGML_METAL_DEL_KERNEL(relu);
    GGML_METAL_DEL_KERNEL(gelu);
    GGML_METAL_DEL_KERNEL(soft_max);
    GGML_METAL_DEL_KERNEL(soft_max_4);
    GGML_METAL_DEL_KERNEL(diag_mask_inf);
    GGML_METAL_DEL_KERNEL(diag_mask_inf_8);
    GGML_METAL_DEL_KERNEL(get_rows_f32);
    GGML_METAL_DEL_KERNEL(get_rows_f16);
    GGML_METAL_DEL_KERNEL(get_rows_q4_0);
    GGML_METAL_DEL_KERNEL(get_rows_q4_1);
    GGML_METAL_DEL_KERNEL(get_rows_q8_0);
    GGML_METAL_DEL_KERNEL(get_rows_q2_K);
    GGML_METAL_DEL_KERNEL(get_rows_q3_K);
    GGML_METAL_DEL_KERNEL(get_rows_q4_K);
    GGML_METAL_DEL_KERNEL(get_rows_q5_K);
    GGML_METAL_DEL_KERNEL(get_rows_q6_K);
    GGML_METAL_DEL_KERNEL(rms_norm);
    GGML_METAL_DEL_KERNEL(norm);
    GGML_METAL_DEL_KERNEL(mul_mat_f16_f32);
    GGML_METAL_DEL_KERNEL(mul_mat_f16_f32_1row);
    GGML_METAL_DEL_KERNEL(mul_mat_f16_f32_l4);
    GGML_METAL_DEL_KERNEL(mul_mat_q4_0_f32);
    GGML_METAL_DEL_KERNEL(mul_mat_q4_1_f32);
    GGML_METAL_DEL_KERNEL(mul_mat_q8_0_f32);
    GGML_METAL_DEL_KERNEL(mul_mat_q2_K_f32);
    GGML_METAL_DEL_KERNEL(mul_mat_q3_K_f32);
    GGML_METAL_DEL_KERNEL(mul_mat_q4_K_f32);
    GGML_METAL_DEL_KERNEL(mul_mat_q5_K_f32);
    GGML_METAL_DEL_KERNEL(mul_mat_q6_K_f32);
    GGML_METAL_DEL_KERNEL(mul_mm_f16_f32);
    GGML_METAL_DEL_KERNEL(mul_mm_q4_0_f32);
    GGML_METAL_DEL_KERNEL(mul_mm_q8_0_f32);
    GGML_METAL_DEL_KERNEL(mul_mm_q4_1_f32);
    GGML_METAL_DEL_KERNEL(mul_mm_q2_K_f32);
    GGML_METAL_DEL_KERNEL(mul_mm_q3_K_f32);
    GGML_METAL_DEL_KERNEL(mul_mm_q4_K_f32);
    GGML_METAL_DEL_KERNEL(mul_mm_q5_K_f32);
    GGML_METAL_DEL_KERNEL(mul_mm_q6_K_f32);
    GGML_METAL_DEL_KERNEL(rope);
    GGML_METAL_DEL_KERNEL(alibi_f32);
    GGML_METAL_DEL_KERNEL(cpy_f32_f16);
    GGML_METAL_DEL_KERNEL(cpy_f32_f32);
    GGML_METAL_DEL_KERNEL(cpy_f16_f16);

#undef GGML_METAL_DEL_KERNEL

    for (int i = 0; i < ctx->n_buffers; ++i) {
        [ctx->buffers[i].metal release];
    }

    [ctx->library release];
    [ctx->queue release];
    [ctx->device release];

    dispatch_release(ctx->d_queue);

    free(ctx);
}

void * ggml_metal_host_malloc(size_t n) {
    void * data = NULL;
    const int result = posix_memalign((void **) &data, sysconf(_SC_PAGESIZE), n);
    if (result != 0) {
        GGML_METAL_LOG_ERROR("%s: error: posix_memalign failed\n", __func__);
        return NULL;
    }

    return data;
}

void ggml_metal_host_free(void * data) {
    free(data);
}

void ggml_metal_set_n_cb(struct ggml_metal_context * ctx, int n_cb) {
    ctx->n_cb = MIN(n_cb, GGML_METAL_MAX_BUFFERS);
}

int ggml_metal_if_optimized(struct ggml_metal_context * ctx) {
    return ctx->concur_list_len;
}

int * ggml_metal_get_concur_list(struct ggml_metal_context * ctx) {
    return ctx->concur_list;
}

// finds the Metal buffer that contains the tensor data on the GPU device
// the assumption is that there is 1-to-1 mapping between the host and device memory buffers, so we can find the
// Metal buffer based on the host memory pointer
//
static id<MTLBuffer> ggml_metal_get_buffer(struct ggml_metal_context * ctx, struct ggml_tensor * t, size_t * offs) {
    //GGML_METAL_LOG_INFO("%s: data tensor '%16s', offs_data = %8ld, offs_eval = %8ld, offs_cach = %8ld\n", __func__, t->name, offs_data, offs_eval, offs_cach);

    const int64_t tsize = ggml_nbytes(t);

    // find the view that contains the tensor fully
    for (int i = 0; i < ctx->n_buffers; ++i) {
        const int64_t ioffs = (int64_t) t->data - (int64_t) ctx->buffers[i].data;

        //metal_printf("ioffs = %10ld, tsize = %10ld, sum = %10ld, ctx->buffers[%d].size = %10ld, name = %s\n", ioffs, tsize, ioffs + tsize, i, ctx->buffers[i].size, ctx->buffers[i].name);
        if (ioffs >= 0 && ioffs + tsize <= (int64_t) ctx->buffers[i].size) {
            *offs = (size_t) ioffs;

            //GGML_METAL_LOG_INFO("%s: '%s' tensor '%16s', offs = %8ld\n", __func__, ctx->buffers[i].name, t->name, *offs);

            return ctx->buffers[i].metal;
        }
    }

    GGML_METAL_LOG_ERROR("%s: error: buffer is nil\n", __func__);

    return nil;
}

bool ggml_metal_add_buffer(
        struct ggml_metal_context * ctx,
                     const char * name,
                           void * data,
                         size_t   size,
                         size_t   max_size) {
    if (ctx->n_buffers >= GGML_METAL_MAX_BUFFERS) {
        GGML_METAL_LOG_ERROR("%s: error: too many buffers\n", __func__);
        return false;
    }

    if (data) {
        // verify that the buffer does not overlap with any of the existing buffers
        for (int i = 0; i < ctx->n_buffers; ++i) {
            const int64_t ioffs = (int64_t) data - (int64_t) ctx->buffers[i].data;

            if (ioffs >= 0 && ioffs < (int64_t) ctx->buffers[i].size) {
                GGML_METAL_LOG_ERROR("%s: error: buffer '%s' overlaps with '%s'\n", __func__, name, ctx->buffers[i].name);
                return false;
            }
        }

        const size_t size_page = sysconf(_SC_PAGESIZE);

        size_t size_aligned = size;
        if ((size_aligned % size_page) != 0) {
            size_aligned += (size_page - (size_aligned % size_page));
        }

        // the buffer fits into the max buffer size allowed by the device
        if (size_aligned <= ctx->device.maxBufferLength) {
            ctx->buffers[ctx->n_buffers].name = name;
            ctx->buffers[ctx->n_buffers].data = data;
            ctx->buffers[ctx->n_buffers].size = size;

            ctx->buffers[ctx->n_buffers].metal = [ctx->device newBufferWithBytesNoCopy:data length:size_aligned options:MTLResourceStorageModeShared deallocator:nil];

            if (ctx->buffers[ctx->n_buffers].metal == nil) {
                GGML_METAL_LOG_ERROR("%s: error: failed to allocate '%-16s' buffer, size = %8.2f MB\n", __func__, name, size_aligned / 1024.0 / 1024.0);
                return false;
            }

            GGML_METAL_LOG_INFO("%s: allocated '%-16s' buffer, size = %8.2f MB", __func__, name, size_aligned / 1024.0 / 1024.0);

            ++ctx->n_buffers;
        } else {
            // this overlap between the views will guarantee that the tensor with the maximum size will fully fit into
            // one of the views
            const size_t size_ovlp = ((max_size + size_page - 1) / size_page + 1) * size_page; // round-up 2 pages just in case
            const size_t size_step = ctx->device.maxBufferLength - size_ovlp;
            const size_t size_view = ctx->device.maxBufferLength;

            for (size_t i = 0; i < size; i += size_step) {
                const size_t size_step_aligned = (i + size_view <= size) ? size_view : (size_aligned - i);

                ctx->buffers[ctx->n_buffers].name = name;
                ctx->buffers[ctx->n_buffers].data = (void *) ((uint8_t *) data + i);
                ctx->buffers[ctx->n_buffers].size = size_step_aligned;

                ctx->buffers[ctx->n_buffers].metal = [ctx->device newBufferWithBytesNoCopy:(void *) ((uint8_t *) data + i) length:size_step_aligned options:MTLResourceStorageModeShared deallocator:nil];

                if (ctx->buffers[ctx->n_buffers].metal == nil) {
                    GGML_METAL_LOG_ERROR("%s: error: failed to allocate '%-16s' buffer, size = %8.2f MB\n", __func__, name, size_step_aligned / 1024.0 / 1024.0);
                    return false;
                }

                GGML_METAL_LOG_INFO("%s: allocated '%-16s' buffer, size = %8.2f MB, offs = %12ld", __func__, name, size_step_aligned / 1024.0 / 1024.0, i);
                if (i + size_step < size) {
                    GGML_METAL_LOG_INFO("\n");
                }

                ++ctx->n_buffers;
            }
        }

#if TARGET_OS_OSX
        GGML_METAL_LOG_INFO(", (%8.2f / %8.2f)",
                ctx->device.currentAllocatedSize / 1024.0 / 1024.0,
                ctx->device.recommendedMaxWorkingSetSize / 1024.0 / 1024.0);

        if (ctx->device.currentAllocatedSize > ctx->device.recommendedMaxWorkingSetSize) {
            GGML_METAL_LOG_WARN("%s: warning: current allocated size is greater than the recommended max working set size\n", __func__);
        } else {
            GGML_METAL_LOG_INFO("\n");
        }
#else
        GGML_METAL_LOG_INFO(", (%8.2f)\n", ctx->device.currentAllocatedSize / 1024.0 / 1024.0);
#endif
    }

    return true;
}

void ggml_metal_set_tensor(
        struct ggml_metal_context * ctx,
        struct ggml_tensor * t) {
    size_t offs;
    id<MTLBuffer> id_dst = ggml_metal_get_buffer(ctx, t, &offs);

    memcpy((void *) ((uint8_t *) id_dst.contents + offs), t->data, ggml_nbytes(t));
}

void ggml_metal_get_tensor(
        struct ggml_metal_context * ctx,
        struct ggml_tensor * t) {
    size_t offs;
    id<MTLBuffer> id_src = ggml_metal_get_buffer(ctx, t, &offs);

    memcpy(t->data, (void *) ((uint8_t *) id_src.contents + offs), ggml_nbytes(t));
}

void ggml_metal_graph_find_concurrency(
        struct ggml_metal_context * ctx,
        struct ggml_cgraph * gf, bool check_mem) {
    int search_depth = gf->n_nodes; //we only find concurrency in this range to avoid wasting too much time
    int nodes_unused[GGML_MAX_CONCUR];

    for (int i = 0; i < GGML_MAX_CONCUR; i++) { ctx->concur_list[i] = 0; }
    for (int i = 0; i < gf->n_nodes;     i++) { nodes_unused[i]     = 1; }
    ctx->concur_list_len = 0;

    int n_left    = gf->n_nodes;
    int n_start   = 0; // all nodes before n_start at nodes_unused array have been sorted and store back to ctx->concur_list
    int level_pos = 0; // at ctx->concur_list, the last layer (level) ends at level_pos

    while (n_left > 0) {
        // number of nodes at a layer (that can be issued concurrently)
        int concurrency = 0;
        for (int i = n_start; i < ((n_start + search_depth > gf->n_nodes) ? gf->n_nodes : n_start + search_depth); i++) {
            if (nodes_unused[i]) {
                // if the requirements for gf->nodes[i] are satisfied
                int exe_flag = 1;

                // scan all srcs
                for (int src_ind = 0; src_ind < GGML_MAX_SRC; src_ind++) {
                    struct ggml_tensor * src_cur = gf->nodes[i]->src[src_ind];
                    if (src_cur) {
                        // if is leaf nodes it's satisfied.
                        // TODO: ggml_is_leaf()
                        if (src_cur->op == GGML_OP_NONE && src_cur->grad == NULL) {
                            continue;
                        }

                        // otherwise this src should be the output from previous nodes.
                        int is_found = 0;

                        // scan 2*search_depth back because we inserted barrier.
                        //for (int j = ((level_pos - 2*search_depth) < 0 ? 0 : (level_pos - 2*search_depth)); j < level_pos; j++) {
                        for (int j = MAX(0, level_pos - 2*search_depth); j < level_pos; j++) {
                            if (ctx->concur_list[j] >= 0 && gf->nodes[ctx->concur_list[j]] == src_cur) {
                                is_found = 1;
                                break;
                            }
                        }
                        if (is_found == 0) {
                            exe_flag = 0;
                            break;
                        }
                    }
                }
                if (exe_flag && check_mem) {
                    // check if nodes[i]'s data will be overwritten by a node before nodes[i].
                    // if node[5] and node[3] write to the same memory region, then we can't issue node[5] before node[3]
                    int64_t data_start = (int64_t) gf->nodes[i]->data;
                    int64_t length     = (int64_t) ggml_nbytes(gf->nodes[i]);
                    for (int j = n_start; j < i; j++) {
                        if (nodes_unused[j] && gf->nodes[j]->op != GGML_OP_RESHAPE \
                                            && gf->nodes[j]->op != GGML_OP_VIEW \
                                            && gf->nodes[j]->op != GGML_OP_TRANSPOSE \
                                            && gf->nodes[j]->op != GGML_OP_PERMUTE) {
                            if (((int64_t)gf->nodes[j]->data) >= data_start + length || \
                                ((int64_t)gf->nodes[j]->data) + (int64_t) ggml_nbytes(gf->nodes[j]) <= data_start) {
                                continue;
                            }

                            exe_flag = 0;
                        }
                    }
                }
                if (exe_flag) {
                    ctx->concur_list[level_pos + concurrency] = i;
                    nodes_unused[i] = 0;
                    concurrency++;
                    ctx->concur_list_len++;
                }
            }
        }
        n_left -= concurrency;
        // adding a barrier different layer
        ctx->concur_list[level_pos + concurrency] = -1;
        ctx->concur_list_len++;
        // jump all sorted nodes at nodes_bak
        while (!nodes_unused[n_start]) {
            n_start++;
        }
        level_pos += concurrency + 1;
    }

    if (ctx->concur_list_len > GGML_MAX_CONCUR) {
        GGML_METAL_LOG_WARN("%s: too many elements for metal ctx->concur_list!\n", __func__);
    }
}

void ggml_metal_graph_compute(
        struct ggml_metal_context * ctx,
               struct ggml_cgraph * gf) {
    @autoreleasepool {

    // if there is ctx->concur_list, dispatch concurrently
    // else fallback to serial dispatch
    MTLComputePassDescriptor * edesc = MTLComputePassDescriptor.computePassDescriptor;

    const bool has_concur = ctx->concur_list_len && ctx->concur_list_len <= GGML_MAX_CONCUR;

    const int n_nodes  = has_concur ? ctx->concur_list_len      : gf->n_nodes;
    edesc.dispatchType = has_concur ? MTLDispatchTypeConcurrent : MTLDispatchTypeSerial;

    // create multiple command buffers and enqueue them
    // then, we encode the graph into the command buffers in parallel

    const int n_cb = ctx->n_cb;

    for (int i = 0; i < n_cb; ++i) {
        ctx->command_buffers[i] = [ctx->queue commandBuffer];

        // enqueue the command buffers in order to specify their execution order
        [ctx->command_buffers[i] enqueue];

        ctx->command_encoders[i] = [ctx->command_buffers[i] computeCommandEncoderWithDescriptor: edesc];
    }

    for (int cb_idx = 0; cb_idx < n_cb; ++cb_idx) {
        const int n_nodes_per_cb = (n_nodes + n_cb - 1) / n_cb;

        dispatch_async(ctx->d_queue, ^{
            size_t offs_src0 = 0;
            size_t offs_src1 = 0;
            size_t offs_dst  = 0;

            id<MTLCommandBuffer> command_buffer  = ctx->command_buffers[cb_idx];
            id<MTLComputeCommandEncoder> encoder = ctx->command_encoders[cb_idx];

            const int node_start =                                      (cb_idx + 0) * n_nodes_per_cb;
            const int node_end   = MIN((cb_idx == n_cb - 1) ? n_nodes : (cb_idx + 1) * n_nodes_per_cb, n_nodes);

            for (int ind = node_start; ind < node_end; ++ind) {
                const int i = has_concur ? ctx->concur_list[ind] : ind;

                if (i == -1) {
                    [encoder memoryBarrierWithScope:MTLBarrierScopeBuffers];
                    continue;
                }

                //GGML_METAL_LOG_INFO("%s: encoding node %3d, op = %8s\n", __func__, i, ggml_op_name(gf->nodes[i]->op));

                struct ggml_tensor * src0 = gf->nodes[i]->src[0];
                struct ggml_tensor * src1 = gf->nodes[i]->src[1];
                struct ggml_tensor * dst  = gf->nodes[i];

                const int64_t  ne00 = src0 ? src0->ne[0] : 0;
                const int64_t  ne01 = src0 ? src0->ne[1] : 0;
                const int64_t  ne02 = src0 ? src0->ne[2] : 0;
                const int64_t  ne03 = src0 ? src0->ne[3] : 0;

                const uint64_t nb00 = src0 ? src0->nb[0] : 0;
                const uint64_t nb01 = src0 ? src0->nb[1] : 0;
                const uint64_t nb02 = src0 ? src0->nb[2] : 0;
                const uint64_t nb03 = src0 ? src0->nb[3] : 0;

                const int64_t  ne10 = src1 ? src1->ne[0] : 0;
                const int64_t  ne11 = src1 ? src1->ne[1] : 0;
                const int64_t  ne12 = src1 ? src1->ne[2] : 0;
                const int64_t  ne13 = src1 ? src1->ne[3] : 0; UNUSED(ne13);

                const uint64_t nb10 = src1 ? src1->nb[0] : 0;
                const uint64_t nb11 = src1 ? src1->nb[1] : 0;
                const uint64_t nb12 = src1 ? src1->nb[2] : 0;
                const uint64_t nb13 = src1 ? src1->nb[3] : 0; UNUSED(nb13);

                const int64_t  ne0  = dst ? dst->ne[0] : 0;
                const int64_t  ne1  = dst ? dst->ne[1] : 0;
                const int64_t  ne2  = dst ? dst->ne[2] : 0;
                const int64_t  ne3  = dst ? dst->ne[3] : 0;

                const uint64_t nb0  = dst ? dst->nb[0] : 0;
                const uint64_t nb1  = dst ? dst->nb[1] : 0;
                const uint64_t nb2  = dst ? dst->nb[2] : 0;
                const uint64_t nb3  = dst ? dst->nb[3] : 0;

                const enum ggml_type src0t = src0 ? src0->type : GGML_TYPE_COUNT;
                const enum ggml_type src1t = src1 ? src1->type : GGML_TYPE_COUNT;
                const enum ggml_type dstt  = dst  ? dst->type  : GGML_TYPE_COUNT;

                id<MTLBuffer> id_src0 = src0 ? ggml_metal_get_buffer(ctx, src0, &offs_src0) : nil;
                id<MTLBuffer> id_src1 = src1 ? ggml_metal_get_buffer(ctx, src1, &offs_src1) : nil;
                id<MTLBuffer> id_dst  = dst  ? ggml_metal_get_buffer(ctx, dst,  &offs_dst)  : nil;

                //GGML_METAL_LOG_INFO("%s: op - %s\n", __func__, ggml_op_name(dst->op));
                //if (src0) {
                //    GGML_METAL_LOG_INFO("%s: src0 - %4s [%5lld, %5lld, %5lld], %d, %s\n", __func__, ggml_type_name(src0t), ne00, ne01, ne02,
                //            ggml_is_contiguous(src0), src0->name);
                //}
                //if (src1) {
                //    GGML_METAL_LOG_INFO("%s: src1 - %4s [%5lld, %5lld, %5lld], %d, %s\n", __func__, ggml_type_name(src1t), ne10, ne11, ne12,
                //            ggml_is_contiguous(src1), src1->name);
                //}
                //if (dst) {
                //    GGML_METAL_LOG_INFO("%s: dst  - %4s [%5lld, %5lld, %5lld], 1, %s\n",  __func__, ggml_type_name(dstt),  ne0,  ne1,  ne2,
                //            dst->name);
                //}

                switch (dst->op) {
                    case GGML_OP_NONE:
                    case GGML_OP_RESHAPE:
                    case GGML_OP_VIEW:
                    case GGML_OP_TRANSPOSE:
                    case GGML_OP_PERMUTE:
                        {
                            // noop
                        } break;
                    case GGML_OP_ADD:
                        {
                            GGML_ASSERT(ggml_is_contiguous(src0));
                            GGML_ASSERT(ggml_is_contiguous(src1));

                            // utilize float4
                            GGML_ASSERT(ne00 % 4 == 0);
                            const int64_t nb = ne00/4;

                            if (ggml_nelements(src1) == ne10) {
                                // src1 is a row
                                GGML_ASSERT(ne11 == 1);
                                [encoder setComputePipelineState:ctx->pipeline_add_row];
                            } else {
                                [encoder setComputePipelineState:ctx->pipeline_add];
                            }
                            [encoder setBuffer:id_src0 offset:offs_src0 atIndex:0];
                            [encoder setBuffer:id_src1 offset:offs_src1 atIndex:1];
                            [encoder setBuffer:id_dst  offset:offs_dst  atIndex:2];
                            [encoder setBytes:&nb     length:sizeof(nb) atIndex:3];

                            const int64_t n = ggml_nelements(dst)/4;

                            [encoder dispatchThreadgroups:MTLSizeMake(n, 1, 1) threadsPerThreadgroup:MTLSizeMake(1, 1, 1)];
                        } break;
                    case GGML_OP_MUL:
                        {
                            GGML_ASSERT(ggml_is_contiguous(src0));
                            GGML_ASSERT(ggml_is_contiguous(src1));

                            // utilize float4
                            GGML_ASSERT(ne00 % 4 == 0);
                            const int64_t nb = ne00/4;

                            if (ggml_nelements(src1) == ne10) {
                                // src1 is a row
                                GGML_ASSERT(ne11 == 1);
                                [encoder setComputePipelineState:ctx->pipeline_mul_row];
                            } else {
                                [encoder setComputePipelineState:ctx->pipeline_mul];
                            }
                            [encoder setBuffer:id_src0 offset:offs_src0 atIndex:0];
                            [encoder setBuffer:id_src1 offset:offs_src1 atIndex:1];
                            [encoder setBuffer:id_dst  offset:offs_dst  atIndex:2];
                            [encoder setBytes:&nb     length:sizeof(nb) atIndex:3];

                            const int64_t n = ggml_nelements(dst)/4;

                            [encoder dispatchThreadgroups:MTLSizeMake(n, 1, 1) threadsPerThreadgroup:MTLSizeMake(1, 1, 1)];
                        } break;
                    case GGML_OP_SCALE:
                        {
                            GGML_ASSERT(ggml_is_contiguous(src0));

                            const float scale = *(const float *) src1->data;

                            [encoder setComputePipelineState:ctx->pipeline_scale];
                            [encoder setBuffer:id_src0 offset:offs_src0 atIndex:0];
                            [encoder setBuffer:id_dst  offset:offs_dst  atIndex:1];
                            [encoder setBytes:&scale length:sizeof(scale) atIndex:2];

                            const int64_t n = ggml_nelements(dst)/4;

                            [encoder dispatchThreadgroups:MTLSizeMake(n, 1, 1) threadsPerThreadgroup:MTLSizeMake(1, 1, 1)];
                        } break;
                    case GGML_OP_UNARY:
                        switch (ggml_get_unary_op(gf->nodes[i])) {
                            case GGML_UNARY_OP_SILU:
                                {
                                    [encoder setComputePipelineState:ctx->pipeline_silu];
                                    [encoder setBuffer:id_src0 offset:offs_src0 atIndex:0];
                                    [encoder setBuffer:id_dst  offset:offs_dst  atIndex:1];

                                    const int64_t n = ggml_nelements(dst)/4;

                                    [encoder dispatchThreadgroups:MTLSizeMake(n, 1, 1) threadsPerThreadgroup:MTLSizeMake(1, 1, 1)];
                                } break;
                            case GGML_UNARY_OP_RELU:
                                {
                                    [encoder setComputePipelineState:ctx->pipeline_relu];
                                    [encoder setBuffer:id_src0 offset:offs_src0 atIndex:0];
                                    [encoder setBuffer:id_dst  offset:offs_dst  atIndex:1];

                                    const int64_t n = ggml_nelements(dst);

                                    [encoder dispatchThreadgroups:MTLSizeMake(n, 1, 1) threadsPerThreadgroup:MTLSizeMake(1, 1, 1)];
                                } break;
                            case GGML_UNARY_OP_GELU:
                                {
                                    [encoder setComputePipelineState:ctx->pipeline_gelu];
                                    [encoder setBuffer:id_src0 offset:offs_src0 atIndex:0];
                                    [encoder setBuffer:id_dst  offset:offs_dst  atIndex:1];

                                    const int64_t n = ggml_nelements(dst)/4;

                                    [encoder dispatchThreadgroups:MTLSizeMake(n, 1, 1) threadsPerThreadgroup:MTLSizeMake(1, 1, 1)];
                                } break;
                            default:
                                {
                                    GGML_METAL_LOG_WARN("%s: node %3d, op = %8s not implemented\n", __func__, i, ggml_op_name(dst->op));
                                    GGML_ASSERT(false);
                                }
                        } break;
                    case GGML_OP_SOFT_MAX:
                        {
                            const int nth = 32;

                            if (ne00%4 == 0) {
                                [encoder setComputePipelineState:ctx->pipeline_soft_max_4];
                            } else {
                                [encoder setComputePipelineState:ctx->pipeline_soft_max];
                            }
                            [encoder setBuffer:id_src0 offset:offs_src0 atIndex:0];
                            [encoder setBuffer:id_dst  offset:offs_dst  atIndex:1];
                            [encoder setBytes:&ne00 length:sizeof(ne00) atIndex:2];
                            [encoder setBytes:&ne01 length:sizeof(ne01) atIndex:3];
                            [encoder setBytes:&ne02 length:sizeof(ne02) atIndex:4];

                            [encoder dispatchThreadgroups:MTLSizeMake(ne01, ne02, ne03) threadsPerThreadgroup:MTLSizeMake(nth, 1, 1)];
                        } break;
                    case GGML_OP_DIAG_MASK_INF:
                        {
                            const int n_past = ((int32_t *)(dst->op_params))[0];

                            if (ne00%8 == 0) {
                                [encoder setComputePipelineState:ctx->pipeline_diag_mask_inf_8];
                            } else {
                                [encoder setComputePipelineState:ctx->pipeline_diag_mask_inf];
                            }
                            [encoder setBuffer:id_src0 offset:offs_src0 atIndex:0];
                            [encoder setBuffer:id_dst  offset:offs_dst  atIndex:1];
                            [encoder setBytes:&ne00   length:sizeof(ne00) atIndex:2];
                            [encoder setBytes:&ne01   length:sizeof(ne01) atIndex:3];
                            [encoder setBytes:&n_past length:sizeof(int)  atIndex:4];

                            if (ne00%8 == 0) {
                                [encoder dispatchThreadgroups:MTLSizeMake(ne00*ne01*ne02/8, 1, 1) threadsPerThreadgroup:MTLSizeMake(1, 1, 1)];
                            }
                            else {
                                [encoder dispatchThreadgroups:MTLSizeMake(ne00, ne01, ne02) threadsPerThreadgroup:MTLSizeMake(1, 1, 1)];
                            }
                        } break;
                    case GGML_OP_MUL_MAT:
                        {
                            // TODO: needs to be updated after PR: https://github.com/ggerganov/ggml/pull/224

                            GGML_ASSERT(ne00 == ne10);
                            // GGML_ASSERT(ne02 == ne12); // Should be checked on individual data types until broadcast is implemented everywhere
                            uint gqa = ne12/ne02;
                            GGML_ASSERT(ne03 == ne13);

                            // for now the matrix-matrix multiplication kernel only works on A14+/M1+ SoCs
                            // AMD GPU and older A-chips will reuse matrix-vector multiplication kernel
                            if (!ggml_is_transposed(src0) &&
                                !ggml_is_transposed(src1) &&
                                src1t == GGML_TYPE_F32 &&
                                [ctx->device supportsFamily:MTLGPUFamilyApple7] &&
                                ne00%32 == 0 &&
                                ne11 > 1) {
                                switch (src0->type) {
                                    case GGML_TYPE_F16:  [encoder setComputePipelineState:ctx->pipeline_mul_mm_f16_f32];  break;
                                    case GGML_TYPE_Q4_0: [encoder setComputePipelineState:ctx->pipeline_mul_mm_q4_0_f32]; break;
                                    case GGML_TYPE_Q4_1: [encoder setComputePipelineState:ctx->pipeline_mul_mm_q4_1_f32]; break;
                                    case GGML_TYPE_Q8_0: [encoder setComputePipelineState:ctx->pipeline_mul_mm_q8_0_f32]; break;
                                    case GGML_TYPE_Q2_K: [encoder setComputePipelineState:ctx->pipeline_mul_mm_q2_K_f32]; break;
                                    case GGML_TYPE_Q3_K: [encoder setComputePipelineState:ctx->pipeline_mul_mm_q3_K_f32]; break;
                                    case GGML_TYPE_Q4_K: [encoder setComputePipelineState:ctx->pipeline_mul_mm_q4_K_f32]; break;
                                    case GGML_TYPE_Q5_K: [encoder setComputePipelineState:ctx->pipeline_mul_mm_q5_K_f32]; break;
                                    case GGML_TYPE_Q6_K: [encoder setComputePipelineState:ctx->pipeline_mul_mm_q6_K_f32]; break;
                                    default: GGML_ASSERT(false && "MUL MAT-MAT not implemented");
                                }
                                [encoder setBuffer:id_src0 offset:offs_src0    atIndex:0];
                                [encoder setBuffer:id_src1 offset:offs_src1    atIndex:1];
                                [encoder setBuffer:id_dst  offset:offs_dst     atIndex:2];
                                [encoder setBytes:&ne00    length:sizeof(ne00) atIndex:3];
                                [encoder setBytes:&ne02    length:sizeof(ne02) atIndex:4];
                                [encoder setBytes:&nb01    length:sizeof(nb01) atIndex:5];
                                [encoder setBytes:&nb02    length:sizeof(nb02) atIndex:6];
                                [encoder setBytes:&ne12    length:sizeof(ne12) atIndex:7];
                                [encoder setBytes:&nb10    length:sizeof(nb10) atIndex:8];
                                [encoder setBytes:&nb11    length:sizeof(nb11) atIndex:9];
                                [encoder setBytes:&nb12    length:sizeof(nb12) atIndex:10];
                                [encoder setBytes:&ne0     length:sizeof(ne0)  atIndex:11];
                                [encoder setBytes:&ne1     length:sizeof(ne1)  atIndex:12];
                                [encoder setBytes:&gqa     length:sizeof(gqa)  atIndex:13];
                                [encoder setThreadgroupMemoryLength:8192 atIndex:0];
                                [encoder dispatchThreadgroups:MTLSizeMake( (ne11+31)/32, (ne01+63) / 64, ne12) threadsPerThreadgroup:MTLSizeMake(128, 1, 1)];
                            } else {
                                int nth0 = 32;
                                int nth1 = 1;
                                int nrows = 1;

                                // use custom matrix x vector kernel
                                switch (src0t) {
                                    case GGML_TYPE_F16:
                                        {
                                            nth0 = 32;
                                            nth1 = 1;
                                            if (ne11 * ne12 < 4) {
                                                [encoder setComputePipelineState:ctx->pipeline_mul_mat_f16_f32_1row];
                                            } else if (ne00 >= 128 && ne01 >= 8 && ne00%4 == 0) {
                                                [encoder setComputePipelineState:ctx->pipeline_mul_mat_f16_f32_l4];
                                                nrows = ne11;
                                            } else {
                                                [encoder setComputePipelineState:ctx->pipeline_mul_mat_f16_f32];
                                                nrows = 4;
                                            }
                                        } break;
                                    case GGML_TYPE_Q4_0:
                                        {
                                            GGML_ASSERT(ne02 == 1);
                                            GGML_ASSERT(ne12 == 1);

                                            nth0 = 8;
                                            nth1 = 8;
                                            [encoder setComputePipelineState:ctx->pipeline_mul_mat_q4_0_f32];
                                        } break;
                                    case GGML_TYPE_Q4_1:
                                        {
                                            GGML_ASSERT(ne02 == 1);
                                            GGML_ASSERT(ne12 == 1);

                                            nth0 = 8;
                                            nth1 = 8;
                                            [encoder setComputePipelineState:ctx->pipeline_mul_mat_q4_1_f32];
                                        } break;
                                    case GGML_TYPE_Q8_0:
                                        {
                                            GGML_ASSERT(ne02 == 1);
                                            GGML_ASSERT(ne12 == 1);

                                            nth0 = 8;
                                            nth1 = 8;
                                            [encoder setComputePipelineState:ctx->pipeline_mul_mat_q8_0_f32];
                                        } break;
                                    case GGML_TYPE_Q2_K:
                                        {
                                            GGML_ASSERT(ne02 == 1);
                                            GGML_ASSERT(ne12 == 1);

                                            nth0 = 2;
                                            nth1 = 32;
                                            [encoder setComputePipelineState:ctx->pipeline_mul_mat_q2_K_f32];
                                        } break;
                                    case GGML_TYPE_Q3_K:
                                        {
                                            GGML_ASSERT(ne02 == 1);
                                            GGML_ASSERT(ne12 == 1);

                                            nth0 = 2;
                                            nth1 = 32;
                                            [encoder setComputePipelineState:ctx->pipeline_mul_mat_q3_K_f32];
                                        } break;
                                    case GGML_TYPE_Q4_K:
                                        {
                                            GGML_ASSERT(ne02 == 1);
                                            GGML_ASSERT(ne12 == 1);

                                            nth0 = 4; //1;
                                            nth1 = 8; //32;
                                            [encoder setComputePipelineState:ctx->pipeline_mul_mat_q4_K_f32];
                                        } break;
                                    case GGML_TYPE_Q5_K:
                                        {
                                            GGML_ASSERT(ne02 == 1);
                                            GGML_ASSERT(ne12 == 1);

                                            nth0 = 2;
                                            nth1 = 32;
                                            [encoder setComputePipelineState:ctx->pipeline_mul_mat_q5_K_f32];
                                        } break;
                                    case GGML_TYPE_Q6_K:
                                        {
                                            GGML_ASSERT(ne02 == 1);
                                            GGML_ASSERT(ne12 == 1);

                                            nth0 = 2;
                                            nth1 = 32;
                                            [encoder setComputePipelineState:ctx->pipeline_mul_mat_q6_K_f32];
                                        } break;
                                    default:
                                        {
                                            GGML_METAL_LOG_ERROR("Asserting on type %d\n",(int)src0t);
                                            GGML_ASSERT(false && "not implemented");
                                        }
                                };

                                [encoder setBuffer:id_src0 offset:offs_src0 atIndex:0];
                                [encoder setBuffer:id_src1 offset:offs_src1 atIndex:1];
                                [encoder setBuffer:id_dst  offset:offs_dst  atIndex:2];
                                [encoder setBytes:&ne00 length:sizeof(ne00) atIndex:3];
                                [encoder setBytes:&ne01 length:sizeof(ne01) atIndex:4];
                                [encoder setBytes:&ne02 length:sizeof(ne02) atIndex:5];
                                [encoder setBytes:&nb00 length:sizeof(nb00) atIndex:6];
                                [encoder setBytes:&nb01 length:sizeof(nb01) atIndex:7];
                                [encoder setBytes:&nb02 length:sizeof(nb02) atIndex:8];
                                [encoder setBytes:&ne10 length:sizeof(ne10) atIndex:9];
                                [encoder setBytes:&ne11 length:sizeof(ne11) atIndex:10];
                                [encoder setBytes:&ne12 length:sizeof(ne12) atIndex:11];
                                [encoder setBytes:&nb10 length:sizeof(nb10) atIndex:12];
                                [encoder setBytes:&nb11 length:sizeof(nb11) atIndex:13];
                                [encoder setBytes:&nb12 length:sizeof(nb12) atIndex:14];
                                [encoder setBytes:&ne0  length:sizeof(ne0)  atIndex:15];
                                [encoder setBytes:&ne1  length:sizeof(ne1)  atIndex:16];
                                [encoder setBytes:&gqa  length:sizeof(gqa)  atIndex:17];

                                if (src0t == GGML_TYPE_Q4_0 || src0t == GGML_TYPE_Q4_1 || src0t == GGML_TYPE_Q8_0 ||
                                    src0t == GGML_TYPE_Q2_K) {// || src0t == GGML_TYPE_Q4_K) {
                                    [encoder dispatchThreadgroups:MTLSizeMake((ne01 + 7)/8, ne11, ne12) threadsPerThreadgroup:MTLSizeMake(nth0, nth1, 1)];
                                }
                                else if (src0t == GGML_TYPE_Q4_K) {
                                    [encoder dispatchThreadgroups:MTLSizeMake((ne01 + 3)/4, ne11, ne12) threadsPerThreadgroup:MTLSizeMake(nth0, nth1, 1)];
                                }
                                else if (src0t == GGML_TYPE_Q3_K) {
#ifdef GGML_QKK_64
                                    [encoder dispatchThreadgroups:MTLSizeMake((ne01 + 1)/2, ne11, ne12) threadsPerThreadgroup:MTLSizeMake(nth0, nth1, 1)];
#else
                                    [encoder dispatchThreadgroups:MTLSizeMake((ne01 + 3)/4, ne11, ne12) threadsPerThreadgroup:MTLSizeMake(nth0, nth1, 1)];
#endif
                                }
                                else if (src0t == GGML_TYPE_Q5_K) {
                                    [encoder dispatchThreadgroups:MTLSizeMake((ne01 + 3)/4, ne11, ne12) threadsPerThreadgroup:MTLSizeMake(nth0, nth1, 1)];
                                }
                                else if (src0t == GGML_TYPE_Q6_K) {
                                    [encoder dispatchThreadgroups:MTLSizeMake((ne01 + 1)/2, ne11, ne12) threadsPerThreadgroup:MTLSizeMake(nth0, nth1, 1)];
                                } else {
                                    int64_t ny = (ne11 + nrows - 1)/nrows;
                                    [encoder dispatchThreadgroups:MTLSizeMake(ne01, ny, ne12) threadsPerThreadgroup:MTLSizeMake(nth0, nth1, 1)];
                                }
                            }
                        } break;
                    case GGML_OP_GET_ROWS:
                        {
                            switch (src0->type) {
                                case GGML_TYPE_F32:  [encoder setComputePipelineState:ctx->pipeline_get_rows_f32];  break;
                                case GGML_TYPE_F16:  [encoder setComputePipelineState:ctx->pipeline_get_rows_f16];  break;
                                case GGML_TYPE_Q4_0: [encoder setComputePipelineState:ctx->pipeline_get_rows_q4_0]; break;
                                case GGML_TYPE_Q4_1: [encoder setComputePipelineState:ctx->pipeline_get_rows_q4_1]; break;
                                case GGML_TYPE_Q8_0: [encoder setComputePipelineState:ctx->pipeline_get_rows_q8_0]; break;
                                case GGML_TYPE_Q2_K: [encoder setComputePipelineState:ctx->pipeline_get_rows_q2_K]; break;
                                case GGML_TYPE_Q3_K: [encoder setComputePipelineState:ctx->pipeline_get_rows_q3_K]; break;
                                case GGML_TYPE_Q4_K: [encoder setComputePipelineState:ctx->pipeline_get_rows_q4_K]; break;
                                case GGML_TYPE_Q5_K: [encoder setComputePipelineState:ctx->pipeline_get_rows_q5_K]; break;
                                case GGML_TYPE_Q6_K: [encoder setComputePipelineState:ctx->pipeline_get_rows_q6_K]; break;
                                default: GGML_ASSERT(false && "not implemented");
                            }

                            [encoder setBuffer:id_src0 offset:offs_src0 atIndex:0];
                            [encoder setBuffer:id_src1 offset:offs_src1 atIndex:1];
                            [encoder setBuffer:id_dst  offset:offs_dst  atIndex:2];
                            [encoder setBytes:&ne00 length:sizeof( int64_t) atIndex:3];
                            [encoder setBytes:&nb01 length:sizeof(uint64_t) atIndex:4];
                            [encoder setBytes:&nb1  length:sizeof(uint64_t) atIndex:5];

                            const int64_t n = ggml_nelements(src1);

                            [encoder dispatchThreadgroups:MTLSizeMake(n, 1, 1) threadsPerThreadgroup:MTLSizeMake(1, 1, 1)];
                        } break;
                    case GGML_OP_RMS_NORM:
                        {
                            float eps;
                            memcpy(&eps, dst->op_params, sizeof(float));

                            const int nth = 512;

                            [encoder setComputePipelineState:ctx->pipeline_rms_norm];
                            [encoder setBuffer:id_src0 offset:offs_src0 atIndex:0];
                            [encoder setBuffer:id_dst  offset:offs_dst  atIndex:1];
                            [encoder setBytes:&ne00 length:sizeof( int64_t) atIndex:2];
                            [encoder setBytes:&nb01 length:sizeof(uint64_t) atIndex:3];
                            [encoder setBytes:&eps  length:sizeof(   float) atIndex:4];
                            [encoder setThreadgroupMemoryLength:nth/32*sizeof(float) atIndex:0];

                            const int64_t nrows = ggml_nrows(src0);

                            [encoder dispatchThreadgroups:MTLSizeMake(nrows, 1, 1) threadsPerThreadgroup:MTLSizeMake(nth, 1, 1)];
                        } break;
                    case GGML_OP_NORM:
                        {
                            float eps;
                            memcpy(&eps, dst->op_params, sizeof(float));

                            const int nth = 256;

                            [encoder setComputePipelineState:ctx->pipeline_norm];
                            [encoder setBuffer:id_src0 offset:offs_src0        atIndex:0];
                            [encoder setBuffer:id_dst  offset:offs_dst         atIndex:1];
                            [encoder setBytes:&ne00    length:sizeof( int64_t) atIndex:2];
                            [encoder setBytes:&nb01    length:sizeof(uint64_t) atIndex:3];
                            [encoder setBytes:&eps     length:sizeof(   float) atIndex:4];
                            [encoder setThreadgroupMemoryLength:nth*sizeof(float) atIndex:0];

                            const int64_t nrows = ggml_nrows(src0);

                            [encoder dispatchThreadgroups:MTLSizeMake(nrows, 1, 1) threadsPerThreadgroup:MTLSizeMake(nth, 1, 1)];
                        } break;
                    case GGML_OP_ALIBI:
                        {
                            GGML_ASSERT((src0t == GGML_TYPE_F32));

                            const int n_past = ((int32_t *) dst->op_params)[0]; UNUSED(n_past);
                            const int n_head = ((int32_t *) dst->op_params)[1];
                            float max_bias;
                            memcpy(&max_bias, (int32_t *) dst->op_params + 2, sizeof(float));

                            if (__builtin_popcount(n_head) != 1) {
                                GGML_ASSERT(false && "only power-of-two n_head implemented");
                            }

                            const int n_heads_log2_floor = 1 << (int) floor(log2(n_head));
                            const float m0 = powf(2.0f, -(max_bias) / n_heads_log2_floor);

                            [encoder setComputePipelineState:ctx->pipeline_alibi_f32];
                            [encoder setBuffer:id_src0 offset:offs_src0 atIndex:0];
                            [encoder setBuffer:id_dst  offset:offs_dst  atIndex:1];
                            [encoder setBytes:&ne00 length:sizeof( int64_t) atIndex:2];
                            [encoder setBytes:&ne01 length:sizeof( int64_t) atIndex:3];
                            [encoder setBytes:&ne02 length:sizeof( int64_t) atIndex:4];
                            [encoder setBytes:&ne03 length:sizeof( int64_t) atIndex:5];
                            [encoder setBytes:&nb00 length:sizeof(uint64_t) atIndex:6];
                            [encoder setBytes:&nb01 length:sizeof(uint64_t) atIndex:7];
                            [encoder setBytes:&nb02 length:sizeof(uint64_t) atIndex:8];
                            [encoder setBytes:&nb03 length:sizeof(uint64_t) atIndex:9];
                            [encoder setBytes:&ne0  length:sizeof( int64_t) atIndex:10];
                            [encoder setBytes:&ne1  length:sizeof( int64_t) atIndex:11];
                            [encoder setBytes:&ne2  length:sizeof( int64_t) atIndex:12];
                            [encoder setBytes:&ne3  length:sizeof( int64_t) atIndex:13];
                            [encoder setBytes:&nb0  length:sizeof(uint64_t) atIndex:14];
                            [encoder setBytes:&nb1  length:sizeof(uint64_t) atIndex:15];
                            [encoder setBytes:&nb2  length:sizeof(uint64_t) atIndex:16];
                            [encoder setBytes:&nb3  length:sizeof(uint64_t) atIndex:17];
                            [encoder setBytes:&m0  length:sizeof(    float) atIndex:18];

                            const int nth = 32;

                            [encoder dispatchThreadgroups:MTLSizeMake(ne01, ne02, ne03) threadsPerThreadgroup:MTLSizeMake(nth, 1, 1)];
                        } break;
                    case GGML_OP_ROPE:
                        {
                            const int n_past = ((int32_t *) dst->op_params)[0];
                            const int n_dims = ((int32_t *) dst->op_params)[1];
                            const int mode   = ((int32_t *) dst->op_params)[2];

                            float freq_base;
                            float freq_scale;
                            memcpy(&freq_base,  (int32_t *) dst->op_params + 4, sizeof(float));
                            memcpy(&freq_scale, (int32_t *) dst->op_params + 5, sizeof(float));

                            [encoder setComputePipelineState:ctx->pipeline_rope];
                            [encoder setBuffer:id_src0 offset:offs_src0        atIndex:0];
                            [encoder setBuffer:id_dst  offset:offs_dst         atIndex:1];
                            [encoder setBytes:&ne00    length:sizeof( int64_t) atIndex:2];
                            [encoder setBytes:&ne01    length:sizeof( int64_t) atIndex:3];
                            [encoder setBytes:&ne02    length:sizeof( int64_t) atIndex:4];
                            [encoder setBytes:&ne03    length:sizeof( int64_t) atIndex:5];
                            [encoder setBytes:&nb00    length:sizeof(uint64_t) atIndex:6];
                            [encoder setBytes:&nb01    length:sizeof(uint64_t) atIndex:7];
                            [encoder setBytes:&nb02    length:sizeof(uint64_t) atIndex:8];
                            [encoder setBytes:&nb03    length:sizeof(uint64_t) atIndex:9];
                            [encoder setBytes:&ne0     length:sizeof( int64_t) atIndex:10];
                            [encoder setBytes:&ne1     length:sizeof( int64_t) atIndex:11];
                            [encoder setBytes:&ne2     length:sizeof( int64_t) atIndex:12];
                            [encoder setBytes:&ne3     length:sizeof( int64_t) atIndex:13];
                            [encoder setBytes:&nb0     length:sizeof(uint64_t) atIndex:14];
                            [encoder setBytes:&nb1     length:sizeof(uint64_t) atIndex:15];
                            [encoder setBytes:&nb2     length:sizeof(uint64_t) atIndex:16];
                            [encoder setBytes:&nb3     length:sizeof(uint64_t) atIndex:17];
                            [encoder setBytes:&n_past  length:sizeof(     int) atIndex:18];
                            [encoder setBytes:&n_dims  length:sizeof(     int) atIndex:19];
                            [encoder setBytes:&mode    length:sizeof(     int) atIndex:20];
                            [encoder setBytes:&freq_base  length:sizeof(float) atIndex:21];
                            [encoder setBytes:&freq_scale length:sizeof(float) atIndex:22];

                            [encoder dispatchThreadgroups:MTLSizeMake(ne01, ne02, ne03) threadsPerThreadgroup:MTLSizeMake(32, 1, 1)];
                        } break;
                    case GGML_OP_DUP:
                    case GGML_OP_CPY:
                    case GGML_OP_CONT:
                        {
                            const int nth = 32;

                            switch (src0t) {
                                case GGML_TYPE_F32:
                                    {
                                        switch (dstt) {
                                            case GGML_TYPE_F16: [encoder setComputePipelineState:ctx->pipeline_cpy_f32_f16]; break;
                                            case GGML_TYPE_F32: [encoder setComputePipelineState:ctx->pipeline_cpy_f32_f32]; break;
                                            default: GGML_ASSERT(false && "not implemented");
                                        };
                                    } break;
                                case GGML_TYPE_F16:
                                    {
                                        switch (dstt) {
                                            case GGML_TYPE_F16: [encoder setComputePipelineState:ctx->pipeline_cpy_f16_f16]; break;
                                            case GGML_TYPE_F32: GGML_ASSERT(false && "cpy_f16_f32 not implemented"); break;
                                            default: GGML_ASSERT(false && "not implemented");
                                        };
                                    } break;
                                default: GGML_ASSERT(false && "not implemented");
                            }

                            [encoder setBuffer:id_src0 offset:offs_src0        atIndex:0];
                            [encoder setBuffer:id_dst  offset:offs_dst         atIndex:1];
                            [encoder setBytes:&ne00    length:sizeof( int64_t) atIndex:2];
                            [encoder setBytes:&ne01    length:sizeof( int64_t) atIndex:3];
                            [encoder setBytes:&ne02    length:sizeof( int64_t) atIndex:4];
                            [encoder setBytes:&ne03    length:sizeof( int64_t) atIndex:5];
                            [encoder setBytes:&nb00    length:sizeof(uint64_t) atIndex:6];
                            [encoder setBytes:&nb01    length:sizeof(uint64_t) atIndex:7];
                            [encoder setBytes:&nb02    length:sizeof(uint64_t) atIndex:8];
                            [encoder setBytes:&nb03    length:sizeof(uint64_t) atIndex:9];
                            [encoder setBytes:&ne0     length:sizeof( int64_t) atIndex:10];
                            [encoder setBytes:&ne1     length:sizeof( int64_t) atIndex:11];
                            [encoder setBytes:&ne2     length:sizeof( int64_t) atIndex:12];
                            [encoder setBytes:&ne3     length:sizeof( int64_t) atIndex:13];
                            [encoder setBytes:&nb0     length:sizeof(uint64_t) atIndex:14];
                            [encoder setBytes:&nb1     length:sizeof(uint64_t) atIndex:15];
                            [encoder setBytes:&nb2     length:sizeof(uint64_t) atIndex:16];
                            [encoder setBytes:&nb3     length:sizeof(uint64_t) atIndex:17];

                            [encoder dispatchThreadgroups:MTLSizeMake(ne01, ne02, ne03) threadsPerThreadgroup:MTLSizeMake(nth, 1, 1)];
                        } break;
                    default:
                        {
                            GGML_METAL_LOG_ERROR("%s: error: node %3d, op = %8s not implemented\n", __func__, i, ggml_op_name(dst->op));
                            GGML_ASSERT(false);
                        }
                }
            }

            if (encoder != nil) {
                [encoder endEncoding];
                encoder = nil;
            }

            [command_buffer commit];
        });
    }

    // wait for all threads to finish
    dispatch_barrier_sync(ctx->d_queue, ^{});

    // check status of command buffers
    // needed to detect if the device ran out-of-memory for example (#1881)
    for (int i = 0; i < n_cb; i++) {
        [ctx->command_buffers[i] waitUntilCompleted];

        MTLCommandBufferStatus status = (MTLCommandBufferStatus) [ctx->command_buffers[i] status];
        if (status != MTLCommandBufferStatusCompleted) {
            GGML_METAL_LOG_INFO("%s: command buffer %d failed with status %lu\n", __func__, i, status);
            GGML_ASSERT(false);
        }
    }

    }
}<|MERGE_RESOLUTION|>--- conflicted
+++ resolved
@@ -208,13 +208,8 @@
 
         //NSString * path = [[NSBundle mainBundle] pathForResource:@"../../examples/metal/metal" ofType:@"metal"];
         NSBundle * bundle = [NSBundle bundleForClass:[GGMLMetalClass class]];
-<<<<<<< HEAD
         NSString * path = [bundle pathForResource:@"ggml-metal" ofType:@"metal"];
         GGML_METAL_LOG_INFO("%s: loading '%s'\n", __func__, [path UTF8String]);
-=======
-        NSString * path   = [bundle pathForResource:@"ggml-metal" ofType:@"metal"];
-        metal_printf("%s: loading '%s'\n", __func__, [path UTF8String]);
->>>>>>> 7e50d34b
 
         NSString * src  = [NSString stringWithContentsOfFile:path encoding:NSUTF8StringEncoding error:&error];
         if (error) {
