--- conflicted
+++ resolved
@@ -840,7 +840,6 @@
                                        src1t == GGML_TYPE_F32 &&
                                        ne00%32 == 0) {
                                 // use custom matrix x vector kernel
-<<<<<<< HEAD
                                 switch (src0->type) {
                                     case GGML_TYPE_F16:  [encoder setComputePipelineState:ctx->pipeline_mul_mv_f16_f32];  break;
                                     case GGML_TYPE_Q4_0: [encoder setComputePipelineState:ctx->pipeline_mul_mv_q4_0_f32]; break;
@@ -875,94 +874,6 @@
                                     case GGML_TYPE_F16:  [encoder setComputePipelineState:ctx->pipeline_mul_mat_f16_f32];  break;
                                     default: GGML_ASSERT(false && " not implemented");
                                 }
-=======
-                                switch (src0t) {
-                                    case GGML_TYPE_F16:
-                                        {
-                                            nth0 = 32;
-                                            nth1 = 1;
-                                            [encoder setComputePipelineState:ctx->pipeline_mul_mat_f16_f32];
-                                        } break;
-                                    case GGML_TYPE_Q4_0:
-                                        {
-                                            GGML_ASSERT(ne02 == 1);
-                                            GGML_ASSERT(ne12 == 1);
-
-                                            nth0 = 8;
-                                            nth1 = 8;
-                                            [encoder setComputePipelineState:ctx->pipeline_mul_mat_q4_0_f32];
-                                        } break;
-                                    case GGML_TYPE_Q4_1:
-                                        {
-                                            GGML_ASSERT(ne02 == 1);
-                                            GGML_ASSERT(ne12 == 1);
-
-                                            nth0 = 8;
-                                            nth1 = 8;
-                                            [encoder setComputePipelineState:ctx->pipeline_mul_mat_q4_1_f32];
-                                        } break;
-                                    case GGML_TYPE_Q8_0:
-                                        {
-                                            GGML_ASSERT(ne02 == 1);
-                                            GGML_ASSERT(ne12 == 1);
-
-                                            nth0 = 8;
-                                            nth1 = 8;
-                                            [encoder setComputePipelineState:ctx->pipeline_mul_mat_q8_0_f32];
-                                        } break;
-                                    case GGML_TYPE_Q2_K:
-                                        {
-                                            GGML_ASSERT(ne02 == 1);
-                                            GGML_ASSERT(ne12 == 1);
-
-                                            nth0 = 2;
-                                            nth1 = 32;
-                                            [encoder setComputePipelineState:ctx->pipeline_mul_mat_q2_K_f32];
-                                        } break;
-                                    case GGML_TYPE_Q3_K:
-                                        {
-                                            GGML_ASSERT(ne02 == 1);
-                                            GGML_ASSERT(ne12 == 1);
-
-                                            nth0 = 2;
-                                            nth1 = 32;
-                                            [encoder setComputePipelineState:ctx->pipeline_mul_mat_q3_K_f32];
-                                        } break;
-                                    case GGML_TYPE_Q4_K:
-                                        {
-                                            GGML_ASSERT(ne02 == 1);
-                                            GGML_ASSERT(ne12 == 1);
-
-                                            nth0 = 2;
-                                            nth1 = 32;
-                                            [encoder setComputePipelineState:ctx->pipeline_mul_mat_q4_K_f32];
-                                        } break;
-                                    case GGML_TYPE_Q5_K:
-                                        {
-                                            GGML_ASSERT(ne02 == 1);
-                                            GGML_ASSERT(ne12 == 1);
-
-                                            nth0 = 2;
-                                            nth1 = 32;
-                                            [encoder setComputePipelineState:ctx->pipeline_mul_mat_q5_K_f32];
-                                        } break;
-                                    case GGML_TYPE_Q6_K:
-                                        {
-                                            GGML_ASSERT(ne02 == 1);
-                                            GGML_ASSERT(ne12 == 1);
-
-                                            nth0 = 2;
-                                            nth1 = 32;
-                                            [encoder setComputePipelineState:ctx->pipeline_mul_mat_q6_K_f32];
-                                        } break;
-                                    default:
-                                        {
-                                            metal_printf("Asserting on type %d\n",(int)src0t);
-                                            GGML_ASSERT(false && "not implemented");
-                                        }
-                                };
-
->>>>>>> 4dcd47d7
                                 [encoder setBuffer:id_src0 offset:offs_src0 atIndex:0];
                                 [encoder setBuffer:id_src1 offset:offs_src1 atIndex:1];
                                 [encoder setBuffer:id_dst  offset:offs_dst  atIndex:2];
@@ -981,8 +892,8 @@
                                 [encoder setBytes:&ne0  length:sizeof(ne0)  atIndex:15];
                                 [encoder setBytes:&ne1  length:sizeof(ne1)  atIndex:16];
                                 [encoder setBytes:&gqa  length:sizeof(gqa)  atIndex:17];
-                                [encoder setThreadgroupMemoryLength:64*sizeof(float) atIndex:0];
-                                [encoder dispatchThreadgroups:MTLSizeMake(ne01, ne11, ne12) threadsPerThreadgroup:MTLSizeMake(64, 1, 1)];
+                                [encoder setThreadgroupMemoryLength:32*sizeof(float) atIndex:0];
+                                [encoder dispatchThreadgroups:MTLSizeMake(ne01, ne11, ne12) threadsPerThreadgroup:MTLSizeMake(32, 1, 1)];
                             }
                         } break;
                     case GGML_OP_GET_ROWS:
