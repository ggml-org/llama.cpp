--- conflicted
+++ resolved
@@ -231,7 +231,8 @@
         struct ggml_metal_context * ctx,
                      const char * name,
                            void * data,
-                         size_t   size) {
+                         size_t   size,
+                         size_t   max_size) {
     if (ctx->n_buffers >= GGML_METAL_MAX_BUFFERS) {
         fprintf(stderr, "%s: too many buffers\n", __func__);
         return false;
@@ -272,13 +273,8 @@
 
             ++ctx->n_buffers;
         } else {
-            // Example, say you want to map 16GB buffer. Create 3 views, each 8GB of size:
-            //
-            // view 0 has offset 0, i.e. range [0GB, 8GB]
-            // view 1 has offset 4GB, i.e range [4GB, 8GB]
-            // view 2 has offset 8GB, i.e. range [8GB, 16GB]
-            //
-            const size_t size_step = ctx->device.maxBufferLength/2;
+            const size_t size_ovlp = (max_size + size_page - 1) / size_page * size_page;
+            const size_t size_step = ctx->device.maxBufferLength - size_ovlp;
             const size_t size_view = ctx->device.maxBufferLength;
 
             for (size_t i = 0; i < size; i += size_step) {
@@ -304,7 +300,6 @@
             }
         }
 
-<<<<<<< HEAD
         fprintf(stderr, ", (%8.2f / %8.2f)",
                 ctx->device.currentAllocatedSize / 1024.0 / 1024.0,
                 ctx->device.recommendedMaxWorkingSetSize / 1024.0 / 1024.0);
@@ -314,16 +309,6 @@
         } else {
             fprintf(stderr, "\n");
         }
-=======
-        if (ctx->buffers[ctx->n_buffers].metal == nil) {
-            fprintf(stderr, "%s: failed to allocate '%-16s' buffer, size = %8.2f MB\n", __func__, name, aligned_size / 1024.0 / 1024.0);
-            return false;
-        }
-
-        fprintf(stderr, "%s: allocated '%-16s' buffer, size = %8.2f MB\n", __func__, name, aligned_size / 1024.0 / 1024.0);
-
-        ++ctx->n_buffers;
->>>>>>> 4f9c43e3
     }
 
     return true;
