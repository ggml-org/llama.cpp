#!/usr/bin/env python3
#-*- coding: utf-8 -*-

# KoboldCpp is an easy-to-use AI text-generation software for GGML models.
# It's a single self contained distributable from Concedo, that builds off llama.cpp,
# and adds a versatile Kobold API endpoint, additional format support,
# backward compatibility, as well as a fancy UI with persistent stories,
# editing tools, save formats, memory, world info, author's note, characters,
# scenarios and everything Kobold and Kobold Lite have to offer.

import ctypes
import os
import argparse
import json, sys, http.server, time, asyncio, socket, threading
from concurrent.futures import ThreadPoolExecutor

sampler_order_max = 7
stop_token_max = 16
ban_token_max = 16
tensor_split_max = 16

class load_model_inputs(ctypes.Structure):
    _fields_ = [("threads", ctypes.c_int),
                ("blasthreads", ctypes.c_int),
                ("max_context_length", ctypes.c_int),
                ("batch_size", ctypes.c_int),
                ("f16_kv", ctypes.c_bool),
                ("low_vram", ctypes.c_bool),
                ("use_mmq", ctypes.c_bool),
                ("executable_path", ctypes.c_char_p),
                ("model_filename", ctypes.c_char_p),
                ("lora_filename", ctypes.c_char_p),
                ("lora_base", ctypes.c_char_p),
                ("use_mmap", ctypes.c_bool),
                ("use_mlock", ctypes.c_bool),
                ("use_smartcontext", ctypes.c_bool),
                ("clblast_info", ctypes.c_int),
                ("cublas_info", ctypes.c_int),
                ("blasbatchsize", ctypes.c_int),
                ("debugmode", ctypes.c_int),
                ("forceversion", ctypes.c_int),
                ("gpulayers", ctypes.c_int),
                ("rope_freq_scale", ctypes.c_float),
                ("rope_freq_base", ctypes.c_float),
                ("banned_tokens", ctypes.c_char_p * ban_token_max),
                ("tensor_split", ctypes.c_float * tensor_split_max)]

class generation_inputs(ctypes.Structure):
    _fields_ = [("seed", ctypes.c_int),
                ("prompt", ctypes.c_char_p),
                ("max_context_length", ctypes.c_int),
                ("max_length", ctypes.c_int),
                ("temperature", ctypes.c_float),
                ("top_k", ctypes.c_int),
                ("top_a", ctypes.c_float),
                ("top_p", ctypes.c_float),
                ("typical_p", ctypes.c_float),
                ("tfs", ctypes.c_float),
                ("rep_pen", ctypes.c_float),
                ("rep_pen_range", ctypes.c_int),
                ("mirostat", ctypes.c_int),
                ("mirostat_tau", ctypes.c_float),
                ("mirostat_eta", ctypes.c_float),
                ("sampler_order", ctypes.c_int * sampler_order_max),
                ("sampler_len", ctypes.c_int),
                ("unban_tokens_rt", ctypes.c_bool),
                ("stop_sequence", ctypes.c_char_p * stop_token_max),
                ("stream_sse", ctypes.c_bool),
                ("grammar", ctypes.c_char_p),
                ("grammar_retain_state", ctypes.c_bool)]

class generation_outputs(ctypes.Structure):
    _fields_ = [("status", ctypes.c_int),
                ("text", ctypes.c_char * 24576)]

handle = None

def getdirpath():
    return os.path.dirname(os.path.realpath(__file__))
def getabspath():
    return os.path.dirname(os.path.abspath(__file__))
def file_exists(filename):
    return os.path.exists(os.path.join(getdirpath(), filename))

def pick_existant_file(ntoption,nonntoption):
    precompiled_prefix = "precompiled_"
    ntexist = file_exists(ntoption)
    nonntexist = file_exists(nonntoption)
    precompiled_ntexist = file_exists(precompiled_prefix+ntoption)
    precompiled_nonntexist = file_exists(precompiled_prefix+nonntoption)
    if os.name == 'nt':
        if not ntexist and precompiled_ntexist:
            return (precompiled_prefix+ntoption)
        if nonntexist and not ntexist:
            return nonntoption
        return ntoption
    else:
        if not nonntexist and precompiled_nonntexist:
            return (precompiled_prefix+nonntoption)
        if ntexist and not nonntexist:
            return ntoption
        return nonntoption

lib_default = pick_existant_file("koboldcpp_default.dll","koboldcpp_default.so")
lib_failsafe = pick_existant_file("koboldcpp_failsafe.dll","koboldcpp_failsafe.so")
lib_openblas = pick_existant_file("koboldcpp_openblas.dll","koboldcpp_openblas.so")
lib_noavx2 = pick_existant_file("koboldcpp_noavx2.dll","koboldcpp_noavx2.so")
lib_clblast = pick_existant_file("koboldcpp_clblast.dll","koboldcpp_clblast.so")
lib_cublas = pick_existant_file("koboldcpp_cublas.dll","koboldcpp_cublas.so")
lib_hipblas = pick_existant_file("koboldcpp_hipblas.dll","koboldcpp_hipblas.so")


def init_library():
    global handle, args
    global lib_default,lib_failsafe,lib_openblas,lib_noavx2,lib_clblast,lib_cublas

    libname = ""
    use_openblas = False # if true, uses OpenBLAS for acceleration. libopenblas.dll must exist in the same dir.
    use_clblast = False #uses CLBlast instead
    use_cublas = False #uses cublas instead
    use_hipblas = False #uses hipblas instead
    use_noavx2 = False #uses no avx2 instructions
    use_failsafe = False #uses no intrinsics, failsafe mode
    if args.noavx2:
        use_noavx2 = True
        if not file_exists(lib_noavx2):
            print("Warning: NoAVX2 library file not found. Failsafe library will be used.")
        elif (args.noblas and args.nommap):
            use_failsafe = True
            print("!!! Attempting to use FAILSAFE MODE !!!")
        else:
            print("Attempting to use non-avx2 compatibility library.")
    elif args.useclblast:
        if not file_exists(lib_clblast) or (os.name=='nt' and not file_exists("clblast.dll")):
            print("Warning: CLBlast library file not found. Non-BLAS library will be used.")
        else:
            print("Attempting to use CLBlast library for faster prompt ingestion. A compatible clblast will be required.")
            use_clblast = True
    elif (args.usecublas is not None):
        if not file_exists(lib_cublas) and not file_exists(lib_hipblas):
            print("Warning: CuBLAS library file not found. Non-BLAS library will be used.")
        else:
            if file_exists(lib_cublas):
                print("Attempting to use CuBLAS library for faster prompt ingestion. A compatible CuBLAS will be required.")
                use_cublas = True
            elif file_exists(lib_hipblas):
                print("Attempting to use hipBLAS library for faster prompt ingestion. A compatible AMD GPU will be required.")
                use_hipblas = True

    else:
        if not file_exists(lib_openblas) or (os.name=='nt' and not file_exists("libopenblas.dll")):
            print("Warning: OpenBLAS library file not found. Non-BLAS library will be used.")
        elif args.noblas:
            print("Attempting to library without OpenBLAS.")
        else:
            use_openblas = True
            print("Attempting to use OpenBLAS library for faster prompt ingestion. A compatible libopenblas will be required.")
            if sys.platform=="darwin":
                print("Mac OSX note: Some people have found Accelerate actually faster than OpenBLAS. To compare, run Koboldcpp with --noblas instead.")

    if use_noavx2:
        if use_failsafe:
            libname = lib_failsafe
        else:
            libname = lib_noavx2
    else:
        if use_clblast:
            libname = lib_clblast
        elif use_cublas:
            libname = lib_cublas
        elif use_hipblas:
            libname = lib_hipblas
        elif use_openblas:
            libname = lib_openblas
        else:
            libname = lib_default

    print("Initializing dynamic library: " + libname)
    dir_path = getdirpath()
    abs_path = getabspath()

    #add all potential paths
    if os.name=='nt':
        os.add_dll_directory(dir_path)
        os.add_dll_directory(abs_path)
        os.add_dll_directory(os.getcwd())
    handle = ctypes.CDLL(os.path.join(dir_path, libname))

    handle.load_model.argtypes = [load_model_inputs]
    handle.load_model.restype = ctypes.c_bool
    handle.generate.argtypes = [generation_inputs, ctypes.c_wchar_p] #apparently needed for osx to work. i duno why they need to interpret it that way but whatever
    handle.generate.restype = generation_outputs
    handle.new_token.restype = ctypes.c_char_p
    handle.new_token.argtypes = [ctypes.c_int]
    handle.get_stream_count.restype = ctypes.c_int
    handle.has_finished.restype = ctypes.c_bool
    handle.get_last_eval_time.restype = ctypes.c_float
    handle.get_last_process_time.restype = ctypes.c_float
    handle.get_last_token_count.restype = ctypes.c_int
    handle.get_last_stop_reason.restype = ctypes.c_int
    handle.abort_generate.restype = ctypes.c_bool
    handle.token_count.restype = ctypes.c_int
    handle.get_pending_output.restype = ctypes.c_char_p

def load_model(model_filename):
    global args
    inputs = load_model_inputs()
    inputs.model_filename = model_filename.encode("UTF-8")
    inputs.batch_size = 8
    inputs.max_context_length = maxctx #initial value to use for ctx, can be overwritten
    inputs.threads = args.threads
    inputs.low_vram = (True if (args.usecublas and "lowvram" in args.usecublas) else False)
    inputs.use_mmq = (True if (args.usecublas and "mmq" in args.usecublas) else False)
    inputs.blasthreads = args.blasthreads
    inputs.f16_kv = True
    inputs.use_mmap = (not args.nommap)
    inputs.use_mlock = args.usemlock
    inputs.lora_filename = "".encode("UTF-8")
    inputs.lora_base = "".encode("UTF-8")
    if args.lora:
        inputs.lora_filename = args.lora[0].encode("UTF-8")
        inputs.use_mmap = False
        if len(args.lora) > 1:
            inputs.lora_base = args.lora[1].encode("UTF-8")
    inputs.use_smartcontext = args.smartcontext
    inputs.blasbatchsize = args.blasbatchsize
    inputs.forceversion = args.forceversion
    inputs.gpulayers = args.gpulayers
    inputs.rope_freq_scale = args.ropeconfig[0]
    if len(args.ropeconfig)>1:
        inputs.rope_freq_base = args.ropeconfig[1]
    else:
        inputs.rope_freq_base = 10000
    clblastids = 0
    if args.useclblast:
        clblastids = 100 + int(args.useclblast[0])*10 + int(args.useclblast[1])
    inputs.clblast_info = clblastids

    for n in range(tensor_split_max):
        if args.tensor_split and n < len(args.tensor_split):
            inputs.tensor_split[n] = float(args.tensor_split[n])
        else:
            inputs.tensor_split[n] = 0

    # we must force an explicit tensor split
    # otherwise the default will divide equally and multigpu crap will slow it down badly
    inputs.cublas_info = 0

    if not args.tensor_split:
        if (args.usecublas and "0" in args.usecublas):
            os.environ["CUDA_VISIBLE_DEVICES"] = "0"
            os.environ["HIP_VISIBLE_DEVICES"] = "0"
        elif (args.usecublas and "1" in args.usecublas):
            os.environ["CUDA_VISIBLE_DEVICES"] = "1"
            os.environ["HIP_VISIBLE_DEVICES"] = "1"
        elif (args.usecublas and "2" in args.usecublas):
            os.environ["CUDA_VISIBLE_DEVICES"] = "2"
            os.environ["HIP_VISIBLE_DEVICES"] = "2"
        elif (args.usecublas and "3" in args.usecublas):
            os.environ["CUDA_VISIBLE_DEVICES"] = "3"
            os.environ["HIP_VISIBLE_DEVICES"] = "3"
    else:
        if (args.usecublas and "0" in args.usecublas):
            inputs.cublas_info = 0
        elif (args.usecublas and "1" in args.usecublas):
            inputs.cublas_info = 1
        elif (args.usecublas and "2" in args.usecublas):
            inputs.cublas_info = 2
        elif (args.usecublas and "3" in args.usecublas):
            inputs.cublas_info = 3

    inputs.executable_path = (getdirpath()+"/").encode("UTF-8")
    inputs.debugmode = args.debugmode
    banned_tokens = args.bantokens
    for n in range(ban_token_max):
        if not banned_tokens or n >= len(banned_tokens):
            inputs.banned_tokens[n] = "".encode("UTF-8")
        else:
            inputs.banned_tokens[n] = banned_tokens[n].encode("UTF-8")
    ret = handle.load_model(inputs)
    return ret

def generate(prompt,max_length=20, max_context_length=512, temperature=0.8, top_k=120, top_a=0.0, top_p=0.85, typical_p=1.0, tfs=1.0, rep_pen=1.1, rep_pen_range=128, mirostat=0, mirostat_tau=5.0, mirostat_eta=0.1, sampler_order=[6,0,1,3,4,2,5], seed=-1, stop_sequence=[], use_default_badwordsids=False, stream_sse=False, grammar='', grammar_retain_state=False, genkey=''):
    global maxctx, args, currentusergenkey, totalgens
    inputs = generation_inputs()
    outputs = ctypes.create_unicode_buffer(ctypes.sizeof(generation_outputs))
    inputs.prompt = prompt.encode("UTF-8")
    if max_length >= max_context_length:
        max_length = max_context_length-1
    inputs.max_context_length = max_context_length   # this will resize the context buffer if changed
    global showmaxctxwarning
    if showmaxctxwarning and max_context_length > maxctx:
        print(f"\n(Warning! Request max_context_length={max_context_length} exceeds allocated context size of {maxctx}. Consider launching with increased --contextsize to avoid errors. This message will only show once per session.)")
        showmaxctxwarning = False
    inputs.max_length = max_length
    inputs.temperature = temperature
    inputs.top_k = top_k
    inputs.top_a = top_a
    inputs.top_p = top_p
    inputs.typical_p = typical_p
    inputs.tfs = tfs
    inputs.rep_pen = rep_pen
    inputs.rep_pen_range = rep_pen_range
    inputs.stream_sse = stream_sse
    inputs.grammar = grammar.encode("UTF-8")
    inputs.grammar_retain_state = grammar_retain_state
    inputs.unban_tokens_rt = not use_default_badwordsids
    if mirostat in (1, 2):
        inputs.mirostat = mirostat
        inputs.mirostat_tau = mirostat_tau
        inputs.mirostat_eta = mirostat_eta
    else:
        inputs.mirostat = inputs.mirostat_tau = inputs.mirostat_eta = 0
    if sampler_order and 0 < len(sampler_order) <= sampler_order_max:
        try:
            for i, sampler in enumerate(sampler_order):
                inputs.sampler_order[i] = sampler
            inputs.sampler_len = len(sampler_order)
            global showsamplerwarning
            if showsamplerwarning and inputs.mirostat==0 and inputs.sampler_len>0 and (inputs.sampler_order[0]!=6 or inputs.sampler_order[inputs.sampler_len-1]!=5):
                print("\n(Note: Sub-optimal sampler_order detected. You may have reduced quality. Recommended sampler values are [6,0,1,3,4,2,5]. This message will only show once per session.)")
                showsamplerwarning = False
        except TypeError as e:
            print("ERROR: sampler_order must be a list of integers: " + str(e))
    inputs.seed = seed
    for n in range(stop_token_max):
        if not stop_sequence or n >= len(stop_sequence):
            inputs.stop_sequence[n] = "".encode("UTF-8")
        else:
            inputs.stop_sequence[n] = stop_sequence[n].encode("UTF-8")
    currentusergenkey = genkey
    totalgens += 1
    ret = handle.generate(inputs,outputs)
    if(ret.status==1):
        return ret.text.decode("UTF-8","ignore")
    return ""

def utfprint(str):
    try:
        print(str)
    except UnicodeEncodeError:
        # Replace or omit the problematic character
        utf_string = str.encode('ascii', 'ignore').decode('ascii')
        utf_string = utf_string.replace('\a', '') #remove bell characters
        print(utf_string)

def bring_terminal_to_foreground():
    if os.name=='nt':
        ctypes.windll.user32.ShowWindow(ctypes.windll.kernel32.GetConsoleWindow(), 9)
        ctypes.windll.user32.SetForegroundWindow(ctypes.windll.kernel32.GetConsoleWindow())


#################################################################
### A hacky simple HTTP server simulating a kobold api by Concedo
### we are intentionally NOT using flask, because we want MINIMAL dependencies
#################################################################
friendlymodelname = "concedo/koboldcpp"  # local kobold api apparently needs a hardcoded known HF model name
maxctx = 2048
maxhordectx = 1024
maxhordelen = 256
modelbusy = threading.Lock()
requestsinqueue = 0
defaultport = 5001
KcppVersion = "1.46"
showdebug = True
showsamplerwarning = True
showmaxctxwarning = True
session_kudos_earned = 0
session_starttime = None
exitcounter = 0
totalgens = 0
currentusergenkey = "" #store a special key so polled streaming works even in multiuser
args = None #global args

class ServerRequestHandler(http.server.SimpleHTTPRequestHandler):
    sys_version = ""
    server_version = "ConcedoLlamaForKoboldServer"

    def __init__(self, addr, port, embedded_kailite, embedded_kcpp_docs):
        self.addr = addr
        self.port = port
        self.embedded_kailite = embedded_kailite
        self.embedded_kcpp_docs = embedded_kcpp_docs

    def __call__(self, *args, **kwargs):
        super().__init__(*args, **kwargs)

    def log_message(self, format, *args):
        global showdebug
        if showdebug:
            super().log_message(format, *args)
        pass

    async def generate_text(self, genparams, api_format, stream_flag):
        global friendlymodelname
        def run_blocking():
            if api_format==1:
                genparams["prompt"] = genparams.get('text', "")
                genparams["top_k"] = int(genparams.get('top_k', 120))
                genparams["max_length"] = genparams.get('max', 80)
            elif api_format==3:
                frqp = genparams.get('frequency_penalty', 0.1)
                scaled_rep_pen = genparams.get('presence_penalty', frqp) + 1
                genparams["max_length"] = genparams.get('max_tokens', 80)
                genparams["rep_pen"] = scaled_rep_pen
                # openai allows either a string or a list as a stop sequence
                if isinstance(genparams.get('stop',[]), list):
                    genparams["stop_sequence"] = genparams.get('stop', [])
                else:
                    genparams["stop_sequence"] = [genparams.get('stop')]
            elif api_format==4:
                # translate openai chat completion messages format into one big string.
                messages_array = genparams.get('messages', [])
                messages_string = ""
                for message in messages_array:
                    if message['role'] == "system":
                        messages_string+="\n### Instruction:\n"
                    elif message['role'] == "user":
                        messages_string+="\n### Instruction:\n"
                    elif message['role'] == "assistant":
                        messages_string+="\n### Response:\n"
                    messages_string+=message['content']
                messages_string += "\n### Response:\n"
                genparams["prompt"] = messages_string
                frqp = genparams.get('frequency_penalty', 0.1)
                scaled_rep_pen = genparams.get('presence_penalty', frqp) + 1
                genparams["max_length"] = genparams.get('max_tokens', 80)
                genparams["rep_pen"] = scaled_rep_pen
                # openai allows either a string or a list as a stop sequence
                if isinstance(genparams.get('stop',[]), list):
                    genparams["stop_sequence"] = genparams.get('stop', [])
                else:
                    genparams["stop_sequence"] = [genparams.get('stop')]

            return generate(
                prompt=genparams.get('prompt', ""),
                max_context_length=genparams.get('max_context_length', maxctx),
                max_length=genparams.get('max_length', 80),
                temperature=genparams.get('temperature', 0.8),
                top_k=genparams.get('top_k', 120),
                top_a=genparams.get('top_a', 0.0),
                top_p=genparams.get('top_p', 0.85),
                typical_p=genparams.get('typical', 1.0),
                tfs=genparams.get('tfs', 1.0),
                rep_pen=genparams.get('rep_pen', 1.1),
                rep_pen_range=genparams.get('rep_pen_range', 256),
                mirostat=genparams.get('mirostat', 0),
                mirostat_tau=genparams.get('mirostat_tau', 5.0),
                mirostat_eta=genparams.get('mirostat_eta', 0.1),
                sampler_order=genparams.get('sampler_order', [6,0,1,3,4,2,5]),
                seed=genparams.get('sampler_seed', -1),
                stop_sequence=genparams.get('stop_sequence', []),
                use_default_badwordsids=genparams.get('use_default_badwordsids', False),
                stream_sse=stream_flag,
                grammar=genparams.get('grammar', ''),
                grammar_retain_state = genparams.get('grammar_retain_state', False),
                genkey=genparams.get('genkey', ''))

        recvtxt = ""
        if stream_flag:
            loop = asyncio.get_event_loop()
            executor = ThreadPoolExecutor()
            recvtxt = await loop.run_in_executor(executor, run_blocking)
        else:
            recvtxt = run_blocking()

        if args.debugmode!=-1:
            utfprint("\nOutput: " + recvtxt)

        if api_format==1:
            res = {"data": {"seqs":[recvtxt]}}
        elif api_format==3:
            res = {"id": "cmpl-1", "object": "text_completion", "created": 1, "model": friendlymodelname,
            "choices": [{"text": recvtxt, "index": 0, "finish_reason": "length"}]}
        elif api_format==4:
            res = {"id": "chatcmpl-1", "object": "chat.completion", "created": 1, "model": friendlymodelname,
            "choices": [{"index": 0, "message":{"role": "assistant", "content": recvtxt,}, "finish_reason": "length"}]}
        else:
            res = {"results": [{"text": recvtxt}]}

        try:
            return res
        except Exception as e:
            print(f"Generate: Error while generating: {e}")


    async def send_oai_sse_event(self, data):
        self.wfile.write(f'data: {data}\r\n\r\n'.encode())

    async def send_kai_sse_event(self, data):
        self.wfile.write(f'event: message\n'.encode())
        self.wfile.write(f'data: {data}\n\n'.encode())

    async def handle_sse_stream(self, api_format):
        global friendlymodelname
        self.send_response(200)
        self.send_header("Cache-Control", "no-cache")
        self.send_header("Connection", "keep-alive")
        self.end_headers(force_json=True, sse_stream_flag=True)

        current_token = 0
        incomplete_token_buffer = bytearray()
        while True:
            streamDone = handle.has_finished() #exit next loop on done
            tokenStr = ""
            streamcount = handle.get_stream_count()
            while current_token < streamcount:
                token = handle.new_token(current_token)

                if token is None: # Token isnt ready yet, received nullpointer
                    break

                current_token += 1
                newbyte = ctypes.string_at(token)
                incomplete_token_buffer += bytearray(newbyte)
                tokenSeg = incomplete_token_buffer.decode("UTF-8","ignore")
                if tokenSeg!="":
                    incomplete_token_buffer.clear()
                    tokenStr += tokenSeg

            if tokenStr!="":
                if api_format == 4:  # if oai chat, set format to expected openai streaming response
                    event_str = json.dumps({"id":"koboldcpp","object":"chat.completion.chunk","created":1,"model":friendlymodelname,"choices":[{"index":0,"finish_reason":"length","delta":{'role':'assistant','content':tokenStr}}]})
                    await self.send_oai_sse_event(event_str)
                else:
                    event_str = json.dumps({"token": tokenStr})
                    await self.send_kai_sse_event(event_str)
                tokenStr = ""

            else:
                await asyncio.sleep(0.02) #this should keep things responsive

            if streamDone:
                if api_format == 4:  # if oai chat, send last [DONE] message consistent with openai format
                    await self.send_oai_sse_event('[DONE]')
                break

        # flush buffers, sleep a bit to make sure all data sent, and then force close the connection
        self.wfile.flush()
        await asyncio.sleep(0.1)
        self.close_connection = True


    async def handle_request(self, genparams, api_format, stream_flag):
        tasks = []

        if stream_flag:
            tasks.append(self.handle_sse_stream(api_format))

        generate_task = asyncio.create_task(self.generate_text(genparams, api_format, stream_flag))
        tasks.append(generate_task)

        try:
            await asyncio.gather(*tasks)
            generate_result = generate_task.result()
            return generate_result
        except Exception as e:
            print(e)


    def do_GET(self):
        global maxctx, maxhordelen, friendlymodelname, KcppVersion, totalgens
        self.path = self.path.rstrip('/')
        response_body = None
        force_json = False

        if self.path in ["", "/?"] or self.path.startswith(('/?','?')): #it's possible for the root url to have ?params without /

            if self.embedded_kailite is None:
                response_body = (f"Embedded Kobold Lite is not found.<br>You will have to connect via the main KoboldAI client, or <a href='https://lite.koboldai.net?local=1&port={self.port}'>use this URL</a> to connect.").encode()
            else:
                response_body = self.embedded_kailite

        elif self.path.endswith(('/api/v1/model', '/api/latest/model')):
            response_body = (json.dumps({'result': friendlymodelname }).encode())

        elif self.path.endswith(('/api/v1/config/max_length', '/api/latest/config/max_length')):
            response_body = (json.dumps({"value": maxhordelen}).encode())

        elif self.path.endswith(('/api/v1/config/max_context_length', '/api/latest/config/max_context_length')):
            response_body = (json.dumps({"value": min(maxctx,maxhordectx)}).encode())

        elif self.path.endswith(('/api/v1/config/soft_prompt', '/api/latest/config/soft_prompt')):
            response_body = (json.dumps({"value":""}).encode())

        elif self.path.endswith(('/api/v1/config/soft_prompts_list', '/api/latest/config/soft_prompts_list')):
            response_body = (json.dumps({"values": []}).encode())

        elif self.path.endswith(('/api/v1/info/version', '/api/latest/info/version')):
            response_body = (json.dumps({"result":"1.2.5"}).encode())

        elif self.path.endswith(('/api/extra/true_max_context_length')): #do not advertise this to horde
            response_body = (json.dumps({"value": maxctx}).encode())

        elif self.path.endswith(('/api/extra/version')):
            response_body = (json.dumps({"result":"KoboldCpp","version":KcppVersion}).encode())

        elif self.path.endswith(('/api/extra/perf')):
            lastp = handle.get_last_process_time()
            laste = handle.get_last_eval_time()
            lastc = handle.get_last_token_count()
            stopreason = handle.get_last_stop_reason()
            response_body = (json.dumps({"last_process":lastp,"last_eval":laste,"last_token_count":lastc, "stop_reason":stopreason, "queue":requestsinqueue, "idle":(0 if modelbusy.locked() else 1)}).encode())

        elif self.path.endswith('/api/extra/generate/check'):
            pendtxtStr = ""
            if requestsinqueue==0 and totalgens>0:
                pendtxt = handle.get_pending_output()
                pendtxtStr = ctypes.string_at(pendtxt).decode("UTF-8","ignore")
            response_body = (json.dumps({"results": [{"text": pendtxtStr}]}).encode())

        elif self.path.endswith('/v1/models'):
            response_body = (json.dumps({"object":"list","data":[{"id":friendlymodelname,"object":"model","created":1,"owned_by":"koboldcpp","permission":[],"root":"koboldcpp"}]}).encode())
            force_json = True

        elif self.path=="/api":
            if self.embedded_kcpp_docs is None:
                response_body = (f"KoboldCpp partial API reference can be found at the wiki: https://github.com/LostRuins/koboldcpp/wiki").encode()
            else:
                response_body = self.embedded_kcpp_docs
        elif self.path.endswith(('/api')) or self.path.endswith(('/api/v1')):
            self.path = "/api"
            self.send_response(302)
            self.send_header("Location", self.path)
            self.end_headers()
            return None

        if response_body is None:
            self.send_response(404)
            self.end_headers()
            rp = 'Error: HTTP Server is running, but this endpoint does not exist. Please check the URL.'
            self.wfile.write(rp.encode())
        else:
            self.send_response(200)
            self.send_header('Content-Length', str(len(response_body)))
            self.end_headers(force_json=force_json)
            self.wfile.write(response_body)
        return

    def do_POST(self):
        global modelbusy, requestsinqueue, currentusergenkey, totalgens
        content_length = int(self.headers['Content-Length'])
        body = self.rfile.read(content_length)
        self.path = self.path.rstrip('/')
        force_json = False
        if self.path.endswith(('/api/extra/tokencount')):
            try:
                genparams = json.loads(body)
                countprompt = genparams.get('prompt', "")
                count = handle.token_count(countprompt.encode("UTF-8"))
                self.send_response(200)
                self.end_headers()
                self.wfile.write(json.dumps({"value": count}).encode())

            except ValueError as e:
                utfprint("Count Tokens - Body Error: " + str(e))
                self.send_response(400)
                self.end_headers()
                self.wfile.write(json.dumps({"value": -1}).encode())
            return

        if self.path.endswith('/api/extra/abort'):
            if requestsinqueue==0:
                ag = handle.abort_generate()
                self.send_response(200)
                self.end_headers()
                self.wfile.write(json.dumps({"success": ("true" if ag else "false")}).encode())
                print("\nGeneration Aborted")
            else:
                 self.wfile.write(json.dumps({"success": "false"}).encode())
            return

        if self.path.endswith('/api/extra/generate/check'):
            pendtxtStr = ""
            multiuserkey = ""
            try:
                tempbody = json.loads(body)
                multiuserkey = tempbody.get('genkey', "")
            except ValueError as e:
                multiuserkey = ""
                pass

            if totalgens>0:
                if (multiuserkey!="" and multiuserkey==currentusergenkey) or requestsinqueue==0:
                    pendtxt = handle.get_pending_output()
                    pendtxtStr = ctypes.string_at(pendtxt).decode("UTF-8","ignore")
            self.send_response(200)
            self.end_headers()
            self.wfile.write(json.dumps({"results": [{"text": pendtxtStr}]}).encode())
            return

        reqblocking = False
        if args.multiuser and requestsinqueue < 4: #up to 5 concurrent requests
            reqblocking = True
            requestsinqueue += 1
        if not modelbusy.acquire(blocking=reqblocking):
            self.send_response(503)
            self.end_headers()
            self.wfile.write(json.dumps({"detail": {
                    "msg": "Server is busy; please try again later.",
                    "type": "service_unavailable",
                }}).encode())
            return
        if reqblocking:
            requestsinqueue = (requestsinqueue - 1) if requestsinqueue>0 else 0

        try:
            sse_stream_flag = False

            api_format = 0 #1=basic,2=kai,3=oai,4=oai-chat

            if self.path.endswith('/request'):
                api_format = 1

            if self.path.endswith(('/api/v1/generate', '/api/latest/generate')):
                api_format = 2

            if self.path.endswith('/api/extra/generate/stream'):
                api_format = 2
                sse_stream_flag = True

            if self.path.endswith('/v1/completions'):
                api_format = 3
                force_json = True

            if self.path.endswith('/v1/chat/completions'):
                api_format = 4
                force_json = True

            if api_format>0:
                genparams = None
                try:
                    genparams = json.loads(body)
                except ValueError as e:
                    utfprint("Body Err: " + str(body))
                    return self.send_response(503)

                if args.debugmode!=-1:
                    utfprint("\nInput: " + json.dumps(genparams))

                if args.foreground:
                    bring_terminal_to_foreground()

                # Check if streaming chat completions, if so, set stream mode to true
                if api_format == 4 and "stream" in genparams and genparams["stream"]:
                    sse_stream_flag = True

                gen = asyncio.run(self.handle_request(genparams, api_format, sse_stream_flag))

                try:
                    # Headers are already sent when streaming
                    if not sse_stream_flag:
                        self.send_response(200)
                        self.end_headers(force_json=force_json)
                    self.wfile.write(json.dumps(gen).encode())
                except:
                    print("Generate: The response could not be sent, maybe connection was terminated?")

                return
        finally:
            modelbusy.release()

        self.send_response(404)
        self.end_headers()


    def do_OPTIONS(self):
        self.send_response(200)
        self.end_headers()

    def do_HEAD(self):
        self.send_response(200)
        self.end_headers()

    def end_headers(self, force_json=False, sse_stream_flag=False):
        self.send_header('Access-Control-Allow-Origin', '*')
        self.send_header('Access-Control-Allow-Methods', '*')
        self.send_header('Access-Control-Allow-Headers', '*')
<<<<<<< HEAD
        if ("/api" in self.path and self.path!="/api") or force_json:
            if self.path.endswith("/stream"):
=======
        if "/api" in self.path or force_json:
            if sse_stream_flag:
>>>>>>> f9f4cdf3
                self.send_header('Content-type', 'text/event-stream')
            self.send_header('Content-type', 'application/json')
        else:
            self.send_header('Content-type', 'text/html')
        return super(ServerRequestHandler, self).end_headers()


def RunServerMultiThreaded(addr, port, embedded_kailite = None, embedded_kcpp_docs = None):
    global exitcounter
    sock = socket.socket(socket.AF_INET, socket.SOCK_STREAM)
    sock.setsockopt(socket.SOL_SOCKET, socket.SO_REUSEADDR, 1)
    sock.bind((addr, port))
    sock.listen(5)

    class Thread(threading.Thread):
        def __init__(self, i):
            threading.Thread.__init__(self)
            self.i = i
            self.daemon = True
            self.start()

        def run(self):
            global exitcounter
            handler = ServerRequestHandler(addr, port, embedded_kailite, embedded_kcpp_docs)
            with http.server.HTTPServer((addr, port), handler, False) as self.httpd:
                try:
                    self.httpd.socket = sock
                    self.httpd.server_bind = self.server_close = lambda self: None
                    self.httpd.serve_forever()
                except (KeyboardInterrupt,SystemExit):
                    exitcounter = 999
                    self.httpd.server_close()
                    sys.exit(0)
                finally:
                    exitcounter = 999
                    self.httpd.server_close()
                    sys.exit(0)
        def stop(self):
            global exitcounter
            exitcounter = 999
            self.httpd.server_close()

    numThreads = 12
    threadArr = []
    for i in range(numThreads):
        threadArr.append(Thread(i))
    while 1:
        try:
            time.sleep(10)
        except KeyboardInterrupt:
            exitcounter = 999
            for i in range(numThreads):
                threadArr[i].stop()
            sys.exit(0)

# note: customtkinter-5.2.0
def show_new_gui():
    from tkinter.filedialog import askopenfilename
    from tkinter.filedialog import asksaveasfile

    # if args received, launch
    if len(sys.argv) != 1:
        import tkinter as tk
        root = tk.Tk() #we dont want the useless window to be visible, but we want it in taskbar
        root.attributes("-alpha", 0)
        args.model_param = askopenfilename(title="Select ggml model .bin or .gguf file or .kcpps config")
        root.destroy()
        if args.model_param and args.model_param!="" and args.model_param.lower().endswith('.kcpps'):
            loadconfigfile(args.model_param)
        if not args.model_param:
            print("\nNo ggml model or kcpps file was selected. Exiting.")
            time.sleep(3)
            sys.exit(2)
        return

    import customtkinter as ctk
    nextstate = 0 #0=exit, 1=launch
    windowwidth = 530
    windowheight = 500
    ctk.set_appearance_mode("dark")
    root = ctk.CTk()
    root.geometry(str(windowwidth) + "x" + str(windowheight))
    root.title("KoboldCpp v"+KcppVersion)
    root.resizable(False,False)

    tabs = ctk.CTkFrame(root, corner_radius = 0, width=windowwidth, height=windowheight-50)
    tabs.grid(row=0, stick="nsew")
    tabnames= ["Quick Launch", "Hardware", "Tokens", "Model", "Network"]
    navbuttons = {}
    navbuttonframe = ctk.CTkFrame(tabs, width=100, height=int(tabs.cget("height")))
    navbuttonframe.grid(row=0, column=0, padx=2,pady=2)
    navbuttonframe.grid_propagate(False)

    tabcontentframe = ctk.CTkFrame(tabs, width=windowwidth - int(navbuttonframe.cget("width")), height=int(tabs.cget("height")))
    tabcontentframe.grid(row=0, column=1, sticky="nsew", padx=2, pady=2)
    tabcontentframe.grid_propagate(False)

    tabcontent = {}
    lib_option_pairs = [
        (lib_openblas, "Use OpenBLAS"),
        (lib_clblast, "Use CLBlast"),
        (lib_cublas, "Use CuBLAS"),
        (lib_hipblas, "Use hipBLAS (ROCm)"),
        (lib_default, "Use No BLAS"),
        (lib_noavx2, "NoAVX2 Mode (Old CPU)"),
        (lib_failsafe, "Failsafe Mode (Old CPU)")]
    openblas_option, clblast_option, cublas_option, hipblas_option, default_option, noavx2_option, failsafe_option = (opt if file_exists(lib) or (os.name == 'nt' and file_exists(opt + ".dll")) else None for lib, opt in lib_option_pairs)
    # slider data
    blasbatchsize_values = ["-1", "32", "64", "128", "256", "512", "1024", "2048"]
    blasbatchsize_text = ["Don't Batch BLAS","32","64","128","256","512","1024","2048"]
    contextsize_text = ["512", "1024", "2048", "3072", "4096", "6144", "8192", "12288", "16384", "24576", "32768"]
    runopts = [opt for lib, opt in lib_option_pairs if file_exists(lib)]
    antirunopts = [opt.replace("Use ", "") for lib, opt in lib_option_pairs if not (opt in runopts)]
    if not any(runopts):
        show_gui_msgbox("No Backends Available!","KoboldCPP couldn't locate any backends to use (i.e Default, OpenBLAS, CLBlast, CuBLAS).\n\nTo use the program, please run the 'make' command from the directory.")
        time.sleep(3)
        sys.exit(2)
    def tabbuttonaction(name):
        for t in tabcontent:
            if name == t:
                tabcontent[t].grid(row=0, column=0)
                navbuttons[t].configure(fg_color="#6f727b")
            else:
                tabcontent[t].grid_forget()
                navbuttons[t].configure(fg_color="transparent")

    # Dynamically create tabs + buttons based on values of [tabnames]
    for idx, name in enumerate(tabnames):
        tabcontent[name] = ctk.CTkFrame(tabcontentframe, width=int(tabcontentframe.cget("width")), height=int(tabcontentframe.cget("height")), fg_color="transparent")
        tabcontent[name].grid_propagate(False)
        if idx == 0:
            tabcontent[name].grid(row=idx, sticky="nsew")
        ctk.CTkLabel(tabcontent[name], text= name, font=ctk.CTkFont(None, 14, 'bold')).grid(row=0, padx=12, pady = 5, stick='nw')

        navbuttons[name] = ctk.CTkButton(navbuttonframe, text=name, width = 100, corner_radius=0 , command = lambda d=name:tabbuttonaction(d), hover_color="#868a94" )
        navbuttons[name].grid(row=idx)

    tabbuttonaction(tabnames[0])

    # helper functions
    def makecheckbox(parent, text, variable=None, row=0, column=0, command=None, onvalue=1, offvalue=0):
        temp = ctk.CTkCheckBox(parent, text=text,variable=variable, onvalue=onvalue, offvalue=offvalue)
        if command is not None and variable is not None:
            variable.trace("w", command)
        temp.grid(row=row,column=column, padx=8, pady=1, stick="nw")
        return temp

    def makelabel(parent, text, row, column=0):
        temp = ctk.CTkLabel(parent, text=text)
        temp.grid(row=row, column=column, padx=8, pady=1, stick="nw")
        return temp

    def makeslider(parent, label, options, var, from_ , to,  row=0, width=160, height=10, set=0):
        sliderLabel = makelabel(parent, options[set], row + 1, 1)
        makelabel(parent, label, row)

        def sliderUpdate(a,b,c):
            sliderLabel.configure(text = options[int(var.get())])
        var.trace("w", sliderUpdate)
        slider = ctk.CTkSlider(parent, from_=from_, to=to, variable = var, width = width, height=height, border_width=5,number_of_steps=len(options) - 1)
        slider.grid(row=row+1,  column=0, padx = 8, stick="w")
        slider.set(set)
        return slider


    def makelabelentry(parent, text, var, row=0, width= 50):
        label = makelabel(parent, text, row)
        entry = ctk.CTkEntry(parent, width=width, textvariable=var) #you cannot set placeholder text for SHARED variables
        entry.grid(row=row, column=1, padx= 8, stick="nw")
        return entry, label


    def makefileentry(parent, text, searchtext, var, row=0, width=250):
        makelabel(parent, text, row)
        def getfilename(var, text):
            var.set(askopenfilename(title=text))
        entry = ctk.CTkEntry(parent, width, textvariable=var)
        entry.grid(row=row+1, column=0, padx=8, stick="nw")
        button = ctk.CTkButton(parent, 50, text="Browse", command= lambda a=var,b=searchtext:getfilename(a,b))
        button.grid(row=row+1, column=1, stick="nw")
        return

    def show_tooltip(event, tooltip_text=None):
        if hasattr(show_tooltip, "_tooltip"):
            tooltip = show_tooltip._tooltip
        else:
            tooltip = ctk.CTkToplevel(root)
            tooltip.configure(fg_color="#ffffe0")
            tooltip.withdraw()
            tooltip.overrideredirect(True)
            tooltip_label = ctk.CTkLabel(tooltip, text=tooltip_text, text_color="#000000", fg_color="#ffffe0")
            tooltip_label.pack(expand=True, padx=2, pady=1)
            show_tooltip._tooltip = tooltip
        x, y = root.winfo_pointerxy()
        tooltip.wm_geometry(f"+{x + 10}+{y + 10}")
        tooltip.deiconify()

    def hide_tooltip(event):
        if hasattr(show_tooltip, "_tooltip"):
            tooltip = show_tooltip._tooltip
            tooltip.withdraw()

    def setup_backend_tooltip(parent):
        num_backends_built = makelabel(parent, str(len(runopts)) + "/6", 5, 2)
        num_backends_built.grid(row=1, column=2, padx=0, pady=0)
        num_backends_built.configure(text_color="#00ff00")
        # Bind the backend count label with the tooltip function
        num_backends_built.bind("<Enter>", lambda event: show_tooltip(event, f"This is the number of backends you have built and available." + (f"\nMissing: {', '.join(antirunopts)}" if len(runopts) != 6 else "")))
        num_backends_built.bind("<Leave>", hide_tooltip)

    # Vars - should be in scope to be used by multiple widgets
    gpulayers_var = ctk.StringVar(value="0")
    threads_var = ctk.StringVar(value=str(default_threads))
    runopts_var = ctk.StringVar()
    gpu_choice_var = ctk.StringVar(value="1")

    launchbrowser = ctk.IntVar(value=1)
    highpriority = ctk.IntVar()
    disablemmap = ctk.IntVar()
    usemlock = ctk.IntVar()
    debugmode = ctk.IntVar()
    keepforeground = ctk.IntVar()

    lowvram_var = ctk.IntVar()
    mmq_var = ctk.IntVar(value=1)
    blas_threads_var = ctk.StringVar()
    blas_size_var = ctk.IntVar()
    version_var =ctk.StringVar(value="0")

    smartcontext = ctk.IntVar()
    context_var = ctk.IntVar()
    customrope_var = ctk.IntVar()
    customrope_scale = ctk.StringVar(value="1.0")
    customrope_base = ctk.StringVar(value="10000")

    model_var = ctk.StringVar()
    lora_var = ctk.StringVar()
    lora_base_var  = ctk.StringVar()

    port_var = ctk.StringVar(value=defaultport)
    host_var = ctk.StringVar(value="")
    multiuser_var = ctk.IntVar()
    horde_name_var = ctk.StringVar(value="koboldcpp")
    horde_gen_var = ctk.StringVar(value=maxhordelen)
    horde_context_var = ctk.StringVar(value=maxhordectx)
    horde_apikey_var = ctk.StringVar(value="")
    horde_workername_var = ctk.StringVar(value="")
    usehorde_var = ctk.IntVar()

    # Quick Launch Tab
    quick_tab = tabcontent["Quick Launch"]


    def changerunmode(a,b,c):
        index = runopts_var.get()
        if index == "Use CLBlast" or index == "Use CuBLAS" or index == "Use hipBLAS (ROCm)":
            gpu_selector_label.grid(row=3, column=0, padx = 8, pady=1, stick="nw")
            quick_gpu_selector_label.grid(row=3, column=0, padx = 8, pady=1, stick="nw")
            if index == "Use CLBlast":
                gpu_selector_box.grid(row=3, column=1, padx=8, pady=1, stick="nw")
                quick_gpu_selector_box.grid(row=3, column=1, padx=8, pady=1, stick="nw")
                if gpu_choice_var.get()=="All":
                    gpu_choice_var.set("1")
            elif index == "Use CuBLAS" or index == "Use hipBLAS (ROCm)":
                CUDA_gpu_selector_box.grid(row=3, column=1, padx=8, pady=1, stick="nw")
                CUDA_quick_gpu_selector_box.grid(row=3, column=1, padx=8, pady=1, stick="nw")
        else:
            gpu_selector_label.grid_forget()
            gpu_selector_box.grid_forget()
            CUDA_gpu_selector_box.grid_forget()
            quick_gpu_selector_label.grid_forget()
            quick_gpu_selector_box.grid_forget()
            CUDA_quick_gpu_selector_box.grid_forget()

        if index == "Use CuBLAS" or index == "Use hipBLAS (ROCm)":
            lowvram_box.grid(row=4, column=0, padx=8, pady=1,  stick="nw")
            quick_lowvram_box.grid(row=4, column=0, padx=8, pady=1,  stick="nw")
            mmq_box.grid(row=4, column=1, padx=8, pady=1,  stick="nw")
            quick_mmq_box.grid(row=4, column=1, padx=8, pady=1,  stick="nw")
        else:
            lowvram_box.grid_forget()
            quick_lowvram_box.grid_forget()
            mmq_box.grid_forget()
            quick_mmq_box.grid_forget()

        if index == "Use CLBlast" or index == "Use CuBLAS" or index == "Use hipBLAS (ROCm)":
            gpu_layers_label.grid(row=5, column=0, padx = 8, pady=1, stick="nw")
            gpu_layers_entry.grid(row=5, column=1, padx=8, pady=1, stick="nw")
            quick_gpu_layers_label.grid(row=5, column=0, padx = 8, pady=1, stick="nw")
            quick_gpu_layers_entry.grid(row=5, column=1, padx=8, pady=1, stick="nw")
        else:
            gpu_layers_label.grid_forget()
            gpu_layers_entry.grid_forget()
            quick_gpu_layers_label.grid_forget()
            quick_gpu_layers_entry.grid_forget()

    # presets selector
    makelabel(quick_tab, "Presets:", 1)

    runoptbox = ctk.CTkComboBox(quick_tab, values=runopts, width=180,variable=runopts_var, state="readonly")
    runoptbox.grid(row=1, column=1,padx=8, stick="nw")
    runoptbox.set(runopts[0]) # Set to first available option

    # Tell user how many backends are available
    setup_backend_tooltip(quick_tab)

    # gpu options
    quick_gpu_selector_label = makelabel(quick_tab, "GPU ID:", 3)
    quick_gpu_selector_box = ctk.CTkComboBox(quick_tab, values=["1","2","3","4"], width=60, variable=gpu_choice_var, state="readonly")
    CUDA_quick_gpu_selector_box = ctk.CTkComboBox(quick_tab, values=["1","2","3","4","All"], width=60, variable=gpu_choice_var, state="readonly")
    quick_gpu_layers_entry,quick_gpu_layers_label = makelabelentry(quick_tab,"GPU Layers:", gpulayers_var, 5, 50)
    quick_lowvram_box = makecheckbox(quick_tab,  "Low VRAM", lowvram_var, 4,0)
    quick_mmq_box = makecheckbox(quick_tab,  "Use QuantMatMul (mmq)", mmq_var, 4,1)

    # threads
    makelabelentry(quick_tab, "Threads:" , threads_var, 8, 50)

    # blas batch size
    makeslider(quick_tab, "BLAS Batch Size:", blasbatchsize_text, blas_size_var, 0, 7, 12, set=5)

    # quick boxes
    quick_boxes = {"Launch Browser": launchbrowser , "High Priority" : highpriority, "Use SmartContext":smartcontext, "Disable MMAP":disablemmap,}
    for idx, name, in enumerate(quick_boxes):
        makecheckbox(quick_tab, name, quick_boxes[name], int(idx/2) +20, idx%2)
    # context size
    makeslider(quick_tab, "Context Size:", contextsize_text, context_var, 0, len(contextsize_text)-1, 30, set=2)

    # load model
    makefileentry(quick_tab, "Model:", "Select GGML Model File", model_var, 40, 170)

    # Hardware Tab
    hardware_tab = tabcontent["Hardware"]

    # presets selector
    makelabel(hardware_tab, "Presets:", 1)
    runoptbox = ctk.CTkComboBox(hardware_tab, values=runopts,  width=180,variable=runopts_var, state="readonly")
    runoptbox.grid(row=1, column=1,padx=8, stick="nw")
    runoptbox.set(runopts[0]) # Set to first available option

    # Tell user how many backends are available
    setup_backend_tooltip(hardware_tab)

    # gpu options
    gpu_selector_label = makelabel(hardware_tab, "GPU ID:", 3)
    gpu_selector_box = ctk.CTkComboBox(hardware_tab, values=["1","2","3","4"], width=60, variable=gpu_choice_var, state="readonly")
    CUDA_gpu_selector_box = ctk.CTkComboBox(hardware_tab, values=["1","2","3","4", "All"], width=60, variable=gpu_choice_var, state="readonly")
    gpu_layers_entry,gpu_layers_label = makelabelentry(hardware_tab,"GPU Layers:", gpulayers_var, 5, 50)
    lowvram_box = makecheckbox(hardware_tab,  "Low VRAM", lowvram_var, 4,0)
    mmq_box = makecheckbox(hardware_tab,  "Use QuantMatMul (mmq)", mmq_var, 4,1)

    # threads
    makelabelentry(hardware_tab, "Threads:" , threads_var, 8, 50)

    # hardware checkboxes
    hardware_boxes = {"Launch Browser": launchbrowser , "High Priority" : highpriority, "Disable MMAP":disablemmap, "Use mlock":usemlock, "Debug Mode":debugmode, "Keep Foreground":keepforeground}

    for idx, name, in enumerate(hardware_boxes):
        makecheckbox(hardware_tab, name, hardware_boxes[name], int(idx/2) +30, idx%2)

    # blas thread specifier
    makelabelentry(hardware_tab, "BLAS threads:" , blas_threads_var, 11, 50)
    # blas batch size
    makeslider(hardware_tab, "BLAS Batch Size:", blasbatchsize_text, blas_size_var, 0, 7, 12, set=5)
    # force version
    makelabelentry(hardware_tab, "Force Version:" , version_var, 100, 50)

    runopts_var.trace('w', changerunmode)
    changerunmode(1,1,1)

    # Tokens Tab
    tokens_tab = tabcontent["Tokens"]
    # tokens checkboxes
    token_boxes = {"Use SmartContext":smartcontext}
    for idx, name, in enumerate(token_boxes):
        makecheckbox(tokens_tab, name, token_boxes[name], idx + 1)

    # context size
    makeslider(tokens_tab, "Context Size:",contextsize_text, context_var, 0, len(contextsize_text)-1, 20, set=2)


    customrope_scale_entry, customrope_scale_label = makelabelentry(tokens_tab, "RoPE Scale:", customrope_scale)
    customrope_base_entry, customrope_base_label = makelabelentry(tokens_tab, "RoPE Base:", customrope_base)
    def togglerope(a,b,c):
        items = [customrope_scale_label, customrope_scale_entry,customrope_base_label, customrope_base_entry]
        for idx, item in enumerate(items):
            if customrope_var.get() == 1:
                item.grid(row=23 + int(idx/2), column=idx%2, padx=8, stick="nw")
            else:
                item.grid_forget()
    makecheckbox(tokens_tab,  "Custom RoPE Config", variable=customrope_var, row=22, command=togglerope)
    togglerope(1,1,1)

    # Model Tab
    model_tab = tabcontent["Model"]

    makefileentry(model_tab, "Model:", "Select GGML Model File", model_var, 1)
    makefileentry(model_tab, "Lora:", "Select Lora File",lora_var, 3)
    makefileentry(model_tab, "Lora Base:", "Select Lora Base File", lora_base_var, 5)

    # Network Tab
    network_tab = tabcontent["Network"]

    # interfaces
    makelabelentry(network_tab, "Port: ", port_var, 1, 150)
    makelabelentry(network_tab, "Host: ", host_var, 2, 150)

    makecheckbox(network_tab, "Multiuser Mode", multiuser_var, 3)

    # horde
    makelabel(network_tab, "Horde:", 5).grid(pady=10)

    horde_name_entry,  horde_name_label = makelabelentry(network_tab, "Horde Model Name:", horde_name_var, 10, 180)
    horde_gen_entry,  horde_gen_label = makelabelentry(network_tab, "Gen. Length:", horde_gen_var, 11, 50)
    horde_context_entry,  horde_context_label = makelabelentry(network_tab, "Max Context:",horde_context_var, 12, 50)
    horde_apikey_entry,  horde_apikey_label = makelabelentry(network_tab, "API Key (If Embedded Worker):",horde_apikey_var, 13, 180)
    horde_workername_entry,  horde_workername_label = makelabelentry(network_tab, "Horde Worker Name:",horde_workername_var, 14, 180)

    def togglehorde(a,b,c):
        labels = [horde_name_label, horde_gen_label, horde_context_label, horde_apikey_label, horde_workername_label]
        for idx, item in enumerate([horde_name_entry, horde_gen_entry, horde_context_entry, horde_apikey_entry, horde_workername_entry]):
            if usehorde_var.get() == 1:
                item.grid(row=10 + idx, column = 1, padx=8, pady=1, stick="nw")
                labels[idx].grid(row=10 + idx, padx=8, pady=1, stick="nw")
            else:
                item.grid_forget()
                labels[idx].grid_forget()
        if usehorde_var.get()==1 and (horde_name_var.get()=="koboldcpp" or horde_name_var.get()=="") and model_var.get()!="":
            basefile = os.path.basename(model_var.get())
            horde_name_var.set(os.path.splitext(basefile)[0])

    makecheckbox(network_tab, "Configure for Horde", usehorde_var, 6, command=togglehorde)
    togglehorde(1,1,1)

    # launch
    def guilaunch():
        if model_var.get() == "":
            tmp = askopenfilename(title="Select ggml model .bin or .gguf file")
            model_var.set(tmp)
        nonlocal nextstate
        nextstate = 1
        root.destroy()
        pass

    def export_vars():
        args.threads = int(threads_var.get())
        args.usemlock   = usemlock.get() == 1
        args.debugmode  = debugmode.get()
        args.launch     = launchbrowser.get()==1
        args.highpriority = highpriority.get()==1
        args.nommap = disablemmap.get()==1
        args.smartcontext = smartcontext.get()==1
        args.foreground = keepforeground.get()==1

        gpuchoiceidx = 0
        if gpu_choice_var.get()!="All":
            gpuchoiceidx = int(gpu_choice_var.get())-1
        if runopts_var.get() == "Use CLBlast":
            args.useclblast = [[0,0], [1,0], [0,1], [1,1]][gpuchoiceidx]
        if runopts_var.get() == "Use CuBLAS" or runopts_var.get() == "Use hipBLAS (ROCm)":
            if gpu_choice_var.get()=="All":
                args.usecublas = ["lowvram"] if lowvram_var.get() == 1 else ["normal"]
            else:
                args.usecublas = ["lowvram",str(gpuchoiceidx)] if lowvram_var.get() == 1 else ["normal",str(gpuchoiceidx)]
            if mmq_var.get()==1:
                args.usecublas.append("mmq")
        if gpulayers_var.get():
            args.gpulayers = int(gpulayers_var.get())
        if runopts_var.get()=="Use No BLAS":
            args.noblas = True
        if runopts_var.get()=="NoAVX2 Mode (Old CPU)":
            args.noavx2 = True
        if runopts_var.get()=="Failsafe Mode (Old CPU)":
            args.noavx2 = True
            args.noblas = True
            args.nommap = True

        args.blasthreads = None if blas_threads_var.get()=="" else int(blas_threads_var.get())

        args.blasbatchsize = int(blasbatchsize_values[int(blas_size_var.get())])
        args.forceversion = 0 if version_var.get()=="" else int(version_var.get())

        args.contextsize = int(contextsize_text[context_var.get()])

        if customrope_var.get()==1:
            args.ropeconfig = [float(customrope_scale.get()),float(customrope_base.get())]

        args.model_param = None if model_var.get() == "" else model_var.get()
        args.lora = None if lora_var.get() == "" else ([lora_var.get()] if lora_base_var.get()=="" else [lora_var.get(), lora_base_var.get()])

        args.port_param = defaultport if port_var.get()=="" else int(port_var.get())
        args.host = host_var.get()
        args.multiuser = multiuser_var.get() == 1

        if horde_apikey_var.get()=="" or horde_workername_var.get()=="":
            args.hordeconfig = None if usehorde_var.get() == 0 else [horde_name_var.get(), horde_gen_var.get(), horde_context_var.get()]
        else:
            args.hordeconfig = None if usehorde_var.get() == 0 else [horde_name_var.get(), horde_gen_var.get(), horde_context_var.get(), horde_apikey_var.get(), horde_workername_var.get()]

    def import_vars(dict):
        if "threads" in dict:
            threads_var.set(dict["threads"])
        usemlock.set(1 if "usemlock" in dict and dict["usemlock"] else 0)
        if "debugmode" in dict:
            debugmode.set(dict["debugmode"])
        launchbrowser.set(1 if "launch" in dict and dict["launch"] else 0)
        highpriority.set(1 if "highpriority" in dict and dict["highpriority"] else 0)
        disablemmap.set(1 if "nommap" in dict and dict["nommap"] else 0)
        smartcontext.set(1 if "smartcontext" in dict and dict["smartcontext"] else 0)
        keepforeground.set(1 if "foreground" in dict and dict["foreground"] else 0)
        if "useclblast" in dict and dict["useclblast"]:
            if clblast_option is not None:
                runopts_var.set(clblast_option)
                gpu_choice_var.set(str(["0 0", "1 0", "0 1", "1 1"].index(str(dict["useclblast"][0]) + " " + str(dict["useclblast"][1])) + 1))
        elif "usecublas" in dict and dict["usecublas"]:
            if cublas_option is not None or hipblas_option is not None:
                if cublas_option:
                    runopts_var.set(cublas_option)
                elif hipblas_option:
                    runopts_var.set(cublas_option)
                lowvram_var.set(1 if "lowvram" in dict["usecublas"] else 0)
                mmq_var.set(1 if "mmq" in dict["usecublas"] else 0)
                gpu_choice_var.set("All")
                for g in range(4):
                    if str(g) in dict["usecublas"]:
                        gpu_choice_var.set(str(g+1))
                        break
        elif  "noavx2" in dict and "noblas" in dict and dict["noblas"] and dict["noavx2"]:
            if failsafe_option is not None:
                runopts_var.set(failsafe_option)
        elif "noavx2" in dict and dict["noavx2"]:
            if noavx2_option is not None:
                runopts_var.set(noavx2_option)
        elif "noblas" in dict and dict["noblas"]:
            if default_option is not None:
                runopts_var.set(default_option)
        elif openblas_option is not None:
                runopts_var.set(openblas_option)
        if "gpulayers" in dict and dict["gpulayers"]:
            gpulayers_var.set(dict["gpulayers"])
        if "blasthreads" in dict and dict["blasthreads"]:
            blas_threads_var.set(str(dict["blasthreads"]))
        else:
            blas_threads_var.set("")
        if "contextsize" in dict and dict["contextsize"]:
            context_var.set(contextsize_text.index(str(dict["contextsize"])))
        if "ropeconfig" in dict and dict["ropeconfig"] and len(dict["ropeconfig"])>1:
            if dict["ropeconfig"][0]>0:
                customrope_var.set(1)
                customrope_scale.set(str(dict["ropeconfig"][0]))
                customrope_base.set(str(dict["ropeconfig"][1]))
            else:
                customrope_var.set(0)

        if "blasbatchsize" in dict and dict["blasbatchsize"]:
            blas_size_var.set(blasbatchsize_values.index(str(dict["blasbatchsize"])))
        if "forceversion" in dict and dict["forceversion"]:
            version_var.set(str(dict["forceversion"]))

        if "model_param" in dict and dict["model_param"]:
            model_var.set(dict["model_param"])

        if "lora" in dict and dict["lora"]:
            if len(dict["lora"]) > 1:
                lora_var.set(dict["lora"][0])
                lora_base_var.set(dict["lora"][1])
            else:
                lora_var.set(dict["lora"][0])

        if "port_param" in dict and dict["port_param"]:
            port_var.set(dict["port_param"])

        if "host" in dict and dict["host"]:
            host_var.set(dict["host"])

        multiuser_var.set(1 if "multiuser" in dict and dict["multiuser"] else 0)

        if "hordeconfig" in dict and dict["hordeconfig"] and len(dict["hordeconfig"]) > 1:
            horde_name_var.set(dict["hordeconfig"][0])
            horde_gen_var.set(dict["hordeconfig"][1])
            horde_context_var.set(dict["hordeconfig"][2])
            if len(dict["hordeconfig"]) > 4:
                horde_apikey_var.set(dict["hordeconfig"][3])
                horde_workername_var.set(dict["hordeconfig"][4])
                usehorde_var.set("1")

    def save_config():
        file_type = [("KoboldCpp Settings", "*.kcpps")]
        filename = asksaveasfile(filetypes=file_type, defaultextension=file_type)
        if filename == None: return
        export_vars()
        file = open(str(filename.name), 'a')
        file.write(json.dumps(args.__dict__))
        file.close()
        pass

    def load_config():
        file_type = [("KoboldCpp Settings", "*.kcpps")]
        filename = askopenfilename(filetypes=file_type, defaultextension=file_type)
        if not filename or filename=="":
            return
        with open(filename, 'r') as f:
            dict = json.load(f)
            import_vars(dict)
        pass

    def display_help():
        try:
            import webbrowser as wb
            wb.open("https://github.com/LostRuins/koboldcpp/wiki")
        except:
            print("Cannot launch help browser.")

    ctk.CTkButton(tabs , text = "Launch", fg_color="#2f8d3c", hover_color="#2faa3c", command = guilaunch, width=80, height = 35 ).grid(row=1,column=1, stick="se", padx= 25, pady=5)

    ctk.CTkButton(tabs , text = "Save", fg_color="#084a66", hover_color="#085a88", command = save_config, width=60, height = 35 ).grid(row=1,column=1, stick="sw", padx= 5, pady=5)
    ctk.CTkButton(tabs , text = "Load", fg_color="#084a66", hover_color="#085a88", command = load_config, width=60, height = 35 ).grid(row=1,column=1, stick="sw", padx= 70, pady=5)
    ctk.CTkButton(tabs , text = "Help", fg_color="#992222", hover_color="#bb3333", command = display_help, width=90, height = 35 ).grid(row=1,column=0, stick="sw", padx= 5, pady=5)

    # runs main loop until closed or launch clicked
    root.mainloop()

    if nextstate==0:
        print("Exiting by user request.")
        time.sleep(3)
        sys.exit()
    else:
        # processing vars
        export_vars()

        if not args.model_param:
            print("\nNo ggml model file was selected. Exiting.")
            time.sleep(3)
            sys.exit(2)

def show_gui_msgbox(title,message):
    print(title + ": " + message)
    try:
        from tkinter import messagebox
        import tkinter as tk
        root = tk.Tk()
        root.attributes("-alpha", 0)
        messagebox.showerror(title=title, message=message)
        root.destroy()
    except Exception as ex2:
        pass

#A very simple and stripped down embedded horde worker with no dependencies
def run_horde_worker(args, api_key, worker_name):
    import urllib.request
    from datetime import datetime
    global friendlymodelname, maxhordectx, maxhordelen, exitcounter, modelbusy, session_starttime
    epurl = f"http://localhost:{args.port}"
    if args.host!="":
        epurl = f"http://{args.host}:{args.port}"

    def print_with_time(txt):
        print(f"{datetime.now().strftime('[%H:%M:%S]')} " + txt)

    def submit_completed_generation(url, jobid, sessionstart, submit_dict):
        global exitcounter, session_kudos_earned
        reply = make_url_request(url, submit_dict)
        if not reply:
            exitcounter += 1
            print_with_time(f"Error, Job submit failed.")
        else:
            reward = reply["reward"]
            session_kudos_earned += reward
            curtime = datetime.now()
            elapsedtime=curtime-sessionstart
            hrs = elapsedtime.seconds // 3600
            mins = elapsedtime.seconds // 60 % 60
            secs = elapsedtime.seconds % 60
            elapsedtimestr = f"{hrs:03d}h:{mins:02d}m:{secs:02d}s"
            earnrate = session_kudos_earned/(elapsedtime.seconds/3600)
            print_with_time(f'Submitted {jobid} and earned {reward:.0f} kudos\n[Total:{session_kudos_earned:.0f} kudos, Time:{elapsedtimestr}, EarnRate:{earnrate:.0f} kudos/hr]')

    def make_url_request(url, data, method='POST'):
        try:
            request = None
            headers = {"apikey": api_key,'User-Agent':'KoboldCppEmbeddedWorkerV2','Client-Agent':'KoboldCppEmbedWorker:2'}
            if method=='POST':
                json_payload = json.dumps(data).encode('utf-8')
                request = urllib.request.Request(url, data=json_payload, headers=headers, method=method)
                request.add_header('Content-Type', 'application/json')
            else:
                request = urllib.request.Request(url, headers=headers, method=method)
            response_data = ""
            with urllib.request.urlopen(request) as response:
                response_data = response.read().decode('utf-8')
                json_response = json.loads(response_data)
                return json_response
        except urllib.error.HTTPError as e:
            try:
                errmsg = e.read().decode('utf-8')
                print_with_time(f"Error: {e} - {errmsg}, Make sure your Horde API key and worker name is valid.")
            except Exception as e:
                print_with_time(f"Error: {e}, Make sure your Horde API key and worker name is valid.")
            return None
        except Exception as e:
            print_with_time(f"Error: {e} - {response_data}, Make sure your Horde API key and worker name is valid.")
            return None

    current_id = None
    current_payload = None
    current_generation = None
    session_starttime = datetime.now()
    sleepy_counter = 0 #if this exceeds a value, worker becomes sleepy (slower)
    print(f"===\nEmbedded Horde Worker '{worker_name}' Starting...\n(To use your own KAI Bridge/Scribe worker instead, don't set your API key)")
    BRIDGE_AGENT = f"KoboldCppEmbedWorker:2:https://github.com/LostRuins/koboldcpp"
    cluster = "https://horde.koboldai.net"
    while exitcounter < 10:
        time.sleep(3)
        readygo = make_url_request(f'{epurl}/api/v1/info/version', None,'GET')
        if readygo:
            print_with_time(f"Embedded Horde Worker '{worker_name}' is started.")
            break

    while exitcounter < 10:
        currentjob_attempts = 0
        current_generation = None

        #first, make sure we are not generating
        if modelbusy.locked():
            time.sleep(0.2)
            continue

        #pop new request
        gen_dict = {
            "name": worker_name,
            "models": [friendlymodelname],
            "max_length": maxhordelen,
            "max_context_length": maxhordectx,
            "priority_usernames": [],
            "softprompts": [],
            "bridge_agent": BRIDGE_AGENT,
        }
        pop = make_url_request(f'{cluster}/api/v2/generate/text/pop',gen_dict)
        if not pop:
            exitcounter += 1
            print_with_time(f"Failed to fetch job from {cluster}. Waiting 5 seconds...")
            time.sleep(5)
            continue
        if not pop["id"]:
            slp = (1 if sleepy_counter<10 else (2 if sleepy_counter<25 else 3))
            time.sleep(slp)
            sleepy_counter += 1
            if sleepy_counter==20:
                print_with_time(f"No recent jobs, entering low power mode...")
            continue

        sleepy_counter = 0
        current_id = pop['id']
        current_payload = pop['payload']
        print(f"") #empty newline
        print_with_time(f"Job received from {cluster} for {current_payload.get('max_length',80)} tokens and {current_payload.get('max_context_length',1024)} max context. Starting generation...")

        #do gen
        while exitcounter < 10:
            if not modelbusy.locked():
                current_generation = make_url_request(f'{epurl}/api/v1/generate', current_payload)
                if current_generation:
                    break
                else:
                    currentjob_attempts += 1
                    if currentjob_attempts>5:
                        break
            print_with_time(f"Server Busy - Not ready to generate...")
            time.sleep(5)

        #submit reply
        print(f"") #empty newline
        if current_generation:
            submit_dict = {
                "id": current_id,
                "generation": current_generation["results"][0]["text"],
                "state": "ok"
            }
            submiturl = cluster + '/api/v2/generate/text/submit'
            submit_thread = threading.Thread(target=submit_completed_generation, args=(submiturl, current_id, session_starttime, submit_dict))
            submit_thread.start() #submit job in new thread so nothing is waiting
        else:
            print_with_time(f"Error, Abandoned current job due to errors. Getting new job.")
        current_id = None
        current_payload = None
        time.sleep(0.1)

    if exitcounter<100:
        print_with_time(f"Horde Worker Shutdown - Too many errors.")
        time.sleep(3)
    else:
        print_with_time(f"Horde Worker Shutdown - Server Closing.")
        time.sleep(3)
    sys.exit(2)

def unload_libs():
    global handle
    import platform
    OS = platform.system()
    dll_close = None
    if OS == "Windows":  # pragma: Windows
        from ctypes import wintypes
        dll_close = ctypes.windll.kernel32.FreeLibrary
        dll_close.argtypes = [wintypes.HMODULE]
        dll_close.restype = ctypes.c_int
    elif OS == "Darwin":
        try:
            try:  # macOS 11 (Big Sur). Possibly also later macOS 10s.
                stdlib = ctypes.CDLL("libc.dylib")
            except OSError:
                stdlib = ctypes.CDLL("libSystem")
        except OSError:
            # Older macOSs. Not only is the name inconsistent but it's
            # not even in PATH.
            stdlib = ctypes.CDLL("/usr/lib/system/libsystem_c.dylib")
        dll_close = stdlib.dlclose
        dll_close.argtypes = [ctypes.c_void_p]
        dll_close.restype = ctypes.c_int
    elif OS == "Linux":
        try:
            stdlib = ctypes.CDLL("")
        except OSError:
            stdlib = ctypes.CDLL("libc.so") # Alpine Linux.
        dll_close = stdlib.dlclose
        dll_close.argtypes = [ctypes.c_void_p]
        dll_close.restype = ctypes.c_int
    elif sys.platform == "msys":
        # msys can also use `ctypes.CDLL("kernel32.dll").FreeLibrary()`.
        stdlib = ctypes.CDLL("msys-2.0.dll")
        dll_close = stdlib.dlclose
        dll_close.argtypes = [ctypes.c_void_p]
        dll_close.restype = ctypes.c_int
    elif sys.platform == "cygwin":
        stdlib = ctypes.CDLL("cygwin1.dll")
        dll_close = stdlib.dlclose
        dll_close.argtypes = [ctypes.c_void_p]
        dll_close.restype = ctypes.c_int
    elif OS == "FreeBSD":
        # FreeBSD uses `/usr/lib/libc.so.7` where `7` is another version number.
        # It is not in PATH but using its name instead of its path is somehow the
        # only way to open it. The name must include the .so.7 suffix.
        stdlib = ctypes.CDLL("libc.so.7")
        dll_close = stdlib.close

    if handle and dll_close:
        print("Unloading Libraries...")
        dll_close(handle._handle)
        del handle.load_model
        del handle.generate
        del handle.new_token
        del handle.get_stream_count
        del handle.has_finished
        del handle.get_last_eval_time
        del handle.get_last_process_time
        del handle.get_last_token_count
        del handle.get_last_stop_reason
        del handle.abort_generate
        del handle.token_count
        del handle.get_pending_output
        del handle
        handle = None

def loadconfigfile(filename):
    print("Loading kcpps configuration file...")
    with open(filename, 'r') as f:
        config = json.load(f)
        for key, value in config.items():
            setattr(args, key, value)

def main(launch_args,start_server=True):
    global args
    args = launch_args
    embedded_kailite = None
    embedded_kcpp_docs = None
    if args.config and len(args.config)==1:
        if isinstance(args.config[0], str) and os.path.exists(args.config[0]):
           loadconfigfile(args.config[0])
        else:
            print("Specified kcpp config file invalid or not found.")
            time.sleep(3)
            sys.exit(2)

    #positional handling for kcpps files (drag and drop)
    if args.model_param and args.model_param!="" and args.model_param.lower().endswith('.kcpps'):
        loadconfigfile(args.model_param)

    if not args.model_param:
        args.model_param = args.model

    if not args.model_param:
        #give them a chance to pick a file
        print("For command line arguments, please refer to --help")
        print("***")
        try:
            show_new_gui()
        except Exception as ex:
            ermsg = "Reason: " + str(ex) + "\nFile selection GUI unsupported.\ncustomtkinter python module required!\nPlease check command line: script.py --help"
            show_gui_msgbox("Warning, GUI failed to start",ermsg)
            time.sleep(3)
            sys.exit(2)

    if args.hordeconfig and args.hordeconfig[0]!="":
        global friendlymodelname, maxhordelen, maxhordectx, showdebug
        friendlymodelname = args.hordeconfig[0]
        if not friendlymodelname.startswith("koboldcpp/"):
            friendlymodelname = "koboldcpp/" + friendlymodelname
        if len(args.hordeconfig) > 1:
            maxhordelen = int(args.hordeconfig[1])
        if len(args.hordeconfig) > 2:
            maxhordectx = int(args.hordeconfig[2])
        if args.debugmode == 0:
            args.debugmode = -1

    if args.debugmode != 1:
        showdebug = False

    if args.highpriority:
        print("Setting process to Higher Priority - Use Caution")
        try:
            import psutil
            os_used = sys.platform
            process = psutil.Process(os.getpid())  # Set high priority for the python script for the CPU
            oldprio = process.nice()
            if os_used == "win32":  # Windows (either 32-bit or 64-bit)
                process.nice(psutil.REALTIME_PRIORITY_CLASS)
                print("High Priority for Windows Set: " + str(oldprio) + " to " + str(process.nice()))
            elif os_used == "linux":  # linux
                process.nice(psutil.IOPRIO_CLASS_RT)
                print("High Priority for Linux Set: " + str(oldprio) + " to " + str(process.nice()))
            else:  # MAC OS X or other
                process.nice(-18)
                print("High Priority for Other OS Set :" + str(oldprio) + " to " + str(process.nice()))
        except Exception as ex:
             print("Error, Could not change process priority: " + str(ex))

    if args.contextsize:
        global maxctx
        maxctx = args.contextsize

    init_library() # Note: if blas does not exist and is enabled, program will crash.
    print("==========")
    time.sleep(1)
    if not os.path.exists(args.model_param):
        print(f"Cannot find model file: {args.model_param}")
        time.sleep(3)
        sys.exit(2)

    if args.lora and args.lora[0]!="":
        if not os.path.exists(args.lora[0]):
            print(f"Cannot find lora file: {args.lora[0]}")
            time.sleep(3)
            sys.exit(2)
        else:
            args.lora[0] = os.path.abspath(args.lora[0])
            if len(args.lora) > 1:
                if not os.path.exists(args.lora[1]):
                    print(f"Cannot find lora base: {args.lora[1]}")
                    time.sleep(3)
                    sys.exit(2)
                else:
                    args.lora[1] = os.path.abspath(args.lora[1])

    if not args.blasthreads or args.blasthreads <= 0:
        args.blasthreads = args.threads

    modelname = os.path.abspath(args.model_param)
    print(args)
    print(f"==========\nLoading model: {modelname} \n[Threads: {args.threads}, BlasThreads: {args.blasthreads}, SmartContext: {args.smartcontext}]")
    loadok = load_model(modelname)
    print("Load Model OK: " + str(loadok))

    if not loadok:
        print("Could not load model: " + modelname)
        time.sleep(3)
        sys.exit(3)
    try:
        basepath = os.path.abspath(os.path.dirname(__file__))
        with open(os.path.join(basepath, "klite.embd"), mode='rb') as f:
            embedded_kailite = f.read()
            print("Embedded Kobold Lite loaded.")
    except:
        print("Could not find Kobold Lite. Embedded Kobold Lite will not be available.")

    try:
        basepath = os.path.abspath(os.path.dirname(__file__))
        with open(os.path.join(basepath, "kcpp_docs.embd"), mode='rb') as f:
            embedded_kcpp_docs = f.read()
    except:
        print("Could not find Embedded KoboldCpp API docs.")

    if args.port_param!=defaultport:
        args.port = args.port_param
    print(f"Starting Kobold HTTP Server on port {args.port}")
    epurl = ""
    if args.host=="":
        epurl = f"http://localhost:{args.port}"
    else:
        epurl = f"http://{args.host}:{args.port}"

    if args.launch:
        try:
            import webbrowser as wb
            wb.open(epurl)
        except:
            print("--launch was set, but could not launch web browser automatically.")

    if args.hordeconfig and len(args.hordeconfig)>4:
        horde_thread = threading.Thread(target=run_horde_worker,args=(args,args.hordeconfig[3],args.hordeconfig[4]))
        horde_thread.daemon = True
        horde_thread.start()

    #if post-ready script specified, execute it
    if args.onready:
        def onready_subprocess():
            import subprocess
            print("Starting Post-Load subprocess...")
            subprocess.Popen(args.onready[0], shell=True)
        timer_thread = threading.Timer(1, onready_subprocess) #1 second delay
        timer_thread.start()

    if start_server:
        print(f"Please connect to custom endpoint at {epurl}")
        asyncio.run(RunServerMultiThreaded(args.host, args.port, embedded_kailite, embedded_kcpp_docs))
    else:
        print(f"Server was not started, main function complete. Idling.")

if __name__ == '__main__':
    print("***\nWelcome to KoboldCpp - Version " + KcppVersion) # just update version manually
    # print("Python version: " + sys.version)
    parser = argparse.ArgumentParser(description='KoboldCpp Server')
    modelgroup = parser.add_mutually_exclusive_group() #we want to be backwards compatible with the unnamed positional args
    modelgroup.add_argument("--model", help="Model file to load", nargs="?")
    modelgroup.add_argument("model_param", help="Model file to load (positional)", nargs="?")
    portgroup = parser.add_mutually_exclusive_group() #we want to be backwards compatible with the unnamed positional args
    portgroup.add_argument("--port", help="Port to listen on", default=defaultport, type=int, action='store')
    portgroup.add_argument("port_param", help="Port to listen on (positional)", default=defaultport, nargs="?", type=int, action='store')
    parser.add_argument("--host", help="Host IP to listen on. If empty, all routable interfaces are accepted.", default="")
    parser.add_argument("--launch", help="Launches a web browser when load is completed.", action='store_true')
    parser.add_argument("--lora", help="LLAMA models only, applies a lora file on top of model. Experimental.", metavar=('[lora_filename]', '[lora_base]'), nargs='+')
    parser.add_argument("--config", help="Load settings from a .kcpps file. Other arguments will be ignored", type=str, nargs=1)
    physical_core_limit = 1
    if os.cpu_count()!=None and os.cpu_count()>1:
        physical_core_limit = int(os.cpu_count()/2)
    default_threads = (physical_core_limit if physical_core_limit<=3 else max(3,physical_core_limit-1))
    parser.add_argument("--threads", help="Use a custom number of threads if specified. Otherwise, uses an amount based on CPU cores", type=int, default=default_threads)
    parser.add_argument("--blasthreads", help="Use a different number of threads during BLAS if specified. Otherwise, has the same value as --threads",metavar=('[threads]'), type=int, default=0)
    parser.add_argument("--highpriority", help="Experimental flag. If set, increases the process CPU priority, potentially speeding up generation. Use caution.", action='store_true')
    parser.add_argument("--contextsize", help="Controls the memory allocated for maximum context size, only change if you need more RAM for big contexts. (default 2048)", type=int,choices=[512,1024,2048,3072,4096,6144,8192,12288,16384,24576,32768], default=2048)
    parser.add_argument("--blasbatchsize", help="Sets the batch size used in BLAS processing (default 512). Setting it to -1 disables BLAS mode, but keeps other benefits like GPU offload.", type=int,choices=[-1,32,64,128,256,512,1024,2048], default=512)
    parser.add_argument("--ropeconfig", help="If set, uses customized RoPE scaling from configured frequency scale and frequency base (e.g. --ropeconfig 0.25 10000). Otherwise, uses NTK-Aware scaling set automatically based on context size. For linear rope, simply set the freq-scale and ignore the freq-base",metavar=('[rope-freq-scale]', '[rope-freq-base]'), default=[0.0, 10000.0], type=float, nargs='+')
    parser.add_argument("--smartcontext", help="Reserving a portion of context to try processing less frequently.", action='store_true')
    parser.add_argument("--bantokens", help="You can manually specify a list of token SUBSTRINGS that the AI cannot use. This bans ALL instances of that substring.", metavar=('[token_substrings]'), nargs='+')
    parser.add_argument("--forceversion", help="If the model file format detection fails (e.g. rogue modified model) you can set this to override the detected format (enter desired version, e.g. 401 for GPTNeoX-Type2).",metavar=('[version]'), type=int, default=0)
    parser.add_argument("--nommap", help="If set, do not use mmap to load newer models", action='store_true')
    parser.add_argument("--usemlock", help="For Apple Systems. Force system to keep model in RAM rather than swapping or compressing", action='store_true')
    parser.add_argument("--noavx2", help="Do not use AVX2 instructions, a slower compatibility mode for older devices. Does not work with --clblast.", action='store_true')
    parser.add_argument("--debugmode", help="Shows additional debug info in the terminal.", nargs='?', const=1, type=int, default=0)
    parser.add_argument("--skiplauncher", help="Doesn't display or use the GUI launcher.", action='store_true')
    parser.add_argument("--hordeconfig", help="Sets the display model name to something else, for easy use on AI Horde. Optional additional parameters set the horde max genlength, max ctxlen, API key and worker name.",metavar=('[hordemodelname]', '[hordegenlength] [hordemaxctx] [hordeapikey] [hordeworkername]'), nargs='+')
    compatgroup = parser.add_mutually_exclusive_group()
    compatgroup.add_argument("--noblas", help="Do not use OpenBLAS for accelerated prompt ingestion", action='store_true')
    compatgroup.add_argument("--useclblast", help="Use CLBlast for GPU Acceleration. Must specify exactly 2 arguments, platform ID and device ID (e.g. --useclblast 1 0).", type=int, choices=range(0,9), nargs=2)
    compatgroup.add_argument("--usecublas", help="Use CuBLAS for GPU Acceleration. Requires CUDA. Select lowvram to not allocate VRAM scratch buffer. Enter a number afterwards to select and use 1 GPU. Leaving no number will use all GPUs. For hipBLAS binaries, please check YellowRoseCx rocm fork.", nargs='*',metavar=('[lowvram|normal] [main GPU ID] [mmq]'), choices=['normal', 'lowvram', '0', '1', '2', '3', 'mmq'])
    parser.add_argument("--gpulayers", help="Set number of layers to offload to GPU when using GPU. Requires GPU.",metavar=('[GPU layers]'), type=int, default=0)
    parser.add_argument("--tensor_split", help="For CUDA with ALL GPU set only, ratio to split tensors across multiple GPUs, space-separated list of proportions, e.g. 7 3", metavar=('[Ratios]'), type=float, nargs='+')
    parser.add_argument("--onready", help="An optional shell command to execute after the model has been loaded.", type=str, default="",nargs=1)
    parser.add_argument("--multiuser", help="Runs in multiuser mode, which queues incoming requests instead of blocking them.", action='store_true')
    parser.add_argument("--foreground", help="Windows only. Sends the terminal to the foreground every time a new prompt is generated. This helps avoid some idle slowdown issues.", action='store_true')

    main(parser.parse_args(),start_server=True)<|MERGE_RESOLUTION|>--- conflicted
+++ resolved
@@ -776,13 +776,8 @@
         self.send_header('Access-Control-Allow-Origin', '*')
         self.send_header('Access-Control-Allow-Methods', '*')
         self.send_header('Access-Control-Allow-Headers', '*')
-<<<<<<< HEAD
         if ("/api" in self.path and self.path!="/api") or force_json:
-            if self.path.endswith("/stream"):
-=======
-        if "/api" in self.path or force_json:
             if sse_stream_flag:
->>>>>>> f9f4cdf3
                 self.send_header('Content-type', 'text/event-stream')
             self.send_header('Content-type', 'application/json')
         else:
