# A hacky little script from Concedo that exposes llama.cpp function bindings
# allowing it to be used via a simulated kobold api endpoint
# generation delay scales linearly with original prompt length.

import ctypes
import os
import argparse
import json, sys, http.server, time, asyncio, socket, threading
from concurrent.futures import ThreadPoolExecutor

stop_token_max = 10

class load_model_inputs(ctypes.Structure):
    _fields_ = [("threads", ctypes.c_int),
                ("blasthreads", ctypes.c_int),
                ("max_context_length", ctypes.c_int),
                ("batch_size", ctypes.c_int),
                ("f16_kv", ctypes.c_bool),
                ("low_vram", ctypes.c_bool),
                ("executable_path", ctypes.c_char_p),
                ("model_filename", ctypes.c_char_p),
                ("lora_filename", ctypes.c_char_p),
                ("lora_base", ctypes.c_char_p),
                ("use_mmap", ctypes.c_bool),
                ("use_mlock", ctypes.c_bool),
                ("use_smartcontext", ctypes.c_bool),
                ("unban_tokens", ctypes.c_bool),
                ("clblast_info", ctypes.c_int),
                ("blasbatchsize", ctypes.c_int),
                ("debugmode", ctypes.c_int),
                ("forceversion", ctypes.c_int),
                ("gpulayers", ctypes.c_int)]

class generation_inputs(ctypes.Structure):
    _fields_ = [("seed", ctypes.c_int),
                ("prompt", ctypes.c_char_p),
                ("max_context_length", ctypes.c_int),
                ("max_length", ctypes.c_int),
                ("temperature", ctypes.c_float),
                ("top_k", ctypes.c_int),
                ("top_a", ctypes.c_float),
                ("top_p", ctypes.c_float),
                ("typical_p", ctypes.c_float),
                ("tfs", ctypes.c_float),
                ("rep_pen", ctypes.c_float),
                ("rep_pen_range", ctypes.c_int),
                ("mirostat", ctypes.c_int),
                ("mirostat_tau", ctypes.c_float),
                ("mirostat_eta", ctypes.c_float),
                ("stop_sequence", ctypes.c_char_p * stop_token_max),
                ("stream_sse", ctypes.c_bool)]

class generation_outputs(ctypes.Structure):
    _fields_ = [("status", ctypes.c_int),
                ("text", ctypes.c_char * 16384)]

handle = None

def getdirpath():
    return os.path.dirname(os.path.realpath(__file__))
def file_exists(filename):
    return os.path.exists(os.path.join(getdirpath(), filename))

def pick_existant_file(ntoption,nonntoption):
    ntexist = file_exists(ntoption)
    nonntexist = file_exists(nonntoption)
    if os.name == 'nt':
        if nonntexist and not ntexist:
            return nonntoption
        return ntoption
    else:
        if ntexist and not nonntexist:
            return ntoption
        return nonntoption

lib_default = pick_existant_file("koboldcpp.dll","koboldcpp.so")
lib_failsafe = pick_existant_file("koboldcpp_failsafe.dll","koboldcpp_failsafe.so")
lib_openblas = pick_existant_file("koboldcpp_openblas.dll","koboldcpp_openblas.so")
lib_openblas_noavx2 = pick_existant_file("koboldcpp_openblas_noavx2.dll","koboldcpp_openblas_noavx2.so")
lib_clblast = pick_existant_file("koboldcpp_clblast.dll","koboldcpp_clblast.so")
lib_cublas = pick_existant_file("koboldcpp_cublas.dll","koboldcpp_cublas.so")


def init_library():
    global handle
    global lib_default,lib_failsafe,lib_openblas,lib_openblas_noavx2,lib_clblast,lib_cublas

    libname = ""
    use_blas = False # if true, uses OpenBLAS for acceleration. libopenblas.dll must exist in the same dir.
    use_clblast = False #uses CLBlast instead
    use_cublas = False #uses cublas instead
    use_noavx2 = False #uses openblas with no avx2 instructions

    if args.noavx2:
        use_noavx2 = True
        if not file_exists(lib_openblas_noavx2) or (os.name=='nt' and not file_exists("libopenblas.dll")):
            print("Warning: OpenBLAS library file not found. Non-BLAS library will be used.")
        elif args.noblas:
            print("!!! Attempting to use FAILSAFE MODE !!!")
        else:
            use_blas = True
            print("Attempting to use non-avx2 compatibility library with OpenBLAS. A compatible libopenblas will be required.")
    elif args.useclblast:
        if not file_exists(lib_clblast) or (os.name=='nt' and not file_exists("clblast.dll")):
            print("Warning: CLBlast library file not found. Non-BLAS library will be used.")
        else:
            print("Attempting to use CLBlast library for faster prompt ingestion. A compatible clblast will be required.")
            use_clblast = True
    elif args.usecublas:
        if not file_exists(lib_cublas):
            print("Warning: CuBLAS library file not found. Non-BLAS library will be used.")
        else:
            print("Attempting to use CuBLAS library for faster prompt ingestion. A compatible CuBLAS will be required.")
            use_cublas = True
    else:
        if not file_exists(lib_openblas) or (os.name=='nt' and not file_exists("libopenblas.dll")):
            print("Warning: OpenBLAS library file not found. Non-BLAS library will be used.")
        elif args.noblas:
            print("Attempting to library without OpenBLAS.")
        else:
            use_blas = True
            print("Attempting to use OpenBLAS library for faster prompt ingestion. A compatible libopenblas will be required.")
            if sys.platform=="darwin":
                print("Mac OSX note: Some people have found Accelerate actually faster than OpenBLAS. To compare, run Koboldcpp with --noblas instead.")

    if use_noavx2:
        if use_blas:
            libname = lib_openblas_noavx2
        else:
            libname = lib_failsafe
    else:
        if use_clblast:
            libname = lib_clblast
        elif use_cublas:
            libname = lib_cublas
        elif use_blas:
            libname = lib_openblas
        else:
            libname = lib_default

    print("Initializing dynamic library: " + libname)
    dir_path = getdirpath()

    #OpenBLAS should provide about a 2x speedup on prompt ingestion if compatible.
    handle = ctypes.CDLL(os.path.join(dir_path, libname))

    handle.load_model.argtypes = [load_model_inputs]
    handle.load_model.restype = ctypes.c_bool
    handle.generate.argtypes = [generation_inputs, ctypes.c_wchar_p] #apparently needed for osx to work. i duno why they need to interpret it that way but whatever
    handle.generate.restype = generation_outputs
    handle.new_token.restype = ctypes.c_char_p
    handle.new_token.argtypes = [ctypes.c_int]
    handle.get_stream_count.restype = ctypes.c_int
    handle.has_finished.restype = ctypes.c_bool
    handle.abort_generate.restype = ctypes.c_bool
    handle.get_pending_output.restype = ctypes.c_char_p

def load_model(model_filename):
    inputs = load_model_inputs()
    inputs.model_filename = model_filename.encode("UTF-8")
    inputs.batch_size = 8
    inputs.max_context_length = maxctx #initial value to use for ctx, can be overwritten
    inputs.threads = args.threads
    inputs.low_vram = args.lowvram
    inputs.blasthreads = args.blasthreads
    inputs.f16_kv = True
    inputs.use_mmap = (not args.nommap)
    inputs.use_mlock = args.usemlock
    inputs.lora_filename = "".encode("UTF-8")
    inputs.lora_base = "".encode("UTF-8")
    if args.lora:
        inputs.lora_filename = args.lora[0].encode("UTF-8")
        inputs.use_mmap = False
        if len(args.lora) > 1:
            inputs.lora_base = args.lora[1].encode("UTF-8")
    inputs.use_smartcontext = args.smartcontext
    inputs.unban_tokens = args.unbantokens
    inputs.blasbatchsize = args.blasbatchsize
    inputs.forceversion = args.forceversion
    inputs.gpulayers = args.gpulayers
    clblastids = 0
    if args.useclblast:
        clblastids = 100 + int(args.useclblast[0])*10 + int(args.useclblast[1])
    inputs.clblast_info = clblastids
    inputs.executable_path = (getdirpath()+"/").encode("UTF-8")
    inputs.debugmode = args.debugmode
    ret = handle.load_model(inputs)
    return ret

def generate(prompt,max_length=20, max_context_length=512,temperature=0.8,top_k=120, top_a=0.0 ,top_p=0.85, typical_p=1.0, tfs=1.0 ,rep_pen=1.1,rep_pen_range=128,seed=-1,stop_sequence=[],stream_sse=False):
    inputs = generation_inputs()
    outputs = ctypes.create_unicode_buffer(ctypes.sizeof(generation_outputs))
    inputs.prompt = prompt.encode("UTF-8")
    inputs.max_context_length = max_context_length   # this will resize the context buffer if changed
    inputs.max_length = max_length
    inputs.temperature = temperature
    inputs.top_k = top_k
    inputs.top_a = top_a
    inputs.top_p = top_p
    inputs.typical_p = typical_p
    inputs.tfs = tfs
    inputs.rep_pen = rep_pen
    inputs.rep_pen_range = rep_pen_range
    inputs.stream_sse = stream_sse
    if args.usemirostat and args.usemirostat[0]>0:
        inputs.mirostat = int(args.usemirostat[0])
        inputs.mirostat_tau = float(args.usemirostat[1])
        inputs.mirostat_eta = float(args.usemirostat[2])
    else:
        inputs.mirostat = inputs.mirostat_tau = inputs.mirostat_eta = 0
    inputs.seed = seed
    for n in range(stop_token_max):
        if not stop_sequence or n >= len(stop_sequence):
            inputs.stop_sequence[n] = "".encode("UTF-8")
        else:
            inputs.stop_sequence[n] = stop_sequence[n].encode("UTF-8")
    ret = handle.generate(inputs,outputs)
    if(ret.status==1):
        return ret.text.decode("UTF-8","ignore")
    return ""

def utfprint(str):
    try:
        print(str)
    except UnicodeEncodeError:
        # Replace or omit the problematic character
        utf_string = str.encode('ascii', 'ignore').decode('ascii')
        print(utf_string)

#################################################################
### A hacky simple HTTP server simulating a kobold api by Concedo
### we are intentionally NOT using flask, because we want MINIMAL dependencies
#################################################################
friendlymodelname = "concedo/koboldcpp"  # local kobold api apparently needs a hardcoded known HF model name
maxctx = 2048
maxhordectx = 1024
maxhordelen = 256
modelbusy = False
defaultport = 5001
KcppVersion = "1.33"
showdebug = True

class ServerRequestHandler(http.server.SimpleHTTPRequestHandler):
    sys_version = ""
    server_version = "ConcedoLlamaForKoboldServer"

    def __init__(self, addr, port, embedded_kailite):
        self.addr = addr
        self.port = port
        self.embedded_kailite = embedded_kailite

    def __call__(self, *args, **kwargs):
        super().__init__(*args, **kwargs)

    def log_message(self, format, *args):
        global showdebug
        if showdebug:
            super().log_message(format, *args)
        pass

    async def generate_text(self, newprompt, genparams, basic_api_flag, stream_flag):

        def run_blocking():
            if basic_api_flag:
                return generate(
                    prompt=newprompt,
                    max_length=genparams.get('max', 50),
                    temperature=genparams.get('temperature', 0.8),
                    top_k=int(genparams.get('top_k', 120)),
                    top_a=genparams.get('top_a', 0.0),
                    top_p=genparams.get('top_p', 0.85),
                    typical_p=genparams.get('typical', 1.0),
                    tfs=genparams.get('tfs', 1.0),
                    rep_pen=genparams.get('rep_pen', 1.1),
                    rep_pen_range=genparams.get('rep_pen_range', 128),
                    seed=genparams.get('sampler_seed', -1),
                    stop_sequence=genparams.get('stop_sequence', []),
                    stream_sse=stream_flag)

            else:
                return generate(prompt=newprompt,
                    max_context_length=genparams.get('max_context_length', maxctx),
                    max_length=genparams.get('max_length', 50),
                    temperature=genparams.get('temperature', 0.8),
                    top_k=genparams.get('top_k', 120),
                    top_a=genparams.get('top_a', 0.0),
                    top_p=genparams.get('top_p', 0.85),
                    typical_p=genparams.get('typical', 1.0),
                    tfs=genparams.get('tfs', 1.0),
                    rep_pen=genparams.get('rep_pen', 1.1),
                    rep_pen_range=genparams.get('rep_pen_range', 128),
                    seed=genparams.get('sampler_seed', -1),
                    stop_sequence=genparams.get('stop_sequence', []),
                    stream_sse=stream_flag)

        recvtxt = ""
        if stream_flag:
            loop = asyncio.get_event_loop()
            executor = ThreadPoolExecutor()
            recvtxt = await loop.run_in_executor(executor, run_blocking)
        else:
            recvtxt = run_blocking()

        if args.debugmode!=-1:
            utfprint("\nOutput: " + recvtxt)

        res = {"data": {"seqs":[recvtxt]}} if basic_api_flag else {"results": [{"text": recvtxt}]}

        try:
            return res
        except Exception as e:
            print(f"Generate: Error while generating: {e}")


    async def send_sse_event(self, event, data):
        self.wfile.write(f'event: {event}\n'.encode())
        self.wfile.write(f'data: {data}\n\n'.encode())


    async def handle_sse_stream(self):
        self.send_response(200)
        self.send_header("Content-Type", "text/event-stream")
        self.send_header("Cache-Control", "no-cache")
        self.send_header("Connection", "keep-alive")
        self.end_headers()

        current_token = 0

        while not handle.has_finished():
            if current_token < handle.get_stream_count():
                token = handle.new_token(current_token)

                if token is None: # Token isnt ready yet, received nullpointer
                    continue

                current_token += 1

                tokenStr = ctypes.string_at(token).decode("UTF-8","ignore")
                event_data = {"token": tokenStr}
                event_str = json.dumps(event_data)
                await self.send_sse_event("message", event_str)

            await asyncio.sleep(0)

        # flush buffers, sleep a bit to make sure all data sent, and then force close the connection
        self.wfile.flush()
        await asyncio.sleep(0.1)
        self.close_connection = True


    async def handle_request(self, genparams, newprompt, basic_api_flag, stream_flag):
        tasks = []

        if stream_flag:
            tasks.append(self.handle_sse_stream())

        generate_task = asyncio.create_task(self.generate_text(newprompt, genparams, basic_api_flag, stream_flag))
        tasks.append(generate_task)

        try:
            await asyncio.gather(*tasks)
            generate_result = generate_task.result()
            return generate_result
        except Exception as e:
            print(e)


    def do_GET(self):
        global maxctx, maxhordelen, friendlymodelname, KcppVersion, streamLock
        self.path = self.path.rstrip('/')
        response_body = None

        if self.path in ["", "/?"] or self.path.startswith(('/?','?')): #it's possible for the root url to have ?params without /
            if args.stream and not "streaming=1" in self.path:
                self.path = self.path.replace("streaming=0","")
                if self.path.startswith(('/?','?')):
                    self.path += "&streaming=1"
                else:
                    self.path = self.path + "?streaming=1"
                self.send_response(302)
                self.send_header("Location", self.path)
                self.end_headers()
                print("Force redirect to streaming mode, as --stream is set.")
                return None

            if self.embedded_kailite is None:
                response_body = (f"Embedded Kobold Lite is not found.<br>You will have to connect via the main KoboldAI client, or <a href='https://lite.koboldai.net?local=1&port={self.port}'>use this URL</a> to connect.").encode()
            else:
                response_body = self.embedded_kailite

        elif self.path.endswith(('/api/v1/model', '/api/latest/model')):
            response_body = (json.dumps({'result': friendlymodelname }).encode())

        elif self.path.endswith(('/api/v1/config/max_length', '/api/latest/config/max_length')):
            response_body = (json.dumps({"value": maxhordelen}).encode())

        elif self.path.endswith(('/api/v1/config/max_context_length', '/api/latest/config/max_context_length')):
            response_body = (json.dumps({"value": min(maxctx,maxhordectx)}).encode())

        elif self.path.endswith(('/api/v1/config/soft_prompt', '/api/latest/config/soft_prompt')):
            response_body = (json.dumps({"value":""}).encode())

        elif self.path.endswith(('/api/v1/config/soft_prompts_list', '/api/latest/config/soft_prompts_list')):
            response_body = (json.dumps({"values": []}).encode())

        elif self.path.endswith(('/api/v1/info/version', '/api/latest/info/version')):
            response_body = (json.dumps({"result":"1.2.2"}).encode())

        elif self.path.endswith(('/api/extra/version')):
            response_body = (json.dumps({"result":"KoboldCpp","version":KcppVersion}).encode())

        if response_body is None:
            self.send_response(404)
            self.end_headers()
            rp = 'Error: HTTP Server is running, but this endpoint does not exist. Please check the URL.'
            self.wfile.write(rp.encode())
        else:
            self.send_response(200)
            self.send_header('Content-Length', str(len(response_body)))
            self.end_headers()
            self.wfile.write(response_body)
        return

    def do_POST(self):
        global modelbusy
        content_length = int(self.headers['Content-Length'])
        body = self.rfile.read(content_length)
        basic_api_flag = False
        kai_api_flag = False
        kai_sse_stream_flag = False
        self.path = self.path.rstrip('/')

        if self.path.endswith('/api/extra/abort'):
            ag = handle.abort_generate()
            self.send_response(200)
            self.end_headers()
            self.wfile.write(json.dumps({"success": ("true" if ag else "false")}).encode())
            print("\nGeneration Aborted")
            modelbusy = False
            return

        if self.path.endswith('/api/extra/generate/check'):
            pendtxt = handle.get_pending_output()
            pendtxtStr = ctypes.string_at(pendtxt).decode("UTF-8","ignore")
            self.send_response(200)
            self.end_headers()
            self.wfile.write(json.dumps({"results": [{"text": pendtxtStr}]}).encode())
            return

        if modelbusy:
            self.send_response(503)
            self.end_headers()
            self.wfile.write(json.dumps({"detail": {
                    "msg": "Server is busy; please try again later.",
                    "type": "service_unavailable",
                }}).encode())
            return

        if self.path.endswith('/request'):
            basic_api_flag = True

        if self.path.endswith(('/api/v1/generate', '/api/latest/generate')):
            kai_api_flag = True

        if self.path.endswith('/api/extra/generate/stream'):
            kai_api_flag = True
            kai_sse_stream_flag = True

        if basic_api_flag or kai_api_flag:
            genparams = None
            try:
                genparams = json.loads(body)
            except ValueError as e:
                utfprint("Body Err: " + str(body))
                return self.send_response(503)

            if args.debugmode!=-1:
                utfprint("\nInput: " + json.dumps(genparams))

            modelbusy = True

            if kai_api_flag:
                fullprompt = genparams.get('prompt', "")
            else:
                fullprompt = genparams.get('text', "")
            newprompt = fullprompt

            gen = asyncio.run(self.handle_request(genparams, newprompt, basic_api_flag, kai_sse_stream_flag))

            try:
                self.send_response(200)
                self.end_headers()
                self.wfile.write(json.dumps(gen).encode())
            except:
                print("Generate: The response could not be sent, maybe connection was terminated?")

            modelbusy = False

            return

        self.send_response(404)
        self.end_headers()


    def do_OPTIONS(self):
        self.send_response(200)
        self.end_headers()

    def do_HEAD(self):
        self.send_response(200)
        self.end_headers()

    def end_headers(self):
        self.send_header('Access-Control-Allow-Origin', '*')
        self.send_header('Access-Control-Allow-Methods', '*')
        self.send_header('Access-Control-Allow-Headers', '*')
        if "/api" in self.path:
            if self.path.endswith("/stream"):
                self.send_header('Content-type', 'text/event-stream')
            self.send_header('Content-type', 'application/json')
        else:
            self.send_header('Content-type', 'text/html')
        return super(ServerRequestHandler, self).end_headers()


def RunServerMultiThreaded(addr, port, embedded_kailite = None):
    sock = socket.socket(socket.AF_INET, socket.SOCK_STREAM)
    sock.setsockopt(socket.SOL_SOCKET, socket.SO_REUSEADDR, 1)
    sock.bind((addr, port))
    sock.listen(5)

    class Thread(threading.Thread):
        def __init__(self, i):
            threading.Thread.__init__(self)
            self.i = i
            self.daemon = True
            self.start()

        def run(self):
            handler = ServerRequestHandler(addr, port, embedded_kailite)
            with http.server.HTTPServer((addr, port), handler, False) as self.httpd:
                try:
                    self.httpd.socket = sock
                    self.httpd.server_bind = self.server_close = lambda self: None
                    self.httpd.serve_forever()
                except (KeyboardInterrupt,SystemExit):
                    self.httpd.server_close()
                    sys.exit(0)
                finally:
                    self.httpd.server_close()
                    sys.exit(0)
        def stop(self):
            self.httpd.server_close()

    numThreads = 6
    threadArr = []
    for i in range(numThreads):
        threadArr.append(Thread(i))
    while 1:
        try:
            time.sleep(10)
        except KeyboardInterrupt:
            for i in range(numThreads):
                threadArr[i].stop()
            sys.exit(0)


def show_gui():
    import tkinter as tk
    from tkinter.filedialog import askopenfilename

    if len(sys.argv) == 1:
        #no args passed at all. Show nooby gui
        root = tk.Tk()
        launchclicked = False

        def guilaunch():
            nonlocal launchclicked
            launchclicked = True
            root.destroy()
            pass

        # Adjust size
        root.geometry("480x360")
        root.title("KoboldCpp v"+KcppVersion)
        root.grid_columnconfigure(0, weight=1)
        tk.Label(root, text = "KoboldCpp Easy Launcher",
                font = ("Arial", 12)).grid(row=0,column=0)
        tk.Label(root, text = "(Note: KoboldCpp only works with GGML model formats!)",
                font = ("Arial", 9)).grid(row=1,column=0)

        blasbatchopts = ["Don't Batch BLAS","BLAS = 32","BLAS = 64","BLAS = 128","BLAS = 256","BLAS = 512","BLAS = 1024"]
        blaschoice = tk.StringVar()
        blaschoice.set("BLAS = 512")

        runopts = ["Use OpenBLAS","Use CLBLast GPU #1","Use CLBLast GPU #2","Use CLBLast GPU #3","Use CuBLAS GPU","Use No BLAS","Use OpenBLAS (Old CPU, noavx2)","Failsafe Mode (Old CPU, noavx)"]
        runchoice = tk.StringVar()
        runchoice.set("Use OpenBLAS")

        def onDropdownChange(event):
            sel = runchoice.get()
            if sel==runopts[1] or sel==runopts[2] or sel==runopts[3] or sel==runopts[4]:
                frameC.grid(row=4,column=0,pady=4)
            else:
                frameC.grid_forget()

        frameA = tk.Frame(root)
        tk.OptionMenu( frameA , runchoice , command = onDropdownChange ,*runopts ).grid(row=0,column=0)
        tk.OptionMenu( frameA , blaschoice ,*blasbatchopts ).grid(row=0,column=1)
        frameA.grid(row=2,column=0)

        frameB = tk.Frame(root)
        threads_var=tk.StringVar()
        threads_var.set(str(default_threads))
        threads_lbl = tk.Label(frameB, text = 'Threads: ', font=('calibre',10, 'bold'))
        threads_input = tk.Entry(frameB,textvariable = threads_var, font=('calibre',10,'normal'))
        threads_lbl.grid(row=0,column=0)
        threads_input.grid(row=0,column=1)
        frameB.grid(row=3,column=0,pady=4)

        frameC = tk.Frame(root)
        gpu_layers_var=tk.StringVar()
        gpu_layers_var.set("0")
        gpu_lbl = tk.Label(frameC, text = 'GPU Layers: ', font=('calibre',10, 'bold'))
        gpu_layers_input = tk.Entry(frameC,textvariable = gpu_layers_var, font=('calibre',10,'normal'))
        gpu_lbl.grid(row=0,column=0)
        gpu_layers_input.grid(row=0,column=1)
        frameC.grid(row=4,column=0,pady=4)
        onDropdownChange(None)

        stream = tk.IntVar()
        smartcontext = tk.IntVar()
        launchbrowser = tk.IntVar(value=1)
        unbantokens = tk.IntVar()
        highpriority = tk.IntVar()
        disablemmap = tk.IntVar()
        frameD = tk.Frame(root)
        tk.Checkbutton(frameD, text='Streaming Mode',variable=stream, onvalue=1, offvalue=0).grid(row=0,column=0)
        tk.Checkbutton(frameD, text='Use SmartContext',variable=smartcontext, onvalue=1, offvalue=0).grid(row=0,column=1)
        tk.Checkbutton(frameD, text='High Priority',variable=highpriority, onvalue=1, offvalue=0).grid(row=1,column=0)
        tk.Checkbutton(frameD, text='Disable MMAP',variable=disablemmap, onvalue=1, offvalue=0).grid(row=1,column=1)
        tk.Checkbutton(frameD, text='Unban Tokens',variable=unbantokens, onvalue=1, offvalue=0).grid(row=2,column=0)
        tk.Checkbutton(frameD, text='Launch Browser',variable=launchbrowser, onvalue=1, offvalue=0).grid(row=2,column=1)
        frameD.grid(row=5,column=0,pady=4)

        # Create button, it will change label text
        tk.Button( root , text = "Launch", font = ("Impact", 18), bg='#54FA9B', command = guilaunch ).grid(row=6,column=0)
        tk.Label(root, text = "(Please use the Command Line for more advanced options)",
                font = ("Arial", 9)).grid(row=7,column=0)

        root.mainloop()

        if launchclicked==False:
            print("Exiting by user request.")
            time.sleep(2)
            sys.exit()

        #load all the vars
        args.threads = int(threads_var.get())
        args.gpulayers = int(gpu_layers_var.get())
        
        args.stream = (stream.get()==1)
        args.smartcontext = (smartcontext.get()==1)
        args.launch = (launchbrowser.get()==1)
        args.unbantokens = (unbantokens.get()==1)
        args.highpriority = (highpriority.get()==1)
        args.nommap = (disablemmap.get()==1)
        selrunchoice = runchoice.get()
        selblaschoice = blaschoice.get()

        if selrunchoice==runopts[1]:
            args.useclblast = [0,0]
        if selrunchoice==runopts[2]:
            args.useclblast = [1,0]
        if selrunchoice==runopts[3]:
            args.useclblast = [0,1]
        if selrunchoice==runopts[4]:
            args.usecublas = True
        if selrunchoice==runopts[5]:
            args.noblas = True
        if selrunchoice==runopts[6]:
            args.noavx2 = True
        if selrunchoice==runopts[7]:
            args.noavx2 = True
            args.noblas = True
            args.nommap = True
            print("[Failsafe Mode : mmap is disabled.]")

        if selblaschoice==blasbatchopts[0]:
            args.blasbatchsize = -1
        if selblaschoice==blasbatchopts[1]:
            args.blasbatchsize = 32
        if selblaschoice==blasbatchopts[2]:
            args.blasbatchsize = 64
        if selblaschoice==blasbatchopts[3]:
            args.blasbatchsize = 128
        if selblaschoice==blasbatchopts[4]:
            args.blasbatchsize = 256
        if selblaschoice==blasbatchopts[5]:
            args.blasbatchsize = 512
        if selblaschoice==blasbatchopts[6]:
            args.blasbatchsize = 1024

        root = tk.Tk()
        root.attributes("-alpha", 0)
        args.model_param = askopenfilename(title="Select ggml model .bin files")
        root.destroy()
        if not args.model_param:
            print("\nNo ggml model file was selected. Exiting.")
            time.sleep(2)
            sys.exit(2)

    else:
        root = tk.Tk() #we dont want the useless window to be visible, but we want it in taskbar
        root.attributes("-alpha", 0)
        args.model_param = askopenfilename(title="Select ggml model .bin files")
        root.destroy()
        if not args.model_param:
            print("\nNo ggml model file was selected. Exiting.")
            time.sleep(2)
            sys.exit(2)

def main(args):

    embedded_kailite = None
    if not args.model_param:
        args.model_param = args.model
    if not args.model_param:
        #give them a chance to pick a file
        print("For command line arguments, please refer to --help")
        print("Otherwise, please manually select ggml file:")
        try:
            show_gui()
        except Exception as ex:
            print("File selection GUI unsupported. Please check command line: script.py --help")
            print("Reason for no GUI: " + str(ex))
            time.sleep(2)
            sys.exit(2)

    if args.hordeconfig and args.hordeconfig[0]!="":
        global friendlymodelname, maxhordelen, maxhordectx, showdebug
        friendlymodelname = "koboldcpp/"+args.hordeconfig[0]
        if len(args.hordeconfig) > 1:
            maxhordelen = int(args.hordeconfig[1])
        if len(args.hordeconfig) > 2:
            maxhordectx = int(args.hordeconfig[2])
        if args.debugmode == 0:
            args.debugmode = -1

    if args.debugmode != 1:
        showdebug = False

    if args.highpriority:
        print("Setting process to Higher Priority - Use Caution")
        try:
            import psutil
            os_used = sys.platform
            process = psutil.Process(os.getpid())  # Set high priority for the python script for the CPU
            oldprio = process.nice()
            if os_used == "win32":  # Windows (either 32-bit or 64-bit)
                process.nice(psutil.REALTIME_PRIORITY_CLASS)
                print("High Priority for Windows Set: " + str(oldprio) + " to " + str(process.nice()))
            elif os_used == "linux":  # linux
                process.nice(psutil.IOPRIO_CLASS_RT)
                print("High Priority for Linux Set: " + str(oldprio) + " to " + str(process.nice()))
            else:  # MAC OS X or other
                process.nice(-18)
                print("High Priority for Other OS Set :" + str(oldprio) + " to " + str(process.nice()))
        except Exception as ex:
             print("Error, Could not change process priority: " + str(ex))

    if args.contextsize:
        global maxctx
        maxctx = args.contextsize

    init_library() # Note: if blas does not exist and is enabled, program will crash.
    print("==========")
    time.sleep(1)
    if not os.path.exists(args.model_param):
        print(f"Cannot find model file: {args.model_param}")
        time.sleep(2)
        sys.exit(2)

    if args.lora and args.lora[0]!="":
        if not os.path.exists(args.lora[0]):
            print(f"Cannot find lora file: {args.lora[0]}")
            time.sleep(2)
            sys.exit(2)
        else:
            args.lora[0] = os.path.abspath(args.lora[0])
            if len(args.lora) > 1:
                if not os.path.exists(args.lora[1]):
                    print(f"Cannot find lora base: {args.lora[1]}")
                    time.sleep(2)
                    sys.exit(2)
                else:
                    args.lora[1] = os.path.abspath(args.lora[1])

    if args.psutil_set_threads:
        import psutil
        args.threads = psutil.cpu_count(logical=False)
        print("Overriding thread count, using " + str(args.threads) + " threads instead.")

    if not args.blasthreads or args.blasthreads <= 0:
        args.blasthreads = args.threads

    modelname = os.path.abspath(args.model_param)
    print(f"Loading model: {modelname} \n[Threads: {args.threads}, BlasThreads: {args.blasthreads}, SmartContext: {args.smartcontext}]")
    loadok = load_model(modelname)
    print("Load Model OK: " + str(loadok))

    if not loadok:
        print("Could not load model: " + modelname)
        time.sleep(2)
        sys.exit(3)
    try:
        basepath = os.path.abspath(os.path.dirname(__file__))
        with open(os.path.join(basepath, "klite.embd"), mode='rb') as f:
            embedded_kailite = f.read()
            print("Embedded Kobold Lite loaded.")
    except:
        print("Could not find Kobold Lite. Embedded Kobold Lite will not be available.")

    if args.port_param!=defaultport:
        args.port = args.port_param
    print(f"Starting Kobold HTTP Server on port {args.port}")
    epurl = ""
    if args.host=="":
        epurl = f"http://localhost:{args.port}"
    else:
        epurl = f"http://{args.host}:{args.port}"

    if args.launch:
        try:
            import webbrowser as wb
            wb.open(epurl)
        except:
            print("--launch was set, but could not launch web browser automatically.")
    print(f"Please connect to custom endpoint at {epurl}")
    asyncio.run(RunServerMultiThreaded(args.host, args.port, embedded_kailite))

if __name__ == '__main__':
    print("Welcome to KoboldCpp - Version " + KcppVersion) # just update version manually
    # print("Python version: " + sys.version)
    parser = argparse.ArgumentParser(description='KoboldCpp Server')
    modelgroup = parser.add_mutually_exclusive_group() #we want to be backwards compatible with the unnamed positional args
    modelgroup.add_argument("--model", help="Model file to load", nargs="?")
    modelgroup.add_argument("model_param", help="Model file to load (positional)", nargs="?")
    portgroup = parser.add_mutually_exclusive_group() #we want to be backwards compatible with the unnamed positional args
    portgroup.add_argument("--port", help="Port to listen on", default=defaultport, type=int, action='store')
    portgroup.add_argument("port_param", help="Port to listen on (positional)", default=defaultport, nargs="?", type=int, action='store')
    parser.add_argument("--host", help="Host IP to listen on. If empty, all routable interfaces are accepted.", default="")
    parser.add_argument("--launch", help="Launches a web browser when load is completed.", action='store_true')
    parser.add_argument("--lora", help="LLAMA models only, applies a lora file on top of model. Experimental.", metavar=('[lora_filename]', '[lora_base]'), nargs='+')
    physical_core_limit = 1
    if os.cpu_count()!=None and os.cpu_count()>1:
        physical_core_limit = int(os.cpu_count()/2)
    default_threads = (physical_core_limit if physical_core_limit<=3 else max(3,physical_core_limit-1))
    parser.add_argument("--threads", help="Use a custom number of threads if specified. Otherwise, uses an amount based on CPU cores", type=int, default=default_threads)
    parser.add_argument("--blasthreads", help="Use a different number of threads during BLAS if specified. Otherwise, has the same value as --threads",metavar=('[threads]'), type=int, default=0)
    parser.add_argument("--psutil_set_threads", help="Experimental flag. If set, uses psutils to determine thread count based on physical cores.", action='store_true')
    parser.add_argument("--highpriority", help="Experimental flag. If set, increases the process CPU priority, potentially speeding up generation. Use caution.", action='store_true')
    parser.add_argument("--contextsize", help="Controls the memory allocated for maximum context size, only change if you need more RAM for big contexts. (default 2048)", type=int,choices=[512,1024,2048,4096,8192], default=2048)
    parser.add_argument("--blasbatchsize", help="Sets the batch size used in BLAS processing (default 512). Setting it to -1 disables BLAS mode, but keeps other benefits like GPU offload.", type=int,choices=[-1,32,64,128,256,512,1024], default=512)
    parser.add_argument("--stream", help="Uses streaming when generating tokens. Only for the Kobold Lite UI.", action='store_true')
    parser.add_argument("--smartcontext", help="Reserving a portion of context to try processing less frequently.", action='store_true')
    parser.add_argument("--unbantokens", help="Normally, KoboldAI prevents certain tokens such as EOS and Square Brackets. This flag unbans them.", action='store_true')
    parser.add_argument("--usemirostat", help="Experimental! Replaces your samplers with mirostat. Takes 3 params = [type(0/1/2), tau(5.0), eta(0.1)].",metavar=('[type]', '[tau]', '[eta]'), type=float, nargs=3)
    parser.add_argument("--forceversion", help="If the model file format detection fails (e.g. rogue modified model) you can set this to override the detected format (enter desired version, e.g. 401 for GPTNeoX-Type2).",metavar=('[version]'), type=int, default=0)
    parser.add_argument("--nommap", help="If set, do not use mmap to load newer models", action='store_true')
    parser.add_argument("--usemlock", help="For Apple Systems. Force system to keep model in RAM rather than swapping or compressing", action='store_true')
    parser.add_argument("--noavx2", help="Do not use AVX2 instructions, a slower compatibility mode for older devices. Does not work with --clblast.", action='store_true')
    parser.add_argument("--debugmode", help="Shows additional debug info in the terminal.", action='store_const', const=1, default=0)
    parser.add_argument("--skiplauncher", help="Doesn't display or use the new GUI launcher.", action='store_true')
    parser.add_argument("--hordeconfig", help="Sets the display model name to something else, for easy use on AI Horde. Optional additional parameters set the horde max genlength and max ctxlen.",metavar=('[hordename]', '[hordelength] [hordectx]'), nargs='+')
    compatgroup = parser.add_mutually_exclusive_group()
    compatgroup.add_argument("--noblas", help="Do not use OpenBLAS for accelerated prompt ingestion", action='store_true')
<<<<<<< HEAD
    compatgroup.add_argument("--useclblast", help="Use CLBlast for GPU Acceleration. Must specify exactly 2 arguments, platform ID and device ID (e.g. --useclblast 1 0).", type=int, choices=range(0,9), nargs=2)
    compatgroup.add_argument("--usecublas", help="Use CuBLAS for GPU Acceleration. Requires Nvidia GPU.", action='store_true')
    parser.add_argument("--gpulayers", help="Set number of layers to offload to GPU when using GPU. Requires GPU.",metavar=('[GPU layers]'), type=int, default=0)
=======
    parser.add_argument("--lowvram", help="Do not allocate a VRAM scratch buffer for holding temporary results. Reduces VRAM usage at the cost of performance, particularly prompt processing speed. Requires CUDA.", action='store_true')
    compatgroup.add_argument("--useclblast", help="Use CLBlast instead of OpenBLAS for prompt ingestion. Must specify exactly 2 arguments, platform ID and device ID (e.g. --useclblast 1 0).", type=int, choices=range(0,9), nargs=2)
    parser.add_argument("--gpulayers", help="Set number of layers to offload to GPU when using CLBlast. Requires CLBlast.",metavar=('[GPU layers]'), type=int, default=0)
>>>>>>> 8afa800f
    args = parser.parse_args()
    main(args)<|MERGE_RESOLUTION|>--- conflicted
+++ resolved
@@ -90,7 +90,7 @@
     use_clblast = False #uses CLBlast instead
     use_cublas = False #uses cublas instead
     use_noavx2 = False #uses openblas with no avx2 instructions
-
+    print(args.usecublas)
     if args.noavx2:
         use_noavx2 = True
         if not file_exists(lib_openblas_noavx2) or (os.name=='nt' and not file_exists("libopenblas.dll")):
@@ -106,7 +106,7 @@
         else:
             print("Attempting to use CLBlast library for faster prompt ingestion. A compatible clblast will be required.")
             use_clblast = True
-    elif args.usecublas:
+    elif (args.usecublas and args.usecublas!=""):
         if not file_exists(lib_cublas):
             print("Warning: CuBLAS library file not found. Non-BLAS library will be used.")
         else:
@@ -161,7 +161,7 @@
     inputs.batch_size = 8
     inputs.max_context_length = maxctx #initial value to use for ctx, can be overwritten
     inputs.threads = args.threads
-    inputs.low_vram = args.lowvram
+    inputs.low_vram = (True if args.usecublas=="lowvram" else False)
     inputs.blasthreads = args.blasthreads
     inputs.f16_kv = True
     inputs.use_mmap = (not args.nommap)
@@ -658,7 +658,7 @@
         #load all the vars
         args.threads = int(threads_var.get())
         args.gpulayers = int(gpu_layers_var.get())
-        
+
         args.stream = (stream.get()==1)
         args.smartcontext = (smartcontext.get()==1)
         args.launch = (launchbrowser.get()==1)
@@ -875,14 +875,8 @@
     parser.add_argument("--hordeconfig", help="Sets the display model name to something else, for easy use on AI Horde. Optional additional parameters set the horde max genlength and max ctxlen.",metavar=('[hordename]', '[hordelength] [hordectx]'), nargs='+')
     compatgroup = parser.add_mutually_exclusive_group()
     compatgroup.add_argument("--noblas", help="Do not use OpenBLAS for accelerated prompt ingestion", action='store_true')
-<<<<<<< HEAD
     compatgroup.add_argument("--useclblast", help="Use CLBlast for GPU Acceleration. Must specify exactly 2 arguments, platform ID and device ID (e.g. --useclblast 1 0).", type=int, choices=range(0,9), nargs=2)
-    compatgroup.add_argument("--usecublas", help="Use CuBLAS for GPU Acceleration. Requires Nvidia GPU.", action='store_true')
+    compatgroup.add_argument("--usecublas", help="Use CuBLAS for GPU Acceleration. Requires Nvidia GPU. Select lowvram to not allocate VRAM scratch buffer.", default='', const='normal', nargs='?', choices=['normal', 'lowvram'])
     parser.add_argument("--gpulayers", help="Set number of layers to offload to GPU when using GPU. Requires GPU.",metavar=('[GPU layers]'), type=int, default=0)
-=======
-    parser.add_argument("--lowvram", help="Do not allocate a VRAM scratch buffer for holding temporary results. Reduces VRAM usage at the cost of performance, particularly prompt processing speed. Requires CUDA.", action='store_true')
-    compatgroup.add_argument("--useclblast", help="Use CLBlast instead of OpenBLAS for prompt ingestion. Must specify exactly 2 arguments, platform ID and device ID (e.g. --useclblast 1 0).", type=int, choices=range(0,9), nargs=2)
-    parser.add_argument("--gpulayers", help="Set number of layers to offload to GPU when using CLBlast. Requires CLBlast.",metavar=('[GPU layers]'), type=int, default=0)
->>>>>>> 8afa800f
     args = parser.parse_args()
     main(args)