--- conflicted
+++ resolved
@@ -67,20 +67,12 @@
 option(LLAMA_ACCELERATE "llama: enable Accelerate framework" ON)
 option(LLAMA_BLAS "llama: use BLAS" OFF)
 set(LLAMA_BLAS_VENDOR "Generic" CACHE STRING "llama: BLAS library vendor")
-<<<<<<< HEAD
 option(LLAMA_CUBLAS "llama: use cuBLAS" OFF)
 set(LLAMA_CUDA_DMMV_X "32" CACHE STRING "llama: x stride for dmmv CUDA kernels")
 set(LLAMA_CUDA_DMMV_Y "1" CACHE STRING "llama: y block size for dmmv CUDA kernels")
 option(LLAMA_CLBLAST "llama: use CLBlast" OFF)
 option(LLAMA_METAL "llama: use Metal" OFF)
-=======
-option(LLAMA_CUBLAS                          "llama: use cuBLAS"                                OFF)
-set(LLAMA_CUDA_DMMV_X      "32" CACHE STRING "llama: x stride for dmmv CUDA kernels")
-set(LLAMA_CUDA_DMMV_Y       "1" CACHE STRING "llama: y block size for dmmv CUDA kernels")
-option(LLAMA_CLBLAST                         "llama: use CLBlast"                               OFF)
-option(LLAMA_METAL                           "llama: use Metal"                                 OFF)
-option(LLAMA_K_QUANTS                        "llama: use k-quants"                              ON)
->>>>>>> 8fc81799
+option(LLAMA_K_QUANTS "llama: use k-quants" ON)
 
 option(LLAMA_BUILD_TESTS "llama: build tests" ${LLAMA_STANDALONE})
 option(LLAMA_BUILD_EXAMPLES "llama: build examples" ${LLAMA_STANDALONE})
@@ -239,16 +231,12 @@
     )
 endif()
 
-<<<<<<< HEAD
-if(LLAMA_CLBLAST)
-=======
-if (LLAMA_K_QUANTS)
+if(LLAMA_K_QUANTS)
     set(GGML_SOURCES_EXTRA ${GGML_SOURCES_EXTRA} k_quants.c k_quants.h)
     add_compile_definitions(GGML_USE_K_QUANTS)
 endif()
 
-if (LLAMA_CLBLAST)
->>>>>>> 8fc81799
+if(LLAMA_CLBLAST)
     find_package(CLBlast)
 
     if(CLBlast_FOUND)
@@ -442,22 +430,13 @@
 # Build libraries
 #
 add_library(ggml OBJECT
-<<<<<<< HEAD
     ggml.c
     ggml.h
     ${GGML_SOURCES_CUDA}
     ${GGML_SOURCES_OPENCL}
     ${GGML_SOURCES_METAL}
+    ${GGML_SOURCES_EXTRA}
 )
-=======
-            ggml.c
-            ggml.h
-            ${GGML_SOURCES_CUDA}
-            ${GGML_SOURCES_OPENCL}
-            ${GGML_SOURCES_METAL}
-            ${GGML_SOURCES_EXTRA}
-            )
->>>>>>> 8fc81799
 
 target_include_directories(ggml PUBLIC .)
 target_compile_features(ggml PUBLIC c_std_11) # don't bump
