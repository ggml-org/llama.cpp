--- conflicted
+++ resolved
@@ -354,10 +354,6 @@
     endif()
 endif()
 
-<<<<<<< HEAD
-if (LLAMA_SKIP_UNUSED_LOGITS)
-    add_compile_definitions(LLAMA_SKIP_UNUSED_LOGITS)
-=======
 if (LLAMA_HIPBLAS)
     list(APPEND CMAKE_PREFIX_PATH /opt/rocm)
 
@@ -393,7 +389,10 @@
     else()
         message(WARNING "hipBLAS or HIP not found. Try setting CMAKE_PREFIX_PATH=/opt/rocm")
     endif()
->>>>>>> 232caf3c
+endif()
+
+if (LLAMA_SKIP_UNUSED_LOGITS)
+    add_compile_definitions(LLAMA_SKIP_UNUSED_LOGITS)
 endif()
 
 if (LLAMA_ALL_WARNINGS)
