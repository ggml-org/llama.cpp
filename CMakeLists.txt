--- conflicted
+++ resolved
@@ -41,27 +41,7 @@
 endif()
 
 # 3rd party libs
-<<<<<<< HEAD
 option(LLAMA_CUBLAS                 "llama: use cuBLAS"                                     ON)
-=======
-option(LLAMA_ACCELERATE                      "llama: enable Accelerate framework"               ON)
-option(LLAMA_BLAS                            "llama: use BLAS"                                  OFF)
-set(LLAMA_BLAS_VENDOR "Generic" CACHE STRING "llama: BLAS library vendor")
-option(LLAMA_CUBLAS                          "llama: use cuBLAS"                                OFF)
-set(LLAMA_CUDA_DMMV_X      "32" CACHE STRING "llama: x stride for dmmv CUDA kernels")
-set(LLAMA_CUDA_DMMV_Y       "1" CACHE STRING "llama: y block size for dmmv CUDA kernels")
-option(LLAMA_CLBLAST                         "llama: use CLBlast"                               OFF)
-option(LLAMA_METAL                           "llama: use Metal"                                 OFF)
-option(LLAMA_K_QUANTS                        "llama: use k-quants"                              ON)
-
-option(LLAMA_BUILD_TESTS                "llama: build tests"    ${LLAMA_STANDALONE})
-option(LLAMA_BUILD_EXAMPLES             "llama: build examples" ${LLAMA_STANDALONE})
-option(LLAMA_BUILD_SERVER               "llama: build server example"                           OFF)
-
-#
-# Build info header
-#
->>>>>>> 5c64a095
 
 
 
@@ -76,6 +56,8 @@
 set(THREADS_PREFER_PTHREAD_FLAG ON)
 find_package(Threads REQUIRED)
 
+add_compile_definitions(GGML_USE_K_QUANTS)
+
 if (LLAMA_CUBLAS)
     cmake_minimum_required(VERSION 3.17)
 
@@ -101,27 +83,6 @@
 endif()
 
 
-<<<<<<< HEAD
-=======
-if (LLAMA_K_QUANTS)
-    set(GGML_SOURCES_EXTRA ${GGML_SOURCES_EXTRA} k_quants.c k_quants.h)
-endif()
-
-if (LLAMA_CLBLAST)
-    find_package(CLBlast)
-    if (CLBlast_FOUND)
-        message(STATUS "CLBlast found")
-
-        set(GGML_SOURCES_OPENCL ggml-opencl.cpp ggml-opencl.h)
-
-        add_compile_definitions(GGML_USE_CLBLAST)
-
-        set(LLAMA_EXTRA_LIBS ${LLAMA_EXTRA_LIBS} clblast)
-    else()
-        message(WARNING "CLBlast not found")
-    endif()
-endif()
->>>>>>> 5c64a095
 
 if (LLAMA_ALL_WARNINGS)
     if (NOT MSVC)
@@ -278,20 +239,10 @@
 add_library(ggml OBJECT
             ggml.c
             ggml.h
-<<<<<<< HEAD
-            ggml-quants-k.h
-            ggml-quants-k.c
+            k_quants.h
+            k_quants.c
             ${GGML_CUDA_SOURCES})
 target_include_directories(ggml PUBLIC . ./otherarch ./otherarch/tools)
-=======
-            ${GGML_SOURCES_CUDA}
-            ${GGML_SOURCES_OPENCL}
-            ${GGML_SOURCES_METAL}
-            ${GGML_SOURCES_EXTRA}
-            )
-
-target_include_directories(ggml PUBLIC .)
->>>>>>> 5c64a095
 target_compile_features(ggml PUBLIC c_std_11) # don't bump
 target_link_libraries(ggml PUBLIC Threads::Threads ${LLAMA_EXTRA_LIBS})
 set_target_properties(ggml PROPERTIES POSITION_INDEPENDENT_CODE ON)
