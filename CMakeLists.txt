--- conflicted
+++ resolved
@@ -483,11 +483,7 @@
     endif()
 endif()
 
-<<<<<<< HEAD
-if (${CMAKE_SYSTEM_PROCESSOR} MATCHES "arm" OR ${CMAKE_SYSTEM_PROCESSOR} MATCHES "aarch64" OR "${CMAKE_GENERATOR_PLATFORM_LWR}" MATCHES "arm64")
-=======
-if ((${CMAKE_SYSTEM_PROCESSOR} MATCHES "arm") OR (${CMAKE_SYSTEM_PROCESSOR} MATCHES "aarch64"))
->>>>>>> 89e89599
+if ((${CMAKE_SYSTEM_PROCESSOR} MATCHES "arm") OR (${CMAKE_SYSTEM_PROCESSOR} MATCHES "aarch64") OR ("${CMAKE_GENERATOR_PLATFORM_LWR}" MATCHES "arm64"))
     message(STATUS "ARM detected")
     if (MSVC)
         add_compile_definitions(__ARM_NEON)
