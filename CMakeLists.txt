# DO NOT USE THIS FILE. 
# IT'S ONLY FOR CUBLAS BUILD PURPOSES ON WINDOWS VISUAL STUDIO. 
# IT WILL NOT BE UPDATED OR MAINTAINED !!!

message(STATUS "============== ============== ==============")
message(STATUS "WARNING! Do NOT use this file. It is UNSUPPORTED for normal users. Use MAKE instead.")
message(STATUS "It is ONLY for CUBLAS build testing on windows visual studio. IT WILL NOT BE UPDATED OR MAINTAINED !!!")
message(STATUS "IF YOU ARE SEEING THIS, you MUST ONLY be building AN EXPERIMENAL WINDOWS CUBLAS BUILD! NOTHING ELSE WILL BE SUPPORTED !!!")
message(STATUS "============== ============== ==============")

cmake_minimum_required(VERSION 3.12) # Don't bump this version for no reason
project("llama.cpp" C CXX)

set(CMAKE_EXPORT_COMPILE_COMMANDS ON)
set(CMAKE_WINDOWS_EXPORT_ALL_SYMBOLS 1)
set(CMAKE_BUILD_TYPE Release CACHE STRING "Build type" FORCE)
set_property(CACHE CMAKE_BUILD_TYPE PROPERTY STRINGS "Release")
set(CMAKE_RUNTIME_OUTPUT_DIRECTORY ${CMAKE_BINARY_DIR}/bin)
set(LLAMA_STANDALONE ON)
set(BUILD_SHARED_LIBS_DEFAULT ON)
set(LLAMA_STATIC OFF)
set(LLAMA_NATIVE OFF)
set(LLAMA_LTO OFF)
set(LLAMA_ALL_WARNINGS OFF)
set(LLAMA_ALL_WARNINGS_3RD_PARTY OFF)
set(LLAMA_GPROF OFF)
set(LLAMA_SANITIZE_THREAD OFF)
set(LLAMA_SANITIZE_ADDRESS OFF)
set(LLAMA_SANITIZE_UNDEFINED OFF)

# instruction set specific
option(LLAMA_AVX                    "llama: enable AVX"                                     ON)
option(LLAMA_AVX2                   "llama: enable AVX2"                                    ON)
option(LLAMA_AVX512                 "llama: enable AVX512"                                  OFF)
option(LLAMA_AVX512_VBMI            "llama: enable AVX512-VBMI"                             OFF)
option(LLAMA_AVX512_VNNI            "llama: enable AVX512-VNNI"                             OFF)
option(LLAMA_FMA                    "llama: enable FMA"                                     ON)
# in MSVC F16C is implied with AVX2/AVX512
if (NOT MSVC)
    option(LLAMA_F16C               "llama: enable F16C"                                    ON)
endif()

# 3rd party libs
<<<<<<< HEAD
option(LLAMA_CUBLAS                 "llama: use cuBLAS"                                     ON)
=======
option(LLAMA_ACCELERATE                      "llama: enable Accelerate framework"               ON)
option(LLAMA_BLAS                            "llama: use BLAS"                                  OFF)
set(LLAMA_BLAS_VENDOR "Generic" CACHE STRING "llama: BLAS library vendor")
option(LLAMA_CUBLAS                          "llama: use cuBLAS"                                OFF)
set(LLAMA_CUDA_DMMV_X      "32" CACHE STRING "llama: x stride for dmmv CUDA kernels")
set(LLAMA_CUDA_DMMV_Y       "1" CACHE STRING "llama: y block size for dmmv CUDA kernels")
option(LLAMA_CLBLAST                         "llama: use CLBlast"                               OFF)
option(LLAMA_METAL                           "llama: use Metal"                                 OFF)

option(LLAMA_BUILD_TESTS                "llama: build tests"    ${LLAMA_STANDALONE})
option(LLAMA_BUILD_EXAMPLES             "llama: build examples" ${LLAMA_STANDALONE})
option(LLAMA_BUILD_SERVER               "llama: build server example"                           OFF)
>>>>>>> 2d43387d



#
# Compile flags
#

set(CMAKE_CXX_STANDARD 11)
set(CMAKE_CXX_STANDARD_REQUIRED true)
set(CMAKE_C_STANDARD 11)
set(CMAKE_C_STANDARD_REQUIRED true)
set(THREADS_PREFER_PTHREAD_FLAG ON)
find_package(Threads REQUIRED)

if (LLAMA_CUBLAS)
    cmake_minimum_required(VERSION 3.17)

    find_package(CUDAToolkit)
    if (CUDAToolkit_FOUND)
        message(STATUS "cuBLAS found")

        enable_language(CUDA)

        set(GGML_SOURCES_CUDA ggml-cuda.cu ggml-cuda.h)

        add_compile_definitions(GGML_USE_CUBLAS)

        if (LLAMA_STATIC)
            set(LLAMA_EXTRA_LIBS ${LLAMA_EXTRA_LIBS} CUDA::cudart_static CUDA::cublas_static CUDA::cublasLt_static)
        else()
            set(LLAMA_EXTRA_LIBS ${LLAMA_EXTRA_LIBS} CUDA::cudart CUDA::cublas CUDA::cublasLt)
        endif()

    else()
        message(WARNING "cuBLAS not found")
    endif()
endif()

<<<<<<< HEAD
=======
if (LLAMA_METAL)
    find_library(FOUNDATION_LIBRARY         Foundation              REQUIRED)
    find_library(METAL_FRAMEWORK            Metal                   REQUIRED)
    find_library(METALKIT_FRAMEWORK         MetalKit                REQUIRED)
    find_library(METALPERFORMANCE_FRAMEWORK MetalPerformanceShaders REQUIRED)

    set(GGML_SOURCES_METAL ggml-metal.m ggml-metal.h)

    add_compile_definitions(GGML_USE_METAL)
    add_compile_definitions(GGML_METAL_NDEBUG)

    # get full path to the file
    #add_compile_definitions(GGML_METAL_DIR_KERNELS="${CMAKE_CURRENT_SOURCE_DIR}/")

    # copy ggml-metal.metal to bin directory
    configure_file(ggml-metal.metal bin/ggml-metal.metal COPYONLY)

    set(LLAMA_EXTRA_LIBS ${LLAMA_EXTRA_LIBS}
        ${FOUNDATION_LIBRARY}
        ${METAL_FRAMEWORK}
        ${METALKIT_FRAMEWORK}
        ${METALPERFORMANCE_FRAMEWORK}
        )
endif()

if (LLAMA_CLBLAST)
    find_package(CLBlast)
    if (CLBlast_FOUND)
        message(STATUS "CLBlast found")

        set(GGML_SOURCES_OPENCL ggml-opencl.cpp ggml-opencl.h)
>>>>>>> 2d43387d


if (LLAMA_ALL_WARNINGS)
    if (NOT MSVC)
        set(c_flags
            -Wall
            -Wextra
            -Wpedantic
            -Wcast-qual
            -Wdouble-promotion
            -Wshadow
            -Wstrict-prototypes
            -Wpointer-arith
        )
        set(cxx_flags
            -Wall
            -Wextra
            -Wpedantic
            -Wcast-qual
            -Wno-unused-function
            -Wno-multichar
        )
    else()
        # todo : msvc
    endif()

    add_compile_options(
            "$<$<COMPILE_LANGUAGE:C>:${c_flags}>"
            "$<$<COMPILE_LANGUAGE:CXX>:${cxx_flags}>"
    )

endif()

if (MSVC)
    add_compile_definitions(_CRT_SECURE_NO_WARNINGS)

    if (BUILD_SHARED_LIBS)
        set(CMAKE_WINDOWS_EXPORT_ALL_SYMBOLS ON)
    endif()
endif()

if (LLAMA_LTO)
    include(CheckIPOSupported)
    check_ipo_supported(RESULT result OUTPUT output)
    if (result)
        set(CMAKE_INTERPROCEDURAL_OPTIMIZATION TRUE)
    else()
        message(WARNING "IPO is not supported: ${output}")
    endif()
endif()

# Architecture specific
# TODO: probably these flags need to be tweaked on some architectures
#       feel free to update the Makefile for your architecture and send a pull request or issue
message(STATUS "CMAKE_SYSTEM_PROCESSOR: ${CMAKE_SYSTEM_PROCESSOR}")
if (NOT MSVC)
    if (LLAMA_STATIC)
        add_link_options(-static)
        if (MINGW)
            add_link_options(-static-libgcc -static-libstdc++)
        endif()
    endif()
    if (LLAMA_GPROF)
        add_compile_options(-pg)
    endif()
    if (LLAMA_NATIVE)
        add_compile_options(-march=native)
    endif()
endif()

if (${CMAKE_SYSTEM_PROCESSOR} MATCHES "arm" OR ${CMAKE_SYSTEM_PROCESSOR} MATCHES "aarch64")
    message(STATUS "ARM detected")
    if (MSVC)
        # TODO: arm msvc?
    else()
        if (${CMAKE_SYSTEM_PROCESSOR} MATCHES "aarch64")
            # Apple M1, M2, etc.
            # Raspberry Pi 3, 4, Zero 2 (64-bit)
            add_compile_options(-mcpu=native)
        endif()
        if (${CMAKE_SYSTEM_PROCESSOR} MATCHES "armv6")
            # Raspberry Pi 1, Zero
            add_compile_options(-mfpu=neon-fp-armv8 -mfp16-format=ieee -mno-unaligned-access)
        endif()
        if (${CMAKE_SYSTEM_PROCESSOR} MATCHES "armv7")
            # Raspberry Pi 2
            add_compile_options(-mfpu=neon-fp-armv8 -mfp16-format=ieee -mno-unaligned-access -funsafe-math-optimizations)
        endif()
        if (${CMAKE_SYSTEM_PROCESSOR} MATCHES "armv8")
            # Raspberry Pi 3, 4, Zero 2 (32-bit)
            add_compile_options(-mfp16-format=ieee -mno-unaligned-access)
        endif()
    endif()
elseif (${CMAKE_SYSTEM_PROCESSOR} MATCHES "^(x86_64|i686|AMD64)$")
    message(STATUS "x86 detected")
    if (MSVC)
        if (LLAMA_AVX512)
            add_compile_options($<$<COMPILE_LANGUAGE:C>:/arch:AVX512>)
            add_compile_options($<$<COMPILE_LANGUAGE:CXX>:/arch:AVX512>)
            # MSVC has no compile-time flags enabling specific
            # AVX512 extensions, neither it defines the
            # macros corresponding to the extensions.
            # Do it manually.
            if (LLAMA_AVX512_VBMI)
                add_compile_definitions($<$<COMPILE_LANGUAGE:C>:__AVX512VBMI__>)
                add_compile_definitions($<$<COMPILE_LANGUAGE:CXX>:__AVX512VBMI__>)
            endif()
            if (LLAMA_AVX512_VNNI)
                add_compile_definitions($<$<COMPILE_LANGUAGE:C>:__AVX512VNNI__>)
                add_compile_definitions($<$<COMPILE_LANGUAGE:CXX>:__AVX512VNNI__>)
            endif()
        elseif (LLAMA_AVX2)
            add_compile_options($<$<COMPILE_LANGUAGE:C>:/arch:AVX2>)
            add_compile_options($<$<COMPILE_LANGUAGE:CXX>:/arch:AVX2>)
        elseif (LLAMA_AVX)
            add_compile_options($<$<COMPILE_LANGUAGE:C>:/arch:AVX>)
            add_compile_options($<$<COMPILE_LANGUAGE:CXX>:/arch:AVX>)
        endif()
    else()
        if (LLAMA_F16C)
            add_compile_options(-mf16c)
        endif()
        if (LLAMA_FMA)
            add_compile_options(-mfma)
        endif()
        if (LLAMA_AVX)
            add_compile_options(-mavx)
        endif()
        if (LLAMA_AVX2)
            add_compile_options(-mavx2)
        endif()
        if (LLAMA_AVX512)
            add_compile_options(-mavx512f)
            add_compile_options(-mavx512bw)
        endif()
        if (LLAMA_AVX512_VBMI)
            add_compile_options(-mavx512vbmi)
        endif()
        if (LLAMA_AVX512_VNNI)
            add_compile_options(-mavx512vnni)
        endif()
    endif()
elseif (${CMAKE_SYSTEM_PROCESSOR} MATCHES "ppc64")
    message(STATUS "PowerPC detected")
    add_compile_options(-mcpu=native -mtune=native)
    #TODO: Add  targets for Power8/Power9 (Altivec/VSX) and Power10(MMA) and query for big endian systems (ppc64/le/be)
else()
    message(STATUS "Unknown architecture")
endif()

#
# Build libraries
#

add_library(ggml OBJECT
            ggml.c
            ggml.h
<<<<<<< HEAD
            ${GGML_CUDA_SOURCES})
target_include_directories(ggml PUBLIC . ./otherarch ./otherarch/tools)
=======
            ggml-quants-k.h
            ggml-quants-k.c
            ${GGML_SOURCES_CUDA}
            ${GGML_SOURCES_OPENCL}
            ${GGML_SOURCES_METAL}
            )

target_include_directories(ggml PUBLIC .)
>>>>>>> 2d43387d
target_compile_features(ggml PUBLIC c_std_11) # don't bump
target_link_libraries(ggml PUBLIC Threads::Threads ${LLAMA_EXTRA_LIBS})
set_target_properties(ggml PROPERTIES POSITION_INDEPENDENT_CODE ON)

add_library(ggml_v1 OBJECT
            otherarch/ggml_v1.c
            otherarch/ggml_v1.h)
target_include_directories(ggml_v1 PUBLIC . ./otherarch ./otherarch/tools)
target_compile_features(ggml_v1 PUBLIC c_std_11) # don't bump
target_link_libraries(ggml_v1 PUBLIC Threads::Threads ${LLAMA_EXTRA_LIBS})
set_target_properties(ggml_v1 PROPERTIES POSITION_INDEPENDENT_CODE ON)

add_library(ggml_v2 OBJECT
            otherarch/ggml_v2.c
            otherarch/ggml_v2.h)
target_include_directories(ggml_v2 PUBLIC . ./otherarch ./otherarch/tools)
target_compile_features(ggml_v2 PUBLIC c_std_11) # don't bump
target_link_libraries(ggml_v2 PUBLIC Threads::Threads ${LLAMA_EXTRA_LIBS})
set_target_properties(ggml_v2 PROPERTIES POSITION_INDEPENDENT_CODE ON)

add_library(common2
            examples/common.cpp
            examples/common.h)
target_include_directories(common2 PUBLIC . ./otherarch ./otherarch/tools ./examples)
target_compile_features(common2 PUBLIC cxx_std_11) # don't bump
target_link_libraries(common2 PRIVATE ggml ${LLAMA_EXTRA_LIBS})
set_target_properties(common2 PROPERTIES POSITION_INDEPENDENT_CODE ON)

add_library(gpttype_adapter 
            gpttype_adapter.cpp)
target_include_directories(gpttype_adapter PUBLIC . ./otherarch ./otherarch/tools ./examples)
target_compile_features(gpttype_adapter PUBLIC cxx_std_11) # don't bump
target_link_libraries(gpttype_adapter PRIVATE common2 ggml ${LLAMA_EXTRA_LIBS})
set_target_properties(gpttype_adapter PROPERTIES POSITION_INDEPENDENT_CODE ON)

<<<<<<< HEAD
=======
if (BUILD_SHARED_LIBS)
    set_target_properties(ggml PROPERTIES POSITION_INDEPENDENT_CODE ON)
endif()

add_library(llama
            llama.cpp
            llama.h
            llama-util.h
            )

target_include_directories(llama PUBLIC .)
target_compile_features(llama PUBLIC cxx_std_11) # don't bump
target_link_libraries(llama PRIVATE
    ggml
    ${LLAMA_EXTRA_LIBS}
    )

if (BUILD_SHARED_LIBS)
    set_target_properties(llama PROPERTIES POSITION_INDEPENDENT_CODE ON)
    target_compile_definitions(llama PRIVATE LLAMA_SHARED LLAMA_BUILD)
endif()
>>>>>>> 2d43387d

if (GGML_SOURCES_CUDA)
    message(STATUS "GGML CUDA sources found, configuring CUDA architecture")
<<<<<<< HEAD
    set_property(TARGET ggml PROPERTY CUDA_ARCHITECTURES OFF)
    set_property(TARGET ggml PROPERTY CUDA_SELECT_NVCC_ARCH_FLAGS "Auto")
=======
    set_property(TARGET ggml  PROPERTY CUDA_ARCHITECTURES OFF)
    set_property(TARGET ggml  PROPERTY CUDA_SELECT_NVCC_ARCH_FLAGS "Auto")
    set_property(TARGET llama PROPERTY CUDA_ARCHITECTURES OFF)
>>>>>>> 2d43387d
endif()

set(TARGET koboldcpp)
add_library(${TARGET} SHARED expose.cpp expose.h)
target_include_directories(${TARGET} PUBLIC . ./otherarch ./otherarch/tools ./examples)
target_compile_features(${TARGET} PUBLIC cxx_std_11) # don't bump
set_target_properties(${TARGET} PROPERTIES PREFIX "")
set_target_properties(${TARGET} PROPERTIES OUTPUT_NAME "koboldcpp")
set_target_properties(${TARGET} PROPERTIES POSITION_INDEPENDENT_CODE ON)
target_link_libraries(${TARGET} PUBLIC ggml ggml_v1 ggml_v2 common2 gpttype_adapter ${CMAKE_THREAD_LIBS_INIT})
target_compile_features(${TARGET} PRIVATE cxx_std_11)
<|MERGE_RESOLUTION|>--- conflicted
+++ resolved
@@ -41,22 +41,7 @@
 endif()
 
 # 3rd party libs
-<<<<<<< HEAD
 option(LLAMA_CUBLAS                 "llama: use cuBLAS"                                     ON)
-=======
-option(LLAMA_ACCELERATE                      "llama: enable Accelerate framework"               ON)
-option(LLAMA_BLAS                            "llama: use BLAS"                                  OFF)
-set(LLAMA_BLAS_VENDOR "Generic" CACHE STRING "llama: BLAS library vendor")
-option(LLAMA_CUBLAS                          "llama: use cuBLAS"                                OFF)
-set(LLAMA_CUDA_DMMV_X      "32" CACHE STRING "llama: x stride for dmmv CUDA kernels")
-set(LLAMA_CUDA_DMMV_Y       "1" CACHE STRING "llama: y block size for dmmv CUDA kernels")
-option(LLAMA_CLBLAST                         "llama: use CLBlast"                               OFF)
-option(LLAMA_METAL                           "llama: use Metal"                                 OFF)
-
-option(LLAMA_BUILD_TESTS                "llama: build tests"    ${LLAMA_STANDALONE})
-option(LLAMA_BUILD_EXAMPLES             "llama: build examples" ${LLAMA_STANDALONE})
-option(LLAMA_BUILD_SERVER               "llama: build server example"                           OFF)
->>>>>>> 2d43387d
 
 
 
@@ -80,7 +65,7 @@
 
         enable_language(CUDA)
 
-        set(GGML_SOURCES_CUDA ggml-cuda.cu ggml-cuda.h)
+        set(GGML_CUDA_SOURCES ggml-cuda.cu ggml-cuda.h)
 
         add_compile_definitions(GGML_USE_CUBLAS)
 
@@ -95,40 +80,6 @@
     endif()
 endif()
 
-<<<<<<< HEAD
-=======
-if (LLAMA_METAL)
-    find_library(FOUNDATION_LIBRARY         Foundation              REQUIRED)
-    find_library(METAL_FRAMEWORK            Metal                   REQUIRED)
-    find_library(METALKIT_FRAMEWORK         MetalKit                REQUIRED)
-    find_library(METALPERFORMANCE_FRAMEWORK MetalPerformanceShaders REQUIRED)
-
-    set(GGML_SOURCES_METAL ggml-metal.m ggml-metal.h)
-
-    add_compile_definitions(GGML_USE_METAL)
-    add_compile_definitions(GGML_METAL_NDEBUG)
-
-    # get full path to the file
-    #add_compile_definitions(GGML_METAL_DIR_KERNELS="${CMAKE_CURRENT_SOURCE_DIR}/")
-
-    # copy ggml-metal.metal to bin directory
-    configure_file(ggml-metal.metal bin/ggml-metal.metal COPYONLY)
-
-    set(LLAMA_EXTRA_LIBS ${LLAMA_EXTRA_LIBS}
-        ${FOUNDATION_LIBRARY}
-        ${METAL_FRAMEWORK}
-        ${METALKIT_FRAMEWORK}
-        ${METALPERFORMANCE_FRAMEWORK}
-        )
-endif()
-
-if (LLAMA_CLBLAST)
-    find_package(CLBlast)
-    if (CLBlast_FOUND)
-        message(STATUS "CLBlast found")
-
-        set(GGML_SOURCES_OPENCL ggml-opencl.cpp ggml-opencl.h)
->>>>>>> 2d43387d
 
 
 if (LLAMA_ALL_WARNINGS)
@@ -286,19 +237,10 @@
 add_library(ggml OBJECT
             ggml.c
             ggml.h
-<<<<<<< HEAD
+            ggml-quants-k.h
+            ggml-quants-k.c
             ${GGML_CUDA_SOURCES})
 target_include_directories(ggml PUBLIC . ./otherarch ./otherarch/tools)
-=======
-            ggml-quants-k.h
-            ggml-quants-k.c
-            ${GGML_SOURCES_CUDA}
-            ${GGML_SOURCES_OPENCL}
-            ${GGML_SOURCES_METAL}
-            )
-
-target_include_directories(ggml PUBLIC .)
->>>>>>> 2d43387d
 target_compile_features(ggml PUBLIC c_std_11) # don't bump
 target_link_libraries(ggml PUBLIC Threads::Threads ${LLAMA_EXTRA_LIBS})
 set_target_properties(ggml PROPERTIES POSITION_INDEPENDENT_CODE ON)
@@ -334,41 +276,11 @@
 target_link_libraries(gpttype_adapter PRIVATE common2 ggml ${LLAMA_EXTRA_LIBS})
 set_target_properties(gpttype_adapter PROPERTIES POSITION_INDEPENDENT_CODE ON)
 
-<<<<<<< HEAD
-=======
-if (BUILD_SHARED_LIBS)
-    set_target_properties(ggml PROPERTIES POSITION_INDEPENDENT_CODE ON)
-endif()
-
-add_library(llama
-            llama.cpp
-            llama.h
-            llama-util.h
-            )
-
-target_include_directories(llama PUBLIC .)
-target_compile_features(llama PUBLIC cxx_std_11) # don't bump
-target_link_libraries(llama PRIVATE
-    ggml
-    ${LLAMA_EXTRA_LIBS}
-    )
-
-if (BUILD_SHARED_LIBS)
-    set_target_properties(llama PROPERTIES POSITION_INDEPENDENT_CODE ON)
-    target_compile_definitions(llama PRIVATE LLAMA_SHARED LLAMA_BUILD)
-endif()
->>>>>>> 2d43387d
-
-if (GGML_SOURCES_CUDA)
+
+if (GGML_CUDA_SOURCES)
     message(STATUS "GGML CUDA sources found, configuring CUDA architecture")
-<<<<<<< HEAD
     set_property(TARGET ggml PROPERTY CUDA_ARCHITECTURES OFF)
     set_property(TARGET ggml PROPERTY CUDA_SELECT_NVCC_ARCH_FLAGS "Auto")
-=======
-    set_property(TARGET ggml  PROPERTY CUDA_ARCHITECTURES OFF)
-    set_property(TARGET ggml  PROPERTY CUDA_SELECT_NVCC_ARCH_FLAGS "Auto")
-    set_property(TARGET llama PROPERTY CUDA_ARCHITECTURES OFF)
->>>>>>> 2d43387d
 endif()
 
 set(TARGET koboldcpp)
