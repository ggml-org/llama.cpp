--- conflicted
+++ resolved
@@ -171,14 +171,14 @@
 # utils, programs, examples and tests
 #
 
-<<<<<<< HEAD
-if (LLAMA_TOOLCALL)
-    add_subdirectory(toolcall)
-=======
 if (NOT LLAMA_BUILD_COMMON)
     message(STATUS "LLAMA_BUILD_COMMON is OFF, disabling LLAMA_CURL")
     set(LLAMA_CURL OFF)
->>>>>>> 7d3af70b
+    set(LLAMA_TOOLCALL OFF)
+endif()
+
+if (LLAMA_TOOLCALL)
+    add_subdirectory(toolcall)
 endif()
 
 if (LLAMA_BUILD_COMMON)
@@ -270,4 +270,4 @@
         get_filename_component(FILENAME ${LICENSE_FILE} NAME)
         configure_file(${LICENSE_FILE} "${CMAKE_BINARY_DIR}/bin/${FILENAME}" COPYONLY)
     endforeach()
-endif()
+endif()