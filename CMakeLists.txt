--- conflicted
+++ resolved
@@ -40,15 +40,10 @@
 
     # Use 64-bit memory to support backend_get_memory queries
     # TODO: analyze performance impact, see https://spidermonkey.dev/blog/2025/01/15/is-memory64-actually-worth-using
-<<<<<<< HEAD
-    add_compile_options("-sMEMORY64=1")
-    add_link_options("-sMEMORY64=1")
-=======
     if (LLAMA_WASM_MEM64)
       add_compile_options("-sMEMORY64=1")
       add_link_options("-sMEMORY64=1")
     endif()
->>>>>>> 13814eb3
     add_link_options("-sALLOW_MEMORY_GROWTH=1")
 
     option(LLAMA_WASM_SINGLE_FILE "llama: embed WASM inside the generated llama.js" OFF)
