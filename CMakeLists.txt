cmake_minimum_required(VERSION 3.14) # for add_link_options and implicit target directories.
project("llama.cpp" C CXX)
include(CheckIncludeFileCXX)

#set(CMAKE_WARN_DEPRECATED YES)
set(CMAKE_WARN_UNUSED_CLI YES)

set(CMAKE_EXPORT_COMPILE_COMMANDS ON)

if (NOT XCODE AND NOT MSVC AND NOT CMAKE_BUILD_TYPE)
    set(CMAKE_BUILD_TYPE Release CACHE STRING "Build type" FORCE)
    set_property(CACHE CMAKE_BUILD_TYPE PROPERTY STRINGS "Debug" "Release" "MinSizeRel" "RelWithDebInfo")
endif()

# Add path to modules
list(APPEND CMAKE_MODULE_PATH "${CMAKE_CURRENT_SOURCE_DIR}/cmake/")

set(CMAKE_RUNTIME_OUTPUT_DIRECTORY ${CMAKE_BINARY_DIR}/bin)

if (CMAKE_SOURCE_DIR STREQUAL CMAKE_CURRENT_SOURCE_DIR)
    set(LLAMA_STANDALONE ON)

    include(git-vars)

    # configure project version
    # TODO
else()
    set(LLAMA_STANDALONE OFF)
endif()

if (EMSCRIPTEN)
    set(BUILD_SHARED_LIBS_DEFAULT OFF)

    option(LLAMA_WASM_SINGLE_FILE "llama: embed WASM inside the generated llama.js" ON)
else()
    if (MINGW)
        set(BUILD_SHARED_LIBS_DEFAULT OFF)
    else()
        set(BUILD_SHARED_LIBS_DEFAULT ON)
    endif()
endif()

option(BUILD_SHARED_LIBS "build shared libraries" ${BUILD_SHARED_LIBS_DEFAULT})

if (WIN32)
    add_compile_definitions(_CRT_SECURE_NO_WARNINGS)
endif()

#
# option list
#

# debug
option(LLAMA_ALL_WARNINGS           "llama: enable all compiler warnings"                   ON)
option(LLAMA_ALL_WARNINGS_3RD_PARTY "llama: enable all compiler warnings in 3rd party libs" OFF)

# build
option(LLAMA_FATAL_WARNINGS "llama: enable -Werror flag" OFF)

# sanitizers
option(LLAMA_SANITIZE_THREAD    "llama: enable thread sanitizer"    OFF)
option(LLAMA_SANITIZE_ADDRESS   "llama: enable address sanitizer"   OFF)
option(LLAMA_SANITIZE_UNDEFINED "llama: enable undefined sanitizer" OFF)

# extra artifacts
option(LLAMA_BUILD_TESTS    "llama: build tests"          ${LLAMA_STANDALONE})
option(LLAMA_BUILD_EXAMPLES "llama: build examples"       ${LLAMA_STANDALONE})
option(LLAMA_BUILD_SERVER   "llama: build server example" ${LLAMA_STANDALONE})

# 3rd party libs
option(LLAMA_CURL "llama: use libcurl to download model from an URL" OFF)

# Required for relocatable CMake package
include(${CMAKE_CURRENT_SOURCE_DIR}/cmake/build-info.cmake)

# override ggml options
set(GGML_SANITIZE_THREAD    ${LLAMA_SANITIZE_THREAD})
set(GGML_SANITIZE_ADDRESS   ${LLAMA_SANITIZE_ADDRESS})
set(GGML_SANITIZE_UNDEFINED ${LLAMA_SANITIZE_UNDEFINED})
set(GGML_ALL_WARNINGS       ${LLAMA_ALL_WARNINGS})
set(GGML_FATAL_WARNINGS     ${LLAMA_FATAL_WARNINGS})

# change the default for these ggml options
if (NOT DEFINED GGML_LLAMAFILE)
    set(GGML_LLAMAFILE ON)
endif()

if (NOT DEFINED GGML_CUDA_USE_GRAPHS)
    set(GGML_CUDA_USE_GRAPHS ON)
endif()

# transition helpers
function (llama_option_depr TYPE OLD NEW)
    if (${OLD})
        message(${TYPE} "${OLD} is deprecated and will be removed in the future.\nUse ${NEW} instead\n")
        set(${NEW} ON PARENT_SCOPE)
    endif()
endfunction()

llama_option_depr(FATAL_ERROR LLAMA_CUBLAS              GGML_CUDA)
llama_option_depr(WARNING     LLAMA_CUDA                GGML_CUDA)
llama_option_depr(WARNING     LLAMA_KOMPUTE             GGML_KOMPUTE)
llama_option_depr(WARNING     LLAMA_METAL               GGML_METAL)
llama_option_depr(WARNING     LLAMA_METAL_EMBED_LIBRARY GGML_METAL_EMBED_LIBRARY)
llama_option_depr(WARNING     LLAMA_NATIVE              GGML_NATIVE)
llama_option_depr(WARNING     LLAMA_RPC                 GGML_RPC)
llama_option_depr(WARNING     LLAMA_SYCL                GGML_SYCL)
llama_option_depr(WARNING     LLAMA_SYCL_F16            GGML_SYCL_F16)
<<<<<<< HEAD
llama_option_depr(WARNING     LLAMA_QNN                 GGML_QNN)
=======
llama_option_depr(WARNING     LLAMA_CANN                GGML_CANN)
>>>>>>> 6eeaeba1

#
# build the library
#

if (NOT TARGET ggml)
    add_subdirectory(ggml)
    # ... otherwise assume ggml is added by a parent CMakeLists.txt
endif()
add_subdirectory(src)

#
# install
#

include(GNUInstallDirs)
include(CMakePackageConfigHelpers)

set(LLAMA_BUILD_NUMBER        ${BUILD_NUMBER})
set(LLAMA_BUILD_COMMIT        ${BUILD_COMMIT})
set(LLAMA_INSTALL_VERSION 0.0.${BUILD_NUMBER})

set(LLAMA_INCLUDE_INSTALL_DIR ${CMAKE_INSTALL_INCLUDEDIR} CACHE PATH "Location of header  files")
set(LLAMA_LIB_INSTALL_DIR     ${CMAKE_INSTALL_LIBDIR}     CACHE PATH "Location of library files")
set(LLAMA_BIN_INSTALL_DIR     ${CMAKE_INSTALL_BINDIR}     CACHE PATH "Location of binary  files")


# At the moment some compile definitions are placed within the ggml/src
# directory but not exported on the `ggml` target. This could be improved by
# determining _precisely_ which defines are necessary for the llama-config
# package.
#
get_directory_property(GGML_DIR_DEFINES DIRECTORY ggml/src COMPILE_DEFINITIONS)
get_target_property(GGML_TARGET_DEFINES ggml COMPILE_DEFINITIONS)
set(GGML_TRANSIENT_DEFINES ${GGML_TARGET_DEFINES} ${GGML_DIR_DEFINES})
get_target_property(GGML_LINK_LIBRARIES ggml LINK_LIBRARIES)

set_target_properties(llama PROPERTIES PUBLIC_HEADER ${CMAKE_CURRENT_SOURCE_DIR}/include/llama.h)
install(TARGETS llama LIBRARY PUBLIC_HEADER)

configure_package_config_file(
        ${CMAKE_CURRENT_SOURCE_DIR}/cmake/llama-config.cmake.in
        ${CMAKE_CURRENT_BINARY_DIR}/llama-config.cmake
    INSTALL_DESTINATION ${CMAKE_INSTALL_LIBDIR}/cmake/llama
    PATH_VARS LLAMA_INCLUDE_INSTALL_DIR
              LLAMA_LIB_INSTALL_DIR
              LLAMA_BIN_INSTALL_DIR )

write_basic_package_version_file(
        ${CMAKE_CURRENT_BINARY_DIR}/llama-version.cmake
    VERSION ${LLAMA_INSTALL_VERSION}
    COMPATIBILITY SameMajorVersion)

install(FILES ${CMAKE_CURRENT_BINARY_DIR}/llama-config.cmake
              ${CMAKE_CURRENT_BINARY_DIR}/llama-version.cmake
        DESTINATION ${CMAKE_INSTALL_LIBDIR}/cmake/llama)

install(
    FILES convert_hf_to_gguf.py
    PERMISSIONS
        OWNER_READ
        OWNER_WRITE
        OWNER_EXECUTE
        GROUP_READ
        GROUP_EXECUTE
        WORLD_READ
        WORLD_EXECUTE
    DESTINATION ${CMAKE_INSTALL_BINDIR})

configure_file(cmake/llama.pc.in
        "${CMAKE_CURRENT_BINARY_DIR}/llama.pc"
        @ONLY)

install(FILES "${CMAKE_CURRENT_BINARY_DIR}/llama.pc"
        DESTINATION lib/pkgconfig)

#
# programs, examples and tests
#

add_subdirectory(common)

if (LLAMA_BUILD_TESTS AND NOT CMAKE_JS_VERSION)
    include(CTest)
    add_subdirectory(tests)
endif ()

if (LLAMA_BUILD_EXAMPLES)
    add_subdirectory(examples)
    add_subdirectory(pocs)
endif()<|MERGE_RESOLUTION|>--- conflicted
+++ resolved
@@ -106,11 +106,8 @@
 llama_option_depr(WARNING     LLAMA_RPC                 GGML_RPC)
 llama_option_depr(WARNING     LLAMA_SYCL                GGML_SYCL)
 llama_option_depr(WARNING     LLAMA_SYCL_F16            GGML_SYCL_F16)
-<<<<<<< HEAD
+llama_option_depr(WARNING     LLAMA_CANN                GGML_CANN)
 llama_option_depr(WARNING     LLAMA_QNN                 GGML_QNN)
-=======
-llama_option_depr(WARNING     LLAMA_CANN                GGML_CANN)
->>>>>>> 6eeaeba1
 
 #
 # build the library
