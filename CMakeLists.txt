cmake_minimum_required(VERSION 3.12) # Don't bump this version for no reason
project("llama.cpp" C CXX)

set(CMAKE_EXPORT_COMPILE_COMMANDS ON)

if (NOT XCODE AND NOT MSVC AND NOT CMAKE_BUILD_TYPE)
    set(CMAKE_BUILD_TYPE Release CACHE STRING "Build type" FORCE)
    set_property(CACHE CMAKE_BUILD_TYPE PROPERTY STRINGS "Debug" "Release" "MinSizeRel" "RelWithDebInfo")
endif()

set(CMAKE_RUNTIME_OUTPUT_DIRECTORY ${CMAKE_BINARY_DIR}/bin)

if(CMAKE_SOURCE_DIR STREQUAL CMAKE_CURRENT_SOURCE_DIR)
    set(LLAMA_STANDALONE ON)

    # configure project version
    # TODO
else()
    set(LLAMA_STANDALONE OFF)
endif()

if (EMSCRIPTEN)
    set(BUILD_SHARED_LIBS_DEFAULT OFF)

    option(LLAMA_WASM_SINGLE_FILE "llama: embed WASM inside the generated llama.js" ON)
else()
    if (MINGW)
        set(BUILD_SHARED_LIBS_DEFAULT OFF)
    else()
        set(BUILD_SHARED_LIBS_DEFAULT ON)
    endif()
endif()


#
# Option list
#

# general
option(LLAMA_STATIC                     "llama: static link libraries"                          OFF)
option(LLAMA_NATIVE                     "llama: enable -march=native flag"                      OFF)
option(LLAMA_LTO                        "llama: enable link time optimization"                  OFF)

# debug
option(LLAMA_ALL_WARNINGS               "llama: enable all compiler warnings"                   ON)
option(LLAMA_ALL_WARNINGS_3RD_PARTY     "llama: enable all compiler warnings in 3rd party libs" OFF)
option(LLAMA_GPROF                      "llama: enable gprof"                                   OFF)

# sanitizers
option(LLAMA_SANITIZE_THREAD            "llama: enable thread sanitizer"                        OFF)
option(LLAMA_SANITIZE_ADDRESS           "llama: enable address sanitizer"                       OFF)
option(LLAMA_SANITIZE_UNDEFINED         "llama: enable undefined sanitizer"                     OFF)

# instruction set specific
option(LLAMA_AVX                        "llama: enable AVX"                                     ON)
option(LLAMA_AVX2                       "llama: enable AVX2"                                    ON)
option(LLAMA_AVX512                     "llama: enable AVX512"                                  OFF)
option(LLAMA_AVX512_VBMI                "llama: enable AVX512-VBMI"                             OFF)
option(LLAMA_AVX512_VNNI                "llama: enable AVX512-VNNI"                             OFF)
option(LLAMA_FMA                        "llama: enable FMA"                                     ON)
# in MSVC F16C is implied with AVX2/AVX512
if (NOT MSVC)
    option(LLAMA_F16C                   "llama: enable F16C"                                    ON)
endif()

# 3rd party libs
option(LLAMA_ACCELERATE                      "llama: enable Accelerate framework"               ON)
option(LLAMA_BLAS                            "llama: use BLAS"                                  OFF)
set(LLAMA_BLAS_VENDOR "Generic" CACHE STRING "llama: BLAS library vendor")
option(LLAMA_CUBLAS                          "llama: use cuBLAS"                                OFF)
set(LLAMA_CUDA_DMMV_X      "32" CACHE STRING "llama: x stride for dmmv CUDA kernels")
set(LLAMA_CUDA_DMMV_Y       "1" CACHE STRING "llama: y block size for dmmv CUDA kernels")
<<<<<<< HEAD
option(LLAMA_HIPBLAS                         "llama: use hipBLAS"                               OFF)
=======
set(LLAMA_CUDA_KQUANTS_ITER "2" CACHE STRING "llama: iters./thread per block for Q2_K/Q6_K")
>>>>>>> fc45a81b
option(LLAMA_CLBLAST                         "llama: use CLBlast"                               OFF)
option(LLAMA_METAL                           "llama: use Metal"                                 OFF)
option(LLAMA_K_QUANTS                        "llama: use k-quants"                              ON)

option(LLAMA_BUILD_TESTS                "llama: build tests"    ${LLAMA_STANDALONE})
option(LLAMA_BUILD_EXAMPLES             "llama: build examples" ${LLAMA_STANDALONE})
option(LLAMA_BUILD_SERVER               "llama: build server example"                           OFF)

#
# Build info header
#

# Generate initial build-info.h
include(${CMAKE_CURRENT_SOURCE_DIR}/scripts/build-info.cmake)

if(EXISTS "${CMAKE_CURRENT_SOURCE_DIR}/.git")
    set(GIT_DIR "${CMAKE_CURRENT_SOURCE_DIR}/.git")

    # Is git submodule
    if(NOT IS_DIRECTORY "${GIT_DIR}")
        file(READ ${GIT_DIR} REAL_GIT_DIR_LINK)
        string(REGEX REPLACE "gitdir: (.*)\n$" "\\1" REAL_GIT_DIR ${REAL_GIT_DIR_LINK})
        set(GIT_DIR "${CMAKE_CURRENT_SOURCE_DIR}/${REAL_GIT_DIR}")
    endif()

    # Add a custom target for build-info.h
    add_custom_target(BUILD_INFO ALL DEPENDS "${CMAKE_CURRENT_SOURCE_DIR}/build-info.h")

    # Add a custom command to rebuild build-info.h when .git/index changes
    add_custom_command(
        OUTPUT "${CMAKE_CURRENT_SOURCE_DIR}/build-info.h"
        COMMENT "Generating build details from Git"
        COMMAND ${CMAKE_COMMAND} -P "${CMAKE_CURRENT_SOURCE_DIR}/scripts/build-info.cmake"
        WORKING_DIRECTORY ${CMAKE_CURRENT_SOURCE_DIR}
        DEPENDS "${GIT_DIR}/index"
        VERBATIM
    )
else()
    message(WARNING "Git repository not found; to enable automatic generation of build info, make sure Git is installed and the project is a Git repository.")
endif()

#
# Compile flags
#

set(CMAKE_CXX_STANDARD 11)
set(CMAKE_CXX_STANDARD_REQUIRED true)
set(CMAKE_C_STANDARD 11)
set(CMAKE_C_STANDARD_REQUIRED true)
set(THREADS_PREFER_PTHREAD_FLAG ON)
find_package(Threads REQUIRED)

if (NOT MSVC)
    if (LLAMA_SANITIZE_THREAD)
        add_compile_options(-fsanitize=thread)
        link_libraries(-fsanitize=thread)
    endif()

    if (LLAMA_SANITIZE_ADDRESS)
        add_compile_options(-fsanitize=address -fno-omit-frame-pointer)
        link_libraries(-fsanitize=address)
    endif()

    if (LLAMA_SANITIZE_UNDEFINED)
        add_compile_options(-fsanitize=undefined)
        link_libraries(-fsanitize=undefined)
    endif()
endif()

if (APPLE AND LLAMA_ACCELERATE)
    find_library(ACCELERATE_FRAMEWORK Accelerate)
    if (ACCELERATE_FRAMEWORK)
        message(STATUS "Accelerate framework found")

        add_compile_definitions(GGML_USE_ACCELERATE)
        set(LLAMA_EXTRA_LIBS ${LLAMA_EXTRA_LIBS} ${ACCELERATE_FRAMEWORK})
    else()
        message(WARNING "Accelerate framework not found")
    endif()
endif()

if (LLAMA_BLAS)
    if (LLAMA_STATIC)
        set(BLA_STATIC ON)
    endif()
    if ($(CMAKE_VERSION) VERSION_GREATER_EQUAL 3.22)
        set(BLA_SIZEOF_INTEGER 8)
    endif()

    set(BLA_VENDOR ${LLAMA_BLAS_VENDOR})
    find_package(BLAS)

    if (BLAS_FOUND)
        message(STATUS "BLAS found, Libraries: ${BLAS_LIBRARIES}")

        if ("${BLAS_INCLUDE_DIRS}" STREQUAL "")
            # BLAS_INCLUDE_DIRS is missing in FindBLAS.cmake.
            # see https://gitlab.kitware.com/cmake/cmake/-/issues/20268
            find_package(PkgConfig REQUIRED)
            if (${LLAMA_BLAS_VENDOR} MATCHES "Generic")
                pkg_check_modules(DepBLAS REQUIRED blas)
            elseif (${LLAMA_BLAS_VENDOR} MATCHES "OpenBLAS")
                pkg_check_modules(DepBLAS REQUIRED openblas)
            elseif (${LLAMA_BLAS_VENDOR} MATCHES "FLAME")
                pkg_check_modules(DepBLAS REQUIRED blis)
            elseif (${LLAMA_BLAS_VENDOR} MATCHES "ATLAS")
                pkg_check_modules(DepBLAS REQUIRED blas-atlas)
            elseif (${LLAMA_BLAS_VENDOR} MATCHES "FlexiBLAS")
                pkg_check_modules(DepBLAS REQUIRED flexiblas_api)
            elseif (${LLAMA_BLAS_VENDOR} MATCHES "Intel")
                # all Intel* libraries share the same include path
                pkg_check_modules(DepBLAS REQUIRED mkl-sdl)
            elseif (${LLAMA_BLAS_VENDOR} MATCHES "NVHPC")
                # this doesn't provide pkg-config
                # suggest to assign BLAS_INCLUDE_DIRS on your own
                if ("${NVHPC_VERSION}" STREQUAL "")
                    message(WARNING "Better to set NVHPC_VERSION")
                else()
                    set(DepBLAS_FOUND ON)
                    set(DepBLAS_INCLUDE_DIRS "/opt/nvidia/hpc_sdk/${CMAKE_SYSTEM_NAME}_${CMAKE_SYSTEM_PROCESSOR}/${NVHPC_VERSION}/math_libs/include")
                endif()
            endif()
            if (DepBLAS_FOUND)
                set(BLAS_INCLUDE_DIRS ${DepBLAS_INCLUDE_DIRS})
            else()
                message(WARNING "BLAS_INCLUDE_DIRS neither been provided nor been automatically"
                " detected by pkgconfig, trying to find cblas.h from possible paths...")
                find_path(BLAS_INCLUDE_DIRS
                    NAMES cblas.h
                    HINTS
                        /usr/include
                        /usr/local/include
                        /usr/include/openblas
                        /opt/homebrew/opt/openblas/include
                        /usr/local/opt/openblas/include
                        /usr/include/x86_64-linux-gnu/openblas/include
                )
            endif()
        endif()

        message(STATUS "BLAS found, Includes: ${BLAS_INCLUDE_DIRS}")
        add_compile_options(${BLAS_LINKER_FLAGS})
        add_compile_definitions(GGML_USE_OPENBLAS)
        set(LLAMA_EXTRA_LIBS ${LLAMA_EXTRA_LIBS} ${BLAS_LIBRARIES})
        set(LLAMA_EXTRA_INCLUDES ${LLAMA_EXTRA_INCLUDES} ${BLAS_INCLUDE_DIRS})

    else()
        message(WARNING "BLAS not found, please refer to "
        "https://cmake.org/cmake/help/latest/module/FindBLAS.html#blas-lapack-vendors"
        " to set correct LLAMA_BLAS_VENDOR")
    endif()
endif()

if (LLAMA_CUBLAS)
    cmake_minimum_required(VERSION 3.17)

    find_package(CUDAToolkit)
    if (CUDAToolkit_FOUND)
        message(STATUS "cuBLAS found")

        enable_language(CUDA)

        set(GGML_SOURCES_CUDA ggml-cuda.cu ggml-cuda.h)

        add_compile_definitions(GGML_USE_CUBLAS)
        add_compile_definitions(GGML_CUDA_DMMV_X=${LLAMA_CUDA_DMMV_X})
        add_compile_definitions(GGML_CUDA_DMMV_Y=${LLAMA_CUDA_DMMV_Y})
        add_compile_definitions(K_QUANTS_PER_ITERATION=${LLAMA_CUDA_KQUANTS_ITER})

        if (LLAMA_STATIC)
            set(LLAMA_EXTRA_LIBS ${LLAMA_EXTRA_LIBS} CUDA::cudart_static CUDA::cublas_static CUDA::cublasLt_static)
        else()
            set(LLAMA_EXTRA_LIBS ${LLAMA_EXTRA_LIBS} CUDA::cudart CUDA::cublas CUDA::cublasLt)
        endif()

    else()
        message(WARNING "cuBLAS not found")
    endif()
endif()

if (LLAMA_METAL)
    find_library(FOUNDATION_LIBRARY         Foundation              REQUIRED)
    find_library(METAL_FRAMEWORK            Metal                   REQUIRED)
    find_library(METALKIT_FRAMEWORK         MetalKit                REQUIRED)
    find_library(METALPERFORMANCE_FRAMEWORK MetalPerformanceShaders REQUIRED)

    set(GGML_SOURCES_METAL ggml-metal.m ggml-metal.h)

    add_compile_definitions(GGML_USE_METAL)
    add_compile_definitions(GGML_METAL_NDEBUG)

    # get full path to the file
    #add_compile_definitions(GGML_METAL_DIR_KERNELS="${CMAKE_CURRENT_SOURCE_DIR}/")

    # copy ggml-metal.metal to bin directory
    configure_file(ggml-metal.metal bin/ggml-metal.metal COPYONLY)

    set(LLAMA_EXTRA_LIBS ${LLAMA_EXTRA_LIBS}
        ${FOUNDATION_LIBRARY}
        ${METAL_FRAMEWORK}
        ${METALKIT_FRAMEWORK}
        ${METALPERFORMANCE_FRAMEWORK}
        )
endif()

if (LLAMA_K_QUANTS)
    set(GGML_SOURCES_EXTRA ${GGML_SOURCES_EXTRA} k_quants.c k_quants.h)
    add_compile_definitions(GGML_USE_K_QUANTS)
endif()

if (LLAMA_CLBLAST)
    find_package(CLBlast)
    if (CLBlast_FOUND)
        message(STATUS "CLBlast found")

        set(GGML_SOURCES_OPENCL ggml-opencl.cpp ggml-opencl.h)

        add_compile_definitions(GGML_USE_CLBLAST)

        set(LLAMA_EXTRA_LIBS ${LLAMA_EXTRA_LIBS} clblast)
    else()
        message(WARNING "CLBlast not found")
    endif()
endif()

if (LLAMA_HIPBLAS)
    list(APPEND CMAKE_PREFIX_PATH /opt/rocm)

    if (NOT ${CMAKE_C_COMPILER_ID} MATCHES "Clang")
        message(WARNING "Only LLVM is supported for HIP, hint: CC=/opt/rocm/llvm/bin/clang")
    endif()
    if (NOT ${CMAKE_CXX_COMPILER_ID} MATCHES "Clang")
        message(WARNING "Only LLVM is supported for HIP, hint: CXX=/opt/rocm/llvm/bin/clang++")
    endif()

    find_package(hip)
    find_package(hipblas)

    if (${hipblas_FOUND} AND ${hip_FOUND})
        message(STATUS "HIP and hipBLAS found")
        add_compile_definitions(GGML_USE_HIPBLAS GGML_USE_CUBLAS)
        add_library(ggml-rocm OBJECT ggml-cuda.cu ggml-cuda.h)
        target_compile_definitions(ggml-rocm PRIVATE GGML_CUDA_DMMV_X=${LLAMA_CUDA_DMMV_X})
        target_compile_definitions(ggml-rocm PRIVATE GGML_CUDA_DMMV_Y=${LLAMA_CUDA_DMMV_Y})
        set_source_files_properties(ggml-cuda.cu PROPERTIES LANGUAGE CXX)
        target_link_libraries(ggml-rocm PRIVATE hip::device PUBLIC hip::host roc::hipblas)

        if (LLAMA_STATIC)
            message(FATAL_ERROR "Static linking not supported for HIP/ROCm")
        endif()
        set(LLAMA_EXTRA_LIBS ${LLAMA_EXTRA_LIBS} ggml-rocm)
    else()
        message(WARNING "hipBLAS or HIP not found. Try setting CMAKE_PREFIX_PATH=/opt/rocm")
    endif()
endif()

if (LLAMA_ALL_WARNINGS)
    if (NOT MSVC)
        set(c_flags
            -Wall
            -Wextra
            -Wpedantic
            -Wcast-qual
            -Wdouble-promotion
            -Wshadow
            -Wstrict-prototypes
            -Wpointer-arith
        )
        set(cxx_flags
            -Wall
            -Wextra
            -Wpedantic
            -Wcast-qual
            -Wno-unused-function
            -Wno-multichar
        )
    else()
        # todo : msvc
    endif()

    add_compile_options(
            "$<$<COMPILE_LANGUAGE:C>:${c_flags}>"
            "$<$<COMPILE_LANGUAGE:CXX>:${cxx_flags}>"
    )

endif()

if (MSVC)
    add_compile_definitions(_CRT_SECURE_NO_WARNINGS)

    if (BUILD_SHARED_LIBS)
        set(CMAKE_WINDOWS_EXPORT_ALL_SYMBOLS ON)
    endif()
endif()

if (LLAMA_LTO)
    include(CheckIPOSupported)
    check_ipo_supported(RESULT result OUTPUT output)
    if (result)
        set(CMAKE_INTERPROCEDURAL_OPTIMIZATION TRUE)
    else()
        message(WARNING "IPO is not supported: ${output}")
    endif()
endif()

# Architecture specific
# TODO: probably these flags need to be tweaked on some architectures
#       feel free to update the Makefile for your architecture and send a pull request or issue
message(STATUS "CMAKE_SYSTEM_PROCESSOR: ${CMAKE_SYSTEM_PROCESSOR}")
if (NOT MSVC)
    if (LLAMA_STATIC)
        add_link_options(-static)
        if (MINGW)
            add_link_options(-static-libgcc -static-libstdc++)
        endif()
    endif()
    if (LLAMA_GPROF)
        add_compile_options(-pg)
    endif()
    if (LLAMA_NATIVE)
        add_compile_options(-march=native)
    endif()
endif()

if (${CMAKE_SYSTEM_PROCESSOR} MATCHES "arm" OR ${CMAKE_SYSTEM_PROCESSOR} MATCHES "aarch64")
    message(STATUS "ARM detected")
    if (MSVC)
        # TODO: arm msvc?
    else()
        if (${CMAKE_SYSTEM_PROCESSOR} MATCHES "aarch64")
            # Apple M1, M2, etc.
            # Raspberry Pi 3, 4, Zero 2 (64-bit)
            add_compile_options(-mcpu=native)
        endif()
        if (${CMAKE_SYSTEM_PROCESSOR} MATCHES "armv6")
            # Raspberry Pi 1, Zero
            add_compile_options(-mfpu=neon-fp-armv8 -mfp16-format=ieee -mno-unaligned-access)
        endif()
        if (${CMAKE_SYSTEM_PROCESSOR} MATCHES "armv7")
            # Raspberry Pi 2
            add_compile_options(-mfpu=neon-fp-armv8 -mfp16-format=ieee -mno-unaligned-access -funsafe-math-optimizations)
        endif()
        if (${CMAKE_SYSTEM_PROCESSOR} MATCHES "armv8")
            # Raspberry Pi 3, 4, Zero 2 (32-bit)
            add_compile_options(-mfp16-format=ieee -mno-unaligned-access)
        endif()
    endif()
elseif (${CMAKE_SYSTEM_PROCESSOR} MATCHES "^(x86_64|i686|AMD64)$")
    message(STATUS "x86 detected")
    if (MSVC)
        if (LLAMA_AVX512)
            add_compile_options($<$<COMPILE_LANGUAGE:C>:/arch:AVX512>)
            add_compile_options($<$<COMPILE_LANGUAGE:CXX>:/arch:AVX512>)
            # MSVC has no compile-time flags enabling specific
            # AVX512 extensions, neither it defines the
            # macros corresponding to the extensions.
            # Do it manually.
            if (LLAMA_AVX512_VBMI)
                add_compile_definitions($<$<COMPILE_LANGUAGE:C>:__AVX512VBMI__>)
                add_compile_definitions($<$<COMPILE_LANGUAGE:CXX>:__AVX512VBMI__>)
            endif()
            if (LLAMA_AVX512_VNNI)
                add_compile_definitions($<$<COMPILE_LANGUAGE:C>:__AVX512VNNI__>)
                add_compile_definitions($<$<COMPILE_LANGUAGE:CXX>:__AVX512VNNI__>)
            endif()
        elseif (LLAMA_AVX2)
            add_compile_options($<$<COMPILE_LANGUAGE:C>:/arch:AVX2>)
            add_compile_options($<$<COMPILE_LANGUAGE:CXX>:/arch:AVX2>)
        elseif (LLAMA_AVX)
            add_compile_options($<$<COMPILE_LANGUAGE:C>:/arch:AVX>)
            add_compile_options($<$<COMPILE_LANGUAGE:CXX>:/arch:AVX>)
        endif()
    else()
        if (LLAMA_F16C)
            add_compile_options(-mf16c)
        endif()
        if (LLAMA_FMA)
            add_compile_options(-mfma)
        endif()
        if (LLAMA_AVX)
            add_compile_options(-mavx)
        endif()
        if (LLAMA_AVX2)
            add_compile_options(-mavx2)
        endif()
        if (LLAMA_AVX512)
            add_compile_options(-mavx512f)
            add_compile_options(-mavx512bw)
        endif()
        if (LLAMA_AVX512_VBMI)
            add_compile_options(-mavx512vbmi)
        endif()
        if (LLAMA_AVX512_VNNI)
            add_compile_options(-mavx512vnni)
        endif()
    endif()
elseif (${CMAKE_SYSTEM_PROCESSOR} MATCHES "ppc64")
    message(STATUS "PowerPC detected")
    add_compile_options(-mcpu=native -mtune=native)
    #TODO: Add  targets for Power8/Power9 (Altivec/VSX) and Power10(MMA) and query for big endian systems (ppc64/le/be)
else()
    message(STATUS "Unknown architecture")
endif()

#
# Build libraries
#

add_library(ggml OBJECT
            ggml.c
            ggml.h
            ${GGML_SOURCES_CUDA}
            ${GGML_SOURCES_OPENCL}
            ${GGML_SOURCES_METAL}
            ${GGML_SOURCES_EXTRA}
            )

target_include_directories(ggml PUBLIC . ${LLAMA_EXTRA_INCLUDES})
target_compile_features(ggml PUBLIC c_std_11) # don't bump
target_link_libraries(ggml PUBLIC Threads::Threads ${LLAMA_EXTRA_LIBS})

add_library(ggml_static STATIC $<TARGET_OBJECTS:ggml>)
if (BUILD_SHARED_LIBS)
    set_target_properties(ggml PROPERTIES POSITION_INDEPENDENT_CODE ON)
    add_library(ggml_shared SHARED $<TARGET_OBJECTS:ggml>)
endif()

add_library(llama
            llama.cpp
            llama.h
            llama-util.h
            )

target_include_directories(llama PUBLIC .)
target_compile_features(llama PUBLIC cxx_std_11) # don't bump
target_link_libraries(llama PRIVATE
    ggml
    ${LLAMA_EXTRA_LIBS}
    )

if (BUILD_SHARED_LIBS)
    set_target_properties(llama PROPERTIES POSITION_INDEPENDENT_CODE ON)
    target_compile_definitions(llama PRIVATE LLAMA_SHARED LLAMA_BUILD)
    if (LLAMA_METAL)
        set_target_properties(llama PROPERTIES RESOURCE "${CMAKE_CURRENT_SOURCE_DIR}/ggml-metal.metal")
    endif()
endif()

if (GGML_SOURCES_CUDA)
    message(STATUS "GGML CUDA sources found, configuring CUDA architecture")
    set_property(TARGET ggml  PROPERTY CUDA_ARCHITECTURES OFF)
    set_property(TARGET ggml  PROPERTY CUDA_SELECT_NVCC_ARCH_FLAGS "Auto")
    set_property(TARGET llama PROPERTY CUDA_ARCHITECTURES OFF)
endif()


#
# programs, examples and tests
#

if (LLAMA_BUILD_TESTS AND NOT CMAKE_JS_VERSION)
    include(CTest)
    add_subdirectory(tests)
endif ()

if (LLAMA_BUILD_EXAMPLES)
    add_subdirectory(examples)
    add_subdirectory(pocs)
endif()<|MERGE_RESOLUTION|>--- conflicted
+++ resolved
@@ -70,11 +70,8 @@
 option(LLAMA_CUBLAS                          "llama: use cuBLAS"                                OFF)
 set(LLAMA_CUDA_DMMV_X      "32" CACHE STRING "llama: x stride for dmmv CUDA kernels")
 set(LLAMA_CUDA_DMMV_Y       "1" CACHE STRING "llama: y block size for dmmv CUDA kernels")
-<<<<<<< HEAD
+set(LLAMA_CUDA_KQUANTS_ITER "2" CACHE STRING "llama: iters./thread per block for Q2_K/Q6_K")
 option(LLAMA_HIPBLAS                         "llama: use hipBLAS"                               OFF)
-=======
-set(LLAMA_CUDA_KQUANTS_ITER "2" CACHE STRING "llama: iters./thread per block for Q2_K/Q6_K")
->>>>>>> fc45a81b
 option(LLAMA_CLBLAST                         "llama: use CLBlast"                               OFF)
 option(LLAMA_METAL                           "llama: use Metal"                                 OFF)
 option(LLAMA_K_QUANTS                        "llama: use k-quants"                              ON)
