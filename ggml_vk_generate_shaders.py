#!/usr/bin/env python

import logging
import argparse
import asyncio
import os
import sys
from tempfile import gettempdir, NamedTemporaryFile

logger = logging.getLogger("ggml-vk-generate-shaders")

shader_f32 = """
#define FLOAT_TYPE float
"""
shader_f16 = """
#extension GL_EXT_shader_explicit_arithmetic_types_float16 : require
#define FLOAT_TYPE float16_t
"""
shader_int8_ext = """
#extension GL_EXT_shader_explicit_arithmetic_types_int8 : require
"""

# Type-specific defines
shader_f32_defines = """
#define QUANT_K 1
#define QUANT_R 1

#define A_TYPE float
"""
shader_f16_defines = """
#define QUANT_K 1
#define QUANT_R 1

#define A_TYPE float16_t
"""
shader_q4_0_defines = """
#define QUANT_K 32
#define QUANT_R 2

struct block_q4_0
{
    float16_t d;
    uint8_t qs[16];
};

#define A_TYPE block_q4_0
"""
shader_q4_1_defines = """
#define QUANT_K 32
#define QUANT_R 2

struct block_q4_1
{
    float16_t d;
    float16_t m;
    uint8_t qs[16];
};

#define A_TYPE block_q4_1
"""
shader_q5_0_defines = """
#extension GL_EXT_shader_explicit_arithmetic_types_int16 : require
#define QUANT_K 32
#define QUANT_R 2

struct block_q5_0
{
    float16_t d;
    uint16_t qh[2];
    uint8_t qs[16];
};

#define A_TYPE block_q5_0
"""
shader_q5_1_defines = """
#extension GL_EXT_shader_explicit_arithmetic_types_int16 : require
#define QUANT_K 32
#define QUANT_R 2

struct block_q5_1
{
    float16_t d;
    float16_t m;
    uint qh;
    uint8_t qs[16];
};

#define A_TYPE block_q5_1
"""
shader_q8_0_defines = """
#define QUANT_K 32
#define QUANT_R 1

struct block_q8_0
{
    float16_t d;
    int8_t qs[32];
};

#define A_TYPE block_q8_0
"""

# K-quants
shader_q2_K_defines = """
#define QUANT_K 256

struct block_q2_K
{
    uint8_t scales[QUANT_K/16];
    uint8_t qs[QUANT_K/4];
    f16vec2 d;
};

#define A_TYPE block_q2_K
"""
shader_q3_K_defines = """
#define QUANT_K 256

struct block_q3_K
{
    uint8_t hmask[QUANT_K/8];
    uint8_t qs[QUANT_K/4];
    uint8_t scales[12];
    float16_t d;
};

#define A_TYPE block_q3_K
"""
shader_q4_K_defines = """
#define QUANT_K 256

struct block_q4_K
{
    f16vec2 d;
    uint8_t scales[3*QUANT_K/64];
    uint8_t qs[QUANT_K/2];
};

#define A_TYPE block_q4_K
"""
shader_q5_K_defines = """
#define QUANT_K 256

struct block_q5_K
{
    f16vec2 d;
    uint8_t scales[12];
    uint8_t qh[QUANT_K/8];
    uint8_t qs[QUANT_K/2];
};

#define A_TYPE block_q5_K
"""
shader_q6_K_defines = """
#define QUANT_K 256

struct block_q6_K
{
    uint8_t ql[QUANT_K/2];
    uint8_t qh[QUANT_K/4];
    int8_t scales[QUANT_K/16];
    float16_t d;
};

#define A_TYPE block_q6_K
"""

# Dequant functions
shader_float_dequant_func = """
vec2 dequantize(uint ib, uint iqs, uint a_offset) {
    return vec2(data_a[a_offset + ib], data_a[a_offset + ib + 1]);
}
"""

shader_q4_0_dequant_func = """
vec2 dequantize(uint ib, uint iqs, uint a_offset) {
    const float d = float(data_a[a_offset + ib].d);
    const uint vui = uint(data_a[a_offset + ib].qs[iqs]);
    return (vec2(vui & 0xF, vui >> 4) - 8.0f) * d;
}
"""

shader_q4_1_dequant_func = """
vec2 dequantize(uint ib, uint iqs, uint a_offset) {
    const float d = float(data_a[a_offset + ib].d);
    const float m = float(data_a[a_offset + ib].m);
    const uint vui = uint(data_a[a_offset + ib].qs[iqs]);
    return vec2(vui & 0xF, vui >> 4) * d + m;
}
"""

shader_q5_0_dequant_func = """
vec2 dequantize(uint ib, uint iqs, uint a_offset) {
    const float d = float(data_a[a_offset + ib].d);
    const uint uint_qh = uint(data_a[a_offset + ib].qh[1]) << 16 | data_a[a_offset + ib].qh[0];
    const ivec2 qh = ivec2(((uint_qh >> iqs) << 4) & 0x10, (uint_qh >> (iqs + 12)) & 0x10);
    const uint vui = uint(data_a[a_offset + ib].qs[iqs]);
    return (vec2((vui & 0xF) | qh.x, (vui >> 4) | qh.y) - 16.0f) * d;
}
"""

shader_q5_1_dequant_func = """
vec2 dequantize(uint ib, uint iqs, uint a_offset) {
    const float d = float(data_a[a_offset + ib].d);
    const float m = float(data_a[a_offset + ib].m);
    const uint uint_qh = data_a[a_offset + ib].qh;
    const ivec2 qh = ivec2(((uint_qh >> iqs) << 4) & 0x10, (uint_qh >> (iqs + 12)) & 0x10);
    const uint vui = uint(data_a[a_offset + ib].qs[iqs]);
    return vec2((vui & 0xF) | qh.x, (vui >> 4) | qh.y) * d + m;
}
"""

shader_q8_0_dequant_func = """
vec2 dequantize(uint ib, uint iqs, uint a_offset) {
    const float d = float(data_a[a_offset + ib].d);
    return vec2(int(data_a[a_offset + ib].qs[iqs]), int(data_a[a_offset + ib].qs[iqs + 1])) * d;
}
"""

# MULMAT

mulmat_head = """#version 450

#extension GL_EXT_control_flow_attributes : enable
#extension GL_EXT_shader_16bit_storage : require

#ifdef MUL_MAT_ID
#extension GL_EXT_shader_explicit_arithmetic_types_int16 : require

#define EXPERT_COUNT 8
#endif

#ifndef LOAD_VEC_A
#define LOAD_VEC_A 1
#endif
#ifndef LOAD_VEC_B
#define LOAD_VEC_B 1
#endif
"""

mulmat_body1 = """
layout(local_size_x_id = 0, local_size_y = 1, local_size_z = 1) in;

layout (binding = 0) readonly buffer A {A_TYPE data_a[];};
layout (binding = 1) readonly buffer B {B_TYPE data_b[];};
layout (binding = 2) writeonly buffer D {D_TYPE data_d[];};

#ifdef MUL_MAT_ID
layout (binding = 3) readonly buffer IDS {int data_ids[];};
#endif

layout (push_constant) uniform parameter
{
    uint M;
    uint N;
    uint K;
    uint stride_a;
    uint stride_b;
    uint stride_d;

    uint batch_stride_a;
    uint batch_stride_b;
    uint batch_stride_d;

#ifdef MUL_MAT_ID
    uint nei0;
    uint nei1;
    uint nbi1;
    uint ne11;
#else
    uint k_split;
    uint ne02;
    uint ne12;
    uint broadcast2;
    uint broadcast3;
#endif
} p;

layout (constant_id = 1) const uint BM = 64;
layout (constant_id = 2) const uint BN = 64;
layout (constant_id = 3) const uint BK = 16;  // Assumed to be 32 if working with a quant
layout (constant_id = 4) const uint WM = 32;
layout (constant_id = 5) const uint WN = 32;
layout (constant_id = 6) const uint WMITER = 2;
layout (constant_id = 7) const uint TM = 4;
layout (constant_id = 8) const uint TN = 2;
layout (constant_id = 9) const uint WARP = 32;

shared FLOAT_TYPE buf_a[BM * (BK+1)];
shared FLOAT_TYPE buf_b[BN * (BK+1)];

#ifdef MUL_MAT_ID
shared u16vec2 row_ids[2048];
#endif

void main() {
#ifdef MUL_MAT_ID
    const uint expert_idx = gl_GlobalInvocationID.z;
#else
    const uint batch_idx = gl_GlobalInvocationID.z;

    const uint i13 = batch_idx / p.ne12;
    const uint i12 = batch_idx % p.ne12;

    const uint i03 = i13 / p.broadcast3;
    const uint i02 = i12 / p.broadcast2;

    const uint batch_idx_a = i03 * p.ne02 + i02;
#endif

    const uint blocks_m = (p.M + BM - 1) / BM;
    const uint ir = gl_WorkGroupID.x % blocks_m;
    const uint ik = gl_WorkGroupID.x / blocks_m;
    const uint ic = gl_WorkGroupID.y;

    const uint warp_i = gl_LocalInvocationID.x / WARP;
    const uint warp_r = warp_i % (BM / WM);
    const uint warp_c = warp_i / (BM / WM);

    const uint WNITER = (WM * WN) / (WARP * TM * TN * WMITER);
    const uint WSUBM = WM / WMITER;
    const uint WSUBN = WN / WNITER;

    const uint tiw = gl_LocalInvocationID.x % WARP;
    const uint tiwr = tiw % (WSUBM / TM);
    const uint tiwc = tiw / (WSUBM / TM);

    const uint loadr_a = gl_LocalInvocationID.x % (BK / LOAD_VEC_A);
    const uint loadc_a = gl_LocalInvocationID.x / (BK / LOAD_VEC_A);
    const uint loadr_b = gl_LocalInvocationID.x % (BK / LOAD_VEC_B);
    const uint loadc_b = gl_LocalInvocationID.x / (BK / LOAD_VEC_B);

    const uint loadstride_a = gl_WorkGroupSize.x * LOAD_VEC_A / BK;
    const uint loadstride_b = gl_WorkGroupSize.x * LOAD_VEC_B / BK;

#ifdef MUL_MAT_ID
    uint _ne1 = 0;
    for (uint ii1 = 0; ii1 < p.nei1; ii1++) {
        for (uint ii0 = 0; ii0 < p.nei0; ii0++) {
            if (data_ids[ii1*p.nbi1 + ii0] == expert_idx) {
                row_ids[_ne1] = u16vec2(ii0, ii1);
                _ne1++;
            }
        }
    }

    barrier();

    // Workgroup has no work
    if (ic * BN >= _ne1) return;
#endif

#ifdef MUL_MAT_ID
    const uint start_k = 0;
    const uint end_k = p.K;
#else
    const uint start_k = ik * p.k_split;
    const uint end_k = min(p.K, (ik + 1) * p.k_split);
#endif

    uint pos_a = (
#ifdef MUL_MAT_ID
        expert_idx * p.batch_stride_a +
#else
        batch_idx_a * p.batch_stride_a +
#endif
        ir * BM * p.stride_a + start_k) / LOAD_VEC_A;
#ifdef MUL_MAT_ID
    uint pos_b = 0;
#else
    uint pos_b = (batch_idx * p.batch_stride_b + ic * BN * p.stride_b + start_k) / LOAD_VEC_B;
#endif

    float sums[WMITER * TM * WNITER * TN];
    FLOAT_TYPE cache_a[WMITER * TM];
    FLOAT_TYPE cache_b[WNITER * TN];

    [[unroll]] for (uint i = 0; i < WMITER*TM*WNITER*TN; i++) {
        sums[i] = 0.0f;
    }

    [[unroll]] for (uint block = start_k; block < end_k; block += BK) {
        [[unroll]] for (uint l = 0; l < BM; l += loadstride_a) {"""

mulmat_load_scalar = """
#if LOAD_VEC_A == 8
            const uint idx = pos_a + (loadc_a + l) * p.stride_a / LOAD_VEC_A + loadr_a;
            const uint buf_idx = (loadc_a + l) * (BK+1) + loadr_a * LOAD_VEC_A;
            buf_a[buf_idx    ] = FLOAT_TYPE(data_a[idx][0].x);
            buf_a[buf_idx + 1] = FLOAT_TYPE(data_a[idx][0].y);
            buf_a[buf_idx + 2] = FLOAT_TYPE(data_a[idx][0].z);
            buf_a[buf_idx + 3] = FLOAT_TYPE(data_a[idx][0].w);
            buf_a[buf_idx + 4] = FLOAT_TYPE(data_a[idx][1].x);
            buf_a[buf_idx + 5] = FLOAT_TYPE(data_a[idx][1].y);
            buf_a[buf_idx + 6] = FLOAT_TYPE(data_a[idx][1].z);
            buf_a[buf_idx + 7] = FLOAT_TYPE(data_a[idx][1].w);
#elif LOAD_VEC_A == 4
            const uint idx = pos_a + (loadc_a + l) * p.stride_a / LOAD_VEC_A + loadr_a;
            const uint buf_idx = (loadc_a + l) * (BK+1) + loadr_a * LOAD_VEC_A;
            buf_a[buf_idx    ] = FLOAT_TYPE(data_a[idx].x);
            buf_a[buf_idx + 1] = FLOAT_TYPE(data_a[idx].y);
            buf_a[buf_idx + 2] = FLOAT_TYPE(data_a[idx].z);
            buf_a[buf_idx + 3] = FLOAT_TYPE(data_a[idx].w);
#else
            if (ir * BM + loadc_a + l < p.M && block + loadr_a < end_k) {
                buf_a[(loadc_a + l) * (BK+1) + loadr_a] = FLOAT_TYPE(data_a[pos_a + (loadc_a + l) * p.stride_a + loadr_a]);
            } else {
                buf_a[(loadc_a + l) * (BK+1) + loadr_a] = FLOAT_TYPE(0.0f);
            }
#endif
"""

mulmat_load_q4_0 = """
            const uint idx = pos_a + (loadc_a + l) * p.stride_a / LOAD_VEC_A + loadr_a;
            const uint buf_idx = (loadc_a + l) * (BK+1) + loadr_a;

            const uint ib = idx / 16;
            const uint iqs = idx & 0xF;

            const float d = float(data_a[ib].d);
            const uint vui = uint(data_a[ib].qs[iqs]);
            const vec2 v = (vec2(vui & 0xF, vui >> 4) - 8.0f) * d;

            buf_a[buf_idx     ] = FLOAT_TYPE(v.x);
            buf_a[buf_idx + 16] = FLOAT_TYPE(v.y);"""

mulmat_load_q4_1 = """
            const uint idx = pos_a + (loadc_a + l) * p.stride_a / LOAD_VEC_A + loadr_a;
            const uint buf_idx = (loadc_a + l) * (BK+1) + loadr_a;

            const uint ib = idx / 16;
            const uint iqs = idx & 0xF;

            const float d = float(data_a[ib].d);
            const float m = float(data_a[ib].m);
            const uint vui = uint(data_a[ib].qs[iqs]);
            const vec2 v = vec2(vui & 0xF, vui >> 4) * d + m;

            buf_a[buf_idx     ] = FLOAT_TYPE(v.x);
            buf_a[buf_idx + 16] = FLOAT_TYPE(v.y);"""

mulmat_load_q5_0 = """
            const uint idx = pos_a + (loadc_a + l) * p.stride_a / LOAD_VEC_A + loadr_a;
            const uint buf_idx = (loadc_a + l) * (BK+1) + loadr_a;

            const uint ib = idx / 16;
            const uint iqs = idx & 0xF;

            const float d = float(data_a[ib].d);
            const uint uint_qh = uint(data_a[ib].qh[1]) << 16 | data_a[ib].qh[0];
            const ivec2 qh = ivec2(((uint_qh >> iqs) << 4) & 0x10, (uint_qh >> (iqs + 12)) & 0x10);
            const uint vui = uint(data_a[ib].qs[iqs]);
            const vec2 v = (vec2((vui & 0xF) | qh.x, (vui >> 4) | qh.y) - 16.0f) * d;

            buf_a[buf_idx     ] = FLOAT_TYPE(v.x);
            buf_a[buf_idx + 16] = FLOAT_TYPE(v.y);"""

mulmat_load_q5_1 = """
            const uint idx = pos_a + (loadc_a + l) * p.stride_a / LOAD_VEC_A + loadr_a;
            const uint buf_idx = (loadc_a + l) * (BK+1) + loadr_a;

            const uint ib = idx / 16;
            const uint iqs = idx & 0xF;

            const float d = float(data_a[ib].d);
            const float m = float(data_a[ib].m);
            const uint uint_qh = data_a[ib].qh;
            const ivec2 qh = ivec2(((uint_qh >> iqs) << 4) & 0x10, (uint_qh >> (iqs + 12)) & 0x10);
            const uint vui = uint(data_a[ib].qs[iqs]);
            const vec2 v = vec2((vui & 0xF) | qh.x, (vui >> 4) | qh.y) * d + m;

            buf_a[buf_idx     ] = FLOAT_TYPE(v.x);
            buf_a[buf_idx + 16] = FLOAT_TYPE(v.y);"""

mulmat_load_q8_0 = """
            const uint idx = pos_a + (loadc_a + l) * p.stride_a / LOAD_VEC_A + loadr_a;
            const uint buf_idx = (loadc_a + l) * (BK+1) + loadr_a * LOAD_VEC_A;

            const uint ib = idx / 16;
            const uint iqs = (idx & 0xF) * 2;

            const float d = float(data_a[ib].d);
            const vec2 v = vec2(int(data_a[ib].qs[iqs]), int(data_a[ib].qs[iqs + 1])) * d;

            buf_a[buf_idx    ] = FLOAT_TYPE(v.x);
            buf_a[buf_idx + 1] = FLOAT_TYPE(v.y);"""


mulmat_load_q2_K = """
            const uint idx = pos_a + (loadc_a + l) * p.stride_a / LOAD_VEC_A + loadr_a;
            const uint buf_idx = (loadc_a + l) * (BK+1) + loadr_a * LOAD_VEC_A;

            const uint ib = idx / 128;                         // 2 values per idx
            const uint iqs = idx % 128;                        // 0..127

            const uint qsi = (iqs / 64) * 32 + (iqs % 16) * 2; // 0,2,4..30
            const uint scalesi = iqs / 8;                      // 0..15
            const uint qsshift = ((iqs % 64) / 16) * 2;        // 0,2,4,6

            const uvec2 qs = uvec2(data_a[ib].qs[qsi], data_a[ib].qs[qsi + 1]);
            const uint scales = data_a[ib].scales[scalesi];
            const vec2 d = vec2(data_a[ib].d);

            const vec2 v = d.x * float(scales & 0xF) * vec2((qs >> qsshift) & 3) - d.y * float(scales >> 4);

            buf_a[buf_idx    ] = FLOAT_TYPE(v.x);
            buf_a[buf_idx + 1] = FLOAT_TYPE(v.y);"""

mulmat_load_q3_K = """
            const uint idx = pos_a + (loadc_a + l) * p.stride_a / LOAD_VEC_A + loadr_a;
            const uint buf_idx = (loadc_a + l) * (BK+1) + loadr_a * LOAD_VEC_A;

            const uint ib = idx / 128;                   // 2 values per idx
            const uint iqs = idx % 128;                  // 0..127

            const uint n = iqs / 64;                     // 0,1
            const uint qsi = n * 32 + (iqs % 16) * 2;    // 0,2,4..62
            const uint hmi =          (iqs % 16) * 2;    // 0,2,4..30
            const uint j = (iqs % 64) / 4;               // 0..3
            const uint is = iqs / 8;                     // 0..15
            const uint halfsplit = ((iqs % 64) / 16);    // 0,1,2,3
            const uint qsshift = halfsplit * 2;          // 0,2,4,6
            const uint m = 1 << (4 * n + halfsplit);     // 1,2,4,8,16,32,64,128

            const int8_t us = int8_t(is <  4 ? (data_a[ib].scales[is-0] & 0xF) | (((data_a[ib].scales[is+8] >> 0) & 3) << 4) :
                                    is <  8 ? (data_a[ib].scales[is-0] & 0xF) | (((data_a[ib].scales[is+4] >> 2) & 3) << 4) :
                                    is < 12 ? (data_a[ib].scales[is-8] >>  4) | (((data_a[ib].scales[is+0] >> 4) & 3) << 4) :
                                            (data_a[ib].scales[is-8] >>  4) | (((data_a[ib].scales[is-4] >> 6) & 3) << 4));
            const float dl = float(data_a[ib].d) * float(us - 32);

            buf_a[buf_idx    ] = FLOAT_TYPE(dl * float(int8_t((data_a[ib].qs[qsi    ] >> qsshift) & 3) - (((data_a[ib].hmask[hmi    ] & m) != 0) ? 0 : 4)));
            buf_a[buf_idx + 1] = FLOAT_TYPE(dl * float(int8_t((data_a[ib].qs[qsi + 1] >> qsshift) & 3) - (((data_a[ib].hmask[hmi + 1] & m) != 0) ? 0 : 4)));"""

mulmat_load_q4_K = """
            const uint idx = pos_a + (loadc_a + l) * p.stride_a / LOAD_VEC_A + loadr_a;
            const uint buf_idx = (loadc_a + l) * (BK+1) + loadr_a * LOAD_VEC_A;

            const uint ib = idx / 128;                 // 2 values per idx
            const uint iqs = idx % 128;                // 0..127

            const uint n = iqs / 32;                   // 0,1,2,3
            const uint b = (iqs % 32) / 16;            // 0,1
            const uint is = 2 * n + b;                 // 0..7
            const uint qsi = n * 32 + (iqs % 16) * 2;  // 0,2,4..126

            const vec2 loadd = vec2(data_a[ib].d);

            uint8_t sc;
            uint8_t mbyte;
            if (is < 4) {
                sc    = uint8_t(data_a[ib].scales[is    ] & 63);
                mbyte = uint8_t(data_a[ib].scales[is + 4] & 63);
            } else {
                sc    = uint8_t((data_a[ib].scales[is + 4] & 0xF) | ((data_a[ib].scales[is - 4] >> 6) << 4));
                mbyte = uint8_t((data_a[ib].scales[is + 4] >>  4) | ((data_a[ib].scales[is    ] >> 6) << 4));
            }
            const float d = loadd.x * sc;
            const float m = loadd.y * mbyte;

            buf_a[buf_idx    ] = FLOAT_TYPE(d * float((data_a[ib].qs[qsi    ] >> (b * 4)) & 0xF) - m);
            buf_a[buf_idx + 1] = FLOAT_TYPE(d * float((data_a[ib].qs[qsi + 1] >> (b * 4)) & 0xF) - m);"""

mulmat_load_q5_K = """
            const uint idx = pos_a + (loadc_a + l) * p.stride_a / LOAD_VEC_A + loadr_a;
            const uint buf_idx = (loadc_a + l) * (BK+1) + loadr_a * LOAD_VEC_A;

            const uint ib = idx / 128;                 // 2 values per idx
            const uint iqs = idx % 128;                // 0..127

            const uint n = iqs / 32;                   // 0,1,2,3
            const uint b = (iqs % 32) / 16;            // 0,1
            const uint is = 2 * n + b;                 // 0..7
            const uint qsi = n * 32 + (iqs % 16) * 2;  // 0,2,4..126
            const uint qhi = (iqs % 16) * 2;           // 0,2,4..30

            const uint8_t hm = uint8_t(1 << (iqs / 16));

            const vec2 loadd = vec2(data_a[ib].d);

            uint8_t sc;
            uint8_t mbyte;
            if (is < 4) {
                sc    = uint8_t(data_a[ib].scales[is    ] & 63);
                mbyte = uint8_t(data_a[ib].scales[is + 4] & 63);
            } else {
                sc    = uint8_t((data_a[ib].scales[is + 4] & 0xF) | ((data_a[ib].scales[is - 4] >> 6) << 4));
                mbyte = uint8_t((data_a[ib].scales[is + 4] >>  4) | ((data_a[ib].scales[is    ] >> 6) << 4));
            }
            const float d = loadd.x * sc;
            const float m = loadd.y * mbyte;

            buf_a[buf_idx    ] = FLOAT_TYPE(d * (float((data_a[ib].qs[qsi    ] >> (b * 4)) & 0xF) + float((data_a[ib].qh[qhi    ] & hm) != 0 ? 16 : 0)) - m);
            buf_a[buf_idx + 1] = FLOAT_TYPE(d * (float((data_a[ib].qs[qsi + 1] >> (b * 4)) & 0xF) + float((data_a[ib].qh[qhi + 1] & hm) != 0 ? 16 : 0)) - m);"""

mulmat_load_q6_K = """
            const uint idx = pos_a + (loadc_a + l) * p.stride_a / LOAD_VEC_A + loadr_a;
            const uint buf_idx = (loadc_a + l) * (BK+1) + loadr_a * LOAD_VEC_A;

            const uint ib = idx / 128;                  // 2 values per idx
            const uint iqs = idx % 128;                 // 0..127

            const uint n = iqs / 64;                    // 0,1
            const uint b = (iqs % 64) / 32;             // 0,1
            const uint is_b = (iqs % 16) / 8;           // 0,1
            const uint qhshift = ((iqs % 64) / 16) * 2; // 0,2,4,6
            const uint is = 8 * n + qhshift + is_b;     // 0..15
            const uint qsi = n * 64 + (iqs % 32) * 2;   // 0,2,4..126
            const uint qhi = n * 32 + (iqs % 16) * 2;   // 0,2,4..62

            const float dscale = float(data_a[ib].d) * float(data_a[ib].scales[is]);

            buf_a[buf_idx    ] = FLOAT_TYPE(dscale * float(int8_t(((data_a[ib].ql[qsi    ] >> (b * 4)) & 0xF) | (((data_a[ib].qh[qhi    ] >> qhshift) & 3) << 4)) - 32));
            buf_a[buf_idx + 1] = FLOAT_TYPE(dscale * float(int8_t(((data_a[ib].ql[qsi + 1] >> (b * 4)) & 0xF) | (((data_a[ib].qh[qhi + 1] >> qhshift) & 3) << 4)) - 32));"""

mulmat_body2 = """
        }
        [[unroll]] for (uint l = 0; l < BN; l += loadstride_b) {
#if LOAD_VEC_B == 8
#ifdef MUL_MAT_ID
            const u16vec2 row_idx = row_ids[ic * BN + loadc_b + l];
            const uint idx = pos_b + row_idx.y * p.batch_stride_b / LOAD_VEC_B + (row_idx.x % p.ne11) * p.stride_b / LOAD_VEC_B + loadr_b;
#else
            const uint idx = pos_b + (loadc_b + l) * p.stride_b / LOAD_VEC_B + loadr_b;
#endif
            const uint buf_idx = (loadc_b + l) * (BK+1) + loadr_b * LOAD_VEC_B;
            buf_b[buf_idx + 0] = FLOAT_TYPE(data_b[idx][0].x);
            buf_b[buf_idx + 1] = FLOAT_TYPE(data_b[idx][0].y);
            buf_b[buf_idx + 2] = FLOAT_TYPE(data_b[idx][0].z);
            buf_b[buf_idx + 3] = FLOAT_TYPE(data_b[idx][0].w);
            buf_b[buf_idx + 4] = FLOAT_TYPE(data_b[idx][1].x);
            buf_b[buf_idx + 5] = FLOAT_TYPE(data_b[idx][1].y);
            buf_b[buf_idx + 6] = FLOAT_TYPE(data_b[idx][1].z);
            buf_b[buf_idx + 7] = FLOAT_TYPE(data_b[idx][1].w);
#elif LOAD_VEC_B == 4
#ifdef MUL_MAT_ID
            const u16vec2 row_idx = row_ids[ic * BN + loadc_b + l];
            const uint idx = pos_b + row_idx.y * p.batch_stride_b / LOAD_VEC_B + (row_idx.x % p.ne11) * p.stride_b / LOAD_VEC_B + loadr_b;
#else
            const uint idx = pos_b + (loadc_b + l) * p.stride_b / LOAD_VEC_B + loadr_b;
#endif
            const uint buf_idx = (loadc_b + l) * (BK+1) + loadr_b * LOAD_VEC_B;
            buf_b[buf_idx + 0] = FLOAT_TYPE(data_b[idx].x);
            buf_b[buf_idx + 1] = FLOAT_TYPE(data_b[idx].y);
            buf_b[buf_idx + 2] = FLOAT_TYPE(data_b[idx].z);
            buf_b[buf_idx + 3] = FLOAT_TYPE(data_b[idx].w);
#elif !MUL_MAT_ID
            if (ic * BN + loadc_b + l < p.N && block + loadr_b < end_k) {
                buf_b[(loadc_b + l) * (BK+1) + loadr_b] = FLOAT_TYPE(data_b[pos_b + (loadc_b + l) * p.stride_b + loadr_b]);
            } else {
                buf_b[(loadc_b + l) * (BK+1) + loadr_b] = FLOAT_TYPE(0.0f);
            }
#else
            const uint row_i = ic * BN + loadc_b + l;
            if (row_i < _ne1) {
                const u16vec2 row_idx = row_ids[row_i];
                buf_b[(loadc_b + l) * (BK+1) + loadr_b] = FLOAT_TYPE(data_b[pos_b + row_idx.y * p.batch_stride_b + (row_idx.x % p.ne11) * p.stride_b + loadr_b]);
            } else {
                buf_b[(loadc_b + l) * (BK+1) + loadr_b] = FLOAT_TYPE(0.0f);
            }
#endif
        }

        barrier();

        pos_a += BK / LOAD_VEC_A;
        pos_b += BK / LOAD_VEC_B;

        for (uint i = 0; i < BK; i++) {
            // Load from shared into cache
            [[unroll]] for (uint wsir = 0; wsir < WMITER; wsir++) {
                [[unroll]] for (uint j = 0; j < TM; j++) {
                    cache_a[wsir * TM + j] = buf_a[(warp_r * WM + wsir * WSUBM + tiwr * TM + j) * (BK+1) + i];
                }
            }
            [[unroll]] for (uint wsic = 0; wsic < WNITER; wsic++) {
                [[unroll]] for (uint j = 0; j < TN; j++) {
                    cache_b[wsic * TN + j] = buf_b[(warp_c * WN + wsic * WSUBN + tiwc * TN + j) * (BK+1) + i];
                }
            }

            [[unroll]] for (uint wsic = 0; wsic < WNITER; wsic++) {
                [[unroll]] for (uint wsir = 0; wsir < WMITER; wsir++) {
                    [[unroll]] for (uint cc = 0; cc < TN; cc++) {
                        [[unroll]] for (uint cr = 0; cr < TM; cr++) {
                            sums[(wsic * TN + cc) * (WMITER * TM) + wsir * TM + cr] += float(cache_a[wsir * TM + cr]) * float(cache_b[wsic * TN + cc]);
                        }
                    }
                }
            }
        }

        barrier();
    }

    const uint dr = ir * BM + warp_r * WM;
    const uint dc = ic * BN + warp_c * WN;

#ifndef MUL_MAT_ID
    const uint offsets = batch_idx * p.batch_stride_d + ik * p.batch_stride_d * gl_NumWorkGroups.z;
#endif

    [[unroll]] for (uint wsic = 0; wsic < WNITER; wsic++) {
        [[unroll]] for (uint wsir = 0; wsir < WMITER; wsir++) {

            const uint dr_warp = dr + wsir * WSUBM + tiwr * TM;
            const uint dc_warp = dc + wsic * WSUBN + tiwc * TN;
            [[unroll]] for (uint cc = 0; cc < TN; cc++) {
#ifdef MUL_MAT_ID
                const uint row_i = dc_warp + cc;
                if (row_i >= _ne1) break;

                const u16vec2 row_idx = row_ids[row_i];
#endif
                [[unroll]] for (uint cr = 0; cr < TM; cr++) {
#ifdef MUL_MAT_ID
                    data_d[row_idx.y * p.batch_stride_d + row_idx.x * p.stride_d + dr_warp + cr] = D_TYPE(sums[(wsic * TN + cc) * (WMITER * TM) + wsir * TM + cr]);
#else
                    if (dr_warp + cr < p.M && dc_warp + cc < p.N) {
                        data_d[offsets + (dc_warp + cc) * p.stride_d + dr_warp + cr] = D_TYPE(sums[(wsic * TN + cc) * (WMITER * TM) + wsir * TM + cr]);
                    }
#endif
                }
            }
        }
    }
}
"""

mulmat_split_k_reduce_src = """#version 450

#extension GL_EXT_control_flow_attributes : enable

layout(local_size_x = 256, local_size_y = 1, local_size_z = 1) in;

layout (binding = 0) readonly buffer A {float data_a[];};
layout (binding = 1) writeonly buffer D {float data_d[];};

layout (push_constant) uniform parameter {
    uint ne;
    uint k_num;
} p;

void main() {
    const uint idx = gl_GlobalInvocationID.x;

    if (idx >= p.ne) {
        return;
    }

    float result = 0.0f;

    [[unroll]] for (uint i = 0; i < p.k_num; i++) {
        result += data_a[i * p.ne + idx];
    }

    data_d[idx] = result;
}
"""

# DEQUANT SHADER
dequant_head = """#version 450

#extension GL_EXT_control_flow_attributes : require
#extension GL_EXT_shader_16bit_storage : require

layout (push_constant) uniform parameter
{
    uint M;
    uint K;
    uint stride_a;
    uint stride_b;
    uint nel;
} p;
"""

dequant_f32_body = """
layout(local_size_x = 256, local_size_y = 1, local_size_z = 1) in;

layout (binding = 0) readonly buffer A {float data_a[];};
layout (binding = 1) writeonly buffer D {D_TYPE data_b[];};

void main() {
    const uint i = gl_GlobalInvocationID.x * 16;

    if (i >= p.nel) {
        return;
    }

    [[unroll]] for (uint l = 0; l < 16; l++) {
        data_b[i + l] = D_TYPE(data_a[i + l]);
    }
}
"""

dequant_q4_0_body = """
layout(local_size_x = 256, local_size_y = 1, local_size_z = 1) in;

layout (binding = 0) readonly buffer A {block_q4_0 data_a[];};
layout (binding = 1) writeonly buffer D {D_TYPE data_b[];};

void main() {
    const uint i = gl_WorkGroupID.x * 4 + gl_LocalInvocationID.x / 64;

    const uint tid = gl_LocalInvocationID.x % 64;
    const uint il  = tid/32;
    const uint ir  = tid%32;
    const uint ib = 32*i + ir;
    if (ib >= p.nel / 32) {
        return;
    }

    const uint b_idx = 1024*i + 32*ir + 8*il;

    const float d = float(data_a[ib].d);
    const float dm = -8.0f * d;

    const uint q_idx = 8*il;

    [[unroll]] for (uint l = 0; l < 8; ++l) {
        data_b[b_idx + l +  0] = D_TYPE(d * (data_a[ib].qs[q_idx + l] & 0xF) + dm);
        data_b[b_idx + l + 16] = D_TYPE(d * (data_a[ib].qs[q_idx + l] >>  4) + dm);
    }
}
"""

dequant_q4_1_body = """
layout(local_size_x = 256, local_size_y = 1, local_size_z = 1) in;

layout (binding = 0) readonly buffer A {block_q4_1 data_a[];};
layout (binding = 1) writeonly buffer D {D_TYPE data_b[];};

void main() {
    const uint i = gl_WorkGroupID.x * 4 + gl_LocalInvocationID.x / 64;

    const uint tid = gl_LocalInvocationID.x % 64;
    const uint il  = tid/32;
    const uint ir  = tid%32;
    const uint ib = 32*i + ir;
    if (ib >= p.nel / 32) {
        return;
    }

    const uint b_idx = 1024*i + 32*ir + 8*il;

    const float d = float(data_a[ib].d);
    const float m = float(data_a[ib].m);

    const uint q_idx = 8*il;

    [[unroll]] for (uint l = 0; l < 8; ++l) {
        data_b[b_idx + l +  0] = D_TYPE(d * (data_a[ib].qs[q_idx + l] & 0xF) + m);
        data_b[b_idx + l + 16] = D_TYPE(d * (data_a[ib].qs[q_idx + l] >>  4) + m);
    }
}
"""

dequant_q5_0_body = """
layout(local_size_x = 256, local_size_y = 1, local_size_z = 1) in;

layout (binding = 0) readonly buffer A {block_q5_0 data_a[];};
layout (binding = 1) writeonly buffer D {D_TYPE data_b[];};

void main() {
    const uint i = gl_WorkGroupID.x * 4 + gl_LocalInvocationID.x / 64;

    const uint tid = gl_LocalInvocationID.x % 64;
    const uint il  = tid/32;
    const uint ir  = tid%32;
    const uint ib = 32*i + ir;
    if (ib >= p.nel / 32) {
        return;
    }

    const uint b_idx = 1024*i + 32*ir + 8*il;

    const float d = float(data_a[ib].d);
    const uint qh = uint(data_a[ib].qh[1]) << 16 | data_a[ib].qh[0];

    const uint q_idx = 8*il;

    [[unroll]] for (uint l = 0; l < 8; ++l) {
        const uint iqs = q_idx + l;
        const uint vui = uint(data_a[ib].qs[iqs]);
        data_b[b_idx + l +  0] = D_TYPE(d * (((vui & 0xF) | (((qh >> iqs) << 4) & 0x10)) - 16.0f));
        data_b[b_idx + l + 16] = D_TYPE(d * (((vui >>  4) | ((qh >> (iqs + 12)) & 0x10)) - 16.0f));
    }
}
"""

dequant_q5_1_body = """
layout(local_size_x = 256, local_size_y = 1, local_size_z = 1) in;

layout (binding = 0) readonly buffer A {block_q5_1 data_a[];};
layout (binding = 1) writeonly buffer D {D_TYPE data_b[];};

void main() {
    const uint i = gl_WorkGroupID.x * 4 + gl_LocalInvocationID.x / 64;

    const uint tid = gl_LocalInvocationID.x % 64;
    const uint il  = tid/32;
    const uint ir  = tid%32;
    const uint ib = 32*i + ir;
    if (ib >= p.nel / 32) {
        return;
    }

    const uint b_idx = 1024*i + 32*ir + 8*il;

    const float d = float(data_a[ib].d);
    const float m = float(data_a[ib].m);
    const uint qh = data_a[ib].qh;

    const uint q_idx = 8*il;

    [[unroll]] for (uint l = 0; l < 8; ++l) {
        const uint iqs = q_idx + l;
        const uint vui = uint(data_a[ib].qs[iqs]);
        data_b[b_idx + l +  0] = D_TYPE(d * (((vui & 0xF) | (((qh >> iqs) << 4) & 0x10))) + m);
        data_b[b_idx + l + 16] = D_TYPE(d * (((vui >>  4) | ((qh >> (iqs + 12)) & 0x10))) + m);
    }
}
"""

dequant_q8_0_body = """
layout(local_size_x = 256, local_size_y = 1, local_size_z = 1) in;

layout (binding = 0) readonly buffer A {block_q8_0 data_a[];};
layout (binding = 1) writeonly buffer D {D_TYPE data_b[];};

void main() {
    const uint i = gl_WorkGroupID.x * 4 + gl_LocalInvocationID.x / 64;

    const uint tid = gl_LocalInvocationID.x % 64;
    const uint il  = tid/32;
    const uint ir  = tid%32;
    const uint ib = 32*i + ir;
    if (ib >= p.nel / 32) {
        return;
    }

    const uint b_idx = 1024*i + 32*ir + 16*il;

    const float d = float(data_a[ib].d);

    const uint q_idx = 16*il;

    [[unroll]] for (uint l = 0; l < 16; l += 2) {
        data_b[b_idx + l    ] = D_TYPE(d * data_a[ib].qs[q_idx + l    ]);
        data_b[b_idx + l + 1] = D_TYPE(d * data_a[ib].qs[q_idx + l + 1]);
    }
}
"""

# K-quants
dequant_q2_K_body = """
layout(local_size_x = 64, local_size_y = 1, local_size_z = 1) in;

layout (binding = 0) readonly buffer A {A_TYPE data_a[];};
layout (binding = 1) writeonly buffer D {D_TYPE data_b[];};

void main() {
    [[unroll]] for (uint wgy = 0; wgy < 256; wgy++) {
        const uint i = gl_WorkGroupID.x * 256 + wgy;
        if (i >= p.M * p.K / QUANT_K) {
            return;
        }

        const uint tid = gl_LocalInvocationID.x;
        const uint ip = tid / 32;
        const uint il = tid - 32 * ip;
        const uint is = 8 * ip + il / 16;

        const uint y_idx = i * QUANT_K + 128 * ip + il;

        const uint ql_idx = 32 * ip + il;
        const uint8_t qs = data_a[i].qs[32 * ip + il];

        FLOAT_TYPE dall = FLOAT_TYPE(data_a[i].d.x);
        FLOAT_TYPE dmin = FLOAT_TYPE(data_a[i].d.y);
        data_b[y_idx +  0] = D_TYPE(dall * FLOAT_TYPE((data_a[i].scales[is+0] & 0xF) * ((qs >> 0) & 3)) - dmin * FLOAT_TYPE(data_a[i].scales[is+0] >> 4));
        data_b[y_idx + 32] = D_TYPE(dall * FLOAT_TYPE((data_a[i].scales[is+2] & 0xF) * ((qs >> 2) & 3)) - dmin * FLOAT_TYPE(data_a[i].scales[is+2] >> 4));
        data_b[y_idx + 64] = D_TYPE(dall * FLOAT_TYPE((data_a[i].scales[is+4] & 0xF) * ((qs >> 4) & 3)) - dmin * FLOAT_TYPE(data_a[i].scales[is+4] >> 4));
        data_b[y_idx + 96] = D_TYPE(dall * FLOAT_TYPE((data_a[i].scales[is+6] & 0xF) * ((qs >> 6) & 3)) - dmin * FLOAT_TYPE(data_a[i].scales[is+6] >> 4));
    }
}
"""
dequant_q3_K_body = """
layout(local_size_x = 64, local_size_y = 1, local_size_z = 1) in;

layout (binding = 0) readonly buffer A {A_TYPE data_a[];};
layout (binding = 1) writeonly buffer D {D_TYPE data_b[];};

void main() {
    [[unroll]] for (uint wgy = 0; wgy < 256; wgy++) {
        const uint i = uint(gl_WorkGroupID.x * 256 + wgy);
        if (i >= p.M * p.K / QUANT_K) {
            return;
        }

        const uint r = gl_LocalInvocationID.x / 4;
        const uint tid = r / 2;
        const uint is0 = r % 2;
        const uint l0 = 16 * is0 + 4 * (gl_LocalInvocationID.x % 4);
        const uint n = tid / 4;
        const uint j = tid - 4*n;

        const uint8_t m = uint8_t(1 << (4*n + j));
        const uint is = 8*n + 2*j + is0;
        const uint shift = 2*j;

        const int8_t us = int8_t(is <  4 ? (data_a[i].scales[is-0] & 0xF) | (((data_a[i].scales[is+8] >> 0) & 3) << 4) :
                                 is <  8 ? (data_a[i].scales[is-0] & 0xF) | (((data_a[i].scales[is+4] >> 2) & 3) << 4) :
                                 is < 12 ? (data_a[i].scales[is-8] >>  4) | (((data_a[i].scales[is+0] >> 4) & 3) << 4) :
                                           (data_a[i].scales[is-8] >>  4) | (((data_a[i].scales[is-4] >> 6) & 3) << 4));
        const FLOAT_TYPE d_all = FLOAT_TYPE(data_a[i].d);
        const FLOAT_TYPE dl    = d_all * FLOAT_TYPE(us - 32);

        const uint y_idx = i * QUANT_K + 128 * n + 32 * j;
        const uint qs_idx = 32*n;

        for (uint l = l0; l < l0 + 4; ++l) {
            data_b[y_idx + l] = D_TYPE(dl * FLOAT_TYPE(int8_t((data_a[i].qs[qs_idx + l] >> shift) & 3) - (((data_a[i].hmask[l] & m) != 0) ? 0 : 4)));
        }
    }
}
"""
dequant_q4_K_body = """
layout(local_size_x = 32, local_size_y = 1, local_size_z = 1) in;

layout (binding = 0) readonly buffer A {A_TYPE data_a[];};
layout (binding = 1) writeonly buffer D {D_TYPE data_b[];};

void main() {
    [[unroll]] for (uint wgy = 0; wgy < 256; wgy++) {
        const uint i = gl_WorkGroupID.x * 256 + wgy;
        if (i >= p.M * p.K / QUANT_K) {
            return;
        }

        const uint tid = gl_LocalInvocationID.x;
        const uint il = tid / 8;
        const uint ir = tid % 8;
        const uint is = 2 * il;
        const uint n = 4;

        const FLOAT_TYPE dall = FLOAT_TYPE(data_a[i].d.x);
        const FLOAT_TYPE dmin = FLOAT_TYPE(data_a[i].d.y);

        const uint y_idx = i * QUANT_K + 64 * il + n * ir;
        const uint qs_idx = 32*il + n * ir;

        uint8_t sc;
        uint8_t m;
        if (is < 4) {
            sc = uint8_t(data_a[i].scales[is] & 63);
            m  = uint8_t(data_a[i].scales[is + 4] & 63);
        } else {
            sc = uint8_t((data_a[i].scales[is + 4] & 0xF) | ((data_a[i].scales[is - 4] >> 6) << 4));
            m  = uint8_t((data_a[i].scales[is + 4] >>  4) | ((data_a[i].scales[is    ] >> 6) << 4));
        }
        const FLOAT_TYPE d1 = dall * sc;
        const FLOAT_TYPE m1 = dmin * m;

        if (is < 4) {
            sc = uint8_t(data_a[i].scales[is + 1] & 63);
            m  = uint8_t(data_a[i].scales[is + 5] & 63);
        } else {
            sc = uint8_t((data_a[i].scales[is + 5] & 0xF) | ((data_a[i].scales[is - 3] >> 6) << 4));
            m  = uint8_t((data_a[i].scales[is + 5] >>  4) | ((data_a[i].scales[is + 1] >> 6) << 4));
        }
        const FLOAT_TYPE d2 = dall * sc;
        const FLOAT_TYPE m2 = dmin * m;

        [[unroll]] for (uint l = 0; l < n; ++l) {
            data_b[y_idx + l     ] = D_TYPE(d1 * FLOAT_TYPE(data_a[i].qs[qs_idx + l] & 0xF) - m1);
            data_b[y_idx + l + 32] = D_TYPE(d2 * FLOAT_TYPE(data_a[i].qs[qs_idx + l] >>  4) - m2);
        }
    }
}
"""
dequant_q5_K_body = """
layout(local_size_x = 64, local_size_y = 1, local_size_z = 1) in;

layout (binding = 0) readonly buffer A {A_TYPE data_a[];};
layout (binding = 1) writeonly buffer D {D_TYPE data_b[];};

void main() {
    [[unroll]] for (uint wgy = 0; wgy < 256; wgy++) {
        const uint i = gl_WorkGroupID.x * 256 + wgy;
        if (i >= p.M * p.K / QUANT_K) {
            return;
        }

        const uint tid = gl_LocalInvocationID.x;
        const uint il = tid / 16;
        const uint ir = tid % 16;
        const uint is = 2 * il;

        const FLOAT_TYPE dall = FLOAT_TYPE(data_a[i].d.x);
        const FLOAT_TYPE dmin = FLOAT_TYPE(data_a[i].d.y);

        const uint y_idx = i * QUANT_K + 64 * il + 2 * ir;
        const uint qs_idx = 32*il + 2 * ir;
        const uint qh_idx = 2 * ir;

        uint8_t sc;
        uint8_t m;
        if (is < 4) {
            sc = uint8_t(data_a[i].scales[is] & 63);
            m  = uint8_t(data_a[i].scales[is + 4] & 63);
        } else {
            sc = uint8_t((data_a[i].scales[is + 4] & 0xF) | ((data_a[i].scales[is - 4] >> 6) << 4));
            m  = uint8_t((data_a[i].scales[is + 4] >>  4) | ((data_a[i].scales[is    ] >> 6) << 4));
        }
        const FLOAT_TYPE d1 = dall * sc;
        const FLOAT_TYPE m1 = dmin * m;

        if (is < 4) {
            sc = uint8_t(data_a[i].scales[is + 1] & 63);
            m  = uint8_t(data_a[i].scales[is + 5] & 63);
        } else {
            sc = uint8_t((data_a[i].scales[is + 5] & 0xF) | ((data_a[i].scales[is - 3] >> 6) << 4));
            m  = uint8_t((data_a[i].scales[is + 5] >>  4) | ((data_a[i].scales[is + 1] >> 6) << 4));
        }
        const FLOAT_TYPE d2 = dall * sc;
        const FLOAT_TYPE m2 = dmin * m;

        const uint8_t hm1 = uint8_t(1 << (2 * il    ));
        const uint8_t hm2 = uint8_t(1 << (2 * il + 1));
        data_b[y_idx     ] = D_TYPE(d1 * FLOAT_TYPE((data_a[i].qs[qs_idx    ] & 0xF) + (((data_a[i].qh[qh_idx    ] & hm1) != 0) ? 16 : 0)) - m1);
        data_b[y_idx +  1] = D_TYPE(d1 * FLOAT_TYPE((data_a[i].qs[qs_idx + 1] & 0xF) + (((data_a[i].qh[qh_idx + 1] & hm1) != 0) ? 16 : 0)) - m1);
        data_b[y_idx + 32] = D_TYPE(d2 * FLOAT_TYPE((data_a[i].qs[qs_idx    ]  >> 4) + (((data_a[i].qh[qh_idx    ] & hm2) != 0) ? 16 : 0)) - m2);
        data_b[y_idx + 33] = D_TYPE(d2 * FLOAT_TYPE((data_a[i].qs[qs_idx + 1]  >> 4) + (((data_a[i].qh[qh_idx + 1] & hm2) != 0) ? 16 : 0)) - m2);
    }
}
"""
dequant_q6_K_body = """
layout(local_size_x = 64, local_size_y = 1, local_size_z = 1) in;

layout (binding = 0) readonly buffer A {A_TYPE data_a[];};
layout (binding = 1) writeonly buffer D {D_TYPE data_b[];};

void main() {
    [[unroll]] for (uint wgy = 0; wgy < 256; wgy++) {
        const uint i = gl_WorkGroupID.x * 256 + wgy;
        if (i >= p.M * p.K / QUANT_K) {
            return;
        }
        const uint tid = gl_LocalInvocationID.x;
        const uint ip = tid / 32;
        const uint il = tid - 32 * ip;
        const uint is = 8 * ip + il / 16;

        const uint y_idx = i * QUANT_K + 128 * ip + il;

        const uint ql_idx = 64 * ip + il;
        const uint8_t qh = data_a[i].qh[32 * ip + il];

        const FLOAT_TYPE d = FLOAT_TYPE(data_a[i].d);

        data_b[y_idx +  0] = D_TYPE(d * FLOAT_TYPE(data_a[i].scales[is + 0] * (int8_t((data_a[i].ql[ql_idx +  0] & 0xF) | (((qh >> 0) & 3) << 4)) - 32)));
        data_b[y_idx + 32] = D_TYPE(d * FLOAT_TYPE(data_a[i].scales[is + 2] * (int8_t((data_a[i].ql[ql_idx + 32] & 0xF) | (((qh >> 2) & 3) << 4)) - 32)));
        data_b[y_idx + 64] = D_TYPE(d * FLOAT_TYPE(data_a[i].scales[is + 4] * (int8_t((data_a[i].ql[ql_idx +  0] >>  4) | (((qh >> 4) & 3) << 4)) - 32)));
        data_b[y_idx + 96] = D_TYPE(d * FLOAT_TYPE(data_a[i].scales[is + 6] * (int8_t((data_a[i].ql[ql_idx + 32] >>  4) | (((qh >> 6) & 3) << 4)) - 32)));
    }
}
"""

# Mul Mat Vec
mul_mat_vec_head = """#version 450

#extension GL_EXT_control_flow_attributes : enable
#extension GL_EXT_shader_16bit_storage : require
#extension GL_EXT_shader_8bit_storage : require

#ifdef MUL_MAT_ID
#define EXPERT_COUNT 8
#endif
"""


mul_mat_vec_layout = """
layout (binding = 0) readonly buffer A {A_TYPE data_a[];};
layout (binding = 1) readonly buffer B {B_TYPE data_b[];};
layout (binding = 2) writeonly buffer D {D_TYPE data_d[];};
#ifdef MUL_MAT_ID
layout (binding = 3) readonly buffer IDS {int data_ids[];};
#endif

layout (push_constant) uniform parameter
{
    uint ncols;
    uint stride_a;
    uint stride_b;
    uint stride_d;

    uint batch_stride_a;
    uint batch_stride_b;
    uint batch_stride_d;

#ifdef MUL_MAT_ID
    uint nei0;
    uint ne11;
#else
    uint ne02;
    uint ne12;
    uint broadcast2;
    uint broadcast3;
#endif
} p;

void get_offsets(out uint a_offset, out uint b_offset, out uint d_offset) {
#ifdef MUL_MAT_ID
    const uint expert_idx = gl_GlobalInvocationID.y;
#else
    const uint batch_idx = gl_GlobalInvocationID.y;
#endif

#ifndef MUL_MAT_ID
    const uint i13 = batch_idx / p.ne12;
    const uint i12 = batch_idx % p.ne12;

    const uint i03 = i13 / p.broadcast3;
    const uint i02 = i12 / p.broadcast2;

    const uint batch_idx_a = i03 * p.ne02 + i02;
#else
    const uint expert_id = data_ids[expert_idx];
#endif

    a_offset =
#ifdef MUL_MAT_ID
            expert_id * p.batch_stride_a;
#else
            batch_idx_a * p.batch_stride_a;
#endif
    b_offset =
#ifdef MUL_MAT_ID
            (expert_idx % p.ne11) * p.stride_b;
#else
            batch_idx * p.batch_stride_b;
#endif
    d_offset =
#ifdef MUL_MAT_ID
            expert_idx * p.stride_d;
#else
            batch_idx * p.batch_stride_d;
#endif
}
"""

mul_mat_vec_body = """
layout(local_size_x_id = 0, local_size_y = 1, local_size_z = 1) in;

layout (constant_id = 0) const uint BLOCK_SIZE = 32;

shared FLOAT_TYPE tmp[BLOCK_SIZE];

void main() {
    const uint row = gl_WorkGroupID.x;
    const uint tid = gl_LocalInvocationID.x;

    uint a_offset, b_offset, d_offset;
    get_offsets(a_offset, b_offset, d_offset);

    const uint y_offset = QUANT_R == 1 ? 1 : QUANT_K/2;

    tmp[tid] = FLOAT_TYPE(0.0f);

    [[unroll]] for (uint i = 0; i < p.ncols/BLOCK_SIZE; i += 2) {
        const uint col = i*BLOCK_SIZE + 2*tid;
        const uint ib = (row*p.ncols + col)/QUANT_K; // block index
        const uint iqs = (col%QUANT_K)/QUANT_R; // quant index
        const uint iybs = col - col%QUANT_K; // y block start index

        vec2 v = dequantize(ib, iqs, a_offset / QUANT_K);

        // matrix multiplication
        tmp[tid] += FLOAT_TYPE(v.x) * FLOAT_TYPE(data_b[b_offset + iybs + iqs]) +
                    FLOAT_TYPE(v.y) * FLOAT_TYPE(data_b[b_offset + iybs + iqs + y_offset]);
    }

    // sum up partial sums and write back result
    barrier();
    [[unroll]] for (uint s = BLOCK_SIZE/2; s > 0; s >>= 1) {
        if (tid < s) {
            tmp[tid] += tmp[tid + s];
        }
        barrier();
    }
    if (tid == 0) {
        data_d[d_offset + row] = D_TYPE(tmp[0]);
    }
}
"""

# K-quants
mul_mat_vec_q2_K_body = """
layout(local_size_x = 32, local_size_y = 1, local_size_z = 1) in;

shared FLOAT_TYPE tmp[32];

void main() {
    const uint row = gl_WorkGroupID.x;

    uint a_offset, b_offset, d_offset;
    get_offsets(a_offset, b_offset, d_offset);

    const uint num_blocks_per_row = p.ncols / QUANT_K;
    const uint ib0 = a_offset / QUANT_K + row*num_blocks_per_row;

    const uint tid = gl_LocalInvocationID.x/K_QUANTS_PER_ITERATION;  // 0...31 or 0...16
    const uint ix  = gl_LocalInvocationID.x%K_QUANTS_PER_ITERATION;  // 0 or 0, 1

    const uint step = 16/K_QUANTS_PER_ITERATION;            // 16 or 8

    const uint v_im = tid/step;                             // 0 or 1. 0 computes 0..., 1 computes 128...
    const uint v_in = tid - step*v_im;                      // 0...15 or 0...7

    const uint l0 = K_QUANTS_PER_ITERATION*v_in;            // 0...15
    const uint q_offset = 32*v_im + l0;
    const uint s_offset = 8*v_im;
    const uint y_offset = 128*v_im + l0;

    tmp[16 * ix + tid] = FLOAT_TYPE(0.0); // partial sum for thread in warp

    [[unroll]] for (uint i = ix; i < num_blocks_per_row; i += K_QUANTS_PER_ITERATION) {
        const uint y_idx = i * QUANT_K + y_offset;

        const FLOAT_TYPE dall = FLOAT_TYPE(data_a[ib0 + i].d.x);
        const FLOAT_TYPE dmin = FLOAT_TYPE(data_a[ib0 + i].d.y);

        FLOAT_TYPE sum1 = FLOAT_TYPE(0.0);
        FLOAT_TYPE sum2 = FLOAT_TYPE(0.0);
        for (int l = 0; l < K_QUANTS_PER_ITERATION; ++l) {
            sum1 += FLOAT_TYPE(data_b[b_offset + y_idx + l +  0]) * FLOAT_TYPE(data_a[ib0 + i].scales[s_offset + 0] & 0xF) * FLOAT_TYPE((data_a[ib0 + i].qs[q_offset + l + 0] >> 0) & 3)
                  + FLOAT_TYPE(data_b[b_offset + y_idx + l + 16]) * FLOAT_TYPE(data_a[ib0 + i].scales[s_offset + 1] & 0xF) * FLOAT_TYPE((data_a[ib0 + i].qs[q_offset + l +16] >> 0) & 3)
                  + FLOAT_TYPE(data_b[b_offset + y_idx + l + 32]) * FLOAT_TYPE(data_a[ib0 + i].scales[s_offset + 2] & 0xF) * FLOAT_TYPE((data_a[ib0 + i].qs[q_offset + l + 0] >> 2) & 3)
                  + FLOAT_TYPE(data_b[b_offset + y_idx + l + 48]) * FLOAT_TYPE(data_a[ib0 + i].scales[s_offset + 3] & 0xF) * FLOAT_TYPE((data_a[ib0 + i].qs[q_offset + l +16] >> 2) & 3)
                  + FLOAT_TYPE(data_b[b_offset + y_idx + l + 64]) * FLOAT_TYPE(data_a[ib0 + i].scales[s_offset + 4] & 0xF) * FLOAT_TYPE((data_a[ib0 + i].qs[q_offset + l + 0] >> 4) & 3)
                  + FLOAT_TYPE(data_b[b_offset + y_idx + l + 80]) * FLOAT_TYPE(data_a[ib0 + i].scales[s_offset + 5] & 0xF) * FLOAT_TYPE((data_a[ib0 + i].qs[q_offset + l +16] >> 4) & 3)
                  + FLOAT_TYPE(data_b[b_offset + y_idx + l + 96]) * FLOAT_TYPE(data_a[ib0 + i].scales[s_offset + 6] & 0xF) * FLOAT_TYPE((data_a[ib0 + i].qs[q_offset + l + 0] >> 6) & 3)
                  + FLOAT_TYPE(data_b[b_offset + y_idx + l +112]) * FLOAT_TYPE(data_a[ib0 + i].scales[s_offset + 7] & 0xF) * FLOAT_TYPE((data_a[ib0 + i].qs[q_offset + l +16] >> 6) & 3);
            sum2 += FLOAT_TYPE(data_b[b_offset + y_idx + l +  0]) * FLOAT_TYPE((data_a[ib0 + i].scales[s_offset + 0] >> 4) & 0xF)
                  + FLOAT_TYPE(data_b[b_offset + y_idx + l + 16]) * FLOAT_TYPE((data_a[ib0 + i].scales[s_offset + 1] >> 4) & 0xF)
                  + FLOAT_TYPE(data_b[b_offset + y_idx + l + 32]) * FLOAT_TYPE((data_a[ib0 + i].scales[s_offset + 2] >> 4) & 0xF)
                  + FLOAT_TYPE(data_b[b_offset + y_idx + l + 48]) * FLOAT_TYPE((data_a[ib0 + i].scales[s_offset + 3] >> 4) & 0xF)
                  + FLOAT_TYPE(data_b[b_offset + y_idx + l + 64]) * FLOAT_TYPE((data_a[ib0 + i].scales[s_offset + 4] >> 4) & 0xF)
                  + FLOAT_TYPE(data_b[b_offset + y_idx + l + 80]) * FLOAT_TYPE((data_a[ib0 + i].scales[s_offset + 5] >> 4) & 0xF)
                  + FLOAT_TYPE(data_b[b_offset + y_idx + l + 96]) * FLOAT_TYPE((data_a[ib0 + i].scales[s_offset + 6] >> 4) & 0xF)
                  + FLOAT_TYPE(data_b[b_offset + y_idx + l +112]) * FLOAT_TYPE((data_a[ib0 + i].scales[s_offset + 7] >> 4) & 0xF);
        }
        tmp[16 * ix + tid] += dall * sum1 - dmin * sum2;
    }

    // sum up partial sums and write back result
    barrier();
    [[unroll]] for (uint s = 16; s > 0; s >>= 1) {
        if (tid < s) {
            tmp[tid] += tmp[tid + s];
        }
        barrier();
    }
    if (tid == 0) {
        data_d[d_offset + row] = D_TYPE(tmp[0]);
    }
}
"""
mul_mat_vec_q3_K_body = """
layout(local_size_x = 32, local_size_y = 1, local_size_z = 1) in;

shared FLOAT_TYPE tmp[32];

void main() {
    const uint row = gl_WorkGroupID.x;

    uint a_offset, b_offset, d_offset;
    get_offsets(a_offset, b_offset, d_offset);

    const uint num_blocks_per_row = p.ncols / QUANT_K;
    const uint ib0 = a_offset / QUANT_K + row*num_blocks_per_row;

    const uint tid = gl_LocalInvocationID.x/K_QUANTS_PER_ITERATION;  // 0...31 or 0...16
    const uint ix  = gl_LocalInvocationID.x%K_QUANTS_PER_ITERATION;  // 0 or 0, 1

    const uint step = 16/K_QUANTS_PER_ITERATION;            // 16 or 8

    const uint v_im = tid/step;                             // 0 or 1. 0 computes 0..., 1 computes 128...
    const uint v_in = tid - step*v_im;                      // 0...15 or 0...7

    const uint8_t m = uint8_t(1 << (4 * v_im));

    const uint l0 = K_QUANTS_PER_ITERATION*v_in;            // 0...15
    const uint q_offset = 32*v_im + l0;
    const uint y_offset = 128*v_im + l0;

    tmp[16 * ix + tid] = FLOAT_TYPE(0.0); // partial sum for thread in warp

    const uint s_shift = 4 * v_im;

    [[unroll]] for (uint i = ix; i < num_blocks_per_row; i += K_QUANTS_PER_ITERATION) {
        const uint y_idx = i * QUANT_K + y_offset;

        const FLOAT_TYPE d = FLOAT_TYPE(data_a[ib0 + i].d);

        FLOAT_TYPE sum = FLOAT_TYPE(0.0);
        for (int l = 0; l < K_QUANTS_PER_ITERATION; ++l) {
            sum += FLOAT_TYPE(data_b[b_offset + y_idx + l +  0]) * FLOAT_TYPE(int8_t(((data_a[ib0 + i].scales[0] >> s_shift) & 0xF) | ((data_a[ib0 + i].scales[ 8] >> (s_shift + 0) & 0x3) << 4)) - 32) * FLOAT_TYPE(((data_a[ib0 + i].qs[q_offset + l   ]     ) & 3) - (((data_a[ib0 + i].hmask[l0 + l   ] & (m << 0)) != 0) ? 0 : 4))
                 + FLOAT_TYPE(data_b[b_offset + y_idx + l + 32]) * FLOAT_TYPE(int8_t(((data_a[ib0 + i].scales[2] >> s_shift) & 0xF) | ((data_a[ib0 + i].scales[10] >> (s_shift + 0) & 0x3) << 4)) - 32) * FLOAT_TYPE(((data_a[ib0 + i].qs[q_offset + l   ] >> 2) & 3) - (((data_a[ib0 + i].hmask[l0 + l   ] & (m << 1)) != 0) ? 0 : 4))
                 + FLOAT_TYPE(data_b[b_offset + y_idx + l + 64]) * FLOAT_TYPE(int8_t(((data_a[ib0 + i].scales[4] >> s_shift) & 0xF) | ((data_a[ib0 + i].scales[ 8] >> (s_shift + 2) & 0x3) << 4)) - 32) * FLOAT_TYPE(((data_a[ib0 + i].qs[q_offset + l   ] >> 4) & 3) - (((data_a[ib0 + i].hmask[l0 + l   ] & (m << 2)) != 0) ? 0 : 4))
                 + FLOAT_TYPE(data_b[b_offset + y_idx + l + 96]) * FLOAT_TYPE(int8_t(((data_a[ib0 + i].scales[6] >> s_shift) & 0xF) | ((data_a[ib0 + i].scales[10] >> (s_shift + 2) & 0x3) << 4)) - 32) * FLOAT_TYPE(((data_a[ib0 + i].qs[q_offset + l   ] >> 6) & 3) - (((data_a[ib0 + i].hmask[l0 + l   ] & (m << 3)) != 0) ? 0 : 4))
                 + FLOAT_TYPE(data_b[b_offset + y_idx + l + 16]) * FLOAT_TYPE(int8_t(((data_a[ib0 + i].scales[1] >> s_shift) & 0xF) | ((data_a[ib0 + i].scales[ 9] >> (s_shift + 0) & 0x3) << 4)) - 32) * FLOAT_TYPE(((data_a[ib0 + i].qs[q_offset + l+16]     ) & 3) - (((data_a[ib0 + i].hmask[l0 + l+16] & (m << 0)) != 0) ? 0 : 4))
                 + FLOAT_TYPE(data_b[b_offset + y_idx + l + 48]) * FLOAT_TYPE(int8_t(((data_a[ib0 + i].scales[3] >> s_shift) & 0xF) | ((data_a[ib0 + i].scales[11] >> (s_shift + 0) & 0x3) << 4)) - 32) * FLOAT_TYPE(((data_a[ib0 + i].qs[q_offset + l+16] >> 2) & 3) - (((data_a[ib0 + i].hmask[l0 + l+16] & (m << 1)) != 0) ? 0 : 4))
                 + FLOAT_TYPE(data_b[b_offset + y_idx + l + 80]) * FLOAT_TYPE(int8_t(((data_a[ib0 + i].scales[5] >> s_shift) & 0xF) | ((data_a[ib0 + i].scales[ 9] >> (s_shift + 2) & 0x3) << 4)) - 32) * FLOAT_TYPE(((data_a[ib0 + i].qs[q_offset + l+16] >> 4) & 3) - (((data_a[ib0 + i].hmask[l0 + l+16] & (m << 2)) != 0) ? 0 : 4))
                 + FLOAT_TYPE(data_b[b_offset + y_idx + l +112]) * FLOAT_TYPE(int8_t(((data_a[ib0 + i].scales[7] >> s_shift) & 0xF) | ((data_a[ib0 + i].scales[11] >> (s_shift + 2) & 0x3) << 4)) - 32) * FLOAT_TYPE(((data_a[ib0 + i].qs[q_offset + l+16] >> 6) & 3) - (((data_a[ib0 + i].hmask[l0 + l+16] & (m << 3)) != 0) ? 0 : 4));
        }
        tmp[16 * ix + tid] += d * sum;
    }

    // sum up partial sums and write back result
    barrier();
    [[unroll]] for (uint s = 16; s > 0; s >>= 1) {
        if (tid < s) {
            tmp[tid] += tmp[tid + s];
        }
        barrier();
    }
    if (tid == 0) {
        data_d[d_offset + row] = D_TYPE(tmp[0]);
    }
}
"""
mul_mat_vec_q4_K_body = """
layout(local_size_x = 32, local_size_y = 1, local_size_z = 1) in;

shared FLOAT_TYPE tmp[32];

void main() {
    const uint row = gl_WorkGroupID.x;

    uint a_offset, b_offset, d_offset;
    get_offsets(a_offset, b_offset, d_offset);

    const uint num_blocks_per_row = p.ncols / QUANT_K;
    const uint ib0 = a_offset / QUANT_K + row*num_blocks_per_row;

    const uint tid = gl_LocalInvocationID.x/K_QUANTS_PER_ITERATION;  // 0...31 or 0...16
    const uint ix  = gl_LocalInvocationID.x%K_QUANTS_PER_ITERATION;  // 0 or 0, 1

    const uint step = 8/K_QUANTS_PER_ITERATION;             // 8 or 4

    const uint il = tid/step;                               // 0...3
    const uint ir = tid - step*il;                          // 0...7 or 0...3
    const uint n =  2 * K_QUANTS_PER_ITERATION;             // 2 or 4

    const uint v_im = il / 2;  // 0 or 1. 0 computes 0,32 + 128,160, 1 computes 64,96 + 192,224
    const uint v_in = il % 2;

    const uint l0 = n * (2 * ir + v_in);            // 0...15
    const uint q_offset = 32*v_im + l0;
    const uint y_offset = 64*v_im + l0;

    tmp[16 * ix + tid] = FLOAT_TYPE(0.0); // partial sum for thread in warp

    [[unroll]] for (uint i = ix; i < num_blocks_per_row; i += K_QUANTS_PER_ITERATION) {
        const uint y1_idx = i * QUANT_K + y_offset;
        const uint y2_idx = y1_idx + 128;

        const FLOAT_TYPE dall = FLOAT_TYPE(data_a[ib0 + i].d.x);
        const FLOAT_TYPE dmin = FLOAT_TYPE(data_a[ib0 + i].d.y);

        const uint8_t sc0 = uint8_t(  data_a[ib0 + i].scales[v_im * 2    ]       & 0x3f);
        const uint8_t sc1 = uint8_t(  data_a[ib0 + i].scales[v_im * 2 + 1]       & 0x3f);
        const uint8_t sc2 = uint8_t(  data_a[ib0 + i].scales[v_im * 2 + 4]       & 0x3f);
        const uint8_t sc3 = uint8_t(  data_a[ib0 + i].scales[v_im * 2 + 5]       & 0x3f);
        const uint8_t sc4 = uint8_t(( data_a[ib0 + i].scales[v_im * 2 + 8]       & 0x0f) | ((data_a[ib0 + i].scales[v_im * 2    ] & 0xc0) >> 2));
        const uint8_t sc5 = uint8_t(( data_a[ib0 + i].scales[v_im * 2 + 9]       & 0x0f) | ((data_a[ib0 + i].scales[v_im * 2 + 1] & 0xc0) >> 2));
        const uint8_t sc6 = uint8_t(((data_a[ib0 + i].scales[v_im * 2 + 8] >> 4) & 0x0f) | ((data_a[ib0 + i].scales[v_im * 2 + 4] & 0xc0) >> 2));
        const uint8_t sc7 = uint8_t(((data_a[ib0 + i].scales[v_im * 2 + 9] >> 4) & 0x0f) | ((data_a[ib0 + i].scales[v_im * 2 + 5] & 0xc0) >> 2));

#if K_QUANTS_PER_ITERATION == 2
        const uint8_t q4_0  = uint8_t(data_a[ib0 + i].qs[q_offset     ] & 0xf);
        const uint8_t q4_1  = uint8_t(data_a[ib0 + i].qs[q_offset +  1] & 0xf);
        const uint8_t q4_2  = uint8_t(data_a[ib0 + i].qs[q_offset +  2] & 0xf);
        const uint8_t q4_3  = uint8_t(data_a[ib0 + i].qs[q_offset +  3] & 0xf);
        const uint8_t q4_4  = uint8_t(data_a[ib0 + i].qs[q_offset     ]  >> 4);
        const uint8_t q4_5  = uint8_t(data_a[ib0 + i].qs[q_offset +  1]  >> 4);
        const uint8_t q4_6  = uint8_t(data_a[ib0 + i].qs[q_offset +  2]  >> 4);
        const uint8_t q4_7  = uint8_t(data_a[ib0 + i].qs[q_offset +  3]  >> 4);
        const uint8_t q4_8  = uint8_t(data_a[ib0 + i].qs[q_offset + 64] & 0xf);
        const uint8_t q4_9  = uint8_t(data_a[ib0 + i].qs[q_offset + 65] & 0xf);
        const uint8_t q4_10 = uint8_t(data_a[ib0 + i].qs[q_offset + 66] & 0xf);
        const uint8_t q4_11 = uint8_t(data_a[ib0 + i].qs[q_offset + 67] & 0xf);
        const uint8_t q4_12 = uint8_t(data_a[ib0 + i].qs[q_offset + 64]  >> 4);
        const uint8_t q4_13 = uint8_t(data_a[ib0 + i].qs[q_offset + 65]  >> 4);
        const uint8_t q4_14 = uint8_t(data_a[ib0 + i].qs[q_offset + 66]  >> 4);
        const uint8_t q4_15 = uint8_t(data_a[ib0 + i].qs[q_offset + 67]  >> 4);

        const FLOAT_TYPE sx = FLOAT_TYPE(FLOAT_TYPE(data_b[b_offset + y1_idx]) * q4_0 + FLOAT_TYPE(data_b[b_offset + y1_idx + 1]) * q4_1 + FLOAT_TYPE(data_b[b_offset + y1_idx + 2]) * q4_2 + FLOAT_TYPE(data_b[b_offset + y1_idx + 3]) * q4_3);
        const FLOAT_TYPE sy = FLOAT_TYPE(FLOAT_TYPE(data_b[b_offset + y1_idx + 32]) * q4_4 + FLOAT_TYPE(data_b[b_offset + y1_idx + 33]) * q4_5 + FLOAT_TYPE(data_b[b_offset + y1_idx + 34]) * q4_6 + FLOAT_TYPE(data_b[b_offset + y1_idx + 35]) * q4_7);
        const FLOAT_TYPE sz = FLOAT_TYPE(FLOAT_TYPE(data_b[b_offset + y2_idx]) * q4_8 + FLOAT_TYPE(data_b[b_offset + y2_idx + 1]) * q4_9 + FLOAT_TYPE(data_b[b_offset + y2_idx + 2]) * q4_10 + FLOAT_TYPE(data_b[b_offset + y2_idx + 3]) * q4_11);
        const FLOAT_TYPE sw = FLOAT_TYPE(FLOAT_TYPE(data_b[b_offset + y2_idx + 32]) * q4_12 + FLOAT_TYPE(data_b[b_offset + y2_idx + 33]) * q4_13 + FLOAT_TYPE(data_b[b_offset + y2_idx + 34]) * q4_14 + FLOAT_TYPE(data_b[b_offset + y2_idx + 35]) * q4_15);
        const FLOAT_TYPE smin = FLOAT_TYPE(
            FLOAT_TYPE(data_b[b_offset + y1_idx    ]) * sc2 + FLOAT_TYPE(data_b[b_offset + y1_idx + 32]) * sc3 + FLOAT_TYPE(data_b[b_offset + y2_idx    ]) * sc6 + FLOAT_TYPE(data_b[b_offset + y2_idx + 32]) * sc7
          + FLOAT_TYPE(data_b[b_offset + y1_idx + 1]) * sc2 + FLOAT_TYPE(data_b[b_offset + y1_idx + 33]) * sc3 + FLOAT_TYPE(data_b[b_offset + y2_idx + 1]) * sc6 + FLOAT_TYPE(data_b[b_offset + y2_idx + 33]) * sc7
          + FLOAT_TYPE(data_b[b_offset + y1_idx + 2]) * sc2 + FLOAT_TYPE(data_b[b_offset + y1_idx + 34]) * sc3 + FLOAT_TYPE(data_b[b_offset + y2_idx + 2]) * sc6 + FLOAT_TYPE(data_b[b_offset + y2_idx + 34]) * sc7
          + FLOAT_TYPE(data_b[b_offset + y1_idx + 3]) * sc2 + FLOAT_TYPE(data_b[b_offset + y1_idx + 35]) * sc3 + FLOAT_TYPE(data_b[b_offset + y2_idx + 3]) * sc6 + FLOAT_TYPE(data_b[b_offset + y2_idx + 35]) * sc7
        );
        tmp[16 * ix + tid] += FLOAT_TYPE(dall * (sx * sc0 + sy * sc1 + sz * sc4 + sw * sc5) - dmin * smin);
#else
        const uint8_t q4_0 = uint8_t(data_a[ib0 + i].qs[q_offset     ] & 0xf);
        const uint8_t q4_1 = uint8_t(data_a[ib0 + i].qs[q_offset +  1] & 0xf);
        const uint8_t q4_2 = uint8_t(data_a[ib0 + i].qs[q_offset     ]  >> 4);
        const uint8_t q4_3 = uint8_t(data_a[ib0 + i].qs[q_offset +  1]  >> 4);
        const uint8_t q4_4 = uint8_t(data_a[ib0 + i].qs[q_offset + 64] & 0xf);
        const uint8_t q4_5 = uint8_t(data_a[ib0 + i].qs[q_offset + 65] & 0xf);
        const uint8_t q4_6 = uint8_t(data_a[ib0 + i].qs[q_offset + 64]  >> 4);
        const uint8_t q4_7 = uint8_t(data_a[ib0 + i].qs[q_offset + 65]  >> 4);

        const FLOAT_TYPE sx = FLOAT_TYPE(FLOAT_TYPE(data_b[b_offset + y1_idx     ]) * q4_0  + FLOAT_TYPE(data_b[b_offset + y1_idx +  1]) * q4_1);
        const FLOAT_TYPE sy = FLOAT_TYPE(FLOAT_TYPE(data_b[b_offset + y1_idx + 32]) * q4_2  + FLOAT_TYPE(data_b[b_offset + y1_idx + 33]) * q4_3);
        const FLOAT_TYPE sz = FLOAT_TYPE(FLOAT_TYPE(data_b[b_offset + y2_idx     ]) * q4_4  + FLOAT_TYPE(data_b[b_offset + y2_idx +  1]) * q4_5);
        const FLOAT_TYPE sw = FLOAT_TYPE(FLOAT_TYPE(data_b[b_offset + y2_idx + 32]) * q4_6 + FLOAT_TYPE(data_b[b_offset + y2_idx + 33]) * q4_7);
        const FLOAT_TYPE smin = FLOAT_TYPE(
            FLOAT_TYPE(data_b[b_offset + y1_idx]) * sc2 + FLOAT_TYPE(data_b[b_offset + y1_idx + 32]) * sc3 + FLOAT_TYPE(data_b[b_offset + y2_idx]) * sc6 + FLOAT_TYPE(data_b[b_offset + y2_idx + 32]) * sc7
          + FLOAT_TYPE(data_b[b_offset + y1_idx + 1]) * sc2 + FLOAT_TYPE(data_b[b_offset + y1_idx + 33]) * sc3 + FLOAT_TYPE(data_b[b_offset + y2_idx + 1]) * sc6 + FLOAT_TYPE(data_b[b_offset + y2_idx + 33]) * sc7
        );

        tmp[16 * ix + tid] += FLOAT_TYPE(dall * (sx * FLOAT_TYPE(data_a[ib0 + i].scales[v_im] & 0x3f) + sy * FLOAT_TYPE(data_a[ib0 + i].scales[v_im + 1] & 0x3f) + sz * FLOAT_TYPE((data_a[ib0 + i].scales[v_im + 4] & 0x0f) | ((data_a[ib0 + i].scales[v_im] & 0xc0) >> 2)) + sw * FLOAT_TYPE((data_a[ib0 + i].scales[v_im + 5] & 0x0f) | ((data_a[ib0 + i].scales[v_im + 1] & 0xc0) >> 2))) - dmin * smin);
#endif
    }

    // sum up partial sums and write back result
    barrier();
    [[unroll]] for (uint s = 16; s > 0; s >>= 1) {
        if (tid < s) {
            tmp[tid] += tmp[tid + s];
        }
        barrier();
    }
    if (tid == 0) {
        data_d[d_offset + row] = D_TYPE(tmp[0]);
    }
}
"""
mul_mat_vec_q5_K_body = """
layout(local_size_x = 32, local_size_y = 1, local_size_z = 1) in;

shared FLOAT_TYPE tmp[32];

void main() {
    const uint row = gl_WorkGroupID.x;

    uint a_offset, b_offset, d_offset;
    get_offsets(a_offset, b_offset, d_offset);

    const uint num_blocks_per_row = p.ncols / QUANT_K;
    const uint ib0 = a_offset / QUANT_K + row*num_blocks_per_row;

    const uint tid = gl_LocalInvocationID.x/2;  // 0...31 or 0...16
    const uint ix  = gl_LocalInvocationID.x%2;  // 0 or 0, 1

    const uint il = tid/4;                           // 0...3
    const uint ir = tid - 4*il;                      // 0...7 or 0...3

    const uint v_im = il / 2;  // 0 or 1. 0 computes 0,32 + 128,160, 1 computes 64,96 + 192,224
    const uint v_in = il % 2;

    const uint l0 = 4*ir + 2*v_in;                   // 0...15
    const uint q_offset = 32*v_im + l0;
    const uint y_offset = 64*v_im + l0;

    const uint8_t hm1 = uint8_t(1 << (2*v_im));
    const uint8_t hm2 = uint8_t(hm1 << 4);

    tmp[16 * ix + tid] = FLOAT_TYPE(0.0); // partial sum for thread in warp

    [[unroll]] for (uint i = ix; i < num_blocks_per_row; i += 2) {
        const uint y1_idx = i * QUANT_K + y_offset;
        const uint y2_idx = y1_idx + 128;

        const FLOAT_TYPE dall = FLOAT_TYPE(data_a[ib0 + i].d.x);
        const FLOAT_TYPE dmin = FLOAT_TYPE(data_a[ib0 + i].d.y);

        const uint8_t sc0 = uint8_t(  data_a[ib0 + i].scales[v_im * 2    ]       & 0x3f);
        const uint8_t sc1 = uint8_t(  data_a[ib0 + i].scales[v_im * 2 + 1]       & 0x3f);
        const uint8_t sc2 = uint8_t(  data_a[ib0 + i].scales[v_im * 2 + 4]       & 0x3f);
        const uint8_t sc3 = uint8_t(  data_a[ib0 + i].scales[v_im * 2 + 5]       & 0x3f);
        const uint8_t sc4 = uint8_t(( data_a[ib0 + i].scales[v_im * 2 + 8]       & 0x0f) | ((data_a[ib0 + i].scales[v_im * 2    ] & 0xc0) >> 2));
        const uint8_t sc5 = uint8_t(( data_a[ib0 + i].scales[v_im * 2 + 9]       & 0x0f) | ((data_a[ib0 + i].scales[v_im * 2 + 1] & 0xc0) >> 2));
        const uint8_t sc6 = uint8_t(((data_a[ib0 + i].scales[v_im * 2 + 8] >> 4) & 0x0f) | ((data_a[ib0 + i].scales[v_im * 2 + 4] & 0xc0) >> 2));
        const uint8_t sc7 = uint8_t(((data_a[ib0 + i].scales[v_im * 2 + 9] >> 4) & 0x0f) | ((data_a[ib0 + i].scales[v_im * 2 + 5] & 0xc0) >> 2));

        const uint8_t q4_0  = uint8_t(data_a[ib0 + i].qs[q_offset     ] & 0xf);
        const uint8_t q4_1  = uint8_t(data_a[ib0 + i].qs[q_offset +  1] & 0xf);
        const uint8_t q4_2  = uint8_t(data_a[ib0 + i].qs[q_offset + 16] & 0xf);
        const uint8_t q4_3  = uint8_t(data_a[ib0 + i].qs[q_offset + 17] & 0xf);
        const uint8_t q4_4  = uint8_t(data_a[ib0 + i].qs[q_offset     ]  >> 4);
        const uint8_t q4_5  = uint8_t(data_a[ib0 + i].qs[q_offset +  1]  >> 4);
        const uint8_t q4_6  = uint8_t(data_a[ib0 + i].qs[q_offset + 16]  >> 4);
        const uint8_t q4_7  = uint8_t(data_a[ib0 + i].qs[q_offset + 17]  >> 4);
        const uint8_t q4_8  = uint8_t(data_a[ib0 + i].qs[q_offset + 64] & 0xf);
        const uint8_t q4_9  = uint8_t(data_a[ib0 + i].qs[q_offset + 65] & 0xf);
        const uint8_t q4_10 = uint8_t(data_a[ib0 + i].qs[q_offset + 80] & 0xf);
        const uint8_t q4_11 = uint8_t(data_a[ib0 + i].qs[q_offset + 81] & 0xf);
        const uint8_t q4_12 = uint8_t(data_a[ib0 + i].qs[q_offset + 64]  >> 4);
        const uint8_t q4_13 = uint8_t(data_a[ib0 + i].qs[q_offset + 65]  >> 4);
        const uint8_t q4_14 = uint8_t(data_a[ib0 + i].qs[q_offset + 80]  >> 4);
        const uint8_t q4_15 = uint8_t(data_a[ib0 + i].qs[q_offset + 81]  >> 4);

        const FLOAT_TYPE sx = FLOAT_TYPE(
            FLOAT_TYPE(data_b[b_offset + y1_idx     ]) * (q4_0 + (((data_a[ib0 + i].qh[l0     ] & hm1) != 0) ? 16 : 0))
          + FLOAT_TYPE(data_b[b_offset + y1_idx +  1]) * (q4_1 + (((data_a[ib0 + i].qh[l0 +  1] & hm1) != 0) ? 16 : 0))
          + FLOAT_TYPE(data_b[b_offset + y1_idx + 16]) * (q4_2 + (((data_a[ib0 + i].qh[l0 + 16] & hm1) != 0) ? 16 : 0))
          + FLOAT_TYPE(data_b[b_offset + y1_idx + 17]) * (q4_3 + (((data_a[ib0 + i].qh[l0 + 17] & hm1) != 0) ? 16 : 0))
        );
        const FLOAT_TYPE sy = FLOAT_TYPE(
            FLOAT_TYPE(data_b[b_offset + y1_idx + 32]) * (q4_4 + (((data_a[ib0 + i].qh[l0     ] & (hm1 << 1)) != 0) ? 16 : 0))
          + FLOAT_TYPE(data_b[b_offset + y1_idx + 33]) * (q4_5 + (((data_a[ib0 + i].qh[l0 +  1] & (hm1 << 1)) != 0) ? 16 : 0))
          + FLOAT_TYPE(data_b[b_offset + y1_idx + 48]) * (q4_6 + (((data_a[ib0 + i].qh[l0 + 16] & (hm1 << 1)) != 0) ? 16 : 0))
          + FLOAT_TYPE(data_b[b_offset + y1_idx + 49]) * (q4_7 + (((data_a[ib0 + i].qh[l0 + 17] & (hm1 << 1)) != 0) ? 16 : 0))
        );
        const FLOAT_TYPE sz = FLOAT_TYPE(
            FLOAT_TYPE(data_b[b_offset + y2_idx     ]) * (q4_8  + (((data_a[ib0 + i].qh[l0     ] & hm2) != 0) ? 16 : 0))
          + FLOAT_TYPE(data_b[b_offset + y2_idx +  1]) * (q4_9  + (((data_a[ib0 + i].qh[l0 +  1] & hm2) != 0) ? 16 : 0))
          + FLOAT_TYPE(data_b[b_offset + y2_idx + 16]) * (q4_10 + (((data_a[ib0 + i].qh[l0 + 16] & hm2) != 0) ? 16 : 0))
          + FLOAT_TYPE(data_b[b_offset + y2_idx + 17]) * (q4_11 + (((data_a[ib0 + i].qh[l0 + 17] & hm2) != 0) ? 16 : 0))
        );
        const FLOAT_TYPE sw = FLOAT_TYPE(
            FLOAT_TYPE(data_b[b_offset + y2_idx + 32]) * (q4_12 + (((data_a[ib0 + i].qh[l0     ] & (hm2 << 1)) != 0) ? 16 : 0))
          + FLOAT_TYPE(data_b[b_offset + y2_idx + 33]) * (q4_13 + (((data_a[ib0 + i].qh[l0 +  1] & (hm2 << 1)) != 0) ? 16 : 0))
          + FLOAT_TYPE(data_b[b_offset + y2_idx + 48]) * (q4_14 + (((data_a[ib0 + i].qh[l0 + 16] & (hm2 << 1)) != 0) ? 16 : 0))
          + FLOAT_TYPE(data_b[b_offset + y2_idx + 49]) * (q4_15 + (((data_a[ib0 + i].qh[l0 + 17] & (hm2 << 1)) != 0) ? 16 : 0))
        );
        const FLOAT_TYPE smin = FLOAT_TYPE(
            (FLOAT_TYPE(data_b[b_offset + y1_idx]) + FLOAT_TYPE(data_b[b_offset + y1_idx + 1]) + FLOAT_TYPE(data_b[b_offset + y1_idx + 16]) + FLOAT_TYPE(data_b[b_offset + y1_idx + 17])) * sc2 + (FLOAT_TYPE(data_b[b_offset + y1_idx + 32]) + FLOAT_TYPE(data_b[b_offset + y1_idx + 33]) + FLOAT_TYPE(data_b[b_offset + y1_idx + 48]) + FLOAT_TYPE(data_b[b_offset + y1_idx + 49])) * sc3
          + (FLOAT_TYPE(data_b[b_offset + y2_idx]) + FLOAT_TYPE(data_b[b_offset + y2_idx + 1]) + FLOAT_TYPE(data_b[b_offset + y2_idx + 16]) + FLOAT_TYPE(data_b[b_offset + y2_idx + 17])) * sc6 + (FLOAT_TYPE(data_b[b_offset + y2_idx + 32]) + FLOAT_TYPE(data_b[b_offset + y2_idx + 33]) + FLOAT_TYPE(data_b[b_offset + y2_idx + 48]) + FLOAT_TYPE(data_b[b_offset + y2_idx + 49])) * sc7
        );
        tmp[16 * ix + tid] += FLOAT_TYPE(dall * (sx * sc0 + sy * sc1 + sz * sc4 + sw * sc5) - dmin * smin);
    }

    // sum up partial sums and write back result
    barrier();
    [[unroll]] for (uint s = 16; s > 0; s >>= 1) {
        if (tid < s) {
            tmp[tid] += tmp[tid + s];
        }
        barrier();
    }
    if (tid == 0) {
        data_d[d_offset + row] = D_TYPE(tmp[0]);
    }
}
"""
mul_mat_vec_q6_K_body = """
layout(local_size_x = 32, local_size_y = 1, local_size_z = 1) in;

shared FLOAT_TYPE tmp[32];

void main() {
    const uint row = gl_WorkGroupID.x;

    uint a_offset, b_offset, d_offset;
    get_offsets(a_offset, b_offset, d_offset);

    const uint num_blocks_per_row = p.ncols / QUANT_K;
    const uint ib0 = a_offset / QUANT_K + row*num_blocks_per_row;

    const uint tid = gl_LocalInvocationID.x/K_QUANTS_PER_ITERATION;  // 0...31 or 0...16
    const uint ix  = gl_LocalInvocationID.x%K_QUANTS_PER_ITERATION;  // 0 or 0, 1

    const uint step = 16/K_QUANTS_PER_ITERATION;            // 16 or 8

    const uint v_im = tid/step;                             // 0 or 1. 0 computes 0..., 1 computes 128...
    const uint v_in = tid - step*v_im;                      // 0...15 or 0...7

#if K_QUANTS_PER_ITERATION == 1
    const uint l0 = v_in;                                   // 0...15
    const uint is = 0;
#else
    const uint l0 = 4 * v_in;                               // 0, 4, 8, ..., 28
    const uint is = v_in / 4;
#endif

    const uint ql_offset = 64*v_im + l0;
    const uint qh_offset = 32*v_im + l0;
    const uint s_offset  =  8*v_im + is;
    const uint y_offset = 128*v_im + l0;

    tmp[16 * ix + tid] = FLOAT_TYPE(0.0); // partial sum for thread in warp

    [[unroll]] for (uint i = ix; i < num_blocks_per_row; i += K_QUANTS_PER_ITERATION) {
        const uint y_idx   = i * QUANT_K + y_offset;

        const FLOAT_TYPE d = FLOAT_TYPE(data_a[ib0 + i].d);

#if K_QUANTS_PER_ITERATION == 1
        FLOAT_TYPE sum = FLOAT_TYPE(data_b[b_offset + y_idx +  0]) * FLOAT_TYPE(data_a[ib0 + i].scales[s_offset + 0]) * d * FLOAT_TYPE(int8_t((data_a[ib0 + i].ql[ql_offset +  0] & 0xF) | ((data_a[ib0 + i].qh[qh_offset +  0] & 0x03) << 4)) - 32)
                       + FLOAT_TYPE(data_b[b_offset + y_idx + 16]) * FLOAT_TYPE(data_a[ib0 + i].scales[s_offset + 1]) * d * FLOAT_TYPE(int8_t((data_a[ib0 + i].ql[ql_offset + 16] & 0xF) | ((data_a[ib0 + i].qh[qh_offset + 16] & 0x03) << 4)) - 32)
                       + FLOAT_TYPE(data_b[b_offset + y_idx + 32]) * FLOAT_TYPE(data_a[ib0 + i].scales[s_offset + 2]) * d * FLOAT_TYPE(int8_t((data_a[ib0 + i].ql[ql_offset + 32] & 0xF) | ((data_a[ib0 + i].qh[qh_offset +  0] & 0x0c) << 2)) - 32)
                       + FLOAT_TYPE(data_b[b_offset + y_idx + 48]) * FLOAT_TYPE(data_a[ib0 + i].scales[s_offset + 3]) * d * FLOAT_TYPE(int8_t((data_a[ib0 + i].ql[ql_offset + 48] & 0xF) | ((data_a[ib0 + i].qh[qh_offset + 16] & 0x0c) << 2)) - 32)
                       + FLOAT_TYPE(data_b[b_offset + y_idx + 64]) * FLOAT_TYPE(data_a[ib0 + i].scales[s_offset + 4]) * d * FLOAT_TYPE(int8_t((data_a[ib0 + i].ql[ql_offset +  0]  >> 4) | ((data_a[ib0 + i].qh[qh_offset +  0] & 0x30) >> 0)) - 32)
                       + FLOAT_TYPE(data_b[b_offset + y_idx + 80]) * FLOAT_TYPE(data_a[ib0 + i].scales[s_offset + 5]) * d * FLOAT_TYPE(int8_t((data_a[ib0 + i].ql[ql_offset + 16]  >> 4) | ((data_a[ib0 + i].qh[qh_offset + 16] & 0x30) >> 0)) - 32)
                       + FLOAT_TYPE(data_b[b_offset + y_idx + 96]) * FLOAT_TYPE(data_a[ib0 + i].scales[s_offset + 6]) * d * FLOAT_TYPE(int8_t((data_a[ib0 + i].ql[ql_offset + 32]  >> 4) | ((data_a[ib0 + i].qh[qh_offset +  0] & 0xc0) >> 2)) - 32)
                       + FLOAT_TYPE(data_b[b_offset + y_idx +112]) * FLOAT_TYPE(data_a[ib0 + i].scales[s_offset + 7]) * d * FLOAT_TYPE(int8_t((data_a[ib0 + i].ql[ql_offset + 48]  >> 4) | ((data_a[ib0 + i].qh[qh_offset + 16] & 0xc0) >> 2)) - 32);
        tmp[16 * ix + tid] += sum;
#else
        FLOAT_TYPE sum = FLOAT_TYPE(0.0);
        [[unroll]] for (int l = 0; l < 4; ++l) {
            sum += FLOAT_TYPE(data_b[b_offset + y_idx + l+ 0]) * FLOAT_TYPE(data_a[ib0 + i].scales[s_offset + 0]) * d * FLOAT_TYPE(int8_t((data_a[ib0 + i].ql[ql_offset + l+ 0] & 0xF) | (((data_a[ib0 + i].qh[qh_offset + l] >> 0) & 3) << 4)) - 32)
                 + FLOAT_TYPE(data_b[b_offset + y_idx + l+32]) * FLOAT_TYPE(data_a[ib0 + i].scales[s_offset + 2]) * d * FLOAT_TYPE(int8_t((data_a[ib0 + i].ql[ql_offset + l+32] & 0xF) | (((data_a[ib0 + i].qh[qh_offset + l] >> 2) & 3) << 4)) - 32)
                 + FLOAT_TYPE(data_b[b_offset + y_idx + l+64]) * FLOAT_TYPE(data_a[ib0 + i].scales[s_offset + 4]) * d * FLOAT_TYPE(int8_t((data_a[ib0 + i].ql[ql_offset + l+ 0]  >> 4) | (((data_a[ib0 + i].qh[qh_offset + l] >> 4) & 3) << 4)) - 32)
                 + FLOAT_TYPE(data_b[b_offset + y_idx + l+96]) * FLOAT_TYPE(data_a[ib0 + i].scales[s_offset + 6]) * d * FLOAT_TYPE(int8_t((data_a[ib0 + i].ql[ql_offset + l+32]  >> 4) | (((data_a[ib0 + i].qh[qh_offset + l] >> 6) & 3) << 4)) - 32);
        }
        tmp[16 * ix + tid] += sum;
#endif
    }

    // sum up partial sums and write back result
    barrier();
    [[unroll]] for (uint s = 16; s > 0; s >>= 1) {
        if (tid < s) {
            tmp[tid] += tmp[tid + s];
       }
        barrier();
    }
    if (tid == 0) {
        data_d[d_offset + row] = D_TYPE(tmp[0]);
    }
}
"""

mul_mat_p021_src = """#version 450

#extension GL_EXT_control_flow_attributes : enable
#extension GL_EXT_shader_16bit_storage : require

#define BLOCK_SIZE 32
#define FLOAT_TYPE float

layout(local_size_x = BLOCK_SIZE, local_size_y = 1, local_size_z = 1) in;

layout (binding = 0) readonly buffer A {A_TYPE data_a[];};
layout (binding = 1) readonly buffer B {B_TYPE data_b[];};
layout (binding = 2) writeonly buffer D {D_TYPE dst[];};

layout (push_constant) uniform parameter
{
    uint ncols_x;
    uint nrows_x;
    uint nchannels_x;
    uint nchannels_y;
    uint b_offset;
    uint d_offset;
} p;

shared FLOAT_TYPE tmp[BLOCK_SIZE];

void main() {
    const uint tid = gl_LocalInvocationID.x;
    const uint row_x = gl_GlobalInvocationID.y;
    const uint channel = gl_GlobalInvocationID.z;
    const uint channel_x = channel / (p.nchannels_y / p.nchannels_x);

    const uint nrows_y = p.ncols_x;
    const uint nrows_dst = p.nrows_x;
    const uint row_dst = row_x;

    tmp[tid] = FLOAT_TYPE(0.0f);

    for (uint col_x0 = 0; col_x0 < p.ncols_x; col_x0 += BLOCK_SIZE) {
        const uint col_x = col_x0 + tid;

        if (col_x >= p.ncols_x) {
            break;
        }

        // x is transposed and permuted
        const uint ix = row_x*p.nchannels_x*p.ncols_x + channel_x*p.ncols_x + col_x;
        const FLOAT_TYPE xi = FLOAT_TYPE(data_a[ix]);

        const uint row_y = col_x;

        // y is not transposed but permuted
        const uint iy = channel*nrows_y + row_y;

        tmp[tid] += xi * FLOAT_TYPE(data_b[iy]);
    }

    // dst is not transposed and not permuted
    const uint idst = channel*nrows_dst + row_dst;

    // sum up partial sums and write back result
    barrier();
    [[unroll]] for (int s = BLOCK_SIZE / 2; s > 0; s >>= 1) {
        if (tid < s) {
            tmp[tid] += tmp[tid + s];
        }
        barrier();
    }

    if (tid == 0) {
        dst[idst] = tmp[0];
    }
}
"""


mul_mat_nc_src = """#version 450

#extension GL_EXT_control_flow_attributes : enable
#extension GL_EXT_shader_16bit_storage : require

#define BLOCK_SIZE 32
#define FLOAT_TYPE float

layout(local_size_x = BLOCK_SIZE, local_size_y = 1, local_size_z = 1) in;

layout (binding = 0) readonly buffer A {A_TYPE data_a[];};
layout (binding = 1) readonly buffer B {B_TYPE data_b[];};
layout (binding = 2) writeonly buffer D {D_TYPE dst[];};

layout (push_constant) uniform parameter
{
    uint ncols_x;
    uint nrows_x;
    uint row_stride_x;
    uint channel_stride_x;
    uint channel_x_divisor;
    uint b_offset;
    uint d_offset;
} p;

shared FLOAT_TYPE tmp[BLOCK_SIZE];

void main() {
    const uint tid       = gl_LocalInvocationID.x;
    const uint row_x     = gl_GlobalInvocationID.y;
    const uint channel   = gl_GlobalInvocationID.z;
    const uint channel_x = channel / p.channel_x_divisor;

    const uint nrows_y   = p.ncols_x;
    const uint nrows_dst = p.nrows_x;
    const uint row_dst   = row_x;

    const uint idst = channel*nrows_dst + row_dst;

    tmp[tid] = 0.0f;

    for (uint col_x0 = 0; col_x0 < p.ncols_x; col_x0 += BLOCK_SIZE) {
        const uint col_x = col_x0 + tid;

        if (col_x >= p.ncols_x) {
            break;
        }

        const uint row_y = col_x;

        const uint ix = channel_x*p.channel_stride_x + row_x*p.row_stride_x + col_x;
        const uint iy = channel*nrows_y + row_y;

        const FLOAT_TYPE xi = FLOAT_TYPE(data_a[ix]);

        tmp[tid] += xi * FLOAT_TYPE(data_b[iy]);
    }

    // sum up partial sums and write back result
    barrier();
    [[unroll]] for (int s = BLOCK_SIZE / 2; s > 0; s >>= 1) {
        if (tid < s) {
            tmp[tid] += tmp[tid + s];
        }
        barrier();
    }

    if (tid == 0) {
        dst[idst] = tmp[0];
    }
}
"""

generic_head = """
#version 450

#extension GL_EXT_shader_16bit_storage : require

layout (push_constant) uniform parameter
{
    uint KX;
    uint KY;
    float param1;
    float param2;
} p;
"""

generic_unary_op_head = """#version 450

#extension GL_EXT_shader_16bit_storage : require

layout (push_constant) uniform parameter
{
    uint ne;
    uint ne00; uint ne01; uint ne02; uint ne03; uint nb00; uint nb01; uint nb02; uint nb03;
    uint ne10; uint ne11; uint ne12; uint ne13; uint nb10; uint nb11; uint nb12; uint nb13;
    uint d_offset;
    float param1; float param2;
} p;"""

generic_unary_op_layout = """
layout(local_size_x = 512, local_size_y = 1, local_size_z = 1) in;

layout (binding = 0) readonly buffer A {A_TYPE data_a[];};
layout (binding = 1) writeonly buffer D {D_TYPE data_d[];};"""

generic_unary_op_funcs = """
uint src0_idx(uint idx) {
    const uint i03 = idx / (p.ne02*p.ne01*p.ne00);
    const uint i03_offset = i03 * p.ne02*p.ne01*p.ne00;
    const uint i02 = (idx - i03_offset) / (p.ne01*p.ne00);
    const uint i02_offset = i02*p.ne01*p.ne00;
    const uint i01 = (idx - i03_offset - i02_offset) / p.ne00;
    const uint i00 = idx - i03_offset - i02_offset - i01*p.ne00;
    return i03*p.nb03 + i02*p.nb02 + i01*p.nb01 + i00*p.nb00;
}

uint dst_idx(uint idx) {
    const uint i13 = idx / (p.ne12*p.ne11*p.ne10);
    const uint i13_offset = i13 * p.ne12*p.ne11*p.ne10;
    const uint i12 = (idx - i13_offset) / (p.ne11*p.ne10);
    const uint i12_offset = i12*p.ne11*p.ne10;
    const uint i11 = (idx - i13_offset - i12_offset) / p.ne10;
    const uint i10 = idx - i13_offset - i12_offset - i11*p.ne10;
    return i13*p.nb13 + i12*p.nb12 + i11*p.nb11 + i10*p.nb10;
}"""

generic_unary_op_main = """
void main() {
    if (gl_GlobalInvocationID.x >= p.ne) {
        return;
    }
"""

generic_unary_op_combined = f"{generic_unary_op_head}\n{generic_unary_op_layout}\n{generic_unary_op_funcs}\n{generic_unary_op_main}"

generic_binary_op_head = """#version 450

#extension GL_EXT_shader_16bit_storage : require

layout (push_constant) uniform parameter
{
    uint ne;
    uint ne00; uint ne01; uint ne02; uint ne03; uint nb00; uint nb01; uint nb02; uint nb03;
    uint ne10; uint ne11; uint ne12; uint ne13; uint nb10; uint nb11; uint nb12; uint nb13;
    uint ne20; uint ne21; uint ne22; uint ne23; uint nb20; uint nb21; uint nb22; uint nb23;
    uint d_offset;
    float param1; float param2;
} p;"""

generic_binary_op_layout = """
layout(local_size_x = 512, local_size_y = 1, local_size_z = 1) in;

layout (binding = 0) readonly buffer A {A_TYPE data_a[];};
layout (binding = 1) readonly buffer B {B_TYPE data_b[];};
layout (binding = 2) writeonly buffer D {D_TYPE data_d[];};"""

generic_binary_op_funcs = """
uint src0_idx(uint idx) {
    const uint i03 = idx / (p.ne02*p.ne01*p.ne00);
    const uint i03_offset = i03 * p.ne02*p.ne01*p.ne00;
    const uint i02 = (idx - i03_offset) / (p.ne01*p.ne00);
    const uint i02_offset = i02*p.ne01*p.ne00;
    const uint i01 = (idx - i03_offset - i02_offset) / p.ne00;
    const uint i00 = idx - i03_offset - i02_offset - i01*p.ne00;
    return i03*p.nb03 + i02*p.nb02 + i01*p.nb01 + i00*p.nb00;
}

uint src1_idx(uint idx) {
    const uint i03 = idx / (p.ne02*p.ne01*p.ne00);
    const uint i03_offset = i03 * p.ne02*p.ne01*p.ne00;
    const uint i02 = (idx - i03_offset) / (p.ne01*p.ne00);
    const uint i02_offset = i02*p.ne01*p.ne00;
    const uint i01 = (idx - i03_offset - i02_offset) / p.ne00;
    const uint i00 = idx - i03_offset - i02_offset - i01*p.ne00;

    return (i03 % p.ne13)*p.nb13 + (i02 % p.ne12)*p.nb12 + (i01 % p.ne11)*p.nb11 + (i00 % p.ne10)*p.nb10;
}

uint dst_idx(uint idx) {
    const uint i23 = idx / (p.ne22*p.ne21*p.ne20);
    const uint i23_offset = i23 * p.ne22*p.ne21*p.ne20;
    const uint i22 = (idx - i23_offset) / (p.ne21*p.ne20);
    const uint i22_offset = i22*p.ne21*p.ne20;
    const uint i21 = (idx - i23_offset - i22_offset) / p.ne20;
    const uint i20 = idx - i23_offset - i22_offset - i21*p.ne20;
    return i23*p.nb23 + i22*p.nb22 + i21*p.nb21 + i20*p.nb20;
}"""

generic_binary_op_main = """
void main() {
    if (gl_GlobalInvocationID.x >= p.ne) {
        return;
    }
"""

generic_binary_op_combined = f"{generic_binary_op_head}\n{generic_binary_op_layout}\n{generic_binary_op_funcs}\n{generic_binary_op_main}"

# MUL
mul_body = """
    data_d[p.d_offset + dst_idx(gl_GlobalInvocationID.x)] = D_TYPE(FLOAT_TYPE(data_a[src0_idx(gl_GlobalInvocationID.x)]) * FLOAT_TYPE(data_b[src1_idx(gl_GlobalInvocationID.x)]));
}
"""

# DIV
div_body = """
    data_d[p.d_offset + dst_idx(gl_GlobalInvocationID.x)] = D_TYPE(FLOAT_TYPE(data_a[src0_idx(gl_GlobalInvocationID.x)]) / FLOAT_TYPE(data_b[src1_idx(gl_GlobalInvocationID.x)]));
}
"""

# ADD
add_body = """
    data_d[p.d_offset + dst_idx(gl_GlobalInvocationID.x)] = D_TYPE(FLOAT_TYPE(data_a[src0_idx(gl_GlobalInvocationID.x)]) + FLOAT_TYPE(data_b[src1_idx(gl_GlobalInvocationID.x)]));
}
"""

# SCALE
scale_body = """
    data_d[p.d_offset + dst_idx(gl_GlobalInvocationID.x)] = D_TYPE(FLOAT_TYPE(data_a[src0_idx(gl_GlobalInvocationID.x)]) * FLOAT_TYPE(p.param1));
}
"""

# SQR
sqr_body = """
    const FLOAT_TYPE val = FLOAT_TYPE(data_a[src0_idx(gl_GlobalInvocationID.x)]);
    data_d[p.d_offset + dst_idx(gl_GlobalInvocationID.x)] = D_TYPE(val * val);
}
"""

# CLAMP
clamp_body = """
    const FLOAT_TYPE val = FLOAT_TYPE(data_a[src0_idx(gl_GlobalInvocationID.x)]);
    data_d[p.d_offset + dst_idx(gl_GlobalInvocationID.x)] = D_TYPE(val < p.param1 ? p.param1 : (val > p.param2 ? p.param2 : val));
}
"""

# CPY
cpy_end = """
    data_d[p.d_offset + dst_idx(gl_GlobalInvocationID.x)] = D_TYPE(data_a[src0_idx(gl_GlobalInvocationID.x)]);
}
"""
# Causes an optimization error otherwise
cpy_f16_f16_end = """
    data_d[p.d_offset + dst_idx(gl_GlobalInvocationID.x)] = data_a[src0_idx(gl_GlobalInvocationID.x)];
}
"""

# GET_ROWS
get_rows_float_body = """
void main() {
    const uint i00 = gl_GlobalInvocationID.x;
    const uint i10 = gl_GlobalInvocationID.y;
    const uint i11 = (gl_GlobalInvocationID.z)/p.ne12;
    const uint i12 = (gl_GlobalInvocationID.z)%p.ne12;

    if (i00 >= p.ne00) {
        return;
    }

    const uint i01 = data_b[i10*p.nb10 + i11*p.nb11 + i12*p.nb12];

    const uint a_offset = i01*p.nb01 + i11*p.nb02 + i12*p.nb03;
    const uint d_offset = i10*p.nb21 + i11*p.nb22 + i12*p.nb23;

#ifndef OPTIMIZATION_ERROR_WORKAROUND
    data_d[d_offset + i00] = D_TYPE(data_a[a_offset + i00]);
#else
    data_d[d_offset + i00] = data_a[a_offset + i00];
#endif
}
"""

get_rows_body = """
void main() {
    const uint i00 = (gl_GlobalInvocationID.x)*2;
    const uint i10 = gl_GlobalInvocationID.y;
    const uint i11 = (gl_GlobalInvocationID.z)/p.ne12;
    const uint i12 = (gl_GlobalInvocationID.z)%p.ne12;

    if (i00 >= p.ne00) {
        return;
    }

    const uint i01 = data_b[i10*p.nb10 + i11*p.nb11 + i12*p.nb12];

    const uint a_offset = i01*p.nb01 + i11*p.nb02 + i12*p.nb03;
    const uint d_offset = i10*p.nb21 + i11*p.nb22 + i12*p.nb23;

    const uint ib = a_offset + i00/QUANT_K; // block index
    const uint iqs = (i00%QUANT_K)/QUANT_R; // quant index
    const uint iybs = i00 - i00%QUANT_K; // dst block start index
    const uint y_offset = QUANT_R == 1 ? 1 : QUANT_K/2;

    vec2 v = dequantize(ib, iqs, 0);

    data_d[d_offset + iybs + iqs           ] = D_TYPE(v.x);
    data_d[d_offset + iybs + iqs + y_offset] = D_TYPE(v.y);
}
"""

# UNARY
gelu_body = """
#extension GL_EXT_control_flow_attributes : enable

layout(local_size_x = 512, local_size_y = 1, local_size_z = 1) in;

layout (binding = 0) readonly buffer X {A_TYPE data_a[];};
layout (binding = 1) writeonly buffer D {D_TYPE data_d[];};

void main() {
    const float GELU_COEF_A    = 0.044715f;
    const float SQRT_2_OVER_PI = 0.79788456080286535587989211986876f;
    const uint i = gl_GlobalInvocationID.x;

    if (i >= p.KX) {
        return;
    }

    const float xi = float(data_a[i]);
    const float val = SQRT_2_OVER_PI*xi*(1.0f + GELU_COEF_A*xi*xi);
    data_d[i] = D_TYPE(0.5f*xi*(2.0f - 2.0f / (exp(2 * val) + 1)));
}
"""

silu_body = """
#extension GL_EXT_control_flow_attributes : enable

layout(local_size_x = 512, local_size_y = 1, local_size_z = 1) in;

layout (binding = 0) readonly buffer X {A_TYPE data_a[];};
layout (binding = 1) writeonly buffer D {D_TYPE data_d[];};

void main() {
    const uint i = gl_GlobalInvocationID.x;

    if (i >= p.KX) {
        return;
    }

    const float xi = float(data_a[i]);
    data_d[i] = D_TYPE(xi / (1.0f + exp(-xi)));
}
"""

relu_body = """
#extension GL_EXT_control_flow_attributes : enable

layout(local_size_x = 512, local_size_y = 1, local_size_z = 1) in;

layout (binding = 0) readonly buffer X {A_TYPE data_a[];};
layout (binding = 1) writeonly buffer D {D_TYPE data_d[];};

void main() {
    const uint i = gl_GlobalInvocationID.x;

    if (i >= p.KX) {
        return;
    }

    data_d[i] = max(float(data_a[i]), 0);
}
"""

# DIAG_MASK_INF
diag_mask_inf_head = """#version 450

#extension GL_EXT_shader_16bit_storage : require

layout (push_constant) uniform parameter
{
    uint ncols;
    uint rows_per_channel;
    uint n_past;
} p;
"""
diag_mask_inf_body = """
#extension GL_EXT_control_flow_attributes : enable

layout(local_size_x = 512, local_size_y = 1, local_size_z = 1) in;

layout (binding = 0) readonly buffer X {A_TYPE data_a[];};
layout (binding = 1) writeonly buffer D {D_TYPE data_d[];};

void main() {
    const uint col = gl_GlobalInvocationID.y;
    const uint row = gl_GlobalInvocationID.x;

    if (col >= p.ncols) {
        return;
    }

    const uint i = row*p.ncols + col;
    if (col > p.n_past + row % p.rows_per_channel) {
        data_d[i] = D_TYPE(uintBitsToFloat(0xFF800000));
    } else {
        data_d[i] = D_TYPE(data_a[i]);
    }
}
"""

# NORMS
norm_body = """
#extension GL_EXT_control_flow_attributes : enable
#define BLOCK_SIZE 512

layout(local_size_x = BLOCK_SIZE, local_size_y = 1, local_size_z = 1) in;

layout (binding = 0) readonly buffer X {A_TYPE data_a[];};
layout (binding = 1) writeonly buffer D {D_TYPE data_d[];};

shared vec2 sum[BLOCK_SIZE];

void main() {
    const uint row = gl_WorkGroupID.x;
    const uint tid = gl_LocalInvocationID.x;

    sum[tid] = vec2(0.0f, 0.0f);

    [[unroll]] for (uint col = tid; col < p.KX; col += BLOCK_SIZE) {
        const float xi = float(data_a[row*p.KX + col]);
        sum[tid].x += xi;
        sum[tid].y += xi * xi;
    }

    // sum up partial sums and write back result
    barrier();
    [[unroll]] for (int s = BLOCK_SIZE / 2; s > 0; s >>= 1) {
        if (tid < s) {
            sum[tid] += sum[tid + s];
        }
        barrier();
    }

    const float mean = sum[0].x / p.KX;
    const float var = sum[0].y / p.KX - mean * mean;
    const float inv_std = inversesqrt(var + p.param1);

    [[unroll]] for (uint col = tid; col < p.KX; col += BLOCK_SIZE) {
        data_d[row*p.KX + col] = D_TYPE((float(data_a[row*p.KX + col]) - mean) * inv_std);
    }
}
"""

rms_norm_body = """
#extension GL_EXT_control_flow_attributes : enable
#define BLOCK_SIZE 512

layout(local_size_x = BLOCK_SIZE, local_size_y = 1, local_size_z = 1) in;

layout (binding = 0) readonly buffer X {A_TYPE data_a[];};
layout (binding = 1) writeonly buffer D {D_TYPE data_d[];};

shared FLOAT_TYPE sum[BLOCK_SIZE];

void main() {
    const uint row = gl_WorkGroupID.x;
    const uint tid = gl_LocalInvocationID.x;

    sum[tid] = FLOAT_TYPE(0.0f); // partial sum for thread in warp

    [[unroll]] for (uint col = tid; col < p.KX; col += BLOCK_SIZE) {
        const FLOAT_TYPE xi = FLOAT_TYPE(data_a[row*p.KX + col]);
        sum[tid] += xi * xi;
    }

    // sum up partial sums and write back result
    barrier();
    [[unroll]] for (int s = BLOCK_SIZE / 2; s > 0; s >>= 1) {
        if (tid < s) {
            sum[tid] += sum[tid + s];
        }
        barrier();
    }

    const FLOAT_TYPE mean = sum[0] / FLOAT_TYPE(p.KX);
    const FLOAT_TYPE scale = inversesqrt(mean + FLOAT_TYPE(p.param1));

    [[unroll]] for (uint col = tid; col < p.KX; col += BLOCK_SIZE) {
        data_d[row*p.KX + col] = D_TYPE(scale * FLOAT_TYPE(data_a[row*p.KX + col]));
    }
}
"""

# SOFT_MAX
soft_max_head = """
#version 450

#extension GL_EXT_shader_16bit_storage : require

layout (push_constant) uniform parameter
{
    uint KX;
    uint KY;
    float scale;
    float max_bias;
    float m0;
    float m1;
    uint n_head_log2;
} p;
"""

soft_max_body = """
#extension GL_EXT_control_flow_attributes : enable
#define BLOCK_SIZE 512

layout(local_size_x = BLOCK_SIZE, local_size_y = 1, local_size_z = 1) in;

layout (binding = 0) readonly buffer X {A_TYPE data_a[];};
layout (binding = 1) readonly buffer Y {B_TYPE data_b[];};
layout (binding = 2) buffer D {D_TYPE data_d[];};

shared FLOAT_TYPE vals[BLOCK_SIZE];

void main() {
    const uint tid = gl_LocalInvocationID.x;
    const uint rowx = gl_WorkGroupID.x;
    const uint rowy = rowx % p.KY;

    float slope = 1.0f;

    // ALiBi
    if (p.max_bias > 0.0f) {
        const uint h = rowx/p.KY; // head index

        const float base = h < p.n_head_log2 ? p.m0 : p.m1;
        const uint   exp  = h < p.n_head_log2 ? h + 1 : 2*(h - p.n_head_log2) + 1;

        slope = pow(base, exp);
    }

    // Find max
    FLOAT_TYPE max_val = uintBitsToFloat(0xFF800000);

    [[unroll]] for (uint col0 = 0; col0 < p.KX; col0 += BLOCK_SIZE) {
        const uint col = col0 + tid;

        if (col >= p.KX) {
            break;
        }

        max_val = max(max_val, FLOAT_TYPE(data_a[rowx * p.KX + col]) * p.scale + (p.KY > 0 ? slope * FLOAT_TYPE(data_b[rowy * p.KX + col]) : FLOAT_TYPE(0.0f)));
    }
    vals[tid] = max_val;

    barrier();
    [[unroll]] for (int s = BLOCK_SIZE / 2; s > 0; s >>= 1) {
        if (tid < s) {
            vals[tid] = max(vals[tid], vals[tid + s]);
        }
        barrier();
    }

    max_val = vals[0];
    barrier();

    // Sum up values
    vals[tid] = FLOAT_TYPE(0.0f);

    [[unroll]] for (uint col0 = 0; col0 < p.KX; col0 += BLOCK_SIZE) {
        const uint col = col0 + tid;

        if (col >= p.KX) {
            break;
        }

        const uint i = rowx * p.KX + col;
        const FLOAT_TYPE val = exp(FLOAT_TYPE(data_a[i]) * p.scale + (p.KY > 0 ? slope * FLOAT_TYPE(data_b[rowy * p.KX + col]) : FLOAT_TYPE(0.0f)) - max_val);
        vals[tid] += val;
        data_d[i] = D_TYPE(val);
    }

    barrier();
    [[unroll]] for (int s = BLOCK_SIZE / 2; s > 0; s >>= 1) {
        if (tid < s) {
            vals[tid] += vals[tid + s];
        }
        barrier();
    }

    const D_TYPE divisor = D_TYPE(vals[0]);

    [[unroll]] for (uint col0 = 0; col0 < p.KX; col0 += BLOCK_SIZE) {
        const uint col = col0 + tid;

        if (col >= p.KX) {
            break;
        }

        data_d[rowx*p.KX + col] /= divisor;
    }
}
"""

# ROPE
rope_norm_src = """
#version 450

#extension GL_EXT_shader_16bit_storage : require

layout(local_size_x = 1, local_size_y = 256, local_size_z = 1) in;

layout (binding = 0) readonly buffer X {A_TYPE data_a[];};
layout (binding = 1) readonly buffer Y {int data_pos[];};
layout (binding = 2) readonly buffer Z {float data_ff[];};
layout (binding = 3) writeonly buffer D {D_TYPE data_d[];};

layout (push_constant) uniform parameter {
    uint ncols;
    uint n_dims;
    float freq_scale;
    uint p_delta_rows;
    float freq_base;
    float ext_factor;
    float attn_factor;
    float corr_dims[2];
    float theta_scale;
    uint has_ff;
} p;

float rope_yarn_ramp(const float low, const float high, const uint i0) {
    const float y = (i0 / 2 - low) / max(0.001f, high - low);
    return 1.0f - min(1.0f, max(0.0f, y));
}

void rope_yarn(const float theta_extrap, const uint i0, out float cos_theta, out float sin_theta) {
    float mscale = p.attn_factor;
    // Get n-d rotational scaling corrected for extrapolation
    float theta_interp = p.freq_scale * theta_extrap;
    float theta = theta_interp;
    if (p.ext_factor != 0.0f) {
        float ramp_mix = rope_yarn_ramp(p.corr_dims[0], p.corr_dims[1], i0) * p.ext_factor;
        theta = theta_interp * (1 - ramp_mix) + theta_extrap * ramp_mix;

        // Get n-d magnitude scaling corrected for interpolation
        mscale *= 1.0f + 0.1f * log(1.0f / p.freq_scale);
    }
    cos_theta = cos(theta) * mscale;
    sin_theta = sin(theta) * mscale;
}

void main() {
    const uint col = gl_GlobalInvocationID.y * 2;
    const uint row = gl_GlobalInvocationID.x;

    if (col >= p.ncols) {
        return;
    }

    if (col >= p.n_dims) {
        const uint i = row*p.ncols + col;

        data_d[i + 0] = data_a[i + 0];
        data_d[i + 1] = data_a[i + 1];

        return;
    }

    const uint i = row*p.ncols + col;
    const uint i2 = row/p.p_delta_rows;

    const float theta_base = data_pos[i2] * pow(p.theta_scale, col/2.0f);

    const float freq_factor = p.has_ff != 0 ? data_ff[col/2] : 1.0f;

    float cos_theta, sin_theta;
    rope_yarn(theta_base / freq_factor, col, cos_theta, sin_theta);

    const float x0 = float(data_a[i + 0]);
    const float x1 = float(data_a[i + 1]);

    data_d[i + 0] = D_TYPE(x0*cos_theta - x1*sin_theta);
    data_d[i + 1] = D_TYPE(x0*sin_theta + x1*cos_theta);
}
"""

rope_neox_src = """
#version 450

#extension GL_EXT_shader_16bit_storage : require

layout(local_size_x = 1, local_size_y = 256, local_size_z = 1) in;

layout (binding = 0) readonly buffer X {A_TYPE data_a[];};
layout (binding = 1) readonly buffer Y {int data_pos[];};
layout (binding = 2) readonly buffer Z {float data_ff[];};
layout (binding = 3) writeonly buffer D {D_TYPE data_d[];};

layout (push_constant) uniform parameter {
    uint ncols;
    uint n_dims;
    float freq_scale;
    uint p_delta_rows;
    float freq_base;
    float ext_factor;
    float attn_factor;
    float corr_dims[2];
    float theta_scale;
    uint has_ff;
} p;

float rope_yarn_ramp(const float low, const float high, const uint i0) {
    const float y = (i0 / 2 - low) / max(0.001f, high - low);
    return 1.0f - min(1.0f, max(0.0f, y));
}

void rope_yarn(const float theta_extrap, const uint i0, out float cos_theta, out float sin_theta) {
    float mscale = p.attn_factor;
    // Get n-d rotational scaling corrected for extrapolation
    float theta_interp = p.freq_scale * theta_extrap;
    float theta = theta_interp;
    if (p.ext_factor != 0.0f) {
        float ramp_mix = rope_yarn_ramp(p.corr_dims[0], p.corr_dims[1], i0) * p.ext_factor;
        theta = theta_interp * (1 - ramp_mix) + theta_extrap * ramp_mix;

        // Get n-d magnitude scaling corrected for interpolation
        mscale *= 1.0f + 0.1f * log(1.0f / p.freq_scale);
    }
    cos_theta = cos(theta) * mscale;
    sin_theta = sin(theta) * mscale;
}

void main() {
    const uint col = gl_GlobalInvocationID.y * 2;
    const uint row = gl_GlobalInvocationID.x;

    if (col >= p.ncols) {
        return;
    }

    if (col >= p.n_dims) {
        const uint i = row*p.ncols + col;

        data_d[i + 0] = data_a[i + 0];
        data_d[i + 1] = data_a[i + 1];

        return;
    }

    const uint i  = row*p.ncols + col/2;
    const uint i2 = row/p.p_delta_rows;

<<<<<<< HEAD
    const int pos = data_b[i2];
    const float freq_factor = p.has_freq_facs != 0 ? data_freq_factors[ic/2] : 1.0f;
    const float theta_base = pos*p.freq_scale*pow(p.theta_scale, col/2.0f) / freq_factor;

    float cos_theta, sin_theta;
    rope_yarn(theta_base, ic, cos_theta, sin_theta);
=======
    const float theta_base = data_pos[i2] * pow(p.theta_scale, col/2.0f);

    const float freq_factor = p.has_ff != 0 ? data_ff[col/2] : 1.0f;

    float cos_theta, sin_theta;
    rope_yarn(theta_base / freq_factor, col, cos_theta, sin_theta);
>>>>>>> f8ec8877

    const float x0 = float(data_a[i + 0]);
    const float x1 = float(data_a[i + p.n_dims/2]);

    data_d[i + 0]        = D_TYPE(x0*cos_theta - x1*sin_theta);
    data_d[i + p.n_dims/2] = D_TYPE(x0*sin_theta + x1*cos_theta);
}
"""

argsort_src = """
#version 450

#define BLOCK_SIZE 1024
#define ASC 0

layout(local_size_x = BLOCK_SIZE, local_size_y = 1, local_size_z = 1) in;

layout (binding = 0) readonly buffer A {A_TYPE data_a[];};
layout (binding = 1)          buffer D {int data_d[];};

layout (push_constant) uniform parameter {
    uint ncols;
    uint ncols_pad;
    uint order;
} p;

shared int dst_row[BLOCK_SIZE];

void swap(uint idx0, uint idx1) {
    int tmp = dst_row[idx0];
    dst_row[idx0] = dst_row[idx1];
    dst_row[idx1] = tmp;
}

void main() {
    // bitonic sort
    const int col = int(gl_LocalInvocationID.x);
    const uint row = gl_WorkGroupID.y;

    if (col >= p.ncols_pad) {
        return;
    }

    const uint row_offset = row * p.ncols;

    // initialize indices
    dst_row[col] = col;
    barrier();

    for (uint k = 2; k <= p.ncols_pad; k *= 2) {
        for (uint j = k / 2; j > 0; j /= 2) {
            const uint ixj = col ^ j;
            if (ixj > col) {
                if ((col & k) == 0) {
                    if (dst_row[col] >= p.ncols ||
                        (dst_row[ixj] < p.ncols && (p.order == ASC ?
                            data_a[row_offset + dst_row[col]] > data_a[row_offset + dst_row[ixj]] :
                            data_a[row_offset + dst_row[col]] < data_a[row_offset + dst_row[ixj]]))
                    ) {
                        swap(col, ixj);
                    }
                } else {
                    if (dst_row[ixj] >= p.ncols ||
                        (dst_row[col] < p.ncols && (p.order == ASC ?
                            data_a[row_offset + dst_row[col]] < data_a[row_offset + dst_row[ixj]] :
                            data_a[row_offset + dst_row[col]] > data_a[row_offset + dst_row[ixj]]))
                    ) {
                        swap(col, ixj);
                    }
                }
            }
            barrier();
        }
    }

    if (col < p.ncols) {
        data_d[row_offset + col] = dst_row[col];
    }
}
"""

sum_rows_src = """
#extension GL_EXT_control_flow_attributes : enable
layout(local_size_x_id = 0, local_size_y = 1, local_size_z = 1) in;

layout (binding = 0) readonly buffer A {A_TYPE data_a[];};
layout (binding = 1) writeonly buffer D {D_TYPE data_d[];};

layout (constant_id = 0) const uint BLOCK_SIZE = 32;

shared FLOAT_TYPE tmp[BLOCK_SIZE];

void main() {
    const uint row = gl_WorkGroupID.x;
    const uint col = gl_LocalInvocationID.x;

    tmp[col] = FLOAT_TYPE(0.0f);

    for (uint i = col; i < p.KX; i += BLOCK_SIZE) {
        tmp[col] += FLOAT_TYPE(data_a[row*p.KX + i]);
    }

    barrier();
    [[unroll]] for (int s = int(BLOCK_SIZE) / 2; s > 0; s >>= 1) {
        if (col < s) {
            tmp[col] += tmp[col + s];
        }
        barrier();
    }

    if (col == 0) {
        data_d[row] = D_TYPE(tmp[0]);
    }
}
"""

GLSLC = "glslc"

VK_NUM_TYPES = 16

GGML_TYPE_F32  = 0
GGML_TYPE_F16  = 1
GGML_TYPE_Q4_0 = 2
GGML_TYPE_Q4_1 = 3
GGML_TYPE_Q5_0 = 6
GGML_TYPE_Q5_1 = 7
GGML_TYPE_Q8_0 = 8
GGML_TYPE_Q8_1 = 9
GGML_TYPE_Q2_K = 10
GGML_TYPE_Q3_K = 11
GGML_TYPE_Q4_K = 12
GGML_TYPE_Q5_K = 13
GGML_TYPE_Q6_K = 14
GGML_TYPE_Q8_K = 15


type_names = {
    GGML_TYPE_F32: "f32",
    GGML_TYPE_F16: "f16",
    GGML_TYPE_Q4_0: "q4_0",
    GGML_TYPE_Q4_1: "q4_1",
    GGML_TYPE_Q5_0: "q5_0",
    GGML_TYPE_Q5_1: "q5_1",
    GGML_TYPE_Q8_0: "q8_0",
    GGML_TYPE_Q8_1: "q8_1",
    GGML_TYPE_Q2_K: "q2_K",
    GGML_TYPE_Q3_K: "q3_K",
    GGML_TYPE_Q4_K: "q4_K",
    GGML_TYPE_Q5_K: "q5_K",
    GGML_TYPE_Q6_K: "q6_K",
    GGML_TYPE_Q8_K: "q8_K",
}

K_QUANTS_PER_ITERATION = 2

ASYNCIO_CONCURRENCY = 64

output_dir = gettempdir()

lock = asyncio.Lock()
shader_fnames = []


async def string_to_spv(name, code, defines, fp16=True):
    f = NamedTemporaryFile(mode="w", delete=False)
    f.write(code)
    f.flush()

    name = f"{name}{'_fp32' if not fp16 else ''}"
    fname = os.path.join(output_dir, f"{name}.comp")

    cmd = [GLSLC, "-fshader-stage=compute", "--target-env=vulkan1.2", "-O", f.name, "-o", fname]

    cmd.extend([f"-D{key}={value}" for key, value in defines.items()])

    proc = await asyncio.create_subprocess_exec(*cmd, stdout=asyncio.subprocess.PIPE, stderr=asyncio.subprocess.PIPE)

    stdout, stderr = await proc.communicate()

    stdout = stdout.decode()
    error = stderr.decode()

    if proc.returncode:
        # Generate preprocessed code
        cmd = [GLSLC, "-E", f.name]
        cmd.extend([f"-D{key}={value}" for key, value in defines.items()])

        proc = await asyncio.create_subprocess_exec(*cmd, stdout=asyncio.subprocess.PIPE, stderr=asyncio.subprocess.PIPE)

        stdout, stderr = await proc.communicate()

        logger.info(" ".join(cmd))

        if proc.returncode:
            raise RuntimeError(f"{name=} {f.name=} {stdout=} {stderr=}")

        preprocessed_code = stdout.decode()

        cmd.extend([f"-D{key}={value}" for key, value in defines.items()])
        code_with_lines = "\n".join([f"{i + 1}: {line}" for i, line in enumerate(preprocessed_code.splitlines())])
        logger.error(f"cannot compile {name}\n\n{code_with_lines}\n\n{error}")
        f.close()
        os.remove(f.name)
        sys.exit(proc.returncode)

    f.close()
    os.remove(f.name)

    async with lock:
        shader_fnames.append((name, fname))


async def main():
    logger.info("ggml_vulkan: Generating and compiling shaders to SPIR-V")

    tasks = []

    stream = []

    for fp16 in (False, True):
        # mulmat
        if fp16:
            shader_float_type = shader_f16
            load_vec = "8"
            vec_type_f16 = "f16mat2x4"
            vec_type = "mat2x4"
        else:
            shader_float_type = shader_f32
            load_vec = "4"
            vec_type_f16 = "f16vec4"
            vec_type = "vec4"

        stream.clear()
        stream.extend((mulmat_head, shader_float_type, mulmat_body1, mulmat_load_scalar, mulmat_body2))
        tasks.append(string_to_spv("matmul_f32", "".join(stream), {"A_TYPE": "float", "B_TYPE": "float", "D_TYPE": "float"}, fp16))
        tasks.append(string_to_spv("matmul_f32_aligned", "".join(stream), {"LOAD_VEC_A": load_vec, "LOAD_VEC_B": load_vec, "A_TYPE": vec_type, "B_TYPE": vec_type, "D_TYPE": "float"}, fp16))

        tasks.append(string_to_spv("matmul_f32_f16", "".join(stream), {"A_TYPE": "float", "B_TYPE": "float16_t", "D_TYPE": "float"}, fp16))
        tasks.append(string_to_spv("matmul_f32_f16_aligned", "".join(stream), {"LOAD_VEC_A": load_vec, "LOAD_VEC_B": load_vec, "A_TYPE": vec_type, "B_TYPE": vec_type_f16, "D_TYPE": "float"}, fp16))

        tasks.append(string_to_spv("matmul_f16", "".join(stream), {"A_TYPE": "float16_t", "B_TYPE": "float16_t", "D_TYPE": "float"}, fp16))
        tasks.append(string_to_spv("matmul_f16_aligned", "".join(stream), {"LOAD_VEC_A": load_vec, "LOAD_VEC_B": load_vec, "A_TYPE": vec_type_f16, "B_TYPE": vec_type_f16, "D_TYPE": "float"}, fp16))

        tasks.append(string_to_spv("matmul_f16_f32", "".join(stream), {"A_TYPE": "float16_t", "B_TYPE": "float", "D_TYPE": "float"}, fp16))
        tasks.append(string_to_spv("matmul_f16_f32_aligned", "".join(stream), {"LOAD_VEC_A": load_vec, "LOAD_VEC_B": load_vec, "A_TYPE": vec_type_f16, "B_TYPE": vec_type, "D_TYPE": "float"}, fp16))

        stream.clear()
        stream.extend((mulmat_head, shader_int8_ext, shader_float_type, shader_q4_0_defines, mulmat_body1, mulmat_load_q4_0, mulmat_body2))
        tasks.append(string_to_spv("matmul_q4_0_f32", "".join(stream), {"LOAD_VEC_A": 2, "A_TYPE": "block_q4_0", "B_TYPE": "float", "D_TYPE": "float"}, fp16))
        tasks.append(string_to_spv("matmul_q4_0_f32_aligned", "".join(stream), {"LOAD_VEC_A": 2, "LOAD_VEC_B": load_vec, "A_TYPE": "block_q4_0", "B_TYPE": vec_type, "D_TYPE": "float"}, fp16))

        stream.clear()
        stream.extend((mulmat_head, shader_int8_ext, shader_float_type, shader_q4_1_defines, mulmat_body1, mulmat_load_q4_1, mulmat_body2))
        tasks.append(string_to_spv("matmul_q4_1_f32", "".join(stream), {"LOAD_VEC_A": 2, "A_TYPE": "block_q4_1", "B_TYPE": "float", "D_TYPE": "float"}, fp16))
        tasks.append(string_to_spv("matmul_q4_1_f32_aligned", "".join(stream), {"LOAD_VEC_A": 2, "LOAD_VEC_B": load_vec, "A_TYPE": "block_q4_1", "B_TYPE": vec_type, "D_TYPE": "float"}, fp16))

        stream.clear()
        stream.extend((mulmat_head, shader_int8_ext, shader_float_type, shader_q5_0_defines, mulmat_body1, mulmat_load_q5_0, mulmat_body2))
        tasks.append(string_to_spv("matmul_q5_0_f32", "".join(stream), {"LOAD_VEC_A": 2, "A_TYPE": "block_q5_0", "B_TYPE": "float", "D_TYPE": "float"}, fp16))
        tasks.append(string_to_spv("matmul_q5_0_f32_aligned", "".join(stream), {"LOAD_VEC_A": 2, "LOAD_VEC_B": load_vec, "A_TYPE": "block_q5_0", "B_TYPE": vec_type, "D_TYPE": "float"}, fp16))

        stream.clear()
        stream.extend((mulmat_head, shader_int8_ext, shader_float_type, shader_q5_1_defines, mulmat_body1, mulmat_load_q5_1, mulmat_body2))
        tasks.append(string_to_spv("matmul_q5_1_f32", "".join(stream), {"LOAD_VEC_A": 2, "A_TYPE": "block_q5_1", "B_TYPE": "float", "D_TYPE": "float"}, fp16))
        tasks.append(string_to_spv("matmul_q5_1_f32_aligned", "".join(stream), {"LOAD_VEC_A": 2, "LOAD_VEC_B": load_vec, "A_TYPE": "block_q5_1", "B_TYPE": vec_type, "D_TYPE": "float"}, fp16))

        stream.clear()
        stream.extend((mulmat_head, shader_int8_ext, shader_float_type, shader_q8_0_defines, mulmat_body1, mulmat_load_q8_0, mulmat_body2))
        tasks.append(string_to_spv("matmul_q8_0_f32", "".join(stream), {"LOAD_VEC_A": 2, "A_TYPE": "block_q8_0", "B_TYPE": "float", "D_TYPE": "float"}, fp16))
        tasks.append(string_to_spv("matmul_q8_0_f32_aligned", "".join(stream), {"LOAD_VEC_A": 2, "LOAD_VEC_B": load_vec, "A_TYPE": "block_q8_0", "B_TYPE": vec_type, "D_TYPE": "float"}, fp16))

        stream.clear()
        stream.extend((mulmat_head, shader_int8_ext, shader_float_type, shader_q2_K_defines, mulmat_body1, mulmat_load_q2_K, mulmat_body2))
        tasks.append(string_to_spv("matmul_q2_k_f32", "".join(stream), {"LOAD_VEC_A": 2, "A_TYPE": "block_q2_K", "B_TYPE": "float", "D_TYPE": "float"}, fp16))
        tasks.append(string_to_spv("matmul_q2_k_f32_aligned", "".join(stream), {"LOAD_VEC_A": 2, "LOAD_VEC_B": load_vec, "A_TYPE": "block_q2_K", "B_TYPE": vec_type, "D_TYPE": "float"}, fp16))

        stream.clear()
        stream.extend((mulmat_head, shader_int8_ext, shader_float_type, shader_q3_K_defines, mulmat_body1, mulmat_load_q3_K, mulmat_body2))
        tasks.append(string_to_spv("matmul_q3_k_f32", "".join(stream), {"LOAD_VEC_A": 2, "A_TYPE": "block_q3_K", "B_TYPE": "float", "D_TYPE": "float"}, fp16))
        tasks.append(string_to_spv("matmul_q3_k_f32_aligned", "".join(stream), {"LOAD_VEC_A": 2, "LOAD_VEC_B": load_vec, "A_TYPE": "block_q3_K", "B_TYPE": vec_type, "D_TYPE": "float"}, fp16))

        stream.clear()
        stream.extend((mulmat_head, shader_int8_ext, shader_float_type, shader_q4_K_defines, mulmat_body1, mulmat_load_q4_K, mulmat_body2))
        tasks.append(string_to_spv("matmul_q4_k_f32", "".join(stream), {"LOAD_VEC_A": 2, "A_TYPE": "block_q4_K", "B_TYPE": "float", "D_TYPE": "float"}, fp16))
        tasks.append(string_to_spv("matmul_q4_k_f32_aligned", "".join(stream), {"LOAD_VEC_A": 2, "LOAD_VEC_B": load_vec, "A_TYPE": "block_q4_K", "B_TYPE": vec_type, "D_TYPE": "float"}, fp16))

        stream.clear()
        stream.extend((mulmat_head, shader_int8_ext, shader_float_type, shader_q5_K_defines, mulmat_body1, mulmat_load_q5_K, mulmat_body2))
        tasks.append(string_to_spv("matmul_q5_k_f32", "".join(stream), {"LOAD_VEC_A": 2, "A_TYPE": "block_q5_K", "B_TYPE": "float", "D_TYPE": "float"}, fp16))
        tasks.append(string_to_spv("matmul_q5_k_f32_aligned", "".join(stream), {"LOAD_VEC_A": 2, "LOAD_VEC_B": load_vec, "A_TYPE": "block_q5_K", "B_TYPE": vec_type, "D_TYPE": "float"}, fp16))

        stream.clear()
        stream.extend((mulmat_head, shader_int8_ext, shader_float_type, shader_q6_K_defines, mulmat_body1, mulmat_load_q6_K, mulmat_body2))
        tasks.append(string_to_spv("matmul_q6_k_f32", "".join(stream), {"LOAD_VEC_A": 2, "A_TYPE": "block_q6_K", "B_TYPE": "float", "D_TYPE": "float"}, fp16))
        tasks.append(string_to_spv("matmul_q6_k_f32_aligned", "".join(stream), {"LOAD_VEC_A": 2, "LOAD_VEC_B": load_vec, "A_TYPE": "block_q6_K", "B_TYPE": vec_type, "D_TYPE": "float"}, fp16))

        # MUL_MAT_ID
        stream.clear()
        stream.extend((mulmat_head, shader_float_type, mulmat_body1, mulmat_load_scalar, mulmat_body2))
        tasks.append(string_to_spv("matmul_id_f32", "".join(stream), {"MUL_MAT_ID": "1", "A_TYPE": "float", "B_TYPE": "float", "D_TYPE": "float"}, fp16))
        tasks.append(string_to_spv("matmul_id_f32_aligned", "".join(stream), {"MUL_MAT_ID": "1", "LOAD_VEC_A": load_vec, "LOAD_VEC_B": load_vec, "A_TYPE": vec_type, "B_TYPE": vec_type, "D_TYPE": "float"}, fp16))

        tasks.append(string_to_spv("matmul_id_f16", "".join(stream), {"MUL_MAT_ID": "1", "A_TYPE": "float16_t", "B_TYPE": "float16_t", "D_TYPE": "float"}, fp16))
        tasks.append(string_to_spv("matmul_id_f16_aligned", "".join(stream), {"MUL_MAT_ID": "1", "LOAD_VEC_A": load_vec, "LOAD_VEC_B": load_vec, "A_TYPE": vec_type_f16, "B_TYPE": vec_type_f16, "D_TYPE": "float"}, fp16))

        tasks.append(string_to_spv("matmul_id_f16_f32", "".join(stream), {"MUL_MAT_ID": "1", "A_TYPE": "float16_t", "B_TYPE": "float", "D_TYPE": "float"}, fp16))
        tasks.append(string_to_spv("matmul_id_f16_f32_aligned", "".join(stream), {"MUL_MAT_ID": "1", "LOAD_VEC_A": load_vec, "LOAD_VEC_B": load_vec, "A_TYPE": vec_type_f16, "B_TYPE": vec_type, "D_TYPE": "float"}, fp16))

        stream.clear()
        stream.extend((mulmat_head, shader_int8_ext, shader_float_type, shader_q4_0_defines, mulmat_body1, mulmat_load_q4_0, mulmat_body2))
        tasks.append(string_to_spv("matmul_id_q4_0_f32", "".join(stream), {"MUL_MAT_ID": "1", "LOAD_VEC_A": 2, "A_TYPE": "block_q4_0", "B_TYPE": "float", "D_TYPE": "float"}, fp16))
        tasks.append(string_to_spv("matmul_id_q4_0_f32_aligned", "".join(stream), {"MUL_MAT_ID": "1", "LOAD_VEC_A": 2, "LOAD_VEC_B": load_vec, "A_TYPE": "block_q4_0", "B_TYPE": vec_type, "D_TYPE": "float"}, fp16))

        stream.clear()
        stream.extend((mulmat_head, shader_int8_ext, shader_float_type, shader_q4_1_defines, mulmat_body1, mulmat_load_q4_1, mulmat_body2))
        tasks.append(string_to_spv("matmul_id_q4_1_f32", "".join(stream), {"MUL_MAT_ID": "1", "LOAD_VEC_A": 2, "A_TYPE": "block_q4_1", "B_TYPE": "float", "D_TYPE": "float"}, fp16))
        tasks.append(string_to_spv("matmul_id_q4_1_f32_aligned", "".join(stream), {"MUL_MAT_ID": "1", "LOAD_VEC_A": 2, "LOAD_VEC_B": load_vec, "A_TYPE": "block_q4_1", "B_TYPE": vec_type, "D_TYPE": "float"}, fp16))

        stream.clear()
        stream.extend((mulmat_head, shader_int8_ext, shader_float_type, shader_q5_0_defines, mulmat_body1, mulmat_load_q5_0, mulmat_body2))
        tasks.append(string_to_spv("matmul_id_q5_0_f32", "".join(stream), {"MUL_MAT_ID": "1", "LOAD_VEC_A": 2, "A_TYPE": "block_q5_0", "B_TYPE": "float", "D_TYPE": "float"}, fp16))
        tasks.append(string_to_spv("matmul_id_q5_0_f32_aligned", "".join(stream), {"MUL_MAT_ID": "1", "LOAD_VEC_A": 2, "LOAD_VEC_B": load_vec, "A_TYPE": "block_q5_0", "B_TYPE": vec_type, "D_TYPE": "float"}, fp16))

        stream.clear()
        stream.extend((mulmat_head, shader_int8_ext, shader_float_type, shader_q5_1_defines, mulmat_body1, mulmat_load_q5_1, mulmat_body2))
        tasks.append(string_to_spv("matmul_id_q5_1_f32", "".join(stream), {"MUL_MAT_ID": "1", "LOAD_VEC_A": 2, "A_TYPE": "block_q5_1", "B_TYPE": "float", "D_TYPE": "float"}, fp16))
        tasks.append(string_to_spv("matmul_id_q5_1_f32_aligned", "".join(stream), {"MUL_MAT_ID": "1", "LOAD_VEC_A": 2, "LOAD_VEC_B": load_vec, "A_TYPE": "block_q5_1", "B_TYPE": vec_type, "D_TYPE": "float"}, fp16))

        stream.clear()
        stream.extend((mulmat_head, shader_int8_ext, shader_float_type, shader_q8_0_defines, mulmat_body1, mulmat_load_q8_0, mulmat_body2))
        tasks.append(string_to_spv("matmul_id_q8_0_f32", "".join(stream), {"MUL_MAT_ID": "1", "LOAD_VEC_A": 2, "A_TYPE": "block_q8_0", "B_TYPE": "float", "D_TYPE": "float"}, fp16))
        tasks.append(string_to_spv("matmul_id_q8_0_f32_aligned", "".join(stream), {"MUL_MAT_ID": "1", "LOAD_VEC_A": 2, "LOAD_VEC_B": load_vec, "A_TYPE": "block_q8_0", "B_TYPE": vec_type, "D_TYPE": "float"}, fp16))

        stream.clear()
        stream.extend((mulmat_head, shader_int8_ext, shader_float_type, shader_q2_K_defines, mulmat_body1, mulmat_load_q2_K, mulmat_body2))
        tasks.append(string_to_spv("matmul_id_q2_k_f32", "".join(stream), {"MUL_MAT_ID": "1", "LOAD_VEC_A": 2, "A_TYPE": "block_q2_K", "B_TYPE": "float", "D_TYPE": "float"}, fp16))
        tasks.append(string_to_spv("matmul_id_q2_k_f32_aligned", "".join(stream), {"MUL_MAT_ID": "1", "LOAD_VEC_A": 2, "LOAD_VEC_B": load_vec, "A_TYPE": "block_q2_K", "B_TYPE": vec_type, "D_TYPE": "float"}, fp16))

        stream.clear()
        stream.extend((mulmat_head, shader_int8_ext, shader_float_type, shader_q3_K_defines, mulmat_body1, mulmat_load_q3_K, mulmat_body2))
        tasks.append(string_to_spv("matmul_id_q3_k_f32", "".join(stream), {"MUL_MAT_ID": "1", "LOAD_VEC_A": 2, "A_TYPE": "block_q3_K", "B_TYPE": "float", "D_TYPE": "float"}, fp16))
        tasks.append(string_to_spv("matmul_id_q3_k_f32_aligned", "".join(stream), {"MUL_MAT_ID": "1", "LOAD_VEC_A": 2, "LOAD_VEC_B": load_vec, "A_TYPE": "block_q3_K", "B_TYPE": vec_type, "D_TYPE": "float"}, fp16))

        stream.clear()
        stream.extend((mulmat_head, shader_int8_ext, shader_float_type, shader_q4_K_defines, mulmat_body1, mulmat_load_q4_K, mulmat_body2))
        tasks.append(string_to_spv("matmul_id_q4_k_f32", "".join(stream), {"MUL_MAT_ID": "1", "LOAD_VEC_A": 2, "A_TYPE": "block_q4_K", "B_TYPE": "float", "D_TYPE": "float"}, fp16))
        tasks.append(string_to_spv("matmul_id_q4_k_f32_aligned", "".join(stream), {"MUL_MAT_ID": "1", "LOAD_VEC_A": 2, "LOAD_VEC_B": load_vec, "A_TYPE": "block_q4_K", "B_TYPE": vec_type, "D_TYPE": "float"}, fp16))

        stream.clear()
        stream.extend((mulmat_head, shader_int8_ext, shader_float_type, shader_q5_K_defines, mulmat_body1, mulmat_load_q5_K, mulmat_body2))
        tasks.append(string_to_spv("matmul_id_q5_k_f32", "".join(stream), {"MUL_MAT_ID": "1", "LOAD_VEC_A": 2, "A_TYPE": "block_q5_K", "B_TYPE": "float", "D_TYPE": "float"}, fp16))
        tasks.append(string_to_spv("matmul_id_q5_k_f32_aligned", "".join(stream), {"MUL_MAT_ID": "1", "LOAD_VEC_A": 2, "LOAD_VEC_B": load_vec, "A_TYPE": "block_q5_K", "B_TYPE": vec_type, "D_TYPE": "float"}, fp16))

        stream.clear()
        stream.extend((mulmat_head, shader_int8_ext, shader_float_type, shader_q6_K_defines, mulmat_body1, mulmat_load_q6_K, mulmat_body2))
        tasks.append(string_to_spv("matmul_id_q6_k_f32", "".join(stream), {"MUL_MAT_ID": "1", "LOAD_VEC_A": 2, "A_TYPE": "block_q6_K", "B_TYPE": "float", "D_TYPE": "float"}, fp16))
        tasks.append(string_to_spv("matmul_id_q6_k_f32_aligned", "".join(stream), {"MUL_MAT_ID": "1", "LOAD_VEC_A": 2, "LOAD_VEC_B": load_vec, "A_TYPE": "block_q6_K", "B_TYPE": vec_type, "D_TYPE": "float"}, fp16))

    # Shaders where precision is needed, so no fp16 version

    # mul mat vec
    for i in range(0, VK_NUM_TYPES):
        stream.clear()
        stream.extend((mul_mat_vec_head, shader_int8_ext, shader_f32))

        if i == GGML_TYPE_F32:
            stream.extend((shader_f32_defines, mul_mat_vec_layout, shader_float_dequant_func, mul_mat_vec_body))
        elif i == GGML_TYPE_F16:
            stream.extend((shader_f16_defines, mul_mat_vec_layout, shader_float_dequant_func, mul_mat_vec_body))
        elif i == GGML_TYPE_Q4_0:
            stream.extend((shader_q4_0_defines, mul_mat_vec_layout, shader_q4_0_dequant_func, mul_mat_vec_body))
        elif i == GGML_TYPE_Q4_1:
            stream.extend((shader_q4_1_defines, mul_mat_vec_layout, shader_q4_1_dequant_func, mul_mat_vec_body))
        elif i == GGML_TYPE_Q5_0:
            stream.extend((shader_q5_0_defines, mul_mat_vec_layout, shader_q5_0_dequant_func, mul_mat_vec_body))
        elif i == GGML_TYPE_Q5_1:
            stream.extend((shader_q5_1_defines, mul_mat_vec_layout, shader_q5_1_dequant_func, mul_mat_vec_body))
        elif i == GGML_TYPE_Q8_0:
            stream.extend((shader_q8_0_defines, mul_mat_vec_layout, shader_q8_0_dequant_func, mul_mat_vec_body))
        elif i == GGML_TYPE_Q2_K:
            stream.extend((shader_q2_K_defines, mul_mat_vec_layout, mul_mat_vec_q2_K_body))
        elif i == GGML_TYPE_Q3_K:
            stream.extend((shader_q3_K_defines, mul_mat_vec_layout, mul_mat_vec_q3_K_body))
        elif i == GGML_TYPE_Q4_K:
            stream.extend((shader_q4_K_defines, mul_mat_vec_layout, mul_mat_vec_q4_K_body))
        elif i == GGML_TYPE_Q5_K:
            stream.extend((shader_q5_K_defines, mul_mat_vec_layout, mul_mat_vec_q5_K_body))
        elif i == GGML_TYPE_Q6_K:
            stream.extend((shader_q6_K_defines, mul_mat_vec_layout, mul_mat_vec_q6_K_body))
        else:
            continue

        tasks.append(string_to_spv(f"mul_mat_vec_{type_names[i]}_f32_f32", "".join(stream), {"B_TYPE": "float", "D_TYPE": "float", "K_QUANTS_PER_ITERATION": K_QUANTS_PER_ITERATION}))
        tasks.append(string_to_spv(f"mul_mat_vec_{type_names[i]}_f16_f32", "".join(stream), {"B_TYPE": "float16_t", "D_TYPE": "float", "K_QUANTS_PER_ITERATION": K_QUANTS_PER_ITERATION}))

        tasks.append(string_to_spv(f"mul_mat_vec_id_{type_names[i]}_f32", "".join(stream), {"MUL_MAT_ID": "1", "B_TYPE": "float", "D_TYPE": "float", "K_QUANTS_PER_ITERATION": K_QUANTS_PER_ITERATION}))

    # Dequant shaders
    for i in range(0, VK_NUM_TYPES):
        stream.clear()

        stream.extend((dequant_head, shader_int8_ext, shader_f32))

        if i == GGML_TYPE_F32:
            stream.append(dequant_f32_body)
        elif i == GGML_TYPE_Q4_0:
            stream.extend((shader_q4_0_defines, dequant_q4_0_body))
        elif i == GGML_TYPE_Q4_1:
            stream.extend((shader_q4_1_defines, dequant_q4_1_body))
        elif i == GGML_TYPE_Q5_0:
            stream.extend((shader_q5_0_defines, dequant_q5_0_body))
        elif i == GGML_TYPE_Q5_1:
            stream.extend((shader_q5_1_defines, dequant_q5_1_body))
        elif i == GGML_TYPE_Q8_0:
            stream.extend((shader_q8_0_defines, dequant_q8_0_body))
        elif i == GGML_TYPE_Q2_K:
            stream.extend((shader_q2_K_defines, dequant_q2_K_body))
        elif i == GGML_TYPE_Q3_K:
            stream.extend((shader_q3_K_defines, dequant_q3_K_body))
        elif i == GGML_TYPE_Q4_K:
            stream.extend((shader_q4_K_defines, dequant_q4_K_body))
        elif i == GGML_TYPE_Q5_K:
            stream.extend((shader_q5_K_defines, dequant_q5_K_body))
        elif i == GGML_TYPE_Q6_K:
            stream.extend((shader_q6_K_defines, dequant_q6_K_body))
        else:
            continue

        tasks.append(string_to_spv(f"dequant_{type_names[i]}", "".join(stream), {"D_TYPE": "float16_t"}))

    # get_rows
    for i in range(0, VK_NUM_TYPES):
        stream.clear()
        stream.extend((generic_binary_op_head, shader_int8_ext, shader_f32))
        optimization_workaround = False

        if i == GGML_TYPE_F32:
            stream.extend((shader_f32_defines, generic_binary_op_layout, generic_binary_op_funcs, get_rows_float_body))
        elif i == GGML_TYPE_F16:
            stream.extend((shader_f16_defines, generic_binary_op_layout, generic_binary_op_funcs, get_rows_float_body))
            optimization_workaround = True
        elif i == GGML_TYPE_Q4_0:
            stream.extend((shader_q4_0_defines, generic_binary_op_layout, shader_q4_0_dequant_func, generic_binary_op_funcs, get_rows_body))
        elif i == GGML_TYPE_Q4_1:
            stream.extend((shader_q4_1_defines, generic_binary_op_layout, shader_q4_1_dequant_func, generic_binary_op_funcs, get_rows_body))
        elif i == GGML_TYPE_Q5_0:
            stream.extend((shader_q5_0_defines, generic_binary_op_layout, shader_q5_0_dequant_func, generic_binary_op_funcs, get_rows_body))
        elif i == GGML_TYPE_Q5_1:
            stream.extend((shader_q5_1_defines, generic_binary_op_layout, shader_q5_1_dequant_func, generic_binary_op_funcs, get_rows_body))
        elif i == GGML_TYPE_Q8_0:
            stream.extend((shader_q8_0_defines, generic_binary_op_layout, shader_q8_0_dequant_func, generic_binary_op_funcs, get_rows_body))
        else:
            continue

        if optimization_workaround:
            tasks.append(string_to_spv(f"get_rows_{type_names[i]}", "".join(stream), {"B_TYPE": "int", "D_TYPE": "float16_t", "OPTIMIZATION_ERROR_WORKAROUND": "1"}))
        else:
            tasks.append(string_to_spv(f"get_rows_{type_names[i]}", "".join(stream), {"B_TYPE": "int", "D_TYPE": "float16_t"}))
        tasks.append(string_to_spv(f"get_rows_{type_names[i]}_f32", "".join(stream), {"B_TYPE": "int", "D_TYPE": "float"}))

    tasks.append(string_to_spv("mul_mat_vec_p021_f16_f32", mul_mat_p021_src, {"A_TYPE": "float16_t", "B_TYPE": "float", "D_TYPE": "float"}))
    tasks.append(string_to_spv("mul_mat_vec_nc_f16_f32", mul_mat_nc_src, {"A_TYPE": "float16_t", "B_TYPE": "float", "D_TYPE": "float"}))

    # Norms
    tasks.append(string_to_spv("norm_f32", f"{generic_head}\n{shader_f32}\n{norm_body}", {"A_TYPE": "float", "D_TYPE": "float"}))
    tasks.append(string_to_spv("rms_norm_f32", f"{generic_head}\n{shader_f32}\n{rms_norm_body}", {"A_TYPE": "float", "D_TYPE": "float"}))

    tasks.append(string_to_spv("cpy_f32_f32", f"{generic_unary_op_combined}\n{cpy_end}", {"A_TYPE": "float", "D_TYPE": "float"}))
    tasks.append(string_to_spv("cpy_f32_f16", f"{generic_unary_op_combined}\n{cpy_end}", {"A_TYPE": "float", "D_TYPE": "float16_t"}))
    tasks.append(string_to_spv("cpy_f16_f16", f"{generic_unary_op_combined}\n{cpy_f16_f16_end}", {"A_TYPE": "float16_t", "D_TYPE": "float16_t"}))

    tasks.append(string_to_spv("add_f32", f"{generic_binary_op_combined}\n{add_body}", {"A_TYPE": "float", "B_TYPE": "float", "D_TYPE": "float", "FLOAT_TYPE": "float"}))

    tasks.append(string_to_spv("split_k_reduce", mulmat_split_k_reduce_src, {}))

    tasks.append(string_to_spv("mul_f32", f"{generic_binary_op_combined}\n{mul_body}", {"A_TYPE": "float", "B_TYPE": "float", "D_TYPE": "float", "FLOAT_TYPE": "float"}))

    tasks.append(string_to_spv("div_f32", f"{generic_binary_op_combined}\n{div_body}", {"A_TYPE": "float", "B_TYPE": "float", "D_TYPE": "float", "FLOAT_TYPE": "float"}))

    tasks.append(string_to_spv("scale_f32", f"{generic_unary_op_combined}\n{scale_body}", {"A_TYPE": "float", "D_TYPE": "float", "FLOAT_TYPE": "float"}))

    tasks.append(string_to_spv("sqr_f32", f"{generic_unary_op_combined}\n{sqr_body}", {"A_TYPE": "float", "D_TYPE": "float", "FLOAT_TYPE": "float"}))

    tasks.append(string_to_spv("clamp_f32", f"{generic_unary_op_combined}\n{clamp_body}", {"A_TYPE": "float", "D_TYPE": "float", "FLOAT_TYPE": "float"}))

    tasks.append(string_to_spv("gelu_f32", f"{generic_head}\n{shader_f32}\n{gelu_body}", {"A_TYPE": "float", "D_TYPE": "float"}))
    tasks.append(string_to_spv("silu_f32", f"{generic_head}\n{shader_f32}\n{silu_body}", {"A_TYPE": "float", "D_TYPE": "float"}))
    tasks.append(string_to_spv("relu_f32", f"{generic_head}\n{shader_f32}\n{relu_body}", {"A_TYPE": "float", "D_TYPE": "float"}))

    tasks.append(string_to_spv("diag_mask_inf_f32", f"{diag_mask_inf_head}\n{shader_f32}\n{diag_mask_inf_body}", {"A_TYPE": "float", "D_TYPE": "float"}))

    tasks.append(string_to_spv("soft_max_f32", f"{soft_max_head}\n{shader_f32}\n{soft_max_body}", {"A_TYPE": "float", "B_TYPE": "float", "C_TYPE": "float", "D_TYPE": "float"}))
    tasks.append(string_to_spv("soft_max_f32_f16", f"{soft_max_head}\n{shader_f32}\n{soft_max_body}", {"A_TYPE": "float", "B_TYPE": "float16_t", "C_TYPE": "float16_t", "D_TYPE": "float"}))

    tasks.append(string_to_spv("rope_norm_f32", rope_norm_src, {"A_TYPE": "float", "D_TYPE": "float"}))
    tasks.append(string_to_spv("rope_norm_f16", rope_norm_src, {"A_TYPE": "float16_t", "D_TYPE": "float16_t"}))

    tasks.append(string_to_spv("rope_neox_f32", rope_neox_src, {"A_TYPE": "float", "D_TYPE": "float"}))
    tasks.append(string_to_spv("rope_neox_f16", rope_neox_src, {"A_TYPE": "float16_t", "D_TYPE": "float16_t"}))

    tasks.append(string_to_spv("argsort_f32", argsort_src, {"A_TYPE": "float"}))

    tasks.append(string_to_spv("sum_rows_f32", f"{generic_head}\n{shader_f32}\n{sum_rows_src}", {"A_TYPE": "float", "D_TYPE": "float"}))

    # Helper to decorate tasks with semaphore acquisition.
    async def withSemaphore(sem, task):
        async with sem:
            return await task

    # Run tasks concurrently guarded by a concurrency limit.
    sem = asyncio.Semaphore(ASYNCIO_CONCURRENCY)
    await asyncio.gather(*(withSemaphore(sem, task) for task in tasks))

    with open("ggml-vulkan-shaders.hpp", "w") as f:
        f.write("#include <cstdint>\n\n")
        for name, path in sorted(shader_fnames):

            with open(path, "rb") as spv:
                counter = 0
                newline_counter = 0
                f.write(f"unsigned char {name}_data[] = {{\n")
                for val in spv.read():
                    f.write(f"0x{val:02x},")
                    newline_counter += 1
                    counter += 1
                    if newline_counter >= 12:
                        newline_counter = 0
                        f.write("\n")
            f.write("\n};\n")
            f.write(f"const uint64_t {name}_len = {counter};\n\n")
            os.remove(path)


if __name__ == "__main__":
    parser = argparse.ArgumentParser(description="GGML Vulkan Shader Generator")

    parser.add_argument("--glslc", help="Path to glslc")
    parser.add_argument("--verbose", action="store_true", help="increase output verbosity")

    args = parser.parse_args()

    logging.basicConfig(level=logging.DEBUG if args.verbose else logging.INFO)

    if args.glslc:
        GLSLC = args.glslc

    asyncio.run(main())<|MERGE_RESOLUTION|>--- conflicted
+++ resolved
@@ -2547,21 +2547,12 @@
     const uint i  = row*p.ncols + col/2;
     const uint i2 = row/p.p_delta_rows;
 
-<<<<<<< HEAD
-    const int pos = data_b[i2];
-    const float freq_factor = p.has_freq_facs != 0 ? data_freq_factors[ic/2] : 1.0f;
-    const float theta_base = pos*p.freq_scale*pow(p.theta_scale, col/2.0f) / freq_factor;
-
-    float cos_theta, sin_theta;
-    rope_yarn(theta_base, ic, cos_theta, sin_theta);
-=======
     const float theta_base = data_pos[i2] * pow(p.theta_scale, col/2.0f);
 
     const float freq_factor = p.has_ff != 0 ? data_ff[col/2] : 1.0f;
 
     float cos_theta, sin_theta;
     rope_yarn(theta_base / freq_factor, col, cos_theta, sin_theta);
->>>>>>> f8ec8877
 
     const float x0 = float(data_a[i + 0]);
     const float x1 = float(data_a[i + p.n_dims/2]);
